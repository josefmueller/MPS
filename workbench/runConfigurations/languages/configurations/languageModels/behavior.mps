<?xml version="1.0" encoding="UTF-8"?>
<model modelUID="r:36b91d42-5119-45a8-b801-6a4d645ce20b(jetbrains.mps.execution.configurations.behavior)">
  <persistence version="7" />
  <language namespace="af65afd8-f0dd-4942-87d9-63a55f2a9db1(jetbrains.mps.lang.behavior)" />
  <language namespace="f3061a53-9226-4cc5-a443-f952ceaf5816(jetbrains.mps.baseLanguage)" />
  <language namespace="7866978e-a0f0-4cc7-81bc-4d213d9375e1(jetbrains.mps.lang.smodel)" />
  <language namespace="83888646-71ce-4f1c-9c53-c54016f6ad4f(jetbrains.mps.baseLanguage.collections)" />
  <language namespace="fd392034-7849-419d-9071-12563d152375(jetbrains.mps.baseLanguage.closures)" />
  <language namespace="7a5dda62-9140-4668-ab76-d5ed1746f2b2(jetbrains.mps.lang.typesystem)" />
  <language namespace="3a13115c-633c-4c5c-bbcc-75c4219e9555(jetbrains.mps.lang.quotation)" />
  <language namespace="22e72e4c-0f69-46ce-8403-6750153aa615(jetbrains.mps.execution.configurations)" />
  <language namespace="ceab5195-25ea-4f22-9b92-103b95ca8c0c(jetbrains.mps.lang.core)" />
  <language namespace="28f9e497-3b42-4291-aeba-0a1039153ab1(jetbrains.mps.lang.plugin)" />
  <language namespace="daafa647-f1f7-4b0b-b096-69cd7c8408c0(jetbrains.mps.baseLanguage.regexp)" />
<<<<<<< HEAD
  <language namespace="f3347d8a-0e79-4f35-8ac9-1574f25c986f(jetbrains.mps.execution.commands)" />
  <language namespace="756e911c-3f1f-4a48-bdf5-a2ceb91b723c(jetbrains.mps.execution.settings)" />
  <language namespace="774bf8a0-62e5-41e1-af63-f4812e60e48b(jetbrains.mps.baseLanguage.checkedDots)" />
  <language namespace="b401a680-8325-4110-8fd3-84331ff25bef(jetbrains.mps.lang.generator)" />
=======
  <language namespace="f3347d8a-0e79-4f35-8ac9-1574f25c986f(jetbrains.mps.run.commands)" />
  <language namespace="756e911c-3f1f-4a48-bdf5-a2ceb91b723c(jetbrains.mps.run.settings)" />
  <devkit namespace="fbc25dd2-5da4-483a-8b19-70928e1b62d7(jetbrains.mps.devkit.general-purpose)" />
>>>>>>> 55d6bffa
  <import index="uhxm" modelUID="r:f3383ae6-205a-4e7c-8dd9-c29966e29e49(jetbrains.mps.execution.configurations.structure)" version="0" />
  <import index="tpck" modelUID="r:00000000-0000-4000-0000-011c89590288(jetbrains.mps.lang.core.structure)" version="0" />
  <import index="tpee" modelUID="r:00000000-0000-4000-0000-011c895902ca(jetbrains.mps.baseLanguage.structure)" version="3" />
  <import index="r27b" modelUID="f:java_stub#37a3367b-1fb2-44d8-aa6b-18075e74e003#org.jetbrains.annotations(org.jetbrains.annotations@java_stub)" version="-1" />
  <import index="i1mc" modelUID="r:59b8a6cf-a3a9-4109-98b7-d13bb426ef49(jetbrains.mps.execution.common.behavior)" version="-1" />
  <import index="tp25" modelUID="r:00000000-0000-4000-0000-011c89590301(jetbrains.mps.lang.smodel.structure)" version="16" implicit="yes" />
  <import index="1i04" modelUID="r:3270011d-8b2d-4938-8dff-d256a759e017(jetbrains.mps.lang.behavior.structure)" version="-1" implicit="yes" />
  <import index="tp2c" modelUID="r:00000000-0000-4000-0000-011c89590338(jetbrains.mps.baseLanguage.closures.structure)" version="3" implicit="yes" />
  <import index="tp2q" modelUID="r:00000000-0000-4000-0000-011c8959032e(jetbrains.mps.baseLanguage.collections.structure)" version="7" implicit="yes" />
  <import index="tpek" modelUID="r:00000000-0000-4000-0000-011c895902c0(jetbrains.mps.baseLanguage.behavior)" version="-1" implicit="yes" />
  <import index="fb9u" modelUID="r:0194e190-08ef-44f6-ab95-d9cffdb7e27b(jetbrains.mps.execution.settings.structure)" version="0" implicit="yes" />
  <import index="pxpg" modelUID="r:5a550369-d6d9-4c89-a89b-1bb748dc20b3(jetbrains.mps.baseLanguage.checkedDots.structure)" version="-1" implicit="yes" />
  <import index="tpcu" modelUID="r:00000000-0000-4000-0000-011c89590282(jetbrains.mps.lang.core.behavior)" version="-1" implicit="yes" />
  <import index="tpd4" modelUID="r:00000000-0000-4000-0000-011c895902b4(jetbrains.mps.lang.typesystem.structure)" version="3" implicit="yes" />
  <roots>
    <node type="1i04.ConceptBehavior" typeId="1i04.1225194240794" id="3754890006475666593">
      <link role="concept" roleId="1i04.1225194240799" targetNodeId="uhxm.2401501559171345993" resolveInfo="RunConfiguration" />
    </node>
    <node type="1i04.ConceptBehavior" typeId="1i04.1225194240794" id="3754890006475720277">
      <link role="concept" roleId="1i04.1225194240799" targetNodeId="uhxm.2401501559171345994" resolveInfo="RunConfigurationType" />
    </node>
    <node type="1i04.ConceptBehavior" typeId="1i04.1225194240794" id="8265043642382454448">
      <property name="virtualPackage" nameId="tpck.1193676396447" value="execution" />
      <link role="concept" roleId="1i04.1225194240799" targetNodeId="uhxm.2401501559171392633" resolveInfo="RunConfigurationExecutor" />
    </node>
    <node type="1i04.ConceptBehavior" typeId="1i04.1225194240794" id="6538811202682334474">
      <property name="virtualPackage" nameId="tpck.1193676396447" value="execution.complex" />
      <link role="concept" roleId="1i04.1225194240799" targetNodeId="uhxm.6139196002333163564" resolveInfo="Execute_Function" />
    </node>
    <node type="1i04.ConceptBehavior" typeId="1i04.1225194240794" id="7806358006983709805">
      <property name="virtualPackage" nameId="tpck.1193676396447" value="execution.complex" />
      <link role="concept" roleId="1i04.1225194240799" targetNodeId="uhxm.7806358006983614956" resolveInfo="ComplexRunConfigurationExecutor" />
    </node>
    <node type="1i04.ConceptBehavior" typeId="1i04.1225194240794" id="7806358006983757881">
      <property name="virtualPackage" nameId="tpck.1193676396447" value="execution.complex" />
      <link role="concept" roleId="1i04.1225194240799" targetNodeId="uhxm.7806358006983738927" resolveInfo="ConfigurationFromExecutorReference" />
    </node>
    <node type="1i04.ConceptBehavior" typeId="1i04.1225194240794" id="1931462339887637402">
      <property name="virtualPackage" nameId="tpck.1193676396447" value="execution" />
      <link role="concept" roleId="1i04.1225194240799" targetNodeId="uhxm.1931462339887551502" resolveInfo="SimpleRunConfigurationExecutor" />
    </node>
    <node type="1i04.ConceptBehavior" typeId="1i04.1225194240794" id="4366236229294143328">
      <property name="virtualPackage" nameId="tpck.1193676396447" value="producer" />
      <link role="concept" roleId="1i04.1225194240799" targetNodeId="uhxm.4366236229294105349" resolveInfo="RunConfigurationProducer" />
    </node>
    <node type="1i04.ConceptBehavior" typeId="1i04.1225194240794" id="3642991921658055425">
      <property name="virtualPackage" nameId="tpck.1193676396447" value="producer" />
      <link role="concept" roleId="1i04.1225194240799" targetNodeId="uhxm.4366236229294149059" resolveInfo="Create_ConceptFunction" />
    </node>
    <node type="1i04.ConceptBehavior" typeId="1i04.1225194240794" id="529406319400457832">
      <property name="virtualPackage" nameId="tpck.1193676396447" value="producer" />
      <link role="concept" roleId="1i04.1225194240799" targetNodeId="uhxm.4366236229294149030" resolveInfo="RunConfigurationProducerPart" />
    </node>
    <node type="1i04.ConceptBehavior" typeId="1i04.1225194240794" id="7037083547576032051">
      <property name="virtualPackage" nameId="tpck.1193676396447" value="before" />
      <link role="concept" roleId="1i04.1225194240799" targetNodeId="uhxm.7037083547576022975" resolveInfo="BeforeTask" />
    </node>
    <node type="1i04.ConceptBehavior" typeId="1i04.1225194240794" id="6550182048787562685">
      <property name="virtualPackage" nameId="tpck.1193676396447" value="before" />
      <link role="concept" roleId="1i04.1225194240799" targetNodeId="uhxm.6550182048787562516" resolveInfo="BeforeTaskParameter" />
    </node>
  </roots>
  <root id="3754890006475666593">
    <node role="method" roleId="1i04.1225194240805" type="1i04.ConceptMethodDeclaration" typeId="1i04.1225194472830" id="3754890006475713427">
      <property name="name" nameId="tpck.1169194664001" value="getExecutor" />
      <node role="visibility" roleId="tpee.1178549979242" type="tpee.PublicVisibility" typeId="tpee.1146644602865" id="3754890006475713428" />
      <node role="body" roleId="tpee.1068580123135" type="tpee.StatementList" typeId="tpee.1068580123136" id="3754890006475713430">
        <node role="statement" roleId="tpee.1068581517665" type="tpee.ExpressionStatement" typeId="tpee.1068580123155" id="3754890006475713433">
          <node role="expression" roleId="tpee.1068580123156" type="tpee.DotExpression" typeId="tpee.1197027756228" id="3754890006475713434">
            <node role="operand" roleId="tpee.1197027771414" type="tpee.DotExpression" typeId="tpee.1197027756228" id="3754890006475713435">
              <node role="operand" roleId="tpee.1197027771414" type="tpee.DotExpression" typeId="tpee.1197027756228" id="3754890006475713436">
                <node role="operand" roleId="tpee.1197027771414" type="1i04.ThisNodeExpression" typeId="1i04.1225194691553" id="3754890006475717598" />
                <node role="operation" roleId="tpee.1197027833540" type="tp25.Node_GetModelOperation" typeId="tp25.1143234257716" id="3754890006475713438" />
              </node>
              <node role="operation" roleId="tpee.1197027833540" type="tp25.Model_RootsOperation" typeId="tp25.1171315804604" id="3754890006475713439">
                <link role="concept" roleId="tp25.1171315804605" targetNodeId="uhxm.2401501559171392633" resolveInfo="RunConfigurationExecutor" />
              </node>
            </node>
            <node role="operation" roleId="tpee.1197027833540" type="tp2q.FindFirstOperation" typeId="tp2q.1225727723840" id="3754890006475713440">
              <node role="closure" roleId="tp2q.1204796294226" type="tp2c.ClosureLiteral" typeId="tp2c.1199569711397" id="3754890006475713441">
                <node role="body" roleId="tp2c.1199569916463" type="tpee.StatementList" typeId="tpee.1068580123136" id="3754890006475713442">
                  <node role="statement" roleId="tpee.1068581517665" type="tpee.ExpressionStatement" typeId="tpee.1068580123155" id="3754890006475713443">
                    <node role="expression" roleId="tpee.1068580123156" type="tpee.EqualsExpression" typeId="tpee.1068580123152" id="3754890006475713444">
                      <node role="rightExpression" roleId="tpee.1081773367579" type="1i04.ThisNodeExpression" typeId="1i04.1225194691553" id="3754890006475717599" />
                      <node role="leftExpression" roleId="tpee.1081773367580" type="tpee.DotExpression" typeId="tpee.1197027756228" id="3754890006475713446">
                        <node role="operand" roleId="tpee.1197027771414" type="tpee.ParameterReference" typeId="tpee.1068581242874" id="3754890006475713447">
                          <link role="variableDeclaration" roleId="tpee.1068581517664" targetNodeId="3754890006475713449" resolveInfo="it" />
                        </node>
                        <node role="operation" roleId="tpee.1197027833540" type="tp25.SLinkAccess" typeId="tp25.1138056143562" id="3754890006475713448">
                          <link role="link" roleId="tp25.1138056516764" targetNodeId="uhxm.1048802521465114237" />
                        </node>
                      </node>
                    </node>
                  </node>
                </node>
                <node role="parameter" roleId="tp2c.1199569906740" type="tp2q.SmartClosureParameterDeclaration" typeId="tp2q.1203518072036" id="3754890006475713449">
                  <property name="name" nameId="tpck.1169194664001" value="it" />
                  <node role="type" roleId="tpee.5680397130376446158" type="tpee.UndefinedType" typeId="tpee.4836112446988635817" id="3754890006475713450" />
                </node>
              </node>
            </node>
          </node>
        </node>
      </node>
      <node role="returnType" roleId="tpee.1068580123133" type="tp25.SNodeType" typeId="tp25.1138055754698" id="3754890006475713431">
        <link role="concept" roleId="tp25.1138405853777" targetNodeId="uhxm.2401501559171392633" resolveInfo="RunConfigurationExecutor" />
      </node>
      <node role="annotation" roleId="tpee.1188208488637" type="tpee.AnnotationInstance" typeId="tpee.1188207840427" id="2535050848643223606">
        <link role="annotation" roleId="tpee.1188208074048" targetNodeId="r27b.~Nullable" resolveInfo="Nullable" />
      </node>
    </node>
    <node role="method" roleId="1i04.1225194240805" type="1i04.ConceptMethodDeclaration" typeId="1i04.1225194472830" id="4042467058397504911">
      <property name="name" nameId="tpck.1169194664001" value="isForeign" />
      <node role="visibility" roleId="tpee.1178549979242" type="tpee.PublicVisibility" typeId="tpee.1146644602865" id="4042467058397504912" />
      <node role="returnType" roleId="tpee.1068580123133" type="tpee.BooleanType" typeId="tpee.1070534644030" id="4042467058397504916" />
      <node role="body" roleId="tpee.1068580123135" type="tpee.StatementList" typeId="tpee.1068580123136" id="4042467058397504914">
        <node role="statement" roleId="tpee.1068581517665" type="tpee.IfStatement" typeId="tpee.1068580123159" id="4042467058397505379">
          <node role="condition" roleId="tpee.1068580123160" type="tpee.DotExpression" typeId="tpee.1197027756228" id="4042467058397505388">
            <node role="operand" roleId="tpee.1197027771414" type="tpee.DotExpression" typeId="tpee.1197027756228" id="4042467058397505383">
              <node role="operand" roleId="tpee.1197027771414" type="1i04.ThisNodeExpression" typeId="1i04.1225194691553" id="4042467058397505382" />
              <node role="operation" roleId="tpee.1197027833540" type="tp25.SLinkAccess" typeId="tp25.1138056143562" id="4042467058397505387">
                <link role="link" roleId="tp25.1138056516764" targetNodeId="uhxm.2401501559171353314" />
              </node>
            </node>
            <node role="operation" roleId="tpee.1197027833540" type="tp25.Node_IsNullOperation" typeId="tp25.1171999116870" id="4042467058397505392" />
          </node>
          <node role="ifTrue" roleId="tpee.1068580123161" type="tpee.StatementList" typeId="tpee.1068580123136" id="4042467058397505381">
            <node role="statement" roleId="tpee.1068581517665" type="tpee.ReturnStatement" typeId="tpee.1068581242878" id="4042467058397505393">
              <node role="expression" roleId="tpee.1068581517676" type="tpee.BooleanConstant" typeId="tpee.1068580123137" id="4042467058397505395">
                <property name="value" nameId="tpee.1068580123138" value="false" />
              </node>
            </node>
          </node>
        </node>
        <node role="statement" roleId="tpee.1068581517665" type="tpee.ReturnStatement" typeId="tpee.1068581242878" id="4042467058397505397">
          <node role="expression" roleId="tpee.1068581517676" type="tpee.NPENotEqualsExpression" typeId="tpee.1225271221393" id="4042467058397505410">
            <node role="rightExpression" roleId="tpee.1081773367579" type="tpee.DotExpression" typeId="tpee.1197027756228" id="4042467058397505414">
              <node role="operand" roleId="tpee.1197027771414" type="1i04.ThisNodeExpression" typeId="1i04.1225194691553" id="4042467058397505413" />
              <node role="operation" roleId="tpee.1197027833540" type="tp25.Node_GetModelOperation" typeId="tp25.1143234257716" id="4042467058397505418" />
            </node>
            <node role="leftExpression" roleId="tpee.1081773367580" type="tpee.DotExpression" typeId="tpee.1197027756228" id="4042467058397505405">
              <node role="operand" roleId="tpee.1197027771414" type="tpee.DotExpression" typeId="tpee.1197027756228" id="4042467058397505400">
                <node role="operand" roleId="tpee.1197027771414" type="1i04.ThisNodeExpression" typeId="1i04.1225194691553" id="4042467058397505399" />
                <node role="operation" roleId="tpee.1197027833540" type="tp25.SLinkAccess" typeId="tp25.1138056143562" id="4042467058397505404">
                  <link role="link" roleId="tp25.1138056516764" targetNodeId="uhxm.2401501559171353314" />
                </node>
              </node>
              <node role="operation" roleId="tpee.1197027833540" type="tp25.Node_GetModelOperation" typeId="tp25.1143234257716" id="4042467058397505409" />
            </node>
          </node>
        </node>
      </node>
    </node>
    <node role="method" roleId="1i04.1225194240805" type="1i04.ConceptMethodDeclaration" typeId="1i04.1225194472830" id="2256484787298832736">
      <property name="name" nameId="tpck.1169194664001" value="getGeneratedFactoryName" />
      <node role="visibility" roleId="tpee.1178549979242" type="tpee.PublicVisibility" typeId="tpee.1146644602865" id="2256484787298832737" />
      <node role="returnType" roleId="tpee.1068580123133" type="tpee.StringType" typeId="tpee.1225271177708" id="2256484787298832740" />
      <node role="body" roleId="tpee.1068580123135" type="tpee.StatementList" typeId="tpee.1068580123136" id="2256484787298832739">
        <node role="statement" roleId="tpee.1068581517665" type="tpee.ExpressionStatement" typeId="tpee.1068580123155" id="2256484787298832741">
          <node role="expression" roleId="tpee.1068580123156" type="tpee.PlusExpression" typeId="tpee.1068581242875" id="2256484787298832742">
            <node role="rightExpression" roleId="tpee.1081773367579" type="tpee.StringLiteral" typeId="tpee.1070475926800" id="2256484787298832743">
              <property name="value" nameId="tpee.1070475926801" value="_Factory" />
            </node>
            <node role="leftExpression" roleId="tpee.1081773367580" type="tpee.DotExpression" typeId="tpee.1197027756228" id="2256484787298832744">
              <node role="operand" roleId="tpee.1197027771414" type="1i04.ThisNodeExpression" typeId="1i04.1225194691553" id="2256484787298832747" />
              <node role="operation" roleId="tpee.1197027833540" type="tp25.Node_ConceptMethodCall" typeId="tp25.1179409122411" id="2256484787298832746">
                <link role="baseMethodDeclaration" roleId="tpee.1068499141037" targetNodeId="i1mc.946964771156905488" resolveInfo="getGeneratedClassName" />
              </node>
            </node>
          </node>
        </node>
      </node>
    </node>
    <node role="constructor" roleId="1i04.1225194240801" type="1i04.ConceptConstructorDeclaration" typeId="1i04.1225194413805" id="3754890006475666594">
      <node role="body" roleId="tpee.1137022507850" type="tpee.StatementList" typeId="tpee.1068580123136" id="3754890006475666595" />
    </node>
  </root>
  <root id="3754890006475720277">
    <node role="method" roleId="1i04.1225194240805" type="1i04.ConceptMethodDeclaration" typeId="1i04.1225194472830" id="2309921853483609840">
      <property name="isAbstract" nameId="1i04.1225194472834" value="false" />
      <property name="name" nameId="tpck.1169194664001" value="getSuffix" />
      <link role="overriddenMethod" roleId="1i04.1225194472831" targetNodeId="i1mc.946964771156905483" resolveInfo="getSuffix" />
      <node role="visibility" roleId="tpee.1178549979242" type="tpee.PublicVisibility" typeId="tpee.1146644602865" id="2309921853483609841" />
      <node role="annotation" roleId="tpee.1188208488637" type="tpee.AnnotationInstance" typeId="tpee.1188207840427" id="2309921853483609842">
        <link role="annotation" roleId="tpee.1188208074048" targetNodeId="r27b.~NonNls" resolveInfo="NonNls" />
      </node>
      <node role="body" roleId="tpee.1068580123135" type="tpee.StatementList" typeId="tpee.1068580123136" id="2309921853483609843">
        <node role="statement" roleId="tpee.1068581517665" type="tpee.ExpressionStatement" typeId="tpee.1068580123155" id="2309921853483609845">
          <node role="expression" roleId="tpee.1068580123156" type="tpee.StringLiteral" typeId="tpee.1070475926800" id="2309921853483609846">
            <property name="value" nameId="tpee.1070475926801" value="Kind" />
          </node>
        </node>
      </node>
      <node role="returnType" roleId="tpee.1068580123133" type="tpee.StringType" typeId="tpee.1225271177708" id="946964771156934176" />
    </node>
    <node role="constructor" roleId="1i04.1225194240801" type="1i04.ConceptConstructorDeclaration" typeId="1i04.1225194413805" id="3754890006475720278">
      <node role="body" roleId="tpee.1137022507850" type="tpee.StatementList" typeId="tpee.1068580123136" id="3754890006475720279" />
    </node>
  </root>
  <root id="8265043642382454448">
    <node role="method" roleId="1i04.1225194240805" type="1i04.ConceptMethodDeclaration" typeId="1i04.1225194472830" id="7806358006983616236">
      <property name="name" nameId="tpck.1169194664001" value="getCanExecuteMethodName" />
      <node role="visibility" roleId="tpee.1178549979242" type="tpee.PublicVisibility" typeId="tpee.1146644602865" id="7806358006983616237" />
      <node role="returnType" roleId="tpee.1068580123133" type="tpee.StringType" typeId="tpee.1225271177708" id="7806358006983617400" />
      <node role="body" roleId="tpee.1068580123135" type="tpee.StatementList" typeId="tpee.1068580123136" id="7806358006983616239">
        <node role="statement" roleId="tpee.1068581517665" type="tpee.ExpressionStatement" typeId="tpee.1068580123155" id="7806358006983617402">
          <node role="expression" roleId="tpee.1068580123156" type="tpee.StringLiteral" typeId="tpee.1070475926800" id="7806358006983617403">
            <property name="value" nameId="tpee.1070475926801" value="canExecute" />
          </node>
        </node>
      </node>
      <node role="typeVariableDeclaration" roleId="tpee.1109279881614" type="tpee.TypeVariableDeclaration" typeId="tpee.1109279763828" id="7806358006983617401" />
    </node>
    <node role="constructor" roleId="1i04.1225194240801" type="1i04.ConceptConstructorDeclaration" typeId="1i04.1225194413805" id="8265043642382454449">
      <node role="body" roleId="tpee.1137022507850" type="tpee.StatementList" typeId="tpee.1068580123136" id="8265043642382454450">
        <node role="statement" roleId="tpee.1068581517665" type="tpee.ExpressionStatement" typeId="tpee.1068580123155" id="5925077313451883950">
          <node role="expression" roleId="tpee.1068580123156" type="tpee.AssignmentExpression" typeId="tpee.1068498886294" id="5925077313451883957">
            <node role="lValue" roleId="tpee.1068498886295" type="tpee.DotExpression" typeId="tpee.1197027756228" id="5925077313451883952">
              <node role="operand" roleId="tpee.1197027771414" type="1i04.ThisNodeExpression" typeId="1i04.1225194691553" id="5925077313451883951" />
              <node role="operation" roleId="tpee.1197027833540" type="tp25.SPropertyAccess" typeId="tp25.1138056022639" id="5925077313451883956">
                <link role="property" roleId="tp25.1138056395725" targetNodeId="uhxm.5925077313451868299" resolveInfo="canRun" />
              </node>
            </node>
            <node role="rValue" roleId="tpee.1068498886297" type="tpee.BooleanConstant" typeId="tpee.1068580123137" id="5925077313451883960">
              <property name="value" nameId="tpee.1068580123138" value="true" />
            </node>
          </node>
        </node>
        <node role="statement" roleId="tpee.1068581517665" type="tpee.ExpressionStatement" typeId="tpee.1068580123155" id="1931462339887637390">
          <node role="expression" roleId="tpee.1068580123156" type="tpee.AssignmentExpression" typeId="tpee.1068498886294" id="1931462339887637398">
            <node role="rValue" roleId="tpee.1068498886297" type="tpee.StringLiteral" typeId="tpee.1070475926800" id="1931462339887637401">
              <property name="value" nameId="tpee.1070475926801" value="myRunConfiguration" />
            </node>
            <node role="lValue" roleId="tpee.1068498886295" type="tpee.DotExpression" typeId="tpee.1197027756228" id="1931462339887637392">
              <node role="operand" roleId="tpee.1197027771414" type="1i04.ThisNodeExpression" typeId="1i04.1225194691553" id="1931462339887637391" />
              <node role="operation" roleId="tpee.1197027833540" type="tp25.SPropertyAccess" typeId="tp25.1138056022639" id="1931462339887637397">
                <link role="property" roleId="tp25.1138056395725" targetNodeId="uhxm.1931462339887551644" resolveInfo="configurationName" />
              </node>
            </node>
          </node>
        </node>
      </node>
    </node>
    <node role="method" roleId="1i04.1225194240805" type="1i04.ConceptMethodDeclaration" typeId="1i04.1225194472830" id="2309921853483580886">
      <property name="isAbstract" nameId="1i04.1225194472834" value="false" />
      <property name="name" nameId="tpck.1169194664001" value="getSuffix" />
      <link role="overriddenMethod" roleId="1i04.1225194472831" targetNodeId="i1mc.946964771156905483" resolveInfo="getSuffix" />
      <node role="visibility" roleId="tpee.1178549979242" type="tpee.PublicVisibility" typeId="tpee.1146644602865" id="2309921853483580887" />
      <node role="annotation" roleId="tpee.1188208488637" type="tpee.AnnotationInstance" typeId="tpee.1188207840427" id="2309921853483580888">
        <link role="annotation" roleId="tpee.1188208074048" targetNodeId="r27b.~NonNls" resolveInfo="NonNls" />
      </node>
      <node role="body" roleId="tpee.1068580123135" type="tpee.StatementList" typeId="tpee.1068580123136" id="2309921853483580889">
        <node role="statement" roleId="tpee.1068581517665" type="tpee.ExpressionStatement" typeId="tpee.1068580123155" id="2309921853483580891">
          <node role="expression" roleId="tpee.1068580123156" type="tpee.PlusExpression" typeId="tpee.1068581242875" id="2309921853483580893">
            <node role="rightExpression" roleId="tpee.1081773367579" type="tpee.StringLiteral" typeId="tpee.1070475926800" id="2309921853483580892">
              <property name="value" nameId="tpee.1070475926801" value="_RunProfileState" />
            </node>
            <node role="leftExpression" roleId="tpee.1081773367580" type="tpee.DotExpression" typeId="tpee.1197027756228" id="2309921853483580902">
              <node role="operand" roleId="tpee.1197027771414" type="tpee.DotExpression" typeId="tpee.1197027756228" id="2309921853483580897">
                <node role="operand" roleId="tpee.1197027771414" type="1i04.ThisNodeExpression" typeId="1i04.1225194691553" id="2309921853483580896" />
                <node role="operation" roleId="tpee.1197027833540" type="tp25.SLinkAccess" typeId="tp25.1138056143562" id="2309921853483580901">
                  <link role="link" roleId="tp25.1138056516764" targetNodeId="uhxm.1048802521465114237" />
                </node>
              </node>
              <node role="operation" roleId="tpee.1197027833540" type="tp25.Node_ConceptMethodCall" typeId="tp25.1179409122411" id="946964771156905626">
                <link role="baseMethodDeclaration" roleId="tpee.1068499141037" targetNodeId="i1mc.946964771156905483" resolveInfo="getSuffix" />
              </node>
            </node>
          </node>
        </node>
      </node>
      <node role="returnType" roleId="tpee.1068580123133" type="tpee.StringType" typeId="tpee.1225271177708" id="946964771156905625" />
    </node>
    <node role="method" roleId="1i04.1225194240805" type="1i04.ConceptMethodDeclaration" typeId="1i04.1225194472830" id="7594697556933223294">
      <property name="isAbstract" nameId="1i04.1225194472834" value="false" />
      <property name="name" nameId="tpck.1169194664001" value="getGeneratedClassName" />
      <link role="overriddenMethod" roleId="1i04.1225194472831" targetNodeId="i1mc.946964771156905488" resolveInfo="getGeneratedClassName" />
      <node role="visibility" roleId="tpee.1178549979242" type="tpee.PublicVisibility" typeId="tpee.1146644602865" id="7594697556933223295" />
      <node role="body" roleId="tpee.1068580123135" type="tpee.StatementList" typeId="tpee.1068580123136" id="7594697556933223296">
        <node role="statement" roleId="tpee.1068581517665" type="tpee.ExpressionStatement" typeId="tpee.1068580123155" id="7594697556933223302">
          <node role="expression" roleId="tpee.1068580123156" type="1i04.LocalBehaviorMethodCall" typeId="1i04.6496299201655527393" id="7594697556933223303">
            <link role="baseMethodDeclaration" roleId="tpee.1068499141037" targetNodeId="i1mc.946964771156905516" resolveInfo="getGeneratedClassName" />
            <node role="actualArgument" roleId="tpee.1068499141038" type="tpee.DotExpression" typeId="tpee.1197027756228" id="7594697556933223310">
              <node role="operand" roleId="tpee.1197027771414" type="tpee.DotExpression" typeId="tpee.1197027756228" id="7594697556933223305">
                <node role="operand" roleId="tpee.1197027771414" type="1i04.ThisNodeExpression" typeId="1i04.1225194691553" id="7594697556933223304" />
                <node role="operation" roleId="tpee.1197027833540" type="tp25.SLinkAccess" typeId="tp25.1138056143562" id="7594697556933223309">
                  <link role="link" roleId="tp25.1138056516764" targetNodeId="uhxm.1048802521465114237" />
                </node>
              </node>
              <node role="operation" roleId="tpee.1197027833540" type="tp25.SPropertyAccess" typeId="tp25.1138056022639" id="7594697556933223314">
                <link role="property" roleId="tp25.1138056395725" targetNodeId="tpck.1169194664001" resolveInfo="name" />
              </node>
            </node>
          </node>
        </node>
      </node>
      <node role="returnType" roleId="tpee.1068580123133" type="tpee.StringType" typeId="tpee.1225271177708" id="946964771156905627" />
    </node>
  </root>
  <root id="6538811202682334474">
    <node role="constructor" roleId="1i04.1225194240801" type="1i04.ConceptConstructorDeclaration" typeId="1i04.1225194413805" id="6538811202682334475">
      <node role="body" roleId="tpee.1137022507850" type="tpee.StatementList" typeId="tpee.1068580123136" id="6538811202682334476" />
    </node>
    <node role="method" roleId="1i04.1225194240805" type="1i04.ConceptMethodDeclaration" typeId="1i04.1225194472830" id="6538811202682334478">
      <property name="name" nameId="tpck.1169194664001" value="getLocalVariableElements" />
      <property name="isVirtual" nameId="1i04.1225194472832" value="true" />
      <link role="overriddenMethod" roleId="1i04.1225194472831" targetNodeId="tpek.1238805763253" resolveInfo="getLocalVariableElements" />
      <node role="visibility" roleId="tpee.1178549979242" type="tpee.PublicVisibility" typeId="tpee.1146644602865" id="6538811202682334479" />
      <node role="body" roleId="tpee.1068580123135" type="tpee.StatementList" typeId="tpee.1068580123136" id="6538811202682334480">
        <node role="statement" roleId="tpee.1068581517665" type="tpee.ExpressionStatement" typeId="tpee.1068580123155" id="6538811202682341883">
          <node role="expression" roleId="tpee.1068580123156" type="tpee.DotExpression" typeId="tpee.1197027756228" id="6538811202682342728">
            <node role="operand" roleId="tpee.1197027771414" type="tpee.DotExpression" typeId="tpee.1197027756228" id="6538811202682341885">
              <node role="operand" roleId="tpee.1197027771414" type="1i04.ThisNodeExpression" typeId="1i04.1225194691553" id="6538811202682341884" />
              <node role="operation" roleId="tpee.1197027833540" type="tp25.SLinkAccess" typeId="tp25.1138056143562" id="6538811202682342727">
                <link role="link" roleId="tp25.1138056516764" targetNodeId="tpee.1137022507850" />
              </node>
            </node>
            <node role="operation" roleId="tpee.1197027833540" type="tp25.Node_ConceptMethodCall" typeId="tp25.1179409122411" id="6538811202682342732">
              <link role="baseMethodDeclaration" roleId="tpee.1068499141037" targetNodeId="tpek.1238805763253" resolveInfo="getLocalVariableElements" />
            </node>
          </node>
        </node>
      </node>
      <node role="returnType" roleId="tpee.1068580123133" type="tp25.SNodeListType" typeId="tp25.1145383075378" id="6538811202682334481">
        <link role="elementConcept" roleId="tp25.1145383142433" targetNodeId="tpee.1238803202705" resolveInfo="ILocalVariableElement" />
      </node>
    </node>
    <node role="method" roleId="1i04.1225194240805" type="1i04.ConceptMethodDeclaration" typeId="1i04.1225194472830" id="3091009652595815824">
      <property name="name" nameId="tpck.1169194664001" value="getParameters" />
      <property name="isVirtual" nameId="1i04.1225194472832" value="true" />
      <property name="isPrivate" nameId="1i04.1225194472833" value="false" />
      <link role="overriddenMethod" roleId="1i04.1225194472831" targetNodeId="tpek.1213877374450" resolveInfo="getParameters" />
      <node role="visibility" roleId="tpee.1178549979242" type="tpee.PublicVisibility" typeId="tpee.1146644602865" id="3091009652595815825" />
      <node role="body" roleId="tpee.1068580123135" type="tpee.StatementList" typeId="tpee.1068580123136" id="3091009652595815826">
        <node role="statement" roleId="tpee.1068581517665" type="tpee.IfStatement" typeId="tpee.1068580123159" id="3091009652595830748">
          <node role="ifTrue" roleId="tpee.1068580123161" type="tpee.StatementList" typeId="tpee.1068580123136" id="3091009652595830750">
            <node role="statement" roleId="tpee.1068581517665" type="tpee.ReturnStatement" typeId="tpee.1068581242878" id="3091009652595831569">
              <node role="expression" roleId="tpee.1068581517676" type="tpee.GenericNewExpression" typeId="tpee.1145552977093" id="3091009652595831577">
                <node role="creator" roleId="tpee.1145553007750" type="tp2q.ListCreatorWithInit" typeId="tp2q.1160600644654" id="3091009652595831579">
                  <node role="initValue" roleId="tp2q.1237721435808" type="tp25.ConceptRefExpression" typeId="tp25.1172424058054" id="3091009652595831581">
                    <link role="conceptDeclaration" roleId="tp25.1172424100906" targetNodeId="uhxm.7684700299064179245" resolveInfo="Project_Parameter" />
                  </node>
                  <node role="initValue" roleId="tp2q.1237721435808" type="tp25.ConceptRefExpression" typeId="tp25.1172424058054" id="3091009652595831583">
                    <link role="conceptDeclaration" roleId="tp25.1172424100906" targetNodeId="uhxm.4816403309550879744" resolveInfo="DebuggerSettings_Parameter" />
                  </node>
                </node>
              </node>
            </node>
          </node>
          <node role="condition" roleId="tpee.1068580123160" type="tpee.AndExpression" typeId="tpee.1080120340718" id="6720907903633244903">
            <node role="leftExpression" roleId="tpee.1081773367580" type="tpee.DotExpression" typeId="tpee.1197027756228" id="6720907903633244912">
              <node role="operand" roleId="tpee.1197027771414" type="tpee.DotExpression" typeId="tpee.1197027756228" id="6720907903633244907">
                <node role="operand" roleId="tpee.1197027771414" type="1i04.ThisNodeExpression" typeId="1i04.1225194691553" id="6720907903633244906" />
                <node role="operation" roleId="tpee.1197027833540" type="tp25.Node_GetContainingRootOperation" typeId="tp25.1171310072040" id="6720907903633244911" />
              </node>
              <node role="operation" roleId="tpee.1197027833540" type="tp25.Node_IsInstanceOfOperation" typeId="tp25.1139621453865" id="6720907903633244916">
                <node role="conceptArgument" roleId="tp25.1177027386292" type="tp25.RefConcept_Reference" typeId="tp25.1177026924588" id="6720907903633244918">
                  <link role="conceptDeclaration" roleId="tp25.1177026940964" targetNodeId="uhxm.7806358006983614956" resolveInfo="ComplexRunConfigurationExecutor" />
                </node>
              </node>
            </node>
            <node role="rightExpression" roleId="tpee.1081773367579" type="tpee.DotExpression" typeId="tpee.1197027756228" id="3091009652595831564">
              <node role="operand" roleId="tpee.1197027771414" type="tpee.DotExpression" typeId="tpee.1197027756228" id="3091009652595831559">
                <node role="operand" roleId="tpee.1197027771414" type="tp25.SNodeTypeCastExpression" typeId="tp25.1140137987495" id="3091009652595831557">
                  <link role="concept" roleId="tp25.1140138128738" targetNodeId="uhxm.7806358006983614956" resolveInfo="ComplexRunConfigurationExecutor" />
                  <node role="leftExpression" roleId="tp25.1140138123956" type="tpee.DotExpression" typeId="tpee.1197027756228" id="3091009652595830753">
                    <node role="operand" roleId="tpee.1197027771414" type="1i04.ThisNodeExpression" typeId="1i04.1225194691553" id="3091009652595830752" />
                    <node role="operation" roleId="tpee.1197027833540" type="tp25.Node_GetContainingRootOperation" typeId="tp25.1171310072040" id="3091009652595831556" />
                  </node>
                </node>
                <node role="operation" roleId="tpee.1197027833540" type="tp25.SLinkAccess" typeId="tp25.1138056143562" id="6586232406240905070">
                  <link role="link" roleId="tp25.1138056516764" targetNodeId="uhxm.6720907903633293832" />
                </node>
              </node>
              <node role="operation" roleId="tpee.1197027833540" type="tp25.Node_IsNotNullOperation" typeId="tp25.1172008320231" id="3091009652595831568" />
            </node>
          </node>
        </node>
        <node role="statement" roleId="tpee.1068581517665" type="tpee.ReturnStatement" typeId="tpee.1068581242878" id="3091009652595831585">
          <node role="expression" roleId="tpee.1068581517676" type="tpee.GenericNewExpression" typeId="tpee.1145552977093" id="3091009652595831586">
            <node role="creator" roleId="tpee.1145553007750" type="tp2q.ListCreatorWithInit" typeId="tp2q.1160600644654" id="3091009652595831587">
              <node role="initValue" roleId="tp2q.1237721435808" type="tp25.ConceptRefExpression" typeId="tp25.1172424058054" id="3091009652595831588">
                <link role="conceptDeclaration" roleId="tp25.1172424100906" targetNodeId="uhxm.7684700299064179245" resolveInfo="Project_Parameter" />
              </node>
            </node>
          </node>
        </node>
      </node>
      <node role="returnType" roleId="tpee.1068580123133" type="tp2q.ListType" typeId="tp2q.1151688443754" id="3091009652595815827">
        <node role="elementType" roleId="tp2q.1151688676805" type="tp25.SConceptType" typeId="tp25.1172420572800" id="3091009652595815828">
          <link role="conceptDeclaraton" roleId="tp25.1180481110358" targetNodeId="tpee.1107135704075" resolveInfo="ConceptFunctionParameter" />
        </node>
      </node>
    </node>
  </root>
  <root id="7806358006983709805">
    <node role="method" roleId="1i04.1225194240805" type="1i04.ConceptMethodDeclaration" typeId="1i04.1225194472830" id="442015021861764808">
      <property name="name" nameId="tpck.1169194664001" value="isDebuggable" />
      <node role="visibility" roleId="tpee.1178549979242" type="tpee.PublicVisibility" typeId="tpee.1146644602865" id="442015021861764809" />
      <node role="returnType" roleId="tpee.1068580123133" type="tpee.BooleanType" typeId="tpee.1070534644030" id="442015021861764812" />
      <node role="body" roleId="tpee.1068580123135" type="tpee.StatementList" typeId="tpee.1068580123136" id="442015021861764811">
        <node role="statement" roleId="tpee.1068581517665" type="tpee.ExpressionStatement" typeId="tpee.1068580123155" id="442015021861811748">
          <node role="expression" roleId="tpee.1068580123156" type="tpee.DotExpression" typeId="tpee.1197027756228" id="442015021861811755">
            <node role="operand" roleId="tpee.1197027771414" type="tpee.DotExpression" typeId="tpee.1197027756228" id="442015021861811750">
              <node role="operand" roleId="tpee.1197027771414" type="1i04.ThisNodeExpression" typeId="1i04.1225194691553" id="442015021861811749" />
              <node role="operation" roleId="tpee.1197027833540" type="tp25.SLinkAccess" typeId="tp25.1138056143562" id="6586232406240312652">
                <link role="link" roleId="tp25.1138056516764" targetNodeId="uhxm.6720907903633293832" />
              </node>
            </node>
            <node role="operation" roleId="tpee.1197027833540" type="tp25.Node_IsNotNullOperation" typeId="tp25.1172008320231" id="442015021861811759" />
          </node>
        </node>
      </node>
    </node>
    <node role="constructor" roleId="1i04.1225194240801" type="1i04.ConceptConstructorDeclaration" typeId="1i04.1225194413805" id="7806358006983709806">
      <node role="body" roleId="tpee.1137022507850" type="tpee.StatementList" typeId="tpee.1068580123136" id="7806358006983709807" />
    </node>
  </root>
  <root id="7806358006983757881">
    <node role="method" roleId="1i04.1225194240805" type="1i04.ConceptMethodDeclaration" typeId="1i04.1225194472830" id="7806358006983757897">
      <property name="name" nameId="tpck.1169194664001" value="getExecutor" />
      <node role="visibility" roleId="tpee.1178549979242" type="tpee.PublicVisibility" typeId="tpee.1146644602865" id="7806358006983757898" />
      <node role="returnType" roleId="tpee.1068580123133" type="tp25.SNodeType" typeId="tp25.1138055754698" id="7806358006983757901">
        <link role="concept" roleId="tp25.1138405853777" targetNodeId="uhxm.2401501559171392633" resolveInfo="RunConfigurationExecutor" />
      </node>
      <node role="body" roleId="tpee.1068580123135" type="tpee.StatementList" typeId="tpee.1068580123136" id="7806358006983757900">
        <node role="statement" roleId="tpee.1068581517665" type="tpee.ExpressionStatement" typeId="tpee.1068580123155" id="7806358006983757902">
          <node role="expression" roleId="tpee.1068580123156" type="tp25.SNodeTypeCastExpression" typeId="tp25.1140137987495" id="6720907903633244876">
            <link role="concept" roleId="tp25.1140138128738" targetNodeId="uhxm.2401501559171392633" resolveInfo="RunConfigurationExecutor" />
            <node role="leftExpression" roleId="tp25.1140138123956" type="tpee.DotExpression" typeId="tpee.1197027756228" id="7806358006983757904">
              <node role="operand" roleId="tpee.1197027771414" type="1i04.ThisNodeExpression" typeId="1i04.1225194691553" id="7806358006983757903" />
              <node role="operation" roleId="tpee.1197027833540" type="tp25.Node_GetContainingRootOperation" typeId="tp25.1171310072040" id="7806358006983757908" />
            </node>
          </node>
        </node>
      </node>
    </node>
    <node role="constructor" roleId="1i04.1225194240801" type="1i04.ConceptConstructorDeclaration" typeId="1i04.1225194413805" id="7806358006983757882">
      <node role="body" roleId="tpee.1137022507850" type="tpee.StatementList" typeId="tpee.1068580123136" id="7806358006983757883" />
    </node>
  </root>
  <root id="1931462339887637402">
    <node role="constructor" roleId="1i04.1225194240801" type="1i04.ConceptConstructorDeclaration" typeId="1i04.1225194413805" id="1931462339887637403">
      <node role="body" roleId="tpee.1137022507850" type="tpee.StatementList" typeId="tpee.1068580123136" id="1931462339887637404">
        <node role="statement" roleId="tpee.1068581517665" type="tpee.ExpressionStatement" typeId="tpee.1068580123155" id="1931462339887637405">
          <node role="expression" roleId="tpee.1068580123156" type="tpee.AssignmentExpression" typeId="tpee.1068498886294" id="1931462339887637413">
            <node role="rValue" roleId="tpee.1068498886297" type="tpee.BooleanConstant" typeId="tpee.1068580123137" id="1931462339887637416">
              <property name="value" nameId="tpee.1068580123138" value="true" />
            </node>
            <node role="lValue" roleId="tpee.1068498886295" type="tpee.DotExpression" typeId="tpee.1197027756228" id="1931462339887637407">
              <node role="operand" roleId="tpee.1197027771414" type="1i04.ThisNodeExpression" typeId="1i04.1225194691553" id="1931462339887637406" />
              <node role="operation" roleId="tpee.1197027833540" type="tp25.SPropertyAccess" typeId="tp25.1138056022639" id="1931462339887637412">
                <link role="property" roleId="tp25.1138056395725" targetNodeId="uhxm.1931462339887637411" resolveInfo="canDebug" />
              </node>
            </node>
          </node>
        </node>
      </node>
    </node>
  </root>
  <root id="4366236229294143328">
    <node role="method" roleId="1i04.1225194240805" type="1i04.ConceptMethodDeclaration" typeId="1i04.1225194472830" id="4366236229294143331">
      <property name="name" nameId="tpck.1169194664001" value="getDisplayedName" />
      <node role="visibility" roleId="tpee.1178549979242" type="tpee.PublicVisibility" typeId="tpee.1146644602865" id="4366236229294143332" />
      <node role="returnType" roleId="tpee.1068580123133" type="tpee.StringType" typeId="tpee.1225271177708" id="4366236229294143335" />
      <node role="body" roleId="tpee.1068580123135" type="tpee.StatementList" typeId="tpee.1068580123136" id="4366236229294143334">
        <node role="statement" roleId="tpee.1068581517665" type="tpee.ExpressionStatement" typeId="tpee.1068580123155" id="4366236229294149020">
          <node role="expression" roleId="tpee.1068580123156" type="tpee.PlusExpression" typeId="tpee.1068581242875" id="529406319400447297">
            <node role="rightExpression" roleId="tpee.1081773367579" type="1i04.LocalBehaviorMethodCall" typeId="1i04.6496299201655527393" id="529406319400447300">
              <link role="baseMethodDeclaration" roleId="tpee.1068499141037" targetNodeId="i1mc.946964771156905483" resolveInfo="getSuffix" />
            </node>
            <node role="leftExpression" roleId="tpee.1081773367580" type="tpee.PlusExpression" typeId="tpee.1068581242875" id="529406319400447293">
              <node role="leftExpression" roleId="tpee.1081773367580" type="1i04.LocalBehaviorMethodCall" typeId="1i04.6496299201655527393" id="4366236229294149029">
                <link role="baseMethodDeclaration" roleId="tpee.1068499141037" targetNodeId="i1mc.4366236229294148974" resolveInfo="getBaseName" />
              </node>
              <node role="rightExpression" roleId="tpee.1081773367579" type="tpee.StringLiteral" typeId="tpee.1070475926800" id="529406319400447296">
                <property name="value" nameId="tpee.1070475926801" value=" " />
              </node>
            </node>
          </node>
        </node>
      </node>
    </node>
    <node role="constructor" roleId="1i04.1225194240801" type="1i04.ConceptConstructorDeclaration" typeId="1i04.1225194413805" id="4366236229294143329">
      <node role="body" roleId="tpee.1137022507850" type="tpee.StatementList" typeId="tpee.1068580123136" id="4366236229294143330" />
    </node>
    <node role="method" roleId="1i04.1225194240805" type="1i04.ConceptMethodDeclaration" typeId="1i04.1225194472830" id="4366236229294148967">
      <property name="isAbstract" nameId="1i04.1225194472834" value="false" />
      <property name="isVirtual" nameId="1i04.1225194472832" value="false" />
      <property name="name" nameId="tpck.1169194664001" value="getSuffix" />
      <link role="overriddenMethod" roleId="1i04.1225194472831" targetNodeId="i1mc.946964771156905483" resolveInfo="getSuffix" />
      <node role="visibility" roleId="tpee.1178549979242" type="tpee.PublicVisibility" typeId="tpee.1146644602865" id="4366236229294148968" />
      <node role="annotation" roleId="tpee.1188208488637" type="tpee.AnnotationInstance" typeId="tpee.1188207840427" id="4366236229294148969">
        <link role="annotation" roleId="tpee.1188208074048" targetNodeId="r27b.~NonNls" resolveInfo="NonNls" />
      </node>
      <node role="body" roleId="tpee.1068580123135" type="tpee.StatementList" typeId="tpee.1068580123136" id="4366236229294148970">
        <node role="statement" roleId="tpee.1068581517665" type="tpee.ExpressionStatement" typeId="tpee.1068580123155" id="4366236229294148972">
          <node role="expression" roleId="tpee.1068580123156" type="tpee.StringLiteral" typeId="tpee.1070475926800" id="4366236229294148973">
            <property name="value" nameId="tpee.1070475926801" value="Producer" />
          </node>
        </node>
      </node>
      <node role="returnType" roleId="tpee.1068580123133" type="tpee.StringType" typeId="tpee.1225271177708" id="4366236229294148971" />
    </node>
    <node role="method" roleId="1i04.1225194240805" type="1i04.ConceptMethodDeclaration" typeId="1i04.1225194472830" id="4366236229294148986">
      <property name="name" nameId="tpck.1169194664001" value="getBaseName" />
      <property name="isVirtual" nameId="1i04.1225194472832" value="false" />
      <property name="isAbstract" nameId="1i04.1225194472834" value="false" />
      <link role="overriddenMethod" roleId="1i04.1225194472831" targetNodeId="i1mc.4366236229294148974" resolveInfo="getBaseName" />
      <node role="visibility" roleId="tpee.1178549979242" type="tpee.ProtectedVisibility" typeId="tpee.1146644641414" id="4366236229294148987" />
      <node role="body" roleId="tpee.1068580123135" type="tpee.StatementList" typeId="tpee.1068580123136" id="4366236229294148988">
        <node role="statement" roleId="tpee.1068581517665" type="tpee.IfStatement" typeId="tpee.1068580123159" id="4366236229294148994">
          <node role="condition" roleId="tpee.1068580123160" type="tpee.DotExpression" typeId="tpee.1197027756228" id="4366236229294148995">
            <node role="operand" roleId="tpee.1197027771414" type="tpee.DotExpression" typeId="tpee.1197027756228" id="4366236229294148996">
              <node role="operand" roleId="tpee.1197027771414" type="1i04.ThisNodeExpression" typeId="1i04.1225194691553" id="4366236229294148997" />
              <node role="operation" roleId="tpee.1197027833540" type="tp25.SLinkAccess" typeId="tp25.1138056143562" id="4366236229294148998">
                <link role="link" roleId="tp25.1138056516764" targetNodeId="uhxm.4366236229294139631" />
              </node>
            </node>
            <node role="operation" roleId="tpee.1197027833540" type="tp25.Node_IsNullOperation" typeId="tp25.1171999116870" id="4366236229294148999" />
          </node>
          <node role="ifTrue" roleId="tpee.1068580123161" type="tpee.StatementList" typeId="tpee.1068580123136" id="4366236229294149000">
            <node role="statement" roleId="tpee.1068581517665" type="tpee.ReturnStatement" typeId="tpee.1068581242878" id="4366236229294149001">
              <node role="expression" roleId="tpee.1068581517676" type="tpee.StringLiteral" typeId="tpee.1070475926800" id="4366236229294149002">
                <property name="value" nameId="tpee.1070475926801" value="Unknown" />
              </node>
            </node>
          </node>
        </node>
        <node role="statement" roleId="tpee.1068581517665" type="tpee.ExpressionStatement" typeId="tpee.1068580123155" id="4366236229294149003">
          <node role="expression" roleId="tpee.1068580123156" type="pxpg.CheckedDotExpression" typeId="pxpg.4079382982702596667" id="4366236229294149017">
            <node role="operand" roleId="tpee.1197027771414" type="tpee.DotExpression" typeId="tpee.1197027756228" id="4366236229294149007">
              <node role="operand" roleId="tpee.1197027771414" type="tpee.DotExpression" typeId="tpee.1197027756228" id="4366236229294149008">
                <node role="operand" roleId="tpee.1197027771414" type="1i04.ThisNodeExpression" typeId="1i04.1225194691553" id="4366236229294149009" />
                <node role="operation" roleId="tpee.1197027833540" type="tp25.SLinkAccess" typeId="tp25.1138056143562" id="4366236229294149010">
                  <link role="link" roleId="tp25.1138056516764" targetNodeId="uhxm.4366236229294139631" />
                </node>
              </node>
              <node role="operation" roleId="tpee.1197027833540" type="tp25.SLinkAccess" typeId="tp25.1138056143562" id="4366236229294149011">
                <link role="link" roleId="tp25.1138056516764" targetNodeId="fb9u.946964771156066333" />
              </node>
            </node>
            <node role="operation" roleId="tpee.1197027833540" type="tp25.SPropertyAccess" typeId="tp25.1138056022639" id="4366236229294149012">
              <link role="property" roleId="tp25.1138056395725" targetNodeId="tpck.1169194664001" resolveInfo="name" />
            </node>
          </node>
        </node>
      </node>
      <node role="returnType" roleId="tpee.1068580123133" type="tpee.StringType" typeId="tpee.1225271177708" id="4366236229294148989" />
    </node>
  </root>
  <root id="3642991921658055425">
    <node role="constructor" roleId="1i04.1225194240801" type="1i04.ConceptConstructorDeclaration" typeId="1i04.1225194413805" id="3642991921658055426">
      <node role="body" roleId="tpee.1137022507850" type="tpee.StatementList" typeId="tpee.1068580123136" id="3642991921658055427" />
    </node>
    <node role="method" roleId="1i04.1225194240805" type="1i04.ConceptMethodDeclaration" typeId="1i04.1225194472830" id="3642991921658055428">
      <property name="isVirtual" nameId="1i04.1225194472832" value="false" />
      <property name="name" nameId="tpck.1169194664001" value="getExpectedReturnType" />
      <property name="isPrivate" nameId="1i04.1225194472833" value="false" />
      <property name="isAbstract" nameId="1i04.1225194472834" value="false" />
      <link role="overriddenMethod" roleId="1i04.1225194472831" targetNodeId="tpek.1213877374441" resolveInfo="getExpectedReturnType" />
      <node role="visibility" roleId="tpee.1178549979242" type="tpee.PublicVisibility" typeId="tpee.1146644602865" id="3642991921658055429" />
      <node role="body" roleId="tpee.1068580123135" type="tpee.StatementList" typeId="tpee.1068580123136" id="3642991921658055430">
        <node role="statement" roleId="tpee.1068581517665" type="tpee.ExpressionStatement" typeId="tpee.1068580123155" id="3642991921658067841">
          <node role="expression" roleId="tpee.1068580123156" type="tpee.DotExpression" typeId="tpee.1197027756228" id="3642991921658067853">
            <node role="operand" roleId="tpee.1197027771414" type="tpee.DotExpression" typeId="tpee.1197027756228" id="3642991921658067843">
              <node role="operand" roleId="tpee.1197027771414" type="1i04.ThisNodeExpression" typeId="1i04.1225194691553" id="3642991921658067842" />
              <node role="operation" roleId="tpee.1197027833540" type="tp25.Node_GetAncestorOperation" typeId="tp25.1171407110247" id="3642991921658067847">
                <node role="parameter" roleId="tp25.1144104376918" type="tp25.OperationParm_Concept" typeId="tp25.1144101972840" id="3642991921658067848">
                  <node role="conceptArgument" roleId="tp25.1207343664468" type="tp25.RefConcept_Reference" typeId="tp25.1177026924588" id="3642991921658067852">
                    <link role="conceptDeclaration" roleId="tp25.1177026940964" targetNodeId="uhxm.4366236229294105349" resolveInfo="RunConfigurationProducer" />
                  </node>
                </node>
              </node>
            </node>
            <node role="operation" roleId="tpee.1197027833540" type="tp25.SLinkAccess" typeId="tp25.1138056143562" id="3642991921658067857">
              <link role="link" roleId="tp25.1138056516764" targetNodeId="uhxm.4366236229294139631" />
            </node>
          </node>
        </node>
      </node>
      <node role="returnType" roleId="tpee.1068580123133" type="tp25.SNodeType" typeId="tp25.1138055754698" id="3642991921658055431" />
    </node>
  </root>
  <root id="529406319400457832">
    <node role="constructor" roleId="1i04.1225194240801" type="1i04.ConceptConstructorDeclaration" typeId="1i04.1225194413805" id="529406319400457833">
      <node role="body" roleId="tpee.1137022507850" type="tpee.StatementList" typeId="tpee.1068580123136" id="529406319400457834" />
    </node>
    <node role="method" roleId="1i04.1225194240805" type="1i04.ConceptMethodDeclaration" typeId="1i04.1225194472830" id="529406319400457835">
      <property name="isAbstract" nameId="1i04.1225194472834" value="false" />
      <property name="isVirtual" nameId="1i04.1225194472832" value="false" />
      <property name="name" nameId="tpck.1169194664001" value="getSuffix" />
      <link role="overriddenMethod" roleId="1i04.1225194472831" targetNodeId="i1mc.946964771156905483" resolveInfo="getSuffix" />
      <node role="visibility" roleId="tpee.1178549979242" type="tpee.PublicVisibility" typeId="tpee.1146644602865" id="529406319400457836" />
      <node role="annotation" roleId="tpee.1188208488637" type="tpee.AnnotationInstance" typeId="tpee.1188207840427" id="529406319400457837">
        <link role="annotation" roleId="tpee.1188208074048" targetNodeId="r27b.~NonNls" resolveInfo="NonNls" />
      </node>
      <node role="body" roleId="tpee.1068580123135" type="tpee.StatementList" typeId="tpee.1068580123136" id="529406319400457838">
        <node role="statement" roleId="tpee.1068581517665" type="tpee.IfStatement" typeId="tpee.1068580123159" id="2572811016744645304">
          <node role="ifTrue" roleId="tpee.1068580123161" type="tpee.StatementList" typeId="tpee.1068580123136" id="2572811016744645305">
            <node role="statement" roleId="tpee.1068581517665" type="tpee.ReturnStatement" typeId="tpee.1068581242878" id="2572811016744645319">
              <node role="expression" roleId="tpee.1068581517676" type="tpee.StringLiteral" typeId="tpee.1070475926800" id="2572811016744645321">
                <property name="value" nameId="tpee.1070475926801" value="" />
              </node>
            </node>
          </node>
          <node role="condition" roleId="tpee.1068580123160" type="tpee.DotExpression" typeId="tpee.1197027756228" id="2572811016744645314">
            <node role="operand" roleId="tpee.1197027771414" type="tpee.DotExpression" typeId="tpee.1197027756228" id="2572811016744645309">
              <node role="operand" roleId="tpee.1197027771414" type="1i04.ThisNodeExpression" typeId="1i04.1225194691553" id="2572811016744645308" />
              <node role="operation" roleId="tpee.1197027833540" type="tp25.SLinkAccess" typeId="tp25.1138056143562" id="2572811016744645313">
                <link role="link" roleId="tp25.1138056516764" targetNodeId="uhxm.7301162575811113551" />
              </node>
            </node>
            <node role="operation" roleId="tpee.1197027833540" type="tp25.Node_IsNullOperation" typeId="tp25.1171999116870" id="2572811016744645318" />
          </node>
        </node>
        <node role="statement" roleId="tpee.1068581517665" type="tpee.ExpressionStatement" typeId="tpee.1068580123155" id="529406319400458619">
          <node role="expression" roleId="tpee.1068580123156" type="1i04.LocalBehaviorMethodCall" typeId="1i04.6496299201655527393" id="2572811016744662336">
            <link role="baseMethodDeclaration" roleId="tpee.1068499141037" targetNodeId="i1mc.2572811016744662265" resolveInfo="getValidClassName" />
            <node role="actualArgument" roleId="tpee.1068499141038" type="tpee.DotExpression" typeId="tpee.1197027756228" id="2572811016744662337">
              <node role="operand" roleId="tpee.1197027771414" type="tp25.SNodeTypeCastExpression" typeId="tp25.1140137987495" id="2572811016744662338">
                <link role="concept" roleId="tp25.1140138128738" targetNodeId="tpck.1133920641626" resolveInfo="BaseConcept" />
                <node role="leftExpression" roleId="tp25.1140138123956" type="tpee.DotExpression" typeId="tpee.1197027756228" id="2572811016744662339">
                  <node role="operand" roleId="tpee.1197027771414" type="tpee.DotExpression" typeId="tpee.1197027756228" id="2572811016744662340">
                    <node role="operand" roleId="tpee.1197027771414" type="1i04.ThisNodeExpression" typeId="1i04.1225194691553" id="2572811016744662341" />
                    <node role="operation" roleId="tpee.1197027833540" type="tp25.SLinkAccess" typeId="tp25.1138056143562" id="2572811016744662342">
                      <link role="link" roleId="tp25.1138056516764" targetNodeId="uhxm.7301162575811113551" />
                    </node>
                  </node>
                  <node role="operation" roleId="tpee.1197027833540" type="tpd4.Node_TypeOperation" typeId="tpd4.1176544042499" id="2572811016744662343" />
                </node>
              </node>
              <node role="operation" roleId="tpee.1197027833540" type="tp25.Node_ConceptMethodCall" typeId="tp25.1179409122411" id="2572811016744662344">
                <link role="baseMethodDeclaration" roleId="tpee.1068499141037" targetNodeId="tpcu.1213877396640" resolveInfo="getPresentation" />
              </node>
            </node>
          </node>
        </node>
      </node>
      <node role="returnType" roleId="tpee.1068580123133" type="tpee.StringType" typeId="tpee.1225271177708" id="529406319400457839" />
    </node>
  </root>
  <root id="7037083547576032051">
    <node role="constructor" roleId="1i04.1225194240801" type="1i04.ConceptConstructorDeclaration" typeId="1i04.1225194413805" id="7037083547576032052">
      <node role="body" roleId="tpee.1137022507850" type="tpee.StatementList" typeId="tpee.1068580123136" id="7037083547576032053" />
    </node>
    <node role="method" roleId="1i04.1225194240805" type="1i04.ConceptMethodDeclaration" typeId="1i04.1225194472830" id="7037083547576036546">
      <property name="isAbstract" nameId="1i04.1225194472834" value="false" />
      <property name="isVirtual" nameId="1i04.1225194472832" value="false" />
      <property name="name" nameId="tpck.1169194664001" value="getSuffix" />
      <link role="overriddenMethod" roleId="1i04.1225194472831" targetNodeId="i1mc.946964771156905483" resolveInfo="getSuffix" />
      <node role="visibility" roleId="tpee.1178549979242" type="tpee.PublicVisibility" typeId="tpee.1146644602865" id="7037083547576036547" />
      <node role="annotation" roleId="tpee.1188208488637" type="tpee.AnnotationInstance" typeId="tpee.1188207840427" id="7037083547576036548">
        <link role="annotation" roleId="tpee.1188208074048" targetNodeId="r27b.~NonNls" resolveInfo="NonNls" />
      </node>
      <node role="body" roleId="tpee.1068580123135" type="tpee.StatementList" typeId="tpee.1068580123136" id="7037083547576036549">
        <node role="statement" roleId="tpee.1068581517665" type="tpee.ExpressionStatement" typeId="tpee.1068580123155" id="7037083547576036551">
          <node role="expression" roleId="tpee.1068580123156" type="tpee.StringLiteral" typeId="tpee.1070475926800" id="7037083547576036552">
            <property name="value" nameId="tpee.1070475926801" value="BeforeTask" />
          </node>
        </node>
      </node>
      <node role="returnType" roleId="tpee.1068580123133" type="tpee.StringType" typeId="tpee.1225271177708" id="7037083547576036550" />
    </node>
  </root>
  <root id="6550182048787562685">
    <node role="constructor" roleId="1i04.1225194240801" type="1i04.ConceptConstructorDeclaration" typeId="1i04.1225194413805" id="6550182048787562686">
      <node role="body" roleId="tpee.1137022507850" type="tpee.StatementList" typeId="tpee.1068580123136" id="6550182048787562687" />
    </node>
    <node role="method" roleId="1i04.1225194240805" type="1i04.ConceptMethodDeclaration" typeId="1i04.1225194472830" id="6550182048787568261">
      <property name="name" nameId="tpck.1169194664001" value="isInitializable" />
      <property name="isVirtual" nameId="1i04.1225194472832" value="false" />
      <property name="isPrivate" nameId="1i04.1225194472833" value="false" />
      <property name="isAbstract" nameId="1i04.1225194472834" value="false" />
      <link role="overriddenMethod" roleId="1i04.1225194472831" targetNodeId="tpek.1213877517488" resolveInfo="isInitializable" />
      <node role="visibility" roleId="tpee.1178549979242" type="tpee.PublicVisibility" typeId="tpee.1146644602865" id="6550182048787568262" />
      <node role="body" roleId="tpee.1068580123135" type="tpee.StatementList" typeId="tpee.1068580123136" id="6550182048787568263">
        <node role="statement" roleId="tpee.1068581517665" type="tpee.ExpressionStatement" typeId="tpee.1068580123155" id="6550182048787568269">
          <node role="expression" roleId="tpee.1068580123156" type="tpee.BooleanConstant" typeId="tpee.1068580123137" id="6550182048787568270">
            <property name="value" nameId="tpee.1068580123138" value="true" />
          </node>
        </node>
      </node>
      <node role="returnType" roleId="tpee.1068580123133" type="tpee.BooleanType" typeId="tpee.1070534644030" id="6550182048787568264" />
    </node>
  </root>
</model>
<|MERGE_RESOLUTION|>--- conflicted
+++ resolved
@@ -6,22 +6,10 @@
   <language namespace="7866978e-a0f0-4cc7-81bc-4d213d9375e1(jetbrains.mps.lang.smodel)" />
   <language namespace="83888646-71ce-4f1c-9c53-c54016f6ad4f(jetbrains.mps.baseLanguage.collections)" />
   <language namespace="fd392034-7849-419d-9071-12563d152375(jetbrains.mps.baseLanguage.closures)" />
-  <language namespace="7a5dda62-9140-4668-ab76-d5ed1746f2b2(jetbrains.mps.lang.typesystem)" />
-  <language namespace="3a13115c-633c-4c5c-bbcc-75c4219e9555(jetbrains.mps.lang.quotation)" />
-  <language namespace="22e72e4c-0f69-46ce-8403-6750153aa615(jetbrains.mps.execution.configurations)" />
-  <language namespace="ceab5195-25ea-4f22-9b92-103b95ca8c0c(jetbrains.mps.lang.core)" />
-  <language namespace="28f9e497-3b42-4291-aeba-0a1039153ab1(jetbrains.mps.lang.plugin)" />
-  <language namespace="daafa647-f1f7-4b0b-b096-69cd7c8408c0(jetbrains.mps.baseLanguage.regexp)" />
-<<<<<<< HEAD
-  <language namespace="f3347d8a-0e79-4f35-8ac9-1574f25c986f(jetbrains.mps.execution.commands)" />
-  <language namespace="756e911c-3f1f-4a48-bdf5-a2ceb91b723c(jetbrains.mps.execution.settings)" />
   <language namespace="774bf8a0-62e5-41e1-af63-f4812e60e48b(jetbrains.mps.baseLanguage.checkedDots)" />
   <language namespace="b401a680-8325-4110-8fd3-84331ff25bef(jetbrains.mps.lang.generator)" />
-=======
-  <language namespace="f3347d8a-0e79-4f35-8ac9-1574f25c986f(jetbrains.mps.run.commands)" />
-  <language namespace="756e911c-3f1f-4a48-bdf5-a2ceb91b723c(jetbrains.mps.run.settings)" />
+  <language namespace="7a5dda62-9140-4668-ab76-d5ed1746f2b2(jetbrains.mps.lang.typesystem)" />
   <devkit namespace="fbc25dd2-5da4-483a-8b19-70928e1b62d7(jetbrains.mps.devkit.general-purpose)" />
->>>>>>> 55d6bffa
   <import index="uhxm" modelUID="r:f3383ae6-205a-4e7c-8dd9-c29966e29e49(jetbrains.mps.execution.configurations.structure)" version="0" />
   <import index="tpck" modelUID="r:00000000-0000-4000-0000-011c89590288(jetbrains.mps.lang.core.structure)" version="0" />
   <import index="tpee" modelUID="r:00000000-0000-4000-0000-011c895902ca(jetbrains.mps.baseLanguage.structure)" version="3" />
@@ -34,6 +22,7 @@
   <import index="tpek" modelUID="r:00000000-0000-4000-0000-011c895902c0(jetbrains.mps.baseLanguage.behavior)" version="-1" implicit="yes" />
   <import index="fb9u" modelUID="r:0194e190-08ef-44f6-ab95-d9cffdb7e27b(jetbrains.mps.execution.settings.structure)" version="0" implicit="yes" />
   <import index="pxpg" modelUID="r:5a550369-d6d9-4c89-a89b-1bb748dc20b3(jetbrains.mps.baseLanguage.checkedDots.structure)" version="-1" implicit="yes" />
+  <import index="ojho" modelUID="r:36b91d42-5119-45a8-b801-6a4d645ce20b(jetbrains.mps.execution.configurations.behavior)" version="-1" implicit="yes" />
   <import index="tpcu" modelUID="r:00000000-0000-4000-0000-011c89590282(jetbrains.mps.lang.core.behavior)" version="-1" implicit="yes" />
   <import index="tpd4" modelUID="r:00000000-0000-4000-0000-011c895902b4(jetbrains.mps.lang.typesystem.structure)" version="3" implicit="yes" />
   <roots>
@@ -41,7 +30,7 @@
       <link role="concept" roleId="1i04.1225194240799" targetNodeId="uhxm.2401501559171345993" resolveInfo="RunConfiguration" />
     </node>
     <node type="1i04.ConceptBehavior" typeId="1i04.1225194240794" id="3754890006475720277">
-      <link role="concept" roleId="1i04.1225194240799" targetNodeId="uhxm.2401501559171345994" resolveInfo="RunConfigurationType" />
+      <link role="concept" roleId="1i04.1225194240799" targetNodeId="uhxm.2401501559171345994" resolveInfo="RunConfigurationKind" />
     </node>
     <node type="1i04.ConceptBehavior" typeId="1i04.1225194240794" id="8265043642382454448">
       <property name="virtualPackage" nameId="tpck.1193676396447" value="execution" />
@@ -49,7 +38,7 @@
     </node>
     <node type="1i04.ConceptBehavior" typeId="1i04.1225194240794" id="6538811202682334474">
       <property name="virtualPackage" nameId="tpck.1193676396447" value="execution.complex" />
-      <link role="concept" roleId="1i04.1225194240799" targetNodeId="uhxm.6139196002333163564" resolveInfo="Execute_Function" />
+      <link role="concept" roleId="1i04.1225194240799" targetNodeId="uhxm.6139196002333163564" resolveInfo="ExecuteConfiguration_Function" />
     </node>
     <node type="1i04.ConceptBehavior" typeId="1i04.1225194240794" id="7806358006983709805">
       <property name="virtualPackage" nameId="tpck.1193676396447" value="execution.complex" />
@@ -59,34 +48,37 @@
       <property name="virtualPackage" nameId="tpck.1193676396447" value="execution.complex" />
       <link role="concept" roleId="1i04.1225194240799" targetNodeId="uhxm.7806358006983738927" resolveInfo="ConfigurationFromExecutorReference" />
     </node>
+    <node type="1i04.ConceptBehavior" typeId="1i04.1225194240794" id="3642991921658055425">
+      <property name="virtualPackage" nameId="tpck.1193676396447" value="producer" />
+      <link role="concept" roleId="1i04.1225194240799" targetNodeId="uhxm.4366236229294149059" resolveInfo="Create_ConceptFunction" />
+    </node>
     <node type="1i04.ConceptBehavior" typeId="1i04.1225194240794" id="1931462339887637402">
       <property name="virtualPackage" nameId="tpck.1193676396447" value="execution" />
       <link role="concept" roleId="1i04.1225194240799" targetNodeId="uhxm.1931462339887551502" resolveInfo="SimpleRunConfigurationExecutor" />
     </node>
+    <node type="1i04.ConceptBehavior" typeId="1i04.1225194240794" id="6550182048787562685">
+      <property name="virtualPackage" nameId="tpck.1193676396447" value="before" />
+      <link role="concept" roleId="1i04.1225194240799" targetNodeId="uhxm.6550182048787562516" resolveInfo="BeforeTaskParameter" />
+    </node>
+    <node type="1i04.ConceptBehavior" typeId="1i04.1225194240794" id="529406319400457832">
+      <property name="virtualPackage" nameId="tpck.1193676396447" value="producer" />
+      <link role="concept" roleId="1i04.1225194240799" targetNodeId="uhxm.4366236229294149030" resolveInfo="RunConfigurationProducerPart" />
+    </node>
+    <node type="1i04.ConceptBehavior" typeId="1i04.1225194240794" id="7037083547576032051">
+      <property name="virtualPackage" nameId="tpck.1193676396447" value="before" />
+      <link role="concept" roleId="1i04.1225194240799" targetNodeId="uhxm.7037083547576022975" resolveInfo="BeforeTask" />
+    </node>
     <node type="1i04.ConceptBehavior" typeId="1i04.1225194240794" id="4366236229294143328">
       <property name="virtualPackage" nameId="tpck.1193676396447" value="producer" />
       <link role="concept" roleId="1i04.1225194240799" targetNodeId="uhxm.4366236229294105349" resolveInfo="RunConfigurationProducer" />
-    </node>
-    <node type="1i04.ConceptBehavior" typeId="1i04.1225194240794" id="3642991921658055425">
-      <property name="virtualPackage" nameId="tpck.1193676396447" value="producer" />
-      <link role="concept" roleId="1i04.1225194240799" targetNodeId="uhxm.4366236229294149059" resolveInfo="Create_ConceptFunction" />
-    </node>
-    <node type="1i04.ConceptBehavior" typeId="1i04.1225194240794" id="529406319400457832">
-      <property name="virtualPackage" nameId="tpck.1193676396447" value="producer" />
-      <link role="concept" roleId="1i04.1225194240799" targetNodeId="uhxm.4366236229294149030" resolveInfo="RunConfigurationProducerPart" />
-    </node>
-    <node type="1i04.ConceptBehavior" typeId="1i04.1225194240794" id="7037083547576032051">
-      <property name="virtualPackage" nameId="tpck.1193676396447" value="before" />
-      <link role="concept" roleId="1i04.1225194240799" targetNodeId="uhxm.7037083547576022975" resolveInfo="BeforeTask" />
-    </node>
-    <node type="1i04.ConceptBehavior" typeId="1i04.1225194240794" id="6550182048787562685">
-      <property name="virtualPackage" nameId="tpck.1193676396447" value="before" />
-      <link role="concept" roleId="1i04.1225194240799" targetNodeId="uhxm.6550182048787562516" resolveInfo="BeforeTaskParameter" />
     </node>
   </roots>
   <root id="3754890006475666593">
     <node role="method" roleId="1i04.1225194240805" type="1i04.ConceptMethodDeclaration" typeId="1i04.1225194472830" id="3754890006475713427">
       <property name="name" nameId="tpck.1169194664001" value="getExecutor" />
+      <node role="annotation" roleId="tpee.1188208488637" type="tpee.AnnotationInstance" typeId="tpee.1188207840427" id="2535050848643223606">
+        <link role="annotation" roleId="tpee.1188208074048" targetNodeId="r27b.~Nullable" resolveInfo="Nullable" />
+      </node>
       <node role="visibility" roleId="tpee.1178549979242" type="tpee.PublicVisibility" typeId="tpee.1146644602865" id="3754890006475713428" />
       <node role="body" roleId="tpee.1068580123135" type="tpee.StatementList" typeId="tpee.1068580123136" id="3754890006475713430">
         <node role="statement" roleId="tpee.1068581517665" type="tpee.ExpressionStatement" typeId="tpee.1068580123155" id="3754890006475713433">
@@ -129,9 +121,6 @@
       <node role="returnType" roleId="tpee.1068580123133" type="tp25.SNodeType" typeId="tp25.1138055754698" id="3754890006475713431">
         <link role="concept" roleId="tp25.1138405853777" targetNodeId="uhxm.2401501559171392633" resolveInfo="RunConfigurationExecutor" />
       </node>
-      <node role="annotation" roleId="tpee.1188208488637" type="tpee.AnnotationInstance" typeId="tpee.1188207840427" id="2535050848643223606">
-        <link role="annotation" roleId="tpee.1188208074048" targetNodeId="r27b.~Nullable" resolveInfo="Nullable" />
-      </node>
     </node>
     <node role="method" roleId="1i04.1225194240805" type="1i04.ConceptMethodDeclaration" typeId="1i04.1225194472830" id="4042467058397504911">
       <property name="name" nameId="tpck.1169194664001" value="isForeign" />
@@ -357,6 +346,34 @@
       <node role="visibility" roleId="tpee.1178549979242" type="tpee.PublicVisibility" typeId="tpee.1146644602865" id="3091009652595815825" />
       <node role="body" roleId="tpee.1068580123135" type="tpee.StatementList" typeId="tpee.1068580123136" id="3091009652595815826">
         <node role="statement" roleId="tpee.1068581517665" type="tpee.IfStatement" typeId="tpee.1068580123159" id="3091009652595830748">
+          <node role="condition" roleId="tpee.1068580123160" type="tpee.AndExpression" typeId="tpee.1080120340718" id="6720907903633244903">
+            <node role="leftExpression" roleId="tpee.1081773367580" type="tpee.DotExpression" typeId="tpee.1197027756228" id="6720907903633244912">
+              <node role="operand" roleId="tpee.1197027771414" type="tpee.DotExpression" typeId="tpee.1197027756228" id="6720907903633244907">
+                <node role="operand" roleId="tpee.1197027771414" type="1i04.ThisNodeExpression" typeId="1i04.1225194691553" id="6720907903633244906" />
+                <node role="operation" roleId="tpee.1197027833540" type="tp25.Node_GetContainingRootOperation" typeId="tp25.1171310072040" id="6720907903633244911" />
+              </node>
+              <node role="operation" roleId="tpee.1197027833540" type="tp25.Node_IsInstanceOfOperation" typeId="tp25.1139621453865" id="6720907903633244916">
+                <node role="conceptArgument" roleId="tp25.1177027386292" type="tp25.RefConcept_Reference" typeId="tp25.1177026924588" id="6720907903633244918">
+                  <link role="conceptDeclaration" roleId="tp25.1177026940964" targetNodeId="uhxm.7806358006983614956" resolveInfo="ComplexRunConfigurationExecutor" />
+                </node>
+              </node>
+            </node>
+            <node role="rightExpression" roleId="tpee.1081773367579" type="tpee.DotExpression" typeId="tpee.1197027756228" id="3091009652595831564">
+              <node role="operand" roleId="tpee.1197027771414" type="tpee.DotExpression" typeId="tpee.1197027756228" id="3091009652595831559">
+                <node role="operand" roleId="tpee.1197027771414" type="tp25.SNodeTypeCastExpression" typeId="tp25.1140137987495" id="3091009652595831557">
+                  <link role="concept" roleId="tp25.1140138128738" targetNodeId="uhxm.7806358006983614956" resolveInfo="ComplexRunConfigurationExecutor" />
+                  <node role="leftExpression" roleId="tp25.1140138123956" type="tpee.DotExpression" typeId="tpee.1197027756228" id="3091009652595830753">
+                    <node role="operand" roleId="tpee.1197027771414" type="1i04.ThisNodeExpression" typeId="1i04.1225194691553" id="3091009652595830752" />
+                    <node role="operation" roleId="tpee.1197027833540" type="tp25.Node_GetContainingRootOperation" typeId="tp25.1171310072040" id="3091009652595831556" />
+                  </node>
+                </node>
+                <node role="operation" roleId="tpee.1197027833540" type="tp25.SLinkAccess" typeId="tp25.1138056143562" id="6586232406240905070">
+                  <link role="link" roleId="tp25.1138056516764" targetNodeId="uhxm.6720907903633293832" />
+                </node>
+              </node>
+              <node role="operation" roleId="tpee.1197027833540" type="tp25.Node_IsNotNullOperation" typeId="tp25.1172008320231" id="3091009652595831568" />
+            </node>
+          </node>
           <node role="ifTrue" roleId="tpee.1068580123161" type="tpee.StatementList" typeId="tpee.1068580123136" id="3091009652595830750">
             <node role="statement" roleId="tpee.1068581517665" type="tpee.ReturnStatement" typeId="tpee.1068581242878" id="3091009652595831569">
               <node role="expression" roleId="tpee.1068581517676" type="tpee.GenericNewExpression" typeId="tpee.1145552977093" id="3091009652595831577">
@@ -371,34 +388,6 @@
               </node>
             </node>
           </node>
-          <node role="condition" roleId="tpee.1068580123160" type="tpee.AndExpression" typeId="tpee.1080120340718" id="6720907903633244903">
-            <node role="leftExpression" roleId="tpee.1081773367580" type="tpee.DotExpression" typeId="tpee.1197027756228" id="6720907903633244912">
-              <node role="operand" roleId="tpee.1197027771414" type="tpee.DotExpression" typeId="tpee.1197027756228" id="6720907903633244907">
-                <node role="operand" roleId="tpee.1197027771414" type="1i04.ThisNodeExpression" typeId="1i04.1225194691553" id="6720907903633244906" />
-                <node role="operation" roleId="tpee.1197027833540" type="tp25.Node_GetContainingRootOperation" typeId="tp25.1171310072040" id="6720907903633244911" />
-              </node>
-              <node role="operation" roleId="tpee.1197027833540" type="tp25.Node_IsInstanceOfOperation" typeId="tp25.1139621453865" id="6720907903633244916">
-                <node role="conceptArgument" roleId="tp25.1177027386292" type="tp25.RefConcept_Reference" typeId="tp25.1177026924588" id="6720907903633244918">
-                  <link role="conceptDeclaration" roleId="tp25.1177026940964" targetNodeId="uhxm.7806358006983614956" resolveInfo="ComplexRunConfigurationExecutor" />
-                </node>
-              </node>
-            </node>
-            <node role="rightExpression" roleId="tpee.1081773367579" type="tpee.DotExpression" typeId="tpee.1197027756228" id="3091009652595831564">
-              <node role="operand" roleId="tpee.1197027771414" type="tpee.DotExpression" typeId="tpee.1197027756228" id="3091009652595831559">
-                <node role="operand" roleId="tpee.1197027771414" type="tp25.SNodeTypeCastExpression" typeId="tp25.1140137987495" id="3091009652595831557">
-                  <link role="concept" roleId="tp25.1140138128738" targetNodeId="uhxm.7806358006983614956" resolveInfo="ComplexRunConfigurationExecutor" />
-                  <node role="leftExpression" roleId="tp25.1140138123956" type="tpee.DotExpression" typeId="tpee.1197027756228" id="3091009652595830753">
-                    <node role="operand" roleId="tpee.1197027771414" type="1i04.ThisNodeExpression" typeId="1i04.1225194691553" id="3091009652595830752" />
-                    <node role="operation" roleId="tpee.1197027833540" type="tp25.Node_GetContainingRootOperation" typeId="tp25.1171310072040" id="3091009652595831556" />
-                  </node>
-                </node>
-                <node role="operation" roleId="tpee.1197027833540" type="tp25.SLinkAccess" typeId="tp25.1138056143562" id="6586232406240905070">
-                  <link role="link" roleId="tp25.1138056516764" targetNodeId="uhxm.6720907903633293832" />
-                </node>
-              </node>
-              <node role="operation" roleId="tpee.1197027833540" type="tp25.Node_IsNotNullOperation" typeId="tp25.1172008320231" id="3091009652595831568" />
-            </node>
-          </node>
         </node>
         <node role="statement" roleId="tpee.1068581517665" type="tpee.ReturnStatement" typeId="tpee.1068581242878" id="3091009652595831585">
           <node role="expression" roleId="tpee.1068581517676" type="tpee.GenericNewExpression" typeId="tpee.1145552977093" id="3091009652595831586">
@@ -426,10 +415,10 @@
         <node role="statement" roleId="tpee.1068581517665" type="tpee.ExpressionStatement" typeId="tpee.1068580123155" id="442015021861811748">
           <node role="expression" roleId="tpee.1068580123156" type="tpee.DotExpression" typeId="tpee.1197027756228" id="442015021861811755">
             <node role="operand" roleId="tpee.1197027771414" type="tpee.DotExpression" typeId="tpee.1197027756228" id="442015021861811750">
-              <node role="operand" roleId="tpee.1197027771414" type="1i04.ThisNodeExpression" typeId="1i04.1225194691553" id="442015021861811749" />
               <node role="operation" roleId="tpee.1197027833540" type="tp25.SLinkAccess" typeId="tp25.1138056143562" id="6586232406240312652">
                 <link role="link" roleId="tp25.1138056516764" targetNodeId="uhxm.6720907903633293832" />
               </node>
+              <node role="operand" roleId="tpee.1197027771414" type="1i04.ThisNodeExpression" typeId="1i04.1225194691553" id="442015021861811749" />
             </node>
             <node role="operation" roleId="tpee.1197027833540" type="tp25.Node_IsNotNullOperation" typeId="tp25.1172008320231" id="442015021861811759" />
           </node>
@@ -461,116 +450,6 @@
     </node>
     <node role="constructor" roleId="1i04.1225194240801" type="1i04.ConceptConstructorDeclaration" typeId="1i04.1225194413805" id="7806358006983757882">
       <node role="body" roleId="tpee.1137022507850" type="tpee.StatementList" typeId="tpee.1068580123136" id="7806358006983757883" />
-    </node>
-  </root>
-  <root id="1931462339887637402">
-    <node role="constructor" roleId="1i04.1225194240801" type="1i04.ConceptConstructorDeclaration" typeId="1i04.1225194413805" id="1931462339887637403">
-      <node role="body" roleId="tpee.1137022507850" type="tpee.StatementList" typeId="tpee.1068580123136" id="1931462339887637404">
-        <node role="statement" roleId="tpee.1068581517665" type="tpee.ExpressionStatement" typeId="tpee.1068580123155" id="1931462339887637405">
-          <node role="expression" roleId="tpee.1068580123156" type="tpee.AssignmentExpression" typeId="tpee.1068498886294" id="1931462339887637413">
-            <node role="rValue" roleId="tpee.1068498886297" type="tpee.BooleanConstant" typeId="tpee.1068580123137" id="1931462339887637416">
-              <property name="value" nameId="tpee.1068580123138" value="true" />
-            </node>
-            <node role="lValue" roleId="tpee.1068498886295" type="tpee.DotExpression" typeId="tpee.1197027756228" id="1931462339887637407">
-              <node role="operand" roleId="tpee.1197027771414" type="1i04.ThisNodeExpression" typeId="1i04.1225194691553" id="1931462339887637406" />
-              <node role="operation" roleId="tpee.1197027833540" type="tp25.SPropertyAccess" typeId="tp25.1138056022639" id="1931462339887637412">
-                <link role="property" roleId="tp25.1138056395725" targetNodeId="uhxm.1931462339887637411" resolveInfo="canDebug" />
-              </node>
-            </node>
-          </node>
-        </node>
-      </node>
-    </node>
-  </root>
-  <root id="4366236229294143328">
-    <node role="method" roleId="1i04.1225194240805" type="1i04.ConceptMethodDeclaration" typeId="1i04.1225194472830" id="4366236229294143331">
-      <property name="name" nameId="tpck.1169194664001" value="getDisplayedName" />
-      <node role="visibility" roleId="tpee.1178549979242" type="tpee.PublicVisibility" typeId="tpee.1146644602865" id="4366236229294143332" />
-      <node role="returnType" roleId="tpee.1068580123133" type="tpee.StringType" typeId="tpee.1225271177708" id="4366236229294143335" />
-      <node role="body" roleId="tpee.1068580123135" type="tpee.StatementList" typeId="tpee.1068580123136" id="4366236229294143334">
-        <node role="statement" roleId="tpee.1068581517665" type="tpee.ExpressionStatement" typeId="tpee.1068580123155" id="4366236229294149020">
-          <node role="expression" roleId="tpee.1068580123156" type="tpee.PlusExpression" typeId="tpee.1068581242875" id="529406319400447297">
-            <node role="rightExpression" roleId="tpee.1081773367579" type="1i04.LocalBehaviorMethodCall" typeId="1i04.6496299201655527393" id="529406319400447300">
-              <link role="baseMethodDeclaration" roleId="tpee.1068499141037" targetNodeId="i1mc.946964771156905483" resolveInfo="getSuffix" />
-            </node>
-            <node role="leftExpression" roleId="tpee.1081773367580" type="tpee.PlusExpression" typeId="tpee.1068581242875" id="529406319400447293">
-              <node role="leftExpression" roleId="tpee.1081773367580" type="1i04.LocalBehaviorMethodCall" typeId="1i04.6496299201655527393" id="4366236229294149029">
-                <link role="baseMethodDeclaration" roleId="tpee.1068499141037" targetNodeId="i1mc.4366236229294148974" resolveInfo="getBaseName" />
-              </node>
-              <node role="rightExpression" roleId="tpee.1081773367579" type="tpee.StringLiteral" typeId="tpee.1070475926800" id="529406319400447296">
-                <property name="value" nameId="tpee.1070475926801" value=" " />
-              </node>
-            </node>
-          </node>
-        </node>
-      </node>
-    </node>
-    <node role="constructor" roleId="1i04.1225194240801" type="1i04.ConceptConstructorDeclaration" typeId="1i04.1225194413805" id="4366236229294143329">
-      <node role="body" roleId="tpee.1137022507850" type="tpee.StatementList" typeId="tpee.1068580123136" id="4366236229294143330" />
-    </node>
-    <node role="method" roleId="1i04.1225194240805" type="1i04.ConceptMethodDeclaration" typeId="1i04.1225194472830" id="4366236229294148967">
-      <property name="isAbstract" nameId="1i04.1225194472834" value="false" />
-      <property name="isVirtual" nameId="1i04.1225194472832" value="false" />
-      <property name="name" nameId="tpck.1169194664001" value="getSuffix" />
-      <link role="overriddenMethod" roleId="1i04.1225194472831" targetNodeId="i1mc.946964771156905483" resolveInfo="getSuffix" />
-      <node role="visibility" roleId="tpee.1178549979242" type="tpee.PublicVisibility" typeId="tpee.1146644602865" id="4366236229294148968" />
-      <node role="annotation" roleId="tpee.1188208488637" type="tpee.AnnotationInstance" typeId="tpee.1188207840427" id="4366236229294148969">
-        <link role="annotation" roleId="tpee.1188208074048" targetNodeId="r27b.~NonNls" resolveInfo="NonNls" />
-      </node>
-      <node role="body" roleId="tpee.1068580123135" type="tpee.StatementList" typeId="tpee.1068580123136" id="4366236229294148970">
-        <node role="statement" roleId="tpee.1068581517665" type="tpee.ExpressionStatement" typeId="tpee.1068580123155" id="4366236229294148972">
-          <node role="expression" roleId="tpee.1068580123156" type="tpee.StringLiteral" typeId="tpee.1070475926800" id="4366236229294148973">
-            <property name="value" nameId="tpee.1070475926801" value="Producer" />
-          </node>
-        </node>
-      </node>
-      <node role="returnType" roleId="tpee.1068580123133" type="tpee.StringType" typeId="tpee.1225271177708" id="4366236229294148971" />
-    </node>
-    <node role="method" roleId="1i04.1225194240805" type="1i04.ConceptMethodDeclaration" typeId="1i04.1225194472830" id="4366236229294148986">
-      <property name="name" nameId="tpck.1169194664001" value="getBaseName" />
-      <property name="isVirtual" nameId="1i04.1225194472832" value="false" />
-      <property name="isAbstract" nameId="1i04.1225194472834" value="false" />
-      <link role="overriddenMethod" roleId="1i04.1225194472831" targetNodeId="i1mc.4366236229294148974" resolveInfo="getBaseName" />
-      <node role="visibility" roleId="tpee.1178549979242" type="tpee.ProtectedVisibility" typeId="tpee.1146644641414" id="4366236229294148987" />
-      <node role="body" roleId="tpee.1068580123135" type="tpee.StatementList" typeId="tpee.1068580123136" id="4366236229294148988">
-        <node role="statement" roleId="tpee.1068581517665" type="tpee.IfStatement" typeId="tpee.1068580123159" id="4366236229294148994">
-          <node role="condition" roleId="tpee.1068580123160" type="tpee.DotExpression" typeId="tpee.1197027756228" id="4366236229294148995">
-            <node role="operand" roleId="tpee.1197027771414" type="tpee.DotExpression" typeId="tpee.1197027756228" id="4366236229294148996">
-              <node role="operand" roleId="tpee.1197027771414" type="1i04.ThisNodeExpression" typeId="1i04.1225194691553" id="4366236229294148997" />
-              <node role="operation" roleId="tpee.1197027833540" type="tp25.SLinkAccess" typeId="tp25.1138056143562" id="4366236229294148998">
-                <link role="link" roleId="tp25.1138056516764" targetNodeId="uhxm.4366236229294139631" />
-              </node>
-            </node>
-            <node role="operation" roleId="tpee.1197027833540" type="tp25.Node_IsNullOperation" typeId="tp25.1171999116870" id="4366236229294148999" />
-          </node>
-          <node role="ifTrue" roleId="tpee.1068580123161" type="tpee.StatementList" typeId="tpee.1068580123136" id="4366236229294149000">
-            <node role="statement" roleId="tpee.1068581517665" type="tpee.ReturnStatement" typeId="tpee.1068581242878" id="4366236229294149001">
-              <node role="expression" roleId="tpee.1068581517676" type="tpee.StringLiteral" typeId="tpee.1070475926800" id="4366236229294149002">
-                <property name="value" nameId="tpee.1070475926801" value="Unknown" />
-              </node>
-            </node>
-          </node>
-        </node>
-        <node role="statement" roleId="tpee.1068581517665" type="tpee.ExpressionStatement" typeId="tpee.1068580123155" id="4366236229294149003">
-          <node role="expression" roleId="tpee.1068580123156" type="pxpg.CheckedDotExpression" typeId="pxpg.4079382982702596667" id="4366236229294149017">
-            <node role="operand" roleId="tpee.1197027771414" type="tpee.DotExpression" typeId="tpee.1197027756228" id="4366236229294149007">
-              <node role="operand" roleId="tpee.1197027771414" type="tpee.DotExpression" typeId="tpee.1197027756228" id="4366236229294149008">
-                <node role="operand" roleId="tpee.1197027771414" type="1i04.ThisNodeExpression" typeId="1i04.1225194691553" id="4366236229294149009" />
-                <node role="operation" roleId="tpee.1197027833540" type="tp25.SLinkAccess" typeId="tp25.1138056143562" id="4366236229294149010">
-                  <link role="link" roleId="tp25.1138056516764" targetNodeId="uhxm.4366236229294139631" />
-                </node>
-              </node>
-              <node role="operation" roleId="tpee.1197027833540" type="tp25.SLinkAccess" typeId="tp25.1138056143562" id="4366236229294149011">
-                <link role="link" roleId="tp25.1138056516764" targetNodeId="fb9u.946964771156066333" />
-              </node>
-            </node>
-            <node role="operation" roleId="tpee.1197027833540" type="tp25.SPropertyAccess" typeId="tp25.1138056022639" id="4366236229294149012">
-              <link role="property" roleId="tp25.1138056395725" targetNodeId="tpck.1169194664001" resolveInfo="name" />
-            </node>
-          </node>
-        </node>
-      </node>
-      <node role="returnType" roleId="tpee.1068580123133" type="tpee.StringType" typeId="tpee.1225271177708" id="4366236229294148989" />
     </node>
   </root>
   <root id="3642991921658055425">
@@ -604,6 +483,46 @@
         </node>
       </node>
       <node role="returnType" roleId="tpee.1068580123133" type="tp25.SNodeType" typeId="tp25.1138055754698" id="3642991921658055431" />
+    </node>
+  </root>
+  <root id="1931462339887637402">
+    <node role="constructor" roleId="1i04.1225194240801" type="1i04.ConceptConstructorDeclaration" typeId="1i04.1225194413805" id="1931462339887637403">
+      <node role="body" roleId="tpee.1137022507850" type="tpee.StatementList" typeId="tpee.1068580123136" id="1931462339887637404">
+        <node role="statement" roleId="tpee.1068581517665" type="tpee.ExpressionStatement" typeId="tpee.1068580123155" id="1931462339887637405">
+          <node role="expression" roleId="tpee.1068580123156" type="tpee.AssignmentExpression" typeId="tpee.1068498886294" id="1931462339887637413">
+            <node role="rValue" roleId="tpee.1068498886297" type="tpee.BooleanConstant" typeId="tpee.1068580123137" id="1931462339887637416">
+              <property name="value" nameId="tpee.1068580123138" value="true" />
+            </node>
+            <node role="lValue" roleId="tpee.1068498886295" type="tpee.DotExpression" typeId="tpee.1197027756228" id="1931462339887637407">
+              <node role="operand" roleId="tpee.1197027771414" type="1i04.ThisNodeExpression" typeId="1i04.1225194691553" id="1931462339887637406" />
+              <node role="operation" roleId="tpee.1197027833540" type="tp25.SPropertyAccess" typeId="tp25.1138056022639" id="1931462339887637412">
+                <link role="property" roleId="tp25.1138056395725" targetNodeId="uhxm.1931462339887637411" resolveInfo="canDebug" />
+              </node>
+            </node>
+          </node>
+        </node>
+      </node>
+    </node>
+  </root>
+  <root id="6550182048787562685">
+    <node role="constructor" roleId="1i04.1225194240801" type="1i04.ConceptConstructorDeclaration" typeId="1i04.1225194413805" id="6550182048787562686">
+      <node role="body" roleId="tpee.1137022507850" type="tpee.StatementList" typeId="tpee.1068580123136" id="6550182048787562687" />
+    </node>
+    <node role="method" roleId="1i04.1225194240805" type="1i04.ConceptMethodDeclaration" typeId="1i04.1225194472830" id="6550182048787568261">
+      <property name="name" nameId="tpck.1169194664001" value="isInitializable" />
+      <property name="isVirtual" nameId="1i04.1225194472832" value="false" />
+      <property name="isPrivate" nameId="1i04.1225194472833" value="false" />
+      <property name="isAbstract" nameId="1i04.1225194472834" value="false" />
+      <link role="overriddenMethod" roleId="1i04.1225194472831" targetNodeId="tpek.1213877517488" resolveInfo="isInitializable" />
+      <node role="visibility" roleId="tpee.1178549979242" type="tpee.PublicVisibility" typeId="tpee.1146644602865" id="6550182048787568262" />
+      <node role="body" roleId="tpee.1068580123135" type="tpee.StatementList" typeId="tpee.1068580123136" id="6550182048787568263">
+        <node role="statement" roleId="tpee.1068581517665" type="tpee.ExpressionStatement" typeId="tpee.1068580123155" id="6550182048787568269">
+          <node role="expression" roleId="tpee.1068580123156" type="tpee.BooleanConstant" typeId="tpee.1068580123137" id="6550182048787568270">
+            <property name="value" nameId="tpee.1068580123138" value="true" />
+          </node>
+        </node>
+      </node>
+      <node role="returnType" roleId="tpee.1068580123133" type="tpee.BooleanType" typeId="tpee.1070534644030" id="6550182048787568264" />
     </node>
   </root>
   <root id="529406319400457832">
@@ -687,25 +606,95 @@
       <node role="returnType" roleId="tpee.1068580123133" type="tpee.StringType" typeId="tpee.1225271177708" id="7037083547576036550" />
     </node>
   </root>
-  <root id="6550182048787562685">
-    <node role="constructor" roleId="1i04.1225194240801" type="1i04.ConceptConstructorDeclaration" typeId="1i04.1225194413805" id="6550182048787562686">
-      <node role="body" roleId="tpee.1137022507850" type="tpee.StatementList" typeId="tpee.1068580123136" id="6550182048787562687" />
-    </node>
-    <node role="method" roleId="1i04.1225194240805" type="1i04.ConceptMethodDeclaration" typeId="1i04.1225194472830" id="6550182048787568261">
-      <property name="name" nameId="tpck.1169194664001" value="isInitializable" />
+  <root id="4366236229294143328">
+    <node role="method" roleId="1i04.1225194240805" type="1i04.ConceptMethodDeclaration" typeId="1i04.1225194472830" id="4366236229294143331">
+      <property name="name" nameId="tpck.1169194664001" value="getDisplayedName" />
+      <node role="visibility" roleId="tpee.1178549979242" type="tpee.PublicVisibility" typeId="tpee.1146644602865" id="4366236229294143332" />
+      <node role="returnType" roleId="tpee.1068580123133" type="tpee.StringType" typeId="tpee.1225271177708" id="4366236229294143335" />
+      <node role="body" roleId="tpee.1068580123135" type="tpee.StatementList" typeId="tpee.1068580123136" id="4366236229294143334">
+        <node role="statement" roleId="tpee.1068581517665" type="tpee.ExpressionStatement" typeId="tpee.1068580123155" id="4366236229294149020">
+          <node role="expression" roleId="tpee.1068580123156" type="tpee.PlusExpression" typeId="tpee.1068581242875" id="529406319400447297">
+            <node role="rightExpression" roleId="tpee.1081773367579" type="1i04.LocalBehaviorMethodCall" typeId="1i04.6496299201655527393" id="529406319400447300">
+              <link role="baseMethodDeclaration" roleId="tpee.1068499141037" targetNodeId="i1mc.946964771156905483" resolveInfo="getSuffix" />
+            </node>
+            <node role="leftExpression" roleId="tpee.1081773367580" type="tpee.PlusExpression" typeId="tpee.1068581242875" id="529406319400447293">
+              <node role="leftExpression" roleId="tpee.1081773367580" type="1i04.LocalBehaviorMethodCall" typeId="1i04.6496299201655527393" id="4366236229294149029">
+                <link role="baseMethodDeclaration" roleId="tpee.1068499141037" targetNodeId="i1mc.4366236229294148974" resolveInfo="getBaseName" />
+              </node>
+              <node role="rightExpression" roleId="tpee.1081773367579" type="tpee.StringLiteral" typeId="tpee.1070475926800" id="529406319400447296">
+                <property name="value" nameId="tpee.1070475926801" value=" " />
+              </node>
+            </node>
+          </node>
+        </node>
+      </node>
+    </node>
+    <node role="constructor" roleId="1i04.1225194240801" type="1i04.ConceptConstructorDeclaration" typeId="1i04.1225194413805" id="4366236229294143329">
+      <node role="body" roleId="tpee.1137022507850" type="tpee.StatementList" typeId="tpee.1068580123136" id="4366236229294143330" />
+    </node>
+    <node role="method" roleId="1i04.1225194240805" type="1i04.ConceptMethodDeclaration" typeId="1i04.1225194472830" id="4366236229294148967">
+      <property name="isAbstract" nameId="1i04.1225194472834" value="false" />
       <property name="isVirtual" nameId="1i04.1225194472832" value="false" />
-      <property name="isPrivate" nameId="1i04.1225194472833" value="false" />
-      <property name="isAbstract" nameId="1i04.1225194472834" value="false" />
-      <link role="overriddenMethod" roleId="1i04.1225194472831" targetNodeId="tpek.1213877517488" resolveInfo="isInitializable" />
-      <node role="visibility" roleId="tpee.1178549979242" type="tpee.PublicVisibility" typeId="tpee.1146644602865" id="6550182048787568262" />
-      <node role="body" roleId="tpee.1068580123135" type="tpee.StatementList" typeId="tpee.1068580123136" id="6550182048787568263">
-        <node role="statement" roleId="tpee.1068581517665" type="tpee.ExpressionStatement" typeId="tpee.1068580123155" id="6550182048787568269">
-          <node role="expression" roleId="tpee.1068580123156" type="tpee.BooleanConstant" typeId="tpee.1068580123137" id="6550182048787568270">
-            <property name="value" nameId="tpee.1068580123138" value="true" />
-          </node>
-        </node>
-      </node>
-      <node role="returnType" roleId="tpee.1068580123133" type="tpee.BooleanType" typeId="tpee.1070534644030" id="6550182048787568264" />
+      <property name="name" nameId="tpck.1169194664001" value="getSuffix" />
+      <link role="overriddenMethod" roleId="1i04.1225194472831" targetNodeId="i1mc.946964771156905483" resolveInfo="getSuffix" />
+      <node role="visibility" roleId="tpee.1178549979242" type="tpee.PublicVisibility" typeId="tpee.1146644602865" id="4366236229294148968" />
+      <node role="annotation" roleId="tpee.1188208488637" type="tpee.AnnotationInstance" typeId="tpee.1188207840427" id="4366236229294148969">
+        <link role="annotation" roleId="tpee.1188208074048" targetNodeId="r27b.~NonNls" resolveInfo="NonNls" />
+      </node>
+      <node role="body" roleId="tpee.1068580123135" type="tpee.StatementList" typeId="tpee.1068580123136" id="4366236229294148970">
+        <node role="statement" roleId="tpee.1068581517665" type="tpee.ExpressionStatement" typeId="tpee.1068580123155" id="4366236229294148972">
+          <node role="expression" roleId="tpee.1068580123156" type="tpee.StringLiteral" typeId="tpee.1070475926800" id="4366236229294148973">
+            <property name="value" nameId="tpee.1070475926801" value="Producer" />
+          </node>
+        </node>
+      </node>
+      <node role="returnType" roleId="tpee.1068580123133" type="tpee.StringType" typeId="tpee.1225271177708" id="4366236229294148971" />
+    </node>
+    <node role="method" roleId="1i04.1225194240805" type="1i04.ConceptMethodDeclaration" typeId="1i04.1225194472830" id="4366236229294148986">
+      <property name="name" nameId="tpck.1169194664001" value="getBaseName" />
+      <property name="isVirtual" nameId="1i04.1225194472832" value="false" />
+      <property name="isAbstract" nameId="1i04.1225194472834" value="false" />
+      <link role="overriddenMethod" roleId="1i04.1225194472831" targetNodeId="i1mc.4366236229294148974" resolveInfo="getBaseName" />
+      <node role="visibility" roleId="tpee.1178549979242" type="tpee.ProtectedVisibility" typeId="tpee.1146644641414" id="4366236229294148987" />
+      <node role="body" roleId="tpee.1068580123135" type="tpee.StatementList" typeId="tpee.1068580123136" id="4366236229294148988">
+        <node role="statement" roleId="tpee.1068581517665" type="tpee.IfStatement" typeId="tpee.1068580123159" id="4366236229294148994">
+          <node role="condition" roleId="tpee.1068580123160" type="tpee.DotExpression" typeId="tpee.1197027756228" id="4366236229294148995">
+            <node role="operand" roleId="tpee.1197027771414" type="tpee.DotExpression" typeId="tpee.1197027756228" id="4366236229294148996">
+              <node role="operand" roleId="tpee.1197027771414" type="1i04.ThisNodeExpression" typeId="1i04.1225194691553" id="4366236229294148997" />
+              <node role="operation" roleId="tpee.1197027833540" type="tp25.SLinkAccess" typeId="tp25.1138056143562" id="4366236229294148998">
+                <link role="link" roleId="tp25.1138056516764" targetNodeId="uhxm.4366236229294139631" />
+              </node>
+            </node>
+            <node role="operation" roleId="tpee.1197027833540" type="tp25.Node_IsNullOperation" typeId="tp25.1171999116870" id="4366236229294148999" />
+          </node>
+          <node role="ifTrue" roleId="tpee.1068580123161" type="tpee.StatementList" typeId="tpee.1068580123136" id="4366236229294149000">
+            <node role="statement" roleId="tpee.1068581517665" type="tpee.ReturnStatement" typeId="tpee.1068581242878" id="4366236229294149001">
+              <node role="expression" roleId="tpee.1068581517676" type="tpee.StringLiteral" typeId="tpee.1070475926800" id="4366236229294149002">
+                <property name="value" nameId="tpee.1070475926801" value="Unknown" />
+              </node>
+            </node>
+          </node>
+        </node>
+        <node role="statement" roleId="tpee.1068581517665" type="tpee.ExpressionStatement" typeId="tpee.1068580123155" id="4366236229294149003">
+          <node role="expression" roleId="tpee.1068580123156" type="pxpg.CheckedDotExpression" typeId="pxpg.4079382982702596667" id="4366236229294149017">
+            <node role="operand" roleId="tpee.1197027771414" type="tpee.DotExpression" typeId="tpee.1197027756228" id="4366236229294149007">
+              <node role="operand" roleId="tpee.1197027771414" type="tpee.DotExpression" typeId="tpee.1197027756228" id="4366236229294149008">
+                <node role="operand" roleId="tpee.1197027771414" type="1i04.ThisNodeExpression" typeId="1i04.1225194691553" id="4366236229294149009" />
+                <node role="operation" roleId="tpee.1197027833540" type="tp25.SLinkAccess" typeId="tp25.1138056143562" id="4366236229294149010">
+                  <link role="link" roleId="tp25.1138056516764" targetNodeId="uhxm.4366236229294139631" />
+                </node>
+              </node>
+              <node role="operation" roleId="tpee.1197027833540" type="tp25.SLinkAccess" typeId="tp25.1138056143562" id="4366236229294149011">
+                <link role="link" roleId="tp25.1138056516764" targetNodeId="fb9u.946964771156066333" />
+              </node>
+            </node>
+            <node role="operation" roleId="tpee.1197027833540" type="tp25.SPropertyAccess" typeId="tp25.1138056022639" id="4366236229294149012">
+              <link role="property" roleId="tp25.1138056395725" targetNodeId="tpck.1169194664001" resolveInfo="name" />
+            </node>
+          </node>
+        </node>
+      </node>
+      <node role="returnType" roleId="tpee.1068580123133" type="tpee.StringType" typeId="tpee.1225271177708" id="4366236229294148989" />
     </node>
   </root>
 </model>
