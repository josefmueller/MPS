<?xml version="1.0" encoding="UTF-8"?>
<model modelUID="r:f144b87b-8ea5-4a8a-bb79-78fd4663e93c(jetbrains.mps.baseLanguage.util.plugin.run)">
  <persistence version="7" />
  <language namespace="f3061a53-9226-4cc5-a443-f952ceaf5816(jetbrains.mps.baseLanguage)" />
  <language namespace="83888646-71ce-4f1c-9c53-c54016f6ad4f(jetbrains.mps.baseLanguage.collections)" />
  <language namespace="fd392034-7849-419d-9071-12563d152375(jetbrains.mps.baseLanguage.closures)" />
  <language namespace="7866978e-a0f0-4cc7-81bc-4d213d9375e1(jetbrains.mps.lang.smodel)" />
  <language namespace="28f9e497-3b42-4291-aeba-0a1039153ab1(jetbrains.mps.lang.plugin)" />
  <language namespace="760a0a8c-eabb-4521-8bfd-65db761a9ba3(jetbrains.mps.baseLanguage.logging)" />
  <language namespace="443f4c36-fcf5-4eb6-9500-8d06ed259e3e(jetbrains.mps.baseLanguage.classifiers)" />
  <language namespace="f3347d8a-0e79-4f35-8ac9-1574f25c986f(jetbrains.mps.run.commands)" />
  <language namespace="f2801650-65d5-424e-bb1b-463a8781b786(jetbrains.mps.baseLanguage.javadoc)" />
  <language namespace="774bf8a0-62e5-41e1-af63-f4812e60e48b(jetbrains.mps.baseLanguage.checkedDots)" />
  <language namespace="22e72e4c-0f69-46ce-8403-6750153aa615(jetbrains.mps.execution.configurations)" />
  <import index="j0x2" modelUID="r:a06b40a1-18fe-4d7f-a68d-34a763e68c1f(jetbrains.mps.workbench.make)" version="-1" />
  <import index="fn29" modelUID="r:6ba2667b-185e-45cd-ac65-e4b9d66da28e(jetbrains.mps.smodel.resources)" version="-1" />
  <import index="rzz2" modelUID="f:java_stub#6354ebe7-c22a-4a0f-ac54-50b52ab9b065#java.lang.annotation(java.lang.annotation@java_stub)" version="-1" />
  <import index="fxg7" modelUID="f:java_stub#6354ebe7-c22a-4a0f-ac54-50b52ab9b065#java.io(java.io@java_stub)" version="-1" />
  <import index="k7g3" modelUID="f:java_stub#6354ebe7-c22a-4a0f-ac54-50b52ab9b065#java.util(java.util@java_stub)" version="-1" />
  <import index="8bce" modelUID="f:java_stub#37a3367b-1fb2-44d8-aa6b-18075e74e003#jetbrains.mps.logging(jetbrains.mps.logging@java_stub)" version="-1" />
  <import index="e2lb" modelUID="f:java_stub#6354ebe7-c22a-4a0f-ac54-50b52ab9b065#java.lang(java.lang@java_stub)" version="-1" />
  <import index="lkfb" modelUID="f:java_stub#37a3367b-1fb2-44d8-aa6b-18075e74e003#jetbrains.mps.smodel(jetbrains.mps.smodel@java_stub)" version="-1" />
  <import index="afxk" modelUID="f:java_stub#37a3367b-1fb2-44d8-aa6b-18075e74e003#jetbrains.mps.project(jetbrains.mps.project@java_stub)" version="-1" />
  <import index="vfxe" modelUID="f:java_stub#37a3367b-1fb2-44d8-aa6b-18075e74e003#com.intellij.execution.configurations(com.intellij.execution.configurations@java_stub)" version="-1" />
  <import index="lxea" modelUID="f:java_stub#37a3367b-1fb2-44d8-aa6b-18075e74e003#jetbrains.mps.vfs(jetbrains.mps.vfs@java_stub)" version="-1" />
  <import index="30pf" modelUID="f:java_stub#37a3367b-1fb2-44d8-aa6b-18075e74e003#jetbrains.mps.util(jetbrains.mps.util@java_stub)" version="-1" />
  <import index="60vs" modelUID="f:java_stub#37a3367b-1fb2-44d8-aa6b-18075e74e003#jetbrains.mps.reloading(jetbrains.mps.reloading@java_stub)" version="-1" />
  <import index="1t7x" modelUID="f:java_stub#6354ebe7-c22a-4a0f-ac54-50b52ab9b065#java.awt(java.awt@java_stub)" version="-1" />
  <import index="7jsa" modelUID="f:java_stub#37a3367b-1fb2-44d8-aa6b-18075e74e003#com.intellij.execution.process(com.intellij.execution.process@java_stub)" version="-1" />
  <import index="27v0" modelUID="f:java_stub#37a3367b-1fb2-44d8-aa6b-18075e74e003#com.intellij.openapi.project(com.intellij.openapi.project@java_stub)" version="-1" />
  <import index="aoly" modelUID="f:java_stub#37a3367b-1fb2-44d8-aa6b-18075e74e003#jetbrains.mps.smodel.descriptor(jetbrains.mps.smodel.descriptor@java_stub)" version="-1" />
  <import index="h5ia" modelUID="f:java_stub#37a3367b-1fb2-44d8-aa6b-18075e74e003#jetbrains.mps.generator(jetbrains.mps.generator@java_stub)" version="-1" />
  <import index="ista" modelUID="f:java_stub#37a3367b-1fb2-44d8-aa6b-18075e74e003#jetbrains.mps.ide.generator(jetbrains.mps.ide.generator@java_stub)" version="-1" />
  <import index="r27b" modelUID="f:java_stub#37a3367b-1fb2-44d8-aa6b-18075e74e003#org.jetbrains.annotations(MPS.Classpath/org.jetbrains.annotations@java_stub)" version="-1" />
  <import index="7mi2" modelUID="f:java_stub#37a3367b-1fb2-44d8-aa6b-18075e74e003#jetbrains.mps.util.annotation(MPS.Classpath/jetbrains.mps.util.annotation@java_stub)" version="-1" />
  <import index="awpe" modelUID="r:5a505993-793e-4b2d-84cf-271f9dde39b3(jetbrains.mps.execution.lib)" version="-1" />
  <import index="ho4a" modelUID="f:java_stub#37a3367b-1fb2-44d8-aa6b-18075e74e003#jetbrains.mps.make.script(MPS.Classpath/jetbrains.mps.make.script@java_stub)" version="-1" />
  <import index="lkw3" modelUID="f:java_stub#37a3367b-1fb2-44d8-aa6b-18075e74e003#com.intellij.openapi.application(MPS.Classpath/com.intellij.openapi.application@java_stub)" version="-1" />
<<<<<<< HEAD
=======
  <import index="wzsw" modelUID="f:java_stub#37a3367b-1fb2-44d8-aa6b-18075e74e003#jetbrains.mps.ide.common(MPS.Classpath/jetbrains.mps.ide.common@java_stub)" version="-1" />
  <import index="53gy" modelUID="f:java_stub#6354ebe7-c22a-4a0f-ac54-50b52ab9b065#java.util.concurrent(JDK/java.util.concurrent@java_stub)" version="-1" />
  <import index="i9so" modelUID="r:9e5578e0-37f0-4c9b-a301-771bcb453678(jetbrains.mps.make.script)" version="-1" />
  <import index="lnp5" modelUID="f:java_stub#37a3367b-1fb2-44d8-aa6b-18075e74e003#jetbrains.mps.ide(MPS.Classpath/jetbrains.mps.ide@java_stub)" version="-1" />
>>>>>>> 55d6bffa
  <import index="tpck" modelUID="r:00000000-0000-4000-0000-011c89590288(jetbrains.mps.lang.core.structure)" version="0" implicit="yes" />
  <import index="tpee" modelUID="r:00000000-0000-4000-0000-011c895902ca(jetbrains.mps.baseLanguage.structure)" version="3" implicit="yes" />
  <import index="tp25" modelUID="r:00000000-0000-4000-0000-011c89590301(jetbrains.mps.lang.smodel.structure)" version="16" implicit="yes" />
  <import index="tp2c" modelUID="r:00000000-0000-4000-0000-011c89590338(jetbrains.mps.baseLanguage.closures.structure)" version="3" implicit="yes" />
  <import index="tp4k" modelUID="r:00000000-0000-4000-0000-011c89590368(jetbrains.mps.lang.plugin.structure)" version="23" implicit="yes" />
  <import index="tp2q" modelUID="r:00000000-0000-4000-0000-011c8959032e(jetbrains.mps.baseLanguage.collections.structure)" version="7" implicit="yes" />
  <import index="tpib" modelUID="r:00000000-0000-4000-0000-011c8959057f(jetbrains.mps.baseLanguage.logging.structure)" version="0" implicit="yes" />
  <import index="tp4f" modelUID="r:00000000-0000-4000-0000-011c89590373(jetbrains.mps.baseLanguage.classifiers.structure)" version="0" implicit="yes" />
  <import index="rzqf" modelUID="r:d78df0bb-be4f-4e0d-8142-c0b2df70a5a3(jetbrains.mps.execution.commands.structure)" version="0" implicit="yes" />
  <import index="wzsw" modelUID="f:java_stub#37a3367b-1fb2-44d8-aa6b-18075e74e003#jetbrains.mps.ide.common(MPS.Classpath/jetbrains.mps.ide.common@java_stub)" version="-1" implicit="yes" />
  <import index="m373" modelUID="r:4095af4f-a097-4799-aaa9-03df087ddfa6(jetbrains.mps.baseLanguage.javadoc.structure)" version="5" implicit="yes" />
  <roots>
    <node type="tpee.Annotation" typeId="tpee.1188206331916" id="8492459591399146889">
      <property name="name" nameId="tpck.1169194664001" value="MPSLaunch" />
    </node>
    <node type="tpee.ClassConcept" typeId="tpee.1068390468198" id="8492459591399147272">
      <property name="name" nameId="tpck.1169194664001" value="BaseRunner" />
      <property name="abstractClass" nameId="tpee.1075300953594" value="true" />
      <property name="virtualPackage" nameId="tpck.1193676396447" value="Runner" />
    </node>
    <node type="tpee.ClassConcept" typeId="tpee.1068390468198" id="8492459591399147955">
      <property name="name" nameId="tpck.1169194664001" value="LayoutUtil" />
    </node>
    <node type="tpee.ClassConcept" typeId="tpee.1068390468198" id="8492459591399148208">
      <property name="name" nameId="tpck.1169194664001" value="ClassRunner" />
      <property name="virtualPackage" nameId="tpck.1193676396447" value="Runner" />
    </node>
    <node type="tpee.ClassConcept" typeId="tpee.1068390468198" id="8492459591399148601">
      <property name="name" nameId="tpck.1169194664001" value="RunUtil" />
    </node>
    <node type="tpee.ClassConcept" typeId="tpee.1068390468198" id="8492459591399148682">
      <property name="name" nameId="tpck.1169194664001" value="ConfigRunParameters" />
    </node>
  </roots>
  <root id="8492459591399146889">
    <node role="visibility" roleId="tpee.1178549979242" type="tpee.PublicVisibility" typeId="tpee.1146644602865" id="8492459591399146890" />
    <node role="annotation" roleId="tpee.1188208488637" type="tpee.AnnotationInstance" typeId="tpee.1188207840427" id="8492459591399146891">
      <link role="annotation" roleId="tpee.1188208074048" targetNodeId="rzz2.~Retention" resolveInfo="Retention" />
      <node role="value" roleId="tpee.1188214630783" type="tpee.AnnotationInstanceValue" typeId="tpee.1188214545140" id="8492459591399146892">
        <link role="key" roleId="tpee.1188214555875" targetNodeId="rzz2.~Retention%dvalue()" resolveInfo="value" />
        <node role="value" roleId="tpee.1188214607812" type="tpee.EnumConstantReference" typeId="tpee.1083260308424" id="8492459591399146893">
          <link role="enumConstantDeclaration" roleId="tpee.1083260308426" targetNodeId="rzz2.~RetentionPolicy%dRUNTIME" resolveInfo="RUNTIME" />
          <link role="enumClass" roleId="tpee.1144432896254" targetNodeId="rzz2.~RetentionPolicy" resolveInfo="RetentionPolicy" />
        </node>
      </node>
    </node>
    <node role="annotation" roleId="tpee.1188208488637" type="tpee.AnnotationInstance" typeId="tpee.1188207840427" id="8492459591399146894">
      <link role="annotation" roleId="tpee.1188208074048" targetNodeId="rzz2.~Target" resolveInfo="Target" />
      <node role="value" roleId="tpee.1188214630783" type="tpee.AnnotationInstanceValue" typeId="tpee.1188214545140" id="8492459591399146895">
        <link role="key" roleId="tpee.1188214555875" targetNodeId="rzz2.~Target%dvalue()" resolveInfo="value" />
        <node role="value" roleId="tpee.1188214607812" type="tpee.ArrayLiteral" typeId="tpee.1188220165133" id="8492459591399146896">
          <node role="item" roleId="tpee.1188220173759" type="tpee.EnumConstantReference" typeId="tpee.1083260308424" id="8492459591399146897">
            <link role="enumClass" roleId="tpee.1144432896254" targetNodeId="rzz2.~ElementType" resolveInfo="ElementType" />
            <link role="enumConstantDeclaration" roleId="tpee.1083260308426" targetNodeId="rzz2.~ElementType%dMETHOD" resolveInfo="METHOD" />
          </node>
          <node role="item" roleId="tpee.1188220173759" type="tpee.EnumConstantReference" typeId="tpee.1083260308424" id="8492459591399146898">
            <link role="enumConstantDeclaration" roleId="tpee.1083260308426" targetNodeId="rzz2.~ElementType%dTYPE" resolveInfo="TYPE" />
            <link role="enumClass" roleId="tpee.1144432896254" targetNodeId="rzz2.~ElementType" resolveInfo="ElementType" />
          </node>
        </node>
      </node>
    </node>
  </root>
  <root id="8492459591399147272">
    <node role="annotation" roleId="tpee.1188208488637" type="tpee.AnnotationInstance" typeId="tpee.1188207840427" id="3107334613900759708">
      <link role="annotation" roleId="tpee.1188208074048" targetNodeId="e2lb.~Deprecated" resolveInfo="Deprecated" />
    </node>
    <node role="annotation" roleId="tpee.1188208488637" type="tpee.AnnotationInstance" typeId="tpee.1188207840427" id="3107334613900759709">
      <link role="annotation" roleId="tpee.1188208074048" targetNodeId="7mi2.~ToRemove" resolveInfo="ToRemove" />
      <node role="value" roleId="tpee.1188214630783" type="tpee.AnnotationInstanceValue" typeId="tpee.1188214545140" id="3107334613900759710">
        <link role="key" roleId="tpee.1188214555875" targetNodeId="7mi2.~ToRemove%dversion()" resolveInfo="version" />
        <node role="value" roleId="tpee.1188214607812" type="tpee.FloatingPointConstant" typeId="tpee.1111509017652" id="3107334613900759713">
          <property name="value" nameId="tpee.1113006610751" value="2.0" />
        </node>
      </node>
    </node>
    <node role="constructor" roleId="tpee.1068390468201" type="tpee.ConstructorDeclaration" typeId="tpee.1068580123140" id="3038691514508939542">
      <node role="returnType" roleId="tpee.1068580123133" type="tpee.VoidType" typeId="tpee.1068581517677" id="3038691514508939543" />
      <node role="visibility" roleId="tpee.1178549979242" type="tpee.PublicVisibility" typeId="tpee.1146644602865" id="3038691514508939544" />
      <node role="body" roleId="tpee.1068580123135" type="tpee.StatementList" typeId="tpee.1068580123136" id="3038691514508939545">
        <node role="statement" roleId="tpee.1068581517665" type="tpee.ExpressionStatement" typeId="tpee.1068580123155" id="3038691514508965137">
          <node role="expression" roleId="tpee.1068580123156" type="tpee.AssignmentExpression" typeId="tpee.1068498886294" id="3038691514508965138">
            <node role="rValue" roleId="tpee.1068498886297" type="tpee.ParameterReference" typeId="tpee.1068581242874" id="3038691514508965139">
              <link role="variableDeclaration" roleId="tpee.1068581517664" targetNodeId="3038691514508939572" resolveInfo="parameters" />
            </node>
            <node role="lValue" roleId="tpee.1068498886295" type="tpee.DotExpression" typeId="tpee.1197027756228" id="3038691514508965140">
              <node role="operation" roleId="tpee.1197027833540" type="tpee.FieldReferenceOperation" typeId="tpee.1197029447546" id="3038691514508965141">
                <link role="fieldDeclaration" roleId="tpee.1197029500499" targetNodeId="3038691514508931175" resolveInfo="myRunParameters" />
              </node>
              <node role="operand" roleId="tpee.1197027771414" type="tpee.ThisExpression" typeId="tpee.1070475354124" id="3038691514508965142" />
            </node>
          </node>
        </node>
        <node role="statement" roleId="tpee.1068581517665" type="tpee.ExpressionStatement" typeId="tpee.1068580123155" id="2178855608170363879">
          <node role="expression" roleId="tpee.1068580123156" type="tpee.DotExpression" typeId="tpee.1197027756228" id="2178855608170363880">
            <node role="operand" roleId="tpee.1197027771414" type="tpee.ThisExpression" typeId="tpee.1070475354124" id="2178855608170363881" />
            <node role="operation" roleId="tpee.1197027833540" type="tpee.InstanceMethodCallOperation" typeId="tpee.1202948039474" id="2178855608170363882">
              <link role="baseMethodDeclaration" roleId="tpee.1068499141037" targetNodeId="2178855608170363854" resolveInfo="updateJavaHome" />
              <node role="actualArgument" roleId="tpee.1068499141038" type="tpee.ParameterReference" typeId="tpee.1068581242874" id="2178855608170363883">
                <link role="variableDeclaration" roleId="tpee.1068581517664" targetNodeId="3038691514508939572" resolveInfo="parameters" />
              </node>
            </node>
          </node>
        </node>
      </node>
      <node role="parameter" roleId="tpee.1068580123134" type="tpee.ParameterDeclaration" typeId="tpee.1068498886292" id="3038691514508939572">
        <property name="name" nameId="tpck.1169194664001" value="parameters" />
        <node role="type" roleId="tpee.5680397130376446158" type="tpee.ClassifierType" typeId="tpee.1107535904670" id="3038691514508939573">
          <link role="classifier" roleId="tpee.1107535924139" targetNodeId="8492459591399148682" resolveInfo="ConfigRunParameters" />
        </node>
      </node>
    </node>
    <node role="field" roleId="tpee.1068390468199" type="tpee.FieldDeclaration" typeId="tpee.1068390468200" id="8492459591399147273">
      <property name="name" nameId="tpck.1169194664001" value="myJavaHome" />
      <node role="visibility" roleId="tpee.1178549979242" type="tpee.PrivateVisibility" typeId="tpee.1146644623116" id="8492459591399147274" />
      <node role="type" roleId="tpee.5680397130376446158" type="tpee.StringType" typeId="tpee.1225271177708" id="8492459591399147275" />
      <node role="initializer" roleId="tpee.1068431790190" type="tpee.StaticMethodCall" typeId="tpee.1081236700937" id="8492459591399147276">
        <link role="baseMethodDeclaration" roleId="tpee.1068499141037" targetNodeId="e2lb.~System%dgetProperty(java%dlang%dString)%cjava%dlang%dString" resolveInfo="getProperty" />
        <link role="classConcept" roleId="tpee.1144433194310" targetNodeId="e2lb.~System" resolveInfo="System" />
        <node role="actualArgument" roleId="tpee.1068499141038" type="tpee.StringLiteral" typeId="tpee.1070475926800" id="8492459591399147277">
          <property name="value" nameId="tpee.1070475926801" value="java.home" />
        </node>
      </node>
    </node>
    <node role="field" roleId="tpee.1068390468199" type="tpee.FieldDeclaration" typeId="tpee.1068390468200" id="3038691514508931175">
      <property name="name" nameId="tpck.1169194664001" value="myRunParameters" />
      <property name="isFinal" nameId="tpee.1176718929932" value="true" />
      <node role="visibility" roleId="tpee.1178549979242" type="tpee.ProtectedVisibility" typeId="tpee.1146644641414" id="3038691514508965309" />
      <node role="type" roleId="tpee.5680397130376446158" type="tpee.ClassifierType" typeId="tpee.1107535904670" id="3038691514508939174">
        <link role="classifier" roleId="tpee.1107535924139" targetNodeId="8492459591399148682" resolveInfo="ConfigRunParameters" />
      </node>
    </node>
    <node role="staticMethod" roleId="tpee.1070462273904" type="tpee.StaticMethodDeclaration" typeId="tpee.1081236700938" id="8492459591399147278">
      <property name="name" nameId="tpck.1169194664001" value="fs" />
      <node role="body" roleId="tpee.1068580123135" type="tpee.StatementList" typeId="tpee.1068580123136" id="8492459591399147279">
        <node role="statement" roleId="tpee.1068581517665" type="tpee.ReturnStatement" typeId="tpee.1068581242878" id="8492459591399147280">
          <node role="expression" roleId="tpee.1068581517676" type="tpee.StaticMethodCall" typeId="tpee.1081236700937" id="8492459591399147281">
            <link role="baseMethodDeclaration" roleId="tpee.1068499141037" targetNodeId="e2lb.~System%dgetProperty(java%dlang%dString)%cjava%dlang%dString" resolveInfo="getProperty" />
            <link role="classConcept" roleId="tpee.1144433194310" targetNodeId="e2lb.~System" resolveInfo="System" />
            <node role="actualArgument" roleId="tpee.1068499141038" type="tpee.StringLiteral" typeId="tpee.1070475926800" id="8492459591399147282">
              <property name="value" nameId="tpee.1070475926801" value="file.separator" />
            </node>
          </node>
        </node>
      </node>
      <node role="visibility" roleId="tpee.1178549979242" type="tpee.ProtectedVisibility" typeId="tpee.1146644641414" id="8492459591399147283" />
      <node role="returnType" roleId="tpee.1068580123133" type="tpee.StringType" typeId="tpee.1225271177708" id="8492459591399147284" />
    </node>
    <node role="staticMethod" roleId="tpee.1070462273904" type="tpee.StaticMethodDeclaration" typeId="tpee.1081236700938" id="8492459591399147285">
      <property name="name" nameId="tpck.1169194664001" value="ps" />
      <node role="body" roleId="tpee.1068580123135" type="tpee.StatementList" typeId="tpee.1068580123136" id="8492459591399147286">
        <node role="statement" roleId="tpee.1068581517665" type="tpee.ReturnStatement" typeId="tpee.1068581242878" id="8492459591399147287">
          <node role="expression" roleId="tpee.1068581517676" type="tpee.StaticMethodCall" typeId="tpee.1081236700937" id="8492459591399147288">
            <link role="baseMethodDeclaration" roleId="tpee.1068499141037" targetNodeId="e2lb.~System%dgetProperty(java%dlang%dString)%cjava%dlang%dString" resolveInfo="getProperty" />
            <link role="classConcept" roleId="tpee.1144433194310" targetNodeId="e2lb.~System" resolveInfo="System" />
            <node role="actualArgument" roleId="tpee.1068499141038" type="tpee.StringLiteral" typeId="tpee.1070475926800" id="8492459591399147289">
              <property name="value" nameId="tpee.1070475926801" value="path.separator" />
            </node>
          </node>
        </node>
      </node>
      <node role="visibility" roleId="tpee.1178549979242" type="tpee.ProtectedVisibility" typeId="tpee.1146644641414" id="8492459591399147290" />
      <node role="returnType" roleId="tpee.1068580123133" type="tpee.StringType" typeId="tpee.1225271177708" id="8492459591399147291" />
    </node>
    <node role="method" roleId="tpee.1107880067339" type="tpee.InstanceMethodDeclaration" typeId="tpee.1068580123165" id="8492459591399147292">
      <property name="name" nameId="tpck.1169194664001" value="getCommandString" />
      <property name="isFinal" nameId="tpee.1181808852946" value="false" />
      <node role="parameter" roleId="tpee.1068580123134" type="tpee.ParameterDeclaration" typeId="tpee.1068498886292" id="8492459591399147293">
        <property name="name" nameId="tpck.1169194664001" value="p" />
        <node role="type" roleId="tpee.5680397130376446158" type="tpee.ClassifierType" typeId="tpee.1107535904670" id="8492459591399147294">
          <link role="classifier" roleId="tpee.1107535924139" targetNodeId="e2lb.~ProcessBuilder" resolveInfo="ProcessBuilder" />
        </node>
      </node>
      <node role="body" roleId="tpee.1068580123135" type="tpee.StatementList" typeId="tpee.1068580123136" id="8492459591399147295">
        <node role="statement" roleId="tpee.1068581517665" type="tpee.LocalVariableDeclarationStatement" typeId="tpee.1068581242864" id="8492459591399147296">
          <node role="localVariableDeclaration" roleId="tpee.1068581242865" type="tpee.LocalVariableDeclaration" typeId="tpee.1068581242863" id="8492459591399147297">
            <property name="name" nameId="tpck.1169194664001" value="res" />
            <node role="initializer" roleId="tpee.1068431790190" type="tpee.GenericNewExpression" typeId="tpee.1145552977093" id="8492459591399147298">
              <node role="creator" roleId="tpee.1145553007750" type="tpee.ClassCreator" typeId="tpee.1212685548494" id="8492459591399147299">
                <link role="baseMethodDeclaration" roleId="tpee.1068499141037" targetNodeId="e2lb.~StringBuilder%d&lt;init&gt;()" resolveInfo="StringBuilder" />
              </node>
            </node>
            <node role="type" roleId="tpee.5680397130376446158" type="tpee.ClassifierType" typeId="tpee.1107535904670" id="8492459591399147300">
              <link role="classifier" roleId="tpee.1107535924139" targetNodeId="e2lb.~StringBuilder" resolveInfo="StringBuilder" />
            </node>
          </node>
        </node>
        <node role="statement" roleId="tpee.1068581517665" type="tpee.ForeachStatement" typeId="tpee.1144226303539" id="8492459591399147301">
          <node role="body" roleId="tpee.1154032183016" type="tpee.StatementList" typeId="tpee.1068580123136" id="8492459591399147302">
            <node role="statement" roleId="tpee.1068581517665" type="tpee.ExpressionStatement" typeId="tpee.1068580123155" id="8492459591399147303">
              <node role="expression" roleId="tpee.1068580123156" type="tpee.DotExpression" typeId="tpee.1197027756228" id="8492459591399147304">
                <node role="operation" roleId="tpee.1197027833540" type="tpee.InstanceMethodCallOperation" typeId="tpee.1202948039474" id="8492459591399147305">
                  <link role="baseMethodDeclaration" roleId="tpee.1068499141037" targetNodeId="e2lb.~StringBuilder%dappend(java%dlang%dString)%cjava%dlang%dStringBuilder" resolveInfo="append" />
                  <node role="actualArgument" roleId="tpee.1068499141038" type="tpee.StringLiteral" typeId="tpee.1070475926800" id="8492459591399147306">
                    <property name="value" nameId="tpee.1070475926801" value=" " />
                  </node>
                </node>
                <node role="operand" roleId="tpee.1197027771414" type="tpee.DotExpression" typeId="tpee.1197027756228" id="8492459591399147307">
                  <node role="operand" roleId="tpee.1197027771414" type="tpee.LocalVariableReference" typeId="tpee.1068581242866" id="8492459591399147308">
                    <link role="variableDeclaration" roleId="tpee.1068581517664" targetNodeId="8492459591399147297" resolveInfo="res" />
                  </node>
                  <node role="operation" roleId="tpee.1197027833540" type="tpee.InstanceMethodCallOperation" typeId="tpee.1202948039474" id="8492459591399147309">
                    <link role="baseMethodDeclaration" roleId="tpee.1068499141037" targetNodeId="e2lb.~StringBuilder%dappend(java%dlang%dString)%cjava%dlang%dStringBuilder" resolveInfo="append" />
                    <node role="actualArgument" roleId="tpee.1068499141038" type="tpee.LocalVariableReference" typeId="tpee.1068581242866" id="8492459591399147310">
                      <link role="variableDeclaration" roleId="tpee.1068581517664" targetNodeId="8492459591399147314" resolveInfo="s" />
                    </node>
                  </node>
                </node>
              </node>
            </node>
          </node>
          <node role="iterable" roleId="tpee.1144226360166" type="tpee.DotExpression" typeId="tpee.1197027756228" id="8492459591399147311">
            <node role="operation" roleId="tpee.1197027833540" type="tpee.InstanceMethodCallOperation" typeId="tpee.1202948039474" id="8492459591399147312">
              <link role="baseMethodDeclaration" roleId="tpee.1068499141037" targetNodeId="e2lb.~ProcessBuilder%dcommand()%cjava%dutil%dList" resolveInfo="command" />
            </node>
            <node role="operand" roleId="tpee.1197027771414" type="tpee.ParameterReference" typeId="tpee.1068581242874" id="8492459591399147313">
              <link role="variableDeclaration" roleId="tpee.1068581517664" targetNodeId="8492459591399147293" resolveInfo="p" />
            </node>
          </node>
          <node role="variable" roleId="tpee.1144230900587" type="tpee.LocalVariableDeclaration" typeId="tpee.1068581242863" id="8492459591399147314">
            <property name="name" nameId="tpck.1169194664001" value="s" />
            <node role="type" roleId="tpee.5680397130376446158" type="tpee.StringType" typeId="tpee.1225271177708" id="8492459591399147315" />
          </node>
        </node>
        <node role="statement" roleId="tpee.1068581517665" type="tpee.ReturnStatement" typeId="tpee.1068581242878" id="8492459591399147316">
          <node role="expression" roleId="tpee.1068581517676" type="tpee.DotExpression" typeId="tpee.1197027756228" id="8492459591399147317">
            <node role="operation" roleId="tpee.1197027833540" type="tpee.InstanceMethodCallOperation" typeId="tpee.1202948039474" id="8492459591399147318">
              <link role="baseMethodDeclaration" roleId="tpee.1068499141037" targetNodeId="e2lb.~StringBuilder%dtoString()%cjava%dlang%dString" resolveInfo="toString" />
            </node>
            <node role="operand" roleId="tpee.1197027771414" type="tpee.LocalVariableReference" typeId="tpee.1068581242866" id="8492459591399147319">
              <link role="variableDeclaration" roleId="tpee.1068581517664" targetNodeId="8492459591399147297" resolveInfo="res" />
            </node>
          </node>
        </node>
      </node>
      <node role="returnType" roleId="tpee.1068580123133" type="tpee.StringType" typeId="tpee.1225271177708" id="8492459591399147320" />
      <node role="visibility" roleId="tpee.1178549979242" type="tpee.PublicVisibility" typeId="tpee.1146644602865" id="8492459591399147321" />
    </node>
    <node role="method" roleId="tpee.1107880067339" type="tpee.InstanceMethodDeclaration" typeId="tpee.1068580123165" id="8492459591399147322">
      <property name="name" nameId="tpck.1169194664001" value="splitParams" />
      <node role="visibility" roleId="tpee.1178549979242" type="tpee.ProtectedVisibility" typeId="tpee.1146644641414" id="8492459591399147323" />
      <node role="returnType" roleId="tpee.1068580123133" type="tpee.ArrayType" typeId="tpee.1070534760951" id="8492459591399147324">
        <node role="componentType" roleId="tpee.1070534760952" type="tpee.StringType" typeId="tpee.1225271177708" id="8492459591399147325" />
      </node>
      <node role="parameter" roleId="tpee.1068580123134" type="tpee.ParameterDeclaration" typeId="tpee.1068498886292" id="8492459591399147326">
        <property name="name" nameId="tpck.1169194664001" value="programParams" />
        <node role="type" roleId="tpee.5680397130376446158" type="tpee.StringType" typeId="tpee.1225271177708" id="8492459591399147327" />
      </node>
      <node role="body" roleId="tpee.1068580123135" type="tpee.StatementList" typeId="tpee.1068580123136" id="8492459591399147328">
        <node role="statement" roleId="tpee.1068581517665" type="tpee.ReturnStatement" typeId="tpee.1068581242878" id="8492459591399147329">
          <node role="expression" roleId="tpee.1068581517676" type="tpee.DotExpression" typeId="tpee.1197027756228" id="8492459591399147330">
            <node role="operand" roleId="tpee.1197027771414" type="tpee.ParameterReference" typeId="tpee.1068581242874" id="8492459591399147331">
              <link role="variableDeclaration" roleId="tpee.1068581517664" targetNodeId="8492459591399147326" resolveInfo="programParams" />
            </node>
            <node role="operation" roleId="tpee.1197027833540" type="tpee.InstanceMethodCallOperation" typeId="tpee.1202948039474" id="8492459591399147332">
              <link role="baseMethodDeclaration" roleId="tpee.1068499141037" targetNodeId="e2lb.~String%dsplit(java%dlang%dString)%cjava%dlang%dString[]" resolveInfo="split" />
              <node role="actualArgument" roleId="tpee.1068499141038" type="tpee.StringLiteral" typeId="tpee.1070475926800" id="8492459591399147333">
                <property name="value" nameId="tpee.1070475926801" value="(\\s)+" />
              </node>
            </node>
          </node>
        </node>
      </node>
    </node>
    <node role="method" roleId="tpee.1107880067339" type="tpee.InstanceMethodDeclaration" typeId="tpee.1068580123165" id="8492459591399147334">
      <property name="name" nameId="tpck.1169194664001" value="setJavaHomePath" />
      <node role="returnType" roleId="tpee.1068580123133" type="tpee.VoidType" typeId="tpee.1068581517677" id="8492459591399147335" />
      <node role="visibility" roleId="tpee.1178549979242" type="tpee.PublicVisibility" typeId="tpee.1146644602865" id="8492459591399147336" />
      <node role="body" roleId="tpee.1068580123135" type="tpee.StatementList" typeId="tpee.1068580123136" id="8492459591399147337">
        <node role="statement" roleId="tpee.1068581517665" type="tpee.ExpressionStatement" typeId="tpee.1068580123155" id="8492459591399147338">
          <node role="expression" roleId="tpee.1068580123156" type="tpee.AssignmentExpression" typeId="tpee.1068498886294" id="8492459591399147339">
            <node role="rValue" roleId="tpee.1068498886297" type="tpee.DotExpression" typeId="tpee.1197027756228" id="8492459591399147340">
              <node role="operand" roleId="tpee.1197027771414" type="tpee.ParameterReference" typeId="tpee.1068581242874" id="8492459591399147341">
                <link role="variableDeclaration" roleId="tpee.1068581517664" targetNodeId="8492459591399147348" resolveInfo="alternativeJavaHome" />
              </node>
              <node role="operation" roleId="tpee.1197027833540" type="tpee.InstanceMethodCallOperation" typeId="tpee.1202948039474" id="8492459591399147342">
                <link role="baseMethodDeclaration" roleId="tpee.1068499141037" targetNodeId="e2lb.~String%dreplace(java%dlang%dCharSequence,java%dlang%dCharSequence)%cjava%dlang%dString" resolveInfo="replace" />
                <node role="actualArgument" roleId="tpee.1068499141038" type="tpee.StringLiteral" typeId="tpee.1070475926800" id="8492459591399147343">
                  <property name="value" nameId="tpee.1070475926801" value="/" />
                </node>
                <node role="actualArgument" roleId="tpee.1068499141038" type="tpee.LocalStaticMethodCall" typeId="tpee.1172058436953" id="8492459591399147344">
                  <link role="baseMethodDeclaration" roleId="tpee.1068499141037" targetNodeId="8492459591399147278" resolveInfo="fs" />
                </node>
              </node>
            </node>
            <node role="lValue" roleId="tpee.1068498886295" type="tpee.DotExpression" typeId="tpee.1197027756228" id="8492459591399147345">
              <node role="operation" roleId="tpee.1197027833540" type="tpee.FieldReferenceOperation" typeId="tpee.1197029447546" id="8492459591399147346">
                <link role="fieldDeclaration" roleId="tpee.1197029500499" targetNodeId="8492459591399147273" resolveInfo="javaHome" />
              </node>
              <node role="operand" roleId="tpee.1197027771414" type="tpee.ThisExpression" typeId="tpee.1070475354124" id="8492459591399147347" />
            </node>
          </node>
        </node>
      </node>
      <node role="parameter" roleId="tpee.1068580123134" type="tpee.ParameterDeclaration" typeId="tpee.1068498886292" id="8492459591399147348">
        <property name="name" nameId="tpck.1169194664001" value="alternativeJavaHome" />
        <node role="type" roleId="tpee.5680397130376446158" type="tpee.StringType" typeId="tpee.1225271177708" id="8492459591399147349" />
      </node>
    </node>
    <node role="method" roleId="tpee.1107880067339" type="tpee.InstanceMethodDeclaration" typeId="tpee.1068580123165" id="8492459591399147350">
      <property name="name" nameId="tpck.1169194664001" value="addJavaCommand" />
      <node role="parameter" roleId="tpee.1068580123134" type="tpee.ParameterDeclaration" typeId="tpee.1068498886292" id="8492459591399147351">
        <property name="name" nameId="tpck.1169194664001" value="params" />
        <node role="type" roleId="tpee.5680397130376446158" type="tp2q.ListType" typeId="tp2q.1151688443754" id="8492459591399147352">
          <node role="elementType" roleId="tp2q.1151688676805" type="tpee.StringType" typeId="tpee.1225271177708" id="8492459591399147353" />
        </node>
      </node>
      <node role="body" roleId="tpee.1068580123135" type="tpee.StatementList" typeId="tpee.1068580123136" id="8492459591399147354">
        <node role="statement" roleId="tpee.1068581517665" type="tpee.ExpressionStatement" typeId="tpee.1068580123155" id="8492459591399147355">
          <node role="expression" roleId="tpee.1068580123156" type="tpee.DotExpression" typeId="tpee.1197027756228" id="8492459591399147356">
            <node role="operation" roleId="tpee.1197027833540" type="tp2q.AddElementOperation" typeId="tp2q.1160612413312" id="8492459591399147357">
              <node role="argument" roleId="tp2q.1160612519549" type="tpee.LocalStaticMethodCall" typeId="tpee.1172058436953" id="8492459591399147358">
                <link role="baseMethodDeclaration" roleId="tpee.1068499141037" targetNodeId="8492459591399147625" resolveInfo="getJavaCommand" />
                <node role="actualArgument" roleId="tpee.1068499141038" type="tpee.DotExpression" typeId="tpee.1197027756228" id="8492459591399147359">
                  <node role="operation" roleId="tpee.1197027833540" type="tpee.FieldReferenceOperation" typeId="tpee.1197029447546" id="8492459591399147360">
                    <link role="fieldDeclaration" roleId="tpee.1197029500499" targetNodeId="8492459591399147273" resolveInfo="javaHome" />
                  </node>
                  <node role="operand" roleId="tpee.1197027771414" type="tpee.ThisExpression" typeId="tpee.1070475354124" id="8492459591399147361" />
                </node>
              </node>
            </node>
            <node role="operand" roleId="tpee.1197027771414" type="tpee.ParameterReference" typeId="tpee.1068581242874" id="8492459591399147362">
              <link role="variableDeclaration" roleId="tpee.1068581517664" targetNodeId="8492459591399147351" resolveInfo="params" />
            </node>
          </node>
        </node>
      </node>
      <node role="visibility" roleId="tpee.1178549979242" type="tpee.ProtectedVisibility" typeId="tpee.1146644641414" id="8492459591399147363" />
      <node role="returnType" roleId="tpee.1068580123133" type="tpee.VoidType" typeId="tpee.1068581517677" id="8492459591399147364" />
    </node>
    <node role="method" roleId="tpee.1107880067339" type="tpee.InstanceMethodDeclaration" typeId="tpee.1068580123165" id="7518625823783829280">
      <property name="name" nameId="tpck.1169194664001" value="addDebug" />
      <node role="parameter" roleId="tpee.1068580123134" type="tpee.ParameterDeclaration" typeId="tpee.1068498886292" id="7518625823783829286">
        <property name="name" nameId="tpck.1169194664001" value="params" />
        <node role="type" roleId="tpee.5680397130376446158" type="tp2q.ListType" typeId="tp2q.1151688443754" id="7518625823783829287">
          <node role="elementType" roleId="tp2q.1151688676805" type="tpee.StringType" typeId="tpee.1225271177708" id="7518625823783829288" />
        </node>
      </node>
      <node role="parameter" roleId="tpee.1068580123134" type="tpee.ParameterDeclaration" typeId="tpee.1068498886292" id="7518625823783829289">
        <property name="name" nameId="tpck.1169194664001" value="arguments" />
        <node role="type" roleId="tpee.5680397130376446158" type="tpee.StringType" typeId="tpee.1225271177708" id="4593326532895577353" />
      </node>
      <node role="returnType" roleId="tpee.1068580123133" type="tpee.VoidType" typeId="tpee.1068581517677" id="7518625823783829281" />
      <node role="visibility" roleId="tpee.1178549979242" type="tpee.ProtectedVisibility" typeId="tpee.1146644641414" id="7518625823783829306" />
      <node role="body" roleId="tpee.1068580123135" type="tpee.StatementList" typeId="tpee.1068580123136" id="7518625823783829283">
        <node role="statement" roleId="tpee.1068581517665" type="tpee.ExpressionStatement" typeId="tpee.1068580123155" id="4593326532895577343">
          <node role="expression" roleId="tpee.1068580123156" type="tpee.DotExpression" typeId="tpee.1197027756228" id="4593326532895577345">
            <node role="operand" roleId="tpee.1197027771414" type="tpee.ParameterReference" typeId="tpee.1068581242874" id="4593326532895577344">
              <link role="variableDeclaration" roleId="tpee.1068581517664" targetNodeId="7518625823783829286" resolveInfo="params" />
            </node>
            <node role="operation" roleId="tpee.1197027833540" type="tp2q.AddElementOperation" typeId="tp2q.1160612413312" id="4593326532895577349">
              <node role="argument" roleId="tp2q.1160612519549" type="tpee.ParameterReference" typeId="tpee.1068581242874" id="4593326532895577354">
                <link role="variableDeclaration" roleId="tpee.1068581517664" targetNodeId="7518625823783829289" resolveInfo="arguments" />
              </node>
            </node>
          </node>
        </node>
      </node>
    </node>
    <node role="method" roleId="tpee.1107880067339" type="tpee.InstanceMethodDeclaration" typeId="tpee.1068580123165" id="8492459591399147396">
      <property name="name" nameId="tpck.1169194664001" value="addMaxHeapSize" />
      <node role="parameter" roleId="tpee.1068580123134" type="tpee.ParameterDeclaration" typeId="tpee.1068498886292" id="8492459591399147397">
        <property name="name" nameId="tpck.1169194664001" value="params" />
        <node role="type" roleId="tpee.5680397130376446158" type="tp2q.ListType" typeId="tp2q.1151688443754" id="8492459591399147398">
          <node role="elementType" roleId="tp2q.1151688676805" type="tpee.StringType" typeId="tpee.1225271177708" id="8492459591399147399" />
        </node>
      </node>
      <node role="parameter" roleId="tpee.1068580123134" type="tpee.ParameterDeclaration" typeId="tpee.1068498886292" id="8492459591399147400">
        <property name="name" nameId="tpck.1169194664001" value="megaBytes" />
        <node role="type" roleId="tpee.5680397130376446158" type="tpee.IntegerType" typeId="tpee.1070534370425" id="8492459591399147401" />
      </node>
      <node role="body" roleId="tpee.1068580123135" type="tpee.StatementList" typeId="tpee.1068580123136" id="8492459591399147402">
        <node role="statement" roleId="tpee.1068581517665" type="tpee.ExpressionStatement" typeId="tpee.1068580123155" id="8492459591399147403">
          <node role="expression" roleId="tpee.1068580123156" type="tpee.DotExpression" typeId="tpee.1197027756228" id="8492459591399147404">
            <node role="operation" roleId="tpee.1197027833540" type="tp2q.AddElementOperation" typeId="tp2q.1160612413312" id="8492459591399147405">
              <node role="argument" roleId="tp2q.1160612519549" type="tpee.PlusExpression" typeId="tpee.1068581242875" id="8492459591399147406">
                <node role="leftExpression" roleId="tpee.1081773367580" type="tpee.PlusExpression" typeId="tpee.1068581242875" id="8492459591399147407">
                  <node role="leftExpression" roleId="tpee.1081773367580" type="tpee.StringLiteral" typeId="tpee.1070475926800" id="8492459591399147408">
                    <property name="value" nameId="tpee.1070475926801" value="-Xmx" />
                  </node>
                  <node role="rightExpression" roleId="tpee.1081773367579" type="tpee.ParameterReference" typeId="tpee.1068581242874" id="8492459591399147409">
                    <link role="variableDeclaration" roleId="tpee.1068581517664" targetNodeId="8492459591399147400" resolveInfo="megaBytes" />
                  </node>
                </node>
                <node role="rightExpression" roleId="tpee.1081773367579" type="tpee.StringLiteral" typeId="tpee.1070475926800" id="8492459591399147410">
                  <property name="value" nameId="tpee.1070475926801" value="m" />
                </node>
              </node>
            </node>
            <node role="operand" roleId="tpee.1197027771414" type="tpee.ParameterReference" typeId="tpee.1068581242874" id="8492459591399147411">
              <link role="variableDeclaration" roleId="tpee.1068581517664" targetNodeId="8492459591399147397" resolveInfo="params" />
            </node>
          </node>
        </node>
      </node>
      <node role="visibility" roleId="tpee.1178549979242" type="tpee.ProtectedVisibility" typeId="tpee.1146644641414" id="8492459591399147412" />
      <node role="returnType" roleId="tpee.1068580123133" type="tpee.VoidType" typeId="tpee.1068581517677" id="8492459591399147413" />
    </node>
    <node role="method" roleId="tpee.1107880067339" type="tpee.InstanceMethodDeclaration" typeId="tpee.1068580123165" id="1221883262884814185">
      <property name="name" nameId="tpck.1169194664001" value="addVmOptions" />
      <node role="returnType" roleId="tpee.1068580123133" type="tpee.VoidType" typeId="tpee.1068581517677" id="1221883262884814186" />
      <node role="visibility" roleId="tpee.1178549979242" type="tpee.ProtectedVisibility" typeId="tpee.1146644641414" id="1221883262884814189" />
      <node role="body" roleId="tpee.1068580123135" type="tpee.StatementList" typeId="tpee.1068580123136" id="1221883262884814188">
        <node role="statement" roleId="tpee.1068581517665" type="tpee.ExpressionStatement" typeId="tpee.1068580123155" id="1221883262884815845">
          <node role="expression" roleId="tpee.1068580123156" type="tpee.DotExpression" typeId="tpee.1197027756228" id="1221883262884815846">
            <node role="operand" roleId="tpee.1197027771414" type="tpee.ThisExpression" typeId="tpee.1070475354124" id="1221883262884815847" />
            <node role="operation" roleId="tpee.1197027833540" type="tpee.InstanceMethodCallOperation" typeId="tpee.1202948039474" id="1221883262884815848">
              <link role="baseMethodDeclaration" roleId="tpee.1068499141037" targetNodeId="1221883262884815815" resolveInfo="addParametersString" />
              <node role="actualArgument" roleId="tpee.1068499141038" type="tpee.ParameterReference" typeId="tpee.1068581242874" id="1221883262884815849">
                <link role="variableDeclaration" roleId="tpee.1068581517664" targetNodeId="1221883262884815742" resolveInfo="params" />
              </node>
              <node role="actualArgument" roleId="tpee.1068499141038" type="tpee.DotExpression" typeId="tpee.1197027756228" id="1221883262884815851">
                <node role="operand" roleId="tpee.1197027771414" type="tpee.LocalInstanceFieldReference" typeId="tpee.7785501532031639928" id="1221883262884815852">
                  <link role="variableDeclaration" roleId="tpee.1068581517664" targetNodeId="3038691514508931175" resolveInfo="myRunParameters" />
                </node>
                <node role="operation" roleId="tpee.1197027833540" type="tpee.InstanceMethodCallOperation" typeId="tpee.1202948039474" id="1221883262884815853">
                  <link role="baseMethodDeclaration" roleId="tpee.1068499141037" targetNodeId="8492459591399148799" resolveInfo="getVMParameters" />
                </node>
              </node>
            </node>
          </node>
        </node>
      </node>
      <node role="parameter" roleId="tpee.1068580123134" type="tpee.ParameterDeclaration" typeId="tpee.1068498886292" id="1221883262884815742">
        <property name="name" nameId="tpck.1169194664001" value="params" />
        <node role="type" roleId="tpee.5680397130376446158" type="tp2q.ListType" typeId="tp2q.1151688443754" id="1221883262884815743">
          <node role="elementType" roleId="tp2q.1151688676805" type="tpee.StringType" typeId="tpee.1225271177708" id="1221883262884815745" />
        </node>
      </node>
    </node>
    <node role="method" roleId="tpee.1107880067339" type="tpee.InstanceMethodDeclaration" typeId="tpee.1068580123165" id="1221883262884815854">
      <property name="name" nameId="tpck.1169194664001" value="addProgramParameters" />
      <node role="returnType" roleId="tpee.1068580123133" type="tpee.VoidType" typeId="tpee.1068581517677" id="1221883262884815855" />
      <node role="visibility" roleId="tpee.1178549979242" type="tpee.ProtectedVisibility" typeId="tpee.1146644641414" id="1221883262884815856" />
      <node role="body" roleId="tpee.1068580123135" type="tpee.StatementList" typeId="tpee.1068580123136" id="1221883262884815857">
        <node role="statement" roleId="tpee.1068581517665" type="tpee.ExpressionStatement" typeId="tpee.1068580123155" id="1221883262884815858">
          <node role="expression" roleId="tpee.1068580123156" type="tpee.DotExpression" typeId="tpee.1197027756228" id="1221883262884815859">
            <node role="operand" roleId="tpee.1197027771414" type="tpee.ThisExpression" typeId="tpee.1070475354124" id="1221883262884815860" />
            <node role="operation" roleId="tpee.1197027833540" type="tpee.InstanceMethodCallOperation" typeId="tpee.1202948039474" id="1221883262884815861">
              <link role="baseMethodDeclaration" roleId="tpee.1068499141037" targetNodeId="1221883262884815815" resolveInfo="addParametersString" />
              <node role="actualArgument" roleId="tpee.1068499141038" type="tpee.ParameterReference" typeId="tpee.1068581242874" id="1221883262884815862">
                <link role="variableDeclaration" roleId="tpee.1068581517664" targetNodeId="1221883262884815866" resolveInfo="params" />
              </node>
              <node role="actualArgument" roleId="tpee.1068499141038" type="tpee.DotExpression" typeId="tpee.1197027756228" id="1221883262884815863">
                <node role="operand" roleId="tpee.1197027771414" type="tpee.LocalInstanceFieldReference" typeId="tpee.7785501532031639928" id="1221883262884815864">
                  <link role="variableDeclaration" roleId="tpee.1068581517664" targetNodeId="3038691514508931175" resolveInfo="myRunParameters" />
                </node>
                <node role="operation" roleId="tpee.1197027833540" type="tpee.InstanceMethodCallOperation" typeId="tpee.1202948039474" id="1221883262884815865">
                  <link role="baseMethodDeclaration" roleId="tpee.1068499141037" targetNodeId="8492459591399148807" resolveInfo="getProgramParameters" />
                </node>
              </node>
            </node>
          </node>
        </node>
      </node>
      <node role="parameter" roleId="tpee.1068580123134" type="tpee.ParameterDeclaration" typeId="tpee.1068498886292" id="1221883262884815866">
        <property name="name" nameId="tpck.1169194664001" value="params" />
        <node role="type" roleId="tpee.5680397130376446158" type="tp2q.ListType" typeId="tp2q.1151688443754" id="1221883262884815867">
          <node role="elementType" roleId="tp2q.1151688676805" type="tpee.StringType" typeId="tpee.1225271177708" id="1221883262884815868" />
        </node>
      </node>
    </node>
    <node role="method" roleId="tpee.1107880067339" type="tpee.InstanceMethodDeclaration" typeId="tpee.1068580123165" id="1221883262884815815">
      <property name="name" nameId="tpck.1169194664001" value="addParametersString" />
      <node role="visibility" roleId="tpee.1178549979242" type="tpee.PrivateVisibility" typeId="tpee.1146644623116" id="1221883262884815816" />
      <node role="returnType" roleId="tpee.1068580123133" type="tpee.VoidType" typeId="tpee.1068581517677" id="1221883262884815817" />
      <node role="parameter" roleId="tpee.1068580123134" type="tpee.ParameterDeclaration" typeId="tpee.1068498886292" id="1221883262884815814">
        <property name="name" nameId="tpck.1169194664001" value="params" />
        <node role="type" roleId="tpee.5680397130376446158" type="tp2q.ListType" typeId="tp2q.1151688443754" id="1221883262884815818">
          <node role="elementType" roleId="tp2q.1151688676805" type="tpee.StringType" typeId="tpee.1225271177708" id="1221883262884815819" />
        </node>
      </node>
      <node role="parameter" roleId="tpee.1068580123134" type="tpee.ParameterDeclaration" typeId="tpee.1068498886292" id="1221883262884815813">
        <property name="name" nameId="tpck.1169194664001" value="parametersString" />
        <node role="type" roleId="tpee.5680397130376446158" type="tpee.StringType" typeId="tpee.1225271177708" id="1221883262884815820" />
        <node role="annotation" roleId="tpee.1188208488637" type="tpee.AnnotationInstance" typeId="tpee.1188207840427" id="6918597921035808119">
          <link role="annotation" roleId="tpee.1188208074048" targetNodeId="r27b.~Nullable" resolveInfo="Nullable" />
        </node>
      </node>
      <node role="body" roleId="tpee.1068580123135" type="tpee.StatementList" typeId="tpee.1068580123136" id="1221883262884815821">
        <node role="statement" roleId="tpee.1068581517665" type="tpee.IfStatement" typeId="tpee.1068580123159" id="1221883262884815822">
          <node role="ifTrue" roleId="tpee.1068580123161" type="tpee.StatementList" typeId="tpee.1068580123136" id="1221883262884815823">
            <node role="statement" roleId="tpee.1068581517665" type="tpee.LocalVariableDeclarationStatement" typeId="tpee.1068581242864" id="1221883262884815824">
              <node role="localVariableDeclaration" roleId="tpee.1068581242865" type="tpee.LocalVariableDeclaration" typeId="tpee.1068581242863" id="1221883262884815812">
                <property name="name" nameId="tpck.1169194664001" value="paramList" />
                <node role="type" roleId="tpee.5680397130376446158" type="tpee.ArrayType" typeId="tpee.1070534760951" id="1221883262884815825">
                  <node role="componentType" roleId="tpee.1070534760952" type="tpee.StringType" typeId="tpee.1225271177708" id="1221883262884815826" />
                </node>
                <node role="initializer" roleId="tpee.1068431790190" type="tpee.DotExpression" typeId="tpee.1197027756228" id="1221883262884815827">
                  <node role="operation" roleId="tpee.1197027833540" type="tpee.InstanceMethodCallOperation" typeId="tpee.1202948039474" id="1221883262884815828">
                    <link role="baseMethodDeclaration" roleId="tpee.1068499141037" targetNodeId="8492459591399147322" resolveInfo="splitParams" />
                    <node role="actualArgument" roleId="tpee.1068499141038" type="tpee.ParameterReference" typeId="tpee.1068581242874" id="1221883262884815829">
                      <link role="variableDeclaration" roleId="tpee.1068581517664" targetNodeId="1221883262884815813" resolveInfo="parametersString" />
                    </node>
                  </node>
                  <node role="operand" roleId="tpee.1197027771414" type="tpee.ThisExpression" typeId="tpee.1070475354124" id="1221883262884815830" />
                </node>
              </node>
            </node>
            <node role="statement" roleId="tpee.1068581517665" type="tpee.ExpressionStatement" typeId="tpee.1068580123155" id="1221883262884815831">
              <node role="expression" roleId="tpee.1068580123156" type="tpee.DotExpression" typeId="tpee.1197027756228" id="1221883262884815832">
                <node role="operand" roleId="tpee.1197027771414" type="tpee.ParameterReference" typeId="tpee.1068581242874" id="1221883262884815833">
                  <link role="variableDeclaration" roleId="tpee.1068581517664" targetNodeId="1221883262884815814" resolveInfo="params" />
                </node>
                <node role="operation" roleId="tpee.1197027833540" type="tp2q.AddAllElementsOperation" typeId="tp2q.1160666733551" id="1221883262884815834">
                  <node role="argument" roleId="tp2q.1160666822012" type="tpee.DotExpression" typeId="tpee.1197027756228" id="6918597921035808120">
                    <node role="operand" roleId="tpee.1197027771414" type="tpee.DotExpression" typeId="tpee.1197027756228" id="1221883262884815835">
                      <node role="operand" roleId="tpee.1197027771414" type="tpee.LocalVariableReference" typeId="tpee.1068581242866" id="1221883262884815836">
                        <link role="variableDeclaration" roleId="tpee.1068581517664" targetNodeId="1221883262884815812" resolveInfo="paramList" />
                      </node>
                      <node role="operation" roleId="tpee.1197027833540" type="tp2q.AsSequenceOperation" typeId="tp2q.1240325842691" id="1221883262884815837" />
                    </node>
                    <node role="operation" roleId="tpee.1197027833540" type="tp2q.WhereOperation" typeId="tp2q.1202120902084" id="6918597921035808124">
                      <node role="closure" roleId="tp2q.1204796294226" type="tp2c.ClosureLiteral" typeId="tp2c.1199569711397" id="6918597921035808125">
                        <node role="body" roleId="tp2c.1199569916463" type="tpee.StatementList" typeId="tpee.1068580123136" id="6918597921035808126">
                          <node role="statement" roleId="tpee.1068581517665" type="tpee.ExpressionStatement" typeId="tpee.1068580123155" id="6918597921035808129">
                            <node role="expression" roleId="tpee.1068580123156" type="tpee.NotEqualsExpression" typeId="tpee.1073239437375" id="6918597921035808131">
                              <node role="rightExpression" roleId="tpee.1081773367579" type="tpee.NullLiteral" typeId="tpee.1070534058343" id="6918597921035808134" />
                              <node role="leftExpression" roleId="tpee.1081773367580" type="tpee.ParameterReference" typeId="tpee.1068581242874" id="6918597921035808130">
                                <link role="variableDeclaration" roleId="tpee.1068581517664" targetNodeId="6918597921035808127" resolveInfo="it" />
                              </node>
                            </node>
                          </node>
                        </node>
                        <node role="parameter" roleId="tp2c.1199569906740" type="tp2q.SmartClosureParameterDeclaration" typeId="tp2q.1203518072036" id="6918597921035808127">
                          <property name="name" nameId="tpck.1169194664001" value="it" />
                          <node role="type" roleId="tpee.5680397130376446158" type="tpee.UndefinedType" typeId="tpee.4836112446988635817" id="6918597921035808128" />
                        </node>
                      </node>
                    </node>
                  </node>
                </node>
              </node>
            </node>
          </node>
          <node role="condition" roleId="tpee.1068580123160" type="tpee.AndExpression" typeId="tpee.1080120340718" id="1221883262884815838">
            <node role="rightExpression" roleId="tpee.1081773367579" type="tpee.DotExpression" typeId="tpee.1197027756228" id="1221883262884815839">
              <node role="operation" roleId="tpee.1197027833540" type="tpee.IsNotEmptyOperation" typeId="tpee.1225271408483" id="1221883262884815840" />
              <node role="operand" roleId="tpee.1197027771414" type="tpee.ParameterReference" typeId="tpee.1068581242874" id="1221883262884815841">
                <link role="variableDeclaration" roleId="tpee.1068581517664" targetNodeId="1221883262884815813" resolveInfo="parametersString" />
              </node>
            </node>
            <node role="leftExpression" roleId="tpee.1081773367580" type="tpee.NotEqualsExpression" typeId="tpee.1073239437375" id="1221883262884815842">
              <node role="leftExpression" roleId="tpee.1081773367580" type="tpee.ParameterReference" typeId="tpee.1068581242874" id="1221883262884815843">
                <link role="variableDeclaration" roleId="tpee.1068581517664" targetNodeId="1221883262884815813" resolveInfo="parametersString" />
              </node>
              <node role="rightExpression" roleId="tpee.1081773367579" type="tpee.NullLiteral" typeId="tpee.1070534058343" id="1221883262884815844" />
            </node>
          </node>
        </node>
      </node>
    </node>
    <node role="method" roleId="tpee.1107880067339" type="tpee.InstanceMethodDeclaration" typeId="tpee.1068580123165" id="8492459591399147414">
      <property name="name" nameId="tpck.1169194664001" value="addClassPath" />
      <node role="parameter" roleId="tpee.1068580123134" type="tpee.ParameterDeclaration" typeId="tpee.1068498886292" id="8492459591399147415">
        <property name="name" nameId="tpck.1169194664001" value="params" />
        <node role="type" roleId="tpee.5680397130376446158" type="tp2q.ListType" typeId="tp2q.1151688443754" id="8492459591399147416">
          <node role="elementType" roleId="tp2q.1151688676805" type="tpee.StringType" typeId="tpee.1225271177708" id="8492459591399147417" />
        </node>
      </node>
      <node role="parameter" roleId="tpee.1068580123134" type="tpee.ParameterDeclaration" typeId="tpee.1068498886292" id="8492459591399147418">
        <property name="name" nameId="tpck.1169194664001" value="node" />
        <node role="type" roleId="tpee.5680397130376446158" type="tp25.SNodeType" typeId="tp25.1138055754698" id="8492459591399147419" />
      </node>
      <node role="body" roleId="tpee.1068580123135" type="tpee.StatementList" typeId="tpee.1068580123136" id="8492459591399147420">
        <node role="statement" roleId="tpee.1068581517665" type="tpee.ExpressionStatement" typeId="tpee.1068580123155" id="8492459591399147421">
          <node role="expression" roleId="tpee.1068580123156" type="tpee.DotExpression" typeId="tpee.1197027756228" id="8492459591399147422">
            <node role="operation" roleId="tpee.1197027833540" type="tpee.InstanceMethodCallOperation" typeId="tpee.1202948039474" id="8492459591399147423">
              <link role="baseMethodDeclaration" roleId="tpee.1068499141037" targetNodeId="8492459591399147432" resolveInfo="addClassPath" />
              <node role="actualArgument" roleId="tpee.1068499141038" type="tpee.ParameterReference" typeId="tpee.1068581242874" id="8492459591399147424">
                <link role="variableDeclaration" roleId="tpee.1068581517664" targetNodeId="8492459591399147415" resolveInfo="params" />
              </node>
              <node role="actualArgument" roleId="tpee.1068499141038" type="tpee.DotExpression" typeId="tpee.1197027756228" id="8492459591399147425">
                <node role="operand" roleId="tpee.1197027771414" type="tpee.ThisExpression" typeId="tpee.1070475354124" id="8492459591399147426" />
                <node role="operation" roleId="tpee.1197027833540" type="tpee.InstanceMethodCallOperation" typeId="tpee.1202948039474" id="8492459591399147427">
                  <link role="baseMethodDeclaration" roleId="tpee.1068499141037" targetNodeId="8492459591399147457" resolveInfo="getClasspath" />
                  <node role="actualArgument" roleId="tpee.1068499141038" type="tpee.ParameterReference" typeId="tpee.1068581242874" id="8492459591399147428">
                    <link role="variableDeclaration" roleId="tpee.1068581517664" targetNodeId="8492459591399147418" resolveInfo="node" />
                  </node>
                </node>
              </node>
            </node>
            <node role="operand" roleId="tpee.1197027771414" type="tpee.ThisExpression" typeId="tpee.1070475354124" id="8492459591399147429" />
          </node>
        </node>
      </node>
      <node role="returnType" roleId="tpee.1068580123133" type="tpee.VoidType" typeId="tpee.1068581517677" id="8492459591399147430" />
      <node role="visibility" roleId="tpee.1178549979242" type="tpee.ProtectedVisibility" typeId="tpee.1146644641414" id="8492459591399147431" />
    </node>
    <node role="method" roleId="tpee.1107880067339" type="tpee.InstanceMethodDeclaration" typeId="tpee.1068580123165" id="8492459591399147432">
      <property name="name" nameId="tpck.1169194664001" value="addClassPath" />
      <node role="parameter" roleId="tpee.1068580123134" type="tpee.ParameterDeclaration" typeId="tpee.1068498886292" id="8492459591399147433">
        <property name="name" nameId="tpck.1169194664001" value="params" />
        <node role="type" roleId="tpee.5680397130376446158" type="tp2q.ListType" typeId="tp2q.1151688443754" id="8492459591399147434">
          <node role="elementType" roleId="tp2q.1151688676805" type="tpee.StringType" typeId="tpee.1225271177708" id="8492459591399147435" />
        </node>
      </node>
      <node role="parameter" roleId="tpee.1068580123134" type="tpee.ParameterDeclaration" typeId="tpee.1068498886292" id="8492459591399147436">
        <property name="name" nameId="tpck.1169194664001" value="classPath" />
        <node role="type" roleId="tpee.5680397130376446158" type="tpee.StringType" typeId="tpee.1225271177708" id="8492459591399147437" />
        <node role="annotation" roleId="tpee.1188208488637" type="tpee.AnnotationInstance" typeId="tpee.1188207840427" id="6918597921035808135">
          <link role="annotation" roleId="tpee.1188208074048" targetNodeId="r27b.~Nullable" resolveInfo="Nullable" />
        </node>
      </node>
      <node role="returnType" roleId="tpee.1068580123133" type="tpee.VoidType" typeId="tpee.1068581517677" id="8492459591399147438" />
      <node role="body" roleId="tpee.1068580123135" type="tpee.StatementList" typeId="tpee.1068580123136" id="8492459591399147439">
        <node role="statement" roleId="tpee.1068581517665" type="tpee.IfStatement" typeId="tpee.1068580123159" id="8492459591399147440">
          <node role="ifTrue" roleId="tpee.1068580123161" type="tpee.StatementList" typeId="tpee.1068580123136" id="8492459591399147441">
            <node role="statement" roleId="tpee.1068581517665" type="tpee.ReturnStatement" typeId="tpee.1068581242878" id="8492459591399147442" />
          </node>
          <node role="condition" roleId="tpee.1068580123160" type="tpee.EqualsExpression" typeId="tpee.1068580123152" id="8492459591399147443">
            <node role="leftExpression" roleId="tpee.1081773367580" type="tpee.ParameterReference" typeId="tpee.1068581242874" id="8492459591399147444">
              <link role="variableDeclaration" roleId="tpee.1068581517664" targetNodeId="8492459591399147436" resolveInfo="classPath" />
            </node>
            <node role="rightExpression" roleId="tpee.1081773367579" type="tpee.NullLiteral" typeId="tpee.1070534058343" id="8492459591399147445" />
          </node>
        </node>
        <node role="statement" roleId="tpee.1068581517665" type="tpee.ExpressionStatement" typeId="tpee.1068580123155" id="8492459591399147446">
          <node role="expression" roleId="tpee.1068580123156" type="tpee.DotExpression" typeId="tpee.1197027756228" id="8492459591399147447">
            <node role="operation" roleId="tpee.1197027833540" type="tp2q.AddElementOperation" typeId="tp2q.1160612413312" id="8492459591399147448">
              <node role="argument" roleId="tp2q.1160612519549" type="tpee.StringLiteral" typeId="tpee.1070475926800" id="8492459591399147449">
                <property name="value" nameId="tpee.1070475926801" value="-cp" />
              </node>
            </node>
            <node role="operand" roleId="tpee.1197027771414" type="tpee.ParameterReference" typeId="tpee.1068581242874" id="8492459591399147450">
              <link role="variableDeclaration" roleId="tpee.1068581517664" targetNodeId="8492459591399147433" resolveInfo="params" />
            </node>
          </node>
        </node>
        <node role="statement" roleId="tpee.1068581517665" type="tpee.ExpressionStatement" typeId="tpee.1068580123155" id="8492459591399147451">
          <node role="expression" roleId="tpee.1068580123156" type="tpee.DotExpression" typeId="tpee.1197027756228" id="8492459591399147452">
            <node role="operation" roleId="tpee.1197027833540" type="tp2q.AddElementOperation" typeId="tp2q.1160612413312" id="8492459591399147453">
              <node role="argument" roleId="tp2q.1160612519549" type="tpee.ParameterReference" typeId="tpee.1068581242874" id="8492459591399147454">
                <link role="variableDeclaration" roleId="tpee.1068581517664" targetNodeId="8492459591399147436" resolveInfo="classPath" />
              </node>
            </node>
            <node role="operand" roleId="tpee.1197027771414" type="tpee.ParameterReference" typeId="tpee.1068581242874" id="8492459591399147455">
              <link role="variableDeclaration" roleId="tpee.1068581517664" targetNodeId="8492459591399147433" resolveInfo="params" />
            </node>
          </node>
        </node>
      </node>
      <node role="visibility" roleId="tpee.1178549979242" type="tpee.ProtectedVisibility" typeId="tpee.1146644641414" id="8492459591399147456" />
    </node>
    <node role="method" roleId="tpee.1107880067339" type="tpee.InstanceMethodDeclaration" typeId="tpee.1068580123165" id="8492459591399147457">
      <property name="name" nameId="tpck.1169194664001" value="getClasspath" />
      <node role="parameter" roleId="tpee.1068580123134" type="tpee.ParameterDeclaration" typeId="tpee.1068498886292" id="8492459591399147458">
        <property name="name" nameId="tpck.1169194664001" value="node" />
        <node role="type" roleId="tpee.5680397130376446158" type="tp25.SNodeType" typeId="tp25.1138055754698" id="8492459591399147459" />
      </node>
      <node role="body" roleId="tpee.1068580123135" type="tpee.StatementList" typeId="tpee.1068580123136" id="8492459591399147460">
        <node role="statement" roleId="tpee.1068581517665" type="tpee.LocalVariableDeclarationStatement" typeId="tpee.1068581242864" id="8492459591399147461">
          <node role="localVariableDeclaration" roleId="tpee.1068581242865" type="tpee.LocalVariableDeclaration" typeId="tpee.1068581242863" id="8492459591399147462">
            <property name="name" nameId="tpck.1169194664001" value="model" />
            <node role="initializer" roleId="tpee.1068431790190" type="tpee.DotExpression" typeId="tpee.1197027756228" id="8492459591399147463">
              <node role="operation" roleId="tpee.1197027833540" type="tp25.Node_GetModelOperation" typeId="tp25.1143234257716" id="8492459591399147464" />
              <node role="operand" roleId="tpee.1197027771414" type="tpee.ParameterReference" typeId="tpee.1068581242874" id="8492459591399147465">
                <link role="variableDeclaration" roleId="tpee.1068581517664" targetNodeId="8492459591399147458" resolveInfo="node" />
              </node>
            </node>
            <node role="type" roleId="tpee.5680397130376446158" type="tpee.ClassifierType" typeId="tpee.1107535904670" id="8492459591399147466">
              <link role="classifier" roleId="tpee.1107535924139" targetNodeId="lkfb.~SModel" resolveInfo="SModel" />
            </node>
          </node>
        </node>
        <node role="statement" roleId="tpee.1068581517665" type="tpee.IfStatement" typeId="tpee.1068580123159" id="8492459591399147467">
          <node role="ifTrue" roleId="tpee.1068580123161" type="tpee.StatementList" typeId="tpee.1068580123136" id="8492459591399147468">
            <node role="statement" roleId="tpee.1068581517665" type="tpee.ReturnStatement" typeId="tpee.1068581242878" id="8492459591399147469">
              <node role="expression" roleId="tpee.1068581517676" type="tpee.NullLiteral" typeId="tpee.1070534058343" id="8492459591399147470" />
            </node>
          </node>
          <node role="condition" roleId="tpee.1068580123160" type="tpee.EqualsExpression" typeId="tpee.1068580123152" id="8492459591399147471">
            <node role="rightExpression" roleId="tpee.1081773367579" type="tpee.NullLiteral" typeId="tpee.1070534058343" id="8492459591399147472" />
            <node role="leftExpression" roleId="tpee.1081773367580" type="tpee.LocalVariableReference" typeId="tpee.1068581242866" id="8492459591399147473">
              <link role="variableDeclaration" roleId="tpee.1068581517664" targetNodeId="8492459591399147462" resolveInfo="model" />
            </node>
          </node>
        </node>
        <node role="statement" roleId="tpee.1068581517665" type="tpee.LocalVariableDeclarationStatement" typeId="tpee.1068581242864" id="8492459591399147474">
          <node role="localVariableDeclaration" roleId="tpee.1068581242865" type="tpee.LocalVariableDeclaration" typeId="tpee.1068581242863" id="8492459591399147475">
            <property name="name" nameId="tpck.1169194664001" value="module" />
            <node role="initializer" roleId="tpee.1068431790190" type="tpee.DotExpression" typeId="tpee.1197027756228" id="8492459591399147476">
              <node role="operation" roleId="tpee.1197027833540" type="tpee.InstanceMethodCallOperation" typeId="tpee.1202948039474" id="8492459591399147477">
                <link role="baseMethodDeclaration" roleId="tpee.1068499141037" targetNodeId="lkfb.~SModelDescriptor%dgetModule()%cjetbrains%dmps%dproject%dIModule" resolveInfo="getModule" />
              </node>
              <node role="operand" roleId="tpee.1197027771414" type="tpee.DotExpression" typeId="tpee.1197027756228" id="8492459591399147478">
                <node role="operand" roleId="tpee.1197027771414" type="tpee.LocalVariableReference" typeId="tpee.1068581242866" id="8492459591399147479">
                  <link role="variableDeclaration" roleId="tpee.1068581517664" targetNodeId="8492459591399147462" resolveInfo="model" />
                </node>
                <node role="operation" roleId="tpee.1197027833540" type="tpee.InstanceMethodCallOperation" typeId="tpee.1202948039474" id="8492459591399147480">
                  <link role="baseMethodDeclaration" roleId="tpee.1068499141037" targetNodeId="lkfb.~SModel%dgetModelDescriptor()%cjetbrains%dmps%dsmodel%dSModelDescriptor" resolveInfo="getModelDescriptor" />
                </node>
              </node>
            </node>
            <node role="type" roleId="tpee.5680397130376446158" type="tpee.ClassifierType" typeId="tpee.1107535904670" id="8492459591399147481">
              <link role="classifier" roleId="tpee.1107535924139" targetNodeId="afxk.~IModule" resolveInfo="IModule" />
            </node>
          </node>
        </node>
        <node role="statement" roleId="tpee.1068581517665" type="tpee.ExpressionStatement" typeId="tpee.1068580123155" id="8492459591399147482">
          <node role="expression" roleId="tpee.1068580123156" type="tpee.DotExpression" typeId="tpee.1197027756228" id="8492459591399147483">
            <node role="operand" roleId="tpee.1197027771414" type="tpee.ThisExpression" typeId="tpee.1070475354124" id="8492459591399147484" />
            <node role="operation" roleId="tpee.1197027833540" type="tpee.InstanceMethodCallOperation" typeId="tpee.1202948039474" id="8492459591399147485">
              <link role="baseMethodDeclaration" roleId="tpee.1068499141037" targetNodeId="8492459591399147490" resolveInfo="getClasspath" />
              <node role="actualArgument" roleId="tpee.1068499141038" type="tpee.LocalVariableReference" typeId="tpee.1068581242866" id="8492459591399147486">
                <link role="variableDeclaration" roleId="tpee.1068581517664" targetNodeId="8492459591399147475" resolveInfo="module" />
              </node>
              <node role="actualArgument" roleId="tpee.1068499141038" type="tpee.BooleanConstant" typeId="tpee.1068580123137" id="8492459591399147487">
                <property name="value" nameId="tpee.1068580123138" value="true" />
              </node>
            </node>
          </node>
        </node>
      </node>
      <node role="visibility" roleId="tpee.1178549979242" type="tpee.ProtectedVisibility" typeId="tpee.1146644641414" id="8492459591399147488" />
      <node role="returnType" roleId="tpee.1068580123133" type="tpee.StringType" typeId="tpee.1225271177708" id="8492459591399147489" />
      <node role="annotation" roleId="tpee.1188208488637" type="tpee.AnnotationInstance" typeId="tpee.1188207840427" id="6918597921035808137">
        <link role="annotation" roleId="tpee.1188208074048" targetNodeId="r27b.~Nullable" resolveInfo="Nullable" />
      </node>
    </node>
    <node role="method" roleId="tpee.1107880067339" type="tpee.InstanceMethodDeclaration" typeId="tpee.1068580123165" id="8492459591399147490">
      <property name="name" nameId="tpck.1169194664001" value="getClasspath" />
      <property name="isFinal" nameId="tpee.1181808852946" value="false" />
      <node role="parameter" roleId="tpee.1068580123134" type="tpee.ParameterDeclaration" typeId="tpee.1068498886292" id="8492459591399147491">
        <property name="name" nameId="tpck.1169194664001" value="module" />
        <node role="type" roleId="tpee.5680397130376446158" type="tpee.ClassifierType" typeId="tpee.1107535904670" id="8492459591399147492">
          <link role="classifier" roleId="tpee.1107535924139" targetNodeId="afxk.~IModule" resolveInfo="IModule" />
        </node>
      </node>
      <node role="parameter" roleId="tpee.1068580123134" type="tpee.ParameterDeclaration" typeId="tpee.1068498886292" id="8492459591399147493">
        <property name="name" nameId="tpck.1169194664001" value="withDependencies" />
        <node role="type" roleId="tpee.5680397130376446158" type="tpee.BooleanType" typeId="tpee.1070534644030" id="8492459591399147494" />
      </node>
      <node role="body" roleId="tpee.1068580123135" type="tpee.StatementList" typeId="tpee.1068580123136" id="8492459591399147495">
        <node role="statement" roleId="tpee.1068581517665" type="tpee.LocalVariableDeclarationStatement" typeId="tpee.1068581242864" id="8492459591399147496">
          <node role="localVariableDeclaration" roleId="tpee.1068581242865" type="tpee.LocalVariableDeclaration" typeId="tpee.1068581242863" id="8492459591399147497">
            <property name="name" nameId="tpck.1169194664001" value="res" />
            <node role="type" roleId="tpee.5680397130376446158" type="tpee.ClassifierType" typeId="tpee.1107535904670" id="8492459591399147498">
              <link role="classifier" roleId="tpee.1107535924139" targetNodeId="e2lb.~StringBuilder" resolveInfo="StringBuilder" />
            </node>
            <node role="initializer" roleId="tpee.1068431790190" type="tpee.GenericNewExpression" typeId="tpee.1145552977093" id="8492459591399147499">
              <node role="creator" roleId="tpee.1145553007750" type="tpee.ClassCreator" typeId="tpee.1212685548494" id="8492459591399147500">
                <link role="baseMethodDeclaration" roleId="tpee.1068499141037" targetNodeId="e2lb.~StringBuilder%d&lt;init&gt;()" resolveInfo="StringBuilder" />
              </node>
            </node>
          </node>
        </node>
        <node role="statement" roleId="tpee.1068581517665" type="tpee.ForeachStatement" typeId="tpee.1144226303539" id="8492459591399147501">
          <node role="body" roleId="tpee.1154032183016" type="tpee.StatementList" typeId="tpee.1068580123136" id="8492459591399147502">
            <node role="statement" roleId="tpee.1068581517665" type="tpee.ExpressionStatement" typeId="tpee.1068580123155" id="8492459591399147503">
              <node role="expression" roleId="tpee.1068580123156" type="tpee.DotExpression" typeId="tpee.1197027756228" id="8492459591399147504">
                <node role="operand" roleId="tpee.1197027771414" type="tpee.DotExpression" typeId="tpee.1197027756228" id="8492459591399147505">
                  <node role="operand" roleId="tpee.1197027771414" type="tpee.LocalVariableReference" typeId="tpee.1068581242866" id="8492459591399147506">
                    <link role="variableDeclaration" roleId="tpee.1068581517664" targetNodeId="8492459591399147497" resolveInfo="res" />
                  </node>
                  <node role="operation" roleId="tpee.1197027833540" type="tpee.InstanceMethodCallOperation" typeId="tpee.1202948039474" id="8492459591399147507">
                    <link role="baseMethodDeclaration" roleId="tpee.1068499141037" targetNodeId="e2lb.~StringBuilder%dappend(java%dlang%dString)%cjava%dlang%dStringBuilder" resolveInfo="append" />
                    <node role="actualArgument" roleId="tpee.1068499141038" type="tpee.LocalVariableReference" typeId="tpee.1068581242866" id="8492459591399147508">
                      <link role="variableDeclaration" roleId="tpee.1068581517664" targetNodeId="8492459591399147514" resolveInfo="cp" />
                    </node>
                  </node>
                </node>
                <node role="operation" roleId="tpee.1197027833540" type="tpee.InstanceMethodCallOperation" typeId="tpee.1202948039474" id="8492459591399147509">
                  <link role="baseMethodDeclaration" roleId="tpee.1068499141037" targetNodeId="e2lb.~StringBuilder%dappend(java%dlang%dString)%cjava%dlang%dStringBuilder" resolveInfo="append" />
                  <node role="actualArgument" roleId="tpee.1068499141038" type="tpee.StaticMethodCall" typeId="tpee.1081236700937" id="8492459591399147510">
                    <link role="baseMethodDeclaration" roleId="tpee.1068499141037" targetNodeId="8492459591399147285" resolveInfo="ps" />
                    <link role="classConcept" roleId="tpee.1144433194310" targetNodeId="8492459591399147272" resolveInfo="BaseRunner" />
                  </node>
                </node>
              </node>
            </node>
          </node>
          <node role="iterable" roleId="tpee.1144226360166" type="tpee.LocalStaticMethodCall" typeId="tpee.1172058436953" id="8492459591399147511">
            <link role="baseMethodDeclaration" roleId="tpee.1068499141037" targetNodeId="8492459591399147523" resolveInfo="getModuleClasspath" />
            <node role="actualArgument" roleId="tpee.1068499141038" type="tpee.ParameterReference" typeId="tpee.1068581242874" id="8492459591399147512">
              <link role="variableDeclaration" roleId="tpee.1068581517664" targetNodeId="8492459591399147491" resolveInfo="module" />
            </node>
            <node role="actualArgument" roleId="tpee.1068499141038" type="tpee.ParameterReference" typeId="tpee.1068581242874" id="8492459591399147513">
              <link role="variableDeclaration" roleId="tpee.1068581517664" targetNodeId="8492459591399147493" resolveInfo="withDependencies" />
            </node>
          </node>
          <node role="variable" roleId="tpee.1144230900587" type="tpee.LocalVariableDeclaration" typeId="tpee.1068581242863" id="8492459591399147514">
            <property name="name" nameId="tpck.1169194664001" value="cp" />
            <node role="type" roleId="tpee.5680397130376446158" type="tpee.StringType" typeId="tpee.1225271177708" id="8492459591399147515" />
          </node>
        </node>
        <node role="statement" roleId="tpee.1068581517665" type="tpee.ReturnStatement" typeId="tpee.1068581242878" id="8492459591399147516">
          <node role="expression" roleId="tpee.1068581517676" type="tpee.DotExpression" typeId="tpee.1197027756228" id="8492459591399147517">
            <node role="operation" roleId="tpee.1197027833540" type="tpee.InstanceMethodCallOperation" typeId="tpee.1202948039474" id="8492459591399147518">
              <link role="baseMethodDeclaration" roleId="tpee.1068499141037" targetNodeId="e2lb.~StringBuilder%dtoString()%cjava%dlang%dString" resolveInfo="toString" />
            </node>
            <node role="operand" roleId="tpee.1197027771414" type="tpee.LocalVariableReference" typeId="tpee.1068581242866" id="8492459591399147519">
              <link role="variableDeclaration" roleId="tpee.1068581517664" targetNodeId="8492459591399147497" resolveInfo="res" />
            </node>
          </node>
        </node>
      </node>
      <node role="returnType" roleId="tpee.1068580123133" type="tpee.StringType" typeId="tpee.1225271177708" id="8492459591399147520" />
      <node role="visibility" roleId="tpee.1178549979242" type="tpee.ProtectedVisibility" typeId="tpee.1146644641414" id="8492459591399147521" />
    </node>
    <node role="method" roleId="tpee.1107880067339" type="tpee.InstanceMethodDeclaration" typeId="tpee.1068580123165" id="7826105539240684648">
      <property name="name" nameId="tpck.1169194664001" value="getJavaHome" />
      <node role="returnType" roleId="tpee.1068580123133" type="tpee.StringType" typeId="tpee.1225271177708" id="7826105539240684654" />
      <node role="visibility" roleId="tpee.1178549979242" type="tpee.PublicVisibility" typeId="tpee.1146644602865" id="7826105539240684650" />
      <node role="body" roleId="tpee.1068580123135" type="tpee.StatementList" typeId="tpee.1068580123136" id="7826105539240684651">
        <node role="statement" roleId="tpee.1068581517665" type="tpee.ReturnStatement" typeId="tpee.1068581242878" id="7826105539240684655">
          <node role="expression" roleId="tpee.1068581517676" type="tpee.DotExpression" typeId="tpee.1197027756228" id="7826105539240684657">
            <node role="operation" roleId="tpee.1197027833540" type="tpee.FieldReferenceOperation" typeId="tpee.1197029447546" id="7826105539240684658">
              <link role="fieldDeclaration" roleId="tpee.1197029500499" targetNodeId="8492459591399147273" resolveInfo="myJavaHome" />
            </node>
            <node role="operand" roleId="tpee.1197027771414" type="tpee.ThisExpression" typeId="tpee.1070475354124" id="7826105539240684659" />
          </node>
        </node>
      </node>
    </node>
    <node role="method" roleId="tpee.1107880067339" type="tpee.InstanceMethodDeclaration" typeId="tpee.1068580123165" id="1221883262884825717">
      <property name="name" nameId="tpck.1169194664001" value="getCommandLine" />
      <node role="returnType" roleId="tpee.1068580123133" type="tpee.ClassifierType" typeId="tpee.1107535904670" id="1221883262884825722">
        <link role="classifier" roleId="tpee.1107535924139" targetNodeId="vfxe.~GeneralCommandLine" resolveInfo="GeneralCommandLine" />
      </node>
      <node role="visibility" roleId="tpee.1178549979242" type="tpee.ProtectedVisibility" typeId="tpee.1146644641414" id="1221883262884825721" />
      <node role="body" roleId="tpee.1068580123135" type="tpee.StatementList" typeId="tpee.1068580123136" id="1221883262884825720">
        <node role="statement" roleId="tpee.1068581517665" type="tpee.ExpressionStatement" typeId="tpee.1068580123155" id="1221883262884825723">
          <node role="expression" roleId="tpee.1068580123156" type="tpee.LocalInstanceMethodCall" typeId="tpee.3066917033203108594" id="1221883262884825724">
            <link role="baseMethodDeclaration" roleId="tpee.1068499141037" targetNodeId="4875513863436232422" resolveInfo="getCommandLine" />
            <node role="actualArgument" roleId="tpee.1068499141038" type="tpee.DotExpression" typeId="tpee.1197027756228" id="1221883262884825726">
              <node role="operand" roleId="tpee.1197027771414" type="tpee.LocalInstanceFieldReference" typeId="tpee.7785501532031639928" id="1221883262884825725">
                <link role="variableDeclaration" roleId="tpee.1068581517664" targetNodeId="3038691514508931175" resolveInfo="myRunParameters" />
              </node>
              <node role="operation" roleId="tpee.1197027833540" type="tpee.InstanceMethodCallOperation" typeId="tpee.1202948039474" id="1221883262884825730">
                <link role="baseMethodDeclaration" roleId="tpee.1068499141037" targetNodeId="8492459591399148815" resolveInfo="getWorkingDirectory" />
              </node>
            </node>
          </node>
        </node>
      </node>
    </node>
    <node role="method" roleId="tpee.1107880067339" type="tpee.InstanceMethodDeclaration" typeId="tpee.1068580123165" id="4875513863436232422">
      <property name="name" nameId="tpck.1169194664001" value="getCommandLine" />
      <node role="visibility" roleId="tpee.1178549979242" type="tpee.ProtectedVisibility" typeId="tpee.1146644641414" id="4875513863436255652" />
      <node role="body" roleId="tpee.1068580123135" type="tpee.StatementList" typeId="tpee.1068580123136" id="4875513863436232424">
        <node role="statement" roleId="tpee.1068581517665" type="tpee.LocalVariableDeclarationStatement" typeId="tpee.1068581242864" id="4875513863436232425">
          <node role="localVariableDeclaration" roleId="tpee.1068581242865" type="tpee.LocalVariableDeclaration" typeId="tpee.1068581242863" id="4875513863436232426">
            <property name="name" nameId="tpck.1169194664001" value="commandLine" />
            <node role="type" roleId="tpee.5680397130376446158" type="tpee.ClassifierType" typeId="tpee.1107535904670" id="4875513863436232427">
              <link role="classifier" roleId="tpee.1107535924139" targetNodeId="vfxe.~GeneralCommandLine" resolveInfo="GeneralCommandLine" />
            </node>
            <node role="initializer" roleId="tpee.1068431790190" type="tpee.GenericNewExpression" typeId="tpee.1145552977093" id="4875513863436232428">
              <node role="creator" roleId="tpee.1145553007750" type="tpee.ClassCreator" typeId="tpee.1212685548494" id="4875513863436232429">
                <link role="baseMethodDeclaration" roleId="tpee.1068499141037" targetNodeId="vfxe.~GeneralCommandLine%d&lt;init&gt;()" resolveInfo="GeneralCommandLine" />
              </node>
            </node>
          </node>
        </node>
        <node role="statement" roleId="tpee.1068581517665" type="tpee.ExpressionStatement" typeId="tpee.1068580123155" id="4875513863436232430">
          <node role="expression" roleId="tpee.1068580123156" type="tpee.DotExpression" typeId="tpee.1197027756228" id="4875513863436232431">
            <node role="operand" roleId="tpee.1197027771414" type="tpee.LocalVariableReference" typeId="tpee.1068581242866" id="4875513863436232432">
              <link role="variableDeclaration" roleId="tpee.1068581517664" targetNodeId="4875513863436232426" resolveInfo="commandLine" />
            </node>
            <node role="operation" roleId="tpee.1197027833540" type="tpee.InstanceMethodCallOperation" typeId="tpee.1202948039474" id="4875513863436232433">
              <link role="baseMethodDeclaration" roleId="tpee.1068499141037" targetNodeId="vfxe.~GeneralCommandLine%dsetExePath(java%dlang%dString)%cvoid" resolveInfo="setExePath" />
              <node role="actualArgument" roleId="tpee.1068499141038" type="tpee.LocalStaticMethodCall" typeId="tpee.1172058436953" id="4875513863436232434">
                <link role="baseMethodDeclaration" roleId="tpee.1068499141037" targetNodeId="8492459591399147625" resolveInfo="getJavaCommand" />
                <node role="actualArgument" roleId="tpee.1068499141038" type="tpee.DotExpression" typeId="tpee.1197027756228" id="4875513863436232435">
                  <node role="operation" roleId="tpee.1197027833540" type="tpee.InstanceMethodCallOperation" typeId="tpee.1202948039474" id="4875513863436232436">
                    <link role="baseMethodDeclaration" roleId="tpee.1068499141037" targetNodeId="7826105539240684648" resolveInfo="getJavaHome" />
                  </node>
                  <node role="operand" roleId="tpee.1197027771414" type="tpee.ThisExpression" typeId="tpee.1070475354124" id="4875513863436232437" />
                </node>
              </node>
            </node>
          </node>
        </node>
        <node role="statement" roleId="tpee.1068581517665" type="tpee.ExpressionStatement" typeId="tpee.1068580123155" id="4875513863436232438">
          <node role="expression" roleId="tpee.1068580123156" type="tpee.DotExpression" typeId="tpee.1197027756228" id="4875513863436232439">
            <node role="operand" roleId="tpee.1197027771414" type="tpee.LocalVariableReference" typeId="tpee.1068581242866" id="4875513863436232440">
              <link role="variableDeclaration" roleId="tpee.1068581517664" targetNodeId="4875513863436232426" resolveInfo="commandLine" />
            </node>
            <node role="operation" roleId="tpee.1197027833540" type="tpee.InstanceMethodCallOperation" typeId="tpee.1202948039474" id="4875513863436232441">
              <link role="baseMethodDeclaration" roleId="tpee.1068499141037" targetNodeId="vfxe.~GeneralCommandLine%dsetWorkDirectory(java%dlang%dString)%cvoid" resolveInfo="setWorkDirectory" />
              <node role="actualArgument" roleId="tpee.1068499141038" type="tpee.ParameterReference" typeId="tpee.1068581242874" id="4875513863436232442">
                <link role="variableDeclaration" roleId="tpee.1068581517664" targetNodeId="4875513863436232446" resolveInfo="workingDir" />
              </node>
            </node>
          </node>
        </node>
        <node role="statement" roleId="tpee.1068581517665" type="tpee.ReturnStatement" typeId="tpee.1068581242878" id="4875513863436232443">
          <node role="expression" roleId="tpee.1068581517676" type="tpee.LocalVariableReference" typeId="tpee.1068581242866" id="4875513863436232444">
            <link role="variableDeclaration" roleId="tpee.1068581517664" targetNodeId="4875513863436232426" resolveInfo="commandLine" />
          </node>
        </node>
      </node>
      <node role="returnType" roleId="tpee.1068580123133" type="tpee.ClassifierType" typeId="tpee.1107535904670" id="4875513863436232445">
        <link role="classifier" roleId="tpee.1107535924139" targetNodeId="vfxe.~GeneralCommandLine" resolveInfo="GeneralCommandLine" />
      </node>
      <node role="parameter" roleId="tpee.1068580123134" type="tpee.ParameterDeclaration" typeId="tpee.1068498886292" id="4875513863436232446">
        <property name="name" nameId="tpck.1169194664001" value="workingDir" />
        <node role="type" roleId="tpee.5680397130376446158" type="tpee.StringType" typeId="tpee.1225271177708" id="4875513863436232447" />
      </node>
    </node>
    <node role="visibility" roleId="tpee.1178549979242" type="tpee.PublicVisibility" typeId="tpee.1146644602865" id="8492459591399147522" />
    <node role="staticMethod" roleId="tpee.1070462273904" type="tpee.StaticMethodDeclaration" typeId="tpee.1081236700938" id="8492459591399147523">
      <property name="name" nameId="tpck.1169194664001" value="getModuleClasspath" />
      <property name="isFinal" nameId="tpee.1181808852946" value="false" />
      <node role="returnType" roleId="tpee.1068580123133" type="tp2q.SetType" typeId="tp2q.1226511727824" id="8492459591399147524">
        <node role="elementType" roleId="tp2q.1226511765987" type="tpee.StringType" typeId="tpee.1225271177708" id="8492459591399147525" />
      </node>
      <node role="parameter" roleId="tpee.1068580123134" type="tpee.ParameterDeclaration" typeId="tpee.1068498886292" id="8492459591399147526">
        <property name="name" nameId="tpck.1169194664001" value="module" />
        <node role="type" roleId="tpee.5680397130376446158" type="tpee.ClassifierType" typeId="tpee.1107535904670" id="8492459591399147527">
          <link role="classifier" roleId="tpee.1107535924139" targetNodeId="afxk.~IModule" resolveInfo="IModule" />
        </node>
      </node>
      <node role="parameter" roleId="tpee.1068580123134" type="tpee.ParameterDeclaration" typeId="tpee.1068498886292" id="8492459591399147528">
        <property name="name" nameId="tpck.1169194664001" value="withDependencies" />
        <node role="type" roleId="tpee.5680397130376446158" type="tpee.BooleanType" typeId="tpee.1070534644030" id="8492459591399147529" />
      </node>
      <node role="body" roleId="tpee.1068580123135" type="tpee.StatementList" typeId="tpee.1068580123136" id="8492459591399147530">
        <node role="statement" roleId="tpee.1068581517665" type="tpee.ExpressionStatement" typeId="tpee.1068580123155" id="5211959367043676192">
          <node role="expression" roleId="tpee.1068580123156" type="tpee.GenericNewExpression" typeId="tpee.1145552977093" id="5211959367043676193">
            <node role="creator" roleId="tpee.1145553007750" type="tp2q.HashSetCreator" typeId="tp2q.1226516258405" id="5211959367043715951">
              <node role="elementType" roleId="tp2q.1237721435807" type="tpee.StringType" typeId="tpee.1225271177708" id="5211959367043715953" />
              <node role="copyFrom" roleId="tp2q.1237731803878" type="tpee.DotExpression" typeId="tpee.1197027756228" id="5211959367043715955">
                <node role="operand" roleId="tpee.1197027771414" type="rzqf.CommandReferenceExpression" typeId="rzqf.856705193941281753" id="5211959367043715956">
                  <link role="command" roleId="rzqf.856705193941281755" targetNodeId="awpe.3107334613900744127" resolveInfo="java" />
                </node>
                <node role="operation" roleId="tpee.1197027833540" type="tp4f.DefaultClassifierMethodCallOperation" typeId="tp4f.1205769149993" id="5211959367043715957">
                  <link role="member" roleId="tp4f.1205756909548" targetNodeId="awpe.3107334613900744158" resolveInfo="getClasspath" />
                  <node role="actualArgument" roleId="tp4f.1205770614681" type="tpee.ParameterReference" typeId="tpee.1068581242874" id="5211959367043715958">
                    <link role="variableDeclaration" roleId="tpee.1068581517664" targetNodeId="8492459591399147526" resolveInfo="module" />
                  </node>
                  <node role="actualArgument" roleId="tp4f.1205770614681" type="tpee.ParameterReference" typeId="tpee.1068581242874" id="5211959367043715959">
                    <link role="variableDeclaration" roleId="tpee.1068581517664" targetNodeId="8492459591399147528" resolveInfo="withDependencies" />
                  </node>
                </node>
              </node>
            </node>
          </node>
        </node>
      </node>
      <node role="visibility" roleId="tpee.1178549979242" type="tpee.ProtectedVisibility" typeId="tpee.1146644641414" id="8492459591399147564" />
    </node>
    <node role="staticMethod" roleId="tpee.1070462273904" type="tpee.StaticMethodDeclaration" typeId="tpee.1081236700938" id="8492459591399147625">
      <property name="name" nameId="tpck.1169194664001" value="getJavaCommand" />
      <node role="returnType" roleId="tpee.1068580123133" type="tpee.StringType" typeId="tpee.1225271177708" id="8492459591399147626" />
      <node role="visibility" roleId="tpee.1178549979242" type="tpee.PublicVisibility" typeId="tpee.1146644602865" id="8492459591399147627" />
      <node role="body" roleId="tpee.1068580123135" type="tpee.StatementList" typeId="tpee.1068580123136" id="8492459591399147628">
        <node role="statement" roleId="tpee.1068581517665" type="tpee.ExpressionStatement" typeId="tpee.1068580123155" id="5211959367043715968">
          <node role="expression" roleId="tpee.1068580123156" type="tpee.DotExpression" typeId="tpee.1197027756228" id="5211959367043715970">
            <node role="operand" roleId="tpee.1197027771414" type="rzqf.CommandReferenceExpression" typeId="rzqf.856705193941281753" id="5211959367043715969">
              <link role="command" roleId="rzqf.856705193941281755" targetNodeId="awpe.3107334613900744127" resolveInfo="java" />
            </node>
            <node role="operation" roleId="tpee.1197027833540" type="tp4f.DefaultClassifierMethodCallOperation" typeId="tp4f.1205769149993" id="5211959367043715974">
              <link role="member" roleId="tp4f.1205756909548" targetNodeId="awpe.3107334613900744234" resolveInfo="getJavaCommand" />
              <node role="actualArgument" roleId="tp4f.1205770614681" type="tpee.ParameterReference" typeId="tpee.1068581242874" id="5211959367043715975">
                <link role="variableDeclaration" roleId="tpee.1068581517664" targetNodeId="8492459591399147670" resolveInfo="javaHome" />
              </node>
            </node>
          </node>
        </node>
      </node>
      <node role="parameter" roleId="tpee.1068580123134" type="tpee.ParameterDeclaration" typeId="tpee.1068498886292" id="8492459591399147670">
        <property name="name" nameId="tpck.1169194664001" value="javaHome" />
        <node role="type" roleId="tpee.5680397130376446158" type="tpee.StringType" typeId="tpee.1225271177708" id="8492459591399147671" />
      </node>
      <node role="annotation" roleId="tpee.1188208488637" type="tpee.AnnotationInstance" typeId="tpee.1188207840427" id="6918597921035808138">
        <link role="annotation" roleId="tpee.1188208074048" targetNodeId="r27b.~NotNull" resolveInfo="NotNull" />
      </node>
    </node>
    <node role="staticMethod" roleId="tpee.1070462273904" type="tpee.StaticMethodDeclaration" typeId="tpee.1081236700938" id="2178855608170364043">
      <property name="name" nameId="tpck.1169194664001" value="getJavaHomes" />
      <property name="isFinal" nameId="tpee.1181808852946" value="false" />
      <node role="returnType" roleId="tpee.1068580123133" type="tp2q.ListType" typeId="tp2q.1151688443754" id="2178855608170364044">
        <node role="elementType" roleId="tp2q.1151688676805" type="tpee.StringType" typeId="tpee.1225271177708" id="2178855608170364045" />
      </node>
      <node role="body" roleId="tpee.1068580123135" type="tpee.StatementList" typeId="tpee.1068580123136" id="2178855608170364046">
        <node role="statement" roleId="tpee.1068581517665" type="tpee.ExpressionStatement" typeId="tpee.1068580123155" id="5211959367043715976">
          <node role="expression" roleId="tpee.1068580123156" type="tpee.DotExpression" typeId="tpee.1197027756228" id="5211959367043715978">
            <node role="operand" roleId="tpee.1197027771414" type="rzqf.CommandReferenceExpression" typeId="rzqf.856705193941281753" id="5211959367043715977">
              <link role="command" roleId="rzqf.856705193941281755" targetNodeId="awpe.3107334613900744127" resolveInfo="java" />
            </node>
            <node role="operation" roleId="tpee.1197027833540" type="tp4f.DefaultClassifierMethodCallOperation" typeId="tp4f.1205769149993" id="5211959367043715982">
              <link role="member" roleId="tp4f.1205756909548" targetNodeId="awpe.3107334613900744300" resolveInfo="getJavaHomes" />
            </node>
          </node>
        </node>
      </node>
      <node role="visibility" roleId="tpee.1178549979242" type="tpee.PublicVisibility" typeId="tpee.1146644602865" id="2178855608170364109" />
    </node>
    <node role="staticMethod" roleId="tpee.1070462273904" type="tpee.StaticMethodDeclaration" typeId="tpee.1081236700938" id="2178855608170365416">
      <property name="name" nameId="tpck.1169194664001" value="getJdkHome" />
      <property name="isFinal" nameId="tpee.1181808852946" value="false" />
      <node role="returnType" roleId="tpee.1068580123133" type="tpee.StringType" typeId="tpee.1225271177708" id="2178855608170365417" />
      <node role="body" roleId="tpee.1068580123135" type="tpee.StatementList" typeId="tpee.1068580123136" id="2178855608170365418">
        <node role="statement" roleId="tpee.1068581517665" type="tpee.ExpressionStatement" typeId="tpee.1068580123155" id="5211959367043715983">
          <node role="expression" roleId="tpee.1068580123156" type="tpee.DotExpression" typeId="tpee.1197027756228" id="5211959367043715985">
            <node role="operand" roleId="tpee.1197027771414" type="rzqf.CommandReferenceExpression" typeId="rzqf.856705193941281753" id="5211959367043715984">
              <link role="command" roleId="rzqf.856705193941281755" targetNodeId="awpe.3107334613900744127" resolveInfo="java" />
            </node>
            <node role="operation" roleId="tpee.1197027833540" type="tp4f.DefaultClassifierMethodCallOperation" typeId="tp4f.1205769149993" id="5211959367043715989">
              <link role="member" roleId="tp4f.1205756909548" targetNodeId="awpe.3107334613900744371" resolveInfo="getJdkHome" />
            </node>
          </node>
        </node>
      </node>
      <node role="visibility" roleId="tpee.1178549979242" type="tpee.PublicVisibility" typeId="tpee.1146644602865" id="2178855608170365489" />
    </node>
    <node role="method" roleId="tpee.1107880067339" type="tpee.InstanceMethodDeclaration" typeId="tpee.1068580123165" id="2178855608170363854">
      <property name="name" nameId="tpck.1169194664001" value="updateJavaHome" />
      <node role="visibility" roleId="tpee.1178549979242" type="tpee.PrivateVisibility" typeId="tpee.1146644623116" id="2178855608170363855" />
      <node role="returnType" roleId="tpee.1068580123133" type="tpee.VoidType" typeId="tpee.1068581517677" id="2178855608170363856" />
      <node role="parameter" roleId="tpee.1068580123134" type="tpee.ParameterDeclaration" typeId="tpee.1068498886292" id="2178855608170363857">
        <property name="name" nameId="tpck.1169194664001" value="parameters" />
        <node role="type" roleId="tpee.5680397130376446158" type="tpee.ClassifierType" typeId="tpee.1107535904670" id="2178855608170363858">
          <link role="classifier" roleId="tpee.1107535924139" targetNodeId="8492459591399148682" resolveInfo="ConfigRunParameters" />
        </node>
      </node>
      <node role="body" roleId="tpee.1068580123135" type="tpee.StatementList" typeId="tpee.1068580123136" id="2178855608170363859">
        <node role="statement" roleId="tpee.1068581517665" type="tpee.IfStatement" typeId="tpee.1068580123159" id="2178855608170363860">
          <node role="ifTrue" roleId="tpee.1068580123161" type="tpee.StatementList" typeId="tpee.1068580123136" id="2178855608170363861">
            <node role="statement" roleId="tpee.1068581517665" type="tpee.ExpressionStatement" typeId="tpee.1068580123155" id="2178855608170363862">
              <node role="expression" roleId="tpee.1068580123156" type="tpee.DotExpression" typeId="tpee.1197027756228" id="2178855608170363863">
                <node role="operation" roleId="tpee.1197027833540" type="tpee.InstanceMethodCallOperation" typeId="tpee.1202948039474" id="2178855608170363864">
                  <link role="baseMethodDeclaration" roleId="tpee.1068499141037" targetNodeId="8492459591399147334" resolveInfo="setJavaHomePath" />
                  <node role="actualArgument" roleId="tpee.1068499141038" type="tpee.DotExpression" typeId="tpee.1197027756228" id="2178855608170363865">
                    <node role="operand" roleId="tpee.1197027771414" type="tpee.ParameterReference" typeId="tpee.1068581242874" id="2178855608170363878">
                      <link role="variableDeclaration" roleId="tpee.1068581517664" targetNodeId="2178855608170363857" resolveInfo="parameters" />
                    </node>
                    <node role="operation" roleId="tpee.1197027833540" type="tpee.InstanceMethodCallOperation" typeId="tpee.1202948039474" id="2178855608170363867">
                      <link role="baseMethodDeclaration" roleId="tpee.1068499141037" targetNodeId="8492459591399148831" resolveInfo="getAlternativeJRE" />
                    </node>
                  </node>
                </node>
                <node role="operand" roleId="tpee.1197027771414" type="tpee.ThisExpression" typeId="tpee.1070475354124" id="2178855608170363868" />
              </node>
            </node>
          </node>
          <node role="condition" roleId="tpee.1068580123160" type="tpee.AndExpression" typeId="tpee.1080120340718" id="2178855608170363869">
            <node role="rightExpression" roleId="tpee.1081773367579" type="tpee.DotExpression" typeId="tpee.1197027756228" id="2178855608170363870">
              <node role="operand" roleId="tpee.1197027771414" type="tpee.ParameterReference" typeId="tpee.1068581242874" id="2178855608170363877">
                <link role="variableDeclaration" roleId="tpee.1068581517664" targetNodeId="2178855608170363857" resolveInfo="parameters" />
              </node>
              <node role="operation" roleId="tpee.1197027833540" type="tpee.InstanceMethodCallOperation" typeId="tpee.1202948039474" id="2178855608170363872">
                <link role="baseMethodDeclaration" roleId="tpee.1068499141037" targetNodeId="8492459591399148791" resolveInfo="getUseAlternativeJRE" />
              </node>
            </node>
            <node role="leftExpression" roleId="tpee.1081773367580" type="tpee.NotEqualsExpression" typeId="tpee.1073239437375" id="2178855608170363873">
              <node role="leftExpression" roleId="tpee.1081773367580" type="tpee.ParameterReference" typeId="tpee.1068581242874" id="2178855608170363876">
                <link role="variableDeclaration" roleId="tpee.1068581517664" targetNodeId="2178855608170363857" resolveInfo="parameters" />
              </node>
              <node role="rightExpression" roleId="tpee.1081773367579" type="tpee.NullLiteral" typeId="tpee.1070534058343" id="2178855608170363875" />
            </node>
          </node>
          <node role="ifFalseStatement" roleId="tpee.1082485599094" type="tpee.BlockStatement" typeId="tpee.1082485599095" id="2178855608170365708">
            <node role="statements" roleId="tpee.1082485599096" type="tpee.StatementList" typeId="tpee.1068580123136" id="2178855608170365709">
              <node role="statement" roleId="tpee.1068581517665" type="tpee.ExpressionStatement" typeId="tpee.1068580123155" id="2178855608170365739">
                <node role="expression" roleId="tpee.1068580123156" type="tpee.DotExpression" typeId="tpee.1197027756228" id="2178855608170365741">
                  <node role="operand" roleId="tpee.1197027771414" type="tpee.ThisExpression" typeId="tpee.1070475354124" id="2178855608170365740" />
                  <node role="operation" roleId="tpee.1197027833540" type="tpee.InstanceMethodCallOperation" typeId="tpee.1202948039474" id="2178855608170365774">
                    <link role="baseMethodDeclaration" roleId="tpee.1068499141037" targetNodeId="8492459591399147334" resolveInfo="setJavaHomePath" />
                    <node role="actualArgument" roleId="tpee.1068499141038" type="tpee.LocalStaticMethodCall" typeId="tpee.1172058436953" id="2178855608170365804">
                      <link role="baseMethodDeclaration" roleId="tpee.1068499141037" targetNodeId="2178855608170365416" resolveInfo="getJdkHome" />
                    </node>
                  </node>
                </node>
              </node>
            </node>
          </node>
        </node>
      </node>
    </node>
    <node role="smodelAttribute" roleId="tpck.5169995583184591170" type="m373.ClassifierDocComment" typeId="m373.2068944020170241612" id="4929913054057080354">
      <node role="body" roleId="m373.8465538089690331502" type="m373.CommentLine" typeId="m373.8465538089690331500" id="4929913054057080355">
        <node role="part" roleId="m373.8970989240999019149" type="m373.TextCommentLinePart" typeId="m373.8970989240999019143" id="4929913054057080356">
          <property name="text" nameId="m373.8970989240999019144" value="Use commands language" />
        </node>
      </node>
    </node>
  </root>
  <root id="8492459591399147955">
    <node role="annotation" roleId="tpee.1188208488637" type="tpee.AnnotationInstance" typeId="tpee.1188207840427" id="1632860780048165226">
      <link role="annotation" roleId="tpee.1188208074048" targetNodeId="e2lb.~Deprecated" resolveInfo="Deprecated" />
    </node>
    <node role="annotation" roleId="tpee.1188208488637" type="tpee.AnnotationInstance" typeId="tpee.1188207840427" id="1632860780048165230">
      <link role="annotation" roleId="tpee.1188208074048" targetNodeId="7mi2.~ToRemove" resolveInfo="ToRemove" />
      <node role="value" roleId="tpee.1188214630783" type="tpee.AnnotationInstanceValue" typeId="tpee.1188214545140" id="1632860780048165231">
        <link role="key" roleId="tpee.1188214555875" targetNodeId="7mi2.~ToRemove%dversion()" resolveInfo="version" />
        <node role="value" roleId="tpee.1188214607812" type="tpee.FloatingPointConstant" typeId="tpee.1111509017652" id="1632860780048165234">
          <property name="value" nameId="tpee.1113006610751" value="2.0" />
        </node>
      </node>
    </node>
    <node role="staticMethod" roleId="tpee.1070462273904" type="tpee.StaticMethodDeclaration" typeId="tpee.1081236700938" id="8492459591399147956">
      <property name="name" nameId="tpck.1169194664001" value="createFieldConstraints" />
      <node role="returnType" roleId="tpee.1068580123133" type="tpee.ClassifierType" typeId="tpee.1107535904670" id="8492459591399147957">
        <link role="classifier" roleId="tpee.1107535924139" targetNodeId="1t7x.~GridBagConstraints" resolveInfo="GridBagConstraints" />
      </node>
      <node role="visibility" roleId="tpee.1178549979242" type="tpee.PublicVisibility" typeId="tpee.1146644602865" id="8492459591399147958" />
      <node role="body" roleId="tpee.1068580123135" type="tpee.StatementList" typeId="tpee.1068580123136" id="8492459591399147959">
        <node role="statement" roleId="tpee.1068581517665" type="tpee.ExpressionStatement" typeId="tpee.1068580123155" id="1632860780048165212">
          <node role="expression" roleId="tpee.1068580123156" type="tpee.StaticMethodCall" typeId="tpee.1081236700937" id="1632860780048165214">
            <link role="baseMethodDeclaration" roleId="tpee.1068499141037" targetNodeId="wzsw.~LayoutUtil%dcreateFieldConstraints(int)%cjava%dawt%dGridBagConstraints" resolveInfo="createFieldConstraints" />
            <link role="classConcept" roleId="tpee.1144433194310" targetNodeId="wzsw.~LayoutUtil" resolveInfo="LayoutUtil" />
            <node role="actualArgument" roleId="tpee.1068499141038" type="tpee.ParameterReference" typeId="tpee.1068581242874" id="1632860780048165215">
              <link role="variableDeclaration" roleId="tpee.1068581517664" targetNodeId="8492459591399147979" resolveInfo="y" />
            </node>
          </node>
        </node>
      </node>
      <node role="parameter" roleId="tpee.1068580123134" type="tpee.ParameterDeclaration" typeId="tpee.1068498886292" id="8492459591399147979">
        <property name="name" nameId="tpck.1169194664001" value="y" />
        <node role="type" roleId="tpee.5680397130376446158" type="tpee.IntegerType" typeId="tpee.1070534370425" id="8492459591399147980" />
      </node>
    </node>
    <node role="staticMethod" roleId="tpee.1070462273904" type="tpee.StaticMethodDeclaration" typeId="tpee.1081236700938" id="8492459591399147981">
      <property name="name" nameId="tpck.1169194664001" value="createLabelConstraints" />
      <node role="returnType" roleId="tpee.1068580123133" type="tpee.ClassifierType" typeId="tpee.1107535904670" id="8492459591399147982">
        <link role="classifier" roleId="tpee.1107535924139" targetNodeId="1t7x.~GridBagConstraints" resolveInfo="GridBagConstraints" />
      </node>
      <node role="visibility" roleId="tpee.1178549979242" type="tpee.PublicVisibility" typeId="tpee.1146644602865" id="8492459591399147983" />
      <node role="body" roleId="tpee.1068580123135" type="tpee.StatementList" typeId="tpee.1068580123136" id="8492459591399147984">
        <node role="statement" roleId="tpee.1068581517665" type="tpee.ExpressionStatement" typeId="tpee.1068580123155" id="1632860780048165216">
          <node role="expression" roleId="tpee.1068580123156" type="tpee.StaticMethodCall" typeId="tpee.1081236700937" id="1632860780048165219">
            <link role="baseMethodDeclaration" roleId="tpee.1068499141037" targetNodeId="wzsw.~LayoutUtil%dcreateLabelConstraints(int)%cjava%dawt%dGridBagConstraints" resolveInfo="createLabelConstraints" />
            <link role="classConcept" roleId="tpee.1144433194310" targetNodeId="wzsw.~LayoutUtil" resolveInfo="LayoutUtil" />
            <node role="actualArgument" roleId="tpee.1068499141038" type="tpee.ParameterReference" typeId="tpee.1068581242874" id="1632860780048165220">
              <link role="variableDeclaration" roleId="tpee.1068581517664" targetNodeId="8492459591399148004" resolveInfo="y" />
            </node>
          </node>
        </node>
      </node>
      <node role="parameter" roleId="tpee.1068580123134" type="tpee.ParameterDeclaration" typeId="tpee.1068498886292" id="8492459591399148004">
        <property name="name" nameId="tpck.1169194664001" value="y" />
        <node role="type" roleId="tpee.5680397130376446158" type="tpee.IntegerType" typeId="tpee.1070534370425" id="8492459591399148005" />
      </node>
    </node>
    <node role="staticMethod" roleId="tpee.1070462273904" type="tpee.StaticMethodDeclaration" typeId="tpee.1081236700938" id="8492459591399148006">
      <property name="name" nameId="tpck.1169194664001" value="createPanelConstraints" />
      <node role="returnType" roleId="tpee.1068580123133" type="tpee.ClassifierType" typeId="tpee.1107535904670" id="8492459591399148007">
        <link role="classifier" roleId="tpee.1107535924139" targetNodeId="1t7x.~GridBagConstraints" resolveInfo="GridBagConstraints" />
      </node>
      <node role="visibility" roleId="tpee.1178549979242" type="tpee.PublicVisibility" typeId="tpee.1146644602865" id="8492459591399148008" />
      <node role="body" roleId="tpee.1068580123135" type="tpee.StatementList" typeId="tpee.1068580123136" id="8492459591399148009">
        <node role="statement" roleId="tpee.1068581517665" type="tpee.ExpressionStatement" typeId="tpee.1068580123155" id="1632860780048165221">
          <node role="expression" roleId="tpee.1068580123156" type="tpee.StaticMethodCall" typeId="tpee.1081236700937" id="1632860780048165224">
            <link role="baseMethodDeclaration" roleId="tpee.1068499141037" targetNodeId="wzsw.~LayoutUtil%dcreatePanelConstraints(int)%cjava%dawt%dGridBagConstraints" resolveInfo="createPanelConstraints" />
            <link role="classConcept" roleId="tpee.1144433194310" targetNodeId="wzsw.~LayoutUtil" resolveInfo="LayoutUtil" />
            <node role="actualArgument" roleId="tpee.1068499141038" type="tpee.ParameterReference" typeId="tpee.1068581242874" id="1632860780048165225">
              <link role="variableDeclaration" roleId="tpee.1068581517664" targetNodeId="8492459591399148029" resolveInfo="y" />
            </node>
          </node>
        </node>
      </node>
      <node role="parameter" roleId="tpee.1068580123134" type="tpee.ParameterDeclaration" typeId="tpee.1068498886292" id="8492459591399148029">
        <property name="name" nameId="tpck.1169194664001" value="y" />
        <node role="type" roleId="tpee.5680397130376446158" type="tpee.IntegerType" typeId="tpee.1070534370425" id="8492459591399148030" />
      </node>
    </node>
    <node role="visibility" roleId="tpee.1178549979242" type="tpee.PublicVisibility" typeId="tpee.1146644602865" id="8492459591399148031" />
    <node role="smodelAttribute" roleId="tpck.5169995583184591170" type="m373.ClassifierDocComment" typeId="m373.2068944020170241612" id="4929913054057073738">
      <node role="body" roleId="m373.8465538089690331502" type="m373.CommentLine" typeId="m373.8465538089690331500" id="4929913054057073739">
        <node role="part" roleId="m373.8970989240999019149" type="m373.TextCommentLinePart" typeId="m373.8970989240999019143" id="4929913054057073740">
          <property name="text" nameId="m373.8970989240999019144" value="LayoutUtil was moved to j.m.ide.common model" />
        </node>
      </node>
      <node role="body" roleId="m373.8465538089690331502" type="m373.CommentLine" typeId="m373.8465538089690331500" id="4929913054057073741">
        <node role="part" roleId="m373.8970989240999019149" type="m373.TextCommentLinePart" typeId="m373.8970989240999019143" id="4929913054057073742">
          <property name="text" nameId="m373.8970989240999019144" value="unfortunately, LayoutUtil is used in generated code (see JavaEditorComponent, root template for JavaRunConfiguration" />
        </node>
      </node>
    </node>
  </root>
  <root id="8492459591399148208">
    <node role="annotation" roleId="tpee.1188208488637" type="tpee.AnnotationInstance" typeId="tpee.1188207840427" id="3107334613900726986">
      <link role="annotation" roleId="tpee.1188208074048" targetNodeId="e2lb.~Deprecated" resolveInfo="Deprecated" />
    </node>
    <node role="annotation" roleId="tpee.1188208488637" type="tpee.AnnotationInstance" typeId="tpee.1188207840427" id="3107334613900726987">
      <link role="annotation" roleId="tpee.1188208074048" targetNodeId="7mi2.~ToRemove" resolveInfo="ToRemove" />
      <node role="value" roleId="tpee.1188214630783" type="tpee.AnnotationInstanceValue" typeId="tpee.1188214545140" id="3107334613900726988">
        <link role="key" roleId="tpee.1188214555875" targetNodeId="7mi2.~ToRemove%dversion()" resolveInfo="version" />
        <node role="value" roleId="tpee.1188214607812" type="tpee.FloatingPointConstant" typeId="tpee.1111509017652" id="3107334613900726993">
          <property name="value" nameId="tpee.1113006610751" value="2.0" />
        </node>
      </node>
    </node>
    <node role="field" roleId="tpee.1068390468199" type="tpee.FieldDeclaration" typeId="tpee.1068390468200" id="8492459591399148209">
      <property name="name" nameId="tpck.1169194664001" value="myProcessBuilder" />
      <node role="visibility" roleId="tpee.1178549979242" type="tpee.PrivateVisibility" typeId="tpee.1146644623116" id="8492459591399148210" />
      <node role="type" roleId="tpee.5680397130376446158" type="tpee.ClassifierType" typeId="tpee.1107535904670" id="8492459591399148211">
        <link role="classifier" roleId="tpee.1107535924139" targetNodeId="e2lb.~ProcessBuilder" resolveInfo="ProcessBuilder" />
      </node>
    </node>
    <node role="constructor" roleId="tpee.1068390468201" type="tpee.ConstructorDeclaration" typeId="tpee.1068580123140" id="8492459591399148212">
      <node role="parameter" roleId="tpee.1068580123134" type="tpee.ParameterDeclaration" typeId="tpee.1068498886292" id="3038691514508965728">
        <property name="name" nameId="tpck.1169194664001" value="parameters" />
        <node role="type" roleId="tpee.5680397130376446158" type="tpee.ClassifierType" typeId="tpee.1107535904670" id="3038691514508965751">
          <link role="classifier" roleId="tpee.1107535924139" targetNodeId="8492459591399148682" resolveInfo="ConfigRunParameters" />
        </node>
      </node>
      <node role="body" roleId="tpee.1068580123135" type="tpee.StatementList" typeId="tpee.1068580123136" id="8492459591399148213">
        <node role="statement" roleId="tpee.1068581517665" type="tpee.SuperConstructorInvocation" typeId="tpee.1070475587102" id="3038691514508965842">
          <link role="baseMethodDeclaration" roleId="tpee.1068499141037" targetNodeId="3038691514508939542" resolveInfo="BaseRunner" />
          <node role="actualArgument" roleId="tpee.1068499141038" type="tpee.ParameterReference" typeId="tpee.1068581242874" id="3038691514509038370">
            <link role="variableDeclaration" roleId="tpee.1068581517664" targetNodeId="3038691514508965728" resolveInfo="parameters" />
          </node>
        </node>
      </node>
      <node role="returnType" roleId="tpee.1068580123133" type="tpee.VoidType" typeId="tpee.1068581517677" id="8492459591399148214" />
      <node role="visibility" roleId="tpee.1178549979242" type="tpee.PublicVisibility" typeId="tpee.1146644602865" id="8492459591399148215" />
    </node>
    <node role="method" roleId="tpee.1107880067339" type="tpee.InstanceMethodDeclaration" typeId="tpee.1068580123165" id="8492459591399148235">
      <property name="name" nameId="tpck.1169194664001" value="run" />
      <property name="isFinal" nameId="tpee.1181808852946" value="false" />
      <node role="parameter" roleId="tpee.1068580123134" type="tpee.ParameterDeclaration" typeId="tpee.1068498886292" id="8492459591399148236">
        <property name="name" nameId="tpck.1169194664001" value="node" />
        <node role="type" roleId="tpee.5680397130376446158" type="tp25.SNodeType" typeId="tp25.1138055754698" id="8492459591399148237" />
      </node>
      <node role="parameter" roleId="tpee.1068580123134" type="tpee.ParameterDeclaration" typeId="tpee.1068498886292" id="6796549325584425932">
        <property name="name" nameId="tpck.1169194664001" value="className" />
        <node role="type" roleId="tpee.5680397130376446158" type="tpee.StringType" typeId="tpee.1225271177708" id="6796549325584425934" />
        <node role="annotation" roleId="tpee.1188208488637" type="tpee.AnnotationInstance" typeId="tpee.1188207840427" id="6918597921035782978">
          <link role="annotation" roleId="tpee.1188208074048" targetNodeId="r27b.~NotNull" resolveInfo="NotNull" />
        </node>
      </node>
      <node role="body" roleId="tpee.1068580123135" type="tpee.StatementList" typeId="tpee.1068580123136" id="8492459591399148244">
        <node role="statement" roleId="tpee.1068581517665" type="tpee.LocalVariableDeclarationStatement" typeId="tpee.1068581242864" id="8673268087143253418">
          <node role="localVariableDeclaration" roleId="tpee.1068581242865" type="tpee.LocalVariableDeclaration" typeId="tpee.1068581242863" id="8673268087143253419">
            <property name="name" nameId="tpck.1169194664001" value="params" />
            <property name="isFinal" nameId="tpee.1176718929932" value="true" />
            <node role="type" roleId="tpee.5680397130376446158" type="tp2q.ListType" typeId="tp2q.1151688443754" id="8673268087143253420">
              <node role="elementType" roleId="tp2q.1151688676805" type="tpee.StringType" typeId="tpee.1225271177708" id="8673268087143253421" />
            </node>
            <node role="initializer" roleId="tpee.1068431790190" type="tpee.GenericNewExpression" typeId="tpee.1145552977093" id="8673268087143253422">
              <node role="creator" roleId="tpee.1145553007750" type="tp2q.ListCreatorWithInit" typeId="tp2q.1160600644654" id="8673268087143253423">
                <node role="elementType" roleId="tp2q.1237721435807" type="tpee.StringType" typeId="tpee.1225271177708" id="8673268087143253424" />
              </node>
            </node>
          </node>
        </node>
        <node role="statement" roleId="tpee.1068581517665" type="tp4k.ExecuteLightweightCommandStatement" typeId="tp4k.1225441341971" id="4138926383708208194">
          <node role="commandClosureLiteral" roleId="tp4k.1225441160167" type="tp4k.CommandClosureLiteral" typeId="tp4k.1225441216717" id="4138926383708208195">
            <node role="body" roleId="tp2c.1199569916463" type="tpee.StatementList" typeId="tpee.1068580123136" id="4138926383708208196">
              <node role="statement" roleId="tpee.1068581517665" type="tpee.ExpressionStatement" typeId="tpee.1068580123155" id="8673268087143253442">
                <node role="expression" roleId="tpee.1068580123156" type="tpee.LocalInstanceMethodCall" typeId="tpee.3066917033203108594" id="1221883262884815875">
                  <link role="baseMethodDeclaration" roleId="tpee.1068499141037" targetNodeId="8492459591399147350" resolveInfo="addJavaCommand" />
                  <node role="actualArgument" roleId="tpee.1068499141038" type="tpee.LocalVariableReference" typeId="tpee.1068581242866" id="8673268087143253445">
                    <link role="variableDeclaration" roleId="tpee.1068581517664" targetNodeId="8673268087143253419" resolveInfo="params" />
                  </node>
                </node>
              </node>
              <node role="statement" roleId="tpee.1068581517665" type="tpee.ExpressionStatement" typeId="tpee.1068580123155" id="8673268087143253460">
                <node role="expression" roleId="tpee.1068580123156" type="tpee.LocalInstanceMethodCall" typeId="tpee.3066917033203108594" id="1221883262884815874">
                  <link role="baseMethodDeclaration" roleId="tpee.1068499141037" targetNodeId="8492459591399147414" resolveInfo="addClassPath" />
                  <node role="actualArgument" roleId="tpee.1068499141038" type="tpee.LocalVariableReference" typeId="tpee.1068581242866" id="8673268087143253463">
                    <link role="variableDeclaration" roleId="tpee.1068581517664" targetNodeId="8673268087143253419" resolveInfo="params" />
                  </node>
                  <node role="actualArgument" roleId="tpee.1068499141038" type="tpee.ParameterReference" typeId="tpee.1068581242874" id="8673268087143253464">
                    <link role="variableDeclaration" roleId="tpee.1068581517664" targetNodeId="8492459591399148236" resolveInfo="classConcept" />
                  </node>
                </node>
              </node>
              <node role="statement" roleId="tpee.1068581517665" type="tpee.ExpressionStatement" typeId="tpee.1068580123155" id="1221883262884815795">
                <node role="expression" roleId="tpee.1068580123156" type="tpee.LocalInstanceMethodCall" typeId="tpee.3066917033203108594" id="1221883262884815873">
                  <link role="baseMethodDeclaration" roleId="tpee.1068499141037" targetNodeId="1221883262884814185" resolveInfo="addVmOptions" />
                  <node role="actualArgument" roleId="tpee.1068499141038" type="tpee.LocalVariableReference" typeId="tpee.1068581242866" id="1221883262884815802">
                    <link role="variableDeclaration" roleId="tpee.1068581517664" targetNodeId="8673268087143253419" resolveInfo="params" />
                  </node>
                </node>
              </node>
              <node role="statement" roleId="tpee.1068581517665" type="tpee.ExpressionStatement" typeId="tpee.1068580123155" id="8673268087143253490">
                <node role="expression" roleId="tpee.1068580123156" type="tpee.DotExpression" typeId="tpee.1197027756228" id="8673268087143253491">
                  <node role="operation" roleId="tpee.1197027833540" type="tp2q.AddElementOperation" typeId="tp2q.1160612413312" id="8673268087143253492">
                    <node role="argument" roleId="tp2q.1160612519549" type="tpee.ParameterReference" typeId="tpee.1068581242874" id="6796549325584425940">
                      <link role="variableDeclaration" roleId="tpee.1068581517664" targetNodeId="6796549325584425932" resolveInfo="className" />
                    </node>
                  </node>
                  <node role="operand" roleId="tpee.1197027771414" type="tpee.LocalVariableReference" typeId="tpee.1068581242866" id="8673268087143253494">
                    <link role="variableDeclaration" roleId="tpee.1068581517664" targetNodeId="8673268087143253419" resolveInfo="params" />
                  </node>
                </node>
              </node>
              <node role="statement" roleId="tpee.1068581517665" type="tpee.ExpressionStatement" typeId="tpee.1068580123155" id="1221883262884815870">
                <node role="expression" roleId="tpee.1068580123156" type="tpee.LocalInstanceMethodCall" typeId="tpee.3066917033203108594" id="1221883262884815871">
                  <link role="baseMethodDeclaration" roleId="tpee.1068499141037" targetNodeId="1221883262884815854" resolveInfo="addProgramParameters" />
                  <node role="actualArgument" roleId="tpee.1068499141038" type="tpee.LocalVariableReference" typeId="tpee.1068581242866" id="1221883262884815872">
                    <link role="variableDeclaration" roleId="tpee.1068581517664" targetNodeId="8673268087143253419" resolveInfo="params" />
                  </node>
                </node>
              </node>
              <node role="statement" roleId="tpee.1068581517665" type="tpee.ExpressionStatement" typeId="tpee.1068580123155" id="8673268087143253519">
                <node role="expression" roleId="tpee.1068580123156" type="tpee.AssignmentExpression" typeId="tpee.1068498886294" id="8673268087143253520">
                  <node role="lValue" roleId="tpee.1068498886295" type="tpee.DotExpression" typeId="tpee.1197027756228" id="8673268087143253521">
                    <node role="operation" roleId="tpee.1197027833540" type="tpee.FieldReferenceOperation" typeId="tpee.1197029447546" id="8673268087143253522">
                      <link role="fieldDeclaration" roleId="tpee.1197029500499" targetNodeId="8492459591399148209" resolveInfo="myProcessBuilder" />
                    </node>
                    <node role="operand" roleId="tpee.1197027771414" type="tpee.ThisExpression" typeId="tpee.1070475354124" id="8673268087143253523" />
                  </node>
                  <node role="rValue" roleId="tpee.1068498886297" type="tpee.GenericNewExpression" typeId="tpee.1145552977093" id="8673268087143253524">
                    <node role="creator" roleId="tpee.1145553007750" type="tpee.ClassCreator" typeId="tpee.1212685548494" id="8673268087143253525">
                      <link role="baseMethodDeclaration" roleId="tpee.1068499141037" targetNodeId="e2lb.~ProcessBuilder%d&lt;init&gt;(java%dutil%dList)" resolveInfo="ProcessBuilder" />
                      <node role="actualArgument" roleId="tpee.1068499141038" type="tpee.LocalVariableReference" typeId="tpee.1068581242866" id="8673268087143253526">
                        <link role="variableDeclaration" roleId="tpee.1068581517664" targetNodeId="8673268087143253419" resolveInfo="params" />
                      </node>
                    </node>
                  </node>
                </node>
              </node>
              <node role="statement" roleId="tpee.1068581517665" type="tpee.Statement" typeId="tpee.1068580123157" id="8673268087143253527" />
              <node role="statement" roleId="tpee.1068581517665" type="tpee.LocalVariableDeclarationStatement" typeId="tpee.1068581242864" id="1221883262884825704">
                <node role="localVariableDeclaration" roleId="tpee.1068581242865" type="tpee.LocalVariableDeclaration" typeId="tpee.1068581242863" id="1221883262884825705">
                  <property name="name" nameId="tpck.1169194664001" value="workingDir" />
                  <node role="type" roleId="tpee.5680397130376446158" type="tpee.StringType" typeId="tpee.1225271177708" id="1221883262884825706" />
                  <node role="initializer" roleId="tpee.1068431790190" type="tpee.DotExpression" typeId="tpee.1197027756228" id="1221883262884825709">
                    <node role="operand" roleId="tpee.1197027771414" type="tpee.LocalInstanceFieldReference" typeId="tpee.7785501532031639928" id="1221883262884825708">
                      <link role="variableDeclaration" roleId="tpee.1068581517664" targetNodeId="3038691514508931175" resolveInfo="myRunParameters" />
                    </node>
                    <node role="operation" roleId="tpee.1197027833540" type="tpee.InstanceMethodCallOperation" typeId="tpee.1202948039474" id="1221883262884825713">
                      <link role="baseMethodDeclaration" roleId="tpee.1068499141037" targetNodeId="8492459591399148815" resolveInfo="getWorkingDirectory" />
                    </node>
                  </node>
                </node>
              </node>
              <node role="statement" roleId="tpee.1068581517665" type="tpee.IfStatement" typeId="tpee.1068580123159" id="8673268087143253528">
                <node role="ifTrue" roleId="tpee.1068580123161" type="tpee.StatementList" typeId="tpee.1068580123136" id="8673268087143253529">
                  <node role="statement" roleId="tpee.1068581517665" type="tpee.ExpressionStatement" typeId="tpee.1068580123155" id="8673268087143253530">
                    <node role="expression" roleId="tpee.1068580123156" type="tpee.DotExpression" typeId="tpee.1197027756228" id="8673268087143253531">
                      <node role="operand" roleId="tpee.1197027771414" type="tpee.DotExpression" typeId="tpee.1197027756228" id="8673268087143253532">
                        <node role="operation" roleId="tpee.1197027833540" type="tpee.FieldReferenceOperation" typeId="tpee.1197029447546" id="8673268087143253533">
                          <link role="fieldDeclaration" roleId="tpee.1197029500499" targetNodeId="8492459591399148209" resolveInfo="myProcessBuilder" />
                        </node>
                        <node role="operand" roleId="tpee.1197027771414" type="tpee.ThisExpression" typeId="tpee.1070475354124" id="8673268087143253534" />
                      </node>
                      <node role="operation" roleId="tpee.1197027833540" type="tpee.InstanceMethodCallOperation" typeId="tpee.1202948039474" id="8673268087143253535">
                        <link role="baseMethodDeclaration" roleId="tpee.1068499141037" targetNodeId="e2lb.~ProcessBuilder%ddirectory(java%dio%dFile)%cjava%dlang%dProcessBuilder" resolveInfo="directory" />
                        <node role="actualArgument" roleId="tpee.1068499141038" type="tpee.GenericNewExpression" typeId="tpee.1145552977093" id="8673268087143253536">
                          <node role="creator" roleId="tpee.1145553007750" type="tpee.ClassCreator" typeId="tpee.1212685548494" id="8673268087143253537">
                            <link role="baseMethodDeclaration" roleId="tpee.1068499141037" targetNodeId="fxg7.~File%d&lt;init&gt;(java%dlang%dString)" resolveInfo="File" />
                            <node role="actualArgument" roleId="tpee.1068499141038" type="tpee.LocalVariableReference" typeId="tpee.1068581242866" id="1221883262884825714">
                              <link role="variableDeclaration" roleId="tpee.1068581517664" targetNodeId="1221883262884825705" resolveInfo="workingDir" />
                            </node>
                          </node>
                        </node>
                      </node>
                    </node>
                  </node>
                </node>
                <node role="condition" roleId="tpee.1068580123160" type="tpee.AndExpression" typeId="tpee.1080120340718" id="8673268087143253539">
                  <node role="leftExpression" roleId="tpee.1081773367580" type="tpee.NotEqualsExpression" typeId="tpee.1073239437375" id="8673268087143253540">
                    <node role="leftExpression" roleId="tpee.1081773367580" type="tpee.LocalVariableReference" typeId="tpee.1068581242866" id="1221883262884825715">
                      <link role="variableDeclaration" roleId="tpee.1068581517664" targetNodeId="1221883262884825705" resolveInfo="workingDir" />
                    </node>
                    <node role="rightExpression" roleId="tpee.1081773367579" type="tpee.NullLiteral" typeId="tpee.1070534058343" id="8673268087143253542" />
                  </node>
                  <node role="rightExpression" roleId="tpee.1081773367579" type="tpee.DotExpression" typeId="tpee.1197027756228" id="8673268087143253543">
                    <node role="operand" roleId="tpee.1197027771414" type="tpee.LocalVariableReference" typeId="tpee.1068581242866" id="1221883262884825716">
                      <link role="variableDeclaration" roleId="tpee.1068581517664" targetNodeId="1221883262884825705" resolveInfo="workingDir" />
                    </node>
                    <node role="operation" roleId="tpee.1197027833540" type="tpee.IsNotEmptyOperation" typeId="tpee.1225271408483" id="8673268087143253545" />
                  </node>
                </node>
              </node>
            </node>
          </node>
        </node>
        <node role="statement" roleId="tpee.1068581517665" type="tpee.Statement" typeId="tpee.1068580123157" id="8492459591399148350" />
        <node role="statement" roleId="tpee.1068581517665" type="tpee.TryCatchStatement" typeId="tpee.1164879751025" id="8492459591399148351">
          <node role="catchClause" roleId="tpee.1164903496223" type="tpee.CatchClause" typeId="tpee.1164903280175" id="8492459591399148352">
            <node role="catchBody" roleId="tpee.1164903359218" type="tpee.StatementList" typeId="tpee.1068580123136" id="8492459591399148353">
              <node role="statement" roleId="tpee.1068581517665" type="tpib.LogStatement" typeId="tpib.1167227138527" id="1633282062188202981">
                <property name="severity" nameId="tpib.1167245565795" value="error" />
                <property name="hasException" nameId="tpib.1167228628751" value="true" />
                <node role="exception" roleId="tpib.1167227561449" type="tpee.LocalVariableReference" typeId="tpee.1068581242866" id="1633282062188202982">
                  <link role="variableDeclaration" roleId="tpee.1068581517664" targetNodeId="8492459591399148365" resolveInfo="e" />
                </node>
                <node role="logExpression" roleId="tpib.1167227463056" type="tpee.PlusExpression" typeId="tpee.1068581242875" id="1633282062188202983">
                  <node role="rightExpression" roleId="tpee.1081773367579" type="tpee.DotExpression" typeId="tpee.1197027756228" id="1633282062188202984">
                    <node role="operand" roleId="tpee.1197027771414" type="tpee.LocalVariableReference" typeId="tpee.1068581242866" id="1633282062188202985">
                      <link role="variableDeclaration" roleId="tpee.1068581517664" targetNodeId="8492459591399148365" resolveInfo="e" />
                    </node>
                    <node role="operation" roleId="tpee.1197027833540" type="tpee.InstanceMethodCallOperation" typeId="tpee.1202948039474" id="1633282062188202986">
                      <link role="baseMethodDeclaration" roleId="tpee.1068499141037" targetNodeId="e2lb.~Throwable%dgetMessage()%cjava%dlang%dString" />
                    </node>
                  </node>
                  <node role="leftExpression" roleId="tpee.1081773367580" type="tpee.PlusExpression" typeId="tpee.1068581242875" id="4875513863436164260">
                    <node role="rightExpression" roleId="tpee.1081773367579" type="tpee.StringLiteral" typeId="tpee.1070475926800" id="4875513863436164263">
                      <property name="value" nameId="tpee.1070475926801" value=": " />
                    </node>
                    <node role="leftExpression" roleId="tpee.1081773367580" type="tpee.PlusExpression" typeId="tpee.1068581242875" id="4875513863436155592">
                      <node role="leftExpression" roleId="tpee.1081773367580" type="tpee.StringLiteral" typeId="tpee.1070475926800" id="1633282062188202987">
                        <property name="value" nameId="tpee.1070475926801" value="Can't run class " />
                      </node>
                      <node role="rightExpression" roleId="tpee.1081773367579" type="tpee.ParameterReference" typeId="tpee.1068581242874" id="6796549325584425942">
                        <link role="variableDeclaration" roleId="tpee.1068581517664" targetNodeId="6796549325584425932" resolveInfo="className" />
                      </node>
                    </node>
                  </node>
                </node>
              </node>
              <node role="statement" roleId="tpee.1068581517665" type="tpee.ThrowStatement" typeId="tpee.1164991038168" id="1633282062188202988">
                <node role="throwable" roleId="tpee.1164991057263" type="tpee.GenericNewExpression" typeId="tpee.1145552977093" id="1633282062188202989">
                  <node role="creator" roleId="tpee.1145553007750" type="tpee.ClassCreator" typeId="tpee.1212685548494" id="1633282062188202990">
                    <link role="baseMethodDeclaration" roleId="tpee.1068499141037" targetNodeId="7jsa.~ProcessNotCreatedException%d&lt;init&gt;(java%dlang%dString,java%dlang%dThrowable,com%dintellij%dexecution%dconfigurations%dGeneralCommandLine)" />
                    <node role="actualArgument" roleId="tpee.1068499141038" type="tpee.DotExpression" typeId="tpee.1197027756228" id="1633282062188202991">
                      <node role="operand" roleId="tpee.1197027771414" type="tpee.LocalVariableReference" typeId="tpee.1068581242866" id="1633282062188202992">
                        <link role="variableDeclaration" roleId="tpee.1068581517664" targetNodeId="8492459591399148365" resolveInfo="e" />
                      </node>
                      <node role="operation" roleId="tpee.1197027833540" type="tpee.InstanceMethodCallOperation" typeId="tpee.1202948039474" id="1633282062188202993">
                        <link role="baseMethodDeclaration" roleId="tpee.1068499141037" targetNodeId="e2lb.~Throwable%dgetMessage()%cjava%dlang%dString" />
                      </node>
                    </node>
                    <node role="actualArgument" roleId="tpee.1068499141038" type="tpee.LocalVariableReference" typeId="tpee.1068581242866" id="1633282062188202994">
                      <link role="variableDeclaration" roleId="tpee.1068581517664" targetNodeId="8492459591399148365" resolveInfo="e" />
                    </node>
                    <node role="actualArgument" roleId="tpee.1068499141038" type="tpee.DotExpression" typeId="tpee.1197027756228" id="1633282062188202995">
                      <node role="operand" roleId="tpee.1197027771414" type="tpee.ThisExpression" typeId="tpee.1070475354124" id="1633282062188202996" />
                      <node role="operation" roleId="tpee.1197027833540" type="tpee.InstanceMethodCallOperation" typeId="tpee.1202948039474" id="1633282062188202997">
                        <link role="baseMethodDeclaration" roleId="tpee.1068499141037" targetNodeId="1221883262884825717" resolveInfo="getCommandLine" />
                      </node>
                    </node>
                  </node>
                </node>
              </node>
            </node>
            <node role="throwable" roleId="tpee.1164903359217" type="tpee.LocalVariableDeclaration" typeId="tpee.1068581242863" id="8492459591399148365">
              <property name="name" nameId="tpck.1169194664001" value="e" />
              <node role="type" roleId="tpee.5680397130376446158" type="tpee.ClassifierType" typeId="tpee.1107535904670" id="8492459591399148366">
                <link role="classifier" roleId="tpee.1107535924139" targetNodeId="fxg7.~IOException" resolveInfo="IOException" />
              </node>
            </node>
          </node>
          <node role="catchClause" roleId="tpee.1164903496223" type="tpee.CatchClause" typeId="tpee.1164903280175" id="6918597921035782973">
            <node role="throwable" roleId="tpee.1164903359217" type="tpee.LocalVariableDeclaration" typeId="tpee.1068581242863" id="6918597921035782974">
              <property name="name" nameId="tpck.1169194664001" value="npe" />
              <node role="type" roleId="tpee.5680397130376446158" type="tpee.ClassifierType" typeId="tpee.1107535904670" id="6918597921035782977">
                <link role="classifier" roleId="tpee.1107535924139" targetNodeId="e2lb.~NullPointerException" resolveInfo="NullPointerException" />
              </node>
            </node>
            <node role="catchBody" roleId="tpee.1164903359218" type="tpee.StatementList" typeId="tpee.1068580123136" id="6918597921035782976">
              <node role="statement" roleId="tpee.1068581517665" type="tpee.LocalVariableDeclarationStatement" typeId="tpee.1068581242864" id="6918597921035807546">
                <node role="localVariableDeclaration" roleId="tpee.1068581242865" type="tpee.LocalVariableDeclaration" typeId="tpee.1068581242863" id="6918597921035807547">
                  <property name="name" nameId="tpck.1169194664001" value="message" />
                  <node role="type" roleId="tpee.5680397130376446158" type="tpee.StringType" typeId="tpee.1225271177708" id="6918597921035807575" />
                  <node role="initializer" roleId="tpee.1068431790190" type="tpee.PlusExpression" typeId="tpee.1068581242875" id="6918597921035807549">
                    <node role="leftExpression" roleId="tpee.1081773367580" type="tpee.PlusExpression" typeId="tpee.1068581242875" id="6918597921035807550">
                      <node role="leftExpression" roleId="tpee.1081773367580" type="tpee.PlusExpression" typeId="tpee.1068581242875" id="6918597921035807551">
                        <node role="leftExpression" roleId="tpee.1081773367580" type="tpee.StringLiteral" typeId="tpee.1070475926800" id="6918597921035807552">
                          <property name="value" nameId="tpee.1070475926801" value="Can't run class " />
                        </node>
                        <node role="rightExpression" roleId="tpee.1081773367579" type="tpee.ParameterReference" typeId="tpee.1068581242874" id="6918597921035807553">
                          <link role="variableDeclaration" roleId="tpee.1068581517664" targetNodeId="6796549325584425932" resolveInfo="className" />
                        </node>
                      </node>
                      <node role="rightExpression" roleId="tpee.1081773367579" type="tpee.StringLiteral" typeId="tpee.1070475926800" id="6918597921035807554">
                        <property name="value" nameId="tpee.1070475926801" value=". One of the command line arguments is null:\n" />
                      </node>
                    </node>
                    <node role="rightExpression" roleId="tpee.1081773367579" type="tpee.LocalVariableReference" typeId="tpee.1068581242866" id="6918597921035807555">
                      <link role="variableDeclaration" roleId="tpee.1068581517664" targetNodeId="8673268087143253419" resolveInfo="params" />
                    </node>
                  </node>
                </node>
              </node>
              <node role="statement" roleId="tpee.1068581517665" type="tpib.LogStatement" typeId="tpib.1167227138527" id="6918597921035807571">
                <property name="severity" nameId="tpib.1167245565795" value="error" />
                <property name="hasException" nameId="tpib.1167228628751" value="true" />
                <node role="exception" roleId="tpib.1167227561449" type="tpee.LocalVariableReference" typeId="tpee.1068581242866" id="6918597921035807573">
                  <link role="variableDeclaration" roleId="tpee.1068581517664" targetNodeId="6918597921035782974" resolveInfo="npe" />
                </node>
                <node role="logExpression" roleId="tpib.1167227463056" type="tpee.LocalVariableReference" typeId="tpee.1068581242866" id="6918597921035807574">
                  <link role="variableDeclaration" roleId="tpee.1068581517664" targetNodeId="6918597921035807547" resolveInfo="message" />
                </node>
              </node>
              <node role="statement" roleId="tpee.1068581517665" type="tpee.ThrowStatement" typeId="tpee.1164991038168" id="6918597921035807562">
                <node role="throwable" roleId="tpee.1164991057263" type="tpee.GenericNewExpression" typeId="tpee.1145552977093" id="6918597921035807563">
                  <node role="creator" roleId="tpee.1145553007750" type="tpee.ClassCreator" typeId="tpee.1212685548494" id="6918597921035807564">
                    <link role="baseMethodDeclaration" roleId="tpee.1068499141037" targetNodeId="7jsa.~ProcessNotCreatedException%d&lt;init&gt;(java%dlang%dString,java%dlang%dThrowable,com%dintellij%dexecution%dconfigurations%dGeneralCommandLine)" resolveInfo="ProcessNotCreatedException" />
                    <node role="actualArgument" roleId="tpee.1068499141038" type="tpee.LocalVariableReference" typeId="tpee.1068581242866" id="6918597921035807565">
                      <link role="variableDeclaration" roleId="tpee.1068581517664" targetNodeId="6918597921035807547" resolveInfo="message" />
                    </node>
                    <node role="actualArgument" roleId="tpee.1068499141038" type="tpee.LocalVariableReference" typeId="tpee.1068581242866" id="6918597921035807576">
                      <link role="variableDeclaration" roleId="tpee.1068581517664" targetNodeId="6918597921035782974" resolveInfo="npe" />
                    </node>
                    <node role="actualArgument" roleId="tpee.1068499141038" type="tpee.DotExpression" typeId="tpee.1197027756228" id="6918597921035807567">
                      <node role="operand" roleId="tpee.1197027771414" type="tpee.ThisExpression" typeId="tpee.1070475354124" id="6918597921035807568" />
                      <node role="operation" roleId="tpee.1197027833540" type="tpee.InstanceMethodCallOperation" typeId="tpee.1202948039474" id="6918597921035807569">
                        <link role="baseMethodDeclaration" roleId="tpee.1068499141037" targetNodeId="1221883262884825717" resolveInfo="getCommandLine" />
                      </node>
                    </node>
                  </node>
                </node>
              </node>
            </node>
          </node>
          <node role="body" roleId="tpee.1164879758292" type="tpee.StatementList" typeId="tpee.1068580123136" id="8492459591399148367">
            <node role="statement" roleId="tpee.1068581517665" type="tpee.ReturnStatement" typeId="tpee.1068581242878" id="8492459591399148368">
              <node role="expression" roleId="tpee.1068581517676" type="tpee.DotExpression" typeId="tpee.1197027756228" id="8492459591399148369">
                <node role="operand" roleId="tpee.1197027771414" type="tpee.DotExpression" typeId="tpee.1197027756228" id="8492459591399148370">
                  <node role="operation" roleId="tpee.1197027833540" type="tpee.FieldReferenceOperation" typeId="tpee.1197029447546" id="8492459591399148371">
                    <link role="fieldDeclaration" roleId="tpee.1197029500499" targetNodeId="8492459591399148209" resolveInfo="processBuilder" />
                  </node>
                  <node role="operand" roleId="tpee.1197027771414" type="tpee.ThisExpression" typeId="tpee.1070475354124" id="8492459591399148372" />
                </node>
                <node role="operation" roleId="tpee.1197027833540" type="tpee.InstanceMethodCallOperation" typeId="tpee.1202948039474" id="8492459591399148373">
                  <link role="baseMethodDeclaration" roleId="tpee.1068499141037" targetNodeId="e2lb.~ProcessBuilder%dstart()%cjava%dlang%dProcess" resolveInfo="start" />
                </node>
              </node>
            </node>
          </node>
        </node>
      </node>
      <node role="visibility" roleId="tpee.1178549979242" type="tpee.PublicVisibility" typeId="tpee.1146644602865" id="1221883262884825731" />
      <node role="returnType" roleId="tpee.1068580123133" type="tpee.ClassifierType" typeId="tpee.1107535904670" id="8492459591399148375">
        <link role="classifier" roleId="tpee.1107535924139" targetNodeId="e2lb.~Process" resolveInfo="Process" />
      </node>
      <node role="throwsItem" roleId="tpee.1164879685961" type="tpee.ClassifierType" typeId="tpee.1107535904670" id="1633282062188196362">
        <link role="classifier" roleId="tpee.1107535924139" targetNodeId="7jsa.~ProcessNotCreatedException" resolveInfo="ProcessNotCreatedException" />
      </node>
    </node>
    <node role="method" roleId="tpee.1107880067339" type="tpee.InstanceMethodDeclaration" typeId="tpee.1068580123165" id="8492459591399148376">
      <property name="name" nameId="tpck.1169194664001" value="getCommandString" />
      <node role="returnType" roleId="tpee.1068580123133" type="tpee.StringType" typeId="tpee.1225271177708" id="8492459591399148377" />
      <node role="visibility" roleId="tpee.1178549979242" type="tpee.PublicVisibility" typeId="tpee.1146644602865" id="8492459591399148378" />
      <node role="body" roleId="tpee.1068580123135" type="tpee.StatementList" typeId="tpee.1068580123136" id="8492459591399148379">
        <node role="statement" roleId="tpee.1068581517665" type="tpee.ReturnStatement" typeId="tpee.1068581242878" id="8492459591399148380">
          <node role="expression" roleId="tpee.1068581517676" type="tpee.DotExpression" typeId="tpee.1197027756228" id="8492459591399148381">
            <node role="operation" roleId="tpee.1197027833540" type="tpee.InstanceMethodCallOperation" typeId="tpee.1202948039474" id="8492459591399148382">
              <link role="baseMethodDeclaration" roleId="tpee.1068499141037" targetNodeId="8492459591399147292" resolveInfo="getCommandString" />
              <node role="actualArgument" roleId="tpee.1068499141038" type="tpee.DotExpression" typeId="tpee.1197027756228" id="8492459591399148383">
                <node role="operation" roleId="tpee.1197027833540" type="tpee.FieldReferenceOperation" typeId="tpee.1197029447546" id="8492459591399148384">
                  <link role="fieldDeclaration" roleId="tpee.1197029500499" targetNodeId="8492459591399148209" resolveInfo="processBuilder" />
                </node>
                <node role="operand" roleId="tpee.1197027771414" type="tpee.ThisExpression" typeId="tpee.1070475354124" id="8492459591399148385" />
              </node>
            </node>
            <node role="operand" roleId="tpee.1197027771414" type="tpee.ThisExpression" typeId="tpee.1070475354124" id="8492459591399148386" />
          </node>
        </node>
      </node>
    </node>
    <node role="superclass" roleId="tpee.1165602531693" type="tpee.ClassifierType" typeId="tpee.1107535904670" id="8492459591399148427">
      <link role="classifier" roleId="tpee.1107535924139" targetNodeId="8492459591399147272" resolveInfo="BaseRunner" />
    </node>
    <node role="visibility" roleId="tpee.1178549979242" type="tpee.PublicVisibility" typeId="tpee.1146644602865" id="8492459591399148428" />
    <node role="smodelAttribute" roleId="tpck.5169995583184591170" type="m373.ClassifierDocComment" typeId="m373.2068944020170241612" id="4929913054057082664">
      <node role="body" roleId="m373.8465538089690331502" type="m373.CommentLine" typeId="m373.8465538089690331500" id="4929913054057082665">
        <node role="part" roleId="m373.8970989240999019149" type="m373.TextCommentLinePart" typeId="m373.8970989240999019143" id="4929913054057082666">
          <property name="text" nameId="m373.8970989240999019144" value="Use commands language and java/javaNode command" />
        </node>
      </node>
    </node>
  </root>
  <root id="8492459591399148601">
    <node role="annotation" roleId="tpee.1188208488637" type="tpee.AnnotationInstance" typeId="tpee.1188207840427" id="8606486054003554691">
      <link role="annotation" roleId="tpee.1188208074048" targetNodeId="e2lb.~Deprecated" resolveInfo="Deprecated" />
    </node>
    <node role="annotation" roleId="tpee.1188208488637" type="tpee.AnnotationInstance" typeId="tpee.1188207840427" id="4929913054057042711">
      <link role="annotation" roleId="tpee.1188208074048" targetNodeId="7mi2.~ToRemove" resolveInfo="ToRemove" />
      <node role="value" roleId="tpee.1188214630783" type="tpee.AnnotationInstanceValue" typeId="tpee.1188214545140" id="4929913054057071753">
        <link role="key" roleId="tpee.1188214555875" targetNodeId="7mi2.~ToRemove%dversion()" resolveInfo="version" />
        <node role="value" roleId="tpee.1188214607812" type="tpee.FloatingPointConstant" typeId="tpee.1111509017652" id="4929913054057073602">
          <property name="value" nameId="tpee.1113006610751" value="2.0" />
        </node>
      </node>
    </node>
    <node role="staticMethod" roleId="tpee.1070462273904" type="tpee.StaticMethodDeclaration" typeId="tpee.1081236700938" id="809981953580477607">
      <property name="name" nameId="tpck.1169194664001" value="makeBeforeRun" />
      <node role="returnType" roleId="tpee.1068580123133" type="tpee.BooleanType" typeId="tpee.1070534644030" id="1769265426473421322" />
      <node role="visibility" roleId="tpee.1178549979242" type="tpee.PublicVisibility" typeId="tpee.1146644602865" id="809981953580477609" />
      <node role="body" roleId="tpee.1068580123135" type="tpee.StatementList" typeId="tpee.1068580123136" id="809981953580477610">
        <node role="statement" roleId="tpee.1068581517665" type="tpee.ExpressionStatement" typeId="tpee.1068580123155" id="809981953580482562">
          <node role="expression" roleId="tpee.1068580123156" type="tpee.LocalStaticMethodCall" typeId="tpee.1172058436953" id="809981953580482563">
            <link role="baseMethodDeclaration" roleId="tpee.1068499141037" targetNodeId="8492459591399148602" resolveInfo="makeBeforeRun" />
            <node role="actualArgument" roleId="tpee.1068499141038" type="tpee.ParameterReference" typeId="tpee.1068581242874" id="809981953580482571">
              <link role="variableDeclaration" roleId="tpee.1068581517664" targetNodeId="809981953580482464" resolveInfo="project" />
            </node>
            <node role="actualArgument" roleId="tpee.1068499141038" type="tpee.DotExpression" typeId="tpee.1197027756228" id="809981953580516937">
              <node role="operand" roleId="tpee.1197027771414" type="tpee.DotExpression" typeId="tpee.1197027756228" id="809981953580516938">
                <node role="operand" roleId="tpee.1197027771414" type="tpee.ParameterReference" typeId="tpee.1068581242874" id="809981953580516939">
                  <link role="variableDeclaration" roleId="tpee.1068581517664" targetNodeId="809981953580482508" resolveInfo="nodes" />
                </node>
                <node role="operation" roleId="tpee.1197027833540" type="tp2q.AsSequenceOperation" typeId="tp2q.1240325842691" id="809981953580516940" />
              </node>
              <node role="operation" roleId="tpee.1197027833540" type="tp2q.ToListOperation" typeId="tp2q.1151702311717" id="809981953580516941" />
            </node>
          </node>
        </node>
      </node>
      <node role="parameter" roleId="tpee.1068580123134" type="tpee.ParameterDeclaration" typeId="tpee.1068498886292" id="809981953580482464">
        <property name="name" nameId="tpck.1169194664001" value="project" />
        <node role="type" roleId="tpee.5680397130376446158" type="tpee.ClassifierType" typeId="tpee.1107535904670" id="809981953580482465">
          <link role="classifier" roleId="tpee.1107535924139" targetNodeId="27v0.~Project" resolveInfo="Project" />
        </node>
      </node>
      <node role="parameter" roleId="tpee.1068580123134" type="tpee.ParameterDeclaration" typeId="tpee.1068498886292" id="809981953580482508">
        <property name="name" nameId="tpck.1169194664001" value="nodes" />
        <node role="type" roleId="tpee.5680397130376446158" type="tpee.VariableArityType" typeId="tpee.1219920932475" id="809981953580482539">
          <node role="componentType" roleId="tpee.1219921048460" type="tp25.SNodeType" typeId="tp25.1138055754698" id="809981953580482517" />
        </node>
      </node>
    </node>
    <node role="staticMethod" roleId="tpee.1070462273904" type="tpee.StaticMethodDeclaration" typeId="tpee.1081236700938" id="8492459591399148602">
      <property name="name" nameId="tpck.1169194664001" value="makeBeforeRun" />
      <node role="returnType" roleId="tpee.1068580123133" type="tpee.BooleanType" typeId="tpee.1070534644030" id="1769265426473421321" />
      <node role="visibility" roleId="tpee.1178549979242" type="tpee.PublicVisibility" typeId="tpee.1146644602865" id="8492459591399148604" />
      <node role="body" roleId="tpee.1068580123135" type="tpee.StatementList" typeId="tpee.1068580123136" id="8492459591399148605">
<<<<<<< HEAD
        <node role="statement" roleId="tpee.1068581517665" type="tpee.LocalVariableDeclarationStatement" typeId="tpee.1068581242864" id="3591131172574898515">
          <node role="localVariableDeclaration" roleId="tpee.1068581242865" type="tpee.LocalVariableDeclaration" typeId="tpee.1068581242863" id="3591131172574898516">
            <property name="name" nameId="tpck.1169194664001" value="descriptors" />
            <node role="type" roleId="tpee.5680397130376446158" type="tp2q.ListType" typeId="tp2q.1151688443754" id="3591131172574898517">
              <node role="elementType" roleId="tp2q.1151688676805" type="tpee.ClassifierType" typeId="tpee.1107535904670" id="3591131172574898518">
=======
        <node role="statement" roleId="tpee.1068581517665" type="tpee.IfStatement" typeId="tpee.1068580123159" id="9121742173815242131">
          <node role="condition" roleId="tpee.1068580123160" type="tpee.StaticMethodCall" typeId="tpee.1081236700937" id="9121742173815242135">
            <link role="baseMethodDeclaration" roleId="tpee.1068499141037" targetNodeId="lnp5.~ThreadUtils%disEventDispatchThread()%cboolean" resolveInfo="isEventDispatchThread" />
            <link role="classConcept" roleId="tpee.1144433194310" targetNodeId="lnp5.~ThreadUtils" resolveInfo="ThreadUtils" />
          </node>
          <node role="ifTrue" roleId="tpee.1068580123161" type="tpee.StatementList" typeId="tpee.1068580123136" id="9121742173815242133">
            <node role="statement" roleId="tpee.1068581517665" type="tpee.ThrowStatement" typeId="tpee.1164991038168" id="9121742173815242136">
              <node role="throwable" roleId="tpee.1164991057263" type="tpee.GenericNewExpression" typeId="tpee.1145552977093" id="9121742173815242138">
                <node role="creator" roleId="tpee.1145553007750" type="tpee.ClassCreator" typeId="tpee.1212685548494" id="9121742173815242140">
                  <link role="baseMethodDeclaration" roleId="tpee.1068499141037" targetNodeId="e2lb.~RuntimeException%d&lt;init&gt;(java%dlang%dString)" resolveInfo="RuntimeException" />
                  <node role="actualArgument" roleId="tpee.1068499141038" type="tpee.StringLiteral" typeId="tpee.1070475926800" id="9121742173815242141">
                    <property name="value" nameId="tpee.1070475926801" value="Can't run make from the event dispatch thread" />
                  </node>
                </node>
              </node>
            </node>
          </node>
        </node>
        <node role="statement" roleId="tpee.1068581517665" type="tpee.LocalVariableDeclarationStatement" typeId="tpee.1068581242864" id="8492459591399148613">
          <node role="localVariableDeclaration" roleId="tpee.1068581242865" type="tpee.LocalVariableDeclaration" typeId="tpee.1068581242863" id="8492459591399148614">
            <property name="name" nameId="tpck.1169194664001" value="models" />
            <property name="isFinal" nameId="tpee.1176718929932" value="true" />
            <node role="type" roleId="tpee.5680397130376446158" type="tp2q.ListType" typeId="tp2q.1151688443754" id="8492459591399148615">
              <node role="elementType" roleId="tp2q.1151688676805" type="tpee.ClassifierType" typeId="tpee.1107535904670" id="5930354527033813067">
>>>>>>> 55d6bffa
                <link role="classifier" roleId="tpee.1107535924139" targetNodeId="lkfb.~SModelDescriptor" resolveInfo="SModelDescriptor" />
              </node>
            </node>
          </node>
        </node>
        <node role="statement" roleId="tpee.1068581517665" type="tpee.Statement" typeId="tpee.1068580123157" id="3591131172574898559" />
        <node role="statement" roleId="tpee.1068581517665" type="tp4k.ExecuteLightweightCommandStatement" typeId="tp4k.1225441341971" id="3591131172574898519">
          <node role="commandClosureLiteral" roleId="tp4k.1225441160167" type="tp4k.CommandClosureLiteral" typeId="tp4k.1225441216717" id="3591131172574898520">
            <node role="body" roleId="tp2c.1199569916463" type="tpee.StatementList" typeId="tpee.1068580123136" id="3591131172574898521">
              <node role="statement" roleId="tpee.1068581517665" type="tpee.ExpressionStatement" typeId="tpee.1068580123155" id="3591131172574898522">
                <node role="expression" roleId="tpee.1068580123156" type="tpee.AssignmentExpression" typeId="tpee.1068498886294" id="3591131172574898523">
                  <node role="rValue" roleId="tpee.1068498886297" type="tpee.DotExpression" typeId="tpee.1197027756228" id="3591131172574898524">
                    <node role="operand" roleId="tpee.1197027771414" type="tpee.DotExpression" typeId="tpee.1197027756228" id="3591131172574898525">
                      <node role="operand" roleId="tpee.1197027771414" type="tpee.DotExpression" typeId="tpee.1197027756228" id="3591131172574898526">
                        <node role="operand" roleId="tpee.1197027771414" type="tpee.DotExpression" typeId="tpee.1197027756228" id="3591131172574898527">
                          <node role="operand" roleId="tpee.1197027771414" type="tpee.ParameterReference" typeId="tpee.1068581242874" id="3591131172574898556">
                            <link role="variableDeclaration" roleId="tpee.1068581517664" targetNodeId="8492459591399148675" resolveInfo="nodes" />
                          </node>
                          <node role="operation" roleId="tpee.1197027833540" type="tp2q.SelectOperation" typeId="tp2q.1202128969694" id="3591131172574898529">
                            <node role="closure" roleId="tp2q.1204796294226" type="tp2c.ClosureLiteral" typeId="tp2c.1199569711397" id="3591131172574898530">
                              <node role="body" roleId="tp2c.1199569916463" type="tpee.StatementList" typeId="tpee.1068580123136" id="3591131172574898531">
                                <node role="statement" roleId="tpee.1068581517665" type="tpee.ExpressionStatement" typeId="tpee.1068580123155" id="3591131172574898532">
                                  <node role="expression" roleId="tpee.1068580123156" type="tpee.DotExpression" typeId="tpee.1197027756228" id="3591131172574898533">
                                    <node role="operand" roleId="tpee.1197027771414" type="tp25.SemanticDowncastExpression" typeId="tp25.1145404486709" id="3591131172574898534">
                                      <node role="leftExpression" roleId="tp25.1145404616321" type="tpee.DotExpression" typeId="tpee.1197027756228" id="3591131172574898535">
                                        <node role="operand" roleId="tpee.1197027771414" type="tpee.ParameterReference" typeId="tpee.1068581242874" id="3591131172574898536">
                                          <link role="variableDeclaration" roleId="tpee.1068581517664" targetNodeId="3591131172574898539" resolveInfo="it" />
                                        </node>
                                        <node role="operation" roleId="tpee.1197027833540" type="tp25.Node_GetModelOperation" typeId="tp25.1143234257716" id="3591131172574898537" />
                                      </node>
                                    </node>
                                    <node role="operation" roleId="tpee.1197027833540" type="tpee.InstanceMethodCallOperation" typeId="tpee.1202948039474" id="3591131172574898538">
                                      <link role="baseMethodDeclaration" roleId="tpee.1068499141037" targetNodeId="lkfb.~SModel%dgetModelDescriptor()%cjetbrains%dmps%dsmodel%dSModelDescriptor" resolveInfo="getModelDescriptor" />
                                    </node>
                                  </node>
                                </node>
                              </node>
                              <node role="parameter" roleId="tp2c.1199569906740" type="tp2q.SmartClosureParameterDeclaration" typeId="tp2q.1203518072036" id="3591131172574898539">
                                <property name="name" nameId="tpck.1169194664001" value="it" />
                                <node role="type" roleId="tpee.5680397130376446158" type="tpee.UndefinedType" typeId="tpee.4836112446988635817" id="3591131172574898540" />
                              </node>
                            </node>
                          </node>
                        </node>
                        <node role="operation" roleId="tpee.1197027833540" type="tp2q.WhereOperation" typeId="tp2q.1202120902084" id="3591131172574898541">
                          <node role="closure" roleId="tp2q.1204796294226" type="tp2c.ClosureLiteral" typeId="tp2c.1199569711397" id="3591131172574898542">
                            <node role="body" roleId="tp2c.1199569916463" type="tpee.StatementList" typeId="tpee.1068580123136" id="3591131172574898543">
                              <node role="statement" roleId="tpee.1068581517665" type="tpee.ExpressionStatement" typeId="tpee.1068580123155" id="3591131172574898544">
                                <node role="expression" roleId="tpee.1068580123156" type="tpee.DotExpression" typeId="tpee.1197027756228" id="3591131172574898545">
                                  <node role="operand" roleId="tpee.1197027771414" type="tpee.StaticMethodCall" typeId="tpee.1081236700937" id="3591131172574898546">
                                    <link role="baseMethodDeclaration" roleId="tpee.1068499141037" targetNodeId="h5ia.~ModelGenerationStatusManager%dgetInstance()%cjetbrains%dmps%dgenerator%dModelGenerationStatusManager" resolveInfo="getInstance" />
                                    <link role="classConcept" roleId="tpee.1144433194310" targetNodeId="h5ia.~ModelGenerationStatusManager" resolveInfo="ModelGenerationStatusManager" />
                                  </node>
                                  <node role="operation" roleId="tpee.1197027833540" type="tpee.InstanceMethodCallOperation" typeId="tpee.1202948039474" id="3591131172574898547">
                                    <link role="baseMethodDeclaration" roleId="tpee.1068499141037" targetNodeId="h5ia.~ModelGenerationStatusManager%dgenerationRequired(jetbrains%dmps%dsmodel%dSModelDescriptor,jetbrains%dmps%dsmodel%dIOperationContext)%cboolean" resolveInfo="generationRequired" />
                                    <node role="actualArgument" roleId="tpee.1068499141038" type="tpee.ParameterReference" typeId="tpee.1068581242874" id="3591131172574898548">
                                      <link role="variableDeclaration" roleId="tpee.1068581517664" targetNodeId="3591131172574898551" resolveInfo="it" />
                                    </node>
                                    <node role="actualArgument" roleId="tpee.1068499141038" type="tpee.StaticMethodCall" typeId="tpee.1081236700937" id="3591131172574898549">
                                      <link role="baseMethodDeclaration" roleId="tpee.1068499141037" targetNodeId="afxk.~ProjectOperationContext%dget(com%dintellij%dopenapi%dproject%dProject)%cjetbrains%dmps%dproject%dProjectOperationContext" resolveInfo="get" />
                                      <link role="classConcept" roleId="tpee.1144433194310" targetNodeId="afxk.~ProjectOperationContext" resolveInfo="ProjectOperationContext" />
                                      <node role="actualArgument" roleId="tpee.1068499141038" type="tpee.ParameterReference" typeId="tpee.1068581242874" id="3591131172574898557">
                                        <link role="variableDeclaration" roleId="tpee.1068581517664" targetNodeId="8492459591399148673" resolveInfo="project" />
                                      </node>
                                    </node>
                                  </node>
                                </node>
                              </node>
                            </node>
                            <node role="parameter" roleId="tp2c.1199569906740" type="tp2q.SmartClosureParameterDeclaration" typeId="tp2q.1203518072036" id="3591131172574898551">
                              <property name="name" nameId="tpck.1169194664001" value="it" />
                              <node role="type" roleId="tpee.5680397130376446158" type="tpee.UndefinedType" typeId="tpee.4836112446988635817" id="3591131172574898552" />
                            </node>
                          </node>
                        </node>
                      </node>
                      <node role="operation" roleId="tpee.1197027833540" type="tp2q.DistinctOperation" typeId="tp2q.1178894719932" id="3591131172574898553" />
                    </node>
                    <node role="operation" roleId="tpee.1197027833540" type="tp2q.ToListOperation" typeId="tp2q.1151702311717" id="3591131172574898554" />
                  </node>
                  <node role="lValue" roleId="tpee.1068498886295" type="tpee.LocalVariableReference" typeId="tpee.1068581242866" id="3591131172574898555">
                    <link role="variableDeclaration" roleId="tpee.1068581517664" targetNodeId="3591131172574898516" resolveInfo="descriptors" />
                  </node>
                </node>
              </node>
            </node>
          </node>
        </node>
        <node role="statement" roleId="tpee.1068581517665" type="tpee.Statement" typeId="tpee.1068580123157" id="3591131172574898511" />
        <node role="statement" roleId="tpee.1068581517665" type="tpee.ReturnStatement" typeId="tpee.1068581242878" id="3591131172574898504">
          <node role="expression" roleId="tpee.1068581517676" type="tpee.LocalStaticMethodCall" typeId="tpee.1172058436953" id="3591131172574898506">
            <link role="baseMethodDeclaration" roleId="tpee.1068499141037" targetNodeId="3591131172574882057" resolveInfo="makeModels" />
            <node role="actualArgument" roleId="tpee.1068499141038" type="tpee.ParameterReference" typeId="tpee.1068581242874" id="3591131172574898507">
              <link role="variableDeclaration" roleId="tpee.1068581517664" targetNodeId="8492459591399148673" resolveInfo="project" />
            </node>
            <node role="actualArgument" roleId="tpee.1068499141038" type="tpee.LocalVariableReference" typeId="tpee.1068581242866" id="3591131172574898558">
              <link role="variableDeclaration" roleId="tpee.1068581517664" targetNodeId="3591131172574898516" resolveInfo="descriptors" />
            </node>
          </node>
        </node>
      </node>
      <node role="parameter" roleId="tpee.1068580123134" type="tpee.ParameterDeclaration" typeId="tpee.1068498886292" id="8492459591399148673">
        <property name="name" nameId="tpck.1169194664001" value="project" />
        <node role="type" roleId="tpee.5680397130376446158" type="tpee.ClassifierType" typeId="tpee.1107535904670" id="3540275947737486829">
          <link role="classifier" roleId="tpee.1107535924139" targetNodeId="27v0.~Project" resolveInfo="Project" />
        </node>
      </node>
      <node role="parameter" roleId="tpee.1068580123134" type="tpee.ParameterDeclaration" typeId="tpee.1068498886292" id="8492459591399148675">
        <property name="name" nameId="tpck.1169194664001" value="nodes" />
        <node role="type" roleId="tpee.5680397130376446158" type="tp25.SNodeListType" typeId="tp25.1145383075378" id="8492459591399148676" />
      </node>
    </node>
    <node role="staticMethod" roleId="tpee.1070462273904" type="tpee.StaticMethodDeclaration" typeId="tpee.1081236700938" id="3591131172574882057">
      <property name="name" nameId="tpck.1169194664001" value="makeModels" />
      <node role="returnType" roleId="tpee.1068580123133" type="tpee.BooleanType" typeId="tpee.1070534644030" id="3591131172574882062" />
      <node role="visibility" roleId="tpee.1178549979242" type="tpee.PrivateVisibility" typeId="tpee.1146644623116" id="3591131172574882061" />
      <node role="body" roleId="tpee.1068580123135" type="tpee.StatementList" typeId="tpee.1068580123136" id="3591131172574882060">
        <node role="statement" roleId="tpee.1068581517665" type="tpee.IfStatement" typeId="tpee.1068580123159" id="3591131172574898455">
          <node role="ifTrue" roleId="tpee.1068580123161" type="tpee.StatementList" typeId="tpee.1068580123136" id="3591131172574898456">
            <node role="statement" roleId="tpee.1068581517665" type="tpee.ReturnStatement" typeId="tpee.1068581242878" id="3591131172574898457">
              <node role="expression" roleId="tpee.1068581517676" type="tpee.BooleanConstant" typeId="tpee.1068580123137" id="7899985908539017896">
                <property name="value" nameId="tpee.1068580123138" value="true" />
              </node>
            </node>
<<<<<<< HEAD
          </node>
          <node role="condition" roleId="tpee.1068580123160" type="tpee.DotExpression" typeId="tpee.1197027756228" id="3591131172574898459">
            <node role="operand" roleId="tpee.1197027771414" type="tpee.ParameterReference" typeId="tpee.1068581242874" id="3591131172574898498">
              <link role="variableDeclaration" roleId="tpee.1068581517664" targetNodeId="3591131172574882065" resolveInfo="descriptors" />
            </node>
            <node role="operation" roleId="tpee.1197027833540" type="tp2q.IsEmptyOperation" typeId="tp2q.1165530316231" id="3591131172574898461" />
          </node>
        </node>
        <node role="statement" roleId="tpee.1068581517665" type="tpee.LocalVariableDeclarationStatement" typeId="tpee.1068581242864" id="3591131172574898462">
          <node role="localVariableDeclaration" roleId="tpee.1068581242865" type="tpee.LocalVariableDeclaration" typeId="tpee.1068581242863" id="3591131172574898463">
            <property name="name" nameId="tpck.1169194664001" value="result" />
            <node role="type" roleId="tpee.5680397130376446158" type="tpee.BooleanType" typeId="tpee.1070534644030" id="3591131172574898464" />
          </node>
        </node>
        <node role="statement" roleId="tpee.1068581517665" type="tpee.ExpressionStatement" typeId="tpee.1068580123155" id="3591131172574898465">
          <node role="expression" roleId="tpee.1068580123156" type="tpee.DotExpression" typeId="tpee.1197027756228" id="3591131172574898466">
            <node role="operand" roleId="tpee.1197027771414" type="tpee.StaticMethodCall" typeId="tpee.1081236700937" id="3591131172574898467">
              <link role="classConcept" roleId="tpee.1144433194310" targetNodeId="lkw3.~ApplicationManager" resolveInfo="ApplicationManager" />
              <link role="baseMethodDeclaration" roleId="tpee.1068499141037" targetNodeId="lkw3.~ApplicationManager%dgetApplication()%ccom%dintellij%dopenapi%dapplication%dApplication" resolveInfo="getApplication" />
            </node>
            <node role="operation" roleId="tpee.1197027833540" type="tpee.InstanceMethodCallOperation" typeId="tpee.1202948039474" id="3591131172574898468">
              <link role="baseMethodDeclaration" roleId="tpee.1068499141037" targetNodeId="lkw3.~Application%dinvokeAndWait(java%dlang%dRunnable,com%dintellij%dopenapi%dapplication%dModalityState)%cvoid" resolveInfo="invokeAndWait" />
              <node role="actualArgument" roleId="tpee.1068499141038" type="tp2c.ClosureLiteral" typeId="tp2c.1199569711397" id="3591131172574898469">
                <node role="body" roleId="tp2c.1199569916463" type="tpee.StatementList" typeId="tpee.1068580123136" id="3591131172574898470">
                  <node role="statement" roleId="tpee.1068581517665" type="tpee.LocalVariableDeclarationStatement" typeId="tpee.1068581242864" id="3591131172574898471">
                    <node role="localVariableDeclaration" roleId="tpee.1068581242865" type="tpee.LocalVariableDeclaration" typeId="tpee.1068581242863" id="3591131172574898472">
                      <property name="name" nameId="tpck.1169194664001" value="makeResult" />
                      <node role="type" roleId="tpee.5680397130376446158" type="tpee.ClassifierType" typeId="tpee.1107535904670" id="3591131172574898502">
                        <link role="classifier" roleId="tpee.1107535924139" targetNodeId="ho4a.~IResult" resolveInfo="IResult" />
                      </node>
                      <node role="initializer" roleId="tpee.1068431790190" type="tpee.DotExpression" typeId="tpee.1197027756228" id="3591131172574898474">
                        <node role="operand" roleId="tpee.1197027771414" type="tpee.GenericNewExpression" typeId="tpee.1145552977093" id="3591131172574898475">
                          <node role="creator" roleId="tpee.1145553007750" type="tpee.ClassCreator" typeId="tpee.1212685548494" id="3591131172574898476">
                            <link role="baseMethodDeclaration" roleId="tpee.1068499141037" targetNodeId="j0x2.1312638714832611844" resolveInfo="WorkbenchMakeService" />
                            <node role="actualArgument" roleId="tpee.1068499141038" type="tpee.StaticMethodCall" typeId="tpee.1081236700937" id="3591131172574898477">
                              <link role="baseMethodDeclaration" roleId="tpee.1068499141037" targetNodeId="afxk.~ProjectOperationContext%dget(com%dintellij%dopenapi%dproject%dProject)%cjetbrains%dmps%dproject%dProjectOperationContext" resolveInfo="get" />
                              <link role="classConcept" roleId="tpee.1144433194310" targetNodeId="afxk.~ProjectOperationContext" resolveInfo="ProjectOperationContext" />
                              <node role="actualArgument" roleId="tpee.1068499141038" type="tpee.ParameterReference" typeId="tpee.1068581242874" id="3591131172574898499">
                                <link role="variableDeclaration" roleId="tpee.1068581517664" targetNodeId="3591131172574882063" resolveInfo="project" />
                              </node>
                            </node>
                            <node role="actualArgument" roleId="tpee.1068499141038" type="tpee.BooleanConstant" typeId="tpee.1068580123137" id="3591131172574898479">
                              <property name="value" nameId="tpee.1068580123138" value="true" />
                            </node>
                          </node>
                        </node>
                        <node role="operation" roleId="tpee.1197027833540" type="tpee.InstanceMethodCallOperation" typeId="tpee.1202948039474" id="3591131172574898480">
                          <link role="baseMethodDeclaration" roleId="tpee.1068499141037" targetNodeId="j0x2.1502718409600226711" resolveInfo="make" />
                          <node role="actualArgument" roleId="tpee.1068499141038" type="tpee.DotExpression" typeId="tpee.1197027756228" id="3591131172574898481">
                            <node role="operand" roleId="tpee.1197027771414" type="tpee.GenericNewExpression" typeId="tpee.1145552977093" id="3591131172574898482">
                              <node role="creator" roleId="tpee.1145553007750" type="tpee.ClassCreator" typeId="tpee.1212685548494" id="3591131172574898483">
                                <link role="baseMethodDeclaration" roleId="tpee.1068499141037" targetNodeId="fn29.7219626660275504881" resolveInfo="ModelsToResources" />
                                <node role="actualArgument" roleId="tpee.1068499141038" type="tpee.StaticMethodCall" typeId="tpee.1081236700937" id="3591131172574898484">
                                  <link role="classConcept" roleId="tpee.1144433194310" targetNodeId="afxk.~ProjectOperationContext" resolveInfo="ProjectOperationContext" />
                                  <link role="baseMethodDeclaration" roleId="tpee.1068499141037" targetNodeId="afxk.~ProjectOperationContext%dget(com%dintellij%dopenapi%dproject%dProject)%cjetbrains%dmps%dproject%dProjectOperationContext" resolveInfo="get" />
                                  <node role="actualArgument" roleId="tpee.1068499141038" type="tpee.ParameterReference" typeId="tpee.1068581242874" id="3591131172574898501">
                                    <link role="variableDeclaration" roleId="tpee.1068581517664" targetNodeId="3591131172574882063" resolveInfo="project" />
                                  </node>
                                </node>
                                <node role="actualArgument" roleId="tpee.1068499141038" type="tpee.ParameterReference" typeId="tpee.1068581242874" id="3591131172574898500">
                                  <link role="variableDeclaration" roleId="tpee.1068581517664" targetNodeId="3591131172574882065" resolveInfo="descriptors" />
                                </node>
                              </node>
                            </node>
                            <node role="operation" roleId="tpee.1197027833540" type="tpee.InstanceMethodCallOperation" typeId="tpee.1202948039474" id="3591131172574898487">
                              <link role="baseMethodDeclaration" roleId="tpee.1068499141037" targetNodeId="fn29.7219626660275509691" resolveInfo="resources" />
                              <node role="actualArgument" roleId="tpee.1068499141038" type="tpee.BooleanConstant" typeId="tpee.1068580123137" id="3591131172574898488">
                                <property name="value" nameId="tpee.1068580123138" value="false" />
                              </node>
                            </node>
                          </node>
                        </node>
=======
            <node role="statement" roleId="tpee.1068581517665" type="tpee.LocalVariableDeclarationStatement" typeId="tpee.1068581242864" id="3701942621427225488">
              <node role="localVariableDeclaration" roleId="tpee.1068581242865" type="tpee.LocalVariableDeclaration" typeId="tpee.1068581242863" id="3701942621427225489">
                <property name="name" nameId="tpck.1169194664001" value="result" />
                <property name="isFinal" nameId="tpee.1176718929932" value="false" />
                <node role="type" roleId="tpee.5680397130376446158" type="tpee.ClassifierType" typeId="tpee.1107535904670" id="3701942621427225490">
                  <link role="classifier" roleId="tpee.1107535924139" targetNodeId="ho4a.~IResult" resolveInfo="IResult" />
                </node>
                <node role="initializer" roleId="tpee.1068431790190" type="tpee.NullLiteral" typeId="tpee.1070534058343" id="9121742173815242108" />
              </node>
            </node>
            <node role="statement" roleId="tpee.1068581517665" type="tpee.LocalVariableDeclarationStatement" typeId="tpee.1068581242864" id="9121742173814856272">
              <node role="localVariableDeclaration" roleId="tpee.1068581242865" type="tpee.LocalVariableDeclaration" typeId="tpee.1068581242863" id="9121742173814856273">
                <property name="name" nameId="tpck.1169194664001" value="future" />
                <property name="isFinal" nameId="tpee.1176718929932" value="false" />
                <node role="type" roleId="tpee.5680397130376446158" type="tpee.ClassifierType" typeId="tpee.1107535904670" id="9121742173814856274">
                  <link role="classifier" roleId="tpee.1107535924139" targetNodeId="53gy.~Future" resolveInfo="Future" />
                  <node role="parameter" roleId="tpee.1109201940907" type="tpee.ClassifierType" typeId="tpee.1107535904670" id="9121742173815242096">
                    <link role="classifier" roleId="tpee.1107535924139" targetNodeId="i9so.1291978361072214397" resolveInfo="IResult" />
                  </node>
                </node>
                <node role="initializer" roleId="tpee.1068431790190" type="tpee.DotExpression" typeId="tpee.1197027756228" id="9121742173814856276">
                  <node role="operand" roleId="tpee.1197027771414" type="tpee.GenericNewExpression" typeId="tpee.1145552977093" id="9121742173814856277">
                    <node role="creator" roleId="tpee.1145553007750" type="tpee.ClassCreator" typeId="tpee.1212685548494" id="9121742173814856278">
                      <link role="baseMethodDeclaration" roleId="tpee.1068499141037" targetNodeId="j0x2.1312638714832611844" resolveInfo="WorkbenchMakeService" />
                      <node role="actualArgument" roleId="tpee.1068499141038" type="tpee.LocalVariableReference" typeId="tpee.1068581242866" id="9121742173814856279">
                        <link role="variableDeclaration" roleId="tpee.1068581517664" targetNodeId="6216454027567786748" resolveInfo="context" />
                      </node>
                      <node role="actualArgument" roleId="tpee.1068499141038" type="tpee.BooleanConstant" typeId="tpee.1068580123137" id="9121742173814856280">
                        <property name="value" nameId="tpee.1068580123138" value="true" />
                      </node>
                    </node>
                  </node>
                  <node role="operation" roleId="tpee.1197027833540" type="tpee.InstanceMethodCallOperation" typeId="tpee.1202948039474" id="9121742173814856281">
                    <link role="baseMethodDeclaration" roleId="tpee.1068499141037" targetNodeId="j0x2.1502718409600226711" resolveInfo="make" />
                    <node role="actualArgument" roleId="tpee.1068499141038" type="tpee.DotExpression" typeId="tpee.1197027756228" id="9121742173814856282">
                      <node role="operand" roleId="tpee.1197027771414" type="tpee.GenericNewExpression" typeId="tpee.1145552977093" id="9121742173814856283">
                        <node role="creator" roleId="tpee.1145553007750" type="tpee.ClassCreator" typeId="tpee.1212685548494" id="9121742173814856284">
                          <link role="baseMethodDeclaration" roleId="tpee.1068499141037" targetNodeId="fn29.7219626660275504881" resolveInfo="ModelsToResources" />
                          <node role="actualArgument" roleId="tpee.1068499141038" type="tpee.LocalVariableReference" typeId="tpee.1068581242866" id="9121742173814856285">
                            <link role="variableDeclaration" roleId="tpee.1068581517664" targetNodeId="6216454027567786748" resolveInfo="context" />
                          </node>
                          <node role="actualArgument" roleId="tpee.1068499141038" type="tpee.LocalVariableReference" typeId="tpee.1068581242866" id="9121742173814856286">
                            <link role="variableDeclaration" roleId="tpee.1068581517664" targetNodeId="8492459591399148614" resolveInfo="models" />
                          </node>
                        </node>
                      </node>
                      <node role="operation" roleId="tpee.1197027833540" type="tpee.InstanceMethodCallOperation" typeId="tpee.1202948039474" id="9121742173814856287">
                        <link role="baseMethodDeclaration" roleId="tpee.1068499141037" targetNodeId="fn29.7219626660275509691" resolveInfo="resources" />
                        <node role="actualArgument" roleId="tpee.1068499141038" type="tpee.BooleanConstant" typeId="tpee.1068580123137" id="9121742173814856288">
                          <property name="value" nameId="tpee.1068580123138" value="false" />
                        </node>
                      </node>
                    </node>
                  </node>
                </node>
              </node>
            </node>
            <node role="statement" roleId="tpee.1068581517665" type="tpee.TryCatchStatement" typeId="tpee.1164879751025" id="9121742173815242098">
              <node role="body" roleId="tpee.1164879758292" type="tpee.StatementList" typeId="tpee.1068580123136" id="9121742173815242099">
                <node role="statement" roleId="tpee.1068581517665" type="tpee.ExpressionStatement" typeId="tpee.1068580123155" id="3701942621427227292">
                  <node role="expression" roleId="tpee.1068580123156" type="tpee.AssignmentExpression" typeId="tpee.1068498886294" id="3701942621427227293">
                    <node role="rValue" roleId="tpee.1068498886297" type="tpee.DotExpression" typeId="tpee.1197027756228" id="9121742173814856267">
                      <node role="operand" roleId="tpee.1197027771414" type="tpee.LocalVariableReference" typeId="tpee.1068581242866" id="9121742173814856289">
                        <link role="variableDeclaration" roleId="tpee.1068581517664" targetNodeId="9121742173814856273" resolveInfo="future" />
                      </node>
                      <node role="operation" roleId="tpee.1197027833540" type="tpee.InstanceMethodCallOperation" typeId="tpee.1202948039474" id="9121742173814856271">
                        <link role="baseMethodDeclaration" roleId="tpee.1068499141037" targetNodeId="53gy.~Future%dget()%cjava%dlang%dObject" resolveInfo="get" />
>>>>>>> 55d6bffa
                      </node>
                    </node>
                    <node role="lValue" roleId="tpee.1068498886295" type="tpee.LocalVariableReference" typeId="tpee.1068581242866" id="3701942621427227307">
                      <link role="variableDeclaration" roleId="tpee.1068581517664" targetNodeId="3701942621427225489" resolveInfo="result" />
                    </node>
                  </node>
                </node>
              </node>
              <node role="catchClause" roleId="tpee.1164903496223" type="tpee.CatchClause" typeId="tpee.1164903280175" id="9121742173815242101">
                <node role="throwable" roleId="tpee.1164903359217" type="tpee.LocalVariableDeclaration" typeId="tpee.1068581242863" id="9121742173815242102">
                  <property name="name" nameId="tpck.1169194664001" value="ignore" />
                  <node role="type" roleId="tpee.5680397130376446158" type="tpee.ClassifierType" typeId="tpee.1107535904670" id="9121742173815242117">
                    <link role="classifier" roleId="tpee.1107535924139" targetNodeId="53gy.~CancellationException" resolveInfo="CancellationException" />
                  </node>
<<<<<<< HEAD
                  <node role="statement" roleId="tpee.1068581517665" type="tpee.IfStatement" typeId="tpee.1068580123159" id="4293471770554168788">
                    <node role="ifTrue" roleId="tpee.1068580123161" type="tpee.StatementList" typeId="tpee.1068580123136" id="4293471770554168789">
                      <node role="statement" roleId="tpee.1068581517665" type="tpee.SingleLineComment" typeId="tpee.6329021646629104954" id="4293471770554168804">
                        <node role="commentPart" roleId="tpee.6329021646629175155" type="tpee.TextCommentPart" typeId="tpee.6329021646629104957" id="4293471770554168805">
                          <property name="text" nameId="tpee.6329021646629104958" value="apparently null result is a perfectly normal thing" />
=======
                </node>
                <node role="catchBody" roleId="tpee.1164903359218" type="tpee.StatementList" typeId="tpee.1068580123136" id="9121742173815242104" />
              </node>
              <node role="catchClause" roleId="tpee.1164903496223" type="tpee.CatchClause" typeId="tpee.1164903280175" id="9121742173815242118">
                <node role="throwable" roleId="tpee.1164903359217" type="tpee.LocalVariableDeclaration" typeId="tpee.1068581242863" id="9121742173815242119">
                  <property name="name" nameId="tpck.1169194664001" value="ignore" />
                  <node role="type" roleId="tpee.5680397130376446158" type="tpee.ClassifierType" typeId="tpee.1107535904670" id="9121742173815242122">
                    <link role="classifier" roleId="tpee.1107535924139" targetNodeId="e2lb.~InterruptedException" resolveInfo="InterruptedException" />
                  </node>
                </node>
                <node role="catchBody" roleId="tpee.1164903359218" type="tpee.StatementList" typeId="tpee.1068580123136" id="9121742173815242121" />
              </node>
              <node role="catchClause" roleId="tpee.1164903496223" type="tpee.CatchClause" typeId="tpee.1164903280175" id="9121742173815242123">
                <node role="throwable" roleId="tpee.1164903359217" type="tpee.LocalVariableDeclaration" typeId="tpee.1068581242863" id="9121742173815242124">
                  <property name="name" nameId="tpck.1169194664001" value="ignore" />
                  <node role="type" roleId="tpee.5680397130376446158" type="tpee.ClassifierType" typeId="tpee.1107535904670" id="9121742173815242127">
                    <link role="classifier" roleId="tpee.1107535924139" targetNodeId="53gy.~ExecutionException" resolveInfo="ExecutionException" />
                  </node>
                </node>
                <node role="catchBody" roleId="tpee.1164903359218" type="tpee.StatementList" typeId="tpee.1068580123136" id="9121742173815242126" />
              </node>
            </node>
            <node role="statement" roleId="tpee.1068581517665" type="tpee.ReturnStatement" typeId="tpee.1068581242878" id="1769265426473421312">
              <node role="expression" roleId="tpee.1068581517676" type="tpee.AndExpression" typeId="tpee.1080120340718" id="9121742173815242109">
                <node role="leftExpression" roleId="tpee.1081773367580" type="tpee.NotEqualsExpression" typeId="tpee.1073239437375" id="9121742173815242113">
                  <node role="rightExpression" roleId="tpee.1081773367579" type="tpee.NullLiteral" typeId="tpee.1070534058343" id="9121742173815242116" />
                  <node role="leftExpression" roleId="tpee.1081773367580" type="tpee.LocalVariableReference" typeId="tpee.1068581242866" id="9121742173815242112">
                    <link role="variableDeclaration" roleId="tpee.1068581517664" targetNodeId="3701942621427225489" resolveInfo="result" />
                  </node>
                </node>
                <node role="rightExpression" roleId="tpee.1081773367579" type="tpee.DotExpression" typeId="tpee.1197027756228" id="1769265426473421314">
                  <node role="operand" roleId="tpee.1197027771414" type="tpee.LocalVariableReference" typeId="tpee.1068581242866" id="9121742173815242106">
                    <link role="variableDeclaration" roleId="tpee.1068581517664" targetNodeId="3701942621427225489" resolveInfo="result" />
                  </node>
                  <node role="operation" roleId="tpee.1197027833540" type="tpee.InstanceMethodCallOperation" typeId="tpee.1202948039474" id="1769265426473421316">
                    <link role="baseMethodDeclaration" roleId="tpee.1068499141037" targetNodeId="ho4a.~IResult%disSucessful()%cboolean" resolveInfo="isSucessful" />
                  </node>
                </node>
              </node>
            </node>
            <node role="statement" roleId="tpee.1068581517665" type="tpee.SingleLineComment" typeId="tpee.6329021646629104954" id="6216454027567786773">
              <node role="commentPart" roleId="tpee.6329021646629175155" type="tpee.StatementCommentPart" typeId="tpee.6329021646629175143" id="6216454027567786774">
                <node role="commentedStatement" roleId="tpee.6329021646629175144" type="tpee.ExpressionStatement" typeId="tpee.1068580123155" id="1079232116104134359">
                  <node role="expression" roleId="tpee.1068580123156" type="tpee.DotExpression" typeId="tpee.1197027756228" id="1079232116104134362">
                    <node role="operand" roleId="tpee.1197027771414" type="tpee.StaticMethodCall" typeId="tpee.1081236700937" id="1079232116104134361">
                      <link role="classConcept" roleId="tpee.1144433194310" targetNodeId="ista.~GeneratorUIFacade" resolveInfo="GeneratorUIFacade" />
                      <link role="baseMethodDeclaration" roleId="tpee.1068499141037" targetNodeId="ista.~GeneratorUIFacade%dgetInstance()%cjetbrains%dmps%dide%dgenerator%dGeneratorUIFacade" resolveInfo="getInstance" />
                    </node>
                    <node role="operation" roleId="tpee.1197027833540" type="tpee.InstanceMethodCallOperation" typeId="tpee.1202948039474" id="1079232116104134366">
                      <link role="baseMethodDeclaration" roleId="tpee.1068499141037" targetNodeId="ista.~GeneratorUIFacade%dgenerateModels(jetbrains%dmps%dsmodel%dIOperationContext,java%dutil%dList,jetbrains%dmps%dgenerator%dgenerationTypes%dIGenerationHandler,boolean,boolean)%cboolean" resolveInfo="generateModels" />
                      <node role="actualArgument" roleId="tpee.1068499141038" type="tpee.LocalVariableReference" typeId="tpee.1068581242866" id="6216454027567786752">
                        <link role="variableDeclaration" roleId="tpee.1068581517664" targetNodeId="6216454027567786748" resolveInfo="context" />
                      </node>
                      <node role="actualArgument" roleId="tpee.1068499141038" type="tpee.LocalVariableReference" typeId="tpee.1068581242866" id="1079232116104134370">
                        <link role="variableDeclaration" roleId="tpee.1068581517664" targetNodeId="8492459591399148614" resolveInfo="models" />
                      </node>
                      <node role="actualArgument" roleId="tpee.1068499141038" type="tpee.DotExpression" typeId="tpee.1197027756228" id="1079232116104134372">
                        <node role="operand" roleId="tpee.1197027771414" type="tpee.StaticMethodCall" typeId="tpee.1081236700937" id="1079232116104134373">
                          <link role="classConcept" roleId="tpee.1144433194310" targetNodeId="ista.~GeneratorUIFacade" resolveInfo="GeneratorUIFacade" />
                          <link role="baseMethodDeclaration" roleId="tpee.1068499141037" targetNodeId="ista.~GeneratorUIFacade%dgetInstance()%cjetbrains%dmps%dide%dgenerator%dGeneratorUIFacade" resolveInfo="getInstance" />
>>>>>>> 55d6bffa
                        </node>
                      </node>
                      <node role="statement" roleId="tpee.1068581517665" type="tpee.ExpressionStatement" typeId="tpee.1068580123155" id="4293471770554168797">
                        <node role="expression" roleId="tpee.1068580123156" type="tpee.AssignmentExpression" typeId="tpee.1068498886294" id="4293471770554168799">
                          <node role="rValue" roleId="tpee.1068498886297" type="tpee.BooleanConstant" typeId="tpee.1068580123137" id="4293471770554168802">
                            <property name="value" nameId="tpee.1068580123138" value="true" />
                          </node>
                          <node role="lValue" roleId="tpee.1068498886295" type="tpee.LocalVariableReference" typeId="tpee.1068581242866" id="4293471770554168798">
                            <link role="variableDeclaration" roleId="tpee.1068581517664" targetNodeId="3591131172574898463" resolveInfo="result" />
                          </node>
                        </node>
                      </node>
                    </node>
                    <node role="condition" roleId="tpee.1068580123160" type="tpee.EqualsExpression" typeId="tpee.1068580123152" id="4293471770554168793">
                      <node role="rightExpression" roleId="tpee.1081773367579" type="tpee.NullLiteral" typeId="tpee.1070534058343" id="4293471770554168796" />
                      <node role="leftExpression" roleId="tpee.1081773367580" type="tpee.LocalVariableReference" typeId="tpee.1068581242866" id="4293471770554168792">
                        <link role="variableDeclaration" roleId="tpee.1068581517664" targetNodeId="3591131172574898472" resolveInfo="makeResult" />
                      </node>
                    </node>
                    <node role="ifFalseStatement" roleId="tpee.1082485599094" type="tpee.BlockStatement" typeId="tpee.1082485599095" id="4293471770554168806">
                      <node role="statements" roleId="tpee.1082485599096" type="tpee.StatementList" typeId="tpee.1068580123136" id="4293471770554168807">
                        <node role="statement" roleId="tpee.1068581517665" type="tpee.ExpressionStatement" typeId="tpee.1068580123155" id="4293471770554168808">
                          <node role="expression" roleId="tpee.1068580123156" type="tpee.AssignmentExpression" typeId="tpee.1068498886294" id="4293471770554168810">
                            <node role="rValue" roleId="tpee.1068498886297" type="tpee.DotExpression" typeId="tpee.1197027756228" id="4293471770554168814">
                              <node role="operand" roleId="tpee.1197027771414" type="tpee.LocalVariableReference" typeId="tpee.1068581242866" id="4293471770554168813">
                                <link role="variableDeclaration" roleId="tpee.1068581517664" targetNodeId="3591131172574898472" resolveInfo="makeResult" />
                              </node>
                              <node role="operation" roleId="tpee.1197027833540" type="tpee.InstanceMethodCallOperation" typeId="tpee.1202948039474" id="4293471770554168837">
                                <link role="baseMethodDeclaration" roleId="tpee.1068499141037" targetNodeId="ho4a.~IResult%disSucessful()%cboolean" resolveInfo="isSucessful" />
                              </node>
                            </node>
                            <node role="lValue" roleId="tpee.1068498886295" type="tpee.LocalVariableReference" typeId="tpee.1068581242866" id="4293471770554168809">
                              <link role="variableDeclaration" roleId="tpee.1068581517664" targetNodeId="3591131172574898463" resolveInfo="result" />
                            </node>
                          </node>
                        </node>
                      </node>
                    </node>
                  </node>
                </node>
              </node>
              <node role="actualArgument" roleId="tpee.1068499141038" type="tpee.StaticFieldReference" typeId="tpee.1070533707846" id="3591131172574898495">
                <link role="classifier" roleId="tpee.1144433057691" targetNodeId="lkw3.~ModalityState" resolveInfo="ModalityState" />
                <link role="variableDeclaration" roleId="tpee.1068581517664" targetNodeId="lkw3.~ModalityState%dNON_MODAL" resolveInfo="NON_MODAL" />
              </node>
            </node>
          </node>
        </node>
        <node role="statement" roleId="tpee.1068581517665" type="tpee.ReturnStatement" typeId="tpee.1068581242878" id="3591131172574898496">
          <node role="expression" roleId="tpee.1068581517676" type="tpee.LocalVariableReference" typeId="tpee.1068581242866" id="3591131172574898497">
            <link role="variableDeclaration" roleId="tpee.1068581517664" targetNodeId="3591131172574898463" resolveInfo="result" />
          </node>
        </node>
      </node>
      <node role="parameter" roleId="tpee.1068580123134" type="tpee.ParameterDeclaration" typeId="tpee.1068498886292" id="3591131172574882063">
        <property name="name" nameId="tpck.1169194664001" value="project" />
        <node role="type" roleId="tpee.5680397130376446158" type="tpee.ClassifierType" typeId="tpee.1107535904670" id="3591131172574882064">
          <link role="classifier" roleId="tpee.1107535924139" targetNodeId="27v0.~Project" resolveInfo="Project" />
        </node>
      </node>
      <node role="parameter" roleId="tpee.1068580123134" type="tpee.ParameterDeclaration" typeId="tpee.1068498886292" id="3591131172574882065">
        <property name="name" nameId="tpck.1169194664001" value="descriptors" />
        <node role="type" roleId="tpee.5680397130376446158" type="tp2q.ListType" typeId="tp2q.1151688443754" id="3591131172574882067">
          <node role="elementType" roleId="tp2q.1151688676805" type="tpee.ClassifierType" typeId="tpee.1107535904670" id="3591131172574898452">
            <link role="classifier" roleId="tpee.1107535924139" targetNodeId="lkfb.~SModelDescriptor" resolveInfo="SModelDescriptor" />
          </node>
        </node>
      </node>
    </node>
    <node role="visibility" roleId="tpee.1178549979242" type="tpee.PublicVisibility" typeId="tpee.1146644602865" id="8492459591399148677" />
    <node role="constructor" roleId="tpee.1068390468201" type="tpee.ConstructorDeclaration" typeId="tpee.1068580123140" id="8492459591399148678">
      <node role="returnType" roleId="tpee.1068580123133" type="tpee.VoidType" typeId="tpee.1068581517677" id="8492459591399148679" />
      <node role="visibility" roleId="tpee.1178549979242" type="tpee.PublicVisibility" typeId="tpee.1146644602865" id="8492459591399148680" />
      <node role="body" roleId="tpee.1068580123135" type="tpee.StatementList" typeId="tpee.1068580123136" id="8492459591399148681" />
    </node>
    <node role="smodelAttribute" roleId="tpck.5169995583184591170" type="m373.ClassifierDocComment" typeId="m373.2068944020170241612" id="4929913054057042708">
      <node role="body" roleId="m373.8465538089690331502" type="m373.CommentLine" typeId="m373.8465538089690331500" id="4929913054057073603">
        <node role="part" roleId="m373.8970989240999019149" type="m373.TextCommentLinePart" typeId="m373.8970989240999019143" id="4929913054057073604">
          <property name="text" nameId="m373.8970989240999019144" value="In run configurations to be replaced with references to &quot;Make&quot; before task (j.m.execution.configurations.lib)" />
        </node>
      </node>
      <node role="body" roleId="m373.8465538089690331502" type="m373.CommentLine" typeId="m373.8465538089690331500" id="4929913054057073605">
        <node role="part" roleId="m373.8970989240999019149" type="m373.TextCommentLinePart" typeId="m373.8970989240999019143" id="4929913054057073606">
          <property name="text" nameId="m373.8970989240999019144" value="and in before task to be replaced with something." />
        </node>
      </node>
    </node>
  </root>
  <root id="8492459591399148682">
    <node role="method" roleId="tpee.1107880067339" type="tpee.InstanceMethodDeclaration" typeId="tpee.1068580123165" id="8492459591399148683">
      <property name="name" nameId="tpck.1169194664001" value="getErrorReport" />
      <node role="returnType" roleId="tpee.1068580123133" type="tpee.StringType" typeId="tpee.1225271177708" id="8492459591399148684" />
      <node role="visibility" roleId="tpee.1178549979242" type="tpee.PublicVisibility" typeId="tpee.1146644602865" id="8492459591399148685" />
      <node role="body" roleId="tpee.1068580123135" type="tpee.StatementList" typeId="tpee.1068580123136" id="8492459591399148686">
        <node role="statement" roleId="tpee.1068581517665" type="tpee.IfStatement" typeId="tpee.1068580123159" id="8492459591399148687">
          <node role="ifTrue" roleId="tpee.1068580123161" type="tpee.StatementList" typeId="tpee.1068580123136" id="8492459591399148688">
            <node role="statement" roleId="tpee.1068581517665" type="tpee.IfStatement" typeId="tpee.1068580123159" id="8492459591399148689">
              <node role="ifTrue" roleId="tpee.1068580123161" type="tpee.StatementList" typeId="tpee.1068580123136" id="8492459591399148690">
                <node role="statement" roleId="tpee.1068581517665" type="tpee.LocalVariableDeclarationStatement" typeId="tpee.1068581242864" id="8492459591399148691">
                  <node role="localVariableDeclaration" roleId="tpee.1068581242865" type="tpee.LocalVariableDeclaration" typeId="tpee.1068581242863" id="8492459591399148692">
                    <property name="name" nameId="tpck.1169194664001" value="file" />
                    <node role="type" roleId="tpee.5680397130376446158" type="tpee.ClassifierType" typeId="tpee.1107535904670" id="8492459591399148693">
                      <link role="classifier" roleId="tpee.1107535924139" targetNodeId="fxg7.~File" resolveInfo="File" />
                    </node>
                    <node role="initializer" roleId="tpee.1068431790190" type="tpee.GenericNewExpression" typeId="tpee.1145552977093" id="8492459591399148694">
                      <node role="creator" roleId="tpee.1145553007750" type="tpee.ClassCreator" typeId="tpee.1212685548494" id="8492459591399148695">
                        <link role="baseMethodDeclaration" roleId="tpee.1068499141037" targetNodeId="fxg7.~File%d&lt;init&gt;(java%dlang%dString)" resolveInfo="File" />
                        <node role="actualArgument" roleId="tpee.1068499141038" type="tpee.StaticMethodCall" typeId="tpee.1081236700937" id="8492459591399148696">
                          <link role="classConcept" roleId="tpee.1144433194310" targetNodeId="8492459591399147272" resolveInfo="BaseRunner" />
                          <link role="baseMethodDeclaration" roleId="tpee.1068499141037" targetNodeId="8492459591399147625" resolveInfo="getJavaCommand" />
                          <node role="actualArgument" roleId="tpee.1068499141038" type="tpee.DotExpression" typeId="tpee.1197027756228" id="8492459591399148697">
                            <node role="operation" roleId="tpee.1197027833540" type="tpee.FieldReferenceOperation" typeId="tpee.1197029447546" id="8492459591399148698">
                              <link role="fieldDeclaration" roleId="tpee.1197029500499" targetNodeId="8492459591399148855" resolveInfo="alternativeJRE" />
                            </node>
                            <node role="operand" roleId="tpee.1197027771414" type="tpee.ThisExpression" typeId="tpee.1070475354124" id="8492459591399148699" />
                          </node>
                        </node>
                      </node>
                    </node>
                  </node>
                </node>
                <node role="statement" roleId="tpee.1068581517665" type="tpee.IfStatement" typeId="tpee.1068580123159" id="8492459591399148700">
                  <node role="ifTrue" roleId="tpee.1068580123161" type="tpee.StatementList" typeId="tpee.1068580123136" id="8492459591399148701">
                    <node role="statement" roleId="tpee.1068581517665" type="tpee.ReturnStatement" typeId="tpee.1068581242878" id="8492459591399148702">
                      <node role="expression" roleId="tpee.1068581517676" type="tpee.NullLiteral" typeId="tpee.1070534058343" id="8492459591399148703" />
                    </node>
                  </node>
                  <node role="condition" roleId="tpee.1068580123160" type="tpee.DotExpression" typeId="tpee.1197027756228" id="8492459591399148704">
                    <node role="operand" roleId="tpee.1197027771414" type="tpee.LocalVariableReference" typeId="tpee.1068581242866" id="8492459591399148705">
                      <link role="variableDeclaration" roleId="tpee.1068581517664" targetNodeId="8492459591399148692" resolveInfo="file" />
                    </node>
                    <node role="operation" roleId="tpee.1197027833540" type="tpee.InstanceMethodCallOperation" typeId="tpee.1202948039474" id="8492459591399148706">
                      <link role="baseMethodDeclaration" roleId="tpee.1068499141037" targetNodeId="fxg7.~File%dexists()%cboolean" resolveInfo="exists" />
                    </node>
                  </node>
                </node>
                <node role="statement" roleId="tpee.1068581517665" type="tpee.ReturnStatement" typeId="tpee.1068581242878" id="8492459591399148707">
                  <node role="expression" roleId="tpee.1068581517676" type="tpee.StringLiteral" typeId="tpee.1070475926800" id="8492459591399148708">
                    <property name="value" nameId="tpee.1070475926801" value="not valid JRE home" />
                  </node>
                </node>
              </node>
              <node role="condition" roleId="tpee.1068580123160" type="tpee.NotEqualsExpression" typeId="tpee.1073239437375" id="8492459591399148709">
                <node role="leftExpression" roleId="tpee.1081773367580" type="tpee.DotExpression" typeId="tpee.1197027756228" id="8492459591399148710">
                  <node role="operation" roleId="tpee.1197027833540" type="tpee.FieldReferenceOperation" typeId="tpee.1197029447546" id="8492459591399148711">
                    <link role="fieldDeclaration" roleId="tpee.1197029500499" targetNodeId="8492459591399148855" resolveInfo="alternativeJRE" />
                  </node>
                  <node role="operand" roleId="tpee.1197027771414" type="tpee.ThisExpression" typeId="tpee.1070475354124" id="8492459591399148712" />
                </node>
                <node role="rightExpression" roleId="tpee.1081773367579" type="tpee.NullLiteral" typeId="tpee.1070534058343" id="8492459591399148713" />
              </node>
            </node>
          </node>
          <node role="condition" roleId="tpee.1068580123160" type="tpee.DotExpression" typeId="tpee.1197027756228" id="8492459591399148714">
            <node role="operation" roleId="tpee.1197027833540" type="tpee.FieldReferenceOperation" typeId="tpee.1197029447546" id="8492459591399148715">
              <link role="fieldDeclaration" roleId="tpee.1197029500499" targetNodeId="8492459591399148858" resolveInfo="useAlternativeJRE" />
            </node>
            <node role="operand" roleId="tpee.1197027771414" type="tpee.ThisExpression" typeId="tpee.1070475354124" id="8492459591399148716" />
          </node>
        </node>
        <node role="statement" roleId="tpee.1068581517665" type="tpee.ReturnStatement" typeId="tpee.1068581242878" id="8492459591399148717">
          <node role="expression" roleId="tpee.1068581517676" type="tpee.NullLiteral" typeId="tpee.1070534058343" id="8492459591399148718" />
        </node>
      </node>
    </node>
    <node role="method" roleId="tpee.1107880067339" type="tpee.InstanceMethodDeclaration" typeId="tpee.1068580123165" id="8492459591399148719">
      <property name="name" nameId="tpck.1169194664001" value="setVMParameters" />
      <node role="returnType" roleId="tpee.1068580123133" type="tpee.VoidType" typeId="tpee.1068581517677" id="8492459591399148720" />
      <node role="visibility" roleId="tpee.1178549979242" type="tpee.PublicVisibility" typeId="tpee.1146644602865" id="8492459591399148721" />
      <node role="body" roleId="tpee.1068580123135" type="tpee.StatementList" typeId="tpee.1068580123136" id="8492459591399148722">
        <node role="statement" roleId="tpee.1068581517665" type="tpee.ExpressionStatement" typeId="tpee.1068580123155" id="8492459591399148723">
          <node role="expression" roleId="tpee.1068580123156" type="tpee.AssignmentExpression" typeId="tpee.1068498886294" id="8492459591399148724">
            <node role="rValue" roleId="tpee.1068498886297" type="tpee.ParameterReference" typeId="tpee.1068581242874" id="8492459591399148725">
              <link role="variableDeclaration" roleId="tpee.1068581517664" targetNodeId="8492459591399148729" resolveInfo="value" />
            </node>
            <node role="lValue" roleId="tpee.1068498886295" type="tpee.DotExpression" typeId="tpee.1197027756228" id="8492459591399148726">
              <node role="operation" roleId="tpee.1197027833540" type="tpee.FieldReferenceOperation" typeId="tpee.1197029447546" id="8492459591399148727">
                <link role="fieldDeclaration" roleId="tpee.1197029500499" targetNodeId="8492459591399148846" resolveInfo="vmParam" />
              </node>
              <node role="operand" roleId="tpee.1197027771414" type="tpee.ThisExpression" typeId="tpee.1070475354124" id="8492459591399148728" />
            </node>
          </node>
        </node>
      </node>
      <node role="parameter" roleId="tpee.1068580123134" type="tpee.ParameterDeclaration" typeId="tpee.1068498886292" id="8492459591399148729">
        <property name="name" nameId="tpck.1169194664001" value="value" />
        <node role="type" roleId="tpee.5680397130376446158" type="tpee.StringType" typeId="tpee.1225271177708" id="8492459591399148730" />
      </node>
    </node>
    <node role="method" roleId="tpee.1107880067339" type="tpee.InstanceMethodDeclaration" typeId="tpee.1068580123165" id="8492459591399148731">
      <property name="name" nameId="tpck.1169194664001" value="setProgramParameters" />
      <node role="returnType" roleId="tpee.1068580123133" type="tpee.VoidType" typeId="tpee.1068581517677" id="8492459591399148732" />
      <node role="visibility" roleId="tpee.1178549979242" type="tpee.PublicVisibility" typeId="tpee.1146644602865" id="8492459591399148733" />
      <node role="body" roleId="tpee.1068580123135" type="tpee.StatementList" typeId="tpee.1068580123136" id="8492459591399148734">
        <node role="statement" roleId="tpee.1068581517665" type="tpee.ExpressionStatement" typeId="tpee.1068580123155" id="8492459591399148735">
          <node role="expression" roleId="tpee.1068580123156" type="tpee.AssignmentExpression" typeId="tpee.1068498886294" id="8492459591399148736">
            <node role="rValue" roleId="tpee.1068498886297" type="tpee.ParameterReference" typeId="tpee.1068581242874" id="8492459591399148737">
              <link role="variableDeclaration" roleId="tpee.1068581517664" targetNodeId="8492459591399148741" resolveInfo="value" />
            </node>
            <node role="lValue" roleId="tpee.1068498886295" type="tpee.DotExpression" typeId="tpee.1197027756228" id="8492459591399148738">
              <node role="operation" roleId="tpee.1197027833540" type="tpee.FieldReferenceOperation" typeId="tpee.1197029447546" id="8492459591399148739">
                <link role="fieldDeclaration" roleId="tpee.1197029500499" targetNodeId="8492459591399148849" resolveInfo="programParam" />
              </node>
              <node role="operand" roleId="tpee.1197027771414" type="tpee.ThisExpression" typeId="tpee.1070475354124" id="8492459591399148740" />
            </node>
          </node>
        </node>
      </node>
      <node role="parameter" roleId="tpee.1068580123134" type="tpee.ParameterDeclaration" typeId="tpee.1068498886292" id="8492459591399148741">
        <property name="name" nameId="tpck.1169194664001" value="value" />
        <node role="type" roleId="tpee.5680397130376446158" type="tpee.StringType" typeId="tpee.1225271177708" id="8492459591399148742" />
      </node>
    </node>
    <node role="method" roleId="tpee.1107880067339" type="tpee.InstanceMethodDeclaration" typeId="tpee.1068580123165" id="8492459591399148743">
      <property name="name" nameId="tpck.1169194664001" value="setWorkingDirectory" />
      <node role="returnType" roleId="tpee.1068580123133" type="tpee.VoidType" typeId="tpee.1068581517677" id="8492459591399148744" />
      <node role="visibility" roleId="tpee.1178549979242" type="tpee.PublicVisibility" typeId="tpee.1146644602865" id="8492459591399148745" />
      <node role="body" roleId="tpee.1068580123135" type="tpee.StatementList" typeId="tpee.1068580123136" id="8492459591399148746">
        <node role="statement" roleId="tpee.1068581517665" type="tpee.ExpressionStatement" typeId="tpee.1068580123155" id="8492459591399148747">
          <node role="expression" roleId="tpee.1068580123156" type="tpee.AssignmentExpression" typeId="tpee.1068498886294" id="8492459591399148748">
            <node role="rValue" roleId="tpee.1068498886297" type="tpee.ParameterReference" typeId="tpee.1068581242874" id="8492459591399148749">
              <link role="variableDeclaration" roleId="tpee.1068581517664" targetNodeId="8492459591399148753" resolveInfo="value" />
            </node>
            <node role="lValue" roleId="tpee.1068498886295" type="tpee.DotExpression" typeId="tpee.1197027756228" id="8492459591399148750">
              <node role="operation" roleId="tpee.1197027833540" type="tpee.FieldReferenceOperation" typeId="tpee.1197029447546" id="8492459591399148751">
                <link role="fieldDeclaration" roleId="tpee.1197029500499" targetNodeId="8492459591399148852" resolveInfo="workingDir" />
              </node>
              <node role="operand" roleId="tpee.1197027771414" type="tpee.ThisExpression" typeId="tpee.1070475354124" id="8492459591399148752" />
            </node>
          </node>
        </node>
      </node>
      <node role="parameter" roleId="tpee.1068580123134" type="tpee.ParameterDeclaration" typeId="tpee.1068498886292" id="8492459591399148753">
        <property name="name" nameId="tpck.1169194664001" value="value" />
        <node role="type" roleId="tpee.5680397130376446158" type="tpee.StringType" typeId="tpee.1225271177708" id="8492459591399148754" />
      </node>
    </node>
    <node role="method" roleId="tpee.1107880067339" type="tpee.InstanceMethodDeclaration" typeId="tpee.1068580123165" id="8492459591399148755">
      <property name="name" nameId="tpck.1169194664001" value="setMake" />
      <node role="returnType" roleId="tpee.1068580123133" type="tpee.VoidType" typeId="tpee.1068581517677" id="8492459591399148756" />
      <node role="visibility" roleId="tpee.1178549979242" type="tpee.PublicVisibility" typeId="tpee.1146644602865" id="8492459591399148757" />
      <node role="body" roleId="tpee.1068580123135" type="tpee.StatementList" typeId="tpee.1068580123136" id="8492459591399148758">
        <node role="statement" roleId="tpee.1068581517665" type="tpee.ExpressionStatement" typeId="tpee.1068580123155" id="8492459591399148759">
          <node role="expression" roleId="tpee.1068580123156" type="tpee.AssignmentExpression" typeId="tpee.1068498886294" id="8492459591399148760">
            <node role="rValue" roleId="tpee.1068498886297" type="tpee.ParameterReference" typeId="tpee.1068581242874" id="8492459591399148761">
              <link role="variableDeclaration" roleId="tpee.1068581517664" targetNodeId="8492459591399148765" resolveInfo="value" />
            </node>
            <node role="lValue" roleId="tpee.1068498886295" type="tpee.DotExpression" typeId="tpee.1197027756228" id="8492459591399148762">
              <node role="operation" roleId="tpee.1197027833540" type="tpee.FieldReferenceOperation" typeId="tpee.1197029447546" id="8492459591399148763">
                <link role="fieldDeclaration" roleId="tpee.1197029500499" targetNodeId="8492459591399148862" resolveInfo="make" />
              </node>
              <node role="operand" roleId="tpee.1197027771414" type="tpee.ThisExpression" typeId="tpee.1070475354124" id="8492459591399148764" />
            </node>
          </node>
        </node>
      </node>
      <node role="parameter" roleId="tpee.1068580123134" type="tpee.ParameterDeclaration" typeId="tpee.1068498886292" id="8492459591399148765">
        <property name="name" nameId="tpck.1169194664001" value="value" />
        <node role="type" roleId="tpee.5680397130376446158" type="tpee.BooleanType" typeId="tpee.1070534644030" id="8492459591399148766" />
      </node>
    </node>
    <node role="method" roleId="tpee.1107880067339" type="tpee.InstanceMethodDeclaration" typeId="tpee.1068580123165" id="8492459591399148767">
      <property name="name" nameId="tpck.1169194664001" value="setAlternativeJRE" />
      <node role="returnType" roleId="tpee.1068580123133" type="tpee.VoidType" typeId="tpee.1068581517677" id="8492459591399148768" />
      <node role="visibility" roleId="tpee.1178549979242" type="tpee.PublicVisibility" typeId="tpee.1146644602865" id="8492459591399148769" />
      <node role="body" roleId="tpee.1068580123135" type="tpee.StatementList" typeId="tpee.1068580123136" id="8492459591399148770">
        <node role="statement" roleId="tpee.1068581517665" type="tpee.ExpressionStatement" typeId="tpee.1068580123155" id="8492459591399148771">
          <node role="expression" roleId="tpee.1068580123156" type="tpee.AssignmentExpression" typeId="tpee.1068498886294" id="8492459591399148772">
            <node role="rValue" roleId="tpee.1068498886297" type="tpee.ParameterReference" typeId="tpee.1068581242874" id="8492459591399148773">
              <link role="variableDeclaration" roleId="tpee.1068581517664" targetNodeId="8492459591399148777" resolveInfo="value" />
            </node>
            <node role="lValue" roleId="tpee.1068498886295" type="tpee.DotExpression" typeId="tpee.1197027756228" id="8492459591399148774">
              <node role="operation" roleId="tpee.1197027833540" type="tpee.FieldReferenceOperation" typeId="tpee.1197029447546" id="8492459591399148775">
                <link role="fieldDeclaration" roleId="tpee.1197029500499" targetNodeId="8492459591399148855" resolveInfo="alternativeJRE" />
              </node>
              <node role="operand" roleId="tpee.1197027771414" type="tpee.ThisExpression" typeId="tpee.1070475354124" id="8492459591399148776" />
            </node>
          </node>
        </node>
      </node>
      <node role="parameter" roleId="tpee.1068580123134" type="tpee.ParameterDeclaration" typeId="tpee.1068498886292" id="8492459591399148777">
        <property name="name" nameId="tpck.1169194664001" value="value" />
        <node role="type" roleId="tpee.5680397130376446158" type="tpee.StringType" typeId="tpee.1225271177708" id="8492459591399148778" />
      </node>
    </node>
    <node role="method" roleId="tpee.1107880067339" type="tpee.InstanceMethodDeclaration" typeId="tpee.1068580123165" id="8492459591399148779">
      <property name="name" nameId="tpck.1169194664001" value="setUseAlternativeJRE" />
      <node role="returnType" roleId="tpee.1068580123133" type="tpee.VoidType" typeId="tpee.1068581517677" id="8492459591399148780" />
      <node role="visibility" roleId="tpee.1178549979242" type="tpee.PublicVisibility" typeId="tpee.1146644602865" id="8492459591399148781" />
      <node role="body" roleId="tpee.1068580123135" type="tpee.StatementList" typeId="tpee.1068580123136" id="8492459591399148782">
        <node role="statement" roleId="tpee.1068581517665" type="tpee.ExpressionStatement" typeId="tpee.1068580123155" id="8492459591399148783">
          <node role="expression" roleId="tpee.1068580123156" type="tpee.AssignmentExpression" typeId="tpee.1068498886294" id="8492459591399148784">
            <node role="rValue" roleId="tpee.1068498886297" type="tpee.ParameterReference" typeId="tpee.1068581242874" id="8492459591399148785">
              <link role="variableDeclaration" roleId="tpee.1068581517664" targetNodeId="8492459591399148789" resolveInfo="value" />
            </node>
            <node role="lValue" roleId="tpee.1068498886295" type="tpee.DotExpression" typeId="tpee.1197027756228" id="8492459591399148786">
              <node role="operation" roleId="tpee.1197027833540" type="tpee.FieldReferenceOperation" typeId="tpee.1197029447546" id="8492459591399148787">
                <link role="fieldDeclaration" roleId="tpee.1197029500499" targetNodeId="8492459591399148858" resolveInfo="useAlternativeJRE" />
              </node>
              <node role="operand" roleId="tpee.1197027771414" type="tpee.ThisExpression" typeId="tpee.1070475354124" id="8492459591399148788" />
            </node>
          </node>
        </node>
      </node>
      <node role="parameter" roleId="tpee.1068580123134" type="tpee.ParameterDeclaration" typeId="tpee.1068498886292" id="8492459591399148789">
        <property name="name" nameId="tpck.1169194664001" value="value" />
        <node role="type" roleId="tpee.5680397130376446158" type="tpee.BooleanType" typeId="tpee.1070534644030" id="8492459591399148790" />
      </node>
    </node>
    <node role="method" roleId="tpee.1107880067339" type="tpee.InstanceMethodDeclaration" typeId="tpee.1068580123165" id="8492459591399148791">
      <property name="name" nameId="tpck.1169194664001" value="getUseAlternativeJRE" />
      <node role="returnType" roleId="tpee.1068580123133" type="tpee.BooleanType" typeId="tpee.1070534644030" id="8492459591399148792" />
      <node role="visibility" roleId="tpee.1178549979242" type="tpee.PublicVisibility" typeId="tpee.1146644602865" id="8492459591399148793" />
      <node role="body" roleId="tpee.1068580123135" type="tpee.StatementList" typeId="tpee.1068580123136" id="8492459591399148794">
        <node role="statement" roleId="tpee.1068581517665" type="tpee.ExpressionStatement" typeId="tpee.1068580123155" id="8492459591399148795">
          <node role="expression" roleId="tpee.1068580123156" type="tpee.DotExpression" typeId="tpee.1197027756228" id="8492459591399148796">
            <node role="operation" roleId="tpee.1197027833540" type="tpee.FieldReferenceOperation" typeId="tpee.1197029447546" id="8492459591399148797">
              <link role="fieldDeclaration" roleId="tpee.1197029500499" targetNodeId="8492459591399148858" resolveInfo="useAlternativeJRE" />
            </node>
            <node role="operand" roleId="tpee.1197027771414" type="tpee.ThisExpression" typeId="tpee.1070475354124" id="8492459591399148798" />
          </node>
        </node>
      </node>
    </node>
    <node role="method" roleId="tpee.1107880067339" type="tpee.InstanceMethodDeclaration" typeId="tpee.1068580123165" id="8492459591399148799">
      <property name="name" nameId="tpck.1169194664001" value="getVMParameters" />
      <node role="returnType" roleId="tpee.1068580123133" type="tpee.StringType" typeId="tpee.1225271177708" id="8492459591399148800" />
      <node role="visibility" roleId="tpee.1178549979242" type="tpee.PublicVisibility" typeId="tpee.1146644602865" id="8492459591399148801" />
      <node role="body" roleId="tpee.1068580123135" type="tpee.StatementList" typeId="tpee.1068580123136" id="8492459591399148802">
        <node role="statement" roleId="tpee.1068581517665" type="tpee.ExpressionStatement" typeId="tpee.1068580123155" id="8492459591399148803">
          <node role="expression" roleId="tpee.1068580123156" type="tpee.DotExpression" typeId="tpee.1197027756228" id="8492459591399148804">
            <node role="operation" roleId="tpee.1197027833540" type="tpee.FieldReferenceOperation" typeId="tpee.1197029447546" id="8492459591399148805">
              <link role="fieldDeclaration" roleId="tpee.1197029500499" targetNodeId="8492459591399148846" resolveInfo="vmParam" />
            </node>
            <node role="operand" roleId="tpee.1197027771414" type="tpee.ThisExpression" typeId="tpee.1070475354124" id="8492459591399148806" />
          </node>
        </node>
      </node>
    </node>
    <node role="method" roleId="tpee.1107880067339" type="tpee.InstanceMethodDeclaration" typeId="tpee.1068580123165" id="8492459591399148807">
      <property name="name" nameId="tpck.1169194664001" value="getProgramParameters" />
      <node role="returnType" roleId="tpee.1068580123133" type="tpee.StringType" typeId="tpee.1225271177708" id="8492459591399148808" />
      <node role="visibility" roleId="tpee.1178549979242" type="tpee.PublicVisibility" typeId="tpee.1146644602865" id="8492459591399148809" />
      <node role="body" roleId="tpee.1068580123135" type="tpee.StatementList" typeId="tpee.1068580123136" id="8492459591399148810">
        <node role="statement" roleId="tpee.1068581517665" type="tpee.ExpressionStatement" typeId="tpee.1068580123155" id="8492459591399148811">
          <node role="expression" roleId="tpee.1068580123156" type="tpee.DotExpression" typeId="tpee.1197027756228" id="8492459591399148812">
            <node role="operation" roleId="tpee.1197027833540" type="tpee.FieldReferenceOperation" typeId="tpee.1197029447546" id="8492459591399148813">
              <link role="fieldDeclaration" roleId="tpee.1197029500499" targetNodeId="8492459591399148849" resolveInfo="programParam" />
            </node>
            <node role="operand" roleId="tpee.1197027771414" type="tpee.ThisExpression" typeId="tpee.1070475354124" id="8492459591399148814" />
          </node>
        </node>
      </node>
    </node>
    <node role="method" roleId="tpee.1107880067339" type="tpee.InstanceMethodDeclaration" typeId="tpee.1068580123165" id="8492459591399148815">
      <property name="name" nameId="tpck.1169194664001" value="getWorkingDirectory" />
      <node role="returnType" roleId="tpee.1068580123133" type="tpee.StringType" typeId="tpee.1225271177708" id="8492459591399148816" />
      <node role="visibility" roleId="tpee.1178549979242" type="tpee.PublicVisibility" typeId="tpee.1146644602865" id="8492459591399148817" />
      <node role="body" roleId="tpee.1068580123135" type="tpee.StatementList" typeId="tpee.1068580123136" id="8492459591399148818">
        <node role="statement" roleId="tpee.1068581517665" type="tpee.ExpressionStatement" typeId="tpee.1068580123155" id="8492459591399148819">
          <node role="expression" roleId="tpee.1068580123156" type="tpee.DotExpression" typeId="tpee.1197027756228" id="8492459591399148820">
            <node role="operand" roleId="tpee.1197027771414" type="tpee.ThisExpression" typeId="tpee.1070475354124" id="8492459591399148821" />
            <node role="operation" roleId="tpee.1197027833540" type="tpee.FieldReferenceOperation" typeId="tpee.1197029447546" id="8492459591399148822">
              <link role="fieldDeclaration" roleId="tpee.1197029500499" targetNodeId="8492459591399148852" resolveInfo="workingDir" />
            </node>
          </node>
        </node>
      </node>
    </node>
    <node role="method" roleId="tpee.1107880067339" type="tpee.InstanceMethodDeclaration" typeId="tpee.1068580123165" id="8492459591399148823">
      <property name="name" nameId="tpck.1169194664001" value="getMake" />
      <node role="returnType" roleId="tpee.1068580123133" type="tpee.BooleanType" typeId="tpee.1070534644030" id="8492459591399148824" />
      <node role="visibility" roleId="tpee.1178549979242" type="tpee.PublicVisibility" typeId="tpee.1146644602865" id="8492459591399148825" />
      <node role="body" roleId="tpee.1068580123135" type="tpee.StatementList" typeId="tpee.1068580123136" id="8492459591399148826">
        <node role="statement" roleId="tpee.1068581517665" type="tpee.ExpressionStatement" typeId="tpee.1068580123155" id="8492459591399148827">
          <node role="expression" roleId="tpee.1068580123156" type="tpee.DotExpression" typeId="tpee.1197027756228" id="8492459591399148828">
            <node role="operation" roleId="tpee.1197027833540" type="tpee.FieldReferenceOperation" typeId="tpee.1197029447546" id="8492459591399148829">
              <link role="fieldDeclaration" roleId="tpee.1197029500499" targetNodeId="8492459591399148862" resolveInfo="make" />
            </node>
            <node role="operand" roleId="tpee.1197027771414" type="tpee.ThisExpression" typeId="tpee.1070475354124" id="8492459591399148830" />
          </node>
        </node>
      </node>
    </node>
    <node role="method" roleId="tpee.1107880067339" type="tpee.InstanceMethodDeclaration" typeId="tpee.1068580123165" id="8492459591399148831">
      <property name="name" nameId="tpck.1169194664001" value="getAlternativeJRE" />
      <node role="returnType" roleId="tpee.1068580123133" type="tpee.StringType" typeId="tpee.1225271177708" id="8492459591399148832" />
      <node role="visibility" roleId="tpee.1178549979242" type="tpee.PublicVisibility" typeId="tpee.1146644602865" id="8492459591399148833" />
      <node role="body" roleId="tpee.1068580123135" type="tpee.StatementList" typeId="tpee.1068580123136" id="8492459591399148834">
        <node role="statement" roleId="tpee.1068581517665" type="tpee.ExpressionStatement" typeId="tpee.1068580123155" id="8492459591399148835">
          <node role="expression" roleId="tpee.1068580123156" type="tpee.DotExpression" typeId="tpee.1197027756228" id="8492459591399148836">
            <node role="operation" roleId="tpee.1197027833540" type="tpee.FieldReferenceOperation" typeId="tpee.1197029447546" id="8492459591399148837">
              <link role="fieldDeclaration" roleId="tpee.1197029500499" targetNodeId="8492459591399148855" resolveInfo="alternativeJRE" />
            </node>
            <node role="operand" roleId="tpee.1197027771414" type="tpee.ThisExpression" typeId="tpee.1070475354124" id="8492459591399148838" />
          </node>
        </node>
      </node>
    </node>
    <node role="method" roleId="tpee.1107880067339" type="tpee.InstanceMethodDeclaration" typeId="tpee.1068580123165" id="6391309690622365899">
      <property name="name" nameId="tpck.1169194664001" value="copy" />
      <node role="visibility" roleId="tpee.1178549979242" type="tpee.PublicVisibility" typeId="tpee.1146644602865" id="6391309690622365901" />
      <node role="body" roleId="tpee.1068580123135" type="tpee.StatementList" typeId="tpee.1068580123136" id="6391309690622365902">
        <node role="statement" roleId="tpee.1068581517665" type="tpee.TryCatchStatement" typeId="tpee.1164879751025" id="6391309690622370747">
          <node role="body" roleId="tpee.1164879758292" type="tpee.StatementList" typeId="tpee.1068580123136" id="6391309690622370748">
            <node role="statement" roleId="tpee.1068581517665" type="tpee.ReturnStatement" typeId="tpee.1068581242878" id="6391309690622370754">
              <node role="expression" roleId="tpee.1068581517676" type="tpee.CastExpression" typeId="tpee.1070534934090" id="6391309690622370762">
                <node role="type" roleId="tpee.1070534934091" type="tpee.ClassifierType" typeId="tpee.1107535904670" id="6391309690622371059">
                  <link role="classifier" roleId="tpee.1107535924139" targetNodeId="8492459591399148682" resolveInfo="ConfigRunParameters" />
                </node>
                <node role="expression" roleId="tpee.1070534934092" type="tpee.DotExpression" typeId="tpee.1197027756228" id="6391309690622370757">
                  <node role="operand" roleId="tpee.1197027771414" type="tpee.ThisExpression" typeId="tpee.1070475354124" id="6391309690622370756" />
                  <node role="operation" roleId="tpee.1197027833540" type="tpee.InstanceMethodCallOperation" typeId="tpee.1202948039474" id="6391309690622370761">
                    <link role="baseMethodDeclaration" roleId="tpee.1068499141037" targetNodeId="8492459591399148839" resolveInfo="clone" />
                  </node>
                </node>
              </node>
            </node>
          </node>
          <node role="catchClause" roleId="tpee.1164903496223" type="tpee.CatchClause" typeId="tpee.1164903280175" id="6391309690622370749">
            <node role="throwable" roleId="tpee.1164903359217" type="tpee.LocalVariableDeclaration" typeId="tpee.1068581242863" id="6391309690622370750">
              <property name="name" nameId="tpck.1169194664001" value="ignored" />
              <node role="type" roleId="tpee.5680397130376446158" type="tpee.ClassifierType" typeId="tpee.1107535904670" id="6391309690622370753">
                <link role="classifier" roleId="tpee.1107535924139" targetNodeId="e2lb.~CloneNotSupportedException" resolveInfo="CloneNotSupportedException" />
              </node>
            </node>
            <node role="catchBody" roleId="tpee.1164903359218" type="tpee.StatementList" typeId="tpee.1068580123136" id="6391309690622370752" />
          </node>
        </node>
        <node role="statement" roleId="tpee.1068581517665" type="tpee.ReturnStatement" typeId="tpee.1068581242878" id="6391309690622371064">
          <node role="expression" roleId="tpee.1068581517676" type="tpee.NullLiteral" typeId="tpee.1070534058343" id="6391309690622371065" />
        </node>
      </node>
      <node role="returnType" roleId="tpee.1068580123133" type="tpee.ClassifierType" typeId="tpee.1107535904670" id="6391309690622370745">
        <link role="classifier" roleId="tpee.1107535924139" targetNodeId="8492459591399148682" resolveInfo="ConfigRunParameters" />
      </node>
    </node>
    <node role="method" roleId="tpee.1107880067339" type="tpee.InstanceMethodDeclaration" typeId="tpee.1068580123165" id="8492459591399148839">
      <property name="name" nameId="tpck.1169194664001" value="clone" />
      <node role="returnType" roleId="tpee.1068580123133" type="tpee.ClassifierType" typeId="tpee.1107535904670" id="8492459591399148840">
        <link role="classifier" roleId="tpee.1107535924139" targetNodeId="e2lb.~Object" resolveInfo="Object" />
      </node>
      <node role="visibility" roleId="tpee.1178549979242" type="tpee.PublicVisibility" typeId="tpee.1146644602865" id="8492459591399148841" />
      <node role="body" roleId="tpee.1068580123135" type="tpee.StatementList" typeId="tpee.1068580123136" id="8492459591399148842">
        <node role="statement" roleId="tpee.1068581517665" type="tpee.ExpressionStatement" typeId="tpee.1068580123155" id="8492459591399148843">
          <node role="expression" roleId="tpee.1068580123156" type="tpee.SuperMethodCall" typeId="tpee.1073063089578" id="8492459591399148844">
            <link role="baseMethodDeclaration" roleId="tpee.1068499141037" targetNodeId="e2lb.~Object%dclone()%cjava%dlang%dObject" resolveInfo="clone" />
          </node>
        </node>
      </node>
      <node role="throwsItem" roleId="tpee.1164879685961" type="tpee.ClassifierType" typeId="tpee.1107535904670" id="8492459591399148845">
        <link role="classifier" roleId="tpee.1107535924139" targetNodeId="e2lb.~CloneNotSupportedException" resolveInfo="CloneNotSupportedException" />
      </node>
    </node>
    <node role="field" roleId="tpee.1068390468199" type="tpee.FieldDeclaration" typeId="tpee.1068390468200" id="8492459591399148846">
      <property name="name" nameId="tpck.1169194664001" value="myVmParam" />
      <node role="visibility" roleId="tpee.1178549979242" type="tpee.PrivateVisibility" typeId="tpee.1146644623116" id="8492459591399148847" />
      <node role="type" roleId="tpee.5680397130376446158" type="tpee.StringType" typeId="tpee.1225271177708" id="8492459591399148848" />
    </node>
    <node role="field" roleId="tpee.1068390468199" type="tpee.FieldDeclaration" typeId="tpee.1068390468200" id="8492459591399148849">
      <property name="name" nameId="tpck.1169194664001" value="myProgramParam" />
      <node role="visibility" roleId="tpee.1178549979242" type="tpee.PrivateVisibility" typeId="tpee.1146644623116" id="8492459591399148850" />
      <node role="type" roleId="tpee.5680397130376446158" type="tpee.StringType" typeId="tpee.1225271177708" id="8492459591399148851" />
    </node>
    <node role="field" roleId="tpee.1068390468199" type="tpee.FieldDeclaration" typeId="tpee.1068390468200" id="8492459591399148852">
      <property name="name" nameId="tpck.1169194664001" value="myWorkingDir" />
      <node role="visibility" roleId="tpee.1178549979242" type="tpee.PrivateVisibility" typeId="tpee.1146644623116" id="8492459591399148853" />
      <node role="type" roleId="tpee.5680397130376446158" type="tpee.StringType" typeId="tpee.1225271177708" id="8492459591399148854" />
    </node>
    <node role="field" roleId="tpee.1068390468199" type="tpee.FieldDeclaration" typeId="tpee.1068390468200" id="8492459591399148855">
      <property name="name" nameId="tpck.1169194664001" value="myAlternativeJRE" />
      <node role="visibility" roleId="tpee.1178549979242" type="tpee.PrivateVisibility" typeId="tpee.1146644623116" id="8492459591399148856" />
      <node role="type" roleId="tpee.5680397130376446158" type="tpee.StringType" typeId="tpee.1225271177708" id="8492459591399148857" />
    </node>
    <node role="field" roleId="tpee.1068390468199" type="tpee.FieldDeclaration" typeId="tpee.1068390468200" id="8492459591399148858">
      <property name="name" nameId="tpck.1169194664001" value="myUseAlternativeJRE" />
      <node role="visibility" roleId="tpee.1178549979242" type="tpee.PrivateVisibility" typeId="tpee.1146644623116" id="8492459591399148859" />
      <node role="type" roleId="tpee.5680397130376446158" type="tpee.BooleanType" typeId="tpee.1070534644030" id="8492459591399148860" />
      <node role="initializer" roleId="tpee.1068431790190" type="tpee.BooleanConstant" typeId="tpee.1068580123137" id="8492459591399148861">
        <property name="value" nameId="tpee.1068580123138" value="false" />
      </node>
    </node>
    <node role="field" roleId="tpee.1068390468199" type="tpee.FieldDeclaration" typeId="tpee.1068390468200" id="8492459591399148862">
      <property name="name" nameId="tpck.1169194664001" value="myMake" />
      <node role="visibility" roleId="tpee.1178549979242" type="tpee.PrivateVisibility" typeId="tpee.1146644623116" id="8492459591399148863" />
      <node role="type" roleId="tpee.5680397130376446158" type="tpee.BooleanType" typeId="tpee.1070534644030" id="8492459591399148864" />
      <node role="initializer" roleId="tpee.1068431790190" type="tpee.BooleanConstant" typeId="tpee.1068580123137" id="341383830926769710">
        <property name="value" nameId="tpee.1068580123138" value="true" />
      </node>
    </node>
    <node role="visibility" roleId="tpee.1178549979242" type="tpee.PublicVisibility" typeId="tpee.1146644602865" id="8492459591399148866" />
    <node role="constructor" roleId="tpee.1068390468201" type="tpee.ConstructorDeclaration" typeId="tpee.1068580123140" id="8492459591399148867">
      <node role="returnType" roleId="tpee.1068580123133" type="tpee.VoidType" typeId="tpee.1068581517677" id="8492459591399148868" />
      <node role="visibility" roleId="tpee.1178549979242" type="tpee.PublicVisibility" typeId="tpee.1146644602865" id="8492459591399148869" />
      <node role="body" roleId="tpee.1068580123135" type="tpee.StatementList" typeId="tpee.1068580123136" id="8492459591399148870" />
    </node>
    <node role="constructor" roleId="tpee.1068390468201" type="tpee.ConstructorDeclaration" typeId="tpee.1068580123140" id="8492459591399148871">
      <node role="returnType" roleId="tpee.1068580123133" type="tpee.VoidType" typeId="tpee.1068581517677" id="8492459591399148872" />
      <node role="visibility" roleId="tpee.1178549979242" type="tpee.PublicVisibility" typeId="tpee.1146644602865" id="8492459591399148873" />
      <node role="body" roleId="tpee.1068580123135" type="tpee.StatementList" typeId="tpee.1068580123136" id="8492459591399148874">
        <node role="statement" roleId="tpee.1068581517665" type="tpee.ExpressionStatement" typeId="tpee.1068580123155" id="8492459591399148875">
          <node role="expression" roleId="tpee.1068580123156" type="tpee.AssignmentExpression" typeId="tpee.1068498886294" id="8492459591399148876">
            <node role="rValue" roleId="tpee.1068498886297" type="tpee.ParameterReference" typeId="tpee.1068581242874" id="8492459591399148877">
              <link role="variableDeclaration" roleId="tpee.1068581517664" targetNodeId="8492459591399148881" resolveInfo="makeBeforeRun" />
            </node>
            <node role="lValue" roleId="tpee.1068498886295" type="tpee.DotExpression" typeId="tpee.1197027756228" id="8492459591399148878">
              <node role="operation" roleId="tpee.1197027833540" type="tpee.FieldReferenceOperation" typeId="tpee.1197029447546" id="8492459591399148879">
                <link role="fieldDeclaration" roleId="tpee.1197029500499" targetNodeId="8492459591399148862" resolveInfo="make" />
              </node>
              <node role="operand" roleId="tpee.1197027771414" type="tpee.ThisExpression" typeId="tpee.1070475354124" id="8492459591399148880" />
            </node>
          </node>
        </node>
      </node>
      <node role="parameter" roleId="tpee.1068580123134" type="tpee.ParameterDeclaration" typeId="tpee.1068498886292" id="8492459591399148881">
        <property name="name" nameId="tpck.1169194664001" value="makeBeforeRun" />
        <node role="type" roleId="tpee.5680397130376446158" type="tpee.BooleanType" typeId="tpee.1070534644030" id="8492459591399148882" />
      </node>
    </node>
    <node role="implementedInterface" roleId="tpee.1095933932569" type="tpee.ClassifierType" typeId="tpee.1107535904670" id="8492459591399148883">
      <link role="classifier" roleId="tpee.1107535924139" targetNodeId="e2lb.~Cloneable" resolveInfo="Cloneable" />
    </node>
    <node role="annotation" roleId="tpee.1188208488637" type="tpee.AnnotationInstance" typeId="tpee.1188207840427" id="2535050848642959219">
      <link role="annotation" roleId="tpee.1188208074048" targetNodeId="e2lb.~Deprecated" resolveInfo="Deprecated" />
    </node>
    <node role="annotation" roleId="tpee.1188208488637" type="tpee.AnnotationInstance" typeId="tpee.1188207840427" id="2535050848642961887">
      <link role="annotation" roleId="tpee.1188208074048" targetNodeId="7mi2.~ToRemove" resolveInfo="ToRemove" />
      <node role="value" roleId="tpee.1188214630783" type="tpee.AnnotationInstanceValue" typeId="tpee.1188214545140" id="2535050848642961888">
        <link role="key" roleId="tpee.1188214555875" targetNodeId="7mi2.~ToRemove%dversion()" resolveInfo="version" />
        <node role="value" roleId="tpee.1188214607812" type="tpee.FloatingPointConstant" typeId="tpee.1111509017652" id="2535050848642961891">
          <property name="value" nameId="tpee.1113006610751" value="2.0" />
        </node>
      </node>
    </node>
  </root>
</model>
<|MERGE_RESOLUTION|>--- conflicted
+++ resolved
@@ -7,17 +7,12 @@
   <language namespace="7866978e-a0f0-4cc7-81bc-4d213d9375e1(jetbrains.mps.lang.smodel)" />
   <language namespace="28f9e497-3b42-4291-aeba-0a1039153ab1(jetbrains.mps.lang.plugin)" />
   <language namespace="760a0a8c-eabb-4521-8bfd-65db761a9ba3(jetbrains.mps.baseLanguage.logging)" />
-  <language namespace="443f4c36-fcf5-4eb6-9500-8d06ed259e3e(jetbrains.mps.baseLanguage.classifiers)" />
-  <language namespace="f3347d8a-0e79-4f35-8ac9-1574f25c986f(jetbrains.mps.run.commands)" />
   <language namespace="f2801650-65d5-424e-bb1b-463a8781b786(jetbrains.mps.baseLanguage.javadoc)" />
-  <language namespace="774bf8a0-62e5-41e1-af63-f4812e60e48b(jetbrains.mps.baseLanguage.checkedDots)" />
-  <language namespace="22e72e4c-0f69-46ce-8403-6750153aa615(jetbrains.mps.execution.configurations)" />
   <import index="j0x2" modelUID="r:a06b40a1-18fe-4d7f-a68d-34a763e68c1f(jetbrains.mps.workbench.make)" version="-1" />
   <import index="fn29" modelUID="r:6ba2667b-185e-45cd-ac65-e4b9d66da28e(jetbrains.mps.smodel.resources)" version="-1" />
   <import index="rzz2" modelUID="f:java_stub#6354ebe7-c22a-4a0f-ac54-50b52ab9b065#java.lang.annotation(java.lang.annotation@java_stub)" version="-1" />
   <import index="fxg7" modelUID="f:java_stub#6354ebe7-c22a-4a0f-ac54-50b52ab9b065#java.io(java.io@java_stub)" version="-1" />
   <import index="k7g3" modelUID="f:java_stub#6354ebe7-c22a-4a0f-ac54-50b52ab9b065#java.util(java.util@java_stub)" version="-1" />
-  <import index="8bce" modelUID="f:java_stub#37a3367b-1fb2-44d8-aa6b-18075e74e003#jetbrains.mps.logging(jetbrains.mps.logging@java_stub)" version="-1" />
   <import index="e2lb" modelUID="f:java_stub#6354ebe7-c22a-4a0f-ac54-50b52ab9b065#java.lang(java.lang@java_stub)" version="-1" />
   <import index="lkfb" modelUID="f:java_stub#37a3367b-1fb2-44d8-aa6b-18075e74e003#jetbrains.mps.smodel(jetbrains.mps.smodel@java_stub)" version="-1" />
   <import index="afxk" modelUID="f:java_stub#37a3367b-1fb2-44d8-aa6b-18075e74e003#jetbrains.mps.project(jetbrains.mps.project@java_stub)" version="-1" />
@@ -33,16 +28,12 @@
   <import index="ista" modelUID="f:java_stub#37a3367b-1fb2-44d8-aa6b-18075e74e003#jetbrains.mps.ide.generator(jetbrains.mps.ide.generator@java_stub)" version="-1" />
   <import index="r27b" modelUID="f:java_stub#37a3367b-1fb2-44d8-aa6b-18075e74e003#org.jetbrains.annotations(MPS.Classpath/org.jetbrains.annotations@java_stub)" version="-1" />
   <import index="7mi2" modelUID="f:java_stub#37a3367b-1fb2-44d8-aa6b-18075e74e003#jetbrains.mps.util.annotation(MPS.Classpath/jetbrains.mps.util.annotation@java_stub)" version="-1" />
-  <import index="awpe" modelUID="r:5a505993-793e-4b2d-84cf-271f9dde39b3(jetbrains.mps.execution.lib)" version="-1" />
   <import index="ho4a" modelUID="f:java_stub#37a3367b-1fb2-44d8-aa6b-18075e74e003#jetbrains.mps.make.script(MPS.Classpath/jetbrains.mps.make.script@java_stub)" version="-1" />
   <import index="lkw3" modelUID="f:java_stub#37a3367b-1fb2-44d8-aa6b-18075e74e003#com.intellij.openapi.application(MPS.Classpath/com.intellij.openapi.application@java_stub)" version="-1" />
-<<<<<<< HEAD
-=======
   <import index="wzsw" modelUID="f:java_stub#37a3367b-1fb2-44d8-aa6b-18075e74e003#jetbrains.mps.ide.common(MPS.Classpath/jetbrains.mps.ide.common@java_stub)" version="-1" />
+  <import index="lnp5" modelUID="f:java_stub#37a3367b-1fb2-44d8-aa6b-18075e74e003#jetbrains.mps.ide(MPS.Classpath/jetbrains.mps.ide@java_stub)" version="-1" />
   <import index="53gy" modelUID="f:java_stub#6354ebe7-c22a-4a0f-ac54-50b52ab9b065#java.util.concurrent(JDK/java.util.concurrent@java_stub)" version="-1" />
   <import index="i9so" modelUID="r:9e5578e0-37f0-4c9b-a301-771bcb453678(jetbrains.mps.make.script)" version="-1" />
-  <import index="lnp5" modelUID="f:java_stub#37a3367b-1fb2-44d8-aa6b-18075e74e003#jetbrains.mps.ide(MPS.Classpath/jetbrains.mps.ide@java_stub)" version="-1" />
->>>>>>> 55d6bffa
   <import index="tpck" modelUID="r:00000000-0000-4000-0000-011c89590288(jetbrains.mps.lang.core.structure)" version="0" implicit="yes" />
   <import index="tpee" modelUID="r:00000000-0000-4000-0000-011c895902ca(jetbrains.mps.baseLanguage.structure)" version="3" implicit="yes" />
   <import index="tp25" modelUID="r:00000000-0000-4000-0000-011c89590301(jetbrains.mps.lang.smodel.structure)" version="16" implicit="yes" />
@@ -50,9 +41,6 @@
   <import index="tp4k" modelUID="r:00000000-0000-4000-0000-011c89590368(jetbrains.mps.lang.plugin.structure)" version="23" implicit="yes" />
   <import index="tp2q" modelUID="r:00000000-0000-4000-0000-011c8959032e(jetbrains.mps.baseLanguage.collections.structure)" version="7" implicit="yes" />
   <import index="tpib" modelUID="r:00000000-0000-4000-0000-011c8959057f(jetbrains.mps.baseLanguage.logging.structure)" version="0" implicit="yes" />
-  <import index="tp4f" modelUID="r:00000000-0000-4000-0000-011c89590373(jetbrains.mps.baseLanguage.classifiers.structure)" version="0" implicit="yes" />
-  <import index="rzqf" modelUID="r:d78df0bb-be4f-4e0d-8142-c0b2df70a5a3(jetbrains.mps.execution.commands.structure)" version="0" implicit="yes" />
-  <import index="wzsw" modelUID="f:java_stub#37a3367b-1fb2-44d8-aa6b-18075e74e003#jetbrains.mps.ide.common(MPS.Classpath/jetbrains.mps.ide.common@java_stub)" version="-1" implicit="yes" />
   <import index="m373" modelUID="r:4095af4f-a097-4799-aaa9-03df087ddfa6(jetbrains.mps.baseLanguage.javadoc.structure)" version="5" implicit="yes" />
   <roots>
     <node type="tpee.Annotation" typeId="tpee.1188206331916" id="8492459591399146889">
@@ -330,7 +318,7 @@
             </node>
             <node role="lValue" roleId="tpee.1068498886295" type="tpee.DotExpression" typeId="tpee.1197027756228" id="8492459591399147345">
               <node role="operation" roleId="tpee.1197027833540" type="tpee.FieldReferenceOperation" typeId="tpee.1197029447546" id="8492459591399147346">
-                <link role="fieldDeclaration" roleId="tpee.1197029500499" targetNodeId="8492459591399147273" resolveInfo="javaHome" />
+                <link role="fieldDeclaration" roleId="tpee.1197029500499" targetNodeId="8492459591399147273" resolveInfo="myJavaHome" />
               </node>
               <node role="operand" roleId="tpee.1197027771414" type="tpee.ThisExpression" typeId="tpee.1070475354124" id="8492459591399147347" />
             </node>
@@ -358,7 +346,7 @@
                 <link role="baseMethodDeclaration" roleId="tpee.1068499141037" targetNodeId="8492459591399147625" resolveInfo="getJavaCommand" />
                 <node role="actualArgument" roleId="tpee.1068499141038" type="tpee.DotExpression" typeId="tpee.1197027756228" id="8492459591399147359">
                   <node role="operation" roleId="tpee.1197027833540" type="tpee.FieldReferenceOperation" typeId="tpee.1197029447546" id="8492459591399147360">
-                    <link role="fieldDeclaration" roleId="tpee.1197029500499" targetNodeId="8492459591399147273" resolveInfo="javaHome" />
+                    <link role="fieldDeclaration" roleId="tpee.1197029500499" targetNodeId="8492459591399147273" resolveInfo="myJavaHome" />
                   </node>
                   <node role="operand" roleId="tpee.1197027771414" type="tpee.ThisExpression" typeId="tpee.1070475354124" id="8492459591399147361" />
                 </node>
@@ -961,23 +949,167 @@
         <node role="type" roleId="tpee.5680397130376446158" type="tpee.BooleanType" typeId="tpee.1070534644030" id="8492459591399147529" />
       </node>
       <node role="body" roleId="tpee.1068580123135" type="tpee.StatementList" typeId="tpee.1068580123136" id="8492459591399147530">
-        <node role="statement" roleId="tpee.1068581517665" type="tpee.ExpressionStatement" typeId="tpee.1068580123155" id="5211959367043676192">
-          <node role="expression" roleId="tpee.1068580123156" type="tpee.GenericNewExpression" typeId="tpee.1145552977093" id="5211959367043676193">
-            <node role="creator" roleId="tpee.1145553007750" type="tp2q.HashSetCreator" typeId="tp2q.1226516258405" id="5211959367043715951">
-              <node role="elementType" roleId="tp2q.1237721435807" type="tpee.StringType" typeId="tpee.1225271177708" id="5211959367043715953" />
-              <node role="copyFrom" roleId="tp2q.1237731803878" type="tpee.DotExpression" typeId="tpee.1197027756228" id="5211959367043715955">
-                <node role="operand" roleId="tpee.1197027771414" type="rzqf.CommandReferenceExpression" typeId="rzqf.856705193941281753" id="5211959367043715956">
-                  <link role="command" roleId="rzqf.856705193941281755" targetNodeId="awpe.3107334613900744127" resolveInfo="java" />
-                </node>
-                <node role="operation" roleId="tpee.1197027833540" type="tp4f.DefaultClassifierMethodCallOperation" typeId="tp4f.1205769149993" id="5211959367043715957">
-                  <link role="member" roleId="tp4f.1205756909548" targetNodeId="awpe.3107334613900744158" resolveInfo="getClasspath" />
-                  <node role="actualArgument" roleId="tp4f.1205770614681" type="tpee.ParameterReference" typeId="tpee.1068581242874" id="5211959367043715958">
-                    <link role="variableDeclaration" roleId="tpee.1068581517664" targetNodeId="8492459591399147526" resolveInfo="module" />
-                  </node>
-                  <node role="actualArgument" roleId="tp4f.1205770614681" type="tpee.ParameterReference" typeId="tpee.1068581242874" id="5211959367043715959">
-                    <link role="variableDeclaration" roleId="tpee.1068581517664" targetNodeId="8492459591399147528" resolveInfo="withDependencies" />
-                  </node>
-                </node>
+        <node role="statement" roleId="tpee.1068581517665" type="tpee.LocalVariableDeclarationStatement" typeId="tpee.1068581242864" id="2699059067646953796">
+          <node role="localVariableDeclaration" roleId="tpee.1068581242865" type="tpee.LocalVariableDeclaration" typeId="tpee.1068581242863" id="2699059067646953797">
+            <property name="name" nameId="tpck.1169194664001" value="result" />
+            <node role="type" roleId="tpee.5680397130376446158" type="tp2q.ListType" typeId="tp2q.1151688443754" id="2699059067646953798">
+              <node role="elementType" roleId="tp2q.1151688676805" type="tpee.StringType" typeId="tpee.1225271177708" id="2699059067646953799" />
+            </node>
+            <node role="initializer" roleId="tpee.1068431790190" type="tpee.GenericNewExpression" typeId="tpee.1145552977093" id="2699059067646953800">
+              <node role="creator" roleId="tpee.1145553007750" type="tp2q.ListCreatorWithInit" typeId="tp2q.1160600644654" id="2699059067646953801">
+                <node role="elementType" roleId="tp2q.1237721435807" type="tpee.StringType" typeId="tpee.1225271177708" id="2699059067646953802" />
+              </node>
+            </node>
+          </node>
+        </node>
+        <node role="statement" roleId="tpee.1068581517665" type="tpee.IfStatement" typeId="tpee.1068580123159" id="2699059067646953803">
+          <node role="ifTrue" roleId="tpee.1068580123161" type="tpee.StatementList" typeId="tpee.1068580123136" id="2699059067646953804">
+            <node role="statement" roleId="tpee.1068581517665" type="tpee.ExpressionStatement" typeId="tpee.1068580123155" id="2699059067646953805">
+              <node role="expression" roleId="tpee.1068580123156" type="tpee.DotExpression" typeId="tpee.1197027756228" id="2699059067646953806">
+                <node role="operand" roleId="tpee.1197027771414" type="tpee.LocalVariableReference" typeId="tpee.1068581242866" id="2699059067646953807">
+                  <link role="variableDeclaration" roleId="tpee.1068581517664" targetNodeId="2699059067646953797" resolveInfo="result" />
+                </node>
+                <node role="operation" roleId="tpee.1197027833540" type="tp2q.AddElementOperation" typeId="tp2q.1160612413312" id="2699059067646953808">
+                  <node role="argument" roleId="tp2q.1160612519549" type="tpee.DotExpression" typeId="tpee.1197027756228" id="2699059067646953809">
+                    <node role="operand" roleId="tpee.1197027771414" type="tpee.DotExpression" typeId="tpee.1197027756228" id="2699059067646953810">
+                      <node role="operand" roleId="tpee.1197027771414" type="tpee.ParameterReference" typeId="tpee.1068581242874" id="2699059067646953811">
+                        <link role="variableDeclaration" roleId="tpee.1068581517664" targetNodeId="8492459591399147526" resolveInfo="module" />
+                      </node>
+                      <node role="operation" roleId="tpee.1197027833540" type="tpee.InstanceMethodCallOperation" typeId="tpee.1202948039474" id="2699059067646953812">
+                        <link role="baseMethodDeclaration" roleId="tpee.1068499141037" targetNodeId="afxk.~IModule%dgetClassesGen()%cjetbrains%dmps%dvfs%dIFile" resolveInfo="getClassesGen" />
+                      </node>
+                    </node>
+                    <node role="operation" roleId="tpee.1197027833540" type="tpee.InstanceMethodCallOperation" typeId="tpee.1202948039474" id="2699059067646953813">
+                      <link role="baseMethodDeclaration" roleId="tpee.1068499141037" targetNodeId="lxea.~IFile%dgetAbsolutePath()%cjava%dlang%dString" resolveInfo="getAbsolutePath" />
+                    </node>
+                  </node>
+                </node>
+              </node>
+            </node>
+          </node>
+          <node role="condition" roleId="tpee.1068580123160" type="tpee.NotEqualsExpression" typeId="tpee.1073239437375" id="2699059067646953814">
+            <node role="rightExpression" roleId="tpee.1081773367579" type="tpee.NullLiteral" typeId="tpee.1070534058343" id="2699059067646953815" />
+            <node role="leftExpression" roleId="tpee.1081773367580" type="tpee.DotExpression" typeId="tpee.1197027756228" id="2699059067646953816">
+              <node role="operand" roleId="tpee.1197027771414" type="tpee.ParameterReference" typeId="tpee.1068581242874" id="2699059067646953817">
+                <link role="variableDeclaration" roleId="tpee.1068581517664" targetNodeId="8492459591399147526" resolveInfo="module" />
+              </node>
+              <node role="operation" roleId="tpee.1197027833540" type="tpee.InstanceMethodCallOperation" typeId="tpee.1202948039474" id="2699059067646953818">
+                <link role="baseMethodDeclaration" roleId="tpee.1068499141037" targetNodeId="afxk.~IModule%dgetClassesGen()%cjetbrains%dmps%dvfs%dIFile" resolveInfo="getClassesGen" />
+              </node>
+            </node>
+          </node>
+        </node>
+        <node role="statement" roleId="tpee.1068581517665" type="tpee.Statement" typeId="tpee.1068580123157" id="2699059067646953819" />
+        <node role="statement" roleId="tpee.1068581517665" type="tpee.LocalVariableDeclarationStatement" typeId="tpee.1068581242864" id="2699059067646953820">
+          <node role="localVariableDeclaration" roleId="tpee.1068581242865" type="tpee.LocalVariableDeclaration" typeId="tpee.1068581242863" id="2699059067646953821">
+            <property name="name" nameId="tpck.1169194664001" value="visitor" />
+            <node role="type" roleId="tpee.5680397130376446158" type="tpee.ClassifierType" typeId="tpee.1107535904670" id="2699059067646953822">
+              <link role="classifier" roleId="tpee.1107535924139" targetNodeId="60vs.~ClasspathStringCollector" resolveInfo="ClasspathStringCollector" />
+            </node>
+            <node role="initializer" roleId="tpee.1068431790190" type="tpee.GenericNewExpression" typeId="tpee.1145552977093" id="2699059067646953823">
+              <node role="creator" roleId="tpee.1145553007750" type="tpee.ClassCreator" typeId="tpee.1212685548494" id="2699059067646953824">
+                <link role="baseMethodDeclaration" roleId="tpee.1068499141037" targetNodeId="60vs.~ClasspathStringCollector%d&lt;init&gt;(java%dutil%dList)" resolveInfo="ClasspathStringCollector" />
+                <node role="actualArgument" roleId="tpee.1068499141038" type="tpee.LocalVariableReference" typeId="tpee.1068581242866" id="2699059067646953825">
+                  <link role="variableDeclaration" roleId="tpee.1068581517664" targetNodeId="2699059067646953797" resolveInfo="result" />
+                </node>
+              </node>
+            </node>
+          </node>
+        </node>
+        <node role="statement" roleId="tpee.1068581517665" type="tpee.ExpressionStatement" typeId="tpee.1068580123155" id="2699059067646953826">
+          <node role="expression" roleId="tpee.1068580123156" type="tpee.DotExpression" typeId="tpee.1197027756228" id="2699059067646953827">
+            <node role="operand" roleId="tpee.1197027771414" type="tpee.DotExpression" typeId="tpee.1197027756228" id="2699059067646953828">
+              <node role="operand" roleId="tpee.1197027771414" type="tpee.ParameterReference" typeId="tpee.1068581242874" id="2699059067646953829">
+                <link role="variableDeclaration" roleId="tpee.1068581517664" targetNodeId="8492459591399147526" resolveInfo="module" />
+              </node>
+              <node role="operation" roleId="tpee.1197027833540" type="tpee.InstanceMethodCallOperation" typeId="tpee.1202948039474" id="2699059067646953830">
+                <link role="baseMethodDeclaration" roleId="tpee.1068499141037" targetNodeId="afxk.~IModule%dgetClassPathItem()%cjetbrains%dmps%dreloading%dIClassPathItem" resolveInfo="getClassPathItem" />
+              </node>
+            </node>
+            <node role="operation" roleId="tpee.1197027833540" type="tpee.InstanceMethodCallOperation" typeId="tpee.1202948039474" id="2699059067646953831">
+              <link role="baseMethodDeclaration" roleId="tpee.1068499141037" targetNodeId="60vs.~IClassPathItem%daccept(jetbrains%dmps%dreloading%dIClassPathItemVisitor)%cvoid" resolveInfo="accept" />
+              <node role="actualArgument" roleId="tpee.1068499141038" type="tpee.LocalVariableReference" typeId="tpee.1068581242866" id="2699059067646953832">
+                <link role="variableDeclaration" roleId="tpee.1068581517664" targetNodeId="2699059067646953821" resolveInfo="visitor" />
+              </node>
+            </node>
+          </node>
+        </node>
+        <node role="statement" roleId="tpee.1068581517665" type="tpee.IfStatement" typeId="tpee.1068580123159" id="2699059067646953833">
+          <node role="ifTrue" roleId="tpee.1068580123161" type="tpee.StatementList" typeId="tpee.1068580123136" id="2699059067646953834">
+            <node role="statement" roleId="tpee.1068581517665" type="tp4k.ExecuteLightweightCommandStatement" typeId="tp4k.1225441341971" id="2699059067646953835">
+              <node role="commandClosureLiteral" roleId="tp4k.1225441160167" type="tp4k.CommandClosureLiteral" typeId="tp4k.1225441216717" id="2699059067646953836">
+                <node role="body" roleId="tp2c.1199569916463" type="tpee.StatementList" typeId="tpee.1068580123136" id="2699059067646953837">
+                  <node role="statement" roleId="tpee.1068581517665" type="tpee.ExpressionStatement" typeId="tpee.1068580123155" id="2699059067646953838">
+                    <node role="expression" roleId="tpee.1068580123156" type="tpee.DotExpression" typeId="tpee.1197027756228" id="2699059067646953839">
+                      <node role="operand" roleId="tpee.1197027771414" type="tpee.StaticMethodCall" typeId="tpee.1081236700937" id="2699059067646953840">
+                        <link role="baseMethodDeclaration" roleId="tpee.1068499141037" targetNodeId="afxk.~AbstractModule%dgetDependenciesClasspath(java%dutil%dSet,boolean)%cjetbrains%dmps%dreloading%dIClassPathItem" resolveInfo="getDependenciesClasspath" />
+                        <link role="classConcept" roleId="tpee.1144433194310" targetNodeId="afxk.~AbstractModule" resolveInfo="AbstractModule" />
+                        <node role="actualArgument" roleId="tpee.1068499141038" type="tpee.StaticMethodCall" typeId="tpee.1081236700937" id="2699059067646953841">
+                          <link role="baseMethodDeclaration" roleId="tpee.1068499141037" targetNodeId="30pf.~CollectionUtil%dset(java%dlang%dObject%d%d%d)%cjava%dutil%dSet" resolveInfo="set" />
+                          <link role="classConcept" roleId="tpee.1144433194310" targetNodeId="30pf.~CollectionUtil" resolveInfo="CollectionUtil" />
+                          <node role="actualArgument" roleId="tpee.1068499141038" type="tpee.ParameterReference" typeId="tpee.1068581242874" id="2699059067646953842">
+                            <link role="variableDeclaration" roleId="tpee.1068581517664" targetNodeId="8492459591399147526" resolveInfo="module" />
+                          </node>
+                        </node>
+                        <node role="actualArgument" roleId="tpee.1068499141038" type="tpee.BooleanConstant" typeId="tpee.1068580123137" id="2699059067646953843">
+                          <property name="value" nameId="tpee.1068580123138" value="true" />
+                        </node>
+                      </node>
+                      <node role="operation" roleId="tpee.1197027833540" type="tpee.InstanceMethodCallOperation" typeId="tpee.1202948039474" id="2699059067646953844">
+                        <link role="baseMethodDeclaration" roleId="tpee.1068499141037" targetNodeId="60vs.~IClassPathItem%daccept(jetbrains%dmps%dreloading%dIClassPathItemVisitor)%cvoid" resolveInfo="accept" />
+                        <node role="actualArgument" roleId="tpee.1068499141038" type="tpee.LocalVariableReference" typeId="tpee.1068581242866" id="2699059067646953845">
+                          <link role="variableDeclaration" roleId="tpee.1068581517664" targetNodeId="2699059067646953821" resolveInfo="visitor" />
+                        </node>
+                      </node>
+                    </node>
+                  </node>
+                </node>
+              </node>
+            </node>
+          </node>
+          <node role="condition" roleId="tpee.1068580123160" type="tpee.ParameterReference" typeId="tpee.1068581242874" id="2699059067646953846">
+            <link role="variableDeclaration" roleId="tpee.1068581517664" targetNodeId="8492459591399147528" resolveInfo="withDependencies" />
+          </node>
+        </node>
+        <node role="statement" roleId="tpee.1068581517665" type="tpee.Statement" typeId="tpee.1068580123157" id="2699059067646953847" />
+        <node role="statement" roleId="tpee.1068581517665" type="tpee.LocalVariableDeclarationStatement" typeId="tpee.1068581242864" id="2699059067646953848">
+          <node role="localVariableDeclaration" roleId="tpee.1068581242865" type="tpee.LocalVariableDeclaration" typeId="tpee.1068581242863" id="2699059067646953849">
+            <property name="name" nameId="tpck.1169194664001" value="visited" />
+            <node role="type" roleId="tpee.5680397130376446158" type="tpee.ClassifierType" typeId="tpee.1107535904670" id="2699059067646953850">
+              <link role="classifier" roleId="tpee.1107535924139" targetNodeId="k7g3.~List" resolveInfo="List" />
+              <node role="parameter" roleId="tpee.1109201940907" type="tpee.StringType" typeId="tpee.1225271177708" id="2699059067646953851" />
+            </node>
+            <node role="initializer" roleId="tpee.1068431790190" type="tpee.DotExpression" typeId="tpee.1197027756228" id="2699059067646953852">
+              <node role="operand" roleId="tpee.1197027771414" type="tpee.LocalVariableReference" typeId="tpee.1068581242866" id="2699059067646953853">
+                <link role="variableDeclaration" roleId="tpee.1068581517664" targetNodeId="2699059067646953821" resolveInfo="visitor" />
+              </node>
+              <node role="operation" roleId="tpee.1197027833540" type="tpee.InstanceMethodCallOperation" typeId="tpee.1202948039474" id="2699059067646953854">
+                <link role="baseMethodDeclaration" roleId="tpee.1068499141037" targetNodeId="60vs.~ClasspathStringCollector%dgetResultAndReInit()%cjava%dutil%dList" resolveInfo="getResultAndReInit" />
+              </node>
+            </node>
+          </node>
+        </node>
+        <node role="statement" roleId="tpee.1068581517665" type="tpee.ExpressionStatement" typeId="tpee.1068580123155" id="2699059067646953855">
+          <node role="expression" roleId="tpee.1068580123156" type="tpee.DotExpression" typeId="tpee.1197027756228" id="2699059067646953856">
+            <node role="operand" roleId="tpee.1197027771414" type="tpee.LocalVariableReference" typeId="tpee.1068581242866" id="2699059067646953857">
+              <link role="variableDeclaration" roleId="tpee.1068581517664" targetNodeId="2699059067646953849" resolveInfo="visited" />
+            </node>
+            <node role="operation" roleId="tpee.1197027833540" type="tpee.InstanceMethodCallOperation" typeId="tpee.1202948039474" id="2699059067646953858">
+              <link role="baseMethodDeclaration" roleId="tpee.1068499141037" targetNodeId="k7g3.~List%dremoveAll(java%dutil%dCollection)%cboolean" resolveInfo="removeAll" />
+              <node role="actualArgument" roleId="tpee.1068499141038" type="tpee.StaticMethodCall" typeId="tpee.1081236700937" id="2699059067646953859">
+                <link role="classConcept" roleId="tpee.1144433194310" targetNodeId="60vs.~CommonPaths" resolveInfo="CommonPaths" />
+                <link role="baseMethodDeclaration" roleId="tpee.1068499141037" targetNodeId="60vs.~CommonPaths%dgetJDKPath()%cjava%dutil%dList" resolveInfo="getJDKPath" />
+              </node>
+            </node>
+          </node>
+        </node>
+        <node role="statement" roleId="tpee.1068581517665" type="tpee.Statement" typeId="tpee.1068580123157" id="2699059067646953860" />
+        <node role="statement" roleId="tpee.1068581517665" type="tpee.ReturnStatement" typeId="tpee.1068581242878" id="2699059067646953861">
+          <node role="expression" roleId="tpee.1068581517676" type="tpee.GenericNewExpression" typeId="tpee.1145552977093" id="6848750812783037205">
+            <node role="creator" roleId="tpee.1145553007750" type="tp2q.LinkedHashSetCreator" typeId="tp2q.1240217271293" id="6848750812783037206">
+              <node role="elementType" roleId="tp2q.1237721435807" type="tpee.StringType" typeId="tpee.1225271177708" id="6848750812783037207" />
+              <node role="copyFrom" roleId="tp2q.1237731803878" type="tpee.LocalVariableReference" typeId="tpee.1068581242866" id="6848750812783037209">
+                <link role="variableDeclaration" roleId="tpee.1068581517664" targetNodeId="2699059067646953849" resolveInfo="visited" />
               </node>
             </node>
           </node>
@@ -990,16 +1122,104 @@
       <node role="returnType" roleId="tpee.1068580123133" type="tpee.StringType" typeId="tpee.1225271177708" id="8492459591399147626" />
       <node role="visibility" roleId="tpee.1178549979242" type="tpee.PublicVisibility" typeId="tpee.1146644602865" id="8492459591399147627" />
       <node role="body" roleId="tpee.1068580123135" type="tpee.StatementList" typeId="tpee.1068580123136" id="8492459591399147628">
-        <node role="statement" roleId="tpee.1068581517665" type="tpee.ExpressionStatement" typeId="tpee.1068580123155" id="5211959367043715968">
-          <node role="expression" roleId="tpee.1068580123156" type="tpee.DotExpression" typeId="tpee.1197027756228" id="5211959367043715970">
-            <node role="operand" roleId="tpee.1197027771414" type="rzqf.CommandReferenceExpression" typeId="rzqf.856705193941281753" id="5211959367043715969">
-              <link role="command" roleId="rzqf.856705193941281755" targetNodeId="awpe.3107334613900744127" resolveInfo="java" />
-            </node>
-            <node role="operation" roleId="tpee.1197027833540" type="tp4f.DefaultClassifierMethodCallOperation" typeId="tp4f.1205769149993" id="5211959367043715974">
-              <link role="member" roleId="tp4f.1205756909548" targetNodeId="awpe.3107334613900744234" resolveInfo="getJavaCommand" />
-              <node role="actualArgument" roleId="tp4f.1205770614681" type="tpee.ParameterReference" typeId="tpee.1068581242874" id="5211959367043715975">
-                <link role="variableDeclaration" roleId="tpee.1068581517664" targetNodeId="8492459591399147670" resolveInfo="javaHome" />
-              </node>
+        <node role="statement" roleId="tpee.1068581517665" type="tpee.LocalVariableDeclarationStatement" typeId="tpee.1068581242864" id="2699059067646945324">
+          <node role="localVariableDeclaration" roleId="tpee.1068581242865" type="tpee.LocalVariableDeclaration" typeId="tpee.1068581242863" id="2699059067646945325">
+            <property name="name" nameId="tpck.1169194664001" value="result" />
+            <node role="initializer" roleId="tpee.1068431790190" type="tpee.PlusExpression" typeId="tpee.1068581242875" id="2699059067646953687">
+              <node role="rightExpression" roleId="tpee.1081773367579" type="tpee.LocalStaticMethodCall" typeId="tpee.1172058436953" id="2699059067646953690">
+                <link role="baseMethodDeclaration" roleId="tpee.1068499141037" targetNodeId="8492459591399147278" resolveInfo="fs" />
+              </node>
+              <node role="leftExpression" roleId="tpee.1081773367580" type="tpee.PlusExpression" typeId="tpee.1068581242875" id="2699059067646945330">
+                <node role="leftExpression" roleId="tpee.1081773367580" type="tpee.PlusExpression" typeId="tpee.1068581242875" id="2699059067646953683">
+                  <node role="rightExpression" roleId="tpee.1081773367579" type="tpee.LocalStaticMethodCall" typeId="tpee.1172058436953" id="2699059067646953686">
+                    <link role="baseMethodDeclaration" roleId="tpee.1068499141037" targetNodeId="8492459591399147278" resolveInfo="fs" />
+                  </node>
+                  <node role="leftExpression" roleId="tpee.1081773367580" type="tpee.ParameterReference" typeId="tpee.1068581242874" id="2699059067646945332">
+                    <link role="variableDeclaration" roleId="tpee.1068581517664" targetNodeId="8492459591399147670" resolveInfo="javaHome" />
+                  </node>
+                </node>
+                <node role="rightExpression" roleId="tpee.1081773367579" type="tpee.StringLiteral" typeId="tpee.1070475926800" id="2699059067646945336">
+                  <property name="value" nameId="tpee.1070475926801" value="bin" />
+                </node>
+              </node>
+            </node>
+            <node role="type" roleId="tpee.5680397130376446158" type="tpee.StringType" typeId="tpee.1225271177708" id="2699059067646945337" />
+          </node>
+        </node>
+        <node role="statement" roleId="tpee.1068581517665" type="tpee.LocalVariableDeclarationStatement" typeId="tpee.1068581242864" id="2699059067646945338">
+          <node role="localVariableDeclaration" roleId="tpee.1068581242865" type="tpee.LocalVariableDeclaration" typeId="tpee.1068581242863" id="2699059067646945339">
+            <property name="name" nameId="tpck.1169194664001" value="osName" />
+            <node role="initializer" roleId="tpee.1068431790190" type="tpee.StaticMethodCall" typeId="tpee.1081236700937" id="2699059067646945340">
+              <link role="baseMethodDeclaration" roleId="tpee.1068499141037" targetNodeId="e2lb.~System%dgetProperty(java%dlang%dString)%cjava%dlang%dString" resolveInfo="getProperty" />
+              <link role="classConcept" roleId="tpee.1144433194310" targetNodeId="e2lb.~System" resolveInfo="System" />
+              <node role="actualArgument" roleId="tpee.1068499141038" type="tpee.StringLiteral" typeId="tpee.1070475926800" id="2699059067646945341">
+                <property name="value" nameId="tpee.1070475926801" value="os.name" />
+              </node>
+            </node>
+            <node role="type" roleId="tpee.5680397130376446158" type="tpee.StringType" typeId="tpee.1225271177708" id="2699059067646945342" />
+          </node>
+        </node>
+        <node role="statement" roleId="tpee.1068581517665" type="tpee.IfStatement" typeId="tpee.1068580123159" id="2699059067646945343">
+          <node role="ifFalseStatement" roleId="tpee.1082485599094" type="tpee.IfStatement" typeId="tpee.1068580123159" id="2699059067646945344">
+            <node role="ifTrue" roleId="tpee.1068580123161" type="tpee.StatementList" typeId="tpee.1068580123136" id="2699059067646945345">
+              <node role="statement" roleId="tpee.1068581517665" type="tpee.ReturnStatement" typeId="tpee.1068581242878" id="2699059067646945346">
+                <node role="expression" roleId="tpee.1068581517676" type="tpee.PlusExpression" typeId="tpee.1068581242875" id="2699059067646945347">
+                  <node role="leftExpression" roleId="tpee.1081773367580" type="tpee.LocalVariableReference" typeId="tpee.1068581242866" id="2699059067646945348">
+                    <link role="variableDeclaration" roleId="tpee.1068581517664" targetNodeId="2699059067646945325" resolveInfo="result" />
+                  </node>
+                  <node role="rightExpression" roleId="tpee.1081773367579" type="tpee.StringLiteral" typeId="tpee.1070475926800" id="2699059067646945349">
+                    <property name="value" nameId="tpee.1070475926801" value="java.exe" />
+                  </node>
+                </node>
+              </node>
+            </node>
+            <node role="ifFalseStatement" roleId="tpee.1082485599094" type="tpee.BlockStatement" typeId="tpee.1082485599095" id="2699059067646945350">
+              <node role="statements" roleId="tpee.1082485599096" type="tpee.StatementList" typeId="tpee.1068580123136" id="2699059067646945351">
+                <node role="statement" roleId="tpee.1068581517665" type="tpee.ReturnStatement" typeId="tpee.1068581242878" id="2699059067646945352">
+                  <node role="expression" roleId="tpee.1068581517676" type="tpee.PlusExpression" typeId="tpee.1068581242875" id="2699059067646945353">
+                    <node role="leftExpression" roleId="tpee.1081773367580" type="tpee.LocalVariableReference" typeId="tpee.1068581242866" id="2699059067646945354">
+                      <link role="variableDeclaration" roleId="tpee.1068581517664" targetNodeId="2699059067646945325" resolveInfo="result" />
+                    </node>
+                    <node role="rightExpression" roleId="tpee.1081773367579" type="tpee.StringLiteral" typeId="tpee.1070475926800" id="2699059067646945355">
+                      <property name="value" nameId="tpee.1070475926801" value="java" />
+                    </node>
+                  </node>
+                </node>
+              </node>
+            </node>
+            <node role="condition" roleId="tpee.1068580123160" type="tpee.DotExpression" typeId="tpee.1197027756228" id="2699059067646945356">
+              <node role="operand" roleId="tpee.1197027771414" type="tpee.LocalVariableReference" typeId="tpee.1068581242866" id="2699059067646945357">
+                <link role="variableDeclaration" roleId="tpee.1068581517664" targetNodeId="2699059067646945339" resolveInfo="osName" />
+              </node>
+              <node role="operation" roleId="tpee.1197027833540" type="tpee.InstanceMethodCallOperation" typeId="tpee.1202948039474" id="2699059067646945358">
+                <link role="baseMethodDeclaration" roleId="tpee.1068499141037" targetNodeId="e2lb.~String%dstartsWith(java%dlang%dString)%cboolean" resolveInfo="startsWith" />
+                <node role="actualArgument" roleId="tpee.1068499141038" type="tpee.StringLiteral" typeId="tpee.1070475926800" id="2699059067646945359">
+                  <property name="value" nameId="tpee.1070475926801" value="Windows" />
+                </node>
+              </node>
+            </node>
+          </node>
+          <node role="ifTrue" roleId="tpee.1068580123161" type="tpee.StatementList" typeId="tpee.1068580123136" id="2699059067646945360">
+            <node role="statement" roleId="tpee.1068581517665" type="tpee.ReturnStatement" typeId="tpee.1068581242878" id="2699059067646945361">
+              <node role="expression" roleId="tpee.1068581517676" type="tpee.PlusExpression" typeId="tpee.1068581242875" id="2699059067646945362">
+                <node role="rightExpression" roleId="tpee.1081773367579" type="tpee.StringLiteral" typeId="tpee.1070475926800" id="2699059067646945363">
+                  <property name="value" nameId="tpee.1070475926801" value="java" />
+                </node>
+                <node role="leftExpression" roleId="tpee.1081773367580" type="tpee.LocalVariableReference" typeId="tpee.1068581242866" id="2699059067646945364">
+                  <link role="variableDeclaration" roleId="tpee.1068581517664" targetNodeId="2699059067646945325" resolveInfo="result" />
+                </node>
+              </node>
+            </node>
+          </node>
+          <node role="condition" roleId="tpee.1068580123160" type="tpee.DotExpression" typeId="tpee.1197027756228" id="2699059067646945365">
+            <node role="operation" roleId="tpee.1197027833540" type="tpee.InstanceMethodCallOperation" typeId="tpee.1202948039474" id="2699059067646945366">
+              <link role="baseMethodDeclaration" roleId="tpee.1068499141037" targetNodeId="e2lb.~String%dstartsWith(java%dlang%dString)%cboolean" resolveInfo="startsWith" />
+              <node role="actualArgument" roleId="tpee.1068499141038" type="tpee.StringLiteral" typeId="tpee.1070475926800" id="2699059067646945367">
+                <property name="value" nameId="tpee.1070475926801" value="Mac OS" />
+              </node>
+            </node>
+            <node role="operand" roleId="tpee.1197027771414" type="tpee.LocalVariableReference" typeId="tpee.1068581242866" id="2699059067646945368">
+              <link role="variableDeclaration" roleId="tpee.1068581517664" targetNodeId="2699059067646945339" resolveInfo="osName" />
             </node>
           </node>
         </node>
@@ -1019,14 +1239,165 @@
         <node role="elementType" roleId="tp2q.1151688676805" type="tpee.StringType" typeId="tpee.1225271177708" id="2178855608170364045" />
       </node>
       <node role="body" roleId="tpee.1068580123135" type="tpee.StatementList" typeId="tpee.1068580123136" id="2178855608170364046">
-        <node role="statement" roleId="tpee.1068581517665" type="tpee.ExpressionStatement" typeId="tpee.1068580123155" id="5211959367043715976">
-          <node role="expression" roleId="tpee.1068580123156" type="tpee.DotExpression" typeId="tpee.1197027756228" id="5211959367043715978">
-            <node role="operand" roleId="tpee.1197027771414" type="rzqf.CommandReferenceExpression" typeId="rzqf.856705193941281753" id="5211959367043715977">
-              <link role="command" roleId="rzqf.856705193941281755" targetNodeId="awpe.3107334613900744127" resolveInfo="java" />
-            </node>
-            <node role="operation" roleId="tpee.1197027833540" type="tp4f.DefaultClassifierMethodCallOperation" typeId="tp4f.1205769149993" id="5211959367043715982">
-              <link role="member" roleId="tp4f.1205756909548" targetNodeId="awpe.3107334613900744300" resolveInfo="getJavaHomes" />
-            </node>
+        <node role="statement" roleId="tpee.1068581517665" type="tpee.LocalVariableDeclarationStatement" typeId="tpee.1068581242864" id="2699059067646953694">
+          <node role="localVariableDeclaration" roleId="tpee.1068581242865" type="tpee.LocalVariableDeclaration" typeId="tpee.1068581242863" id="2699059067646953695">
+            <property name="name" nameId="tpck.1169194664001" value="systemJavaHome" />
+            <node role="type" roleId="tpee.5680397130376446158" type="tpee.StringType" typeId="tpee.1225271177708" id="2699059067646953696" />
+            <node role="initializer" roleId="tpee.1068431790190" type="tpee.StaticMethodCall" typeId="tpee.1081236700937" id="2699059067646953697">
+              <link role="baseMethodDeclaration" roleId="tpee.1068499141037" targetNodeId="e2lb.~System%dgetProperty(java%dlang%dString)%cjava%dlang%dString" resolveInfo="getProperty" />
+              <link role="classConcept" roleId="tpee.1144433194310" targetNodeId="e2lb.~System" resolveInfo="System" />
+              <node role="actualArgument" roleId="tpee.1068499141038" type="tpee.StringLiteral" typeId="tpee.1070475926800" id="2699059067646953698">
+                <property name="value" nameId="tpee.1070475926801" value="java.home" />
+              </node>
+            </node>
+          </node>
+        </node>
+        <node role="statement" roleId="tpee.1068581517665" type="tpee.LocalVariableDeclarationStatement" typeId="tpee.1068581242864" id="2699059067646953699">
+          <node role="localVariableDeclaration" roleId="tpee.1068581242865" type="tpee.LocalVariableDeclaration" typeId="tpee.1068581242863" id="2699059067646953700">
+            <property name="name" nameId="tpck.1169194664001" value="homes" />
+            <node role="type" roleId="tpee.5680397130376446158" type="tp2q.ListType" typeId="tp2q.1151688443754" id="2699059067646953701">
+              <node role="elementType" roleId="tp2q.1151688676805" type="tpee.StringType" typeId="tpee.1225271177708" id="2699059067646953702" />
+            </node>
+            <node role="initializer" roleId="tpee.1068431790190" type="tpee.GenericNewExpression" typeId="tpee.1145552977093" id="2699059067646953703">
+              <node role="creator" roleId="tpee.1145553007750" type="tp2q.LinkedListCreator" typeId="tp2q.1227008614712" id="2699059067646953704">
+                <node role="elementType" roleId="tp2q.1237721435807" type="tpee.StringType" typeId="tpee.1225271177708" id="2699059067646953705" />
+              </node>
+            </node>
+          </node>
+        </node>
+        <node role="statement" roleId="tpee.1068581517665" type="tpee.LocalVariableDeclarationStatement" typeId="tpee.1068581242864" id="2699059067646953706">
+          <node role="localVariableDeclaration" roleId="tpee.1068581242865" type="tpee.LocalVariableDeclaration" typeId="tpee.1068581242863" id="2699059067646953707">
+            <property name="name" nameId="tpck.1169194664001" value="systemJdkHome" />
+            <node role="type" roleId="tpee.5680397130376446158" type="tpee.StringType" typeId="tpee.1225271177708" id="2699059067646953708" />
+            <node role="initializer" roleId="tpee.1068431790190" type="tpee.DotExpression" typeId="tpee.1197027756228" id="2699059067646953709">
+              <node role="operand" roleId="tpee.1197027771414" type="tpee.LocalVariableReference" typeId="tpee.1068581242866" id="2699059067646953710">
+                <link role="variableDeclaration" roleId="tpee.1068581517664" targetNodeId="2699059067646953695" resolveInfo="systemJavaHome" />
+              </node>
+              <node role="operation" roleId="tpee.1197027833540" type="tpee.InstanceMethodCallOperation" typeId="tpee.1202948039474" id="2699059067646953711">
+                <link role="baseMethodDeclaration" roleId="tpee.1068499141037" targetNodeId="e2lb.~String%dsubstring(int,int)%cjava%dlang%dString" resolveInfo="substring" />
+                <node role="actualArgument" roleId="tpee.1068499141038" type="tpee.IntegerConstant" typeId="tpee.1068580320020" id="2699059067646953712">
+                  <property name="value" nameId="tpee.1068580320021" value="0" />
+                </node>
+                <node role="actualArgument" roleId="tpee.1068499141038" type="tpee.MinusExpression" typeId="tpee.1068581242869" id="2699059067646953713">
+                  <node role="rightExpression" roleId="tpee.1081773367579" type="tpee.DotExpression" typeId="tpee.1197027756228" id="2699059067646953714">
+                    <node role="operand" roleId="tpee.1197027771414" type="tpee.StringLiteral" typeId="tpee.1070475926800" id="2699059067646953715">
+                      <property name="value" nameId="tpee.1070475926801" value="/jre" />
+                    </node>
+                    <node role="operation" roleId="tpee.1197027833540" type="tpee.InstanceMethodCallOperation" typeId="tpee.1202948039474" id="2699059067646953716">
+                      <link role="baseMethodDeclaration" roleId="tpee.1068499141037" targetNodeId="e2lb.~String%dlength()%cint" resolveInfo="length" />
+                    </node>
+                  </node>
+                  <node role="leftExpression" roleId="tpee.1081773367580" type="tpee.DotExpression" typeId="tpee.1197027756228" id="2699059067646953717">
+                    <node role="operand" roleId="tpee.1197027771414" type="tpee.LocalVariableReference" typeId="tpee.1068581242866" id="2699059067646953718">
+                      <link role="variableDeclaration" roleId="tpee.1068581517664" targetNodeId="2699059067646953695" resolveInfo="systemJavaHome" />
+                    </node>
+                    <node role="operation" roleId="tpee.1197027833540" type="tpee.InstanceMethodCallOperation" typeId="tpee.1202948039474" id="2699059067646953719">
+                      <link role="baseMethodDeclaration" roleId="tpee.1068499141037" targetNodeId="e2lb.~String%dlength()%cint" resolveInfo="length" />
+                    </node>
+                  </node>
+                </node>
+              </node>
+            </node>
+          </node>
+        </node>
+        <node role="statement" roleId="tpee.1068581517665" type="tpee.IfStatement" typeId="tpee.1068580123159" id="2699059067646953720">
+          <node role="ifTrue" roleId="tpee.1068580123161" type="tpee.StatementList" typeId="tpee.1068580123136" id="2699059067646953721">
+            <node role="statement" roleId="tpee.1068581517665" type="tpee.ExpressionStatement" typeId="tpee.1068580123155" id="2699059067646953722">
+              <node role="expression" roleId="tpee.1068580123156" type="tpee.DotExpression" typeId="tpee.1197027756228" id="2699059067646953723">
+                <node role="operand" roleId="tpee.1197027771414" type="tpee.LocalVariableReference" typeId="tpee.1068581242866" id="2699059067646953724">
+                  <link role="variableDeclaration" roleId="tpee.1068581517664" targetNodeId="2699059067646953700" resolveInfo="homes" />
+                </node>
+                <node role="operation" roleId="tpee.1197027833540" type="tp2q.AddElementOperation" typeId="tp2q.1160612413312" id="2699059067646953725">
+                  <node role="argument" roleId="tp2q.1160612519549" type="tpee.LocalVariableReference" typeId="tpee.1068581242866" id="2699059067646953726">
+                    <link role="variableDeclaration" roleId="tpee.1068581517664" targetNodeId="2699059067646953707" resolveInfo="systemJdkHome" />
+                  </node>
+                </node>
+              </node>
+            </node>
+          </node>
+          <node role="condition" roleId="tpee.1068580123160" type="tpee.AndExpression" typeId="tpee.1080120340718" id="2699059067646953727">
+            <node role="leftExpression" roleId="tpee.1081773367580" type="tpee.DotExpression" typeId="tpee.1197027756228" id="2699059067646953728">
+              <node role="operand" roleId="tpee.1197027771414" type="tpee.LocalVariableReference" typeId="tpee.1068581242866" id="2699059067646953729">
+                <link role="variableDeclaration" roleId="tpee.1068581517664" targetNodeId="2699059067646953695" resolveInfo="systemJavaHome" />
+              </node>
+              <node role="operation" roleId="tpee.1197027833540" type="tpee.InstanceMethodCallOperation" typeId="tpee.1202948039474" id="2699059067646953730">
+                <link role="baseMethodDeclaration" roleId="tpee.1068499141037" targetNodeId="e2lb.~String%dendsWith(java%dlang%dString)%cboolean" resolveInfo="endsWith" />
+                <node role="actualArgument" roleId="tpee.1068499141038" type="tpee.StringLiteral" typeId="tpee.1070475926800" id="2699059067646953731">
+                  <property name="value" nameId="tpee.1070475926801" value="jre" />
+                </node>
+              </node>
+            </node>
+            <node role="rightExpression" roleId="tpee.1081773367579" type="tpee.DotExpression" typeId="tpee.1197027756228" id="2699059067646953732">
+              <node role="operand" roleId="tpee.1197027771414" type="tpee.GenericNewExpression" typeId="tpee.1145552977093" id="2699059067646953733">
+                <node role="creator" roleId="tpee.1145553007750" type="tpee.ClassCreator" typeId="tpee.1212685548494" id="2699059067646953734">
+                  <link role="baseMethodDeclaration" roleId="tpee.1068499141037" targetNodeId="fxg7.~File%d&lt;init&gt;(java%dlang%dString)" resolveInfo="File" />
+                  <node role="actualArgument" roleId="tpee.1068499141038" type="tpee.PlusExpression" typeId="tpee.1068581242875" id="2699059067646953735">
+                    <node role="rightExpression" roleId="tpee.1081773367579" type="tpee.StringLiteral" typeId="tpee.1070475926800" id="2699059067646953736">
+                      <property name="value" nameId="tpee.1070475926801" value="bin" />
+                    </node>
+                    <node role="leftExpression" roleId="tpee.1081773367580" type="tpee.PlusExpression" typeId="tpee.1068581242875" id="2699059067646953737">
+                      <node role="leftExpression" roleId="tpee.1081773367580" type="tpee.LocalVariableReference" typeId="tpee.1068581242866" id="2699059067646953738">
+                        <link role="variableDeclaration" roleId="tpee.1068581517664" targetNodeId="2699059067646953707" resolveInfo="systemJdkHome" />
+                      </node>
+                      <node role="rightExpression" roleId="tpee.1081773367579" type="tpee.StaticFieldReference" typeId="tpee.1070533707846" id="2699059067646953739">
+                        <link role="classifier" roleId="tpee.1144433057691" targetNodeId="fxg7.~File" resolveInfo="File" />
+                        <link role="variableDeclaration" roleId="tpee.1068581517664" targetNodeId="fxg7.~File%dseparator" resolveInfo="separator" />
+                      </node>
+                    </node>
+                  </node>
+                </node>
+              </node>
+              <node role="operation" roleId="tpee.1197027833540" type="tpee.InstanceMethodCallOperation" typeId="tpee.1202948039474" id="2699059067646953740">
+                <link role="baseMethodDeclaration" roleId="tpee.1068499141037" targetNodeId="fxg7.~File%dexists()%cboolean" resolveInfo="exists" />
+              </node>
+            </node>
+          </node>
+        </node>
+        <node role="statement" roleId="tpee.1068581517665" type="tpee.IfStatement" typeId="tpee.1068580123159" id="2699059067646953741">
+          <node role="ifTrue" roleId="tpee.1068580123161" type="tpee.StatementList" typeId="tpee.1068580123136" id="2699059067646953742">
+            <node role="statement" roleId="tpee.1068581517665" type="tpee.ExpressionStatement" typeId="tpee.1068580123155" id="2699059067646953743">
+              <node role="expression" roleId="tpee.1068580123156" type="tpee.DotExpression" typeId="tpee.1197027756228" id="2699059067646953744">
+                <node role="operand" roleId="tpee.1197027771414" type="tpee.LocalVariableReference" typeId="tpee.1068581242866" id="2699059067646953745">
+                  <link role="variableDeclaration" roleId="tpee.1068581517664" targetNodeId="2699059067646953700" resolveInfo="homes" />
+                </node>
+                <node role="operation" roleId="tpee.1197027833540" type="tp2q.AddElementOperation" typeId="tp2q.1160612413312" id="2699059067646953746">
+                  <node role="argument" roleId="tp2q.1160612519549" type="tpee.StaticMethodCall" typeId="tpee.1081236700937" id="2699059067646953747">
+                    <link role="classConcept" roleId="tpee.1144433194310" targetNodeId="e2lb.~System" resolveInfo="System" />
+                    <link role="baseMethodDeclaration" roleId="tpee.1068499141037" targetNodeId="e2lb.~System%dgetenv(java%dlang%dString)%cjava%dlang%dString" resolveInfo="getenv" />
+                    <node role="actualArgument" roleId="tpee.1068499141038" type="tpee.StringLiteral" typeId="tpee.1070475926800" id="2699059067646953748">
+                      <property name="value" nameId="tpee.1070475926801" value="JAVA_HOME" />
+                    </node>
+                  </node>
+                </node>
+              </node>
+            </node>
+          </node>
+          <node role="condition" roleId="tpee.1068580123160" type="tpee.DotExpression" typeId="tpee.1197027756228" id="2699059067646953749">
+            <node role="operand" roleId="tpee.1197027771414" type="tpee.StaticMethodCall" typeId="tpee.1081236700937" id="2699059067646953750">
+              <link role="baseMethodDeclaration" roleId="tpee.1068499141037" targetNodeId="e2lb.~System%dgetenv(java%dlang%dString)%cjava%dlang%dString" resolveInfo="getenv" />
+              <link role="classConcept" roleId="tpee.1144433194310" targetNodeId="e2lb.~System" resolveInfo="System" />
+              <node role="actualArgument" roleId="tpee.1068499141038" type="tpee.StringLiteral" typeId="tpee.1070475926800" id="2699059067646953751">
+                <property name="value" nameId="tpee.1070475926801" value="JAVA_HOME" />
+              </node>
+            </node>
+            <node role="operation" roleId="tpee.1197027833540" type="tpee.IsNotEmptyOperation" typeId="tpee.1225271408483" id="2699059067646953752" />
+          </node>
+        </node>
+        <node role="statement" roleId="tpee.1068581517665" type="tpee.ExpressionStatement" typeId="tpee.1068580123155" id="2699059067646953753">
+          <node role="expression" roleId="tpee.1068580123156" type="tpee.DotExpression" typeId="tpee.1197027756228" id="2699059067646953754">
+            <node role="operand" roleId="tpee.1197027771414" type="tpee.LocalVariableReference" typeId="tpee.1068581242866" id="2699059067646953755">
+              <link role="variableDeclaration" roleId="tpee.1068581517664" targetNodeId="2699059067646953700" resolveInfo="homes" />
+            </node>
+            <node role="operation" roleId="tpee.1197027833540" type="tp2q.AddElementOperation" typeId="tp2q.1160612413312" id="2699059067646953756">
+              <node role="argument" roleId="tp2q.1160612519549" type="tpee.LocalVariableReference" typeId="tpee.1068581242866" id="2699059067646953757">
+                <link role="variableDeclaration" roleId="tpee.1068581517664" targetNodeId="2699059067646953695" resolveInfo="systemJavaHome" />
+              </node>
+            </node>
+          </node>
+        </node>
+        <node role="statement" roleId="tpee.1068581517665" type="tpee.ReturnStatement" typeId="tpee.1068581242878" id="2699059067646953758">
+          <node role="expression" roleId="tpee.1068581517676" type="tpee.LocalVariableReference" typeId="tpee.1068581242866" id="2699059067646953759">
+            <link role="variableDeclaration" roleId="tpee.1068581517664" targetNodeId="2699059067646953700" resolveInfo="homes" />
           </node>
         </node>
       </node>
@@ -1037,13 +1408,57 @@
       <property name="isFinal" nameId="tpee.1181808852946" value="false" />
       <node role="returnType" roleId="tpee.1068580123133" type="tpee.StringType" typeId="tpee.1225271177708" id="2178855608170365417" />
       <node role="body" roleId="tpee.1068580123135" type="tpee.StatementList" typeId="tpee.1068580123136" id="2178855608170365418">
-        <node role="statement" roleId="tpee.1068581517665" type="tpee.ExpressionStatement" typeId="tpee.1068580123155" id="5211959367043715983">
-          <node role="expression" roleId="tpee.1068580123156" type="tpee.DotExpression" typeId="tpee.1197027756228" id="5211959367043715985">
-            <node role="operand" roleId="tpee.1197027771414" type="rzqf.CommandReferenceExpression" typeId="rzqf.856705193941281753" id="5211959367043715984">
-              <link role="command" roleId="rzqf.856705193941281755" targetNodeId="awpe.3107334613900744127" resolveInfo="java" />
-            </node>
-            <node role="operation" roleId="tpee.1197027833540" type="tp4f.DefaultClassifierMethodCallOperation" typeId="tp4f.1205769149993" id="5211959367043715989">
-              <link role="member" roleId="tp4f.1205756909548" targetNodeId="awpe.3107334613900744371" resolveInfo="getJdkHome" />
+        <node role="statement" roleId="tpee.1068581517665" type="tpee.LocalVariableDeclarationStatement" typeId="tpee.1068581242864" id="2699059067646953762">
+          <node role="localVariableDeclaration" roleId="tpee.1068581242865" type="tpee.LocalVariableDeclaration" typeId="tpee.1068581242863" id="2699059067646953763">
+            <property name="name" nameId="tpck.1169194664001" value="homes" />
+            <node role="type" roleId="tpee.5680397130376446158" type="tp2q.ListType" typeId="tp2q.1151688443754" id="2699059067646953764">
+              <node role="elementType" roleId="tp2q.1151688676805" type="tpee.StringType" typeId="tpee.1225271177708" id="2699059067646953765" />
+            </node>
+            <node role="initializer" roleId="tpee.1068431790190" type="tpee.LocalStaticMethodCall" typeId="tpee.1172058436953" id="2699059067646953790">
+              <link role="baseMethodDeclaration" roleId="tpee.1068499141037" targetNodeId="2178855608170364043" resolveInfo="getJavaHomes" />
+            </node>
+          </node>
+        </node>
+        <node role="statement" roleId="tpee.1068581517665" type="tp2q.ForEachStatement" typeId="tp2q.1153943597977" id="2699059067646953769">
+          <node role="variable" roleId="tp2q.1153944400369" type="tp2q.ForEachVariable" typeId="tp2q.1153944193378" id="2699059067646953770">
+            <property name="name" nameId="tpck.1169194664001" value="javaHome" />
+          </node>
+          <node role="body" roleId="tpee.1154032183016" type="tpee.StatementList" typeId="tpee.1068580123136" id="2699059067646953771">
+            <node role="statement" roleId="tpee.1068581517665" type="tpee.IfStatement" typeId="tpee.1068580123159" id="2699059067646953772">
+              <node role="condition" roleId="tpee.1068580123160" type="tpee.DotExpression" typeId="tpee.1197027756228" id="2699059067646953773">
+                <node role="operand" roleId="tpee.1197027771414" type="tpee.GenericNewExpression" typeId="tpee.1145552977093" id="2699059067646953774">
+                  <node role="creator" roleId="tpee.1145553007750" type="tpee.ClassCreator" typeId="tpee.1212685548494" id="2699059067646953775">
+                    <link role="baseMethodDeclaration" roleId="tpee.1068499141037" targetNodeId="fxg7.~File%d&lt;init&gt;(java%dlang%dString)" resolveInfo="File" />
+                    <node role="actualArgument" roleId="tpee.1068499141038" type="tpee.LocalStaticMethodCall" typeId="tpee.1172058436953" id="2699059067646953791">
+                      <link role="baseMethodDeclaration" roleId="tpee.1068499141037" targetNodeId="8492459591399147625" resolveInfo="getJavaCommand" />
+                      <node role="actualArgument" roleId="tpee.1068499141038" type="tp2q.ForEachVariableReference" typeId="tp2q.1153944233411" id="2699059067646953792">
+                        <link role="variable" roleId="tp2q.1153944258490" targetNodeId="2699059067646953770" resolveInfo="javaHome" />
+                      </node>
+                    </node>
+                  </node>
+                </node>
+                <node role="operation" roleId="tpee.1197027833540" type="tpee.InstanceMethodCallOperation" typeId="tpee.1202948039474" id="2699059067646953780">
+                  <link role="baseMethodDeclaration" roleId="tpee.1068499141037" targetNodeId="fxg7.~File%dexists()%cboolean" resolveInfo="exists" />
+                </node>
+              </node>
+              <node role="ifTrue" roleId="tpee.1068580123161" type="tpee.StatementList" typeId="tpee.1068580123136" id="2699059067646953781">
+                <node role="statement" roleId="tpee.1068581517665" type="tpee.ReturnStatement" typeId="tpee.1068581242878" id="2699059067646953782">
+                  <node role="expression" roleId="tpee.1068581517676" type="tp2q.ForEachVariableReference" typeId="tp2q.1153944233411" id="2699059067646953783">
+                    <link role="variable" roleId="tp2q.1153944258490" targetNodeId="2699059067646953770" resolveInfo="javaHome" />
+                  </node>
+                </node>
+              </node>
+            </node>
+          </node>
+          <node role="inputSequence" roleId="tp2q.1153944424730" type="tpee.LocalVariableReference" typeId="tpee.1068581242866" id="2699059067646953784">
+            <link role="variableDeclaration" roleId="tpee.1068581517664" targetNodeId="2699059067646953763" resolveInfo="homes" />
+          </node>
+        </node>
+        <node role="statement" roleId="tpee.1068581517665" type="tpee.ReturnStatement" typeId="tpee.1068581242878" id="2699059067646953785">
+          <node role="expression" roleId="tpee.1068581517676" type="tpee.DotExpression" typeId="tpee.1197027756228" id="2699059067646953786">
+            <node role="operation" roleId="tpee.1197027833540" type="tp2q.GetFirstOperation" typeId="tp2q.1165525191778" id="2699059067646953787" />
+            <node role="operand" roleId="tpee.1197027771414" type="tpee.LocalVariableReference" typeId="tpee.1068581242866" id="2699059067646953788">
+              <link role="variableDeclaration" roleId="tpee.1068581517664" targetNodeId="2699059067646953763" resolveInfo="homes" />
             </node>
           </node>
         </node>
@@ -1114,27 +1529,8 @@
         </node>
       </node>
     </node>
-    <node role="smodelAttribute" roleId="tpck.5169995583184591170" type="m373.ClassifierDocComment" typeId="m373.2068944020170241612" id="4929913054057080354">
-      <node role="body" roleId="m373.8465538089690331502" type="m373.CommentLine" typeId="m373.8465538089690331500" id="4929913054057080355">
-        <node role="part" roleId="m373.8970989240999019149" type="m373.TextCommentLinePart" typeId="m373.8970989240999019143" id="4929913054057080356">
-          <property name="text" nameId="m373.8970989240999019144" value="Use commands language" />
-        </node>
-      </node>
-    </node>
   </root>
   <root id="8492459591399147955">
-    <node role="annotation" roleId="tpee.1188208488637" type="tpee.AnnotationInstance" typeId="tpee.1188207840427" id="1632860780048165226">
-      <link role="annotation" roleId="tpee.1188208074048" targetNodeId="e2lb.~Deprecated" resolveInfo="Deprecated" />
-    </node>
-    <node role="annotation" roleId="tpee.1188208488637" type="tpee.AnnotationInstance" typeId="tpee.1188207840427" id="1632860780048165230">
-      <link role="annotation" roleId="tpee.1188208074048" targetNodeId="7mi2.~ToRemove" resolveInfo="ToRemove" />
-      <node role="value" roleId="tpee.1188214630783" type="tpee.AnnotationInstanceValue" typeId="tpee.1188214545140" id="1632860780048165231">
-        <link role="key" roleId="tpee.1188214555875" targetNodeId="7mi2.~ToRemove%dversion()" resolveInfo="version" />
-        <node role="value" roleId="tpee.1188214607812" type="tpee.FloatingPointConstant" typeId="tpee.1111509017652" id="1632860780048165234">
-          <property name="value" nameId="tpee.1113006610751" value="2.0" />
-        </node>
-      </node>
-    </node>
     <node role="staticMethod" roleId="tpee.1070462273904" type="tpee.StaticMethodDeclaration" typeId="tpee.1081236700938" id="8492459591399147956">
       <property name="name" nameId="tpck.1169194664001" value="createFieldConstraints" />
       <node role="returnType" roleId="tpee.1068580123133" type="tpee.ClassifierType" typeId="tpee.1107535904670" id="8492459591399147957">
@@ -1142,6 +1538,16 @@
       </node>
       <node role="visibility" roleId="tpee.1178549979242" type="tpee.PublicVisibility" typeId="tpee.1146644602865" id="8492459591399147958" />
       <node role="body" roleId="tpee.1068580123135" type="tpee.StatementList" typeId="tpee.1068580123136" id="8492459591399147959">
+        <node role="statement" roleId="tpee.1068581517665" type="tpee.SingleLineComment" typeId="tpee.6329021646629104954" id="1632860780048165228">
+          <node role="commentPart" roleId="tpee.6329021646629175155" type="tpee.TextCommentPart" typeId="tpee.6329021646629104957" id="1632860780048165229">
+            <property name="text" nameId="tpee.6329021646629104958" value="LayoutUtil was moved to j.m.ide.common model" />
+          </node>
+        </node>
+        <node role="statement" roleId="tpee.1068581517665" type="tpee.SingleLineComment" typeId="tpee.6329021646629104954" id="1632860780048165237">
+          <node role="commentPart" roleId="tpee.6329021646629175155" type="tpee.TextCommentPart" typeId="tpee.6329021646629104957" id="1632860780048165238">
+            <property name="text" nameId="tpee.6329021646629104958" value="unfortunately, LayoutUtil is used in generated code (see JavaEditorComponent, root template for JavaRunConfiguration" />
+          </node>
+        </node>
         <node role="statement" roleId="tpee.1068581517665" type="tpee.ExpressionStatement" typeId="tpee.1068580123155" id="1632860780048165212">
           <node role="expression" roleId="tpee.1068580123156" type="tpee.StaticMethodCall" typeId="tpee.1081236700937" id="1632860780048165214">
             <link role="baseMethodDeclaration" roleId="tpee.1068499141037" targetNodeId="wzsw.~LayoutUtil%dcreateFieldConstraints(int)%cjava%dawt%dGridBagConstraints" resolveInfo="createFieldConstraints" />
@@ -1202,15 +1608,15 @@
       </node>
     </node>
     <node role="visibility" roleId="tpee.1178549979242" type="tpee.PublicVisibility" typeId="tpee.1146644602865" id="8492459591399148031" />
-    <node role="smodelAttribute" roleId="tpck.5169995583184591170" type="m373.ClassifierDocComment" typeId="m373.2068944020170241612" id="4929913054057073738">
-      <node role="body" roleId="m373.8465538089690331502" type="m373.CommentLine" typeId="m373.8465538089690331500" id="4929913054057073739">
-        <node role="part" roleId="m373.8970989240999019149" type="m373.TextCommentLinePart" typeId="m373.8970989240999019143" id="4929913054057073740">
-          <property name="text" nameId="m373.8970989240999019144" value="LayoutUtil was moved to j.m.ide.common model" />
-        </node>
-      </node>
-      <node role="body" roleId="m373.8465538089690331502" type="m373.CommentLine" typeId="m373.8465538089690331500" id="4929913054057073741">
-        <node role="part" roleId="m373.8970989240999019149" type="m373.TextCommentLinePart" typeId="m373.8970989240999019143" id="4929913054057073742">
-          <property name="text" nameId="m373.8970989240999019144" value="unfortunately, LayoutUtil is used in generated code (see JavaEditorComponent, root template for JavaRunConfiguration" />
+    <node role="annotation" roleId="tpee.1188208488637" type="tpee.AnnotationInstance" typeId="tpee.1188207840427" id="1632860780048165226">
+      <link role="annotation" roleId="tpee.1188208074048" targetNodeId="e2lb.~Deprecated" resolveInfo="Deprecated" />
+    </node>
+    <node role="annotation" roleId="tpee.1188208488637" type="tpee.AnnotationInstance" typeId="tpee.1188207840427" id="1632860780048165230">
+      <link role="annotation" roleId="tpee.1188208074048" targetNodeId="7mi2.~ToRemove" resolveInfo="ToRemove" />
+      <node role="value" roleId="tpee.1188214630783" type="tpee.AnnotationInstanceValue" typeId="tpee.1188214545140" id="1632860780048165231">
+        <link role="key" roleId="tpee.1188214555875" targetNodeId="7mi2.~ToRemove%dversion()" resolveInfo="version" />
+        <node role="value" roleId="tpee.1188214607812" type="tpee.FloatingPointConstant" typeId="tpee.1111509017652" id="1632860780048165234">
+          <property name="value" nameId="tpee.1113006610751" value="2.0" />
         </node>
       </node>
     </node>
@@ -1300,7 +1706,7 @@
                     <link role="variableDeclaration" roleId="tpee.1068581517664" targetNodeId="8673268087143253419" resolveInfo="params" />
                   </node>
                   <node role="actualArgument" roleId="tpee.1068499141038" type="tpee.ParameterReference" typeId="tpee.1068581242874" id="8673268087143253464">
-                    <link role="variableDeclaration" roleId="tpee.1068581517664" targetNodeId="8492459591399148236" resolveInfo="classConcept" />
+                    <link role="variableDeclaration" roleId="tpee.1068581517664" targetNodeId="8492459591399148236" resolveInfo="node" />
                   </node>
                 </node>
               </node>
@@ -1423,7 +1829,7 @@
                       <link role="variableDeclaration" roleId="tpee.1068581517664" targetNodeId="8492459591399148365" resolveInfo="e" />
                     </node>
                     <node role="operation" roleId="tpee.1197027833540" type="tpee.InstanceMethodCallOperation" typeId="tpee.1202948039474" id="1633282062188202986">
-                      <link role="baseMethodDeclaration" roleId="tpee.1068499141037" targetNodeId="e2lb.~Throwable%dgetMessage()%cjava%dlang%dString" />
+                      <link role="baseMethodDeclaration" roleId="tpee.1068499141037" targetNodeId="e2lb.~Throwable%dgetMessage()%cjava%dlang%dString" resolveInfo="getMessage" />
                     </node>
                   </node>
                   <node role="leftExpression" roleId="tpee.1081773367580" type="tpee.PlusExpression" typeId="tpee.1068581242875" id="4875513863436164260">
@@ -1444,13 +1850,13 @@
               <node role="statement" roleId="tpee.1068581517665" type="tpee.ThrowStatement" typeId="tpee.1164991038168" id="1633282062188202988">
                 <node role="throwable" roleId="tpee.1164991057263" type="tpee.GenericNewExpression" typeId="tpee.1145552977093" id="1633282062188202989">
                   <node role="creator" roleId="tpee.1145553007750" type="tpee.ClassCreator" typeId="tpee.1212685548494" id="1633282062188202990">
-                    <link role="baseMethodDeclaration" roleId="tpee.1068499141037" targetNodeId="7jsa.~ProcessNotCreatedException%d&lt;init&gt;(java%dlang%dString,java%dlang%dThrowable,com%dintellij%dexecution%dconfigurations%dGeneralCommandLine)" />
+                    <link role="baseMethodDeclaration" roleId="tpee.1068499141037" targetNodeId="7jsa.~ProcessNotCreatedException%d&lt;init&gt;(java%dlang%dString,java%dlang%dThrowable,com%dintellij%dexecution%dconfigurations%dGeneralCommandLine)" resolveInfo="ProcessNotCreatedException" />
                     <node role="actualArgument" roleId="tpee.1068499141038" type="tpee.DotExpression" typeId="tpee.1197027756228" id="1633282062188202991">
                       <node role="operand" roleId="tpee.1197027771414" type="tpee.LocalVariableReference" typeId="tpee.1068581242866" id="1633282062188202992">
                         <link role="variableDeclaration" roleId="tpee.1068581517664" targetNodeId="8492459591399148365" resolveInfo="e" />
                       </node>
                       <node role="operation" roleId="tpee.1197027833540" type="tpee.InstanceMethodCallOperation" typeId="tpee.1202948039474" id="1633282062188202993">
-                        <link role="baseMethodDeclaration" roleId="tpee.1068499141037" targetNodeId="e2lb.~Throwable%dgetMessage()%cjava%dlang%dString" />
+                        <link role="baseMethodDeclaration" roleId="tpee.1068499141037" targetNodeId="e2lb.~Throwable%dgetMessage()%cjava%dlang%dString" resolveInfo="getMessage" />
                       </node>
                     </node>
                     <node role="actualArgument" roleId="tpee.1068499141038" type="tpee.LocalVariableReference" typeId="tpee.1068581242866" id="1633282062188202994">
@@ -1541,7 +1947,7 @@
               <node role="expression" roleId="tpee.1068581517676" type="tpee.DotExpression" typeId="tpee.1197027756228" id="8492459591399148369">
                 <node role="operand" roleId="tpee.1197027771414" type="tpee.DotExpression" typeId="tpee.1197027756228" id="8492459591399148370">
                   <node role="operation" roleId="tpee.1197027833540" type="tpee.FieldReferenceOperation" typeId="tpee.1197029447546" id="8492459591399148371">
-                    <link role="fieldDeclaration" roleId="tpee.1197029500499" targetNodeId="8492459591399148209" resolveInfo="processBuilder" />
+                    <link role="fieldDeclaration" roleId="tpee.1197029500499" targetNodeId="8492459591399148209" resolveInfo="myProcessBuilder" />
                   </node>
                   <node role="operand" roleId="tpee.1197027771414" type="tpee.ThisExpression" typeId="tpee.1070475354124" id="8492459591399148372" />
                 </node>
@@ -1572,7 +1978,7 @@
               <link role="baseMethodDeclaration" roleId="tpee.1068499141037" targetNodeId="8492459591399147292" resolveInfo="getCommandString" />
               <node role="actualArgument" roleId="tpee.1068499141038" type="tpee.DotExpression" typeId="tpee.1197027756228" id="8492459591399148383">
                 <node role="operation" roleId="tpee.1197027833540" type="tpee.FieldReferenceOperation" typeId="tpee.1197029447546" id="8492459591399148384">
-                  <link role="fieldDeclaration" roleId="tpee.1197029500499" targetNodeId="8492459591399148209" resolveInfo="processBuilder" />
+                  <link role="fieldDeclaration" roleId="tpee.1197029500499" targetNodeId="8492459591399148209" resolveInfo="myProcessBuilder" />
                 </node>
                 <node role="operand" roleId="tpee.1197027771414" type="tpee.ThisExpression" typeId="tpee.1070475354124" id="8492459591399148385" />
               </node>
@@ -1586,27 +1992,8 @@
       <link role="classifier" roleId="tpee.1107535924139" targetNodeId="8492459591399147272" resolveInfo="BaseRunner" />
     </node>
     <node role="visibility" roleId="tpee.1178549979242" type="tpee.PublicVisibility" typeId="tpee.1146644602865" id="8492459591399148428" />
-    <node role="smodelAttribute" roleId="tpck.5169995583184591170" type="m373.ClassifierDocComment" typeId="m373.2068944020170241612" id="4929913054057082664">
-      <node role="body" roleId="m373.8465538089690331502" type="m373.CommentLine" typeId="m373.8465538089690331500" id="4929913054057082665">
-        <node role="part" roleId="m373.8970989240999019149" type="m373.TextCommentLinePart" typeId="m373.8970989240999019143" id="4929913054057082666">
-          <property name="text" nameId="m373.8970989240999019144" value="Use commands language and java/javaNode command" />
-        </node>
-      </node>
-    </node>
   </root>
   <root id="8492459591399148601">
-    <node role="annotation" roleId="tpee.1188208488637" type="tpee.AnnotationInstance" typeId="tpee.1188207840427" id="8606486054003554691">
-      <link role="annotation" roleId="tpee.1188208074048" targetNodeId="e2lb.~Deprecated" resolveInfo="Deprecated" />
-    </node>
-    <node role="annotation" roleId="tpee.1188208488637" type="tpee.AnnotationInstance" typeId="tpee.1188207840427" id="4929913054057042711">
-      <link role="annotation" roleId="tpee.1188208074048" targetNodeId="7mi2.~ToRemove" resolveInfo="ToRemove" />
-      <node role="value" roleId="tpee.1188214630783" type="tpee.AnnotationInstanceValue" typeId="tpee.1188214545140" id="4929913054057071753">
-        <link role="key" roleId="tpee.1188214555875" targetNodeId="7mi2.~ToRemove%dversion()" resolveInfo="version" />
-        <node role="value" roleId="tpee.1188214607812" type="tpee.FloatingPointConstant" typeId="tpee.1111509017652" id="4929913054057073602">
-          <property name="value" nameId="tpee.1113006610751" value="2.0" />
-        </node>
-      </node>
-    </node>
     <node role="staticMethod" roleId="tpee.1070462273904" type="tpee.StaticMethodDeclaration" typeId="tpee.1081236700938" id="809981953580477607">
       <property name="name" nameId="tpck.1169194664001" value="makeBeforeRun" />
       <node role="returnType" roleId="tpee.1068580123133" type="tpee.BooleanType" typeId="tpee.1070534644030" id="1769265426473421322" />
@@ -1614,7 +2001,7 @@
       <node role="body" roleId="tpee.1068580123135" type="tpee.StatementList" typeId="tpee.1068580123136" id="809981953580477610">
         <node role="statement" roleId="tpee.1068581517665" type="tpee.ExpressionStatement" typeId="tpee.1068580123155" id="809981953580482562">
           <node role="expression" roleId="tpee.1068580123156" type="tpee.LocalStaticMethodCall" typeId="tpee.1172058436953" id="809981953580482563">
-            <link role="baseMethodDeclaration" roleId="tpee.1068499141037" targetNodeId="8492459591399148602" resolveInfo="makeBeforeRun" />
+            <link role="baseMethodDeclaration" roleId="tpee.1068499141037" targetNodeId="5766538065404272690" resolveInfo="makeBeforeRun" />
             <node role="actualArgument" roleId="tpee.1068499141038" type="tpee.ParameterReference" typeId="tpee.1068581242874" id="809981953580482571">
               <link role="variableDeclaration" roleId="tpee.1068581517664" targetNodeId="809981953580482464" resolveInfo="project" />
             </node>
@@ -1643,140 +2030,298 @@
         </node>
       </node>
     </node>
-    <node role="staticMethod" roleId="tpee.1070462273904" type="tpee.StaticMethodDeclaration" typeId="tpee.1081236700938" id="8492459591399148602">
+    <node role="staticMethod" roleId="tpee.1070462273904" type="tpee.StaticMethodDeclaration" typeId="tpee.1081236700938" id="5766538065404272690">
       <property name="name" nameId="tpck.1169194664001" value="makeBeforeRun" />
-      <node role="returnType" roleId="tpee.1068580123133" type="tpee.BooleanType" typeId="tpee.1070534644030" id="1769265426473421321" />
-      <node role="visibility" roleId="tpee.1178549979242" type="tpee.PublicVisibility" typeId="tpee.1146644602865" id="8492459591399148604" />
-      <node role="body" roleId="tpee.1068580123135" type="tpee.StatementList" typeId="tpee.1068580123136" id="8492459591399148605">
-<<<<<<< HEAD
-        <node role="statement" roleId="tpee.1068581517665" type="tpee.LocalVariableDeclarationStatement" typeId="tpee.1068581242864" id="3591131172574898515">
-          <node role="localVariableDeclaration" roleId="tpee.1068581242865" type="tpee.LocalVariableDeclaration" typeId="tpee.1068581242863" id="3591131172574898516">
-            <property name="name" nameId="tpck.1169194664001" value="descriptors" />
-            <node role="type" roleId="tpee.5680397130376446158" type="tp2q.ListType" typeId="tp2q.1151688443754" id="3591131172574898517">
-              <node role="elementType" roleId="tp2q.1151688676805" type="tpee.ClassifierType" typeId="tpee.1107535904670" id="3591131172574898518">
-=======
-        <node role="statement" roleId="tpee.1068581517665" type="tpee.IfStatement" typeId="tpee.1068580123159" id="9121742173815242131">
-          <node role="condition" roleId="tpee.1068580123160" type="tpee.StaticMethodCall" typeId="tpee.1081236700937" id="9121742173815242135">
+      <node role="returnType" roleId="tpee.1068580123133" type="tpee.BooleanType" typeId="tpee.1070534644030" id="5766538065404343026" />
+      <node role="visibility" roleId="tpee.1178549979242" type="tpee.PublicVisibility" typeId="tpee.1146644602865" id="5766538065404272692" />
+      <node role="body" roleId="tpee.1068580123135" type="tpee.StatementList" typeId="tpee.1068580123136" id="5766538065404272693">
+        <node role="statement" roleId="tpee.1068581517665" type="tpee.IfStatement" typeId="tpee.1068580123159" id="5766538065404345043">
+          <node role="ifTrue" roleId="tpee.1068580123161" type="tpee.StatementList" typeId="tpee.1068580123136" id="5766538065404345044">
+            <node role="statement" roleId="tpee.1068581517665" type="tpee.ThrowStatement" typeId="tpee.1164991038168" id="5766538065404345045">
+              <node role="throwable" roleId="tpee.1164991057263" type="tpee.GenericNewExpression" typeId="tpee.1145552977093" id="5766538065404345046">
+                <node role="creator" roleId="tpee.1145553007750" type="tpee.ClassCreator" typeId="tpee.1212685548494" id="5766538065404345047">
+                  <link role="baseMethodDeclaration" roleId="tpee.1068499141037" targetNodeId="e2lb.~RuntimeException%d&lt;init&gt;(java%dlang%dString)" resolveInfo="RuntimeException" />
+                  <node role="actualArgument" roleId="tpee.1068499141038" type="tpee.StringLiteral" typeId="tpee.1070475926800" id="5766538065404345048">
+                    <property name="value" nameId="tpee.1070475926801" value="Can't run make from the event dispatch thread" />
+                  </node>
+                </node>
+              </node>
+            </node>
+          </node>
+          <node role="condition" roleId="tpee.1068580123160" type="tpee.StaticMethodCall" typeId="tpee.1081236700937" id="5766538065404345049">
             <link role="baseMethodDeclaration" roleId="tpee.1068499141037" targetNodeId="lnp5.~ThreadUtils%disEventDispatchThread()%cboolean" resolveInfo="isEventDispatchThread" />
             <link role="classConcept" roleId="tpee.1144433194310" targetNodeId="lnp5.~ThreadUtils" resolveInfo="ThreadUtils" />
           </node>
-          <node role="ifTrue" roleId="tpee.1068580123161" type="tpee.StatementList" typeId="tpee.1068580123136" id="9121742173815242133">
-            <node role="statement" roleId="tpee.1068581517665" type="tpee.ThrowStatement" typeId="tpee.1164991038168" id="9121742173815242136">
-              <node role="throwable" roleId="tpee.1164991057263" type="tpee.GenericNewExpression" typeId="tpee.1145552977093" id="9121742173815242138">
-                <node role="creator" roleId="tpee.1145553007750" type="tpee.ClassCreator" typeId="tpee.1212685548494" id="9121742173815242140">
-                  <link role="baseMethodDeclaration" roleId="tpee.1068499141037" targetNodeId="e2lb.~RuntimeException%d&lt;init&gt;(java%dlang%dString)" resolveInfo="RuntimeException" />
-                  <node role="actualArgument" roleId="tpee.1068499141038" type="tpee.StringLiteral" typeId="tpee.1070475926800" id="9121742173815242141">
-                    <property name="value" nameId="tpee.1070475926801" value="Can't run make from the event dispatch thread" />
-                  </node>
-                </node>
-              </node>
-            </node>
-          </node>
-        </node>
-        <node role="statement" roleId="tpee.1068581517665" type="tpee.LocalVariableDeclarationStatement" typeId="tpee.1068581242864" id="8492459591399148613">
-          <node role="localVariableDeclaration" roleId="tpee.1068581242865" type="tpee.LocalVariableDeclaration" typeId="tpee.1068581242863" id="8492459591399148614">
-            <property name="name" nameId="tpck.1169194664001" value="models" />
-            <property name="isFinal" nameId="tpee.1176718929932" value="true" />
-            <node role="type" roleId="tpee.5680397130376446158" type="tp2q.ListType" typeId="tp2q.1151688443754" id="8492459591399148615">
-              <node role="elementType" roleId="tp2q.1151688676805" type="tpee.ClassifierType" typeId="tpee.1107535904670" id="5930354527033813067">
->>>>>>> 55d6bffa
+        </node>
+        <node role="statement" roleId="tpee.1068581517665" type="tpee.Statement" typeId="tpee.1068580123157" id="5766538065404345041" />
+        <node role="statement" roleId="tpee.1068581517665" type="tpee.LocalVariableDeclarationStatement" typeId="tpee.1068581242864" id="5766538065404281850">
+          <node role="localVariableDeclaration" roleId="tpee.1068581242865" type="tpee.LocalVariableDeclaration" typeId="tpee.1068581242863" id="5766538065404281851">
+            <property name="name" nameId="tpck.1169194664001" value="descriptors" />
+            <node role="type" roleId="tpee.5680397130376446158" type="tp2q.ListType" typeId="tp2q.1151688443754" id="5766538065404281852">
+              <node role="elementType" roleId="tp2q.1151688676805" type="tpee.ClassifierType" typeId="tpee.1107535904670" id="5766538065404281854">
                 <link role="classifier" roleId="tpee.1107535924139" targetNodeId="lkfb.~SModelDescriptor" resolveInfo="SModelDescriptor" />
               </node>
             </node>
-          </node>
-        </node>
-        <node role="statement" roleId="tpee.1068581517665" type="tpee.Statement" typeId="tpee.1068580123157" id="3591131172574898559" />
-        <node role="statement" roleId="tpee.1068581517665" type="tp4k.ExecuteLightweightCommandStatement" typeId="tp4k.1225441341971" id="3591131172574898519">
-          <node role="commandClosureLiteral" roleId="tp4k.1225441160167" type="tp4k.CommandClosureLiteral" typeId="tp4k.1225441216717" id="3591131172574898520">
-            <node role="body" roleId="tp2c.1199569916463" type="tpee.StatementList" typeId="tpee.1068580123136" id="3591131172574898521">
-              <node role="statement" roleId="tpee.1068581517665" type="tpee.ExpressionStatement" typeId="tpee.1068580123155" id="3591131172574898522">
-                <node role="expression" roleId="tpee.1068580123156" type="tpee.AssignmentExpression" typeId="tpee.1068498886294" id="3591131172574898523">
-                  <node role="rValue" roleId="tpee.1068498886297" type="tpee.DotExpression" typeId="tpee.1197027756228" id="3591131172574898524">
-                    <node role="operand" roleId="tpee.1197027771414" type="tpee.DotExpression" typeId="tpee.1197027756228" id="3591131172574898525">
-                      <node role="operand" roleId="tpee.1197027771414" type="tpee.DotExpression" typeId="tpee.1197027756228" id="3591131172574898526">
-                        <node role="operand" roleId="tpee.1197027771414" type="tpee.DotExpression" typeId="tpee.1197027756228" id="3591131172574898527">
-                          <node role="operand" roleId="tpee.1197027771414" type="tpee.ParameterReference" typeId="tpee.1068581242874" id="3591131172574898556">
-                            <link role="variableDeclaration" roleId="tpee.1068581517664" targetNodeId="8492459591399148675" resolveInfo="nodes" />
+            <node role="initializer" roleId="tpee.1068431790190" type="tpee.GenericNewExpression" typeId="tpee.1145552977093" id="5766538065404281856">
+              <node role="creator" roleId="tpee.1145553007750" type="tp2q.ListCreatorWithInit" typeId="tp2q.1160600644654" id="5766538065404281858">
+                <node role="elementType" roleId="tp2q.1237721435807" type="tpee.ClassifierType" typeId="tpee.1107535904670" id="5766538065404281861">
+                  <link role="classifier" roleId="tpee.1107535924139" targetNodeId="lkfb.~SModelDescriptor" resolveInfo="SModelDescriptor" />
+                </node>
+              </node>
+            </node>
+          </node>
+        </node>
+        <node role="statement" roleId="tpee.1068581517665" type="tp4k.ExecuteLightweightCommandStatement" typeId="tp4k.1225441341971" id="5766538065404281864">
+          <node role="commandClosureLiteral" roleId="tp4k.1225441160167" type="tp4k.CommandClosureLiteral" typeId="tp4k.1225441216717" id="5766538065404281865">
+            <node role="body" roleId="tp2c.1199569916463" type="tpee.StatementList" typeId="tpee.1068580123136" id="5766538065404281866">
+              <node role="statement" roleId="tpee.1068581517665" type="tpee.ExpressionStatement" typeId="tpee.1068580123155" id="5766538065404281867">
+                <node role="expression" roleId="tpee.1068580123156" type="tpee.AssignmentExpression" typeId="tpee.1068498886294" id="5766538065404281869">
+                  <node role="rValue" roleId="tpee.1068498886297" type="tpee.DotExpression" typeId="tpee.1197027756228" id="5766538065404343018">
+                    <node role="operand" roleId="tpee.1197027771414" type="tpee.DotExpression" typeId="tpee.1197027756228" id="5766538065404283743">
+                      <node role="operand" roleId="tpee.1197027771414" type="tpee.DotExpression" typeId="tpee.1197027756228" id="5766538065404343011">
+                        <node role="operand" roleId="tpee.1197027771414" type="tpee.DotExpression" typeId="tpee.1197027756228" id="5766538065404281873">
+                          <node role="operand" roleId="tpee.1197027771414" type="tpee.ParameterReference" typeId="tpee.1068581242874" id="5766538065404281872">
+                            <link role="variableDeclaration" roleId="tpee.1068581517664" targetNodeId="5766538065404281847" resolveInfo="nodes" />
                           </node>
-                          <node role="operation" roleId="tpee.1197027833540" type="tp2q.SelectOperation" typeId="tp2q.1202128969694" id="3591131172574898529">
-                            <node role="closure" roleId="tp2q.1204796294226" type="tp2c.ClosureLiteral" typeId="tp2c.1199569711397" id="3591131172574898530">
-                              <node role="body" roleId="tp2c.1199569916463" type="tpee.StatementList" typeId="tpee.1068580123136" id="3591131172574898531">
-                                <node role="statement" roleId="tpee.1068581517665" type="tpee.ExpressionStatement" typeId="tpee.1068580123155" id="3591131172574898532">
-                                  <node role="expression" roleId="tpee.1068580123156" type="tpee.DotExpression" typeId="tpee.1197027756228" id="3591131172574898533">
-                                    <node role="operand" roleId="tpee.1197027771414" type="tp25.SemanticDowncastExpression" typeId="tp25.1145404486709" id="3591131172574898534">
-                                      <node role="leftExpression" roleId="tp25.1145404616321" type="tpee.DotExpression" typeId="tpee.1197027756228" id="3591131172574898535">
-                                        <node role="operand" roleId="tpee.1197027771414" type="tpee.ParameterReference" typeId="tpee.1068581242874" id="3591131172574898536">
-                                          <link role="variableDeclaration" roleId="tpee.1068581517664" targetNodeId="3591131172574898539" resolveInfo="it" />
+                          <node role="operation" roleId="tpee.1197027833540" type="tp2q.SelectOperation" typeId="tp2q.1202128969694" id="5766538065404281877">
+                            <node role="closure" roleId="tp2q.1204796294226" type="tp2c.ClosureLiteral" typeId="tp2c.1199569711397" id="5766538065404281878">
+                              <node role="body" roleId="tp2c.1199569916463" type="tpee.StatementList" typeId="tpee.1068580123136" id="5766538065404281879">
+                                <node role="statement" roleId="tpee.1068581517665" type="tpee.ExpressionStatement" typeId="tpee.1068580123155" id="5766538065404281882">
+                                  <node role="expression" roleId="tpee.1068580123156" type="tpee.DotExpression" typeId="tpee.1197027756228" id="5766538065404281891">
+                                    <node role="operand" roleId="tpee.1197027771414" type="tp25.SemanticDowncastExpression" typeId="tp25.1145404486709" id="5766538065404281889">
+                                      <node role="leftExpression" roleId="tp25.1145404616321" type="tpee.DotExpression" typeId="tpee.1197027756228" id="5766538065404281884">
+                                        <node role="operand" roleId="tpee.1197027771414" type="tpee.ParameterReference" typeId="tpee.1068581242874" id="5766538065404281883">
+                                          <link role="variableDeclaration" roleId="tpee.1068581517664" targetNodeId="5766538065404281880" resolveInfo="it" />
                                         </node>
-                                        <node role="operation" roleId="tpee.1197027833540" type="tp25.Node_GetModelOperation" typeId="tp25.1143234257716" id="3591131172574898537" />
+                                        <node role="operation" roleId="tpee.1197027833540" type="tp25.Node_GetModelOperation" typeId="tp25.1143234257716" id="5766538065404281888" />
                                       </node>
                                     </node>
-                                    <node role="operation" roleId="tpee.1197027833540" type="tpee.InstanceMethodCallOperation" typeId="tpee.1202948039474" id="3591131172574898538">
+                                    <node role="operation" roleId="tpee.1197027833540" type="tpee.InstanceMethodCallOperation" typeId="tpee.1202948039474" id="5766538065404283741">
                                       <link role="baseMethodDeclaration" roleId="tpee.1068499141037" targetNodeId="lkfb.~SModel%dgetModelDescriptor()%cjetbrains%dmps%dsmodel%dSModelDescriptor" resolveInfo="getModelDescriptor" />
                                     </node>
                                   </node>
                                 </node>
                               </node>
-                              <node role="parameter" roleId="tp2c.1199569906740" type="tp2q.SmartClosureParameterDeclaration" typeId="tp2q.1203518072036" id="3591131172574898539">
+                              <node role="parameter" roleId="tp2c.1199569906740" type="tp2q.SmartClosureParameterDeclaration" typeId="tp2q.1203518072036" id="5766538065404281880">
                                 <property name="name" nameId="tpck.1169194664001" value="it" />
-                                <node role="type" roleId="tpee.5680397130376446158" type="tpee.UndefinedType" typeId="tpee.4836112446988635817" id="3591131172574898540" />
+                                <node role="type" roleId="tpee.5680397130376446158" type="tpee.UndefinedType" typeId="tpee.4836112446988635817" id="5766538065404281881" />
                               </node>
                             </node>
                           </node>
                         </node>
-                        <node role="operation" roleId="tpee.1197027833540" type="tp2q.WhereOperation" typeId="tp2q.1202120902084" id="3591131172574898541">
-                          <node role="closure" roleId="tp2q.1204796294226" type="tp2c.ClosureLiteral" typeId="tp2c.1199569711397" id="3591131172574898542">
-                            <node role="body" roleId="tp2c.1199569916463" type="tpee.StatementList" typeId="tpee.1068580123136" id="3591131172574898543">
-                              <node role="statement" roleId="tpee.1068581517665" type="tpee.ExpressionStatement" typeId="tpee.1068580123155" id="3591131172574898544">
-                                <node role="expression" roleId="tpee.1068580123156" type="tpee.DotExpression" typeId="tpee.1197027756228" id="3591131172574898545">
-                                  <node role="operand" roleId="tpee.1197027771414" type="tpee.StaticMethodCall" typeId="tpee.1081236700937" id="3591131172574898546">
-                                    <link role="baseMethodDeclaration" roleId="tpee.1068499141037" targetNodeId="h5ia.~ModelGenerationStatusManager%dgetInstance()%cjetbrains%dmps%dgenerator%dModelGenerationStatusManager" resolveInfo="getInstance" />
-                                    <link role="classConcept" roleId="tpee.1144433194310" targetNodeId="h5ia.~ModelGenerationStatusManager" resolveInfo="ModelGenerationStatusManager" />
+                        <node role="operation" roleId="tpee.1197027833540" type="tp2q.DistinctOperation" typeId="tp2q.1178894719932" id="5766538065404343015" />
+                      </node>
+                      <node role="operation" roleId="tpee.1197027833540" type="tp2q.WhereOperation" typeId="tp2q.1202120902084" id="5766538065404283747">
+                        <node role="closure" roleId="tp2q.1204796294226" type="tp2c.ClosureLiteral" typeId="tp2c.1199569711397" id="5766538065404283748">
+                          <node role="body" roleId="tp2c.1199569916463" type="tpee.StatementList" typeId="tpee.1068580123136" id="5766538065404283749">
+                            <node role="statement" roleId="tpee.1068581517665" type="tpee.ExpressionStatement" typeId="tpee.1068580123155" id="5766538065404342995">
+                              <node role="expression" roleId="tpee.1068580123156" type="tpee.DotExpression" typeId="tpee.1197027756228" id="5766538065404342996">
+                                <node role="operand" roleId="tpee.1197027771414" type="tpee.StaticMethodCall" typeId="tpee.1081236700937" id="5766538065404342997">
+                                  <link role="baseMethodDeclaration" roleId="tpee.1068499141037" targetNodeId="h5ia.~ModelGenerationStatusManager%dgetInstance()%cjetbrains%dmps%dgenerator%dModelGenerationStatusManager" resolveInfo="getInstance" />
+                                  <link role="classConcept" roleId="tpee.1144433194310" targetNodeId="h5ia.~ModelGenerationStatusManager" resolveInfo="ModelGenerationStatusManager" />
+                                </node>
+                                <node role="operation" roleId="tpee.1197027833540" type="tpee.InstanceMethodCallOperation" typeId="tpee.1202948039474" id="5766538065404342998">
+                                  <link role="baseMethodDeclaration" roleId="tpee.1068499141037" targetNodeId="h5ia.~ModelGenerationStatusManager%dgenerationRequired(jetbrains%dmps%dsmodel%dSModelDescriptor,jetbrains%dmps%dsmodel%dIOperationContext)%cboolean" resolveInfo="generationRequired" />
+                                  <node role="actualArgument" roleId="tpee.1068499141038" type="tpee.ParameterReference" typeId="tpee.1068581242874" id="5766538065404343002">
+                                    <link role="variableDeclaration" roleId="tpee.1068581517664" targetNodeId="5766538065404283750" resolveInfo="it" />
                                   </node>
-                                  <node role="operation" roleId="tpee.1197027833540" type="tpee.InstanceMethodCallOperation" typeId="tpee.1202948039474" id="3591131172574898547">
-                                    <link role="baseMethodDeclaration" roleId="tpee.1068499141037" targetNodeId="h5ia.~ModelGenerationStatusManager%dgenerationRequired(jetbrains%dmps%dsmodel%dSModelDescriptor,jetbrains%dmps%dsmodel%dIOperationContext)%cboolean" resolveInfo="generationRequired" />
-                                    <node role="actualArgument" roleId="tpee.1068499141038" type="tpee.ParameterReference" typeId="tpee.1068581242874" id="3591131172574898548">
-                                      <link role="variableDeclaration" roleId="tpee.1068581517664" targetNodeId="3591131172574898551" resolveInfo="it" />
-                                    </node>
-                                    <node role="actualArgument" roleId="tpee.1068499141038" type="tpee.StaticMethodCall" typeId="tpee.1081236700937" id="3591131172574898549">
-                                      <link role="baseMethodDeclaration" roleId="tpee.1068499141037" targetNodeId="afxk.~ProjectOperationContext%dget(com%dintellij%dopenapi%dproject%dProject)%cjetbrains%dmps%dproject%dProjectOperationContext" resolveInfo="get" />
-                                      <link role="classConcept" roleId="tpee.1144433194310" targetNodeId="afxk.~ProjectOperationContext" resolveInfo="ProjectOperationContext" />
-                                      <node role="actualArgument" roleId="tpee.1068499141038" type="tpee.ParameterReference" typeId="tpee.1068581242874" id="3591131172574898557">
-                                        <link role="variableDeclaration" roleId="tpee.1068581517664" targetNodeId="8492459591399148673" resolveInfo="project" />
-                                      </node>
+                                  <node role="actualArgument" roleId="tpee.1068499141038" type="tpee.StaticMethodCall" typeId="tpee.1081236700937" id="5766538065404343000">
+                                    <link role="classConcept" roleId="tpee.1144433194310" targetNodeId="afxk.~ProjectOperationContext" resolveInfo="ProjectOperationContext" />
+                                    <link role="baseMethodDeclaration" roleId="tpee.1068499141037" targetNodeId="afxk.~ProjectOperationContext%dget(com%dintellij%dopenapi%dproject%dProject)%cjetbrains%dmps%dproject%dProjectOperationContext" resolveInfo="get" />
+                                    <node role="actualArgument" roleId="tpee.1068499141038" type="tpee.ParameterReference" typeId="tpee.1068581242874" id="5766538065404343001">
+                                      <link role="variableDeclaration" roleId="tpee.1068581517664" targetNodeId="5766538065404281845" resolveInfo="project" />
                                     </node>
                                   </node>
                                 </node>
                               </node>
                             </node>
-                            <node role="parameter" roleId="tp2c.1199569906740" type="tp2q.SmartClosureParameterDeclaration" typeId="tp2q.1203518072036" id="3591131172574898551">
-                              <property name="name" nameId="tpck.1169194664001" value="it" />
-                              <node role="type" roleId="tpee.5680397130376446158" type="tpee.UndefinedType" typeId="tpee.4836112446988635817" id="3591131172574898552" />
-                            </node>
+                          </node>
+                          <node role="parameter" roleId="tp2c.1199569906740" type="tp2q.SmartClosureParameterDeclaration" typeId="tp2q.1203518072036" id="5766538065404283750">
+                            <property name="name" nameId="tpck.1169194664001" value="it" />
+                            <node role="type" roleId="tpee.5680397130376446158" type="tpee.UndefinedType" typeId="tpee.4836112446988635817" id="5766538065404283751" />
                           </node>
                         </node>
                       </node>
-                      <node role="operation" roleId="tpee.1197027833540" type="tp2q.DistinctOperation" typeId="tp2q.1178894719932" id="3591131172574898553" />
-                    </node>
-                    <node role="operation" roleId="tpee.1197027833540" type="tp2q.ToListOperation" typeId="tp2q.1151702311717" id="3591131172574898554" />
-                  </node>
-                  <node role="lValue" roleId="tpee.1068498886295" type="tpee.LocalVariableReference" typeId="tpee.1068581242866" id="3591131172574898555">
-                    <link role="variableDeclaration" roleId="tpee.1068581517664" targetNodeId="3591131172574898516" resolveInfo="descriptors" />
-                  </node>
-                </node>
-              </node>
-            </node>
-          </node>
-        </node>
-        <node role="statement" roleId="tpee.1068581517665" type="tpee.Statement" typeId="tpee.1068580123157" id="3591131172574898511" />
-        <node role="statement" roleId="tpee.1068581517665" type="tpee.ReturnStatement" typeId="tpee.1068581242878" id="3591131172574898504">
-          <node role="expression" roleId="tpee.1068581517676" type="tpee.LocalStaticMethodCall" typeId="tpee.1172058436953" id="3591131172574898506">
-            <link role="baseMethodDeclaration" roleId="tpee.1068499141037" targetNodeId="3591131172574882057" resolveInfo="makeModels" />
-            <node role="actualArgument" roleId="tpee.1068499141038" type="tpee.ParameterReference" typeId="tpee.1068581242874" id="3591131172574898507">
-              <link role="variableDeclaration" roleId="tpee.1068581517664" targetNodeId="8492459591399148673" resolveInfo="project" />
-            </node>
-            <node role="actualArgument" roleId="tpee.1068499141038" type="tpee.LocalVariableReference" typeId="tpee.1068581242866" id="3591131172574898558">
-              <link role="variableDeclaration" roleId="tpee.1068581517664" targetNodeId="3591131172574898516" resolveInfo="descriptors" />
+                    </node>
+                    <node role="operation" roleId="tpee.1197027833540" type="tp2q.ToListOperation" typeId="tp2q.1151702311717" id="5766538065404343022" />
+                  </node>
+                  <node role="lValue" roleId="tpee.1068498886295" type="tpee.LocalVariableReference" typeId="tpee.1068581242866" id="5766538065404281868">
+                    <link role="variableDeclaration" roleId="tpee.1068581517664" targetNodeId="5766538065404281851" resolveInfo="descriptors" />
+                  </node>
+                </node>
+              </node>
+            </node>
+          </node>
+        </node>
+        <node role="statement" roleId="tpee.1068581517665" type="tpee.ReturnStatement" typeId="tpee.1068581242878" id="5766538065404343024">
+          <node role="expression" roleId="tpee.1068581517676" type="tpee.LocalStaticMethodCall" typeId="tpee.1172058436953" id="5766538065404343027">
+            <link role="baseMethodDeclaration" roleId="tpee.1068499141037" targetNodeId="8492459591399148602" resolveInfo="makeModels" />
+            <node role="actualArgument" roleId="tpee.1068499141038" type="tpee.ParameterReference" typeId="tpee.1068581242874" id="5766538065404343028">
+              <link role="variableDeclaration" roleId="tpee.1068581517664" targetNodeId="5766538065404281845" resolveInfo="project" />
+            </node>
+            <node role="actualArgument" roleId="tpee.1068499141038" type="tpee.LocalVariableReference" typeId="tpee.1068581242866" id="5766538065404344177">
+              <link role="variableDeclaration" roleId="tpee.1068581517664" targetNodeId="5766538065404281851" resolveInfo="descriptors" />
+            </node>
+          </node>
+        </node>
+      </node>
+      <node role="parameter" roleId="tpee.1068580123134" type="tpee.ParameterDeclaration" typeId="tpee.1068498886292" id="5766538065404281845">
+        <property name="name" nameId="tpck.1169194664001" value="project" />
+        <node role="type" roleId="tpee.5680397130376446158" type="tpee.ClassifierType" typeId="tpee.1107535904670" id="5766538065404281846">
+          <link role="classifier" roleId="tpee.1107535924139" targetNodeId="27v0.~Project" resolveInfo="Project" />
+        </node>
+      </node>
+      <node role="parameter" roleId="tpee.1068580123134" type="tpee.ParameterDeclaration" typeId="tpee.1068498886292" id="5766538065404281847">
+        <property name="name" nameId="tpck.1169194664001" value="nodes" />
+        <node role="type" roleId="tpee.5680397130376446158" type="tp25.SNodeListType" typeId="tp25.1145383075378" id="5766538065404281849" />
+      </node>
+    </node>
+    <node role="staticMethod" roleId="tpee.1070462273904" type="tpee.StaticMethodDeclaration" typeId="tpee.1081236700938" id="8492459591399148602">
+      <property name="name" nameId="tpck.1169194664001" value="makeModels" />
+      <node role="returnType" roleId="tpee.1068580123133" type="tpee.BooleanType" typeId="tpee.1070534644030" id="1769265426473421321" />
+      <node role="visibility" roleId="tpee.1178549979242" type="tpee.PrivateVisibility" typeId="tpee.1146644623116" id="5766538065404466897" />
+      <node role="body" roleId="tpee.1068580123135" type="tpee.StatementList" typeId="tpee.1068580123136" id="8492459591399148605">
+        <node role="statement" roleId="tpee.1068581517665" type="tpee.IfStatement" typeId="tpee.1068580123159" id="5766538065404344182">
+          <node role="ifTrue" roleId="tpee.1068580123161" type="tpee.StatementList" typeId="tpee.1068580123136" id="5766538065404344183">
+            <node role="statement" roleId="tpee.1068581517665" type="tpee.ReturnStatement" typeId="tpee.1068581242878" id="5766538065404344192">
+              <node role="expression" roleId="tpee.1068581517676" type="tpee.BooleanConstant" typeId="tpee.1068580123137" id="5766538065404344194">
+                <property name="value" nameId="tpee.1068580123138" value="true" />
+              </node>
+            </node>
+          </node>
+          <node role="condition" roleId="tpee.1068580123160" type="tpee.DotExpression" typeId="tpee.1197027756228" id="5766538065404344187">
+            <node role="operand" roleId="tpee.1197027771414" type="tpee.ParameterReference" typeId="tpee.1068581242874" id="5766538065404344186">
+              <link role="variableDeclaration" roleId="tpee.1068581517664" targetNodeId="8492459591399148675" resolveInfo="models" />
+            </node>
+            <node role="operation" roleId="tpee.1197027833540" type="tp2q.IsEmptyOperation" typeId="tp2q.1165530316231" id="5766538065404344191" />
+          </node>
+        </node>
+        <node role="statement" roleId="tpee.1068581517665" type="tpee.Statement" typeId="tpee.1068580123157" id="5766538065404345159" />
+        <node role="statement" roleId="tpee.1068581517665" type="tpee.LocalVariableDeclarationStatement" typeId="tpee.1068581242864" id="5766538065404345081">
+          <node role="localVariableDeclaration" roleId="tpee.1068581242865" type="tpee.LocalVariableDeclaration" typeId="tpee.1068581242863" id="5766538065404345082">
+            <property name="name" nameId="tpck.1169194664001" value="future" />
+            <node role="type" roleId="tpee.5680397130376446158" type="tpee.ClassifierType" typeId="tpee.1107535904670" id="5766538065404345083">
+              <link role="classifier" roleId="tpee.1107535924139" targetNodeId="53gy.~Future" resolveInfo="Future" />
+              <node role="parameter" roleId="tpee.1109201940907" type="tpee.ClassifierType" typeId="tpee.1107535904670" id="5766538065404345100">
+                <link role="classifier" roleId="tpee.1107535924139" targetNodeId="ho4a.~IResult" resolveInfo="IResult" />
+              </node>
+            </node>
+            <node role="initializer" roleId="tpee.1068431790190" type="tpee.DotExpression" typeId="tpee.1197027756228" id="5766538065404345085">
+              <node role="operand" roleId="tpee.1197027771414" type="tpee.GenericNewExpression" typeId="tpee.1145552977093" id="5766538065404345086">
+                <node role="creator" roleId="tpee.1145553007750" type="tpee.ClassCreator" typeId="tpee.1212685548494" id="5766538065404345087">
+                  <link role="baseMethodDeclaration" roleId="tpee.1068499141037" targetNodeId="j0x2.1312638714832611844" resolveInfo="WorkbenchMakeService" />
+                  <node role="actualArgument" roleId="tpee.1068499141038" type="tpee.StaticMethodCall" typeId="tpee.1081236700937" id="5766538065404345088">
+                    <link role="baseMethodDeclaration" roleId="tpee.1068499141037" targetNodeId="afxk.~ProjectOperationContext%dget(com%dintellij%dopenapi%dproject%dProject)%cjetbrains%dmps%dproject%dProjectOperationContext" resolveInfo="get" />
+                    <link role="classConcept" roleId="tpee.1144433194310" targetNodeId="afxk.~ProjectOperationContext" resolveInfo="ProjectOperationContext" />
+                    <node role="actualArgument" roleId="tpee.1068499141038" type="tpee.ParameterReference" typeId="tpee.1068581242874" id="5766538065404345089">
+                      <link role="variableDeclaration" roleId="tpee.1068581517664" targetNodeId="8492459591399148673" resolveInfo="project" />
+                    </node>
+                  </node>
+                  <node role="actualArgument" roleId="tpee.1068499141038" type="tpee.BooleanConstant" typeId="tpee.1068580123137" id="5766538065404345090">
+                    <property name="value" nameId="tpee.1068580123138" value="true" />
+                  </node>
+                </node>
+              </node>
+              <node role="operation" roleId="tpee.1197027833540" type="tpee.InstanceMethodCallOperation" typeId="tpee.1202948039474" id="5766538065404345091">
+                <link role="baseMethodDeclaration" roleId="tpee.1068499141037" targetNodeId="j0x2.1502718409600226711" resolveInfo="make" />
+                <node role="actualArgument" roleId="tpee.1068499141038" type="tpee.DotExpression" typeId="tpee.1197027756228" id="5766538065404345092">
+                  <node role="operand" roleId="tpee.1197027771414" type="tpee.GenericNewExpression" typeId="tpee.1145552977093" id="5766538065404345093">
+                    <node role="creator" roleId="tpee.1145553007750" type="tpee.ClassCreator" typeId="tpee.1212685548494" id="5766538065404345094">
+                      <link role="baseMethodDeclaration" roleId="tpee.1068499141037" targetNodeId="fn29.7219626660275504881" resolveInfo="ModelsToResources" />
+                      <node role="actualArgument" roleId="tpee.1068499141038" type="tpee.StaticMethodCall" typeId="tpee.1081236700937" id="5766538065404345095">
+                        <link role="baseMethodDeclaration" roleId="tpee.1068499141037" targetNodeId="afxk.~ProjectOperationContext%dget(com%dintellij%dopenapi%dproject%dProject)%cjetbrains%dmps%dproject%dProjectOperationContext" resolveInfo="get" />
+                        <link role="classConcept" roleId="tpee.1144433194310" targetNodeId="afxk.~ProjectOperationContext" resolveInfo="ProjectOperationContext" />
+                        <node role="actualArgument" roleId="tpee.1068499141038" type="tpee.ParameterReference" typeId="tpee.1068581242874" id="5766538065404345096">
+                          <link role="variableDeclaration" roleId="tpee.1068581517664" targetNodeId="8492459591399148673" resolveInfo="project" />
+                        </node>
+                      </node>
+                      <node role="actualArgument" roleId="tpee.1068499141038" type="tpee.ParameterReference" typeId="tpee.1068581242874" id="5766538065404345097">
+                        <link role="variableDeclaration" roleId="tpee.1068581517664" targetNodeId="8492459591399148675" resolveInfo="models" />
+                      </node>
+                    </node>
+                  </node>
+                  <node role="operation" roleId="tpee.1197027833540" type="tpee.InstanceMethodCallOperation" typeId="tpee.1202948039474" id="5766538065404345098">
+                    <link role="baseMethodDeclaration" roleId="tpee.1068499141037" targetNodeId="fn29.7219626660275509691" resolveInfo="resources" />
+                    <node role="actualArgument" roleId="tpee.1068499141038" type="tpee.BooleanConstant" typeId="tpee.1068580123137" id="5766538065404345099">
+                      <property name="value" nameId="tpee.1068580123138" value="false" />
+                    </node>
+                  </node>
+                </node>
+              </node>
+            </node>
+          </node>
+        </node>
+        <node role="statement" roleId="tpee.1068581517665" type="tpee.Statement" typeId="tpee.1068580123157" id="5766538065404345050" />
+        <node role="statement" roleId="tpee.1068581517665" type="tpee.LocalVariableDeclarationStatement" typeId="tpee.1068581242864" id="5766538065404345132">
+          <node role="localVariableDeclaration" roleId="tpee.1068581242865" type="tpee.LocalVariableDeclaration" typeId="tpee.1068581242863" id="5766538065404345133">
+            <property name="name" nameId="tpck.1169194664001" value="result" />
+            <node role="type" roleId="tpee.5680397130376446158" type="tpee.ClassifierType" typeId="tpee.1107535904670" id="5766538065404345134">
+              <link role="classifier" roleId="tpee.1107535924139" targetNodeId="ho4a.~IResult" resolveInfo="IResult" />
+            </node>
+            <node role="initializer" roleId="tpee.1068431790190" type="tpee.NullLiteral" typeId="tpee.1070534058343" id="5766538065404345158" />
+          </node>
+        </node>
+        <node role="statement" roleId="tpee.1068581517665" type="tpee.TryCatchStatement" typeId="tpee.1164879751025" id="5766538065404345103">
+          <node role="body" roleId="tpee.1164879758292" type="tpee.StatementList" typeId="tpee.1068580123136" id="5766538065404345104">
+            <node role="statement" roleId="tpee.1068581517665" type="tpee.ExpressionStatement" typeId="tpee.1068580123155" id="5766538065404345140">
+              <node role="expression" roleId="tpee.1068580123156" type="tpee.AssignmentExpression" typeId="tpee.1068498886294" id="5766538065404345141">
+                <node role="rValue" roleId="tpee.1068498886297" type="tpee.DotExpression" typeId="tpee.1197027756228" id="5766538065404345135">
+                  <node role="operand" roleId="tpee.1197027771414" type="tpee.LocalVariableReference" typeId="tpee.1068581242866" id="5766538065404345136">
+                    <link role="variableDeclaration" roleId="tpee.1068581517664" targetNodeId="5766538065404345082" resolveInfo="future" />
+                  </node>
+                  <node role="operation" roleId="tpee.1197027833540" type="tpee.InstanceMethodCallOperation" typeId="tpee.1202948039474" id="5766538065404345137">
+                    <link role="baseMethodDeclaration" roleId="tpee.1068499141037" targetNodeId="53gy.~Future%dget()%cjava%dlang%dObject" resolveInfo="get" />
+                  </node>
+                </node>
+                <node role="lValue" roleId="tpee.1068498886295" type="tpee.LocalVariableReference" typeId="tpee.1068581242866" id="5766538065404345142">
+                  <link role="variableDeclaration" roleId="tpee.1068581517664" targetNodeId="5766538065404345133" resolveInfo="result" />
+                </node>
+              </node>
+            </node>
+          </node>
+          <node role="catchClause" roleId="tpee.1164903496223" type="tpee.CatchClause" typeId="tpee.1164903280175" id="5766538065404345106">
+            <node role="throwable" roleId="tpee.1164903359217" type="tpee.LocalVariableDeclaration" typeId="tpee.1068581242863" id="5766538065404345107">
+              <property name="name" nameId="tpck.1169194664001" value="ignore" />
+              <node role="type" roleId="tpee.5680397130376446158" type="tpee.ClassifierType" typeId="tpee.1107535904670" id="5766538065404345117">
+                <link role="classifier" roleId="tpee.1107535924139" targetNodeId="53gy.~CancellationException" resolveInfo="CancellationException" />
+              </node>
+            </node>
+            <node role="catchBody" roleId="tpee.1164903359218" type="tpee.StatementList" typeId="tpee.1068580123136" id="5766538065404345109" />
+          </node>
+          <node role="catchClause" roleId="tpee.1164903496223" type="tpee.CatchClause" typeId="tpee.1164903280175" id="5766538065404345118">
+            <node role="throwable" roleId="tpee.1164903359217" type="tpee.LocalVariableDeclaration" typeId="tpee.1068581242863" id="5766538065404345119">
+              <property name="name" nameId="tpck.1169194664001" value="ignore" />
+              <node role="type" roleId="tpee.5680397130376446158" type="tpee.ClassifierType" typeId="tpee.1107535904670" id="5766538065404345122">
+                <link role="classifier" roleId="tpee.1107535924139" targetNodeId="e2lb.~InterruptedException" resolveInfo="InterruptedException" />
+              </node>
+            </node>
+            <node role="catchBody" roleId="tpee.1164903359218" type="tpee.StatementList" typeId="tpee.1068580123136" id="5766538065404345121" />
+          </node>
+          <node role="catchClause" roleId="tpee.1164903496223" type="tpee.CatchClause" typeId="tpee.1164903280175" id="5766538065404345123">
+            <node role="throwable" roleId="tpee.1164903359217" type="tpee.LocalVariableDeclaration" typeId="tpee.1068581242863" id="5766538065404345124">
+              <property name="name" nameId="tpck.1169194664001" value="ignore" />
+              <node role="type" roleId="tpee.5680397130376446158" type="tpee.ClassifierType" typeId="tpee.1107535904670" id="5766538065404345127">
+                <link role="classifier" roleId="tpee.1107535924139" targetNodeId="53gy.~ExecutionException" resolveInfo="ExecutionException" />
+              </node>
+            </node>
+            <node role="catchBody" roleId="tpee.1164903359218" type="tpee.StatementList" typeId="tpee.1068580123136" id="5766538065404345126" />
+          </node>
+        </node>
+        <node role="statement" roleId="tpee.1068581517665" type="tpee.ReturnStatement" typeId="tpee.1068581242878" id="5766538065404345138">
+          <node role="expression" roleId="tpee.1068581517676" type="tpee.AndExpression" typeId="tpee.1080120340718" id="5766538065404345148">
+            <node role="rightExpression" roleId="tpee.1081773367579" type="tpee.DotExpression" typeId="tpee.1197027756228" id="5766538065404345152">
+              <node role="operand" roleId="tpee.1197027771414" type="tpee.LocalVariableReference" typeId="tpee.1068581242866" id="5766538065404345151">
+                <link role="variableDeclaration" roleId="tpee.1068581517664" targetNodeId="5766538065404345133" resolveInfo="result" />
+              </node>
+              <node role="operation" roleId="tpee.1197027833540" type="tpee.InstanceMethodCallOperation" typeId="tpee.1202948039474" id="5766538065404345156">
+                <link role="baseMethodDeclaration" roleId="tpee.1068499141037" targetNodeId="ho4a.~IResult%disSucessful()%cboolean" resolveInfo="isSucessful" />
+              </node>
+            </node>
+            <node role="leftExpression" roleId="tpee.1081773367580" type="tpee.NotEqualsExpression" typeId="tpee.1073239437375" id="5766538065404345144">
+              <node role="leftExpression" roleId="tpee.1081773367580" type="tpee.LocalVariableReference" typeId="tpee.1068581242866" id="5766538065404345143">
+                <link role="variableDeclaration" roleId="tpee.1068581517664" targetNodeId="5766538065404345133" resolveInfo="result" />
+              </node>
+              <node role="rightExpression" roleId="tpee.1081773367579" type="tpee.NullLiteral" typeId="tpee.1070534058343" id="5766538065404345147" />
             </node>
           </node>
         </node>
@@ -1788,310 +2333,9 @@
         </node>
       </node>
       <node role="parameter" roleId="tpee.1068580123134" type="tpee.ParameterDeclaration" typeId="tpee.1068498886292" id="8492459591399148675">
-        <property name="name" nameId="tpck.1169194664001" value="nodes" />
-        <node role="type" roleId="tpee.5680397130376446158" type="tp25.SNodeListType" typeId="tp25.1145383075378" id="8492459591399148676" />
-      </node>
-    </node>
-    <node role="staticMethod" roleId="tpee.1070462273904" type="tpee.StaticMethodDeclaration" typeId="tpee.1081236700938" id="3591131172574882057">
-      <property name="name" nameId="tpck.1169194664001" value="makeModels" />
-      <node role="returnType" roleId="tpee.1068580123133" type="tpee.BooleanType" typeId="tpee.1070534644030" id="3591131172574882062" />
-      <node role="visibility" roleId="tpee.1178549979242" type="tpee.PrivateVisibility" typeId="tpee.1146644623116" id="3591131172574882061" />
-      <node role="body" roleId="tpee.1068580123135" type="tpee.StatementList" typeId="tpee.1068580123136" id="3591131172574882060">
-        <node role="statement" roleId="tpee.1068581517665" type="tpee.IfStatement" typeId="tpee.1068580123159" id="3591131172574898455">
-          <node role="ifTrue" roleId="tpee.1068580123161" type="tpee.StatementList" typeId="tpee.1068580123136" id="3591131172574898456">
-            <node role="statement" roleId="tpee.1068581517665" type="tpee.ReturnStatement" typeId="tpee.1068581242878" id="3591131172574898457">
-              <node role="expression" roleId="tpee.1068581517676" type="tpee.BooleanConstant" typeId="tpee.1068580123137" id="7899985908539017896">
-                <property name="value" nameId="tpee.1068580123138" value="true" />
-              </node>
-            </node>
-<<<<<<< HEAD
-          </node>
-          <node role="condition" roleId="tpee.1068580123160" type="tpee.DotExpression" typeId="tpee.1197027756228" id="3591131172574898459">
-            <node role="operand" roleId="tpee.1197027771414" type="tpee.ParameterReference" typeId="tpee.1068581242874" id="3591131172574898498">
-              <link role="variableDeclaration" roleId="tpee.1068581517664" targetNodeId="3591131172574882065" resolveInfo="descriptors" />
-            </node>
-            <node role="operation" roleId="tpee.1197027833540" type="tp2q.IsEmptyOperation" typeId="tp2q.1165530316231" id="3591131172574898461" />
-          </node>
-        </node>
-        <node role="statement" roleId="tpee.1068581517665" type="tpee.LocalVariableDeclarationStatement" typeId="tpee.1068581242864" id="3591131172574898462">
-          <node role="localVariableDeclaration" roleId="tpee.1068581242865" type="tpee.LocalVariableDeclaration" typeId="tpee.1068581242863" id="3591131172574898463">
-            <property name="name" nameId="tpck.1169194664001" value="result" />
-            <node role="type" roleId="tpee.5680397130376446158" type="tpee.BooleanType" typeId="tpee.1070534644030" id="3591131172574898464" />
-          </node>
-        </node>
-        <node role="statement" roleId="tpee.1068581517665" type="tpee.ExpressionStatement" typeId="tpee.1068580123155" id="3591131172574898465">
-          <node role="expression" roleId="tpee.1068580123156" type="tpee.DotExpression" typeId="tpee.1197027756228" id="3591131172574898466">
-            <node role="operand" roleId="tpee.1197027771414" type="tpee.StaticMethodCall" typeId="tpee.1081236700937" id="3591131172574898467">
-              <link role="classConcept" roleId="tpee.1144433194310" targetNodeId="lkw3.~ApplicationManager" resolveInfo="ApplicationManager" />
-              <link role="baseMethodDeclaration" roleId="tpee.1068499141037" targetNodeId="lkw3.~ApplicationManager%dgetApplication()%ccom%dintellij%dopenapi%dapplication%dApplication" resolveInfo="getApplication" />
-            </node>
-            <node role="operation" roleId="tpee.1197027833540" type="tpee.InstanceMethodCallOperation" typeId="tpee.1202948039474" id="3591131172574898468">
-              <link role="baseMethodDeclaration" roleId="tpee.1068499141037" targetNodeId="lkw3.~Application%dinvokeAndWait(java%dlang%dRunnable,com%dintellij%dopenapi%dapplication%dModalityState)%cvoid" resolveInfo="invokeAndWait" />
-              <node role="actualArgument" roleId="tpee.1068499141038" type="tp2c.ClosureLiteral" typeId="tp2c.1199569711397" id="3591131172574898469">
-                <node role="body" roleId="tp2c.1199569916463" type="tpee.StatementList" typeId="tpee.1068580123136" id="3591131172574898470">
-                  <node role="statement" roleId="tpee.1068581517665" type="tpee.LocalVariableDeclarationStatement" typeId="tpee.1068581242864" id="3591131172574898471">
-                    <node role="localVariableDeclaration" roleId="tpee.1068581242865" type="tpee.LocalVariableDeclaration" typeId="tpee.1068581242863" id="3591131172574898472">
-                      <property name="name" nameId="tpck.1169194664001" value="makeResult" />
-                      <node role="type" roleId="tpee.5680397130376446158" type="tpee.ClassifierType" typeId="tpee.1107535904670" id="3591131172574898502">
-                        <link role="classifier" roleId="tpee.1107535924139" targetNodeId="ho4a.~IResult" resolveInfo="IResult" />
-                      </node>
-                      <node role="initializer" roleId="tpee.1068431790190" type="tpee.DotExpression" typeId="tpee.1197027756228" id="3591131172574898474">
-                        <node role="operand" roleId="tpee.1197027771414" type="tpee.GenericNewExpression" typeId="tpee.1145552977093" id="3591131172574898475">
-                          <node role="creator" roleId="tpee.1145553007750" type="tpee.ClassCreator" typeId="tpee.1212685548494" id="3591131172574898476">
-                            <link role="baseMethodDeclaration" roleId="tpee.1068499141037" targetNodeId="j0x2.1312638714832611844" resolveInfo="WorkbenchMakeService" />
-                            <node role="actualArgument" roleId="tpee.1068499141038" type="tpee.StaticMethodCall" typeId="tpee.1081236700937" id="3591131172574898477">
-                              <link role="baseMethodDeclaration" roleId="tpee.1068499141037" targetNodeId="afxk.~ProjectOperationContext%dget(com%dintellij%dopenapi%dproject%dProject)%cjetbrains%dmps%dproject%dProjectOperationContext" resolveInfo="get" />
-                              <link role="classConcept" roleId="tpee.1144433194310" targetNodeId="afxk.~ProjectOperationContext" resolveInfo="ProjectOperationContext" />
-                              <node role="actualArgument" roleId="tpee.1068499141038" type="tpee.ParameterReference" typeId="tpee.1068581242874" id="3591131172574898499">
-                                <link role="variableDeclaration" roleId="tpee.1068581517664" targetNodeId="3591131172574882063" resolveInfo="project" />
-                              </node>
-                            </node>
-                            <node role="actualArgument" roleId="tpee.1068499141038" type="tpee.BooleanConstant" typeId="tpee.1068580123137" id="3591131172574898479">
-                              <property name="value" nameId="tpee.1068580123138" value="true" />
-                            </node>
-                          </node>
-                        </node>
-                        <node role="operation" roleId="tpee.1197027833540" type="tpee.InstanceMethodCallOperation" typeId="tpee.1202948039474" id="3591131172574898480">
-                          <link role="baseMethodDeclaration" roleId="tpee.1068499141037" targetNodeId="j0x2.1502718409600226711" resolveInfo="make" />
-                          <node role="actualArgument" roleId="tpee.1068499141038" type="tpee.DotExpression" typeId="tpee.1197027756228" id="3591131172574898481">
-                            <node role="operand" roleId="tpee.1197027771414" type="tpee.GenericNewExpression" typeId="tpee.1145552977093" id="3591131172574898482">
-                              <node role="creator" roleId="tpee.1145553007750" type="tpee.ClassCreator" typeId="tpee.1212685548494" id="3591131172574898483">
-                                <link role="baseMethodDeclaration" roleId="tpee.1068499141037" targetNodeId="fn29.7219626660275504881" resolveInfo="ModelsToResources" />
-                                <node role="actualArgument" roleId="tpee.1068499141038" type="tpee.StaticMethodCall" typeId="tpee.1081236700937" id="3591131172574898484">
-                                  <link role="classConcept" roleId="tpee.1144433194310" targetNodeId="afxk.~ProjectOperationContext" resolveInfo="ProjectOperationContext" />
-                                  <link role="baseMethodDeclaration" roleId="tpee.1068499141037" targetNodeId="afxk.~ProjectOperationContext%dget(com%dintellij%dopenapi%dproject%dProject)%cjetbrains%dmps%dproject%dProjectOperationContext" resolveInfo="get" />
-                                  <node role="actualArgument" roleId="tpee.1068499141038" type="tpee.ParameterReference" typeId="tpee.1068581242874" id="3591131172574898501">
-                                    <link role="variableDeclaration" roleId="tpee.1068581517664" targetNodeId="3591131172574882063" resolveInfo="project" />
-                                  </node>
-                                </node>
-                                <node role="actualArgument" roleId="tpee.1068499141038" type="tpee.ParameterReference" typeId="tpee.1068581242874" id="3591131172574898500">
-                                  <link role="variableDeclaration" roleId="tpee.1068581517664" targetNodeId="3591131172574882065" resolveInfo="descriptors" />
-                                </node>
-                              </node>
-                            </node>
-                            <node role="operation" roleId="tpee.1197027833540" type="tpee.InstanceMethodCallOperation" typeId="tpee.1202948039474" id="3591131172574898487">
-                              <link role="baseMethodDeclaration" roleId="tpee.1068499141037" targetNodeId="fn29.7219626660275509691" resolveInfo="resources" />
-                              <node role="actualArgument" roleId="tpee.1068499141038" type="tpee.BooleanConstant" typeId="tpee.1068580123137" id="3591131172574898488">
-                                <property name="value" nameId="tpee.1068580123138" value="false" />
-                              </node>
-                            </node>
-                          </node>
-                        </node>
-=======
-            <node role="statement" roleId="tpee.1068581517665" type="tpee.LocalVariableDeclarationStatement" typeId="tpee.1068581242864" id="3701942621427225488">
-              <node role="localVariableDeclaration" roleId="tpee.1068581242865" type="tpee.LocalVariableDeclaration" typeId="tpee.1068581242863" id="3701942621427225489">
-                <property name="name" nameId="tpck.1169194664001" value="result" />
-                <property name="isFinal" nameId="tpee.1176718929932" value="false" />
-                <node role="type" roleId="tpee.5680397130376446158" type="tpee.ClassifierType" typeId="tpee.1107535904670" id="3701942621427225490">
-                  <link role="classifier" roleId="tpee.1107535924139" targetNodeId="ho4a.~IResult" resolveInfo="IResult" />
-                </node>
-                <node role="initializer" roleId="tpee.1068431790190" type="tpee.NullLiteral" typeId="tpee.1070534058343" id="9121742173815242108" />
-              </node>
-            </node>
-            <node role="statement" roleId="tpee.1068581517665" type="tpee.LocalVariableDeclarationStatement" typeId="tpee.1068581242864" id="9121742173814856272">
-              <node role="localVariableDeclaration" roleId="tpee.1068581242865" type="tpee.LocalVariableDeclaration" typeId="tpee.1068581242863" id="9121742173814856273">
-                <property name="name" nameId="tpck.1169194664001" value="future" />
-                <property name="isFinal" nameId="tpee.1176718929932" value="false" />
-                <node role="type" roleId="tpee.5680397130376446158" type="tpee.ClassifierType" typeId="tpee.1107535904670" id="9121742173814856274">
-                  <link role="classifier" roleId="tpee.1107535924139" targetNodeId="53gy.~Future" resolveInfo="Future" />
-                  <node role="parameter" roleId="tpee.1109201940907" type="tpee.ClassifierType" typeId="tpee.1107535904670" id="9121742173815242096">
-                    <link role="classifier" roleId="tpee.1107535924139" targetNodeId="i9so.1291978361072214397" resolveInfo="IResult" />
-                  </node>
-                </node>
-                <node role="initializer" roleId="tpee.1068431790190" type="tpee.DotExpression" typeId="tpee.1197027756228" id="9121742173814856276">
-                  <node role="operand" roleId="tpee.1197027771414" type="tpee.GenericNewExpression" typeId="tpee.1145552977093" id="9121742173814856277">
-                    <node role="creator" roleId="tpee.1145553007750" type="tpee.ClassCreator" typeId="tpee.1212685548494" id="9121742173814856278">
-                      <link role="baseMethodDeclaration" roleId="tpee.1068499141037" targetNodeId="j0x2.1312638714832611844" resolveInfo="WorkbenchMakeService" />
-                      <node role="actualArgument" roleId="tpee.1068499141038" type="tpee.LocalVariableReference" typeId="tpee.1068581242866" id="9121742173814856279">
-                        <link role="variableDeclaration" roleId="tpee.1068581517664" targetNodeId="6216454027567786748" resolveInfo="context" />
-                      </node>
-                      <node role="actualArgument" roleId="tpee.1068499141038" type="tpee.BooleanConstant" typeId="tpee.1068580123137" id="9121742173814856280">
-                        <property name="value" nameId="tpee.1068580123138" value="true" />
-                      </node>
-                    </node>
-                  </node>
-                  <node role="operation" roleId="tpee.1197027833540" type="tpee.InstanceMethodCallOperation" typeId="tpee.1202948039474" id="9121742173814856281">
-                    <link role="baseMethodDeclaration" roleId="tpee.1068499141037" targetNodeId="j0x2.1502718409600226711" resolveInfo="make" />
-                    <node role="actualArgument" roleId="tpee.1068499141038" type="tpee.DotExpression" typeId="tpee.1197027756228" id="9121742173814856282">
-                      <node role="operand" roleId="tpee.1197027771414" type="tpee.GenericNewExpression" typeId="tpee.1145552977093" id="9121742173814856283">
-                        <node role="creator" roleId="tpee.1145553007750" type="tpee.ClassCreator" typeId="tpee.1212685548494" id="9121742173814856284">
-                          <link role="baseMethodDeclaration" roleId="tpee.1068499141037" targetNodeId="fn29.7219626660275504881" resolveInfo="ModelsToResources" />
-                          <node role="actualArgument" roleId="tpee.1068499141038" type="tpee.LocalVariableReference" typeId="tpee.1068581242866" id="9121742173814856285">
-                            <link role="variableDeclaration" roleId="tpee.1068581517664" targetNodeId="6216454027567786748" resolveInfo="context" />
-                          </node>
-                          <node role="actualArgument" roleId="tpee.1068499141038" type="tpee.LocalVariableReference" typeId="tpee.1068581242866" id="9121742173814856286">
-                            <link role="variableDeclaration" roleId="tpee.1068581517664" targetNodeId="8492459591399148614" resolveInfo="models" />
-                          </node>
-                        </node>
-                      </node>
-                      <node role="operation" roleId="tpee.1197027833540" type="tpee.InstanceMethodCallOperation" typeId="tpee.1202948039474" id="9121742173814856287">
-                        <link role="baseMethodDeclaration" roleId="tpee.1068499141037" targetNodeId="fn29.7219626660275509691" resolveInfo="resources" />
-                        <node role="actualArgument" roleId="tpee.1068499141038" type="tpee.BooleanConstant" typeId="tpee.1068580123137" id="9121742173814856288">
-                          <property name="value" nameId="tpee.1068580123138" value="false" />
-                        </node>
-                      </node>
-                    </node>
-                  </node>
-                </node>
-              </node>
-            </node>
-            <node role="statement" roleId="tpee.1068581517665" type="tpee.TryCatchStatement" typeId="tpee.1164879751025" id="9121742173815242098">
-              <node role="body" roleId="tpee.1164879758292" type="tpee.StatementList" typeId="tpee.1068580123136" id="9121742173815242099">
-                <node role="statement" roleId="tpee.1068581517665" type="tpee.ExpressionStatement" typeId="tpee.1068580123155" id="3701942621427227292">
-                  <node role="expression" roleId="tpee.1068580123156" type="tpee.AssignmentExpression" typeId="tpee.1068498886294" id="3701942621427227293">
-                    <node role="rValue" roleId="tpee.1068498886297" type="tpee.DotExpression" typeId="tpee.1197027756228" id="9121742173814856267">
-                      <node role="operand" roleId="tpee.1197027771414" type="tpee.LocalVariableReference" typeId="tpee.1068581242866" id="9121742173814856289">
-                        <link role="variableDeclaration" roleId="tpee.1068581517664" targetNodeId="9121742173814856273" resolveInfo="future" />
-                      </node>
-                      <node role="operation" roleId="tpee.1197027833540" type="tpee.InstanceMethodCallOperation" typeId="tpee.1202948039474" id="9121742173814856271">
-                        <link role="baseMethodDeclaration" roleId="tpee.1068499141037" targetNodeId="53gy.~Future%dget()%cjava%dlang%dObject" resolveInfo="get" />
->>>>>>> 55d6bffa
-                      </node>
-                    </node>
-                    <node role="lValue" roleId="tpee.1068498886295" type="tpee.LocalVariableReference" typeId="tpee.1068581242866" id="3701942621427227307">
-                      <link role="variableDeclaration" roleId="tpee.1068581517664" targetNodeId="3701942621427225489" resolveInfo="result" />
-                    </node>
-                  </node>
-                </node>
-              </node>
-              <node role="catchClause" roleId="tpee.1164903496223" type="tpee.CatchClause" typeId="tpee.1164903280175" id="9121742173815242101">
-                <node role="throwable" roleId="tpee.1164903359217" type="tpee.LocalVariableDeclaration" typeId="tpee.1068581242863" id="9121742173815242102">
-                  <property name="name" nameId="tpck.1169194664001" value="ignore" />
-                  <node role="type" roleId="tpee.5680397130376446158" type="tpee.ClassifierType" typeId="tpee.1107535904670" id="9121742173815242117">
-                    <link role="classifier" roleId="tpee.1107535924139" targetNodeId="53gy.~CancellationException" resolveInfo="CancellationException" />
-                  </node>
-<<<<<<< HEAD
-                  <node role="statement" roleId="tpee.1068581517665" type="tpee.IfStatement" typeId="tpee.1068580123159" id="4293471770554168788">
-                    <node role="ifTrue" roleId="tpee.1068580123161" type="tpee.StatementList" typeId="tpee.1068580123136" id="4293471770554168789">
-                      <node role="statement" roleId="tpee.1068581517665" type="tpee.SingleLineComment" typeId="tpee.6329021646629104954" id="4293471770554168804">
-                        <node role="commentPart" roleId="tpee.6329021646629175155" type="tpee.TextCommentPart" typeId="tpee.6329021646629104957" id="4293471770554168805">
-                          <property name="text" nameId="tpee.6329021646629104958" value="apparently null result is a perfectly normal thing" />
-=======
-                </node>
-                <node role="catchBody" roleId="tpee.1164903359218" type="tpee.StatementList" typeId="tpee.1068580123136" id="9121742173815242104" />
-              </node>
-              <node role="catchClause" roleId="tpee.1164903496223" type="tpee.CatchClause" typeId="tpee.1164903280175" id="9121742173815242118">
-                <node role="throwable" roleId="tpee.1164903359217" type="tpee.LocalVariableDeclaration" typeId="tpee.1068581242863" id="9121742173815242119">
-                  <property name="name" nameId="tpck.1169194664001" value="ignore" />
-                  <node role="type" roleId="tpee.5680397130376446158" type="tpee.ClassifierType" typeId="tpee.1107535904670" id="9121742173815242122">
-                    <link role="classifier" roleId="tpee.1107535924139" targetNodeId="e2lb.~InterruptedException" resolveInfo="InterruptedException" />
-                  </node>
-                </node>
-                <node role="catchBody" roleId="tpee.1164903359218" type="tpee.StatementList" typeId="tpee.1068580123136" id="9121742173815242121" />
-              </node>
-              <node role="catchClause" roleId="tpee.1164903496223" type="tpee.CatchClause" typeId="tpee.1164903280175" id="9121742173815242123">
-                <node role="throwable" roleId="tpee.1164903359217" type="tpee.LocalVariableDeclaration" typeId="tpee.1068581242863" id="9121742173815242124">
-                  <property name="name" nameId="tpck.1169194664001" value="ignore" />
-                  <node role="type" roleId="tpee.5680397130376446158" type="tpee.ClassifierType" typeId="tpee.1107535904670" id="9121742173815242127">
-                    <link role="classifier" roleId="tpee.1107535924139" targetNodeId="53gy.~ExecutionException" resolveInfo="ExecutionException" />
-                  </node>
-                </node>
-                <node role="catchBody" roleId="tpee.1164903359218" type="tpee.StatementList" typeId="tpee.1068580123136" id="9121742173815242126" />
-              </node>
-            </node>
-            <node role="statement" roleId="tpee.1068581517665" type="tpee.ReturnStatement" typeId="tpee.1068581242878" id="1769265426473421312">
-              <node role="expression" roleId="tpee.1068581517676" type="tpee.AndExpression" typeId="tpee.1080120340718" id="9121742173815242109">
-                <node role="leftExpression" roleId="tpee.1081773367580" type="tpee.NotEqualsExpression" typeId="tpee.1073239437375" id="9121742173815242113">
-                  <node role="rightExpression" roleId="tpee.1081773367579" type="tpee.NullLiteral" typeId="tpee.1070534058343" id="9121742173815242116" />
-                  <node role="leftExpression" roleId="tpee.1081773367580" type="tpee.LocalVariableReference" typeId="tpee.1068581242866" id="9121742173815242112">
-                    <link role="variableDeclaration" roleId="tpee.1068581517664" targetNodeId="3701942621427225489" resolveInfo="result" />
-                  </node>
-                </node>
-                <node role="rightExpression" roleId="tpee.1081773367579" type="tpee.DotExpression" typeId="tpee.1197027756228" id="1769265426473421314">
-                  <node role="operand" roleId="tpee.1197027771414" type="tpee.LocalVariableReference" typeId="tpee.1068581242866" id="9121742173815242106">
-                    <link role="variableDeclaration" roleId="tpee.1068581517664" targetNodeId="3701942621427225489" resolveInfo="result" />
-                  </node>
-                  <node role="operation" roleId="tpee.1197027833540" type="tpee.InstanceMethodCallOperation" typeId="tpee.1202948039474" id="1769265426473421316">
-                    <link role="baseMethodDeclaration" roleId="tpee.1068499141037" targetNodeId="ho4a.~IResult%disSucessful()%cboolean" resolveInfo="isSucessful" />
-                  </node>
-                </node>
-              </node>
-            </node>
-            <node role="statement" roleId="tpee.1068581517665" type="tpee.SingleLineComment" typeId="tpee.6329021646629104954" id="6216454027567786773">
-              <node role="commentPart" roleId="tpee.6329021646629175155" type="tpee.StatementCommentPart" typeId="tpee.6329021646629175143" id="6216454027567786774">
-                <node role="commentedStatement" roleId="tpee.6329021646629175144" type="tpee.ExpressionStatement" typeId="tpee.1068580123155" id="1079232116104134359">
-                  <node role="expression" roleId="tpee.1068580123156" type="tpee.DotExpression" typeId="tpee.1197027756228" id="1079232116104134362">
-                    <node role="operand" roleId="tpee.1197027771414" type="tpee.StaticMethodCall" typeId="tpee.1081236700937" id="1079232116104134361">
-                      <link role="classConcept" roleId="tpee.1144433194310" targetNodeId="ista.~GeneratorUIFacade" resolveInfo="GeneratorUIFacade" />
-                      <link role="baseMethodDeclaration" roleId="tpee.1068499141037" targetNodeId="ista.~GeneratorUIFacade%dgetInstance()%cjetbrains%dmps%dide%dgenerator%dGeneratorUIFacade" resolveInfo="getInstance" />
-                    </node>
-                    <node role="operation" roleId="tpee.1197027833540" type="tpee.InstanceMethodCallOperation" typeId="tpee.1202948039474" id="1079232116104134366">
-                      <link role="baseMethodDeclaration" roleId="tpee.1068499141037" targetNodeId="ista.~GeneratorUIFacade%dgenerateModels(jetbrains%dmps%dsmodel%dIOperationContext,java%dutil%dList,jetbrains%dmps%dgenerator%dgenerationTypes%dIGenerationHandler,boolean,boolean)%cboolean" resolveInfo="generateModels" />
-                      <node role="actualArgument" roleId="tpee.1068499141038" type="tpee.LocalVariableReference" typeId="tpee.1068581242866" id="6216454027567786752">
-                        <link role="variableDeclaration" roleId="tpee.1068581517664" targetNodeId="6216454027567786748" resolveInfo="context" />
-                      </node>
-                      <node role="actualArgument" roleId="tpee.1068499141038" type="tpee.LocalVariableReference" typeId="tpee.1068581242866" id="1079232116104134370">
-                        <link role="variableDeclaration" roleId="tpee.1068581517664" targetNodeId="8492459591399148614" resolveInfo="models" />
-                      </node>
-                      <node role="actualArgument" roleId="tpee.1068499141038" type="tpee.DotExpression" typeId="tpee.1197027756228" id="1079232116104134372">
-                        <node role="operand" roleId="tpee.1197027771414" type="tpee.StaticMethodCall" typeId="tpee.1081236700937" id="1079232116104134373">
-                          <link role="classConcept" roleId="tpee.1144433194310" targetNodeId="ista.~GeneratorUIFacade" resolveInfo="GeneratorUIFacade" />
-                          <link role="baseMethodDeclaration" roleId="tpee.1068499141037" targetNodeId="ista.~GeneratorUIFacade%dgetInstance()%cjetbrains%dmps%dide%dgenerator%dGeneratorUIFacade" resolveInfo="getInstance" />
->>>>>>> 55d6bffa
-                        </node>
-                      </node>
-                      <node role="statement" roleId="tpee.1068581517665" type="tpee.ExpressionStatement" typeId="tpee.1068580123155" id="4293471770554168797">
-                        <node role="expression" roleId="tpee.1068580123156" type="tpee.AssignmentExpression" typeId="tpee.1068498886294" id="4293471770554168799">
-                          <node role="rValue" roleId="tpee.1068498886297" type="tpee.BooleanConstant" typeId="tpee.1068580123137" id="4293471770554168802">
-                            <property name="value" nameId="tpee.1068580123138" value="true" />
-                          </node>
-                          <node role="lValue" roleId="tpee.1068498886295" type="tpee.LocalVariableReference" typeId="tpee.1068581242866" id="4293471770554168798">
-                            <link role="variableDeclaration" roleId="tpee.1068581517664" targetNodeId="3591131172574898463" resolveInfo="result" />
-                          </node>
-                        </node>
-                      </node>
-                    </node>
-                    <node role="condition" roleId="tpee.1068580123160" type="tpee.EqualsExpression" typeId="tpee.1068580123152" id="4293471770554168793">
-                      <node role="rightExpression" roleId="tpee.1081773367579" type="tpee.NullLiteral" typeId="tpee.1070534058343" id="4293471770554168796" />
-                      <node role="leftExpression" roleId="tpee.1081773367580" type="tpee.LocalVariableReference" typeId="tpee.1068581242866" id="4293471770554168792">
-                        <link role="variableDeclaration" roleId="tpee.1068581517664" targetNodeId="3591131172574898472" resolveInfo="makeResult" />
-                      </node>
-                    </node>
-                    <node role="ifFalseStatement" roleId="tpee.1082485599094" type="tpee.BlockStatement" typeId="tpee.1082485599095" id="4293471770554168806">
-                      <node role="statements" roleId="tpee.1082485599096" type="tpee.StatementList" typeId="tpee.1068580123136" id="4293471770554168807">
-                        <node role="statement" roleId="tpee.1068581517665" type="tpee.ExpressionStatement" typeId="tpee.1068580123155" id="4293471770554168808">
-                          <node role="expression" roleId="tpee.1068580123156" type="tpee.AssignmentExpression" typeId="tpee.1068498886294" id="4293471770554168810">
-                            <node role="rValue" roleId="tpee.1068498886297" type="tpee.DotExpression" typeId="tpee.1197027756228" id="4293471770554168814">
-                              <node role="operand" roleId="tpee.1197027771414" type="tpee.LocalVariableReference" typeId="tpee.1068581242866" id="4293471770554168813">
-                                <link role="variableDeclaration" roleId="tpee.1068581517664" targetNodeId="3591131172574898472" resolveInfo="makeResult" />
-                              </node>
-                              <node role="operation" roleId="tpee.1197027833540" type="tpee.InstanceMethodCallOperation" typeId="tpee.1202948039474" id="4293471770554168837">
-                                <link role="baseMethodDeclaration" roleId="tpee.1068499141037" targetNodeId="ho4a.~IResult%disSucessful()%cboolean" resolveInfo="isSucessful" />
-                              </node>
-                            </node>
-                            <node role="lValue" roleId="tpee.1068498886295" type="tpee.LocalVariableReference" typeId="tpee.1068581242866" id="4293471770554168809">
-                              <link role="variableDeclaration" roleId="tpee.1068581517664" targetNodeId="3591131172574898463" resolveInfo="result" />
-                            </node>
-                          </node>
-                        </node>
-                      </node>
-                    </node>
-                  </node>
-                </node>
-              </node>
-              <node role="actualArgument" roleId="tpee.1068499141038" type="tpee.StaticFieldReference" typeId="tpee.1070533707846" id="3591131172574898495">
-                <link role="classifier" roleId="tpee.1144433057691" targetNodeId="lkw3.~ModalityState" resolveInfo="ModalityState" />
-                <link role="variableDeclaration" roleId="tpee.1068581517664" targetNodeId="lkw3.~ModalityState%dNON_MODAL" resolveInfo="NON_MODAL" />
-              </node>
-            </node>
-          </node>
-        </node>
-        <node role="statement" roleId="tpee.1068581517665" type="tpee.ReturnStatement" typeId="tpee.1068581242878" id="3591131172574898496">
-          <node role="expression" roleId="tpee.1068581517676" type="tpee.LocalVariableReference" typeId="tpee.1068581242866" id="3591131172574898497">
-            <link role="variableDeclaration" roleId="tpee.1068581517664" targetNodeId="3591131172574898463" resolveInfo="result" />
-          </node>
-        </node>
-      </node>
-      <node role="parameter" roleId="tpee.1068580123134" type="tpee.ParameterDeclaration" typeId="tpee.1068498886292" id="3591131172574882063">
-        <property name="name" nameId="tpck.1169194664001" value="project" />
-        <node role="type" roleId="tpee.5680397130376446158" type="tpee.ClassifierType" typeId="tpee.1107535904670" id="3591131172574882064">
-          <link role="classifier" roleId="tpee.1107535924139" targetNodeId="27v0.~Project" resolveInfo="Project" />
-        </node>
-      </node>
-      <node role="parameter" roleId="tpee.1068580123134" type="tpee.ParameterDeclaration" typeId="tpee.1068498886292" id="3591131172574882065">
-        <property name="name" nameId="tpck.1169194664001" value="descriptors" />
-        <node role="type" roleId="tpee.5680397130376446158" type="tp2q.ListType" typeId="tp2q.1151688443754" id="3591131172574882067">
-          <node role="elementType" roleId="tp2q.1151688676805" type="tpee.ClassifierType" typeId="tpee.1107535904670" id="3591131172574898452">
+        <property name="name" nameId="tpck.1169194664001" value="models" />
+        <node role="type" roleId="tpee.5680397130376446158" type="tp2q.ListType" typeId="tp2q.1151688443754" id="5766538065404344178">
+          <node role="elementType" roleId="tp2q.1151688676805" type="tpee.ClassifierType" typeId="tpee.1107535904670" id="5766538065404344179">
             <link role="classifier" roleId="tpee.1107535924139" targetNodeId="lkfb.~SModelDescriptor" resolveInfo="SModelDescriptor" />
           </node>
         </node>
@@ -2103,20 +2347,35 @@
       <node role="visibility" roleId="tpee.1178549979242" type="tpee.PublicVisibility" typeId="tpee.1146644602865" id="8492459591399148680" />
       <node role="body" roleId="tpee.1068580123135" type="tpee.StatementList" typeId="tpee.1068580123136" id="8492459591399148681" />
     </node>
-    <node role="smodelAttribute" roleId="tpck.5169995583184591170" type="m373.ClassifierDocComment" typeId="m373.2068944020170241612" id="4929913054057042708">
-      <node role="body" roleId="m373.8465538089690331502" type="m373.CommentLine" typeId="m373.8465538089690331500" id="4929913054057073603">
-        <node role="part" roleId="m373.8970989240999019149" type="m373.TextCommentLinePart" typeId="m373.8970989240999019143" id="4929913054057073604">
-          <property name="text" nameId="m373.8970989240999019144" value="In run configurations to be replaced with references to &quot;Make&quot; before task (j.m.execution.configurations.lib)" />
-        </node>
-      </node>
-      <node role="body" roleId="m373.8465538089690331502" type="m373.CommentLine" typeId="m373.8465538089690331500" id="4929913054057073605">
-        <node role="part" roleId="m373.8970989240999019149" type="m373.TextCommentLinePart" typeId="m373.8970989240999019143" id="4929913054057073606">
-          <property name="text" nameId="m373.8970989240999019144" value="and in before task to be replaced with something." />
+    <node role="annotation" roleId="tpee.1188208488637" type="tpee.AnnotationInstance" typeId="tpee.1188207840427" id="8606486054003554691">
+      <link role="annotation" roleId="tpee.1188208074048" targetNodeId="e2lb.~Deprecated" resolveInfo="Deprecated" />
+    </node>
+    <node role="smodelAttribute" roleId="tpck.5169995583184591170" type="m373.ClassifierDocComment" typeId="m373.2068944020170241612" id="5766538065404270368">
+      <node role="body" roleId="m373.8465538089690331502" type="m373.CommentLine" typeId="m373.8465538089690331500" id="5766538065404270369">
+        <node role="part" roleId="m373.8970989240999019149" type="m373.TextCommentLinePart" typeId="m373.8970989240999019143" id="5766538065404270370">
+          <property name="text" nameId="m373.8970989240999019144" value="In run configurations to be replaced with &quot;Make&quot; before task" />
+        </node>
+      </node>
+      <node role="body" roleId="m373.8465538089690331502" type="m373.CommentLine" typeId="m373.8465538089690331500" id="5766538065404272684">
+        <node role="part" roleId="m373.8970989240999019149" type="m373.TextCommentLinePart" typeId="m373.8970989240999019143" id="5766538065404272685">
+          <property name="text" nameId="m373.8970989240999019144" value="and in Make before task with something" />
         </node>
       </node>
     </node>
   </root>
   <root id="8492459591399148682">
+    <node role="annotation" roleId="tpee.1188208488637" type="tpee.AnnotationInstance" typeId="tpee.1188207840427" id="2535050848642959219">
+      <link role="annotation" roleId="tpee.1188208074048" targetNodeId="e2lb.~Deprecated" resolveInfo="Deprecated" />
+    </node>
+    <node role="annotation" roleId="tpee.1188208488637" type="tpee.AnnotationInstance" typeId="tpee.1188207840427" id="2535050848642961887">
+      <link role="annotation" roleId="tpee.1188208074048" targetNodeId="7mi2.~ToRemove" resolveInfo="ToRemove" />
+      <node role="value" roleId="tpee.1188214630783" type="tpee.AnnotationInstanceValue" typeId="tpee.1188214545140" id="2535050848642961888">
+        <link role="key" roleId="tpee.1188214555875" targetNodeId="7mi2.~ToRemove%dversion()" resolveInfo="version" />
+        <node role="value" roleId="tpee.1188214607812" type="tpee.FloatingPointConstant" typeId="tpee.1111509017652" id="2535050848642961891">
+          <property name="value" nameId="tpee.1113006610751" value="2.0" />
+        </node>
+      </node>
+    </node>
     <node role="method" roleId="tpee.1107880067339" type="tpee.InstanceMethodDeclaration" typeId="tpee.1068580123165" id="8492459591399148683">
       <property name="name" nameId="tpck.1169194664001" value="getErrorReport" />
       <node role="returnType" roleId="tpee.1068580123133" type="tpee.StringType" typeId="tpee.1225271177708" id="8492459591399148684" />
@@ -2140,7 +2399,7 @@
                           <link role="baseMethodDeclaration" roleId="tpee.1068499141037" targetNodeId="8492459591399147625" resolveInfo="getJavaCommand" />
                           <node role="actualArgument" roleId="tpee.1068499141038" type="tpee.DotExpression" typeId="tpee.1197027756228" id="8492459591399148697">
                             <node role="operation" roleId="tpee.1197027833540" type="tpee.FieldReferenceOperation" typeId="tpee.1197029447546" id="8492459591399148698">
-                              <link role="fieldDeclaration" roleId="tpee.1197029500499" targetNodeId="8492459591399148855" resolveInfo="alternativeJRE" />
+                              <link role="fieldDeclaration" roleId="tpee.1197029500499" targetNodeId="8492459591399148855" resolveInfo="myAlternativeJRE" />
                             </node>
                             <node role="operand" roleId="tpee.1197027771414" type="tpee.ThisExpression" typeId="tpee.1070475354124" id="8492459591399148699" />
                           </node>
@@ -2173,7 +2432,7 @@
               <node role="condition" roleId="tpee.1068580123160" type="tpee.NotEqualsExpression" typeId="tpee.1073239437375" id="8492459591399148709">
                 <node role="leftExpression" roleId="tpee.1081773367580" type="tpee.DotExpression" typeId="tpee.1197027756228" id="8492459591399148710">
                   <node role="operation" roleId="tpee.1197027833540" type="tpee.FieldReferenceOperation" typeId="tpee.1197029447546" id="8492459591399148711">
-                    <link role="fieldDeclaration" roleId="tpee.1197029500499" targetNodeId="8492459591399148855" resolveInfo="alternativeJRE" />
+                    <link role="fieldDeclaration" roleId="tpee.1197029500499" targetNodeId="8492459591399148855" resolveInfo="myAlternativeJRE" />
                   </node>
                   <node role="operand" roleId="tpee.1197027771414" type="tpee.ThisExpression" typeId="tpee.1070475354124" id="8492459591399148712" />
                 </node>
@@ -2183,7 +2442,7 @@
           </node>
           <node role="condition" roleId="tpee.1068580123160" type="tpee.DotExpression" typeId="tpee.1197027756228" id="8492459591399148714">
             <node role="operation" roleId="tpee.1197027833540" type="tpee.FieldReferenceOperation" typeId="tpee.1197029447546" id="8492459591399148715">
-              <link role="fieldDeclaration" roleId="tpee.1197029500499" targetNodeId="8492459591399148858" resolveInfo="useAlternativeJRE" />
+              <link role="fieldDeclaration" roleId="tpee.1197029500499" targetNodeId="8492459591399148858" resolveInfo="myUseAlternativeJRE" />
             </node>
             <node role="operand" roleId="tpee.1197027771414" type="tpee.ThisExpression" typeId="tpee.1070475354124" id="8492459591399148716" />
           </node>
@@ -2205,7 +2464,7 @@
             </node>
             <node role="lValue" roleId="tpee.1068498886295" type="tpee.DotExpression" typeId="tpee.1197027756228" id="8492459591399148726">
               <node role="operation" roleId="tpee.1197027833540" type="tpee.FieldReferenceOperation" typeId="tpee.1197029447546" id="8492459591399148727">
-                <link role="fieldDeclaration" roleId="tpee.1197029500499" targetNodeId="8492459591399148846" resolveInfo="vmParam" />
+                <link role="fieldDeclaration" roleId="tpee.1197029500499" targetNodeId="8492459591399148846" resolveInfo="myVmParam" />
               </node>
               <node role="operand" roleId="tpee.1197027771414" type="tpee.ThisExpression" typeId="tpee.1070475354124" id="8492459591399148728" />
             </node>
@@ -2229,7 +2488,7 @@
             </node>
             <node role="lValue" roleId="tpee.1068498886295" type="tpee.DotExpression" typeId="tpee.1197027756228" id="8492459591399148738">
               <node role="operation" roleId="tpee.1197027833540" type="tpee.FieldReferenceOperation" typeId="tpee.1197029447546" id="8492459591399148739">
-                <link role="fieldDeclaration" roleId="tpee.1197029500499" targetNodeId="8492459591399148849" resolveInfo="programParam" />
+                <link role="fieldDeclaration" roleId="tpee.1197029500499" targetNodeId="8492459591399148849" resolveInfo="myProgramParam" />
               </node>
               <node role="operand" roleId="tpee.1197027771414" type="tpee.ThisExpression" typeId="tpee.1070475354124" id="8492459591399148740" />
             </node>
@@ -2253,7 +2512,7 @@
             </node>
             <node role="lValue" roleId="tpee.1068498886295" type="tpee.DotExpression" typeId="tpee.1197027756228" id="8492459591399148750">
               <node role="operation" roleId="tpee.1197027833540" type="tpee.FieldReferenceOperation" typeId="tpee.1197029447546" id="8492459591399148751">
-                <link role="fieldDeclaration" roleId="tpee.1197029500499" targetNodeId="8492459591399148852" resolveInfo="workingDir" />
+                <link role="fieldDeclaration" roleId="tpee.1197029500499" targetNodeId="8492459591399148852" resolveInfo="myWorkingDir" />
               </node>
               <node role="operand" roleId="tpee.1197027771414" type="tpee.ThisExpression" typeId="tpee.1070475354124" id="8492459591399148752" />
             </node>
@@ -2277,7 +2536,7 @@
             </node>
             <node role="lValue" roleId="tpee.1068498886295" type="tpee.DotExpression" typeId="tpee.1197027756228" id="8492459591399148762">
               <node role="operation" roleId="tpee.1197027833540" type="tpee.FieldReferenceOperation" typeId="tpee.1197029447546" id="8492459591399148763">
-                <link role="fieldDeclaration" roleId="tpee.1197029500499" targetNodeId="8492459591399148862" resolveInfo="make" />
+                <link role="fieldDeclaration" roleId="tpee.1197029500499" targetNodeId="8492459591399148862" resolveInfo="myMake" />
               </node>
               <node role="operand" roleId="tpee.1197027771414" type="tpee.ThisExpression" typeId="tpee.1070475354124" id="8492459591399148764" />
             </node>
@@ -2301,7 +2560,7 @@
             </node>
             <node role="lValue" roleId="tpee.1068498886295" type="tpee.DotExpression" typeId="tpee.1197027756228" id="8492459591399148774">
               <node role="operation" roleId="tpee.1197027833540" type="tpee.FieldReferenceOperation" typeId="tpee.1197029447546" id="8492459591399148775">
-                <link role="fieldDeclaration" roleId="tpee.1197029500499" targetNodeId="8492459591399148855" resolveInfo="alternativeJRE" />
+                <link role="fieldDeclaration" roleId="tpee.1197029500499" targetNodeId="8492459591399148855" resolveInfo="myAlternativeJRE" />
               </node>
               <node role="operand" roleId="tpee.1197027771414" type="tpee.ThisExpression" typeId="tpee.1070475354124" id="8492459591399148776" />
             </node>
@@ -2325,7 +2584,7 @@
             </node>
             <node role="lValue" roleId="tpee.1068498886295" type="tpee.DotExpression" typeId="tpee.1197027756228" id="8492459591399148786">
               <node role="operation" roleId="tpee.1197027833540" type="tpee.FieldReferenceOperation" typeId="tpee.1197029447546" id="8492459591399148787">
-                <link role="fieldDeclaration" roleId="tpee.1197029500499" targetNodeId="8492459591399148858" resolveInfo="useAlternativeJRE" />
+                <link role="fieldDeclaration" roleId="tpee.1197029500499" targetNodeId="8492459591399148858" resolveInfo="myUseAlternativeJRE" />
               </node>
               <node role="operand" roleId="tpee.1197027771414" type="tpee.ThisExpression" typeId="tpee.1070475354124" id="8492459591399148788" />
             </node>
@@ -2345,7 +2604,7 @@
         <node role="statement" roleId="tpee.1068581517665" type="tpee.ExpressionStatement" typeId="tpee.1068580123155" id="8492459591399148795">
           <node role="expression" roleId="tpee.1068580123156" type="tpee.DotExpression" typeId="tpee.1197027756228" id="8492459591399148796">
             <node role="operation" roleId="tpee.1197027833540" type="tpee.FieldReferenceOperation" typeId="tpee.1197029447546" id="8492459591399148797">
-              <link role="fieldDeclaration" roleId="tpee.1197029500499" targetNodeId="8492459591399148858" resolveInfo="useAlternativeJRE" />
+              <link role="fieldDeclaration" roleId="tpee.1197029500499" targetNodeId="8492459591399148858" resolveInfo="myUseAlternativeJRE" />
             </node>
             <node role="operand" roleId="tpee.1197027771414" type="tpee.ThisExpression" typeId="tpee.1070475354124" id="8492459591399148798" />
           </node>
@@ -2360,7 +2619,7 @@
         <node role="statement" roleId="tpee.1068581517665" type="tpee.ExpressionStatement" typeId="tpee.1068580123155" id="8492459591399148803">
           <node role="expression" roleId="tpee.1068580123156" type="tpee.DotExpression" typeId="tpee.1197027756228" id="8492459591399148804">
             <node role="operation" roleId="tpee.1197027833540" type="tpee.FieldReferenceOperation" typeId="tpee.1197029447546" id="8492459591399148805">
-              <link role="fieldDeclaration" roleId="tpee.1197029500499" targetNodeId="8492459591399148846" resolveInfo="vmParam" />
+              <link role="fieldDeclaration" roleId="tpee.1197029500499" targetNodeId="8492459591399148846" resolveInfo="myVmParam" />
             </node>
             <node role="operand" roleId="tpee.1197027771414" type="tpee.ThisExpression" typeId="tpee.1070475354124" id="8492459591399148806" />
           </node>
@@ -2375,7 +2634,7 @@
         <node role="statement" roleId="tpee.1068581517665" type="tpee.ExpressionStatement" typeId="tpee.1068580123155" id="8492459591399148811">
           <node role="expression" roleId="tpee.1068580123156" type="tpee.DotExpression" typeId="tpee.1197027756228" id="8492459591399148812">
             <node role="operation" roleId="tpee.1197027833540" type="tpee.FieldReferenceOperation" typeId="tpee.1197029447546" id="8492459591399148813">
-              <link role="fieldDeclaration" roleId="tpee.1197029500499" targetNodeId="8492459591399148849" resolveInfo="programParam" />
+              <link role="fieldDeclaration" roleId="tpee.1197029500499" targetNodeId="8492459591399148849" resolveInfo="myProgramParam" />
             </node>
             <node role="operand" roleId="tpee.1197027771414" type="tpee.ThisExpression" typeId="tpee.1070475354124" id="8492459591399148814" />
           </node>
@@ -2391,7 +2650,7 @@
           <node role="expression" roleId="tpee.1068580123156" type="tpee.DotExpression" typeId="tpee.1197027756228" id="8492459591399148820">
             <node role="operand" roleId="tpee.1197027771414" type="tpee.ThisExpression" typeId="tpee.1070475354124" id="8492459591399148821" />
             <node role="operation" roleId="tpee.1197027833540" type="tpee.FieldReferenceOperation" typeId="tpee.1197029447546" id="8492459591399148822">
-              <link role="fieldDeclaration" roleId="tpee.1197029500499" targetNodeId="8492459591399148852" resolveInfo="workingDir" />
+              <link role="fieldDeclaration" roleId="tpee.1197029500499" targetNodeId="8492459591399148852" resolveInfo="myWorkingDir" />
             </node>
           </node>
         </node>
@@ -2405,7 +2664,7 @@
         <node role="statement" roleId="tpee.1068581517665" type="tpee.ExpressionStatement" typeId="tpee.1068580123155" id="8492459591399148827">
           <node role="expression" roleId="tpee.1068580123156" type="tpee.DotExpression" typeId="tpee.1197027756228" id="8492459591399148828">
             <node role="operation" roleId="tpee.1197027833540" type="tpee.FieldReferenceOperation" typeId="tpee.1197029447546" id="8492459591399148829">
-              <link role="fieldDeclaration" roleId="tpee.1197029500499" targetNodeId="8492459591399148862" resolveInfo="make" />
+              <link role="fieldDeclaration" roleId="tpee.1197029500499" targetNodeId="8492459591399148862" resolveInfo="myMake" />
             </node>
             <node role="operand" roleId="tpee.1197027771414" type="tpee.ThisExpression" typeId="tpee.1070475354124" id="8492459591399148830" />
           </node>
@@ -2420,7 +2679,7 @@
         <node role="statement" roleId="tpee.1068581517665" type="tpee.ExpressionStatement" typeId="tpee.1068580123155" id="8492459591399148835">
           <node role="expression" roleId="tpee.1068580123156" type="tpee.DotExpression" typeId="tpee.1197027756228" id="8492459591399148836">
             <node role="operation" roleId="tpee.1197027833540" type="tpee.FieldReferenceOperation" typeId="tpee.1197029447546" id="8492459591399148837">
-              <link role="fieldDeclaration" roleId="tpee.1197029500499" targetNodeId="8492459591399148855" resolveInfo="alternativeJRE" />
+              <link role="fieldDeclaration" roleId="tpee.1197029500499" targetNodeId="8492459591399148855" resolveInfo="myAlternativeJRE" />
             </node>
             <node role="operand" roleId="tpee.1197027771414" type="tpee.ThisExpression" typeId="tpee.1070475354124" id="8492459591399148838" />
           </node>
@@ -2535,7 +2794,7 @@
             </node>
             <node role="lValue" roleId="tpee.1068498886295" type="tpee.DotExpression" typeId="tpee.1197027756228" id="8492459591399148878">
               <node role="operation" roleId="tpee.1197027833540" type="tpee.FieldReferenceOperation" typeId="tpee.1197029447546" id="8492459591399148879">
-                <link role="fieldDeclaration" roleId="tpee.1197029500499" targetNodeId="8492459591399148862" resolveInfo="make" />
+                <link role="fieldDeclaration" roleId="tpee.1197029500499" targetNodeId="8492459591399148862" resolveInfo="myMake" />
               </node>
               <node role="operand" roleId="tpee.1197027771414" type="tpee.ThisExpression" typeId="tpee.1070475354124" id="8492459591399148880" />
             </node>
@@ -2550,17 +2809,5 @@
     <node role="implementedInterface" roleId="tpee.1095933932569" type="tpee.ClassifierType" typeId="tpee.1107535904670" id="8492459591399148883">
       <link role="classifier" roleId="tpee.1107535924139" targetNodeId="e2lb.~Cloneable" resolveInfo="Cloneable" />
     </node>
-    <node role="annotation" roleId="tpee.1188208488637" type="tpee.AnnotationInstance" typeId="tpee.1188207840427" id="2535050848642959219">
-      <link role="annotation" roleId="tpee.1188208074048" targetNodeId="e2lb.~Deprecated" resolveInfo="Deprecated" />
-    </node>
-    <node role="annotation" roleId="tpee.1188208488637" type="tpee.AnnotationInstance" typeId="tpee.1188207840427" id="2535050848642961887">
-      <link role="annotation" roleId="tpee.1188208074048" targetNodeId="7mi2.~ToRemove" resolveInfo="ToRemove" />
-      <node role="value" roleId="tpee.1188214630783" type="tpee.AnnotationInstanceValue" typeId="tpee.1188214545140" id="2535050848642961888">
-        <link role="key" roleId="tpee.1188214555875" targetNodeId="7mi2.~ToRemove%dversion()" resolveInfo="version" />
-        <node role="value" roleId="tpee.1188214607812" type="tpee.FloatingPointConstant" typeId="tpee.1111509017652" id="2535050848642961891">
-          <property name="value" nameId="tpee.1113006610751" value="2.0" />
-        </node>
-      </node>
-    </node>
   </root>
 </model>
