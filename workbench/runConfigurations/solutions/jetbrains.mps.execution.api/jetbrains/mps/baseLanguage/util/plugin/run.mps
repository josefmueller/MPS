<?xml version="1.0" encoding="UTF-8"?>
<model modelUID="r:f144b87b-8ea5-4a8a-bb79-78fd4663e93c(jetbrains.mps.baseLanguage.util.plugin.run)">
  <persistence version="7" />
  <language namespace="f3061a53-9226-4cc5-a443-f952ceaf5816(jetbrains.mps.baseLanguage)" />
  <language namespace="83888646-71ce-4f1c-9c53-c54016f6ad4f(jetbrains.mps.baseLanguage.collections)" />
  <language namespace="fd392034-7849-419d-9071-12563d152375(jetbrains.mps.baseLanguage.closures)" />
  <language namespace="7866978e-a0f0-4cc7-81bc-4d213d9375e1(jetbrains.mps.lang.smodel)" />
  <language namespace="28f9e497-3b42-4291-aeba-0a1039153ab1(jetbrains.mps.lang.plugin)" />
  <language namespace="760a0a8c-eabb-4521-8bfd-65db761a9ba3(jetbrains.mps.baseLanguage.logging)" />
  <language namespace="f2801650-65d5-424e-bb1b-463a8781b786(jetbrains.mps.baseLanguage.javadoc)" />
  <import index="j0x2" modelUID="r:a06b40a1-18fe-4d7f-a68d-34a763e68c1f(jetbrains.mps.workbench.make)" version="-1" />
  <import index="fn29" modelUID="r:6ba2667b-185e-45cd-ac65-e4b9d66da28e(jetbrains.mps.smodel.resources)" version="-1" />
  <import index="rzz2" modelUID="f:java_stub#6354ebe7-c22a-4a0f-ac54-50b52ab9b065#java.lang.annotation(java.lang.annotation@java_stub)" version="-1" />
  <import index="fxg7" modelUID="f:java_stub#6354ebe7-c22a-4a0f-ac54-50b52ab9b065#java.io(java.io@java_stub)" version="-1" />
  <import index="k7g3" modelUID="f:java_stub#6354ebe7-c22a-4a0f-ac54-50b52ab9b065#java.util(java.util@java_stub)" version="-1" />
  <import index="e2lb" modelUID="f:java_stub#6354ebe7-c22a-4a0f-ac54-50b52ab9b065#java.lang(java.lang@java_stub)" version="-1" />
  <import index="lkfb" modelUID="f:java_stub#37a3367b-1fb2-44d8-aa6b-18075e74e003#jetbrains.mps.smodel(jetbrains.mps.smodel@java_stub)" version="-1" />
  <import index="afxk" modelUID="f:java_stub#37a3367b-1fb2-44d8-aa6b-18075e74e003#jetbrains.mps.project(jetbrains.mps.project@java_stub)" version="-1" />
  <import index="vfxe" modelUID="f:java_stub#37a3367b-1fb2-44d8-aa6b-18075e74e003#com.intellij.execution.configurations(com.intellij.execution.configurations@java_stub)" version="-1" />
  <import index="lxea" modelUID="f:java_stub#37a3367b-1fb2-44d8-aa6b-18075e74e003#jetbrains.mps.vfs(jetbrains.mps.vfs@java_stub)" version="-1" />
  <import index="30pf" modelUID="f:java_stub#37a3367b-1fb2-44d8-aa6b-18075e74e003#jetbrains.mps.util(jetbrains.mps.util@java_stub)" version="-1" />
  <import index="60vs" modelUID="f:java_stub#37a3367b-1fb2-44d8-aa6b-18075e74e003#jetbrains.mps.reloading(jetbrains.mps.reloading@java_stub)" version="-1" />
  <import index="1t7x" modelUID="f:java_stub#6354ebe7-c22a-4a0f-ac54-50b52ab9b065#java.awt(java.awt@java_stub)" version="-1" />
  <import index="7jsa" modelUID="f:java_stub#37a3367b-1fb2-44d8-aa6b-18075e74e003#com.intellij.execution.process(com.intellij.execution.process@java_stub)" version="-1" />
  <import index="27v0" modelUID="f:java_stub#37a3367b-1fb2-44d8-aa6b-18075e74e003#com.intellij.openapi.project(com.intellij.openapi.project@java_stub)" version="-1" />
  <import index="aoly" modelUID="f:java_stub#37a3367b-1fb2-44d8-aa6b-18075e74e003#jetbrains.mps.smodel.descriptor(jetbrains.mps.smodel.descriptor@java_stub)" version="-1" />
  <import index="h5ia" modelUID="f:java_stub#37a3367b-1fb2-44d8-aa6b-18075e74e003#jetbrains.mps.generator(jetbrains.mps.generator@java_stub)" version="-1" />
  <import index="ista" modelUID="f:java_stub#37a3367b-1fb2-44d8-aa6b-18075e74e003#jetbrains.mps.ide.generator(jetbrains.mps.ide.generator@java_stub)" version="-1" />
  <import index="r27b" modelUID="f:java_stub#37a3367b-1fb2-44d8-aa6b-18075e74e003#org.jetbrains.annotations(MPS.Classpath/org.jetbrains.annotations@java_stub)" version="-1" />
  <import index="7mi2" modelUID="f:java_stub#37a3367b-1fb2-44d8-aa6b-18075e74e003#jetbrains.mps.util.annotation(MPS.Classpath/jetbrains.mps.util.annotation@java_stub)" version="-1" />
  <import index="ho4a" modelUID="f:java_stub#37a3367b-1fb2-44d8-aa6b-18075e74e003#jetbrains.mps.make.script(MPS.Classpath/jetbrains.mps.make.script@java_stub)" version="-1" />
  <import index="lkw3" modelUID="f:java_stub#37a3367b-1fb2-44d8-aa6b-18075e74e003#com.intellij.openapi.application(MPS.Classpath/com.intellij.openapi.application@java_stub)" version="-1" />
  <import index="wzsw" modelUID="f:java_stub#37a3367b-1fb2-44d8-aa6b-18075e74e003#jetbrains.mps.ide.common(MPS.Classpath/jetbrains.mps.ide.common@java_stub)" version="-1" />
  <import index="lnp5" modelUID="f:java_stub#37a3367b-1fb2-44d8-aa6b-18075e74e003#jetbrains.mps.ide(MPS.Classpath/jetbrains.mps.ide@java_stub)" version="-1" />
<<<<<<< HEAD
  <import index="53gy" modelUID="f:java_stub#6354ebe7-c22a-4a0f-ac54-50b52ab9b065#java.util.concurrent(JDK/java.util.concurrent@java_stub)" version="-1" />
=======
  <import index="hfuk" modelUID="r:b25dd364-bc3f-4a66-97d1-262009610c5e(jetbrains.mps.make)" version="-1" />
>>>>>>> be5654b0
  <import index="tpck" modelUID="r:00000000-0000-4000-0000-011c89590288(jetbrains.mps.lang.core.structure)" version="0" implicit="yes" />
  <import index="tpee" modelUID="r:00000000-0000-4000-0000-011c895902ca(jetbrains.mps.baseLanguage.structure)" version="3" implicit="yes" />
  <import index="tp25" modelUID="r:00000000-0000-4000-0000-011c89590301(jetbrains.mps.lang.smodel.structure)" version="16" implicit="yes" />
  <import index="tp2c" modelUID="r:00000000-0000-4000-0000-011c89590338(jetbrains.mps.baseLanguage.closures.structure)" version="3" implicit="yes" />
  <import index="tp4k" modelUID="r:00000000-0000-4000-0000-011c89590368(jetbrains.mps.lang.plugin.structure)" version="23" implicit="yes" />
  <import index="tp2q" modelUID="r:00000000-0000-4000-0000-011c8959032e(jetbrains.mps.baseLanguage.collections.structure)" version="7" implicit="yes" />
  <import index="tpib" modelUID="r:00000000-0000-4000-0000-011c8959057f(jetbrains.mps.baseLanguage.logging.structure)" version="0" implicit="yes" />
  <import index="m373" modelUID="r:4095af4f-a097-4799-aaa9-03df087ddfa6(jetbrains.mps.baseLanguage.javadoc.structure)" version="5" implicit="yes" />
  <roots>
    <node type="tpee.Annotation" typeId="tpee.1188206331916" id="8492459591399146889">
      <property name="name" nameId="tpck.1169194664001" value="MPSLaunch" />
    </node>
    <node type="tpee.ClassConcept" typeId="tpee.1068390468198" id="8492459591399147272">
      <property name="name" nameId="tpck.1169194664001" value="BaseRunner" />
      <property name="abstractClass" nameId="tpee.1075300953594" value="true" />
      <property name="virtualPackage" nameId="tpck.1193676396447" value="Runner" />
    </node>
    <node type="tpee.ClassConcept" typeId="tpee.1068390468198" id="8492459591399147955">
      <property name="name" nameId="tpck.1169194664001" value="LayoutUtil" />
    </node>
    <node type="tpee.ClassConcept" typeId="tpee.1068390468198" id="8492459591399148208">
      <property name="name" nameId="tpck.1169194664001" value="ClassRunner" />
      <property name="virtualPackage" nameId="tpck.1193676396447" value="Runner" />
    </node>
    <node type="tpee.ClassConcept" typeId="tpee.1068390468198" id="8492459591399148601">
      <property name="name" nameId="tpck.1169194664001" value="RunUtil" />
    </node>
    <node type="tpee.ClassConcept" typeId="tpee.1068390468198" id="8492459591399148682">
      <property name="name" nameId="tpck.1169194664001" value="ConfigRunParameters" />
    </node>
  </roots>
  <root id="8492459591399146889">
    <node role="visibility" roleId="tpee.1178549979242" type="tpee.PublicVisibility" typeId="tpee.1146644602865" id="8492459591399146890" />
    <node role="annotation" roleId="tpee.1188208488637" type="tpee.AnnotationInstance" typeId="tpee.1188207840427" id="8492459591399146891">
      <link role="annotation" roleId="tpee.1188208074048" targetNodeId="rzz2.~Retention" resolveInfo="Retention" />
      <node role="value" roleId="tpee.1188214630783" type="tpee.AnnotationInstanceValue" typeId="tpee.1188214545140" id="8492459591399146892">
        <link role="key" roleId="tpee.1188214555875" targetNodeId="rzz2.~Retention%dvalue()" resolveInfo="value" />
        <node role="value" roleId="tpee.1188214607812" type="tpee.EnumConstantReference" typeId="tpee.1083260308424" id="8492459591399146893">
          <link role="enumConstantDeclaration" roleId="tpee.1083260308426" targetNodeId="rzz2.~RetentionPolicy%dRUNTIME" resolveInfo="RUNTIME" />
          <link role="enumClass" roleId="tpee.1144432896254" targetNodeId="rzz2.~RetentionPolicy" resolveInfo="RetentionPolicy" />
        </node>
      </node>
    </node>
    <node role="annotation" roleId="tpee.1188208488637" type="tpee.AnnotationInstance" typeId="tpee.1188207840427" id="8492459591399146894">
      <link role="annotation" roleId="tpee.1188208074048" targetNodeId="rzz2.~Target" resolveInfo="Target" />
      <node role="value" roleId="tpee.1188214630783" type="tpee.AnnotationInstanceValue" typeId="tpee.1188214545140" id="8492459591399146895">
        <link role="key" roleId="tpee.1188214555875" targetNodeId="rzz2.~Target%dvalue()" resolveInfo="value" />
        <node role="value" roleId="tpee.1188214607812" type="tpee.ArrayLiteral" typeId="tpee.1188220165133" id="8492459591399146896">
          <node role="item" roleId="tpee.1188220173759" type="tpee.EnumConstantReference" typeId="tpee.1083260308424" id="8492459591399146897">
            <link role="enumClass" roleId="tpee.1144432896254" targetNodeId="rzz2.~ElementType" resolveInfo="ElementType" />
            <link role="enumConstantDeclaration" roleId="tpee.1083260308426" targetNodeId="rzz2.~ElementType%dMETHOD" resolveInfo="METHOD" />
          </node>
          <node role="item" roleId="tpee.1188220173759" type="tpee.EnumConstantReference" typeId="tpee.1083260308424" id="8492459591399146898">
            <link role="enumConstantDeclaration" roleId="tpee.1083260308426" targetNodeId="rzz2.~ElementType%dTYPE" resolveInfo="TYPE" />
            <link role="enumClass" roleId="tpee.1144432896254" targetNodeId="rzz2.~ElementType" resolveInfo="ElementType" />
          </node>
        </node>
      </node>
    </node>
    <node role="smodelAttribute" roleId="tpck.5169995583184591170" type="m373.ClassifierDocComment" typeId="m373.2068944020170241612" id="226334238991845269">
      <node role="body" roleId="m373.8465538089690331502" type="m373.CommentLine" typeId="m373.8465538089690331500" id="226334238991845270">
        <node role="part" roleId="m373.8970989240999019149" type="m373.TextCommentLinePart" typeId="m373.8970989240999019143" id="226334238991845271">
          <property name="text" nameId="m373.8970989240999019144" value="TODO every class in this model is deprecated, except this one" />
        </node>
      </node>
      <node role="body" roleId="m373.8465538089690331502" type="m373.CommentLine" typeId="m373.8465538089690331500" id="226334238991845272">
        <node role="part" roleId="m373.8970989240999019149" type="m373.TextCommentLinePart" typeId="m373.8970989240999019143" id="226334238991845273">
          <property name="text" nameId="m373.8970989240999019144" value="so it should probably be moved some place else" />
        </node>
      </node>
    </node>
  </root>
  <root id="8492459591399147272">
    <node role="annotation" roleId="tpee.1188208488637" type="tpee.AnnotationInstance" typeId="tpee.1188207840427" id="3107334613900759708">
      <link role="annotation" roleId="tpee.1188208074048" targetNodeId="e2lb.~Deprecated" resolveInfo="Deprecated" />
    </node>
    <node role="annotation" roleId="tpee.1188208488637" type="tpee.AnnotationInstance" typeId="tpee.1188207840427" id="3107334613900759709">
      <link role="annotation" roleId="tpee.1188208074048" targetNodeId="7mi2.~ToRemove" resolveInfo="ToRemove" />
      <node role="value" roleId="tpee.1188214630783" type="tpee.AnnotationInstanceValue" typeId="tpee.1188214545140" id="3107334613900759710">
        <link role="key" roleId="tpee.1188214555875" targetNodeId="7mi2.~ToRemove%dversion()" resolveInfo="version" />
        <node role="value" roleId="tpee.1188214607812" type="tpee.FloatingPointConstant" typeId="tpee.1111509017652" id="3107334613900759713">
          <property name="value" nameId="tpee.1113006610751" value="2.0" />
        </node>
      </node>
    </node>
    <node role="constructor" roleId="tpee.1068390468201" type="tpee.ConstructorDeclaration" typeId="tpee.1068580123140" id="3038691514508939542">
      <node role="returnType" roleId="tpee.1068580123133" type="tpee.VoidType" typeId="tpee.1068581517677" id="3038691514508939543" />
      <node role="visibility" roleId="tpee.1178549979242" type="tpee.PublicVisibility" typeId="tpee.1146644602865" id="3038691514508939544" />
      <node role="body" roleId="tpee.1068580123135" type="tpee.StatementList" typeId="tpee.1068580123136" id="3038691514508939545">
        <node role="statement" roleId="tpee.1068581517665" type="tpee.ExpressionStatement" typeId="tpee.1068580123155" id="3038691514508965137">
          <node role="expression" roleId="tpee.1068580123156" type="tpee.AssignmentExpression" typeId="tpee.1068498886294" id="3038691514508965138">
            <node role="rValue" roleId="tpee.1068498886297" type="tpee.ParameterReference" typeId="tpee.1068581242874" id="3038691514508965139">
              <link role="variableDeclaration" roleId="tpee.1068581517664" targetNodeId="3038691514508939572" resolveInfo="parameters" />
            </node>
            <node role="lValue" roleId="tpee.1068498886295" type="tpee.DotExpression" typeId="tpee.1197027756228" id="3038691514508965140">
              <node role="operation" roleId="tpee.1197027833540" type="tpee.FieldReferenceOperation" typeId="tpee.1197029447546" id="3038691514508965141">
                <link role="fieldDeclaration" roleId="tpee.1197029500499" targetNodeId="3038691514508931175" resolveInfo="myRunParameters" />
              </node>
              <node role="operand" roleId="tpee.1197027771414" type="tpee.ThisExpression" typeId="tpee.1070475354124" id="3038691514508965142" />
            </node>
          </node>
        </node>
        <node role="statement" roleId="tpee.1068581517665" type="tpee.ExpressionStatement" typeId="tpee.1068580123155" id="2178855608170363879">
          <node role="expression" roleId="tpee.1068580123156" type="tpee.DotExpression" typeId="tpee.1197027756228" id="2178855608170363880">
            <node role="operand" roleId="tpee.1197027771414" type="tpee.ThisExpression" typeId="tpee.1070475354124" id="2178855608170363881" />
            <node role="operation" roleId="tpee.1197027833540" type="tpee.InstanceMethodCallOperation" typeId="tpee.1202948039474" id="2178855608170363882">
              <link role="baseMethodDeclaration" roleId="tpee.1068499141037" targetNodeId="2178855608170363854" resolveInfo="updateJavaHome" />
              <node role="actualArgument" roleId="tpee.1068499141038" type="tpee.ParameterReference" typeId="tpee.1068581242874" id="2178855608170363883">
                <link role="variableDeclaration" roleId="tpee.1068581517664" targetNodeId="3038691514508939572" resolveInfo="parameters" />
              </node>
            </node>
          </node>
        </node>
      </node>
      <node role="parameter" roleId="tpee.1068580123134" type="tpee.ParameterDeclaration" typeId="tpee.1068498886292" id="3038691514508939572">
        <property name="name" nameId="tpck.1169194664001" value="parameters" />
        <node role="type" roleId="tpee.5680397130376446158" type="tpee.ClassifierType" typeId="tpee.1107535904670" id="3038691514508939573">
          <link role="classifier" roleId="tpee.1107535924139" targetNodeId="8492459591399148682" resolveInfo="ConfigRunParameters" />
        </node>
      </node>
    </node>
    <node role="field" roleId="tpee.1068390468199" type="tpee.FieldDeclaration" typeId="tpee.1068390468200" id="8492459591399147273">
      <property name="name" nameId="tpck.1169194664001" value="myJavaHome" />
      <node role="visibility" roleId="tpee.1178549979242" type="tpee.PrivateVisibility" typeId="tpee.1146644623116" id="8492459591399147274" />
      <node role="type" roleId="tpee.5680397130376446158" type="tpee.StringType" typeId="tpee.1225271177708" id="8492459591399147275" />
      <node role="initializer" roleId="tpee.1068431790190" type="tpee.StaticMethodCall" typeId="tpee.1081236700937" id="8492459591399147276">
        <link role="baseMethodDeclaration" roleId="tpee.1068499141037" targetNodeId="e2lb.~System%dgetProperty(java%dlang%dString)%cjava%dlang%dString" resolveInfo="getProperty" />
        <link role="classConcept" roleId="tpee.1144433194310" targetNodeId="e2lb.~System" resolveInfo="System" />
        <node role="actualArgument" roleId="tpee.1068499141038" type="tpee.StringLiteral" typeId="tpee.1070475926800" id="8492459591399147277">
          <property name="value" nameId="tpee.1070475926801" value="java.home" />
        </node>
      </node>
    </node>
    <node role="field" roleId="tpee.1068390468199" type="tpee.FieldDeclaration" typeId="tpee.1068390468200" id="3038691514508931175">
      <property name="name" nameId="tpck.1169194664001" value="myRunParameters" />
      <property name="isFinal" nameId="tpee.1176718929932" value="true" />
      <node role="visibility" roleId="tpee.1178549979242" type="tpee.ProtectedVisibility" typeId="tpee.1146644641414" id="3038691514508965309" />
      <node role="type" roleId="tpee.5680397130376446158" type="tpee.ClassifierType" typeId="tpee.1107535904670" id="3038691514508939174">
        <link role="classifier" roleId="tpee.1107535924139" targetNodeId="8492459591399148682" resolveInfo="ConfigRunParameters" />
      </node>
    </node>
    <node role="staticMethod" roleId="tpee.1070462273904" type="tpee.StaticMethodDeclaration" typeId="tpee.1081236700938" id="8492459591399147278">
      <property name="name" nameId="tpck.1169194664001" value="fs" />
      <node role="body" roleId="tpee.1068580123135" type="tpee.StatementList" typeId="tpee.1068580123136" id="8492459591399147279">
        <node role="statement" roleId="tpee.1068581517665" type="tpee.ReturnStatement" typeId="tpee.1068581242878" id="8492459591399147280">
          <node role="expression" roleId="tpee.1068581517676" type="tpee.StaticMethodCall" typeId="tpee.1081236700937" id="8492459591399147281">
            <link role="baseMethodDeclaration" roleId="tpee.1068499141037" targetNodeId="e2lb.~System%dgetProperty(java%dlang%dString)%cjava%dlang%dString" resolveInfo="getProperty" />
            <link role="classConcept" roleId="tpee.1144433194310" targetNodeId="e2lb.~System" resolveInfo="System" />
            <node role="actualArgument" roleId="tpee.1068499141038" type="tpee.StringLiteral" typeId="tpee.1070475926800" id="8492459591399147282">
              <property name="value" nameId="tpee.1070475926801" value="file.separator" />
            </node>
          </node>
        </node>
      </node>
      <node role="visibility" roleId="tpee.1178549979242" type="tpee.ProtectedVisibility" typeId="tpee.1146644641414" id="8492459591399147283" />
      <node role="returnType" roleId="tpee.1068580123133" type="tpee.StringType" typeId="tpee.1225271177708" id="8492459591399147284" />
    </node>
    <node role="staticMethod" roleId="tpee.1070462273904" type="tpee.StaticMethodDeclaration" typeId="tpee.1081236700938" id="8492459591399147285">
      <property name="name" nameId="tpck.1169194664001" value="ps" />
      <node role="body" roleId="tpee.1068580123135" type="tpee.StatementList" typeId="tpee.1068580123136" id="8492459591399147286">
        <node role="statement" roleId="tpee.1068581517665" type="tpee.ReturnStatement" typeId="tpee.1068581242878" id="8492459591399147287">
          <node role="expression" roleId="tpee.1068581517676" type="tpee.StaticMethodCall" typeId="tpee.1081236700937" id="8492459591399147288">
            <link role="baseMethodDeclaration" roleId="tpee.1068499141037" targetNodeId="e2lb.~System%dgetProperty(java%dlang%dString)%cjava%dlang%dString" resolveInfo="getProperty" />
            <link role="classConcept" roleId="tpee.1144433194310" targetNodeId="e2lb.~System" resolveInfo="System" />
            <node role="actualArgument" roleId="tpee.1068499141038" type="tpee.StringLiteral" typeId="tpee.1070475926800" id="8492459591399147289">
              <property name="value" nameId="tpee.1070475926801" value="path.separator" />
            </node>
          </node>
        </node>
      </node>
      <node role="visibility" roleId="tpee.1178549979242" type="tpee.ProtectedVisibility" typeId="tpee.1146644641414" id="8492459591399147290" />
      <node role="returnType" roleId="tpee.1068580123133" type="tpee.StringType" typeId="tpee.1225271177708" id="8492459591399147291" />
    </node>
    <node role="method" roleId="tpee.1107880067339" type="tpee.InstanceMethodDeclaration" typeId="tpee.1068580123165" id="8492459591399147292">
      <property name="name" nameId="tpck.1169194664001" value="getCommandString" />
      <property name="isFinal" nameId="tpee.1181808852946" value="false" />
      <node role="parameter" roleId="tpee.1068580123134" type="tpee.ParameterDeclaration" typeId="tpee.1068498886292" id="8492459591399147293">
        <property name="name" nameId="tpck.1169194664001" value="p" />
        <node role="type" roleId="tpee.5680397130376446158" type="tpee.ClassifierType" typeId="tpee.1107535904670" id="8492459591399147294">
          <link role="classifier" roleId="tpee.1107535924139" targetNodeId="e2lb.~ProcessBuilder" resolveInfo="ProcessBuilder" />
        </node>
      </node>
      <node role="body" roleId="tpee.1068580123135" type="tpee.StatementList" typeId="tpee.1068580123136" id="8492459591399147295">
        <node role="statement" roleId="tpee.1068581517665" type="tpee.LocalVariableDeclarationStatement" typeId="tpee.1068581242864" id="8492459591399147296">
          <node role="localVariableDeclaration" roleId="tpee.1068581242865" type="tpee.LocalVariableDeclaration" typeId="tpee.1068581242863" id="8492459591399147297">
            <property name="name" nameId="tpck.1169194664001" value="res" />
            <node role="initializer" roleId="tpee.1068431790190" type="tpee.GenericNewExpression" typeId="tpee.1145552977093" id="8492459591399147298">
              <node role="creator" roleId="tpee.1145553007750" type="tpee.ClassCreator" typeId="tpee.1212685548494" id="8492459591399147299">
                <link role="baseMethodDeclaration" roleId="tpee.1068499141037" targetNodeId="e2lb.~StringBuilder%d&lt;init&gt;()" resolveInfo="StringBuilder" />
              </node>
            </node>
            <node role="type" roleId="tpee.5680397130376446158" type="tpee.ClassifierType" typeId="tpee.1107535904670" id="8492459591399147300">
              <link role="classifier" roleId="tpee.1107535924139" targetNodeId="e2lb.~StringBuilder" resolveInfo="StringBuilder" />
            </node>
          </node>
        </node>
        <node role="statement" roleId="tpee.1068581517665" type="tpee.ForeachStatement" typeId="tpee.1144226303539" id="8492459591399147301">
          <node role="body" roleId="tpee.1154032183016" type="tpee.StatementList" typeId="tpee.1068580123136" id="8492459591399147302">
            <node role="statement" roleId="tpee.1068581517665" type="tpee.ExpressionStatement" typeId="tpee.1068580123155" id="8492459591399147303">
              <node role="expression" roleId="tpee.1068580123156" type="tpee.DotExpression" typeId="tpee.1197027756228" id="8492459591399147304">
                <node role="operation" roleId="tpee.1197027833540" type="tpee.InstanceMethodCallOperation" typeId="tpee.1202948039474" id="8492459591399147305">
                  <link role="baseMethodDeclaration" roleId="tpee.1068499141037" targetNodeId="e2lb.~StringBuilder%dappend(java%dlang%dString)%cjava%dlang%dStringBuilder" resolveInfo="append" />
                  <node role="actualArgument" roleId="tpee.1068499141038" type="tpee.StringLiteral" typeId="tpee.1070475926800" id="8492459591399147306">
                    <property name="value" nameId="tpee.1070475926801" value=" " />
                  </node>
                </node>
                <node role="operand" roleId="tpee.1197027771414" type="tpee.DotExpression" typeId="tpee.1197027756228" id="8492459591399147307">
                  <node role="operand" roleId="tpee.1197027771414" type="tpee.LocalVariableReference" typeId="tpee.1068581242866" id="8492459591399147308">
                    <link role="variableDeclaration" roleId="tpee.1068581517664" targetNodeId="8492459591399147297" resolveInfo="res" />
                  </node>
                  <node role="operation" roleId="tpee.1197027833540" type="tpee.InstanceMethodCallOperation" typeId="tpee.1202948039474" id="8492459591399147309">
                    <link role="baseMethodDeclaration" roleId="tpee.1068499141037" targetNodeId="e2lb.~StringBuilder%dappend(java%dlang%dString)%cjava%dlang%dStringBuilder" resolveInfo="append" />
                    <node role="actualArgument" roleId="tpee.1068499141038" type="tpee.LocalVariableReference" typeId="tpee.1068581242866" id="8492459591399147310">
                      <link role="variableDeclaration" roleId="tpee.1068581517664" targetNodeId="8492459591399147314" resolveInfo="s" />
                    </node>
                  </node>
                </node>
              </node>
            </node>
          </node>
          <node role="iterable" roleId="tpee.1144226360166" type="tpee.DotExpression" typeId="tpee.1197027756228" id="8492459591399147311">
            <node role="operation" roleId="tpee.1197027833540" type="tpee.InstanceMethodCallOperation" typeId="tpee.1202948039474" id="8492459591399147312">
              <link role="baseMethodDeclaration" roleId="tpee.1068499141037" targetNodeId="e2lb.~ProcessBuilder%dcommand()%cjava%dutil%dList" resolveInfo="command" />
            </node>
            <node role="operand" roleId="tpee.1197027771414" type="tpee.ParameterReference" typeId="tpee.1068581242874" id="8492459591399147313">
              <link role="variableDeclaration" roleId="tpee.1068581517664" targetNodeId="8492459591399147293" resolveInfo="p" />
            </node>
          </node>
          <node role="variable" roleId="tpee.1144230900587" type="tpee.LocalVariableDeclaration" typeId="tpee.1068581242863" id="8492459591399147314">
            <property name="name" nameId="tpck.1169194664001" value="s" />
            <node role="type" roleId="tpee.5680397130376446158" type="tpee.StringType" typeId="tpee.1225271177708" id="8492459591399147315" />
          </node>
        </node>
        <node role="statement" roleId="tpee.1068581517665" type="tpee.ReturnStatement" typeId="tpee.1068581242878" id="8492459591399147316">
          <node role="expression" roleId="tpee.1068581517676" type="tpee.DotExpression" typeId="tpee.1197027756228" id="8492459591399147317">
            <node role="operation" roleId="tpee.1197027833540" type="tpee.InstanceMethodCallOperation" typeId="tpee.1202948039474" id="8492459591399147318">
              <link role="baseMethodDeclaration" roleId="tpee.1068499141037" targetNodeId="e2lb.~StringBuilder%dtoString()%cjava%dlang%dString" resolveInfo="toString" />
            </node>
            <node role="operand" roleId="tpee.1197027771414" type="tpee.LocalVariableReference" typeId="tpee.1068581242866" id="8492459591399147319">
              <link role="variableDeclaration" roleId="tpee.1068581517664" targetNodeId="8492459591399147297" resolveInfo="res" />
            </node>
          </node>
        </node>
      </node>
      <node role="returnType" roleId="tpee.1068580123133" type="tpee.StringType" typeId="tpee.1225271177708" id="8492459591399147320" />
      <node role="visibility" roleId="tpee.1178549979242" type="tpee.PublicVisibility" typeId="tpee.1146644602865" id="8492459591399147321" />
    </node>
    <node role="method" roleId="tpee.1107880067339" type="tpee.InstanceMethodDeclaration" typeId="tpee.1068580123165" id="8492459591399147322">
      <property name="name" nameId="tpck.1169194664001" value="splitParams" />
      <node role="visibility" roleId="tpee.1178549979242" type="tpee.ProtectedVisibility" typeId="tpee.1146644641414" id="8492459591399147323" />
      <node role="returnType" roleId="tpee.1068580123133" type="tpee.ArrayType" typeId="tpee.1070534760951" id="8492459591399147324">
        <node role="componentType" roleId="tpee.1070534760952" type="tpee.StringType" typeId="tpee.1225271177708" id="8492459591399147325" />
      </node>
      <node role="parameter" roleId="tpee.1068580123134" type="tpee.ParameterDeclaration" typeId="tpee.1068498886292" id="8492459591399147326">
        <property name="name" nameId="tpck.1169194664001" value="programParams" />
        <node role="type" roleId="tpee.5680397130376446158" type="tpee.StringType" typeId="tpee.1225271177708" id="8492459591399147327" />
      </node>
      <node role="body" roleId="tpee.1068580123135" type="tpee.StatementList" typeId="tpee.1068580123136" id="8492459591399147328">
        <node role="statement" roleId="tpee.1068581517665" type="tpee.ReturnStatement" typeId="tpee.1068581242878" id="8492459591399147329">
          <node role="expression" roleId="tpee.1068581517676" type="tpee.DotExpression" typeId="tpee.1197027756228" id="8492459591399147330">
            <node role="operand" roleId="tpee.1197027771414" type="tpee.ParameterReference" typeId="tpee.1068581242874" id="8492459591399147331">
              <link role="variableDeclaration" roleId="tpee.1068581517664" targetNodeId="8492459591399147326" resolveInfo="programParams" />
            </node>
            <node role="operation" roleId="tpee.1197027833540" type="tpee.InstanceMethodCallOperation" typeId="tpee.1202948039474" id="8492459591399147332">
              <link role="baseMethodDeclaration" roleId="tpee.1068499141037" targetNodeId="e2lb.~String%dsplit(java%dlang%dString)%cjava%dlang%dString[]" resolveInfo="split" />
              <node role="actualArgument" roleId="tpee.1068499141038" type="tpee.StringLiteral" typeId="tpee.1070475926800" id="8492459591399147333">
                <property name="value" nameId="tpee.1070475926801" value="(\\s)+" />
              </node>
            </node>
          </node>
        </node>
      </node>
    </node>
    <node role="method" roleId="tpee.1107880067339" type="tpee.InstanceMethodDeclaration" typeId="tpee.1068580123165" id="8492459591399147334">
      <property name="name" nameId="tpck.1169194664001" value="setJavaHomePath" />
      <node role="returnType" roleId="tpee.1068580123133" type="tpee.VoidType" typeId="tpee.1068581517677" id="8492459591399147335" />
      <node role="visibility" roleId="tpee.1178549979242" type="tpee.PublicVisibility" typeId="tpee.1146644602865" id="8492459591399147336" />
      <node role="body" roleId="tpee.1068580123135" type="tpee.StatementList" typeId="tpee.1068580123136" id="8492459591399147337">
        <node role="statement" roleId="tpee.1068581517665" type="tpee.ExpressionStatement" typeId="tpee.1068580123155" id="8492459591399147338">
          <node role="expression" roleId="tpee.1068580123156" type="tpee.AssignmentExpression" typeId="tpee.1068498886294" id="8492459591399147339">
            <node role="rValue" roleId="tpee.1068498886297" type="tpee.DotExpression" typeId="tpee.1197027756228" id="8492459591399147340">
              <node role="operand" roleId="tpee.1197027771414" type="tpee.ParameterReference" typeId="tpee.1068581242874" id="8492459591399147341">
                <link role="variableDeclaration" roleId="tpee.1068581517664" targetNodeId="8492459591399147348" resolveInfo="alternativeJavaHome" />
              </node>
              <node role="operation" roleId="tpee.1197027833540" type="tpee.InstanceMethodCallOperation" typeId="tpee.1202948039474" id="8492459591399147342">
                <link role="baseMethodDeclaration" roleId="tpee.1068499141037" targetNodeId="e2lb.~String%dreplace(java%dlang%dCharSequence,java%dlang%dCharSequence)%cjava%dlang%dString" resolveInfo="replace" />
                <node role="actualArgument" roleId="tpee.1068499141038" type="tpee.StringLiteral" typeId="tpee.1070475926800" id="8492459591399147343">
                  <property name="value" nameId="tpee.1070475926801" value="/" />
                </node>
                <node role="actualArgument" roleId="tpee.1068499141038" type="tpee.LocalStaticMethodCall" typeId="tpee.1172058436953" id="8492459591399147344">
                  <link role="baseMethodDeclaration" roleId="tpee.1068499141037" targetNodeId="8492459591399147278" resolveInfo="fs" />
                </node>
              </node>
            </node>
            <node role="lValue" roleId="tpee.1068498886295" type="tpee.DotExpression" typeId="tpee.1197027756228" id="8492459591399147345">
              <node role="operation" roleId="tpee.1197027833540" type="tpee.FieldReferenceOperation" typeId="tpee.1197029447546" id="8492459591399147346">
                <link role="fieldDeclaration" roleId="tpee.1197029500499" targetNodeId="8492459591399147273" resolveInfo="myJavaHome" />
              </node>
              <node role="operand" roleId="tpee.1197027771414" type="tpee.ThisExpression" typeId="tpee.1070475354124" id="8492459591399147347" />
            </node>
          </node>
        </node>
      </node>
      <node role="parameter" roleId="tpee.1068580123134" type="tpee.ParameterDeclaration" typeId="tpee.1068498886292" id="8492459591399147348">
        <property name="name" nameId="tpck.1169194664001" value="alternativeJavaHome" />
        <node role="type" roleId="tpee.5680397130376446158" type="tpee.StringType" typeId="tpee.1225271177708" id="8492459591399147349" />
      </node>
    </node>
    <node role="method" roleId="tpee.1107880067339" type="tpee.InstanceMethodDeclaration" typeId="tpee.1068580123165" id="8492459591399147350">
      <property name="name" nameId="tpck.1169194664001" value="addJavaCommand" />
      <node role="parameter" roleId="tpee.1068580123134" type="tpee.ParameterDeclaration" typeId="tpee.1068498886292" id="8492459591399147351">
        <property name="name" nameId="tpck.1169194664001" value="params" />
        <node role="type" roleId="tpee.5680397130376446158" type="tp2q.ListType" typeId="tp2q.1151688443754" id="8492459591399147352">
          <node role="elementType" roleId="tp2q.1151688676805" type="tpee.StringType" typeId="tpee.1225271177708" id="8492459591399147353" />
        </node>
      </node>
      <node role="body" roleId="tpee.1068580123135" type="tpee.StatementList" typeId="tpee.1068580123136" id="8492459591399147354">
        <node role="statement" roleId="tpee.1068581517665" type="tpee.ExpressionStatement" typeId="tpee.1068580123155" id="8492459591399147355">
          <node role="expression" roleId="tpee.1068580123156" type="tpee.DotExpression" typeId="tpee.1197027756228" id="8492459591399147356">
            <node role="operation" roleId="tpee.1197027833540" type="tp2q.AddElementOperation" typeId="tp2q.1160612413312" id="8492459591399147357">
              <node role="argument" roleId="tp2q.1160612519549" type="tpee.LocalStaticMethodCall" typeId="tpee.1172058436953" id="8492459591399147358">
                <link role="baseMethodDeclaration" roleId="tpee.1068499141037" targetNodeId="8492459591399147625" resolveInfo="getJavaCommand" />
                <node role="actualArgument" roleId="tpee.1068499141038" type="tpee.DotExpression" typeId="tpee.1197027756228" id="8492459591399147359">
                  <node role="operation" roleId="tpee.1197027833540" type="tpee.FieldReferenceOperation" typeId="tpee.1197029447546" id="8492459591399147360">
                    <link role="fieldDeclaration" roleId="tpee.1197029500499" targetNodeId="8492459591399147273" resolveInfo="myJavaHome" />
                  </node>
                  <node role="operand" roleId="tpee.1197027771414" type="tpee.ThisExpression" typeId="tpee.1070475354124" id="8492459591399147361" />
                </node>
              </node>
            </node>
            <node role="operand" roleId="tpee.1197027771414" type="tpee.ParameterReference" typeId="tpee.1068581242874" id="8492459591399147362">
              <link role="variableDeclaration" roleId="tpee.1068581517664" targetNodeId="8492459591399147351" resolveInfo="params" />
            </node>
          </node>
        </node>
      </node>
      <node role="visibility" roleId="tpee.1178549979242" type="tpee.ProtectedVisibility" typeId="tpee.1146644641414" id="8492459591399147363" />
      <node role="returnType" roleId="tpee.1068580123133" type="tpee.VoidType" typeId="tpee.1068581517677" id="8492459591399147364" />
    </node>
    <node role="method" roleId="tpee.1107880067339" type="tpee.InstanceMethodDeclaration" typeId="tpee.1068580123165" id="7518625823783829280">
      <property name="name" nameId="tpck.1169194664001" value="addDebug" />
      <node role="parameter" roleId="tpee.1068580123134" type="tpee.ParameterDeclaration" typeId="tpee.1068498886292" id="7518625823783829286">
        <property name="name" nameId="tpck.1169194664001" value="params" />
        <node role="type" roleId="tpee.5680397130376446158" type="tp2q.ListType" typeId="tp2q.1151688443754" id="7518625823783829287">
          <node role="elementType" roleId="tp2q.1151688676805" type="tpee.StringType" typeId="tpee.1225271177708" id="7518625823783829288" />
        </node>
      </node>
      <node role="parameter" roleId="tpee.1068580123134" type="tpee.ParameterDeclaration" typeId="tpee.1068498886292" id="7518625823783829289">
        <property name="name" nameId="tpck.1169194664001" value="arguments" />
        <node role="type" roleId="tpee.5680397130376446158" type="tpee.StringType" typeId="tpee.1225271177708" id="4593326532895577353" />
      </node>
      <node role="returnType" roleId="tpee.1068580123133" type="tpee.VoidType" typeId="tpee.1068581517677" id="7518625823783829281" />
      <node role="visibility" roleId="tpee.1178549979242" type="tpee.ProtectedVisibility" typeId="tpee.1146644641414" id="7518625823783829306" />
      <node role="body" roleId="tpee.1068580123135" type="tpee.StatementList" typeId="tpee.1068580123136" id="7518625823783829283">
        <node role="statement" roleId="tpee.1068581517665" type="tpee.ExpressionStatement" typeId="tpee.1068580123155" id="4593326532895577343">
          <node role="expression" roleId="tpee.1068580123156" type="tpee.DotExpression" typeId="tpee.1197027756228" id="4593326532895577345">
            <node role="operand" roleId="tpee.1197027771414" type="tpee.ParameterReference" typeId="tpee.1068581242874" id="4593326532895577344">
              <link role="variableDeclaration" roleId="tpee.1068581517664" targetNodeId="7518625823783829286" resolveInfo="params" />
            </node>
            <node role="operation" roleId="tpee.1197027833540" type="tp2q.AddElementOperation" typeId="tp2q.1160612413312" id="4593326532895577349">
              <node role="argument" roleId="tp2q.1160612519549" type="tpee.ParameterReference" typeId="tpee.1068581242874" id="4593326532895577354">
                <link role="variableDeclaration" roleId="tpee.1068581517664" targetNodeId="7518625823783829289" resolveInfo="arguments" />
              </node>
            </node>
          </node>
        </node>
      </node>
    </node>
    <node role="method" roleId="tpee.1107880067339" type="tpee.InstanceMethodDeclaration" typeId="tpee.1068580123165" id="8492459591399147396">
      <property name="name" nameId="tpck.1169194664001" value="addMaxHeapSize" />
      <node role="parameter" roleId="tpee.1068580123134" type="tpee.ParameterDeclaration" typeId="tpee.1068498886292" id="8492459591399147397">
        <property name="name" nameId="tpck.1169194664001" value="params" />
        <node role="type" roleId="tpee.5680397130376446158" type="tp2q.ListType" typeId="tp2q.1151688443754" id="8492459591399147398">
          <node role="elementType" roleId="tp2q.1151688676805" type="tpee.StringType" typeId="tpee.1225271177708" id="8492459591399147399" />
        </node>
      </node>
      <node role="parameter" roleId="tpee.1068580123134" type="tpee.ParameterDeclaration" typeId="tpee.1068498886292" id="8492459591399147400">
        <property name="name" nameId="tpck.1169194664001" value="megaBytes" />
        <node role="type" roleId="tpee.5680397130376446158" type="tpee.IntegerType" typeId="tpee.1070534370425" id="8492459591399147401" />
      </node>
      <node role="body" roleId="tpee.1068580123135" type="tpee.StatementList" typeId="tpee.1068580123136" id="8492459591399147402">
        <node role="statement" roleId="tpee.1068581517665" type="tpee.ExpressionStatement" typeId="tpee.1068580123155" id="8492459591399147403">
          <node role="expression" roleId="tpee.1068580123156" type="tpee.DotExpression" typeId="tpee.1197027756228" id="8492459591399147404">
            <node role="operation" roleId="tpee.1197027833540" type="tp2q.AddElementOperation" typeId="tp2q.1160612413312" id="8492459591399147405">
              <node role="argument" roleId="tp2q.1160612519549" type="tpee.PlusExpression" typeId="tpee.1068581242875" id="8492459591399147406">
                <node role="leftExpression" roleId="tpee.1081773367580" type="tpee.PlusExpression" typeId="tpee.1068581242875" id="8492459591399147407">
                  <node role="leftExpression" roleId="tpee.1081773367580" type="tpee.StringLiteral" typeId="tpee.1070475926800" id="8492459591399147408">
                    <property name="value" nameId="tpee.1070475926801" value="-Xmx" />
                  </node>
                  <node role="rightExpression" roleId="tpee.1081773367579" type="tpee.ParameterReference" typeId="tpee.1068581242874" id="8492459591399147409">
                    <link role="variableDeclaration" roleId="tpee.1068581517664" targetNodeId="8492459591399147400" resolveInfo="megaBytes" />
                  </node>
                </node>
                <node role="rightExpression" roleId="tpee.1081773367579" type="tpee.StringLiteral" typeId="tpee.1070475926800" id="8492459591399147410">
                  <property name="value" nameId="tpee.1070475926801" value="m" />
                </node>
              </node>
            </node>
            <node role="operand" roleId="tpee.1197027771414" type="tpee.ParameterReference" typeId="tpee.1068581242874" id="8492459591399147411">
              <link role="variableDeclaration" roleId="tpee.1068581517664" targetNodeId="8492459591399147397" resolveInfo="params" />
            </node>
          </node>
        </node>
      </node>
      <node role="visibility" roleId="tpee.1178549979242" type="tpee.ProtectedVisibility" typeId="tpee.1146644641414" id="8492459591399147412" />
      <node role="returnType" roleId="tpee.1068580123133" type="tpee.VoidType" typeId="tpee.1068581517677" id="8492459591399147413" />
    </node>
    <node role="method" roleId="tpee.1107880067339" type="tpee.InstanceMethodDeclaration" typeId="tpee.1068580123165" id="1221883262884814185">
      <property name="name" nameId="tpck.1169194664001" value="addVmOptions" />
      <node role="returnType" roleId="tpee.1068580123133" type="tpee.VoidType" typeId="tpee.1068581517677" id="1221883262884814186" />
      <node role="visibility" roleId="tpee.1178549979242" type="tpee.ProtectedVisibility" typeId="tpee.1146644641414" id="1221883262884814189" />
      <node role="body" roleId="tpee.1068580123135" type="tpee.StatementList" typeId="tpee.1068580123136" id="1221883262884814188">
        <node role="statement" roleId="tpee.1068581517665" type="tpee.ExpressionStatement" typeId="tpee.1068580123155" id="1221883262884815845">
          <node role="expression" roleId="tpee.1068580123156" type="tpee.DotExpression" typeId="tpee.1197027756228" id="1221883262884815846">
            <node role="operand" roleId="tpee.1197027771414" type="tpee.ThisExpression" typeId="tpee.1070475354124" id="1221883262884815847" />
            <node role="operation" roleId="tpee.1197027833540" type="tpee.InstanceMethodCallOperation" typeId="tpee.1202948039474" id="1221883262884815848">
              <link role="baseMethodDeclaration" roleId="tpee.1068499141037" targetNodeId="1221883262884815815" resolveInfo="addParametersString" />
              <node role="actualArgument" roleId="tpee.1068499141038" type="tpee.ParameterReference" typeId="tpee.1068581242874" id="1221883262884815849">
                <link role="variableDeclaration" roleId="tpee.1068581517664" targetNodeId="1221883262884815742" resolveInfo="params" />
              </node>
              <node role="actualArgument" roleId="tpee.1068499141038" type="tpee.DotExpression" typeId="tpee.1197027756228" id="1221883262884815851">
                <node role="operand" roleId="tpee.1197027771414" type="tpee.LocalInstanceFieldReference" typeId="tpee.7785501532031639928" id="1221883262884815852">
                  <link role="variableDeclaration" roleId="tpee.1068581517664" targetNodeId="3038691514508931175" resolveInfo="myRunParameters" />
                </node>
                <node role="operation" roleId="tpee.1197027833540" type="tpee.InstanceMethodCallOperation" typeId="tpee.1202948039474" id="1221883262884815853">
                  <link role="baseMethodDeclaration" roleId="tpee.1068499141037" targetNodeId="8492459591399148799" resolveInfo="getVMParameters" />
                </node>
              </node>
            </node>
          </node>
        </node>
      </node>
      <node role="parameter" roleId="tpee.1068580123134" type="tpee.ParameterDeclaration" typeId="tpee.1068498886292" id="1221883262884815742">
        <property name="name" nameId="tpck.1169194664001" value="params" />
        <node role="type" roleId="tpee.5680397130376446158" type="tp2q.ListType" typeId="tp2q.1151688443754" id="1221883262884815743">
          <node role="elementType" roleId="tp2q.1151688676805" type="tpee.StringType" typeId="tpee.1225271177708" id="1221883262884815745" />
        </node>
      </node>
    </node>
    <node role="method" roleId="tpee.1107880067339" type="tpee.InstanceMethodDeclaration" typeId="tpee.1068580123165" id="1221883262884815854">
      <property name="name" nameId="tpck.1169194664001" value="addProgramParameters" />
      <node role="returnType" roleId="tpee.1068580123133" type="tpee.VoidType" typeId="tpee.1068581517677" id="1221883262884815855" />
      <node role="visibility" roleId="tpee.1178549979242" type="tpee.ProtectedVisibility" typeId="tpee.1146644641414" id="1221883262884815856" />
      <node role="body" roleId="tpee.1068580123135" type="tpee.StatementList" typeId="tpee.1068580123136" id="1221883262884815857">
        <node role="statement" roleId="tpee.1068581517665" type="tpee.ExpressionStatement" typeId="tpee.1068580123155" id="1221883262884815858">
          <node role="expression" roleId="tpee.1068580123156" type="tpee.DotExpression" typeId="tpee.1197027756228" id="1221883262884815859">
            <node role="operand" roleId="tpee.1197027771414" type="tpee.ThisExpression" typeId="tpee.1070475354124" id="1221883262884815860" />
            <node role="operation" roleId="tpee.1197027833540" type="tpee.InstanceMethodCallOperation" typeId="tpee.1202948039474" id="1221883262884815861">
              <link role="baseMethodDeclaration" roleId="tpee.1068499141037" targetNodeId="1221883262884815815" resolveInfo="addParametersString" />
              <node role="actualArgument" roleId="tpee.1068499141038" type="tpee.ParameterReference" typeId="tpee.1068581242874" id="1221883262884815862">
                <link role="variableDeclaration" roleId="tpee.1068581517664" targetNodeId="1221883262884815866" resolveInfo="params" />
              </node>
              <node role="actualArgument" roleId="tpee.1068499141038" type="tpee.DotExpression" typeId="tpee.1197027756228" id="1221883262884815863">
                <node role="operand" roleId="tpee.1197027771414" type="tpee.LocalInstanceFieldReference" typeId="tpee.7785501532031639928" id="1221883262884815864">
                  <link role="variableDeclaration" roleId="tpee.1068581517664" targetNodeId="3038691514508931175" resolveInfo="myRunParameters" />
                </node>
                <node role="operation" roleId="tpee.1197027833540" type="tpee.InstanceMethodCallOperation" typeId="tpee.1202948039474" id="1221883262884815865">
                  <link role="baseMethodDeclaration" roleId="tpee.1068499141037" targetNodeId="8492459591399148807" resolveInfo="getProgramParameters" />
                </node>
              </node>
            </node>
          </node>
        </node>
      </node>
      <node role="parameter" roleId="tpee.1068580123134" type="tpee.ParameterDeclaration" typeId="tpee.1068498886292" id="1221883262884815866">
        <property name="name" nameId="tpck.1169194664001" value="params" />
        <node role="type" roleId="tpee.5680397130376446158" type="tp2q.ListType" typeId="tp2q.1151688443754" id="1221883262884815867">
          <node role="elementType" roleId="tp2q.1151688676805" type="tpee.StringType" typeId="tpee.1225271177708" id="1221883262884815868" />
        </node>
      </node>
    </node>
    <node role="method" roleId="tpee.1107880067339" type="tpee.InstanceMethodDeclaration" typeId="tpee.1068580123165" id="1221883262884815815">
      <property name="name" nameId="tpck.1169194664001" value="addParametersString" />
      <node role="visibility" roleId="tpee.1178549979242" type="tpee.PrivateVisibility" typeId="tpee.1146644623116" id="1221883262884815816" />
      <node role="returnType" roleId="tpee.1068580123133" type="tpee.VoidType" typeId="tpee.1068581517677" id="1221883262884815817" />
      <node role="parameter" roleId="tpee.1068580123134" type="tpee.ParameterDeclaration" typeId="tpee.1068498886292" id="1221883262884815814">
        <property name="name" nameId="tpck.1169194664001" value="params" />
        <node role="type" roleId="tpee.5680397130376446158" type="tp2q.ListType" typeId="tp2q.1151688443754" id="1221883262884815818">
          <node role="elementType" roleId="tp2q.1151688676805" type="tpee.StringType" typeId="tpee.1225271177708" id="1221883262884815819" />
        </node>
      </node>
      <node role="parameter" roleId="tpee.1068580123134" type="tpee.ParameterDeclaration" typeId="tpee.1068498886292" id="1221883262884815813">
        <property name="name" nameId="tpck.1169194664001" value="parametersString" />
        <node role="type" roleId="tpee.5680397130376446158" type="tpee.StringType" typeId="tpee.1225271177708" id="1221883262884815820" />
        <node role="annotation" roleId="tpee.1188208488637" type="tpee.AnnotationInstance" typeId="tpee.1188207840427" id="6918597921035808119">
          <link role="annotation" roleId="tpee.1188208074048" targetNodeId="r27b.~Nullable" resolveInfo="Nullable" />
        </node>
      </node>
      <node role="body" roleId="tpee.1068580123135" type="tpee.StatementList" typeId="tpee.1068580123136" id="1221883262884815821">
        <node role="statement" roleId="tpee.1068581517665" type="tpee.IfStatement" typeId="tpee.1068580123159" id="1221883262884815822">
          <node role="ifTrue" roleId="tpee.1068580123161" type="tpee.StatementList" typeId="tpee.1068580123136" id="1221883262884815823">
            <node role="statement" roleId="tpee.1068581517665" type="tpee.LocalVariableDeclarationStatement" typeId="tpee.1068581242864" id="1221883262884815824">
              <node role="localVariableDeclaration" roleId="tpee.1068581242865" type="tpee.LocalVariableDeclaration" typeId="tpee.1068581242863" id="1221883262884815812">
                <property name="name" nameId="tpck.1169194664001" value="paramList" />
                <node role="type" roleId="tpee.5680397130376446158" type="tpee.ArrayType" typeId="tpee.1070534760951" id="1221883262884815825">
                  <node role="componentType" roleId="tpee.1070534760952" type="tpee.StringType" typeId="tpee.1225271177708" id="1221883262884815826" />
                </node>
                <node role="initializer" roleId="tpee.1068431790190" type="tpee.DotExpression" typeId="tpee.1197027756228" id="1221883262884815827">
                  <node role="operation" roleId="tpee.1197027833540" type="tpee.InstanceMethodCallOperation" typeId="tpee.1202948039474" id="1221883262884815828">
                    <link role="baseMethodDeclaration" roleId="tpee.1068499141037" targetNodeId="8492459591399147322" resolveInfo="splitParams" />
                    <node role="actualArgument" roleId="tpee.1068499141038" type="tpee.ParameterReference" typeId="tpee.1068581242874" id="1221883262884815829">
                      <link role="variableDeclaration" roleId="tpee.1068581517664" targetNodeId="1221883262884815813" resolveInfo="parametersString" />
                    </node>
                  </node>
                  <node role="operand" roleId="tpee.1197027771414" type="tpee.ThisExpression" typeId="tpee.1070475354124" id="1221883262884815830" />
                </node>
              </node>
            </node>
            <node role="statement" roleId="tpee.1068581517665" type="tpee.ExpressionStatement" typeId="tpee.1068580123155" id="1221883262884815831">
              <node role="expression" roleId="tpee.1068580123156" type="tpee.DotExpression" typeId="tpee.1197027756228" id="1221883262884815832">
                <node role="operand" roleId="tpee.1197027771414" type="tpee.ParameterReference" typeId="tpee.1068581242874" id="1221883262884815833">
                  <link role="variableDeclaration" roleId="tpee.1068581517664" targetNodeId="1221883262884815814" resolveInfo="params" />
                </node>
                <node role="operation" roleId="tpee.1197027833540" type="tp2q.AddAllElementsOperation" typeId="tp2q.1160666733551" id="1221883262884815834">
                  <node role="argument" roleId="tp2q.1160666822012" type="tpee.DotExpression" typeId="tpee.1197027756228" id="6918597921035808120">
                    <node role="operand" roleId="tpee.1197027771414" type="tpee.DotExpression" typeId="tpee.1197027756228" id="1221883262884815835">
                      <node role="operand" roleId="tpee.1197027771414" type="tpee.LocalVariableReference" typeId="tpee.1068581242866" id="1221883262884815836">
                        <link role="variableDeclaration" roleId="tpee.1068581517664" targetNodeId="1221883262884815812" resolveInfo="paramList" />
                      </node>
                      <node role="operation" roleId="tpee.1197027833540" type="tp2q.AsSequenceOperation" typeId="tp2q.1240325842691" id="1221883262884815837" />
                    </node>
                    <node role="operation" roleId="tpee.1197027833540" type="tp2q.WhereOperation" typeId="tp2q.1202120902084" id="6918597921035808124">
                      <node role="closure" roleId="tp2q.1204796294226" type="tp2c.ClosureLiteral" typeId="tp2c.1199569711397" id="6918597921035808125">
                        <node role="body" roleId="tp2c.1199569916463" type="tpee.StatementList" typeId="tpee.1068580123136" id="6918597921035808126">
                          <node role="statement" roleId="tpee.1068581517665" type="tpee.ExpressionStatement" typeId="tpee.1068580123155" id="6918597921035808129">
                            <node role="expression" roleId="tpee.1068580123156" type="tpee.NotEqualsExpression" typeId="tpee.1073239437375" id="6918597921035808131">
                              <node role="rightExpression" roleId="tpee.1081773367579" type="tpee.NullLiteral" typeId="tpee.1070534058343" id="6918597921035808134" />
                              <node role="leftExpression" roleId="tpee.1081773367580" type="tpee.ParameterReference" typeId="tpee.1068581242874" id="6918597921035808130">
                                <link role="variableDeclaration" roleId="tpee.1068581517664" targetNodeId="6918597921035808127" resolveInfo="it" />
                              </node>
                            </node>
                          </node>
                        </node>
                        <node role="parameter" roleId="tp2c.1199569906740" type="tp2q.SmartClosureParameterDeclaration" typeId="tp2q.1203518072036" id="6918597921035808127">
                          <property name="name" nameId="tpck.1169194664001" value="it" />
                          <node role="type" roleId="tpee.5680397130376446158" type="tpee.UndefinedType" typeId="tpee.4836112446988635817" id="6918597921035808128" />
                        </node>
                      </node>
                    </node>
                  </node>
                </node>
              </node>
            </node>
          </node>
          <node role="condition" roleId="tpee.1068580123160" type="tpee.AndExpression" typeId="tpee.1080120340718" id="1221883262884815838">
            <node role="rightExpression" roleId="tpee.1081773367579" type="tpee.DotExpression" typeId="tpee.1197027756228" id="1221883262884815839">
              <node role="operation" roleId="tpee.1197027833540" type="tpee.IsNotEmptyOperation" typeId="tpee.1225271408483" id="1221883262884815840" />
              <node role="operand" roleId="tpee.1197027771414" type="tpee.ParameterReference" typeId="tpee.1068581242874" id="1221883262884815841">
                <link role="variableDeclaration" roleId="tpee.1068581517664" targetNodeId="1221883262884815813" resolveInfo="parametersString" />
              </node>
            </node>
            <node role="leftExpression" roleId="tpee.1081773367580" type="tpee.NotEqualsExpression" typeId="tpee.1073239437375" id="1221883262884815842">
              <node role="leftExpression" roleId="tpee.1081773367580" type="tpee.ParameterReference" typeId="tpee.1068581242874" id="1221883262884815843">
                <link role="variableDeclaration" roleId="tpee.1068581517664" targetNodeId="1221883262884815813" resolveInfo="parametersString" />
              </node>
              <node role="rightExpression" roleId="tpee.1081773367579" type="tpee.NullLiteral" typeId="tpee.1070534058343" id="1221883262884815844" />
            </node>
          </node>
        </node>
      </node>
    </node>
    <node role="method" roleId="tpee.1107880067339" type="tpee.InstanceMethodDeclaration" typeId="tpee.1068580123165" id="8492459591399147414">
      <property name="name" nameId="tpck.1169194664001" value="addClassPath" />
      <node role="parameter" roleId="tpee.1068580123134" type="tpee.ParameterDeclaration" typeId="tpee.1068498886292" id="8492459591399147415">
        <property name="name" nameId="tpck.1169194664001" value="params" />
        <node role="type" roleId="tpee.5680397130376446158" type="tp2q.ListType" typeId="tp2q.1151688443754" id="8492459591399147416">
          <node role="elementType" roleId="tp2q.1151688676805" type="tpee.StringType" typeId="tpee.1225271177708" id="8492459591399147417" />
        </node>
      </node>
      <node role="parameter" roleId="tpee.1068580123134" type="tpee.ParameterDeclaration" typeId="tpee.1068498886292" id="8492459591399147418">
        <property name="name" nameId="tpck.1169194664001" value="node" />
        <node role="type" roleId="tpee.5680397130376446158" type="tp25.SNodeType" typeId="tp25.1138055754698" id="8492459591399147419" />
      </node>
      <node role="body" roleId="tpee.1068580123135" type="tpee.StatementList" typeId="tpee.1068580123136" id="8492459591399147420">
        <node role="statement" roleId="tpee.1068581517665" type="tpee.ExpressionStatement" typeId="tpee.1068580123155" id="8492459591399147421">
          <node role="expression" roleId="tpee.1068580123156" type="tpee.DotExpression" typeId="tpee.1197027756228" id="8492459591399147422">
            <node role="operation" roleId="tpee.1197027833540" type="tpee.InstanceMethodCallOperation" typeId="tpee.1202948039474" id="8492459591399147423">
              <link role="baseMethodDeclaration" roleId="tpee.1068499141037" targetNodeId="8492459591399147432" resolveInfo="addClassPath" />
              <node role="actualArgument" roleId="tpee.1068499141038" type="tpee.ParameterReference" typeId="tpee.1068581242874" id="8492459591399147424">
                <link role="variableDeclaration" roleId="tpee.1068581517664" targetNodeId="8492459591399147415" resolveInfo="params" />
              </node>
              <node role="actualArgument" roleId="tpee.1068499141038" type="tpee.DotExpression" typeId="tpee.1197027756228" id="8492459591399147425">
                <node role="operand" roleId="tpee.1197027771414" type="tpee.ThisExpression" typeId="tpee.1070475354124" id="8492459591399147426" />
                <node role="operation" roleId="tpee.1197027833540" type="tpee.InstanceMethodCallOperation" typeId="tpee.1202948039474" id="8492459591399147427">
                  <link role="baseMethodDeclaration" roleId="tpee.1068499141037" targetNodeId="8492459591399147457" resolveInfo="getClasspath" />
                  <node role="actualArgument" roleId="tpee.1068499141038" type="tpee.ParameterReference" typeId="tpee.1068581242874" id="8492459591399147428">
                    <link role="variableDeclaration" roleId="tpee.1068581517664" targetNodeId="8492459591399147418" resolveInfo="node" />
                  </node>
                </node>
              </node>
            </node>
            <node role="operand" roleId="tpee.1197027771414" type="tpee.ThisExpression" typeId="tpee.1070475354124" id="8492459591399147429" />
          </node>
        </node>
      </node>
      <node role="returnType" roleId="tpee.1068580123133" type="tpee.VoidType" typeId="tpee.1068581517677" id="8492459591399147430" />
      <node role="visibility" roleId="tpee.1178549979242" type="tpee.ProtectedVisibility" typeId="tpee.1146644641414" id="8492459591399147431" />
    </node>
    <node role="method" roleId="tpee.1107880067339" type="tpee.InstanceMethodDeclaration" typeId="tpee.1068580123165" id="8492459591399147432">
      <property name="name" nameId="tpck.1169194664001" value="addClassPath" />
      <node role="parameter" roleId="tpee.1068580123134" type="tpee.ParameterDeclaration" typeId="tpee.1068498886292" id="8492459591399147433">
        <property name="name" nameId="tpck.1169194664001" value="params" />
        <node role="type" roleId="tpee.5680397130376446158" type="tp2q.ListType" typeId="tp2q.1151688443754" id="8492459591399147434">
          <node role="elementType" roleId="tp2q.1151688676805" type="tpee.StringType" typeId="tpee.1225271177708" id="8492459591399147435" />
        </node>
      </node>
      <node role="parameter" roleId="tpee.1068580123134" type="tpee.ParameterDeclaration" typeId="tpee.1068498886292" id="8492459591399147436">
        <property name="name" nameId="tpck.1169194664001" value="classPath" />
        <node role="type" roleId="tpee.5680397130376446158" type="tpee.StringType" typeId="tpee.1225271177708" id="8492459591399147437" />
        <node role="annotation" roleId="tpee.1188208488637" type="tpee.AnnotationInstance" typeId="tpee.1188207840427" id="6918597921035808135">
          <link role="annotation" roleId="tpee.1188208074048" targetNodeId="r27b.~Nullable" resolveInfo="Nullable" />
        </node>
      </node>
      <node role="returnType" roleId="tpee.1068580123133" type="tpee.VoidType" typeId="tpee.1068581517677" id="8492459591399147438" />
      <node role="body" roleId="tpee.1068580123135" type="tpee.StatementList" typeId="tpee.1068580123136" id="8492459591399147439">
        <node role="statement" roleId="tpee.1068581517665" type="tpee.IfStatement" typeId="tpee.1068580123159" id="8492459591399147440">
          <node role="ifTrue" roleId="tpee.1068580123161" type="tpee.StatementList" typeId="tpee.1068580123136" id="8492459591399147441">
            <node role="statement" roleId="tpee.1068581517665" type="tpee.ReturnStatement" typeId="tpee.1068581242878" id="8492459591399147442" />
          </node>
          <node role="condition" roleId="tpee.1068580123160" type="tpee.EqualsExpression" typeId="tpee.1068580123152" id="8492459591399147443">
            <node role="leftExpression" roleId="tpee.1081773367580" type="tpee.ParameterReference" typeId="tpee.1068581242874" id="8492459591399147444">
              <link role="variableDeclaration" roleId="tpee.1068581517664" targetNodeId="8492459591399147436" resolveInfo="classPath" />
            </node>
            <node role="rightExpression" roleId="tpee.1081773367579" type="tpee.NullLiteral" typeId="tpee.1070534058343" id="8492459591399147445" />
          </node>
        </node>
        <node role="statement" roleId="tpee.1068581517665" type="tpee.ExpressionStatement" typeId="tpee.1068580123155" id="8492459591399147446">
          <node role="expression" roleId="tpee.1068580123156" type="tpee.DotExpression" typeId="tpee.1197027756228" id="8492459591399147447">
            <node role="operation" roleId="tpee.1197027833540" type="tp2q.AddElementOperation" typeId="tp2q.1160612413312" id="8492459591399147448">
              <node role="argument" roleId="tp2q.1160612519549" type="tpee.StringLiteral" typeId="tpee.1070475926800" id="8492459591399147449">
                <property name="value" nameId="tpee.1070475926801" value="-cp" />
              </node>
            </node>
            <node role="operand" roleId="tpee.1197027771414" type="tpee.ParameterReference" typeId="tpee.1068581242874" id="8492459591399147450">
              <link role="variableDeclaration" roleId="tpee.1068581517664" targetNodeId="8492459591399147433" resolveInfo="params" />
            </node>
          </node>
        </node>
        <node role="statement" roleId="tpee.1068581517665" type="tpee.ExpressionStatement" typeId="tpee.1068580123155" id="8492459591399147451">
          <node role="expression" roleId="tpee.1068580123156" type="tpee.DotExpression" typeId="tpee.1197027756228" id="8492459591399147452">
            <node role="operation" roleId="tpee.1197027833540" type="tp2q.AddElementOperation" typeId="tp2q.1160612413312" id="8492459591399147453">
              <node role="argument" roleId="tp2q.1160612519549" type="tpee.ParameterReference" typeId="tpee.1068581242874" id="8492459591399147454">
                <link role="variableDeclaration" roleId="tpee.1068581517664" targetNodeId="8492459591399147436" resolveInfo="classPath" />
              </node>
            </node>
            <node role="operand" roleId="tpee.1197027771414" type="tpee.ParameterReference" typeId="tpee.1068581242874" id="8492459591399147455">
              <link role="variableDeclaration" roleId="tpee.1068581517664" targetNodeId="8492459591399147433" resolveInfo="params" />
            </node>
          </node>
        </node>
      </node>
      <node role="visibility" roleId="tpee.1178549979242" type="tpee.ProtectedVisibility" typeId="tpee.1146644641414" id="8492459591399147456" />
    </node>
    <node role="method" roleId="tpee.1107880067339" type="tpee.InstanceMethodDeclaration" typeId="tpee.1068580123165" id="8492459591399147457">
      <property name="name" nameId="tpck.1169194664001" value="getClasspath" />
      <node role="parameter" roleId="tpee.1068580123134" type="tpee.ParameterDeclaration" typeId="tpee.1068498886292" id="8492459591399147458">
        <property name="name" nameId="tpck.1169194664001" value="node" />
        <node role="type" roleId="tpee.5680397130376446158" type="tp25.SNodeType" typeId="tp25.1138055754698" id="8492459591399147459" />
      </node>
      <node role="body" roleId="tpee.1068580123135" type="tpee.StatementList" typeId="tpee.1068580123136" id="8492459591399147460">
        <node role="statement" roleId="tpee.1068581517665" type="tpee.LocalVariableDeclarationStatement" typeId="tpee.1068581242864" id="8492459591399147461">
          <node role="localVariableDeclaration" roleId="tpee.1068581242865" type="tpee.LocalVariableDeclaration" typeId="tpee.1068581242863" id="8492459591399147462">
            <property name="name" nameId="tpck.1169194664001" value="model" />
            <node role="initializer" roleId="tpee.1068431790190" type="tpee.DotExpression" typeId="tpee.1197027756228" id="8492459591399147463">
              <node role="operation" roleId="tpee.1197027833540" type="tp25.Node_GetModelOperation" typeId="tp25.1143234257716" id="8492459591399147464" />
              <node role="operand" roleId="tpee.1197027771414" type="tpee.ParameterReference" typeId="tpee.1068581242874" id="8492459591399147465">
                <link role="variableDeclaration" roleId="tpee.1068581517664" targetNodeId="8492459591399147458" resolveInfo="node" />
              </node>
            </node>
            <node role="type" roleId="tpee.5680397130376446158" type="tpee.ClassifierType" typeId="tpee.1107535904670" id="8492459591399147466">
              <link role="classifier" roleId="tpee.1107535924139" targetNodeId="lkfb.~SModel" resolveInfo="SModel" />
            </node>
          </node>
        </node>
        <node role="statement" roleId="tpee.1068581517665" type="tpee.IfStatement" typeId="tpee.1068580123159" id="8492459591399147467">
          <node role="ifTrue" roleId="tpee.1068580123161" type="tpee.StatementList" typeId="tpee.1068580123136" id="8492459591399147468">
            <node role="statement" roleId="tpee.1068581517665" type="tpee.ReturnStatement" typeId="tpee.1068581242878" id="8492459591399147469">
              <node role="expression" roleId="tpee.1068581517676" type="tpee.NullLiteral" typeId="tpee.1070534058343" id="8492459591399147470" />
            </node>
          </node>
          <node role="condition" roleId="tpee.1068580123160" type="tpee.EqualsExpression" typeId="tpee.1068580123152" id="8492459591399147471">
            <node role="rightExpression" roleId="tpee.1081773367579" type="tpee.NullLiteral" typeId="tpee.1070534058343" id="8492459591399147472" />
            <node role="leftExpression" roleId="tpee.1081773367580" type="tpee.LocalVariableReference" typeId="tpee.1068581242866" id="8492459591399147473">
              <link role="variableDeclaration" roleId="tpee.1068581517664" targetNodeId="8492459591399147462" resolveInfo="model" />
            </node>
          </node>
        </node>
        <node role="statement" roleId="tpee.1068581517665" type="tpee.LocalVariableDeclarationStatement" typeId="tpee.1068581242864" id="8492459591399147474">
          <node role="localVariableDeclaration" roleId="tpee.1068581242865" type="tpee.LocalVariableDeclaration" typeId="tpee.1068581242863" id="8492459591399147475">
            <property name="name" nameId="tpck.1169194664001" value="module" />
            <node role="initializer" roleId="tpee.1068431790190" type="tpee.DotExpression" typeId="tpee.1197027756228" id="8492459591399147476">
              <node role="operation" roleId="tpee.1197027833540" type="tpee.InstanceMethodCallOperation" typeId="tpee.1202948039474" id="8492459591399147477">
                <link role="baseMethodDeclaration" roleId="tpee.1068499141037" targetNodeId="lkfb.~SModelDescriptor%dgetModule()%cjetbrains%dmps%dproject%dIModule" resolveInfo="getModule" />
              </node>
              <node role="operand" roleId="tpee.1197027771414" type="tpee.DotExpression" typeId="tpee.1197027756228" id="8492459591399147478">
                <node role="operand" roleId="tpee.1197027771414" type="tpee.LocalVariableReference" typeId="tpee.1068581242866" id="8492459591399147479">
                  <link role="variableDeclaration" roleId="tpee.1068581517664" targetNodeId="8492459591399147462" resolveInfo="model" />
                </node>
                <node role="operation" roleId="tpee.1197027833540" type="tpee.InstanceMethodCallOperation" typeId="tpee.1202948039474" id="8492459591399147480">
                  <link role="baseMethodDeclaration" roleId="tpee.1068499141037" targetNodeId="lkfb.~SModel%dgetModelDescriptor()%cjetbrains%dmps%dsmodel%dSModelDescriptor" resolveInfo="getModelDescriptor" />
                </node>
              </node>
            </node>
            <node role="type" roleId="tpee.5680397130376446158" type="tpee.ClassifierType" typeId="tpee.1107535904670" id="8492459591399147481">
              <link role="classifier" roleId="tpee.1107535924139" targetNodeId="afxk.~IModule" resolveInfo="IModule" />
            </node>
          </node>
        </node>
        <node role="statement" roleId="tpee.1068581517665" type="tpee.ExpressionStatement" typeId="tpee.1068580123155" id="8492459591399147482">
          <node role="expression" roleId="tpee.1068580123156" type="tpee.DotExpression" typeId="tpee.1197027756228" id="8492459591399147483">
            <node role="operand" roleId="tpee.1197027771414" type="tpee.ThisExpression" typeId="tpee.1070475354124" id="8492459591399147484" />
            <node role="operation" roleId="tpee.1197027833540" type="tpee.InstanceMethodCallOperation" typeId="tpee.1202948039474" id="8492459591399147485">
              <link role="baseMethodDeclaration" roleId="tpee.1068499141037" targetNodeId="8492459591399147490" resolveInfo="getClasspath" />
              <node role="actualArgument" roleId="tpee.1068499141038" type="tpee.LocalVariableReference" typeId="tpee.1068581242866" id="8492459591399147486">
                <link role="variableDeclaration" roleId="tpee.1068581517664" targetNodeId="8492459591399147475" resolveInfo="module" />
              </node>
              <node role="actualArgument" roleId="tpee.1068499141038" type="tpee.BooleanConstant" typeId="tpee.1068580123137" id="8492459591399147487">
                <property name="value" nameId="tpee.1068580123138" value="true" />
              </node>
            </node>
          </node>
        </node>
      </node>
      <node role="visibility" roleId="tpee.1178549979242" type="tpee.ProtectedVisibility" typeId="tpee.1146644641414" id="8492459591399147488" />
      <node role="returnType" roleId="tpee.1068580123133" type="tpee.StringType" typeId="tpee.1225271177708" id="8492459591399147489" />
      <node role="annotation" roleId="tpee.1188208488637" type="tpee.AnnotationInstance" typeId="tpee.1188207840427" id="6918597921035808137">
        <link role="annotation" roleId="tpee.1188208074048" targetNodeId="r27b.~Nullable" resolveInfo="Nullable" />
      </node>
    </node>
    <node role="method" roleId="tpee.1107880067339" type="tpee.InstanceMethodDeclaration" typeId="tpee.1068580123165" id="8492459591399147490">
      <property name="name" nameId="tpck.1169194664001" value="getClasspath" />
      <property name="isFinal" nameId="tpee.1181808852946" value="false" />
      <node role="parameter" roleId="tpee.1068580123134" type="tpee.ParameterDeclaration" typeId="tpee.1068498886292" id="8492459591399147491">
        <property name="name" nameId="tpck.1169194664001" value="module" />
        <node role="type" roleId="tpee.5680397130376446158" type="tpee.ClassifierType" typeId="tpee.1107535904670" id="8492459591399147492">
          <link role="classifier" roleId="tpee.1107535924139" targetNodeId="afxk.~IModule" resolveInfo="IModule" />
        </node>
      </node>
      <node role="parameter" roleId="tpee.1068580123134" type="tpee.ParameterDeclaration" typeId="tpee.1068498886292" id="8492459591399147493">
        <property name="name" nameId="tpck.1169194664001" value="withDependencies" />
        <node role="type" roleId="tpee.5680397130376446158" type="tpee.BooleanType" typeId="tpee.1070534644030" id="8492459591399147494" />
      </node>
      <node role="body" roleId="tpee.1068580123135" type="tpee.StatementList" typeId="tpee.1068580123136" id="8492459591399147495">
        <node role="statement" roleId="tpee.1068581517665" type="tpee.LocalVariableDeclarationStatement" typeId="tpee.1068581242864" id="8492459591399147496">
          <node role="localVariableDeclaration" roleId="tpee.1068581242865" type="tpee.LocalVariableDeclaration" typeId="tpee.1068581242863" id="8492459591399147497">
            <property name="name" nameId="tpck.1169194664001" value="res" />
            <node role="type" roleId="tpee.5680397130376446158" type="tpee.ClassifierType" typeId="tpee.1107535904670" id="8492459591399147498">
              <link role="classifier" roleId="tpee.1107535924139" targetNodeId="e2lb.~StringBuilder" resolveInfo="StringBuilder" />
            </node>
            <node role="initializer" roleId="tpee.1068431790190" type="tpee.GenericNewExpression" typeId="tpee.1145552977093" id="8492459591399147499">
              <node role="creator" roleId="tpee.1145553007750" type="tpee.ClassCreator" typeId="tpee.1212685548494" id="8492459591399147500">
                <link role="baseMethodDeclaration" roleId="tpee.1068499141037" targetNodeId="e2lb.~StringBuilder%d&lt;init&gt;()" resolveInfo="StringBuilder" />
              </node>
            </node>
          </node>
        </node>
        <node role="statement" roleId="tpee.1068581517665" type="tpee.ForeachStatement" typeId="tpee.1144226303539" id="8492459591399147501">
          <node role="body" roleId="tpee.1154032183016" type="tpee.StatementList" typeId="tpee.1068580123136" id="8492459591399147502">
            <node role="statement" roleId="tpee.1068581517665" type="tpee.ExpressionStatement" typeId="tpee.1068580123155" id="8492459591399147503">
              <node role="expression" roleId="tpee.1068580123156" type="tpee.DotExpression" typeId="tpee.1197027756228" id="8492459591399147504">
                <node role="operand" roleId="tpee.1197027771414" type="tpee.DotExpression" typeId="tpee.1197027756228" id="8492459591399147505">
                  <node role="operand" roleId="tpee.1197027771414" type="tpee.LocalVariableReference" typeId="tpee.1068581242866" id="8492459591399147506">
                    <link role="variableDeclaration" roleId="tpee.1068581517664" targetNodeId="8492459591399147497" resolveInfo="res" />
                  </node>
                  <node role="operation" roleId="tpee.1197027833540" type="tpee.InstanceMethodCallOperation" typeId="tpee.1202948039474" id="8492459591399147507">
                    <link role="baseMethodDeclaration" roleId="tpee.1068499141037" targetNodeId="e2lb.~StringBuilder%dappend(java%dlang%dString)%cjava%dlang%dStringBuilder" resolveInfo="append" />
                    <node role="actualArgument" roleId="tpee.1068499141038" type="tpee.LocalVariableReference" typeId="tpee.1068581242866" id="8492459591399147508">
                      <link role="variableDeclaration" roleId="tpee.1068581517664" targetNodeId="8492459591399147514" resolveInfo="cp" />
                    </node>
                  </node>
                </node>
                <node role="operation" roleId="tpee.1197027833540" type="tpee.InstanceMethodCallOperation" typeId="tpee.1202948039474" id="8492459591399147509">
                  <link role="baseMethodDeclaration" roleId="tpee.1068499141037" targetNodeId="e2lb.~StringBuilder%dappend(java%dlang%dString)%cjava%dlang%dStringBuilder" resolveInfo="append" />
                  <node role="actualArgument" roleId="tpee.1068499141038" type="tpee.StaticMethodCall" typeId="tpee.1081236700937" id="8492459591399147510">
                    <link role="baseMethodDeclaration" roleId="tpee.1068499141037" targetNodeId="8492459591399147285" resolveInfo="ps" />
                    <link role="classConcept" roleId="tpee.1144433194310" targetNodeId="8492459591399147272" resolveInfo="BaseRunner" />
                  </node>
                </node>
              </node>
            </node>
          </node>
          <node role="iterable" roleId="tpee.1144226360166" type="tpee.LocalStaticMethodCall" typeId="tpee.1172058436953" id="8492459591399147511">
            <link role="baseMethodDeclaration" roleId="tpee.1068499141037" targetNodeId="8492459591399147523" resolveInfo="getModuleClasspath" />
            <node role="actualArgument" roleId="tpee.1068499141038" type="tpee.ParameterReference" typeId="tpee.1068581242874" id="8492459591399147512">
              <link role="variableDeclaration" roleId="tpee.1068581517664" targetNodeId="8492459591399147491" resolveInfo="module" />
            </node>
            <node role="actualArgument" roleId="tpee.1068499141038" type="tpee.ParameterReference" typeId="tpee.1068581242874" id="8492459591399147513">
              <link role="variableDeclaration" roleId="tpee.1068581517664" targetNodeId="8492459591399147493" resolveInfo="withDependencies" />
            </node>
          </node>
          <node role="variable" roleId="tpee.1144230900587" type="tpee.LocalVariableDeclaration" typeId="tpee.1068581242863" id="8492459591399147514">
            <property name="name" nameId="tpck.1169194664001" value="cp" />
            <node role="type" roleId="tpee.5680397130376446158" type="tpee.StringType" typeId="tpee.1225271177708" id="8492459591399147515" />
          </node>
        </node>
        <node role="statement" roleId="tpee.1068581517665" type="tpee.ReturnStatement" typeId="tpee.1068581242878" id="8492459591399147516">
          <node role="expression" roleId="tpee.1068581517676" type="tpee.DotExpression" typeId="tpee.1197027756228" id="8492459591399147517">
            <node role="operation" roleId="tpee.1197027833540" type="tpee.InstanceMethodCallOperation" typeId="tpee.1202948039474" id="8492459591399147518">
              <link role="baseMethodDeclaration" roleId="tpee.1068499141037" targetNodeId="e2lb.~StringBuilder%dtoString()%cjava%dlang%dString" resolveInfo="toString" />
            </node>
            <node role="operand" roleId="tpee.1197027771414" type="tpee.LocalVariableReference" typeId="tpee.1068581242866" id="8492459591399147519">
              <link role="variableDeclaration" roleId="tpee.1068581517664" targetNodeId="8492459591399147497" resolveInfo="res" />
            </node>
          </node>
        </node>
      </node>
      <node role="returnType" roleId="tpee.1068580123133" type="tpee.StringType" typeId="tpee.1225271177708" id="8492459591399147520" />
      <node role="visibility" roleId="tpee.1178549979242" type="tpee.ProtectedVisibility" typeId="tpee.1146644641414" id="8492459591399147521" />
    </node>
    <node role="method" roleId="tpee.1107880067339" type="tpee.InstanceMethodDeclaration" typeId="tpee.1068580123165" id="7826105539240684648">
      <property name="name" nameId="tpck.1169194664001" value="getJavaHome" />
      <node role="returnType" roleId="tpee.1068580123133" type="tpee.StringType" typeId="tpee.1225271177708" id="7826105539240684654" />
      <node role="visibility" roleId="tpee.1178549979242" type="tpee.PublicVisibility" typeId="tpee.1146644602865" id="7826105539240684650" />
      <node role="body" roleId="tpee.1068580123135" type="tpee.StatementList" typeId="tpee.1068580123136" id="7826105539240684651">
        <node role="statement" roleId="tpee.1068581517665" type="tpee.ReturnStatement" typeId="tpee.1068581242878" id="7826105539240684655">
          <node role="expression" roleId="tpee.1068581517676" type="tpee.DotExpression" typeId="tpee.1197027756228" id="7826105539240684657">
            <node role="operation" roleId="tpee.1197027833540" type="tpee.FieldReferenceOperation" typeId="tpee.1197029447546" id="7826105539240684658">
              <link role="fieldDeclaration" roleId="tpee.1197029500499" targetNodeId="8492459591399147273" resolveInfo="myJavaHome" />
            </node>
            <node role="operand" roleId="tpee.1197027771414" type="tpee.ThisExpression" typeId="tpee.1070475354124" id="7826105539240684659" />
          </node>
        </node>
      </node>
    </node>
    <node role="method" roleId="tpee.1107880067339" type="tpee.InstanceMethodDeclaration" typeId="tpee.1068580123165" id="1221883262884825717">
      <property name="name" nameId="tpck.1169194664001" value="getCommandLine" />
      <node role="returnType" roleId="tpee.1068580123133" type="tpee.ClassifierType" typeId="tpee.1107535904670" id="1221883262884825722">
        <link role="classifier" roleId="tpee.1107535924139" targetNodeId="vfxe.~GeneralCommandLine" resolveInfo="GeneralCommandLine" />
      </node>
      <node role="visibility" roleId="tpee.1178549979242" type="tpee.ProtectedVisibility" typeId="tpee.1146644641414" id="1221883262884825721" />
      <node role="body" roleId="tpee.1068580123135" type="tpee.StatementList" typeId="tpee.1068580123136" id="1221883262884825720">
        <node role="statement" roleId="tpee.1068581517665" type="tpee.ExpressionStatement" typeId="tpee.1068580123155" id="1221883262884825723">
          <node role="expression" roleId="tpee.1068580123156" type="tpee.LocalInstanceMethodCall" typeId="tpee.3066917033203108594" id="1221883262884825724">
            <link role="baseMethodDeclaration" roleId="tpee.1068499141037" targetNodeId="4875513863436232422" resolveInfo="getCommandLine" />
            <node role="actualArgument" roleId="tpee.1068499141038" type="tpee.DotExpression" typeId="tpee.1197027756228" id="1221883262884825726">
              <node role="operand" roleId="tpee.1197027771414" type="tpee.LocalInstanceFieldReference" typeId="tpee.7785501532031639928" id="1221883262884825725">
                <link role="variableDeclaration" roleId="tpee.1068581517664" targetNodeId="3038691514508931175" resolveInfo="myRunParameters" />
              </node>
              <node role="operation" roleId="tpee.1197027833540" type="tpee.InstanceMethodCallOperation" typeId="tpee.1202948039474" id="1221883262884825730">
                <link role="baseMethodDeclaration" roleId="tpee.1068499141037" targetNodeId="8492459591399148815" resolveInfo="getWorkingDirectory" />
              </node>
            </node>
          </node>
        </node>
      </node>
    </node>
    <node role="method" roleId="tpee.1107880067339" type="tpee.InstanceMethodDeclaration" typeId="tpee.1068580123165" id="4875513863436232422">
      <property name="name" nameId="tpck.1169194664001" value="getCommandLine" />
      <node role="visibility" roleId="tpee.1178549979242" type="tpee.ProtectedVisibility" typeId="tpee.1146644641414" id="4875513863436255652" />
      <node role="body" roleId="tpee.1068580123135" type="tpee.StatementList" typeId="tpee.1068580123136" id="4875513863436232424">
        <node role="statement" roleId="tpee.1068581517665" type="tpee.LocalVariableDeclarationStatement" typeId="tpee.1068581242864" id="4875513863436232425">
          <node role="localVariableDeclaration" roleId="tpee.1068581242865" type="tpee.LocalVariableDeclaration" typeId="tpee.1068581242863" id="4875513863436232426">
            <property name="name" nameId="tpck.1169194664001" value="commandLine" />
            <node role="type" roleId="tpee.5680397130376446158" type="tpee.ClassifierType" typeId="tpee.1107535904670" id="4875513863436232427">
              <link role="classifier" roleId="tpee.1107535924139" targetNodeId="vfxe.~GeneralCommandLine" resolveInfo="GeneralCommandLine" />
            </node>
            <node role="initializer" roleId="tpee.1068431790190" type="tpee.GenericNewExpression" typeId="tpee.1145552977093" id="4875513863436232428">
              <node role="creator" roleId="tpee.1145553007750" type="tpee.ClassCreator" typeId="tpee.1212685548494" id="4875513863436232429">
                <link role="baseMethodDeclaration" roleId="tpee.1068499141037" targetNodeId="vfxe.~GeneralCommandLine%d&lt;init&gt;()" resolveInfo="GeneralCommandLine" />
              </node>
            </node>
          </node>
        </node>
        <node role="statement" roleId="tpee.1068581517665" type="tpee.ExpressionStatement" typeId="tpee.1068580123155" id="4875513863436232430">
          <node role="expression" roleId="tpee.1068580123156" type="tpee.DotExpression" typeId="tpee.1197027756228" id="4875513863436232431">
            <node role="operand" roleId="tpee.1197027771414" type="tpee.LocalVariableReference" typeId="tpee.1068581242866" id="4875513863436232432">
              <link role="variableDeclaration" roleId="tpee.1068581517664" targetNodeId="4875513863436232426" resolveInfo="commandLine" />
            </node>
            <node role="operation" roleId="tpee.1197027833540" type="tpee.InstanceMethodCallOperation" typeId="tpee.1202948039474" id="4875513863436232433">
              <link role="baseMethodDeclaration" roleId="tpee.1068499141037" targetNodeId="vfxe.~GeneralCommandLine%dsetExePath(java%dlang%dString)%cvoid" resolveInfo="setExePath" />
              <node role="actualArgument" roleId="tpee.1068499141038" type="tpee.LocalStaticMethodCall" typeId="tpee.1172058436953" id="4875513863436232434">
                <link role="baseMethodDeclaration" roleId="tpee.1068499141037" targetNodeId="8492459591399147625" resolveInfo="getJavaCommand" />
                <node role="actualArgument" roleId="tpee.1068499141038" type="tpee.DotExpression" typeId="tpee.1197027756228" id="4875513863436232435">
                  <node role="operation" roleId="tpee.1197027833540" type="tpee.InstanceMethodCallOperation" typeId="tpee.1202948039474" id="4875513863436232436">
                    <link role="baseMethodDeclaration" roleId="tpee.1068499141037" targetNodeId="7826105539240684648" resolveInfo="getJavaHome" />
                  </node>
                  <node role="operand" roleId="tpee.1197027771414" type="tpee.ThisExpression" typeId="tpee.1070475354124" id="4875513863436232437" />
                </node>
              </node>
            </node>
          </node>
        </node>
        <node role="statement" roleId="tpee.1068581517665" type="tpee.ExpressionStatement" typeId="tpee.1068580123155" id="4875513863436232438">
          <node role="expression" roleId="tpee.1068580123156" type="tpee.DotExpression" typeId="tpee.1197027756228" id="4875513863436232439">
            <node role="operand" roleId="tpee.1197027771414" type="tpee.LocalVariableReference" typeId="tpee.1068581242866" id="4875513863436232440">
              <link role="variableDeclaration" roleId="tpee.1068581517664" targetNodeId="4875513863436232426" resolveInfo="commandLine" />
            </node>
            <node role="operation" roleId="tpee.1197027833540" type="tpee.InstanceMethodCallOperation" typeId="tpee.1202948039474" id="4875513863436232441">
              <link role="baseMethodDeclaration" roleId="tpee.1068499141037" targetNodeId="vfxe.~GeneralCommandLine%dsetWorkDirectory(java%dlang%dString)%cvoid" resolveInfo="setWorkDirectory" />
              <node role="actualArgument" roleId="tpee.1068499141038" type="tpee.ParameterReference" typeId="tpee.1068581242874" id="4875513863436232442">
                <link role="variableDeclaration" roleId="tpee.1068581517664" targetNodeId="4875513863436232446" resolveInfo="workingDir" />
              </node>
            </node>
          </node>
        </node>
        <node role="statement" roleId="tpee.1068581517665" type="tpee.ReturnStatement" typeId="tpee.1068581242878" id="4875513863436232443">
          <node role="expression" roleId="tpee.1068581517676" type="tpee.LocalVariableReference" typeId="tpee.1068581242866" id="4875513863436232444">
            <link role="variableDeclaration" roleId="tpee.1068581517664" targetNodeId="4875513863436232426" resolveInfo="commandLine" />
          </node>
        </node>
      </node>
      <node role="returnType" roleId="tpee.1068580123133" type="tpee.ClassifierType" typeId="tpee.1107535904670" id="4875513863436232445">
        <link role="classifier" roleId="tpee.1107535924139" targetNodeId="vfxe.~GeneralCommandLine" resolveInfo="GeneralCommandLine" />
      </node>
      <node role="parameter" roleId="tpee.1068580123134" type="tpee.ParameterDeclaration" typeId="tpee.1068498886292" id="4875513863436232446">
        <property name="name" nameId="tpck.1169194664001" value="workingDir" />
        <node role="type" roleId="tpee.5680397130376446158" type="tpee.StringType" typeId="tpee.1225271177708" id="4875513863436232447" />
      </node>
    </node>
    <node role="visibility" roleId="tpee.1178549979242" type="tpee.PublicVisibility" typeId="tpee.1146644602865" id="8492459591399147522" />
    <node role="staticMethod" roleId="tpee.1070462273904" type="tpee.StaticMethodDeclaration" typeId="tpee.1081236700938" id="8492459591399147523">
      <property name="name" nameId="tpck.1169194664001" value="getModuleClasspath" />
      <property name="isFinal" nameId="tpee.1181808852946" value="false" />
      <node role="returnType" roleId="tpee.1068580123133" type="tp2q.SetType" typeId="tp2q.1226511727824" id="8492459591399147524">
        <node role="elementType" roleId="tp2q.1226511765987" type="tpee.StringType" typeId="tpee.1225271177708" id="8492459591399147525" />
      </node>
      <node role="parameter" roleId="tpee.1068580123134" type="tpee.ParameterDeclaration" typeId="tpee.1068498886292" id="8492459591399147526">
        <property name="name" nameId="tpck.1169194664001" value="module" />
        <node role="type" roleId="tpee.5680397130376446158" type="tpee.ClassifierType" typeId="tpee.1107535904670" id="8492459591399147527">
          <link role="classifier" roleId="tpee.1107535924139" targetNodeId="afxk.~IModule" resolveInfo="IModule" />
        </node>
      </node>
      <node role="parameter" roleId="tpee.1068580123134" type="tpee.ParameterDeclaration" typeId="tpee.1068498886292" id="8492459591399147528">
        <property name="name" nameId="tpck.1169194664001" value="withDependencies" />
        <node role="type" roleId="tpee.5680397130376446158" type="tpee.BooleanType" typeId="tpee.1070534644030" id="8492459591399147529" />
      </node>
      <node role="body" roleId="tpee.1068580123135" type="tpee.StatementList" typeId="tpee.1068580123136" id="8492459591399147530">
        <node role="statement" roleId="tpee.1068581517665" type="tpee.LocalVariableDeclarationStatement" typeId="tpee.1068581242864" id="2699059067646953796">
          <node role="localVariableDeclaration" roleId="tpee.1068581242865" type="tpee.LocalVariableDeclaration" typeId="tpee.1068581242863" id="2699059067646953797">
            <property name="name" nameId="tpck.1169194664001" value="result" />
            <node role="type" roleId="tpee.5680397130376446158" type="tp2q.ListType" typeId="tp2q.1151688443754" id="2699059067646953798">
              <node role="elementType" roleId="tp2q.1151688676805" type="tpee.StringType" typeId="tpee.1225271177708" id="2699059067646953799" />
            </node>
            <node role="initializer" roleId="tpee.1068431790190" type="tpee.GenericNewExpression" typeId="tpee.1145552977093" id="2699059067646953800">
              <node role="creator" roleId="tpee.1145553007750" type="tp2q.ListCreatorWithInit" typeId="tp2q.1160600644654" id="2699059067646953801">
                <node role="elementType" roleId="tp2q.1237721435807" type="tpee.StringType" typeId="tpee.1225271177708" id="2699059067646953802" />
              </node>
            </node>
          </node>
        </node>
        <node role="statement" roleId="tpee.1068581517665" type="tpee.IfStatement" typeId="tpee.1068580123159" id="2699059067646953803">
          <node role="ifTrue" roleId="tpee.1068580123161" type="tpee.StatementList" typeId="tpee.1068580123136" id="2699059067646953804">
            <node role="statement" roleId="tpee.1068581517665" type="tpee.ExpressionStatement" typeId="tpee.1068580123155" id="2699059067646953805">
              <node role="expression" roleId="tpee.1068580123156" type="tpee.DotExpression" typeId="tpee.1197027756228" id="2699059067646953806">
                <node role="operand" roleId="tpee.1197027771414" type="tpee.LocalVariableReference" typeId="tpee.1068581242866" id="2699059067646953807">
                  <link role="variableDeclaration" roleId="tpee.1068581517664" targetNodeId="2699059067646953797" resolveInfo="result" />
                </node>
                <node role="operation" roleId="tpee.1197027833540" type="tp2q.AddElementOperation" typeId="tp2q.1160612413312" id="2699059067646953808">
                  <node role="argument" roleId="tp2q.1160612519549" type="tpee.DotExpression" typeId="tpee.1197027756228" id="2699059067646953809">
                    <node role="operand" roleId="tpee.1197027771414" type="tpee.DotExpression" typeId="tpee.1197027756228" id="2699059067646953810">
                      <node role="operand" roleId="tpee.1197027771414" type="tpee.ParameterReference" typeId="tpee.1068581242874" id="2699059067646953811">
                        <link role="variableDeclaration" roleId="tpee.1068581517664" targetNodeId="8492459591399147526" resolveInfo="module" />
                      </node>
                      <node role="operation" roleId="tpee.1197027833540" type="tpee.InstanceMethodCallOperation" typeId="tpee.1202948039474" id="2699059067646953812">
                        <link role="baseMethodDeclaration" roleId="tpee.1068499141037" targetNodeId="afxk.~IModule%dgetClassesGen()%cjetbrains%dmps%dvfs%dIFile" resolveInfo="getClassesGen" />
                      </node>
                    </node>
                    <node role="operation" roleId="tpee.1197027833540" type="tpee.InstanceMethodCallOperation" typeId="tpee.1202948039474" id="2699059067646953813">
                      <link role="baseMethodDeclaration" roleId="tpee.1068499141037" targetNodeId="lxea.~IFile%dgetAbsolutePath()%cjava%dlang%dString" resolveInfo="getAbsolutePath" />
                    </node>
                  </node>
                </node>
              </node>
            </node>
          </node>
          <node role="condition" roleId="tpee.1068580123160" type="tpee.NotEqualsExpression" typeId="tpee.1073239437375" id="2699059067646953814">
            <node role="rightExpression" roleId="tpee.1081773367579" type="tpee.NullLiteral" typeId="tpee.1070534058343" id="2699059067646953815" />
            <node role="leftExpression" roleId="tpee.1081773367580" type="tpee.DotExpression" typeId="tpee.1197027756228" id="2699059067646953816">
              <node role="operand" roleId="tpee.1197027771414" type="tpee.ParameterReference" typeId="tpee.1068581242874" id="2699059067646953817">
                <link role="variableDeclaration" roleId="tpee.1068581517664" targetNodeId="8492459591399147526" resolveInfo="module" />
              </node>
              <node role="operation" roleId="tpee.1197027833540" type="tpee.InstanceMethodCallOperation" typeId="tpee.1202948039474" id="2699059067646953818">
                <link role="baseMethodDeclaration" roleId="tpee.1068499141037" targetNodeId="afxk.~IModule%dgetClassesGen()%cjetbrains%dmps%dvfs%dIFile" resolveInfo="getClassesGen" />
              </node>
            </node>
          </node>
        </node>
        <node role="statement" roleId="tpee.1068581517665" type="tpee.Statement" typeId="tpee.1068580123157" id="2699059067646953819" />
        <node role="statement" roleId="tpee.1068581517665" type="tpee.LocalVariableDeclarationStatement" typeId="tpee.1068581242864" id="2699059067646953820">
          <node role="localVariableDeclaration" roleId="tpee.1068581242865" type="tpee.LocalVariableDeclaration" typeId="tpee.1068581242863" id="2699059067646953821">
            <property name="name" nameId="tpck.1169194664001" value="visitor" />
            <node role="type" roleId="tpee.5680397130376446158" type="tpee.ClassifierType" typeId="tpee.1107535904670" id="2699059067646953822">
              <link role="classifier" roleId="tpee.1107535924139" targetNodeId="60vs.~ClasspathStringCollector" resolveInfo="ClasspathStringCollector" />
            </node>
            <node role="initializer" roleId="tpee.1068431790190" type="tpee.GenericNewExpression" typeId="tpee.1145552977093" id="2699059067646953823">
              <node role="creator" roleId="tpee.1145553007750" type="tpee.ClassCreator" typeId="tpee.1212685548494" id="2699059067646953824">
                <link role="baseMethodDeclaration" roleId="tpee.1068499141037" targetNodeId="60vs.~ClasspathStringCollector%d&lt;init&gt;(java%dutil%dList)" resolveInfo="ClasspathStringCollector" />
                <node role="actualArgument" roleId="tpee.1068499141038" type="tpee.LocalVariableReference" typeId="tpee.1068581242866" id="2699059067646953825">
                  <link role="variableDeclaration" roleId="tpee.1068581517664" targetNodeId="2699059067646953797" resolveInfo="result" />
                </node>
              </node>
            </node>
          </node>
        </node>
        <node role="statement" roleId="tpee.1068581517665" type="tpee.ExpressionStatement" typeId="tpee.1068580123155" id="2699059067646953826">
          <node role="expression" roleId="tpee.1068580123156" type="tpee.DotExpression" typeId="tpee.1197027756228" id="2699059067646953827">
            <node role="operand" roleId="tpee.1197027771414" type="tpee.DotExpression" typeId="tpee.1197027756228" id="2699059067646953828">
              <node role="operand" roleId="tpee.1197027771414" type="tpee.ParameterReference" typeId="tpee.1068581242874" id="2699059067646953829">
                <link role="variableDeclaration" roleId="tpee.1068581517664" targetNodeId="8492459591399147526" resolveInfo="module" />
              </node>
              <node role="operation" roleId="tpee.1197027833540" type="tpee.InstanceMethodCallOperation" typeId="tpee.1202948039474" id="2699059067646953830">
                <link role="baseMethodDeclaration" roleId="tpee.1068499141037" targetNodeId="afxk.~IModule%dgetClassPathItem()%cjetbrains%dmps%dreloading%dIClassPathItem" resolveInfo="getClassPathItem" />
              </node>
            </node>
            <node role="operation" roleId="tpee.1197027833540" type="tpee.InstanceMethodCallOperation" typeId="tpee.1202948039474" id="2699059067646953831">
              <link role="baseMethodDeclaration" roleId="tpee.1068499141037" targetNodeId="60vs.~IClassPathItem%daccept(jetbrains%dmps%dreloading%dIClassPathItemVisitor)%cvoid" resolveInfo="accept" />
              <node role="actualArgument" roleId="tpee.1068499141038" type="tpee.LocalVariableReference" typeId="tpee.1068581242866" id="2699059067646953832">
                <link role="variableDeclaration" roleId="tpee.1068581517664" targetNodeId="2699059067646953821" resolveInfo="visitor" />
              </node>
            </node>
          </node>
        </node>
        <node role="statement" roleId="tpee.1068581517665" type="tpee.IfStatement" typeId="tpee.1068580123159" id="2699059067646953833">
          <node role="ifTrue" roleId="tpee.1068580123161" type="tpee.StatementList" typeId="tpee.1068580123136" id="2699059067646953834">
            <node role="statement" roleId="tpee.1068581517665" type="tp4k.ExecuteLightweightCommandStatement" typeId="tp4k.1225441341971" id="2699059067646953835">
              <node role="commandClosureLiteral" roleId="tp4k.1225441160167" type="tp4k.CommandClosureLiteral" typeId="tp4k.1225441216717" id="2699059067646953836">
                <node role="body" roleId="tp2c.1199569916463" type="tpee.StatementList" typeId="tpee.1068580123136" id="2699059067646953837">
                  <node role="statement" roleId="tpee.1068581517665" type="tpee.ExpressionStatement" typeId="tpee.1068580123155" id="2699059067646953838">
                    <node role="expression" roleId="tpee.1068580123156" type="tpee.DotExpression" typeId="tpee.1197027756228" id="2699059067646953839">
                      <node role="operand" roleId="tpee.1197027771414" type="tpee.StaticMethodCall" typeId="tpee.1081236700937" id="2699059067646953840">
                        <link role="baseMethodDeclaration" roleId="tpee.1068499141037" targetNodeId="afxk.~AbstractModule%dgetDependenciesClasspath(java%dutil%dSet,boolean)%cjetbrains%dmps%dreloading%dIClassPathItem" resolveInfo="getDependenciesClasspath" />
                        <link role="classConcept" roleId="tpee.1144433194310" targetNodeId="afxk.~AbstractModule" resolveInfo="AbstractModule" />
                        <node role="actualArgument" roleId="tpee.1068499141038" type="tpee.StaticMethodCall" typeId="tpee.1081236700937" id="2699059067646953841">
                          <link role="baseMethodDeclaration" roleId="tpee.1068499141037" targetNodeId="30pf.~CollectionUtil%dset(java%dlang%dObject%d%d%d)%cjava%dutil%dSet" resolveInfo="set" />
                          <link role="classConcept" roleId="tpee.1144433194310" targetNodeId="30pf.~CollectionUtil" resolveInfo="CollectionUtil" />
                          <node role="actualArgument" roleId="tpee.1068499141038" type="tpee.ParameterReference" typeId="tpee.1068581242874" id="2699059067646953842">
                            <link role="variableDeclaration" roleId="tpee.1068581517664" targetNodeId="8492459591399147526" resolveInfo="module" />
                          </node>
                        </node>
                        <node role="actualArgument" roleId="tpee.1068499141038" type="tpee.BooleanConstant" typeId="tpee.1068580123137" id="2699059067646953843">
                          <property name="value" nameId="tpee.1068580123138" value="true" />
                        </node>
                      </node>
                      <node role="operation" roleId="tpee.1197027833540" type="tpee.InstanceMethodCallOperation" typeId="tpee.1202948039474" id="2699059067646953844">
                        <link role="baseMethodDeclaration" roleId="tpee.1068499141037" targetNodeId="60vs.~IClassPathItem%daccept(jetbrains%dmps%dreloading%dIClassPathItemVisitor)%cvoid" resolveInfo="accept" />
                        <node role="actualArgument" roleId="tpee.1068499141038" type="tpee.LocalVariableReference" typeId="tpee.1068581242866" id="2699059067646953845">
                          <link role="variableDeclaration" roleId="tpee.1068581517664" targetNodeId="2699059067646953821" resolveInfo="visitor" />
                        </node>
                      </node>
                    </node>
                  </node>
                </node>
              </node>
            </node>
          </node>
          <node role="condition" roleId="tpee.1068580123160" type="tpee.ParameterReference" typeId="tpee.1068581242874" id="2699059067646953846">
            <link role="variableDeclaration" roleId="tpee.1068581517664" targetNodeId="8492459591399147528" resolveInfo="withDependencies" />
          </node>
        </node>
        <node role="statement" roleId="tpee.1068581517665" type="tpee.Statement" typeId="tpee.1068580123157" id="2699059067646953847" />
        <node role="statement" roleId="tpee.1068581517665" type="tpee.LocalVariableDeclarationStatement" typeId="tpee.1068581242864" id="2699059067646953848">
          <node role="localVariableDeclaration" roleId="tpee.1068581242865" type="tpee.LocalVariableDeclaration" typeId="tpee.1068581242863" id="2699059067646953849">
            <property name="name" nameId="tpck.1169194664001" value="visited" />
            <node role="type" roleId="tpee.5680397130376446158" type="tpee.ClassifierType" typeId="tpee.1107535904670" id="2699059067646953850">
              <link role="classifier" roleId="tpee.1107535924139" targetNodeId="k7g3.~List" resolveInfo="List" />
              <node role="parameter" roleId="tpee.1109201940907" type="tpee.StringType" typeId="tpee.1225271177708" id="2699059067646953851" />
            </node>
            <node role="initializer" roleId="tpee.1068431790190" type="tpee.DotExpression" typeId="tpee.1197027756228" id="2699059067646953852">
              <node role="operand" roleId="tpee.1197027771414" type="tpee.LocalVariableReference" typeId="tpee.1068581242866" id="2699059067646953853">
                <link role="variableDeclaration" roleId="tpee.1068581517664" targetNodeId="2699059067646953821" resolveInfo="visitor" />
              </node>
              <node role="operation" roleId="tpee.1197027833540" type="tpee.InstanceMethodCallOperation" typeId="tpee.1202948039474" id="2699059067646953854">
                <link role="baseMethodDeclaration" roleId="tpee.1068499141037" targetNodeId="60vs.~ClasspathStringCollector%dgetResultAndReInit()%cjava%dutil%dList" resolveInfo="getResultAndReInit" />
              </node>
            </node>
          </node>
        </node>
        <node role="statement" roleId="tpee.1068581517665" type="tpee.ExpressionStatement" typeId="tpee.1068580123155" id="2699059067646953855">
          <node role="expression" roleId="tpee.1068580123156" type="tpee.DotExpression" typeId="tpee.1197027756228" id="2699059067646953856">
            <node role="operand" roleId="tpee.1197027771414" type="tpee.LocalVariableReference" typeId="tpee.1068581242866" id="2699059067646953857">
              <link role="variableDeclaration" roleId="tpee.1068581517664" targetNodeId="2699059067646953849" resolveInfo="visited" />
            </node>
            <node role="operation" roleId="tpee.1197027833540" type="tpee.InstanceMethodCallOperation" typeId="tpee.1202948039474" id="2699059067646953858">
              <link role="baseMethodDeclaration" roleId="tpee.1068499141037" targetNodeId="k7g3.~List%dremoveAll(java%dutil%dCollection)%cboolean" resolveInfo="removeAll" />
              <node role="actualArgument" roleId="tpee.1068499141038" type="tpee.StaticMethodCall" typeId="tpee.1081236700937" id="2699059067646953859">
                <link role="classConcept" roleId="tpee.1144433194310" targetNodeId="60vs.~CommonPaths" resolveInfo="CommonPaths" />
                <link role="baseMethodDeclaration" roleId="tpee.1068499141037" targetNodeId="60vs.~CommonPaths%dgetJDKPath()%cjava%dutil%dList" resolveInfo="getJDKPath" />
              </node>
            </node>
          </node>
        </node>
        <node role="statement" roleId="tpee.1068581517665" type="tpee.Statement" typeId="tpee.1068580123157" id="2699059067646953860" />
        <node role="statement" roleId="tpee.1068581517665" type="tpee.ReturnStatement" typeId="tpee.1068581242878" id="2699059067646953861">
          <node role="expression" roleId="tpee.1068581517676" type="tpee.GenericNewExpression" typeId="tpee.1145552977093" id="6848750812783037205">
            <node role="creator" roleId="tpee.1145553007750" type="tp2q.LinkedHashSetCreator" typeId="tp2q.1240217271293" id="6848750812783037206">
              <node role="elementType" roleId="tp2q.1237721435807" type="tpee.StringType" typeId="tpee.1225271177708" id="6848750812783037207" />
              <node role="copyFrom" roleId="tp2q.1237731803878" type="tpee.LocalVariableReference" typeId="tpee.1068581242866" id="6848750812783037209">
                <link role="variableDeclaration" roleId="tpee.1068581517664" targetNodeId="2699059067646953849" resolveInfo="visited" />
              </node>
            </node>
          </node>
        </node>
      </node>
      <node role="visibility" roleId="tpee.1178549979242" type="tpee.ProtectedVisibility" typeId="tpee.1146644641414" id="8492459591399147564" />
    </node>
    <node role="staticMethod" roleId="tpee.1070462273904" type="tpee.StaticMethodDeclaration" typeId="tpee.1081236700938" id="8492459591399147625">
      <property name="name" nameId="tpck.1169194664001" value="getJavaCommand" />
      <node role="returnType" roleId="tpee.1068580123133" type="tpee.StringType" typeId="tpee.1225271177708" id="8492459591399147626" />
      <node role="visibility" roleId="tpee.1178549979242" type="tpee.PublicVisibility" typeId="tpee.1146644602865" id="8492459591399147627" />
      <node role="body" roleId="tpee.1068580123135" type="tpee.StatementList" typeId="tpee.1068580123136" id="8492459591399147628">
        <node role="statement" roleId="tpee.1068581517665" type="tpee.LocalVariableDeclarationStatement" typeId="tpee.1068581242864" id="2699059067646945324">
          <node role="localVariableDeclaration" roleId="tpee.1068581242865" type="tpee.LocalVariableDeclaration" typeId="tpee.1068581242863" id="2699059067646945325">
            <property name="name" nameId="tpck.1169194664001" value="result" />
            <node role="initializer" roleId="tpee.1068431790190" type="tpee.PlusExpression" typeId="tpee.1068581242875" id="2699059067646953687">
              <node role="rightExpression" roleId="tpee.1081773367579" type="tpee.LocalStaticMethodCall" typeId="tpee.1172058436953" id="2699059067646953690">
                <link role="baseMethodDeclaration" roleId="tpee.1068499141037" targetNodeId="8492459591399147278" resolveInfo="fs" />
              </node>
              <node role="leftExpression" roleId="tpee.1081773367580" type="tpee.PlusExpression" typeId="tpee.1068581242875" id="2699059067646945330">
                <node role="leftExpression" roleId="tpee.1081773367580" type="tpee.PlusExpression" typeId="tpee.1068581242875" id="2699059067646953683">
                  <node role="rightExpression" roleId="tpee.1081773367579" type="tpee.LocalStaticMethodCall" typeId="tpee.1172058436953" id="2699059067646953686">
                    <link role="baseMethodDeclaration" roleId="tpee.1068499141037" targetNodeId="8492459591399147278" resolveInfo="fs" />
                  </node>
                  <node role="leftExpression" roleId="tpee.1081773367580" type="tpee.ParameterReference" typeId="tpee.1068581242874" id="2699059067646945332">
                    <link role="variableDeclaration" roleId="tpee.1068581517664" targetNodeId="8492459591399147670" resolveInfo="javaHome" />
                  </node>
                </node>
                <node role="rightExpression" roleId="tpee.1081773367579" type="tpee.StringLiteral" typeId="tpee.1070475926800" id="2699059067646945336">
                  <property name="value" nameId="tpee.1070475926801" value="bin" />
                </node>
              </node>
            </node>
            <node role="type" roleId="tpee.5680397130376446158" type="tpee.StringType" typeId="tpee.1225271177708" id="2699059067646945337" />
          </node>
        </node>
        <node role="statement" roleId="tpee.1068581517665" type="tpee.LocalVariableDeclarationStatement" typeId="tpee.1068581242864" id="2699059067646945338">
          <node role="localVariableDeclaration" roleId="tpee.1068581242865" type="tpee.LocalVariableDeclaration" typeId="tpee.1068581242863" id="2699059067646945339">
            <property name="name" nameId="tpck.1169194664001" value="osName" />
            <node role="initializer" roleId="tpee.1068431790190" type="tpee.StaticMethodCall" typeId="tpee.1081236700937" id="2699059067646945340">
              <link role="baseMethodDeclaration" roleId="tpee.1068499141037" targetNodeId="e2lb.~System%dgetProperty(java%dlang%dString)%cjava%dlang%dString" resolveInfo="getProperty" />
              <link role="classConcept" roleId="tpee.1144433194310" targetNodeId="e2lb.~System" resolveInfo="System" />
              <node role="actualArgument" roleId="tpee.1068499141038" type="tpee.StringLiteral" typeId="tpee.1070475926800" id="2699059067646945341">
                <property name="value" nameId="tpee.1070475926801" value="os.name" />
              </node>
            </node>
            <node role="type" roleId="tpee.5680397130376446158" type="tpee.StringType" typeId="tpee.1225271177708" id="2699059067646945342" />
          </node>
        </node>
        <node role="statement" roleId="tpee.1068581517665" type="tpee.IfStatement" typeId="tpee.1068580123159" id="2699059067646945343">
          <node role="ifFalseStatement" roleId="tpee.1082485599094" type="tpee.IfStatement" typeId="tpee.1068580123159" id="2699059067646945344">
            <node role="ifTrue" roleId="tpee.1068580123161" type="tpee.StatementList" typeId="tpee.1068580123136" id="2699059067646945345">
              <node role="statement" roleId="tpee.1068581517665" type="tpee.ReturnStatement" typeId="tpee.1068581242878" id="2699059067646945346">
                <node role="expression" roleId="tpee.1068581517676" type="tpee.PlusExpression" typeId="tpee.1068581242875" id="2699059067646945347">
                  <node role="leftExpression" roleId="tpee.1081773367580" type="tpee.LocalVariableReference" typeId="tpee.1068581242866" id="2699059067646945348">
                    <link role="variableDeclaration" roleId="tpee.1068581517664" targetNodeId="2699059067646945325" resolveInfo="result" />
                  </node>
                  <node role="rightExpression" roleId="tpee.1081773367579" type="tpee.StringLiteral" typeId="tpee.1070475926800" id="2699059067646945349">
                    <property name="value" nameId="tpee.1070475926801" value="java.exe" />
                  </node>
                </node>
              </node>
            </node>
            <node role="ifFalseStatement" roleId="tpee.1082485599094" type="tpee.BlockStatement" typeId="tpee.1082485599095" id="2699059067646945350">
              <node role="statements" roleId="tpee.1082485599096" type="tpee.StatementList" typeId="tpee.1068580123136" id="2699059067646945351">
                <node role="statement" roleId="tpee.1068581517665" type="tpee.ReturnStatement" typeId="tpee.1068581242878" id="2699059067646945352">
                  <node role="expression" roleId="tpee.1068581517676" type="tpee.PlusExpression" typeId="tpee.1068581242875" id="2699059067646945353">
                    <node role="leftExpression" roleId="tpee.1081773367580" type="tpee.LocalVariableReference" typeId="tpee.1068581242866" id="2699059067646945354">
                      <link role="variableDeclaration" roleId="tpee.1068581517664" targetNodeId="2699059067646945325" resolveInfo="result" />
                    </node>
                    <node role="rightExpression" roleId="tpee.1081773367579" type="tpee.StringLiteral" typeId="tpee.1070475926800" id="2699059067646945355">
                      <property name="value" nameId="tpee.1070475926801" value="java" />
                    </node>
                  </node>
                </node>
              </node>
            </node>
            <node role="condition" roleId="tpee.1068580123160" type="tpee.DotExpression" typeId="tpee.1197027756228" id="2699059067646945356">
              <node role="operand" roleId="tpee.1197027771414" type="tpee.LocalVariableReference" typeId="tpee.1068581242866" id="2699059067646945357">
                <link role="variableDeclaration" roleId="tpee.1068581517664" targetNodeId="2699059067646945339" resolveInfo="osName" />
              </node>
              <node role="operation" roleId="tpee.1197027833540" type="tpee.InstanceMethodCallOperation" typeId="tpee.1202948039474" id="2699059067646945358">
                <link role="baseMethodDeclaration" roleId="tpee.1068499141037" targetNodeId="e2lb.~String%dstartsWith(java%dlang%dString)%cboolean" resolveInfo="startsWith" />
                <node role="actualArgument" roleId="tpee.1068499141038" type="tpee.StringLiteral" typeId="tpee.1070475926800" id="2699059067646945359">
                  <property name="value" nameId="tpee.1070475926801" value="Windows" />
                </node>
              </node>
            </node>
          </node>
          <node role="ifTrue" roleId="tpee.1068580123161" type="tpee.StatementList" typeId="tpee.1068580123136" id="2699059067646945360">
            <node role="statement" roleId="tpee.1068581517665" type="tpee.ReturnStatement" typeId="tpee.1068581242878" id="2699059067646945361">
              <node role="expression" roleId="tpee.1068581517676" type="tpee.PlusExpression" typeId="tpee.1068581242875" id="2699059067646945362">
                <node role="rightExpression" roleId="tpee.1081773367579" type="tpee.StringLiteral" typeId="tpee.1070475926800" id="2699059067646945363">
                  <property name="value" nameId="tpee.1070475926801" value="java" />
                </node>
                <node role="leftExpression" roleId="tpee.1081773367580" type="tpee.LocalVariableReference" typeId="tpee.1068581242866" id="2699059067646945364">
                  <link role="variableDeclaration" roleId="tpee.1068581517664" targetNodeId="2699059067646945325" resolveInfo="result" />
                </node>
              </node>
            </node>
          </node>
          <node role="condition" roleId="tpee.1068580123160" type="tpee.DotExpression" typeId="tpee.1197027756228" id="2699059067646945365">
            <node role="operation" roleId="tpee.1197027833540" type="tpee.InstanceMethodCallOperation" typeId="tpee.1202948039474" id="2699059067646945366">
              <link role="baseMethodDeclaration" roleId="tpee.1068499141037" targetNodeId="e2lb.~String%dstartsWith(java%dlang%dString)%cboolean" resolveInfo="startsWith" />
              <node role="actualArgument" roleId="tpee.1068499141038" type="tpee.StringLiteral" typeId="tpee.1070475926800" id="2699059067646945367">
                <property name="value" nameId="tpee.1070475926801" value="Mac OS" />
              </node>
            </node>
            <node role="operand" roleId="tpee.1197027771414" type="tpee.LocalVariableReference" typeId="tpee.1068581242866" id="2699059067646945368">
              <link role="variableDeclaration" roleId="tpee.1068581517664" targetNodeId="2699059067646945339" resolveInfo="osName" />
            </node>
          </node>
        </node>
      </node>
      <node role="parameter" roleId="tpee.1068580123134" type="tpee.ParameterDeclaration" typeId="tpee.1068498886292" id="8492459591399147670">
        <property name="name" nameId="tpck.1169194664001" value="javaHome" />
        <node role="type" roleId="tpee.5680397130376446158" type="tpee.StringType" typeId="tpee.1225271177708" id="8492459591399147671" />
      </node>
      <node role="annotation" roleId="tpee.1188208488637" type="tpee.AnnotationInstance" typeId="tpee.1188207840427" id="6918597921035808138">
        <link role="annotation" roleId="tpee.1188208074048" targetNodeId="r27b.~NotNull" resolveInfo="NotNull" />
      </node>
    </node>
    <node role="staticMethod" roleId="tpee.1070462273904" type="tpee.StaticMethodDeclaration" typeId="tpee.1081236700938" id="2178855608170364043">
      <property name="name" nameId="tpck.1169194664001" value="getJavaHomes" />
      <property name="isFinal" nameId="tpee.1181808852946" value="false" />
      <node role="returnType" roleId="tpee.1068580123133" type="tp2q.ListType" typeId="tp2q.1151688443754" id="2178855608170364044">
        <node role="elementType" roleId="tp2q.1151688676805" type="tpee.StringType" typeId="tpee.1225271177708" id="2178855608170364045" />
      </node>
      <node role="body" roleId="tpee.1068580123135" type="tpee.StatementList" typeId="tpee.1068580123136" id="2178855608170364046">
        <node role="statement" roleId="tpee.1068581517665" type="tpee.LocalVariableDeclarationStatement" typeId="tpee.1068581242864" id="2699059067646953694">
          <node role="localVariableDeclaration" roleId="tpee.1068581242865" type="tpee.LocalVariableDeclaration" typeId="tpee.1068581242863" id="2699059067646953695">
            <property name="name" nameId="tpck.1169194664001" value="systemJavaHome" />
            <node role="type" roleId="tpee.5680397130376446158" type="tpee.StringType" typeId="tpee.1225271177708" id="2699059067646953696" />
            <node role="initializer" roleId="tpee.1068431790190" type="tpee.StaticMethodCall" typeId="tpee.1081236700937" id="2699059067646953697">
              <link role="baseMethodDeclaration" roleId="tpee.1068499141037" targetNodeId="e2lb.~System%dgetProperty(java%dlang%dString)%cjava%dlang%dString" resolveInfo="getProperty" />
              <link role="classConcept" roleId="tpee.1144433194310" targetNodeId="e2lb.~System" resolveInfo="System" />
              <node role="actualArgument" roleId="tpee.1068499141038" type="tpee.StringLiteral" typeId="tpee.1070475926800" id="2699059067646953698">
                <property name="value" nameId="tpee.1070475926801" value="java.home" />
              </node>
            </node>
          </node>
        </node>
        <node role="statement" roleId="tpee.1068581517665" type="tpee.LocalVariableDeclarationStatement" typeId="tpee.1068581242864" id="2699059067646953699">
          <node role="localVariableDeclaration" roleId="tpee.1068581242865" type="tpee.LocalVariableDeclaration" typeId="tpee.1068581242863" id="2699059067646953700">
            <property name="name" nameId="tpck.1169194664001" value="homes" />
            <node role="type" roleId="tpee.5680397130376446158" type="tp2q.ListType" typeId="tp2q.1151688443754" id="2699059067646953701">
              <node role="elementType" roleId="tp2q.1151688676805" type="tpee.StringType" typeId="tpee.1225271177708" id="2699059067646953702" />
            </node>
            <node role="initializer" roleId="tpee.1068431790190" type="tpee.GenericNewExpression" typeId="tpee.1145552977093" id="2699059067646953703">
              <node role="creator" roleId="tpee.1145553007750" type="tp2q.LinkedListCreator" typeId="tp2q.1227008614712" id="2699059067646953704">
                <node role="elementType" roleId="tp2q.1237721435807" type="tpee.StringType" typeId="tpee.1225271177708" id="2699059067646953705" />
              </node>
            </node>
          </node>
        </node>
        <node role="statement" roleId="tpee.1068581517665" type="tpee.LocalVariableDeclarationStatement" typeId="tpee.1068581242864" id="2699059067646953706">
          <node role="localVariableDeclaration" roleId="tpee.1068581242865" type="tpee.LocalVariableDeclaration" typeId="tpee.1068581242863" id="2699059067646953707">
            <property name="name" nameId="tpck.1169194664001" value="systemJdkHome" />
            <node role="type" roleId="tpee.5680397130376446158" type="tpee.StringType" typeId="tpee.1225271177708" id="2699059067646953708" />
            <node role="initializer" roleId="tpee.1068431790190" type="tpee.DotExpression" typeId="tpee.1197027756228" id="2699059067646953709">
              <node role="operand" roleId="tpee.1197027771414" type="tpee.LocalVariableReference" typeId="tpee.1068581242866" id="2699059067646953710">
                <link role="variableDeclaration" roleId="tpee.1068581517664" targetNodeId="2699059067646953695" resolveInfo="systemJavaHome" />
              </node>
              <node role="operation" roleId="tpee.1197027833540" type="tpee.InstanceMethodCallOperation" typeId="tpee.1202948039474" id="2699059067646953711">
                <link role="baseMethodDeclaration" roleId="tpee.1068499141037" targetNodeId="e2lb.~String%dsubstring(int,int)%cjava%dlang%dString" resolveInfo="substring" />
                <node role="actualArgument" roleId="tpee.1068499141038" type="tpee.IntegerConstant" typeId="tpee.1068580320020" id="2699059067646953712">
                  <property name="value" nameId="tpee.1068580320021" value="0" />
                </node>
                <node role="actualArgument" roleId="tpee.1068499141038" type="tpee.MinusExpression" typeId="tpee.1068581242869" id="2699059067646953713">
                  <node role="rightExpression" roleId="tpee.1081773367579" type="tpee.DotExpression" typeId="tpee.1197027756228" id="2699059067646953714">
                    <node role="operand" roleId="tpee.1197027771414" type="tpee.StringLiteral" typeId="tpee.1070475926800" id="2699059067646953715">
                      <property name="value" nameId="tpee.1070475926801" value="/jre" />
                    </node>
                    <node role="operation" roleId="tpee.1197027833540" type="tpee.InstanceMethodCallOperation" typeId="tpee.1202948039474" id="2699059067646953716">
                      <link role="baseMethodDeclaration" roleId="tpee.1068499141037" targetNodeId="e2lb.~String%dlength()%cint" resolveInfo="length" />
                    </node>
                  </node>
                  <node role="leftExpression" roleId="tpee.1081773367580" type="tpee.DotExpression" typeId="tpee.1197027756228" id="2699059067646953717">
                    <node role="operand" roleId="tpee.1197027771414" type="tpee.LocalVariableReference" typeId="tpee.1068581242866" id="2699059067646953718">
                      <link role="variableDeclaration" roleId="tpee.1068581517664" targetNodeId="2699059067646953695" resolveInfo="systemJavaHome" />
                    </node>
                    <node role="operation" roleId="tpee.1197027833540" type="tpee.InstanceMethodCallOperation" typeId="tpee.1202948039474" id="2699059067646953719">
                      <link role="baseMethodDeclaration" roleId="tpee.1068499141037" targetNodeId="e2lb.~String%dlength()%cint" resolveInfo="length" />
                    </node>
                  </node>
                </node>
              </node>
            </node>
          </node>
        </node>
        <node role="statement" roleId="tpee.1068581517665" type="tpee.IfStatement" typeId="tpee.1068580123159" id="2699059067646953720">
          <node role="ifTrue" roleId="tpee.1068580123161" type="tpee.StatementList" typeId="tpee.1068580123136" id="2699059067646953721">
            <node role="statement" roleId="tpee.1068581517665" type="tpee.ExpressionStatement" typeId="tpee.1068580123155" id="2699059067646953722">
              <node role="expression" roleId="tpee.1068580123156" type="tpee.DotExpression" typeId="tpee.1197027756228" id="2699059067646953723">
                <node role="operand" roleId="tpee.1197027771414" type="tpee.LocalVariableReference" typeId="tpee.1068581242866" id="2699059067646953724">
                  <link role="variableDeclaration" roleId="tpee.1068581517664" targetNodeId="2699059067646953700" resolveInfo="homes" />
                </node>
                <node role="operation" roleId="tpee.1197027833540" type="tp2q.AddElementOperation" typeId="tp2q.1160612413312" id="2699059067646953725">
                  <node role="argument" roleId="tp2q.1160612519549" type="tpee.LocalVariableReference" typeId="tpee.1068581242866" id="2699059067646953726">
                    <link role="variableDeclaration" roleId="tpee.1068581517664" targetNodeId="2699059067646953707" resolveInfo="systemJdkHome" />
                  </node>
                </node>
              </node>
            </node>
          </node>
          <node role="condition" roleId="tpee.1068580123160" type="tpee.AndExpression" typeId="tpee.1080120340718" id="2699059067646953727">
            <node role="leftExpression" roleId="tpee.1081773367580" type="tpee.DotExpression" typeId="tpee.1197027756228" id="2699059067646953728">
              <node role="operand" roleId="tpee.1197027771414" type="tpee.LocalVariableReference" typeId="tpee.1068581242866" id="2699059067646953729">
                <link role="variableDeclaration" roleId="tpee.1068581517664" targetNodeId="2699059067646953695" resolveInfo="systemJavaHome" />
              </node>
              <node role="operation" roleId="tpee.1197027833540" type="tpee.InstanceMethodCallOperation" typeId="tpee.1202948039474" id="2699059067646953730">
                <link role="baseMethodDeclaration" roleId="tpee.1068499141037" targetNodeId="e2lb.~String%dendsWith(java%dlang%dString)%cboolean" resolveInfo="endsWith" />
                <node role="actualArgument" roleId="tpee.1068499141038" type="tpee.StringLiteral" typeId="tpee.1070475926800" id="2699059067646953731">
                  <property name="value" nameId="tpee.1070475926801" value="jre" />
                </node>
              </node>
            </node>
            <node role="rightExpression" roleId="tpee.1081773367579" type="tpee.DotExpression" typeId="tpee.1197027756228" id="2699059067646953732">
              <node role="operand" roleId="tpee.1197027771414" type="tpee.GenericNewExpression" typeId="tpee.1145552977093" id="2699059067646953733">
                <node role="creator" roleId="tpee.1145553007750" type="tpee.ClassCreator" typeId="tpee.1212685548494" id="2699059067646953734">
                  <link role="baseMethodDeclaration" roleId="tpee.1068499141037" targetNodeId="fxg7.~File%d&lt;init&gt;(java%dlang%dString)" resolveInfo="File" />
                  <node role="actualArgument" roleId="tpee.1068499141038" type="tpee.PlusExpression" typeId="tpee.1068581242875" id="2699059067646953735">
                    <node role="rightExpression" roleId="tpee.1081773367579" type="tpee.StringLiteral" typeId="tpee.1070475926800" id="2699059067646953736">
                      <property name="value" nameId="tpee.1070475926801" value="bin" />
                    </node>
                    <node role="leftExpression" roleId="tpee.1081773367580" type="tpee.PlusExpression" typeId="tpee.1068581242875" id="2699059067646953737">
                      <node role="leftExpression" roleId="tpee.1081773367580" type="tpee.LocalVariableReference" typeId="tpee.1068581242866" id="2699059067646953738">
                        <link role="variableDeclaration" roleId="tpee.1068581517664" targetNodeId="2699059067646953707" resolveInfo="systemJdkHome" />
                      </node>
                      <node role="rightExpression" roleId="tpee.1081773367579" type="tpee.StaticFieldReference" typeId="tpee.1070533707846" id="2699059067646953739">
                        <link role="classifier" roleId="tpee.1144433057691" targetNodeId="fxg7.~File" resolveInfo="File" />
                        <link role="variableDeclaration" roleId="tpee.1068581517664" targetNodeId="fxg7.~File%dseparator" resolveInfo="separator" />
                      </node>
                    </node>
                  </node>
                </node>
              </node>
              <node role="operation" roleId="tpee.1197027833540" type="tpee.InstanceMethodCallOperation" typeId="tpee.1202948039474" id="2699059067646953740">
                <link role="baseMethodDeclaration" roleId="tpee.1068499141037" targetNodeId="fxg7.~File%dexists()%cboolean" resolveInfo="exists" />
              </node>
            </node>
          </node>
        </node>
        <node role="statement" roleId="tpee.1068581517665" type="tpee.IfStatement" typeId="tpee.1068580123159" id="2699059067646953741">
          <node role="ifTrue" roleId="tpee.1068580123161" type="tpee.StatementList" typeId="tpee.1068580123136" id="2699059067646953742">
            <node role="statement" roleId="tpee.1068581517665" type="tpee.ExpressionStatement" typeId="tpee.1068580123155" id="2699059067646953743">
              <node role="expression" roleId="tpee.1068580123156" type="tpee.DotExpression" typeId="tpee.1197027756228" id="2699059067646953744">
                <node role="operand" roleId="tpee.1197027771414" type="tpee.LocalVariableReference" typeId="tpee.1068581242866" id="2699059067646953745">
                  <link role="variableDeclaration" roleId="tpee.1068581517664" targetNodeId="2699059067646953700" resolveInfo="homes" />
                </node>
                <node role="operation" roleId="tpee.1197027833540" type="tp2q.AddElementOperation" typeId="tp2q.1160612413312" id="2699059067646953746">
                  <node role="argument" roleId="tp2q.1160612519549" type="tpee.StaticMethodCall" typeId="tpee.1081236700937" id="2699059067646953747">
                    <link role="classConcept" roleId="tpee.1144433194310" targetNodeId="e2lb.~System" resolveInfo="System" />
                    <link role="baseMethodDeclaration" roleId="tpee.1068499141037" targetNodeId="e2lb.~System%dgetenv(java%dlang%dString)%cjava%dlang%dString" resolveInfo="getenv" />
                    <node role="actualArgument" roleId="tpee.1068499141038" type="tpee.StringLiteral" typeId="tpee.1070475926800" id="2699059067646953748">
                      <property name="value" nameId="tpee.1070475926801" value="JAVA_HOME" />
                    </node>
                  </node>
                </node>
              </node>
            </node>
          </node>
          <node role="condition" roleId="tpee.1068580123160" type="tpee.DotExpression" typeId="tpee.1197027756228" id="2699059067646953749">
            <node role="operand" roleId="tpee.1197027771414" type="tpee.StaticMethodCall" typeId="tpee.1081236700937" id="2699059067646953750">
              <link role="baseMethodDeclaration" roleId="tpee.1068499141037" targetNodeId="e2lb.~System%dgetenv(java%dlang%dString)%cjava%dlang%dString" resolveInfo="getenv" />
              <link role="classConcept" roleId="tpee.1144433194310" targetNodeId="e2lb.~System" resolveInfo="System" />
              <node role="actualArgument" roleId="tpee.1068499141038" type="tpee.StringLiteral" typeId="tpee.1070475926800" id="2699059067646953751">
                <property name="value" nameId="tpee.1070475926801" value="JAVA_HOME" />
              </node>
            </node>
            <node role="operation" roleId="tpee.1197027833540" type="tpee.IsNotEmptyOperation" typeId="tpee.1225271408483" id="2699059067646953752" />
          </node>
        </node>
        <node role="statement" roleId="tpee.1068581517665" type="tpee.ExpressionStatement" typeId="tpee.1068580123155" id="2699059067646953753">
          <node role="expression" roleId="tpee.1068580123156" type="tpee.DotExpression" typeId="tpee.1197027756228" id="2699059067646953754">
            <node role="operand" roleId="tpee.1197027771414" type="tpee.LocalVariableReference" typeId="tpee.1068581242866" id="2699059067646953755">
              <link role="variableDeclaration" roleId="tpee.1068581517664" targetNodeId="2699059067646953700" resolveInfo="homes" />
            </node>
            <node role="operation" roleId="tpee.1197027833540" type="tp2q.AddElementOperation" typeId="tp2q.1160612413312" id="2699059067646953756">
              <node role="argument" roleId="tp2q.1160612519549" type="tpee.LocalVariableReference" typeId="tpee.1068581242866" id="2699059067646953757">
                <link role="variableDeclaration" roleId="tpee.1068581517664" targetNodeId="2699059067646953695" resolveInfo="systemJavaHome" />
              </node>
            </node>
          </node>
        </node>
        <node role="statement" roleId="tpee.1068581517665" type="tpee.ReturnStatement" typeId="tpee.1068581242878" id="2699059067646953758">
          <node role="expression" roleId="tpee.1068581517676" type="tpee.LocalVariableReference" typeId="tpee.1068581242866" id="2699059067646953759">
            <link role="variableDeclaration" roleId="tpee.1068581517664" targetNodeId="2699059067646953700" resolveInfo="homes" />
          </node>
        </node>
      </node>
      <node role="visibility" roleId="tpee.1178549979242" type="tpee.PublicVisibility" typeId="tpee.1146644602865" id="2178855608170364109" />
    </node>
    <node role="staticMethod" roleId="tpee.1070462273904" type="tpee.StaticMethodDeclaration" typeId="tpee.1081236700938" id="2178855608170365416">
      <property name="name" nameId="tpck.1169194664001" value="getJdkHome" />
      <property name="isFinal" nameId="tpee.1181808852946" value="false" />
      <node role="returnType" roleId="tpee.1068580123133" type="tpee.StringType" typeId="tpee.1225271177708" id="2178855608170365417" />
      <node role="body" roleId="tpee.1068580123135" type="tpee.StatementList" typeId="tpee.1068580123136" id="2178855608170365418">
        <node role="statement" roleId="tpee.1068581517665" type="tpee.LocalVariableDeclarationStatement" typeId="tpee.1068581242864" id="2699059067646953762">
          <node role="localVariableDeclaration" roleId="tpee.1068581242865" type="tpee.LocalVariableDeclaration" typeId="tpee.1068581242863" id="2699059067646953763">
            <property name="name" nameId="tpck.1169194664001" value="homes" />
            <node role="type" roleId="tpee.5680397130376446158" type="tp2q.ListType" typeId="tp2q.1151688443754" id="2699059067646953764">
              <node role="elementType" roleId="tp2q.1151688676805" type="tpee.StringType" typeId="tpee.1225271177708" id="2699059067646953765" />
            </node>
            <node role="initializer" roleId="tpee.1068431790190" type="tpee.LocalStaticMethodCall" typeId="tpee.1172058436953" id="2699059067646953790">
              <link role="baseMethodDeclaration" roleId="tpee.1068499141037" targetNodeId="2178855608170364043" resolveInfo="getJavaHomes" />
            </node>
          </node>
        </node>
        <node role="statement" roleId="tpee.1068581517665" type="tp2q.ForEachStatement" typeId="tp2q.1153943597977" id="2699059067646953769">
          <node role="variable" roleId="tp2q.1153944400369" type="tp2q.ForEachVariable" typeId="tp2q.1153944193378" id="2699059067646953770">
            <property name="name" nameId="tpck.1169194664001" value="javaHome" />
          </node>
          <node role="body" roleId="tpee.1154032183016" type="tpee.StatementList" typeId="tpee.1068580123136" id="2699059067646953771">
            <node role="statement" roleId="tpee.1068581517665" type="tpee.IfStatement" typeId="tpee.1068580123159" id="2699059067646953772">
              <node role="condition" roleId="tpee.1068580123160" type="tpee.DotExpression" typeId="tpee.1197027756228" id="2699059067646953773">
                <node role="operand" roleId="tpee.1197027771414" type="tpee.GenericNewExpression" typeId="tpee.1145552977093" id="2699059067646953774">
                  <node role="creator" roleId="tpee.1145553007750" type="tpee.ClassCreator" typeId="tpee.1212685548494" id="2699059067646953775">
                    <link role="baseMethodDeclaration" roleId="tpee.1068499141037" targetNodeId="fxg7.~File%d&lt;init&gt;(java%dlang%dString)" resolveInfo="File" />
                    <node role="actualArgument" roleId="tpee.1068499141038" type="tpee.LocalStaticMethodCall" typeId="tpee.1172058436953" id="2699059067646953791">
                      <link role="baseMethodDeclaration" roleId="tpee.1068499141037" targetNodeId="8492459591399147625" resolveInfo="getJavaCommand" />
                      <node role="actualArgument" roleId="tpee.1068499141038" type="tp2q.ForEachVariableReference" typeId="tp2q.1153944233411" id="2699059067646953792">
                        <link role="variable" roleId="tp2q.1153944258490" targetNodeId="2699059067646953770" resolveInfo="javaHome" />
                      </node>
                    </node>
                  </node>
                </node>
                <node role="operation" roleId="tpee.1197027833540" type="tpee.InstanceMethodCallOperation" typeId="tpee.1202948039474" id="2699059067646953780">
                  <link role="baseMethodDeclaration" roleId="tpee.1068499141037" targetNodeId="fxg7.~File%dexists()%cboolean" resolveInfo="exists" />
                </node>
              </node>
              <node role="ifTrue" roleId="tpee.1068580123161" type="tpee.StatementList" typeId="tpee.1068580123136" id="2699059067646953781">
                <node role="statement" roleId="tpee.1068581517665" type="tpee.ReturnStatement" typeId="tpee.1068581242878" id="2699059067646953782">
                  <node role="expression" roleId="tpee.1068581517676" type="tp2q.ForEachVariableReference" typeId="tp2q.1153944233411" id="2699059067646953783">
                    <link role="variable" roleId="tp2q.1153944258490" targetNodeId="2699059067646953770" resolveInfo="javaHome" />
                  </node>
                </node>
              </node>
            </node>
          </node>
          <node role="inputSequence" roleId="tp2q.1153944424730" type="tpee.LocalVariableReference" typeId="tpee.1068581242866" id="2699059067646953784">
            <link role="variableDeclaration" roleId="tpee.1068581517664" targetNodeId="2699059067646953763" resolveInfo="homes" />
          </node>
        </node>
        <node role="statement" roleId="tpee.1068581517665" type="tpee.ReturnStatement" typeId="tpee.1068581242878" id="2699059067646953785">
          <node role="expression" roleId="tpee.1068581517676" type="tpee.DotExpression" typeId="tpee.1197027756228" id="2699059067646953786">
            <node role="operation" roleId="tpee.1197027833540" type="tp2q.GetFirstOperation" typeId="tp2q.1165525191778" id="2699059067646953787" />
            <node role="operand" roleId="tpee.1197027771414" type="tpee.LocalVariableReference" typeId="tpee.1068581242866" id="2699059067646953788">
              <link role="variableDeclaration" roleId="tpee.1068581517664" targetNodeId="2699059067646953763" resolveInfo="homes" />
            </node>
          </node>
        </node>
      </node>
      <node role="visibility" roleId="tpee.1178549979242" type="tpee.PublicVisibility" typeId="tpee.1146644602865" id="2178855608170365489" />
    </node>
    <node role="method" roleId="tpee.1107880067339" type="tpee.InstanceMethodDeclaration" typeId="tpee.1068580123165" id="2178855608170363854">
      <property name="name" nameId="tpck.1169194664001" value="updateJavaHome" />
      <node role="visibility" roleId="tpee.1178549979242" type="tpee.PrivateVisibility" typeId="tpee.1146644623116" id="2178855608170363855" />
      <node role="returnType" roleId="tpee.1068580123133" type="tpee.VoidType" typeId="tpee.1068581517677" id="2178855608170363856" />
      <node role="parameter" roleId="tpee.1068580123134" type="tpee.ParameterDeclaration" typeId="tpee.1068498886292" id="2178855608170363857">
        <property name="name" nameId="tpck.1169194664001" value="parameters" />
        <node role="type" roleId="tpee.5680397130376446158" type="tpee.ClassifierType" typeId="tpee.1107535904670" id="2178855608170363858">
          <link role="classifier" roleId="tpee.1107535924139" targetNodeId="8492459591399148682" resolveInfo="ConfigRunParameters" />
        </node>
      </node>
      <node role="body" roleId="tpee.1068580123135" type="tpee.StatementList" typeId="tpee.1068580123136" id="2178855608170363859">
        <node role="statement" roleId="tpee.1068581517665" type="tpee.IfStatement" typeId="tpee.1068580123159" id="2178855608170363860">
          <node role="ifTrue" roleId="tpee.1068580123161" type="tpee.StatementList" typeId="tpee.1068580123136" id="2178855608170363861">
            <node role="statement" roleId="tpee.1068581517665" type="tpee.ExpressionStatement" typeId="tpee.1068580123155" id="2178855608170363862">
              <node role="expression" roleId="tpee.1068580123156" type="tpee.DotExpression" typeId="tpee.1197027756228" id="2178855608170363863">
                <node role="operation" roleId="tpee.1197027833540" type="tpee.InstanceMethodCallOperation" typeId="tpee.1202948039474" id="2178855608170363864">
                  <link role="baseMethodDeclaration" roleId="tpee.1068499141037" targetNodeId="8492459591399147334" resolveInfo="setJavaHomePath" />
                  <node role="actualArgument" roleId="tpee.1068499141038" type="tpee.DotExpression" typeId="tpee.1197027756228" id="2178855608170363865">
                    <node role="operand" roleId="tpee.1197027771414" type="tpee.ParameterReference" typeId="tpee.1068581242874" id="2178855608170363878">
                      <link role="variableDeclaration" roleId="tpee.1068581517664" targetNodeId="2178855608170363857" resolveInfo="parameters" />
                    </node>
                    <node role="operation" roleId="tpee.1197027833540" type="tpee.InstanceMethodCallOperation" typeId="tpee.1202948039474" id="2178855608170363867">
                      <link role="baseMethodDeclaration" roleId="tpee.1068499141037" targetNodeId="8492459591399148831" resolveInfo="getAlternativeJRE" />
                    </node>
                  </node>
                </node>
                <node role="operand" roleId="tpee.1197027771414" type="tpee.ThisExpression" typeId="tpee.1070475354124" id="2178855608170363868" />
              </node>
            </node>
          </node>
          <node role="condition" roleId="tpee.1068580123160" type="tpee.AndExpression" typeId="tpee.1080120340718" id="2178855608170363869">
            <node role="rightExpression" roleId="tpee.1081773367579" type="tpee.DotExpression" typeId="tpee.1197027756228" id="2178855608170363870">
              <node role="operand" roleId="tpee.1197027771414" type="tpee.ParameterReference" typeId="tpee.1068581242874" id="2178855608170363877">
                <link role="variableDeclaration" roleId="tpee.1068581517664" targetNodeId="2178855608170363857" resolveInfo="parameters" />
              </node>
              <node role="operation" roleId="tpee.1197027833540" type="tpee.InstanceMethodCallOperation" typeId="tpee.1202948039474" id="2178855608170363872">
                <link role="baseMethodDeclaration" roleId="tpee.1068499141037" targetNodeId="8492459591399148791" resolveInfo="getUseAlternativeJRE" />
              </node>
            </node>
            <node role="leftExpression" roleId="tpee.1081773367580" type="tpee.NotEqualsExpression" typeId="tpee.1073239437375" id="2178855608170363873">
              <node role="leftExpression" roleId="tpee.1081773367580" type="tpee.ParameterReference" typeId="tpee.1068581242874" id="2178855608170363876">
                <link role="variableDeclaration" roleId="tpee.1068581517664" targetNodeId="2178855608170363857" resolveInfo="parameters" />
              </node>
              <node role="rightExpression" roleId="tpee.1081773367579" type="tpee.NullLiteral" typeId="tpee.1070534058343" id="2178855608170363875" />
            </node>
          </node>
          <node role="ifFalseStatement" roleId="tpee.1082485599094" type="tpee.BlockStatement" typeId="tpee.1082485599095" id="2178855608170365708">
            <node role="statements" roleId="tpee.1082485599096" type="tpee.StatementList" typeId="tpee.1068580123136" id="2178855608170365709">
              <node role="statement" roleId="tpee.1068581517665" type="tpee.ExpressionStatement" typeId="tpee.1068580123155" id="2178855608170365739">
                <node role="expression" roleId="tpee.1068580123156" type="tpee.DotExpression" typeId="tpee.1197027756228" id="2178855608170365741">
                  <node role="operand" roleId="tpee.1197027771414" type="tpee.ThisExpression" typeId="tpee.1070475354124" id="2178855608170365740" />
                  <node role="operation" roleId="tpee.1197027833540" type="tpee.InstanceMethodCallOperation" typeId="tpee.1202948039474" id="2178855608170365774">
                    <link role="baseMethodDeclaration" roleId="tpee.1068499141037" targetNodeId="8492459591399147334" resolveInfo="setJavaHomePath" />
                    <node role="actualArgument" roleId="tpee.1068499141038" type="tpee.LocalStaticMethodCall" typeId="tpee.1172058436953" id="2178855608170365804">
                      <link role="baseMethodDeclaration" roleId="tpee.1068499141037" targetNodeId="2178855608170365416" resolveInfo="getJdkHome" />
                    </node>
                  </node>
                </node>
              </node>
            </node>
          </node>
        </node>
      </node>
    </node>
  </root>
  <root id="8492459591399147955">
    <node role="staticMethod" roleId="tpee.1070462273904" type="tpee.StaticMethodDeclaration" typeId="tpee.1081236700938" id="8492459591399147956">
      <property name="name" nameId="tpck.1169194664001" value="createFieldConstraints" />
      <node role="returnType" roleId="tpee.1068580123133" type="tpee.ClassifierType" typeId="tpee.1107535904670" id="8492459591399147957">
        <link role="classifier" roleId="tpee.1107535924139" targetNodeId="1t7x.~GridBagConstraints" resolveInfo="GridBagConstraints" />
      </node>
      <node role="visibility" roleId="tpee.1178549979242" type="tpee.PublicVisibility" typeId="tpee.1146644602865" id="8492459591399147958" />
      <node role="body" roleId="tpee.1068580123135" type="tpee.StatementList" typeId="tpee.1068580123136" id="8492459591399147959">
        <node role="statement" roleId="tpee.1068581517665" type="tpee.ExpressionStatement" typeId="tpee.1068580123155" id="1632860780048165212">
          <node role="expression" roleId="tpee.1068580123156" type="tpee.StaticMethodCall" typeId="tpee.1081236700937" id="1632860780048165214">
            <link role="baseMethodDeclaration" roleId="tpee.1068499141037" targetNodeId="wzsw.~LayoutUtil%dcreateFieldConstraints(int)%cjava%dawt%dGridBagConstraints" resolveInfo="createFieldConstraints" />
            <link role="classConcept" roleId="tpee.1144433194310" targetNodeId="wzsw.~LayoutUtil" resolveInfo="LayoutUtil" />
            <node role="actualArgument" roleId="tpee.1068499141038" type="tpee.ParameterReference" typeId="tpee.1068581242874" id="1632860780048165215">
              <link role="variableDeclaration" roleId="tpee.1068581517664" targetNodeId="8492459591399147979" resolveInfo="y" />
            </node>
          </node>
        </node>
      </node>
      <node role="parameter" roleId="tpee.1068580123134" type="tpee.ParameterDeclaration" typeId="tpee.1068498886292" id="8492459591399147979">
        <property name="name" nameId="tpck.1169194664001" value="y" />
        <node role="type" roleId="tpee.5680397130376446158" type="tpee.IntegerType" typeId="tpee.1070534370425" id="8492459591399147980" />
      </node>
    </node>
    <node role="staticMethod" roleId="tpee.1070462273904" type="tpee.StaticMethodDeclaration" typeId="tpee.1081236700938" id="8492459591399147981">
      <property name="name" nameId="tpck.1169194664001" value="createLabelConstraints" />
      <node role="returnType" roleId="tpee.1068580123133" type="tpee.ClassifierType" typeId="tpee.1107535904670" id="8492459591399147982">
        <link role="classifier" roleId="tpee.1107535924139" targetNodeId="1t7x.~GridBagConstraints" resolveInfo="GridBagConstraints" />
      </node>
      <node role="visibility" roleId="tpee.1178549979242" type="tpee.PublicVisibility" typeId="tpee.1146644602865" id="8492459591399147983" />
      <node role="body" roleId="tpee.1068580123135" type="tpee.StatementList" typeId="tpee.1068580123136" id="8492459591399147984">
        <node role="statement" roleId="tpee.1068581517665" type="tpee.ExpressionStatement" typeId="tpee.1068580123155" id="1632860780048165216">
          <node role="expression" roleId="tpee.1068580123156" type="tpee.StaticMethodCall" typeId="tpee.1081236700937" id="1632860780048165219">
            <link role="baseMethodDeclaration" roleId="tpee.1068499141037" targetNodeId="wzsw.~LayoutUtil%dcreateLabelConstraints(int)%cjava%dawt%dGridBagConstraints" resolveInfo="createLabelConstraints" />
            <link role="classConcept" roleId="tpee.1144433194310" targetNodeId="wzsw.~LayoutUtil" resolveInfo="LayoutUtil" />
            <node role="actualArgument" roleId="tpee.1068499141038" type="tpee.ParameterReference" typeId="tpee.1068581242874" id="1632860780048165220">
              <link role="variableDeclaration" roleId="tpee.1068581517664" targetNodeId="8492459591399148004" resolveInfo="y" />
            </node>
          </node>
        </node>
      </node>
      <node role="parameter" roleId="tpee.1068580123134" type="tpee.ParameterDeclaration" typeId="tpee.1068498886292" id="8492459591399148004">
        <property name="name" nameId="tpck.1169194664001" value="y" />
        <node role="type" roleId="tpee.5680397130376446158" type="tpee.IntegerType" typeId="tpee.1070534370425" id="8492459591399148005" />
      </node>
    </node>
    <node role="staticMethod" roleId="tpee.1070462273904" type="tpee.StaticMethodDeclaration" typeId="tpee.1081236700938" id="8492459591399148006">
      <property name="name" nameId="tpck.1169194664001" value="createPanelConstraints" />
      <node role="returnType" roleId="tpee.1068580123133" type="tpee.ClassifierType" typeId="tpee.1107535904670" id="8492459591399148007">
        <link role="classifier" roleId="tpee.1107535924139" targetNodeId="1t7x.~GridBagConstraints" resolveInfo="GridBagConstraints" />
      </node>
      <node role="visibility" roleId="tpee.1178549979242" type="tpee.PublicVisibility" typeId="tpee.1146644602865" id="8492459591399148008" />
      <node role="body" roleId="tpee.1068580123135" type="tpee.StatementList" typeId="tpee.1068580123136" id="8492459591399148009">
        <node role="statement" roleId="tpee.1068581517665" type="tpee.ExpressionStatement" typeId="tpee.1068580123155" id="1632860780048165221">
          <node role="expression" roleId="tpee.1068580123156" type="tpee.StaticMethodCall" typeId="tpee.1081236700937" id="1632860780048165224">
            <link role="baseMethodDeclaration" roleId="tpee.1068499141037" targetNodeId="wzsw.~LayoutUtil%dcreatePanelConstraints(int)%cjava%dawt%dGridBagConstraints" resolveInfo="createPanelConstraints" />
            <link role="classConcept" roleId="tpee.1144433194310" targetNodeId="wzsw.~LayoutUtil" resolveInfo="LayoutUtil" />
            <node role="actualArgument" roleId="tpee.1068499141038" type="tpee.ParameterReference" typeId="tpee.1068581242874" id="1632860780048165225">
              <link role="variableDeclaration" roleId="tpee.1068581517664" targetNodeId="8492459591399148029" resolveInfo="y" />
            </node>
          </node>
        </node>
      </node>
      <node role="parameter" roleId="tpee.1068580123134" type="tpee.ParameterDeclaration" typeId="tpee.1068498886292" id="8492459591399148029">
        <property name="name" nameId="tpck.1169194664001" value="y" />
        <node role="type" roleId="tpee.5680397130376446158" type="tpee.IntegerType" typeId="tpee.1070534370425" id="8492459591399148030" />
      </node>
    </node>
    <node role="visibility" roleId="tpee.1178549979242" type="tpee.PublicVisibility" typeId="tpee.1146644602865" id="8492459591399148031" />
    <node role="annotation" roleId="tpee.1188208488637" type="tpee.AnnotationInstance" typeId="tpee.1188207840427" id="1632860780048165226">
      <link role="annotation" roleId="tpee.1188208074048" targetNodeId="e2lb.~Deprecated" resolveInfo="Deprecated" />
    </node>
    <node role="annotation" roleId="tpee.1188208488637" type="tpee.AnnotationInstance" typeId="tpee.1188207840427" id="1632860780048165230">
      <link role="annotation" roleId="tpee.1188208074048" targetNodeId="7mi2.~ToRemove" resolveInfo="ToRemove" />
      <node role="value" roleId="tpee.1188214630783" type="tpee.AnnotationInstanceValue" typeId="tpee.1188214545140" id="1632860780048165231">
        <link role="key" roleId="tpee.1188214555875" targetNodeId="7mi2.~ToRemove%dversion()" resolveInfo="version" />
        <node role="value" roleId="tpee.1188214607812" type="tpee.FloatingPointConstant" typeId="tpee.1111509017652" id="1632860780048165234">
          <property name="value" nameId="tpee.1113006610751" value="2.0" />
        </node>
      </node>
    </node>
    <node role="smodelAttribute" roleId="tpck.5169995583184591170" type="m373.ClassifierDocComment" typeId="m373.2068944020170241612" id="226334238991845274">
      <node role="body" roleId="m373.8465538089690331502" type="m373.CommentLine" typeId="m373.8465538089690331500" id="226334238991845275">
        <node role="part" roleId="m373.8970989240999019149" type="m373.TextCommentLinePart" typeId="m373.8970989240999019143" id="226334238991845276">
          <property name="text" nameId="m373.8970989240999019144" value="LayoutUtil was moved to j.m.ide.common model" />
        </node>
      </node>
      <node role="body" roleId="m373.8465538089690331502" type="m373.CommentLine" typeId="m373.8465538089690331500" id="226334238991845277">
        <node role="part" roleId="m373.8970989240999019149" type="m373.TextCommentLinePart" typeId="m373.8970989240999019143" id="226334238991845278">
          <property name="text" nameId="m373.8970989240999019144" value="unfortunately, LayoutUtil is used in generated code (see JavaEditorComponent, root template for JavaRunConfiguration)" />
        </node>
      </node>
    </node>
  </root>
  <root id="8492459591399148208">
    <node role="annotation" roleId="tpee.1188208488637" type="tpee.AnnotationInstance" typeId="tpee.1188207840427" id="3107334613900726986">
      <link role="annotation" roleId="tpee.1188208074048" targetNodeId="e2lb.~Deprecated" resolveInfo="Deprecated" />
    </node>
    <node role="annotation" roleId="tpee.1188208488637" type="tpee.AnnotationInstance" typeId="tpee.1188207840427" id="3107334613900726987">
      <link role="annotation" roleId="tpee.1188208074048" targetNodeId="7mi2.~ToRemove" resolveInfo="ToRemove" />
      <node role="value" roleId="tpee.1188214630783" type="tpee.AnnotationInstanceValue" typeId="tpee.1188214545140" id="3107334613900726988">
        <link role="key" roleId="tpee.1188214555875" targetNodeId="7mi2.~ToRemove%dversion()" resolveInfo="version" />
        <node role="value" roleId="tpee.1188214607812" type="tpee.FloatingPointConstant" typeId="tpee.1111509017652" id="3107334613900726993">
          <property name="value" nameId="tpee.1113006610751" value="2.0" />
        </node>
      </node>
    </node>
    <node role="field" roleId="tpee.1068390468199" type="tpee.FieldDeclaration" typeId="tpee.1068390468200" id="8492459591399148209">
      <property name="name" nameId="tpck.1169194664001" value="myProcessBuilder" />
      <node role="visibility" roleId="tpee.1178549979242" type="tpee.PrivateVisibility" typeId="tpee.1146644623116" id="8492459591399148210" />
      <node role="type" roleId="tpee.5680397130376446158" type="tpee.ClassifierType" typeId="tpee.1107535904670" id="8492459591399148211">
        <link role="classifier" roleId="tpee.1107535924139" targetNodeId="e2lb.~ProcessBuilder" resolveInfo="ProcessBuilder" />
      </node>
    </node>
    <node role="constructor" roleId="tpee.1068390468201" type="tpee.ConstructorDeclaration" typeId="tpee.1068580123140" id="8492459591399148212">
      <node role="parameter" roleId="tpee.1068580123134" type="tpee.ParameterDeclaration" typeId="tpee.1068498886292" id="3038691514508965728">
        <property name="name" nameId="tpck.1169194664001" value="parameters" />
        <node role="type" roleId="tpee.5680397130376446158" type="tpee.ClassifierType" typeId="tpee.1107535904670" id="3038691514508965751">
          <link role="classifier" roleId="tpee.1107535924139" targetNodeId="8492459591399148682" resolveInfo="ConfigRunParameters" />
        </node>
      </node>
      <node role="body" roleId="tpee.1068580123135" type="tpee.StatementList" typeId="tpee.1068580123136" id="8492459591399148213">
        <node role="statement" roleId="tpee.1068581517665" type="tpee.SuperConstructorInvocation" typeId="tpee.1070475587102" id="3038691514508965842">
          <link role="baseMethodDeclaration" roleId="tpee.1068499141037" targetNodeId="3038691514508939542" resolveInfo="BaseRunner" />
          <node role="actualArgument" roleId="tpee.1068499141038" type="tpee.ParameterReference" typeId="tpee.1068581242874" id="3038691514509038370">
            <link role="variableDeclaration" roleId="tpee.1068581517664" targetNodeId="3038691514508965728" resolveInfo="parameters" />
          </node>
        </node>
      </node>
      <node role="returnType" roleId="tpee.1068580123133" type="tpee.VoidType" typeId="tpee.1068581517677" id="8492459591399148214" />
      <node role="visibility" roleId="tpee.1178549979242" type="tpee.PublicVisibility" typeId="tpee.1146644602865" id="8492459591399148215" />
    </node>
    <node role="method" roleId="tpee.1107880067339" type="tpee.InstanceMethodDeclaration" typeId="tpee.1068580123165" id="8492459591399148235">
      <property name="name" nameId="tpck.1169194664001" value="run" />
      <property name="isFinal" nameId="tpee.1181808852946" value="false" />
      <node role="parameter" roleId="tpee.1068580123134" type="tpee.ParameterDeclaration" typeId="tpee.1068498886292" id="8492459591399148236">
        <property name="name" nameId="tpck.1169194664001" value="node" />
        <node role="type" roleId="tpee.5680397130376446158" type="tp25.SNodeType" typeId="tp25.1138055754698" id="8492459591399148237" />
      </node>
      <node role="parameter" roleId="tpee.1068580123134" type="tpee.ParameterDeclaration" typeId="tpee.1068498886292" id="6796549325584425932">
        <property name="name" nameId="tpck.1169194664001" value="className" />
        <node role="type" roleId="tpee.5680397130376446158" type="tpee.StringType" typeId="tpee.1225271177708" id="6796549325584425934" />
        <node role="annotation" roleId="tpee.1188208488637" type="tpee.AnnotationInstance" typeId="tpee.1188207840427" id="6918597921035782978">
          <link role="annotation" roleId="tpee.1188208074048" targetNodeId="r27b.~NotNull" resolveInfo="NotNull" />
        </node>
      </node>
      <node role="body" roleId="tpee.1068580123135" type="tpee.StatementList" typeId="tpee.1068580123136" id="8492459591399148244">
        <node role="statement" roleId="tpee.1068581517665" type="tpee.LocalVariableDeclarationStatement" typeId="tpee.1068581242864" id="8673268087143253418">
          <node role="localVariableDeclaration" roleId="tpee.1068581242865" type="tpee.LocalVariableDeclaration" typeId="tpee.1068581242863" id="8673268087143253419">
            <property name="name" nameId="tpck.1169194664001" value="params" />
            <property name="isFinal" nameId="tpee.1176718929932" value="true" />
            <node role="type" roleId="tpee.5680397130376446158" type="tp2q.ListType" typeId="tp2q.1151688443754" id="8673268087143253420">
              <node role="elementType" roleId="tp2q.1151688676805" type="tpee.StringType" typeId="tpee.1225271177708" id="8673268087143253421" />
            </node>
            <node role="initializer" roleId="tpee.1068431790190" type="tpee.GenericNewExpression" typeId="tpee.1145552977093" id="8673268087143253422">
              <node role="creator" roleId="tpee.1145553007750" type="tp2q.ListCreatorWithInit" typeId="tp2q.1160600644654" id="8673268087143253423">
                <node role="elementType" roleId="tp2q.1237721435807" type="tpee.StringType" typeId="tpee.1225271177708" id="8673268087143253424" />
              </node>
            </node>
          </node>
        </node>
        <node role="statement" roleId="tpee.1068581517665" type="tp4k.ExecuteLightweightCommandStatement" typeId="tp4k.1225441341971" id="4138926383708208194">
          <node role="commandClosureLiteral" roleId="tp4k.1225441160167" type="tp4k.CommandClosureLiteral" typeId="tp4k.1225441216717" id="4138926383708208195">
            <node role="body" roleId="tp2c.1199569916463" type="tpee.StatementList" typeId="tpee.1068580123136" id="4138926383708208196">
              <node role="statement" roleId="tpee.1068581517665" type="tpee.ExpressionStatement" typeId="tpee.1068580123155" id="8673268087143253442">
                <node role="expression" roleId="tpee.1068580123156" type="tpee.LocalInstanceMethodCall" typeId="tpee.3066917033203108594" id="1221883262884815875">
                  <link role="baseMethodDeclaration" roleId="tpee.1068499141037" targetNodeId="8492459591399147350" resolveInfo="addJavaCommand" />
                  <node role="actualArgument" roleId="tpee.1068499141038" type="tpee.LocalVariableReference" typeId="tpee.1068581242866" id="8673268087143253445">
                    <link role="variableDeclaration" roleId="tpee.1068581517664" targetNodeId="8673268087143253419" resolveInfo="params" />
                  </node>
                </node>
              </node>
              <node role="statement" roleId="tpee.1068581517665" type="tpee.ExpressionStatement" typeId="tpee.1068580123155" id="8673268087143253460">
                <node role="expression" roleId="tpee.1068580123156" type="tpee.LocalInstanceMethodCall" typeId="tpee.3066917033203108594" id="1221883262884815874">
                  <link role="baseMethodDeclaration" roleId="tpee.1068499141037" targetNodeId="8492459591399147414" resolveInfo="addClassPath" />
                  <node role="actualArgument" roleId="tpee.1068499141038" type="tpee.LocalVariableReference" typeId="tpee.1068581242866" id="8673268087143253463">
                    <link role="variableDeclaration" roleId="tpee.1068581517664" targetNodeId="8673268087143253419" resolveInfo="params" />
                  </node>
                  <node role="actualArgument" roleId="tpee.1068499141038" type="tpee.ParameterReference" typeId="tpee.1068581242874" id="8673268087143253464">
                    <link role="variableDeclaration" roleId="tpee.1068581517664" targetNodeId="8492459591399148236" resolveInfo="node" />
                  </node>
                </node>
              </node>
              <node role="statement" roleId="tpee.1068581517665" type="tpee.ExpressionStatement" typeId="tpee.1068580123155" id="1221883262884815795">
                <node role="expression" roleId="tpee.1068580123156" type="tpee.LocalInstanceMethodCall" typeId="tpee.3066917033203108594" id="1221883262884815873">
                  <link role="baseMethodDeclaration" roleId="tpee.1068499141037" targetNodeId="1221883262884814185" resolveInfo="addVmOptions" />
                  <node role="actualArgument" roleId="tpee.1068499141038" type="tpee.LocalVariableReference" typeId="tpee.1068581242866" id="1221883262884815802">
                    <link role="variableDeclaration" roleId="tpee.1068581517664" targetNodeId="8673268087143253419" resolveInfo="params" />
                  </node>
                </node>
              </node>
              <node role="statement" roleId="tpee.1068581517665" type="tpee.ExpressionStatement" typeId="tpee.1068580123155" id="8673268087143253490">
                <node role="expression" roleId="tpee.1068580123156" type="tpee.DotExpression" typeId="tpee.1197027756228" id="8673268087143253491">
                  <node role="operation" roleId="tpee.1197027833540" type="tp2q.AddElementOperation" typeId="tp2q.1160612413312" id="8673268087143253492">
                    <node role="argument" roleId="tp2q.1160612519549" type="tpee.ParameterReference" typeId="tpee.1068581242874" id="6796549325584425940">
                      <link role="variableDeclaration" roleId="tpee.1068581517664" targetNodeId="6796549325584425932" resolveInfo="className" />
                    </node>
                  </node>
                  <node role="operand" roleId="tpee.1197027771414" type="tpee.LocalVariableReference" typeId="tpee.1068581242866" id="8673268087143253494">
                    <link role="variableDeclaration" roleId="tpee.1068581517664" targetNodeId="8673268087143253419" resolveInfo="params" />
                  </node>
                </node>
              </node>
              <node role="statement" roleId="tpee.1068581517665" type="tpee.ExpressionStatement" typeId="tpee.1068580123155" id="1221883262884815870">
                <node role="expression" roleId="tpee.1068580123156" type="tpee.LocalInstanceMethodCall" typeId="tpee.3066917033203108594" id="1221883262884815871">
                  <link role="baseMethodDeclaration" roleId="tpee.1068499141037" targetNodeId="1221883262884815854" resolveInfo="addProgramParameters" />
                  <node role="actualArgument" roleId="tpee.1068499141038" type="tpee.LocalVariableReference" typeId="tpee.1068581242866" id="1221883262884815872">
                    <link role="variableDeclaration" roleId="tpee.1068581517664" targetNodeId="8673268087143253419" resolveInfo="params" />
                  </node>
                </node>
              </node>
              <node role="statement" roleId="tpee.1068581517665" type="tpee.ExpressionStatement" typeId="tpee.1068580123155" id="8673268087143253519">
                <node role="expression" roleId="tpee.1068580123156" type="tpee.AssignmentExpression" typeId="tpee.1068498886294" id="8673268087143253520">
                  <node role="lValue" roleId="tpee.1068498886295" type="tpee.DotExpression" typeId="tpee.1197027756228" id="8673268087143253521">
                    <node role="operation" roleId="tpee.1197027833540" type="tpee.FieldReferenceOperation" typeId="tpee.1197029447546" id="8673268087143253522">
                      <link role="fieldDeclaration" roleId="tpee.1197029500499" targetNodeId="8492459591399148209" resolveInfo="myProcessBuilder" />
                    </node>
                    <node role="operand" roleId="tpee.1197027771414" type="tpee.ThisExpression" typeId="tpee.1070475354124" id="8673268087143253523" />
                  </node>
                  <node role="rValue" roleId="tpee.1068498886297" type="tpee.GenericNewExpression" typeId="tpee.1145552977093" id="8673268087143253524">
                    <node role="creator" roleId="tpee.1145553007750" type="tpee.ClassCreator" typeId="tpee.1212685548494" id="8673268087143253525">
                      <link role="baseMethodDeclaration" roleId="tpee.1068499141037" targetNodeId="e2lb.~ProcessBuilder%d&lt;init&gt;(java%dutil%dList)" resolveInfo="ProcessBuilder" />
                      <node role="actualArgument" roleId="tpee.1068499141038" type="tpee.LocalVariableReference" typeId="tpee.1068581242866" id="8673268087143253526">
                        <link role="variableDeclaration" roleId="tpee.1068581517664" targetNodeId="8673268087143253419" resolveInfo="params" />
                      </node>
                    </node>
                  </node>
                </node>
              </node>
              <node role="statement" roleId="tpee.1068581517665" type="tpee.Statement" typeId="tpee.1068580123157" id="8673268087143253527" />
              <node role="statement" roleId="tpee.1068581517665" type="tpee.LocalVariableDeclarationStatement" typeId="tpee.1068581242864" id="1221883262884825704">
                <node role="localVariableDeclaration" roleId="tpee.1068581242865" type="tpee.LocalVariableDeclaration" typeId="tpee.1068581242863" id="1221883262884825705">
                  <property name="name" nameId="tpck.1169194664001" value="workingDir" />
                  <node role="type" roleId="tpee.5680397130376446158" type="tpee.StringType" typeId="tpee.1225271177708" id="1221883262884825706" />
                  <node role="initializer" roleId="tpee.1068431790190" type="tpee.DotExpression" typeId="tpee.1197027756228" id="1221883262884825709">
                    <node role="operand" roleId="tpee.1197027771414" type="tpee.LocalInstanceFieldReference" typeId="tpee.7785501532031639928" id="1221883262884825708">
                      <link role="variableDeclaration" roleId="tpee.1068581517664" targetNodeId="3038691514508931175" resolveInfo="myRunParameters" />
                    </node>
                    <node role="operation" roleId="tpee.1197027833540" type="tpee.InstanceMethodCallOperation" typeId="tpee.1202948039474" id="1221883262884825713">
                      <link role="baseMethodDeclaration" roleId="tpee.1068499141037" targetNodeId="8492459591399148815" resolveInfo="getWorkingDirectory" />
                    </node>
                  </node>
                </node>
              </node>
              <node role="statement" roleId="tpee.1068581517665" type="tpee.IfStatement" typeId="tpee.1068580123159" id="8673268087143253528">
                <node role="ifTrue" roleId="tpee.1068580123161" type="tpee.StatementList" typeId="tpee.1068580123136" id="8673268087143253529">
                  <node role="statement" roleId="tpee.1068581517665" type="tpee.ExpressionStatement" typeId="tpee.1068580123155" id="8673268087143253530">
                    <node role="expression" roleId="tpee.1068580123156" type="tpee.DotExpression" typeId="tpee.1197027756228" id="8673268087143253531">
                      <node role="operand" roleId="tpee.1197027771414" type="tpee.DotExpression" typeId="tpee.1197027756228" id="8673268087143253532">
                        <node role="operation" roleId="tpee.1197027833540" type="tpee.FieldReferenceOperation" typeId="tpee.1197029447546" id="8673268087143253533">
                          <link role="fieldDeclaration" roleId="tpee.1197029500499" targetNodeId="8492459591399148209" resolveInfo="myProcessBuilder" />
                        </node>
                        <node role="operand" roleId="tpee.1197027771414" type="tpee.ThisExpression" typeId="tpee.1070475354124" id="8673268087143253534" />
                      </node>
                      <node role="operation" roleId="tpee.1197027833540" type="tpee.InstanceMethodCallOperation" typeId="tpee.1202948039474" id="8673268087143253535">
                        <link role="baseMethodDeclaration" roleId="tpee.1068499141037" targetNodeId="e2lb.~ProcessBuilder%ddirectory(java%dio%dFile)%cjava%dlang%dProcessBuilder" resolveInfo="directory" />
                        <node role="actualArgument" roleId="tpee.1068499141038" type="tpee.GenericNewExpression" typeId="tpee.1145552977093" id="8673268087143253536">
                          <node role="creator" roleId="tpee.1145553007750" type="tpee.ClassCreator" typeId="tpee.1212685548494" id="8673268087143253537">
                            <link role="baseMethodDeclaration" roleId="tpee.1068499141037" targetNodeId="fxg7.~File%d&lt;init&gt;(java%dlang%dString)" resolveInfo="File" />
                            <node role="actualArgument" roleId="tpee.1068499141038" type="tpee.LocalVariableReference" typeId="tpee.1068581242866" id="1221883262884825714">
                              <link role="variableDeclaration" roleId="tpee.1068581517664" targetNodeId="1221883262884825705" resolveInfo="workingDir" />
                            </node>
                          </node>
                        </node>
                      </node>
                    </node>
                  </node>
                </node>
                <node role="condition" roleId="tpee.1068580123160" type="tpee.AndExpression" typeId="tpee.1080120340718" id="8673268087143253539">
                  <node role="leftExpression" roleId="tpee.1081773367580" type="tpee.NotEqualsExpression" typeId="tpee.1073239437375" id="8673268087143253540">
                    <node role="leftExpression" roleId="tpee.1081773367580" type="tpee.LocalVariableReference" typeId="tpee.1068581242866" id="1221883262884825715">
                      <link role="variableDeclaration" roleId="tpee.1068581517664" targetNodeId="1221883262884825705" resolveInfo="workingDir" />
                    </node>
                    <node role="rightExpression" roleId="tpee.1081773367579" type="tpee.NullLiteral" typeId="tpee.1070534058343" id="8673268087143253542" />
                  </node>
                  <node role="rightExpression" roleId="tpee.1081773367579" type="tpee.DotExpression" typeId="tpee.1197027756228" id="8673268087143253543">
                    <node role="operand" roleId="tpee.1197027771414" type="tpee.LocalVariableReference" typeId="tpee.1068581242866" id="1221883262884825716">
                      <link role="variableDeclaration" roleId="tpee.1068581517664" targetNodeId="1221883262884825705" resolveInfo="workingDir" />
                    </node>
                    <node role="operation" roleId="tpee.1197027833540" type="tpee.IsNotEmptyOperation" typeId="tpee.1225271408483" id="8673268087143253545" />
                  </node>
                </node>
              </node>
            </node>
          </node>
        </node>
        <node role="statement" roleId="tpee.1068581517665" type="tpee.Statement" typeId="tpee.1068580123157" id="8492459591399148350" />
        <node role="statement" roleId="tpee.1068581517665" type="tpee.TryCatchStatement" typeId="tpee.1164879751025" id="8492459591399148351">
          <node role="catchClause" roleId="tpee.1164903496223" type="tpee.CatchClause" typeId="tpee.1164903280175" id="8492459591399148352">
            <node role="catchBody" roleId="tpee.1164903359218" type="tpee.StatementList" typeId="tpee.1068580123136" id="8492459591399148353">
              <node role="statement" roleId="tpee.1068581517665" type="tpib.LogStatement" typeId="tpib.1167227138527" id="1633282062188202981">
                <property name="severity" nameId="tpib.1167245565795" value="error" />
                <property name="hasException" nameId="tpib.1167228628751" value="true" />
                <node role="exception" roleId="tpib.1167227561449" type="tpee.LocalVariableReference" typeId="tpee.1068581242866" id="1633282062188202982">
                  <link role="variableDeclaration" roleId="tpee.1068581517664" targetNodeId="8492459591399148365" resolveInfo="e" />
                </node>
                <node role="logExpression" roleId="tpib.1167227463056" type="tpee.PlusExpression" typeId="tpee.1068581242875" id="1633282062188202983">
                  <node role="rightExpression" roleId="tpee.1081773367579" type="tpee.DotExpression" typeId="tpee.1197027756228" id="1633282062188202984">
                    <node role="operand" roleId="tpee.1197027771414" type="tpee.LocalVariableReference" typeId="tpee.1068581242866" id="1633282062188202985">
                      <link role="variableDeclaration" roleId="tpee.1068581517664" targetNodeId="8492459591399148365" resolveInfo="e" />
                    </node>
                    <node role="operation" roleId="tpee.1197027833540" type="tpee.InstanceMethodCallOperation" typeId="tpee.1202948039474" id="1633282062188202986">
                      <link role="baseMethodDeclaration" roleId="tpee.1068499141037" targetNodeId="e2lb.~Throwable%dgetMessage()%cjava%dlang%dString" resolveInfo="getMessage" />
                    </node>
                  </node>
                  <node role="leftExpression" roleId="tpee.1081773367580" type="tpee.PlusExpression" typeId="tpee.1068581242875" id="4875513863436164260">
                    <node role="rightExpression" roleId="tpee.1081773367579" type="tpee.StringLiteral" typeId="tpee.1070475926800" id="4875513863436164263">
                      <property name="value" nameId="tpee.1070475926801" value=": " />
                    </node>
                    <node role="leftExpression" roleId="tpee.1081773367580" type="tpee.PlusExpression" typeId="tpee.1068581242875" id="4875513863436155592">
                      <node role="leftExpression" roleId="tpee.1081773367580" type="tpee.StringLiteral" typeId="tpee.1070475926800" id="1633282062188202987">
                        <property name="value" nameId="tpee.1070475926801" value="Can't run class " />
                      </node>
                      <node role="rightExpression" roleId="tpee.1081773367579" type="tpee.ParameterReference" typeId="tpee.1068581242874" id="6796549325584425942">
                        <link role="variableDeclaration" roleId="tpee.1068581517664" targetNodeId="6796549325584425932" resolveInfo="className" />
                      </node>
                    </node>
                  </node>
                </node>
              </node>
              <node role="statement" roleId="tpee.1068581517665" type="tpee.ThrowStatement" typeId="tpee.1164991038168" id="1633282062188202988">
                <node role="throwable" roleId="tpee.1164991057263" type="tpee.GenericNewExpression" typeId="tpee.1145552977093" id="1633282062188202989">
                  <node role="creator" roleId="tpee.1145553007750" type="tpee.ClassCreator" typeId="tpee.1212685548494" id="1633282062188202990">
                    <link role="baseMethodDeclaration" roleId="tpee.1068499141037" targetNodeId="7jsa.~ProcessNotCreatedException%d&lt;init&gt;(java%dlang%dString,java%dlang%dThrowable,com%dintellij%dexecution%dconfigurations%dGeneralCommandLine)" resolveInfo="ProcessNotCreatedException" />
                    <node role="actualArgument" roleId="tpee.1068499141038" type="tpee.DotExpression" typeId="tpee.1197027756228" id="1633282062188202991">
                      <node role="operand" roleId="tpee.1197027771414" type="tpee.LocalVariableReference" typeId="tpee.1068581242866" id="1633282062188202992">
                        <link role="variableDeclaration" roleId="tpee.1068581517664" targetNodeId="8492459591399148365" resolveInfo="e" />
                      </node>
                      <node role="operation" roleId="tpee.1197027833540" type="tpee.InstanceMethodCallOperation" typeId="tpee.1202948039474" id="1633282062188202993">
                        <link role="baseMethodDeclaration" roleId="tpee.1068499141037" targetNodeId="e2lb.~Throwable%dgetMessage()%cjava%dlang%dString" resolveInfo="getMessage" />
                      </node>
                    </node>
                    <node role="actualArgument" roleId="tpee.1068499141038" type="tpee.LocalVariableReference" typeId="tpee.1068581242866" id="1633282062188202994">
                      <link role="variableDeclaration" roleId="tpee.1068581517664" targetNodeId="8492459591399148365" resolveInfo="e" />
                    </node>
                    <node role="actualArgument" roleId="tpee.1068499141038" type="tpee.DotExpression" typeId="tpee.1197027756228" id="1633282062188202995">
                      <node role="operand" roleId="tpee.1197027771414" type="tpee.ThisExpression" typeId="tpee.1070475354124" id="1633282062188202996" />
                      <node role="operation" roleId="tpee.1197027833540" type="tpee.InstanceMethodCallOperation" typeId="tpee.1202948039474" id="1633282062188202997">
                        <link role="baseMethodDeclaration" roleId="tpee.1068499141037" targetNodeId="1221883262884825717" resolveInfo="getCommandLine" />
                      </node>
                    </node>
                  </node>
                </node>
              </node>
            </node>
            <node role="throwable" roleId="tpee.1164903359217" type="tpee.LocalVariableDeclaration" typeId="tpee.1068581242863" id="8492459591399148365">
              <property name="name" nameId="tpck.1169194664001" value="e" />
              <node role="type" roleId="tpee.5680397130376446158" type="tpee.ClassifierType" typeId="tpee.1107535904670" id="8492459591399148366">
                <link role="classifier" roleId="tpee.1107535924139" targetNodeId="fxg7.~IOException" resolveInfo="IOException" />
              </node>
            </node>
          </node>
          <node role="catchClause" roleId="tpee.1164903496223" type="tpee.CatchClause" typeId="tpee.1164903280175" id="6918597921035782973">
            <node role="throwable" roleId="tpee.1164903359217" type="tpee.LocalVariableDeclaration" typeId="tpee.1068581242863" id="6918597921035782974">
              <property name="name" nameId="tpck.1169194664001" value="npe" />
              <node role="type" roleId="tpee.5680397130376446158" type="tpee.ClassifierType" typeId="tpee.1107535904670" id="6918597921035782977">
                <link role="classifier" roleId="tpee.1107535924139" targetNodeId="e2lb.~NullPointerException" resolveInfo="NullPointerException" />
              </node>
            </node>
            <node role="catchBody" roleId="tpee.1164903359218" type="tpee.StatementList" typeId="tpee.1068580123136" id="6918597921035782976">
              <node role="statement" roleId="tpee.1068581517665" type="tpee.LocalVariableDeclarationStatement" typeId="tpee.1068581242864" id="6918597921035807546">
                <node role="localVariableDeclaration" roleId="tpee.1068581242865" type="tpee.LocalVariableDeclaration" typeId="tpee.1068581242863" id="6918597921035807547">
                  <property name="name" nameId="tpck.1169194664001" value="message" />
                  <node role="type" roleId="tpee.5680397130376446158" type="tpee.StringType" typeId="tpee.1225271177708" id="6918597921035807575" />
                  <node role="initializer" roleId="tpee.1068431790190" type="tpee.PlusExpression" typeId="tpee.1068581242875" id="6918597921035807549">
                    <node role="leftExpression" roleId="tpee.1081773367580" type="tpee.PlusExpression" typeId="tpee.1068581242875" id="6918597921035807550">
                      <node role="leftExpression" roleId="tpee.1081773367580" type="tpee.PlusExpression" typeId="tpee.1068581242875" id="6918597921035807551">
                        <node role="leftExpression" roleId="tpee.1081773367580" type="tpee.StringLiteral" typeId="tpee.1070475926800" id="6918597921035807552">
                          <property name="value" nameId="tpee.1070475926801" value="Can't run class " />
                        </node>
                        <node role="rightExpression" roleId="tpee.1081773367579" type="tpee.ParameterReference" typeId="tpee.1068581242874" id="6918597921035807553">
                          <link role="variableDeclaration" roleId="tpee.1068581517664" targetNodeId="6796549325584425932" resolveInfo="className" />
                        </node>
                      </node>
                      <node role="rightExpression" roleId="tpee.1081773367579" type="tpee.StringLiteral" typeId="tpee.1070475926800" id="6918597921035807554">
                        <property name="value" nameId="tpee.1070475926801" value=". One of the command line arguments is null:\n" />
                      </node>
                    </node>
                    <node role="rightExpression" roleId="tpee.1081773367579" type="tpee.LocalVariableReference" typeId="tpee.1068581242866" id="6918597921035807555">
                      <link role="variableDeclaration" roleId="tpee.1068581517664" targetNodeId="8673268087143253419" resolveInfo="params" />
                    </node>
                  </node>
                </node>
              </node>
              <node role="statement" roleId="tpee.1068581517665" type="tpib.LogStatement" typeId="tpib.1167227138527" id="6918597921035807571">
                <property name="severity" nameId="tpib.1167245565795" value="error" />
                <property name="hasException" nameId="tpib.1167228628751" value="true" />
                <node role="exception" roleId="tpib.1167227561449" type="tpee.LocalVariableReference" typeId="tpee.1068581242866" id="6918597921035807573">
                  <link role="variableDeclaration" roleId="tpee.1068581517664" targetNodeId="6918597921035782974" resolveInfo="npe" />
                </node>
                <node role="logExpression" roleId="tpib.1167227463056" type="tpee.LocalVariableReference" typeId="tpee.1068581242866" id="6918597921035807574">
                  <link role="variableDeclaration" roleId="tpee.1068581517664" targetNodeId="6918597921035807547" resolveInfo="message" />
                </node>
              </node>
              <node role="statement" roleId="tpee.1068581517665" type="tpee.ThrowStatement" typeId="tpee.1164991038168" id="6918597921035807562">
                <node role="throwable" roleId="tpee.1164991057263" type="tpee.GenericNewExpression" typeId="tpee.1145552977093" id="6918597921035807563">
                  <node role="creator" roleId="tpee.1145553007750" type="tpee.ClassCreator" typeId="tpee.1212685548494" id="6918597921035807564">
                    <link role="baseMethodDeclaration" roleId="tpee.1068499141037" targetNodeId="7jsa.~ProcessNotCreatedException%d&lt;init&gt;(java%dlang%dString,java%dlang%dThrowable,com%dintellij%dexecution%dconfigurations%dGeneralCommandLine)" resolveInfo="ProcessNotCreatedException" />
                    <node role="actualArgument" roleId="tpee.1068499141038" type="tpee.LocalVariableReference" typeId="tpee.1068581242866" id="6918597921035807565">
                      <link role="variableDeclaration" roleId="tpee.1068581517664" targetNodeId="6918597921035807547" resolveInfo="message" />
                    </node>
                    <node role="actualArgument" roleId="tpee.1068499141038" type="tpee.LocalVariableReference" typeId="tpee.1068581242866" id="6918597921035807576">
                      <link role="variableDeclaration" roleId="tpee.1068581517664" targetNodeId="6918597921035782974" resolveInfo="npe" />
                    </node>
                    <node role="actualArgument" roleId="tpee.1068499141038" type="tpee.DotExpression" typeId="tpee.1197027756228" id="6918597921035807567">
                      <node role="operand" roleId="tpee.1197027771414" type="tpee.ThisExpression" typeId="tpee.1070475354124" id="6918597921035807568" />
                      <node role="operation" roleId="tpee.1197027833540" type="tpee.InstanceMethodCallOperation" typeId="tpee.1202948039474" id="6918597921035807569">
                        <link role="baseMethodDeclaration" roleId="tpee.1068499141037" targetNodeId="1221883262884825717" resolveInfo="getCommandLine" />
                      </node>
                    </node>
                  </node>
                </node>
              </node>
            </node>
          </node>
          <node role="body" roleId="tpee.1164879758292" type="tpee.StatementList" typeId="tpee.1068580123136" id="8492459591399148367">
            <node role="statement" roleId="tpee.1068581517665" type="tpee.ReturnStatement" typeId="tpee.1068581242878" id="8492459591399148368">
              <node role="expression" roleId="tpee.1068581517676" type="tpee.DotExpression" typeId="tpee.1197027756228" id="8492459591399148369">
                <node role="operand" roleId="tpee.1197027771414" type="tpee.DotExpression" typeId="tpee.1197027756228" id="8492459591399148370">
                  <node role="operation" roleId="tpee.1197027833540" type="tpee.FieldReferenceOperation" typeId="tpee.1197029447546" id="8492459591399148371">
                    <link role="fieldDeclaration" roleId="tpee.1197029500499" targetNodeId="8492459591399148209" resolveInfo="myProcessBuilder" />
                  </node>
                  <node role="operand" roleId="tpee.1197027771414" type="tpee.ThisExpression" typeId="tpee.1070475354124" id="8492459591399148372" />
                </node>
                <node role="operation" roleId="tpee.1197027833540" type="tpee.InstanceMethodCallOperation" typeId="tpee.1202948039474" id="8492459591399148373">
                  <link role="baseMethodDeclaration" roleId="tpee.1068499141037" targetNodeId="e2lb.~ProcessBuilder%dstart()%cjava%dlang%dProcess" resolveInfo="start" />
                </node>
              </node>
            </node>
          </node>
        </node>
      </node>
      <node role="visibility" roleId="tpee.1178549979242" type="tpee.PublicVisibility" typeId="tpee.1146644602865" id="1221883262884825731" />
      <node role="returnType" roleId="tpee.1068580123133" type="tpee.ClassifierType" typeId="tpee.1107535904670" id="8492459591399148375">
        <link role="classifier" roleId="tpee.1107535924139" targetNodeId="e2lb.~Process" resolveInfo="Process" />
      </node>
      <node role="throwsItem" roleId="tpee.1164879685961" type="tpee.ClassifierType" typeId="tpee.1107535904670" id="1633282062188196362">
        <link role="classifier" roleId="tpee.1107535924139" targetNodeId="7jsa.~ProcessNotCreatedException" resolveInfo="ProcessNotCreatedException" />
      </node>
    </node>
    <node role="method" roleId="tpee.1107880067339" type="tpee.InstanceMethodDeclaration" typeId="tpee.1068580123165" id="8492459591399148376">
      <property name="name" nameId="tpck.1169194664001" value="getCommandString" />
      <node role="returnType" roleId="tpee.1068580123133" type="tpee.StringType" typeId="tpee.1225271177708" id="8492459591399148377" />
      <node role="visibility" roleId="tpee.1178549979242" type="tpee.PublicVisibility" typeId="tpee.1146644602865" id="8492459591399148378" />
      <node role="body" roleId="tpee.1068580123135" type="tpee.StatementList" typeId="tpee.1068580123136" id="8492459591399148379">
        <node role="statement" roleId="tpee.1068581517665" type="tpee.ReturnStatement" typeId="tpee.1068581242878" id="8492459591399148380">
          <node role="expression" roleId="tpee.1068581517676" type="tpee.DotExpression" typeId="tpee.1197027756228" id="8492459591399148381">
            <node role="operation" roleId="tpee.1197027833540" type="tpee.InstanceMethodCallOperation" typeId="tpee.1202948039474" id="8492459591399148382">
              <link role="baseMethodDeclaration" roleId="tpee.1068499141037" targetNodeId="8492459591399147292" resolveInfo="getCommandString" />
              <node role="actualArgument" roleId="tpee.1068499141038" type="tpee.DotExpression" typeId="tpee.1197027756228" id="8492459591399148383">
                <node role="operation" roleId="tpee.1197027833540" type="tpee.FieldReferenceOperation" typeId="tpee.1197029447546" id="8492459591399148384">
                  <link role="fieldDeclaration" roleId="tpee.1197029500499" targetNodeId="8492459591399148209" resolveInfo="myProcessBuilder" />
                </node>
                <node role="operand" roleId="tpee.1197027771414" type="tpee.ThisExpression" typeId="tpee.1070475354124" id="8492459591399148385" />
              </node>
            </node>
            <node role="operand" roleId="tpee.1197027771414" type="tpee.ThisExpression" typeId="tpee.1070475354124" id="8492459591399148386" />
          </node>
        </node>
      </node>
    </node>
    <node role="superclass" roleId="tpee.1165602531693" type="tpee.ClassifierType" typeId="tpee.1107535904670" id="8492459591399148427">
      <link role="classifier" roleId="tpee.1107535924139" targetNodeId="8492459591399147272" resolveInfo="BaseRunner" />
    </node>
    <node role="visibility" roleId="tpee.1178549979242" type="tpee.PublicVisibility" typeId="tpee.1146644602865" id="8492459591399148428" />
  </root>
  <root id="8492459591399148601">
    <node role="staticMethod" roleId="tpee.1070462273904" type="tpee.StaticMethodDeclaration" typeId="tpee.1081236700938" id="809981953580477607">
      <property name="name" nameId="tpck.1169194664001" value="makeBeforeRun" />
      <node role="returnType" roleId="tpee.1068580123133" type="tpee.BooleanType" typeId="tpee.1070534644030" id="1769265426473421322" />
      <node role="visibility" roleId="tpee.1178549979242" type="tpee.PublicVisibility" typeId="tpee.1146644602865" id="809981953580477609" />
      <node role="body" roleId="tpee.1068580123135" type="tpee.StatementList" typeId="tpee.1068580123136" id="809981953580477610">
        <node role="statement" roleId="tpee.1068581517665" type="tpee.ExpressionStatement" typeId="tpee.1068580123155" id="809981953580482562">
          <node role="expression" roleId="tpee.1068580123156" type="tpee.LocalStaticMethodCall" typeId="tpee.1172058436953" id="809981953580482563">
            <link role="baseMethodDeclaration" roleId="tpee.1068499141037" targetNodeId="5766538065404272690" resolveInfo="makeBeforeRun" />
            <node role="actualArgument" roleId="tpee.1068499141038" type="tpee.ParameterReference" typeId="tpee.1068581242874" id="809981953580482571">
              <link role="variableDeclaration" roleId="tpee.1068581517664" targetNodeId="809981953580482464" resolveInfo="project" />
            </node>
            <node role="actualArgument" roleId="tpee.1068499141038" type="tpee.DotExpression" typeId="tpee.1197027756228" id="809981953580516937">
              <node role="operand" roleId="tpee.1197027771414" type="tpee.DotExpression" typeId="tpee.1197027756228" id="809981953580516938">
                <node role="operand" roleId="tpee.1197027771414" type="tpee.ParameterReference" typeId="tpee.1068581242874" id="809981953580516939">
                  <link role="variableDeclaration" roleId="tpee.1068581517664" targetNodeId="809981953580482508" resolveInfo="nodes" />
                </node>
                <node role="operation" roleId="tpee.1197027833540" type="tp2q.AsSequenceOperation" typeId="tp2q.1240325842691" id="809981953580516940" />
              </node>
              <node role="operation" roleId="tpee.1197027833540" type="tp2q.ToListOperation" typeId="tp2q.1151702311717" id="809981953580516941" />
            </node>
          </node>
        </node>
      </node>
      <node role="parameter" roleId="tpee.1068580123134" type="tpee.ParameterDeclaration" typeId="tpee.1068498886292" id="809981953580482464">
        <property name="name" nameId="tpck.1169194664001" value="project" />
        <node role="type" roleId="tpee.5680397130376446158" type="tpee.ClassifierType" typeId="tpee.1107535904670" id="809981953580482465">
          <link role="classifier" roleId="tpee.1107535924139" targetNodeId="27v0.~Project" resolveInfo="Project" />
        </node>
      </node>
      <node role="parameter" roleId="tpee.1068580123134" type="tpee.ParameterDeclaration" typeId="tpee.1068498886292" id="809981953580482508">
        <property name="name" nameId="tpck.1169194664001" value="nodes" />
        <node role="type" roleId="tpee.5680397130376446158" type="tpee.VariableArityType" typeId="tpee.1219920932475" id="809981953580482539">
          <node role="componentType" roleId="tpee.1219921048460" type="tp25.SNodeType" typeId="tp25.1138055754698" id="809981953580482517" />
        </node>
      </node>
    </node>
    <node role="staticMethod" roleId="tpee.1070462273904" type="tpee.StaticMethodDeclaration" typeId="tpee.1081236700938" id="5766538065404272690">
      <property name="name" nameId="tpck.1169194664001" value="makeBeforeRun" />
      <node role="returnType" roleId="tpee.1068580123133" type="tpee.BooleanType" typeId="tpee.1070534644030" id="5766538065404343026" />
      <node role="visibility" roleId="tpee.1178549979242" type="tpee.PublicVisibility" typeId="tpee.1146644602865" id="5766538065404272692" />
      <node role="body" roleId="tpee.1068580123135" type="tpee.StatementList" typeId="tpee.1068580123136" id="5766538065404272693">
        <node role="statement" roleId="tpee.1068581517665" type="tpee.IfStatement" typeId="tpee.1068580123159" id="5766538065404345043">
          <node role="ifTrue" roleId="tpee.1068580123161" type="tpee.StatementList" typeId="tpee.1068580123136" id="5766538065404345044">
            <node role="statement" roleId="tpee.1068581517665" type="tpee.ThrowStatement" typeId="tpee.1164991038168" id="5766538065404345045">
              <node role="throwable" roleId="tpee.1164991057263" type="tpee.GenericNewExpression" typeId="tpee.1145552977093" id="5766538065404345046">
                <node role="creator" roleId="tpee.1145553007750" type="tpee.ClassCreator" typeId="tpee.1212685548494" id="5766538065404345047">
                  <link role="baseMethodDeclaration" roleId="tpee.1068499141037" targetNodeId="e2lb.~RuntimeException%d&lt;init&gt;(java%dlang%dString)" resolveInfo="RuntimeException" />
                  <node role="actualArgument" roleId="tpee.1068499141038" type="tpee.StringLiteral" typeId="tpee.1070475926800" id="5766538065404345048">
                    <property name="value" nameId="tpee.1070475926801" value="Can't run make from the event dispatch thread" />
                  </node>
                </node>
              </node>
            </node>
          </node>
          <node role="condition" roleId="tpee.1068580123160" type="tpee.StaticMethodCall" typeId="tpee.1081236700937" id="5766538065404345049">
            <link role="baseMethodDeclaration" roleId="tpee.1068499141037" targetNodeId="lnp5.~ThreadUtils%disEventDispatchThread()%cboolean" resolveInfo="isEventDispatchThread" />
            <link role="classConcept" roleId="tpee.1144433194310" targetNodeId="lnp5.~ThreadUtils" resolveInfo="ThreadUtils" />
          </node>
        </node>
        <node role="statement" roleId="tpee.1068581517665" type="tpee.Statement" typeId="tpee.1068580123157" id="5766538065404345041" />
        <node role="statement" roleId="tpee.1068581517665" type="tpee.LocalVariableDeclarationStatement" typeId="tpee.1068581242864" id="5766538065404281850">
          <node role="localVariableDeclaration" roleId="tpee.1068581242865" type="tpee.LocalVariableDeclaration" typeId="tpee.1068581242863" id="5766538065404281851">
            <property name="name" nameId="tpck.1169194664001" value="descriptors" />
            <node role="type" roleId="tpee.5680397130376446158" type="tp2q.ListType" typeId="tp2q.1151688443754" id="5766538065404281852">
              <node role="elementType" roleId="tp2q.1151688676805" type="tpee.ClassifierType" typeId="tpee.1107535904670" id="5766538065404281854">
                <link role="classifier" roleId="tpee.1107535924139" targetNodeId="lkfb.~SModelDescriptor" resolveInfo="SModelDescriptor" />
              </node>
            </node>
            <node role="initializer" roleId="tpee.1068431790190" type="tpee.GenericNewExpression" typeId="tpee.1145552977093" id="5766538065404281856">
              <node role="creator" roleId="tpee.1145553007750" type="tp2q.ListCreatorWithInit" typeId="tp2q.1160600644654" id="5766538065404281858">
                <node role="elementType" roleId="tp2q.1237721435807" type="tpee.ClassifierType" typeId="tpee.1107535904670" id="5766538065404281861">
                  <link role="classifier" roleId="tpee.1107535924139" targetNodeId="lkfb.~SModelDescriptor" resolveInfo="SModelDescriptor" />
                </node>
              </node>
            </node>
          </node>
        </node>
        <node role="statement" roleId="tpee.1068581517665" type="tp4k.ExecuteLightweightCommandStatement" typeId="tp4k.1225441341971" id="5766538065404281864">
          <node role="commandClosureLiteral" roleId="tp4k.1225441160167" type="tp4k.CommandClosureLiteral" typeId="tp4k.1225441216717" id="5766538065404281865">
            <node role="body" roleId="tp2c.1199569916463" type="tpee.StatementList" typeId="tpee.1068580123136" id="5766538065404281866">
              <node role="statement" roleId="tpee.1068581517665" type="tpee.ExpressionStatement" typeId="tpee.1068580123155" id="5766538065404281867">
                <node role="expression" roleId="tpee.1068580123156" type="tpee.AssignmentExpression" typeId="tpee.1068498886294" id="5766538065404281869">
                  <node role="rValue" roleId="tpee.1068498886297" type="tpee.DotExpression" typeId="tpee.1197027756228" id="5766538065404343018">
                    <node role="operand" roleId="tpee.1197027771414" type="tpee.DotExpression" typeId="tpee.1197027756228" id="5766538065404283743">
                      <node role="operand" roleId="tpee.1197027771414" type="tpee.DotExpression" typeId="tpee.1197027756228" id="5766538065404343011">
                        <node role="operand" roleId="tpee.1197027771414" type="tpee.DotExpression" typeId="tpee.1197027756228" id="5766538065404281873">
                          <node role="operand" roleId="tpee.1197027771414" type="tpee.ParameterReference" typeId="tpee.1068581242874" id="5766538065404281872">
                            <link role="variableDeclaration" roleId="tpee.1068581517664" targetNodeId="5766538065404281847" resolveInfo="nodes" />
                          </node>
                          <node role="operation" roleId="tpee.1197027833540" type="tp2q.SelectOperation" typeId="tp2q.1202128969694" id="5766538065404281877">
                            <node role="closure" roleId="tp2q.1204796294226" type="tp2c.ClosureLiteral" typeId="tp2c.1199569711397" id="5766538065404281878">
                              <node role="body" roleId="tp2c.1199569916463" type="tpee.StatementList" typeId="tpee.1068580123136" id="5766538065404281879">
                                <node role="statement" roleId="tpee.1068581517665" type="tpee.ExpressionStatement" typeId="tpee.1068580123155" id="5766538065404281882">
                                  <node role="expression" roleId="tpee.1068580123156" type="tpee.DotExpression" typeId="tpee.1197027756228" id="5766538065404281891">
                                    <node role="operand" roleId="tpee.1197027771414" type="tp25.SemanticDowncastExpression" typeId="tp25.1145404486709" id="5766538065404281889">
                                      <node role="leftExpression" roleId="tp25.1145404616321" type="tpee.DotExpression" typeId="tpee.1197027756228" id="5766538065404281884">
                                        <node role="operand" roleId="tpee.1197027771414" type="tpee.ParameterReference" typeId="tpee.1068581242874" id="5766538065404281883">
                                          <link role="variableDeclaration" roleId="tpee.1068581517664" targetNodeId="5766538065404281880" resolveInfo="it" />
                                        </node>
                                        <node role="operation" roleId="tpee.1197027833540" type="tp25.Node_GetModelOperation" typeId="tp25.1143234257716" id="5766538065404281888" />
                                      </node>
                                    </node>
                                    <node role="operation" roleId="tpee.1197027833540" type="tpee.InstanceMethodCallOperation" typeId="tpee.1202948039474" id="5766538065404283741">
                                      <link role="baseMethodDeclaration" roleId="tpee.1068499141037" targetNodeId="lkfb.~SModel%dgetModelDescriptor()%cjetbrains%dmps%dsmodel%dSModelDescriptor" resolveInfo="getModelDescriptor" />
                                    </node>
                                  </node>
                                </node>
                              </node>
                              <node role="parameter" roleId="tp2c.1199569906740" type="tp2q.SmartClosureParameterDeclaration" typeId="tp2q.1203518072036" id="5766538065404281880">
                                <property name="name" nameId="tpck.1169194664001" value="it" />
                                <node role="type" roleId="tpee.5680397130376446158" type="tpee.UndefinedType" typeId="tpee.4836112446988635817" id="5766538065404281881" />
                              </node>
                            </node>
                          </node>
                        </node>
                        <node role="operation" roleId="tpee.1197027833540" type="tp2q.DistinctOperation" typeId="tp2q.1178894719932" id="5766538065404343015" />
                      </node>
                      <node role="operation" roleId="tpee.1197027833540" type="tp2q.WhereOperation" typeId="tp2q.1202120902084" id="5766538065404283747">
                        <node role="closure" roleId="tp2q.1204796294226" type="tp2c.ClosureLiteral" typeId="tp2c.1199569711397" id="5766538065404283748">
                          <node role="body" roleId="tp2c.1199569916463" type="tpee.StatementList" typeId="tpee.1068580123136" id="5766538065404283749">
                            <node role="statement" roleId="tpee.1068581517665" type="tpee.ExpressionStatement" typeId="tpee.1068580123155" id="5766538065404342995">
                              <node role="expression" roleId="tpee.1068580123156" type="tpee.DotExpression" typeId="tpee.1197027756228" id="5766538065404342996">
                                <node role="operand" roleId="tpee.1197027771414" type="tpee.StaticMethodCall" typeId="tpee.1081236700937" id="5766538065404342997">
                                  <link role="baseMethodDeclaration" roleId="tpee.1068499141037" targetNodeId="h5ia.~ModelGenerationStatusManager%dgetInstance()%cjetbrains%dmps%dgenerator%dModelGenerationStatusManager" resolveInfo="getInstance" />
                                  <link role="classConcept" roleId="tpee.1144433194310" targetNodeId="h5ia.~ModelGenerationStatusManager" resolveInfo="ModelGenerationStatusManager" />
                                </node>
                                <node role="operation" roleId="tpee.1197027833540" type="tpee.InstanceMethodCallOperation" typeId="tpee.1202948039474" id="5766538065404342998">
                                  <link role="baseMethodDeclaration" roleId="tpee.1068499141037" targetNodeId="h5ia.~ModelGenerationStatusManager%dgenerationRequired(jetbrains%dmps%dsmodel%dSModelDescriptor,jetbrains%dmps%dsmodel%dIOperationContext)%cboolean" resolveInfo="generationRequired" />
                                  <node role="actualArgument" roleId="tpee.1068499141038" type="tpee.ParameterReference" typeId="tpee.1068581242874" id="5766538065404343002">
                                    <link role="variableDeclaration" roleId="tpee.1068581517664" targetNodeId="5766538065404283750" resolveInfo="it" />
                                  </node>
                                  <node role="actualArgument" roleId="tpee.1068499141038" type="tpee.StaticMethodCall" typeId="tpee.1081236700937" id="5766538065404343000">
                                    <link role="classConcept" roleId="tpee.1144433194310" targetNodeId="afxk.~ProjectOperationContext" resolveInfo="ProjectOperationContext" />
                                    <link role="baseMethodDeclaration" roleId="tpee.1068499141037" targetNodeId="afxk.~ProjectOperationContext%dget(com%dintellij%dopenapi%dproject%dProject)%cjetbrains%dmps%dproject%dProjectOperationContext" resolveInfo="get" />
                                    <node role="actualArgument" roleId="tpee.1068499141038" type="tpee.ParameterReference" typeId="tpee.1068581242874" id="5766538065404343001">
                                      <link role="variableDeclaration" roleId="tpee.1068581517664" targetNodeId="5766538065404281845" resolveInfo="project" />
                                    </node>
                                  </node>
                                </node>
                              </node>
                            </node>
                          </node>
                          <node role="parameter" roleId="tp2c.1199569906740" type="tp2q.SmartClosureParameterDeclaration" typeId="tp2q.1203518072036" id="5766538065404283750">
                            <property name="name" nameId="tpck.1169194664001" value="it" />
                            <node role="type" roleId="tpee.5680397130376446158" type="tpee.UndefinedType" typeId="tpee.4836112446988635817" id="5766538065404283751" />
                          </node>
                        </node>
                      </node>
                    </node>
                    <node role="operation" roleId="tpee.1197027833540" type="tp2q.ToListOperation" typeId="tp2q.1151702311717" id="5766538065404343022" />
                  </node>
                  <node role="lValue" roleId="tpee.1068498886295" type="tpee.LocalVariableReference" typeId="tpee.1068581242866" id="5766538065404281868">
                    <link role="variableDeclaration" roleId="tpee.1068581517664" targetNodeId="5766538065404281851" resolveInfo="descriptors" />
                  </node>
                </node>
              </node>
            </node>
          </node>
        </node>
        <node role="statement" roleId="tpee.1068581517665" type="tpee.ReturnStatement" typeId="tpee.1068581242878" id="5766538065404343024">
          <node role="expression" roleId="tpee.1068581517676" type="tpee.LocalStaticMethodCall" typeId="tpee.1172058436953" id="5766538065404343027">
            <link role="baseMethodDeclaration" roleId="tpee.1068499141037" targetNodeId="8492459591399148602" resolveInfo="makeModels" />
            <node role="actualArgument" roleId="tpee.1068499141038" type="tpee.ParameterReference" typeId="tpee.1068581242874" id="5766538065404343028">
              <link role="variableDeclaration" roleId="tpee.1068581517664" targetNodeId="5766538065404281845" resolveInfo="project" />
            </node>
            <node role="actualArgument" roleId="tpee.1068499141038" type="tpee.LocalVariableReference" typeId="tpee.1068581242866" id="5766538065404344177">
              <link role="variableDeclaration" roleId="tpee.1068581517664" targetNodeId="5766538065404281851" resolveInfo="descriptors" />
            </node>
          </node>
        </node>
      </node>
      <node role="parameter" roleId="tpee.1068580123134" type="tpee.ParameterDeclaration" typeId="tpee.1068498886292" id="5766538065404281845">
        <property name="name" nameId="tpck.1169194664001" value="project" />
        <node role="type" roleId="tpee.5680397130376446158" type="tpee.ClassifierType" typeId="tpee.1107535904670" id="5766538065404281846">
          <link role="classifier" roleId="tpee.1107535924139" targetNodeId="27v0.~Project" resolveInfo="Project" />
        </node>
      </node>
      <node role="parameter" roleId="tpee.1068580123134" type="tpee.ParameterDeclaration" typeId="tpee.1068498886292" id="5766538065404281847">
        <property name="name" nameId="tpck.1169194664001" value="nodes" />
        <node role="type" roleId="tpee.5680397130376446158" type="tp25.SNodeListType" typeId="tp25.1145383075378" id="5766538065404281849" />
      </node>
    </node>
    <node role="staticMethod" roleId="tpee.1070462273904" type="tpee.StaticMethodDeclaration" typeId="tpee.1081236700938" id="8492459591399148602">
      <property name="name" nameId="tpck.1169194664001" value="makeModels" />
      <node role="returnType" roleId="tpee.1068580123133" type="tpee.BooleanType" typeId="tpee.1070534644030" id="1769265426473421321" />
      <node role="visibility" roleId="tpee.1178549979242" type="tpee.PrivateVisibility" typeId="tpee.1146644623116" id="5766538065404466897" />
      <node role="body" roleId="tpee.1068580123135" type="tpee.StatementList" typeId="tpee.1068580123136" id="8492459591399148605">
        <node role="statement" roleId="tpee.1068581517665" type="tpee.IfStatement" typeId="tpee.1068580123159" id="5766538065404344182">
          <node role="ifTrue" roleId="tpee.1068580123161" type="tpee.StatementList" typeId="tpee.1068580123136" id="5766538065404344183">
            <node role="statement" roleId="tpee.1068581517665" type="tpee.ReturnStatement" typeId="tpee.1068581242878" id="5766538065404344192">
              <node role="expression" roleId="tpee.1068581517676" type="tpee.BooleanConstant" typeId="tpee.1068580123137" id="5766538065404344194">
                <property name="value" nameId="tpee.1068580123138" value="true" />
              </node>
            </node>
          </node>
          <node role="condition" roleId="tpee.1068580123160" type="tpee.DotExpression" typeId="tpee.1197027756228" id="5766538065404344187">
            <node role="operand" roleId="tpee.1197027771414" type="tpee.ParameterReference" typeId="tpee.1068581242874" id="5766538065404344186">
              <link role="variableDeclaration" roleId="tpee.1068581517664" targetNodeId="8492459591399148675" resolveInfo="models" />
            </node>
            <node role="operation" roleId="tpee.1197027833540" type="tp2q.IsEmptyOperation" typeId="tp2q.1165530316231" id="5766538065404344191" />
          </node>
        </node>
        <node role="statement" roleId="tpee.1068581517665" type="tpee.Statement" typeId="tpee.1068580123157" id="5766538065404345159" />
        <node role="statement" roleId="tpee.1068581517665" type="tpee.LocalVariableDeclarationStatement" typeId="tpee.1068581242864" id="5766538065404345081">
          <node role="localVariableDeclaration" roleId="tpee.1068581242865" type="tpee.LocalVariableDeclaration" typeId="tpee.1068581242863" id="5766538065404345082">
            <property name="name" nameId="tpck.1169194664001" value="future" />
            <node role="type" roleId="tpee.5680397130376446158" type="tpee.ClassifierType" typeId="tpee.1107535904670" id="5766538065404345083">
              <link role="classifier" roleId="tpee.1107535924139" targetNodeId="53gy.~Future" resolveInfo="Future" />
              <node role="parameter" roleId="tpee.1109201940907" type="tpee.ClassifierType" typeId="tpee.1107535904670" id="5766538065404345100">
                <link role="classifier" roleId="tpee.1107535924139" targetNodeId="ho4a.~IResult" resolveInfo="IResult" />
              </node>
            </node>
<<<<<<< HEAD
            <node role="initializer" roleId="tpee.1068431790190" type="tpee.DotExpression" typeId="tpee.1197027756228" id="5766538065404345085">
              <node role="operand" roleId="tpee.1197027771414" type="tpee.GenericNewExpression" typeId="tpee.1145552977093" id="5766538065404345086">
                <node role="creator" roleId="tpee.1145553007750" type="tpee.ClassCreator" typeId="tpee.1212685548494" id="5766538065404345087">
                  <link role="baseMethodDeclaration" roleId="tpee.1068499141037" targetNodeId="j0x2.1312638714832611844" resolveInfo="WorkbenchMakeService" />
                  <node role="actualArgument" roleId="tpee.1068499141038" type="tpee.StaticMethodCall" typeId="tpee.1081236700937" id="5766538065404345088">
                    <link role="baseMethodDeclaration" roleId="tpee.1068499141037" targetNodeId="afxk.~ProjectOperationContext%dget(com%dintellij%dopenapi%dproject%dProject)%cjetbrains%dmps%dproject%dProjectOperationContext" resolveInfo="get" />
                    <link role="classConcept" roleId="tpee.1144433194310" targetNodeId="afxk.~ProjectOperationContext" resolveInfo="ProjectOperationContext" />
                    <node role="actualArgument" roleId="tpee.1068499141038" type="tpee.ParameterReference" typeId="tpee.1068581242874" id="5766538065404345089">
                      <link role="variableDeclaration" roleId="tpee.1068581517664" targetNodeId="8492459591399148673" resolveInfo="project" />
                    </node>
                  </node>
                  <node role="actualArgument" roleId="tpee.1068499141038" type="tpee.BooleanConstant" typeId="tpee.1068580123137" id="5766538065404345090">
                    <property name="value" nameId="tpee.1068580123138" value="true" />
                  </node>
                </node>
              </node>
              <node role="operation" roleId="tpee.1197027833540" type="tpee.InstanceMethodCallOperation" typeId="tpee.1202948039474" id="5766538065404345091">
                <link role="baseMethodDeclaration" roleId="tpee.1068499141037" targetNodeId="j0x2.1502718409600226711" resolveInfo="make" />
                <node role="actualArgument" roleId="tpee.1068499141038" type="tpee.DotExpression" typeId="tpee.1197027756228" id="5766538065404345092">
                  <node role="operand" roleId="tpee.1197027771414" type="tpee.GenericNewExpression" typeId="tpee.1145552977093" id="5766538065404345093">
                    <node role="creator" roleId="tpee.1145553007750" type="tpee.ClassCreator" typeId="tpee.1212685548494" id="5766538065404345094">
                      <link role="baseMethodDeclaration" roleId="tpee.1068499141037" targetNodeId="fn29.7219626660275504881" resolveInfo="ModelsToResources" />
                      <node role="actualArgument" roleId="tpee.1068499141038" type="tpee.StaticMethodCall" typeId="tpee.1081236700937" id="5766538065404345095">
                        <link role="baseMethodDeclaration" roleId="tpee.1068499141037" targetNodeId="afxk.~ProjectOperationContext%dget(com%dintellij%dopenapi%dproject%dProject)%cjetbrains%dmps%dproject%dProjectOperationContext" resolveInfo="get" />
                        <link role="classConcept" roleId="tpee.1144433194310" targetNodeId="afxk.~ProjectOperationContext" resolveInfo="ProjectOperationContext" />
                        <node role="actualArgument" roleId="tpee.1068499141038" type="tpee.ParameterReference" typeId="tpee.1068581242874" id="5766538065404345096">
                          <link role="variableDeclaration" roleId="tpee.1068581517664" targetNodeId="8492459591399148673" resolveInfo="project" />
                        </node>
                      </node>
                      <node role="actualArgument" roleId="tpee.1068499141038" type="tpee.ParameterReference" typeId="tpee.1068581242874" id="5766538065404345097">
                        <link role="variableDeclaration" roleId="tpee.1068581517664" targetNodeId="8492459591399148675" resolveInfo="models" />
                      </node>
                    </node>
                  </node>
                  <node role="operation" roleId="tpee.1197027833540" type="tpee.InstanceMethodCallOperation" typeId="tpee.1202948039474" id="5766538065404345098">
                    <link role="baseMethodDeclaration" roleId="tpee.1068499141037" targetNodeId="fn29.7219626660275509691" resolveInfo="resources" />
                    <node role="actualArgument" roleId="tpee.1068499141038" type="tpee.BooleanConstant" typeId="tpee.1068580123137" id="5766538065404345099">
                      <property name="value" nameId="tpee.1068580123138" value="false" />
=======
            <node role="statement" roleId="tpee.1068581517665" type="tpee.LocalVariableDeclarationStatement" typeId="tpee.1068581242864" id="6818738914236298846">
              <node role="localVariableDeclaration" roleId="tpee.1068581242865" type="tpee.LocalVariableDeclaration" typeId="tpee.1068581242863" id="6818738914236298847">
                <property name="name" nameId="tpck.1169194664001" value="session" />
                <node role="type" roleId="tpee.5680397130376446158" type="tpee.ClassifierType" typeId="tpee.1107535904670" id="6818738914236298848">
                  <link role="classifier" roleId="tpee.1107535924139" targetNodeId="hfuk.8695426379435232461" resolveInfo="MakeSession" />
                </node>
                <node role="initializer" roleId="tpee.1068431790190" type="tpee.GenericNewExpression" typeId="tpee.1145552977093" id="6818738914236298849">
                  <node role="creator" roleId="tpee.1145553007750" type="tpee.ClassCreator" typeId="tpee.1212685548494" id="6818738914236298850">
                    <link role="baseMethodDeclaration" roleId="tpee.1068499141037" targetNodeId="hfuk.2181314052156502107" resolveInfo="MakeSession" />
                    <node role="actualArgument" roleId="tpee.1068499141038" type="tpee.LocalVariableReference" typeId="tpee.1068581242866" id="6818738914236298851">
                      <link role="variableDeclaration" roleId="tpee.1068581517664" targetNodeId="6216454027567786748" resolveInfo="context" />
                    </node>
                    <node role="actualArgument" roleId="tpee.1068499141038" type="tpee.NullLiteral" typeId="tpee.1070534058343" id="6818738914236298852" />
                    <node role="actualArgument" roleId="tpee.1068499141038" type="tpee.BooleanConstant" typeId="tpee.1068580123137" id="6818738914236298853">
                      <property name="value" nameId="tpee.1068580123138" value="true" />
                    </node>
                  </node>
                </node>
              </node>
            </node>
            <node role="statement" roleId="tpee.1068581517665" type="tpee.IfStatement" typeId="tpee.1068580123159" id="6818738914236298855">
              <node role="ifTrue" roleId="tpee.1068580123161" type="tpee.StatementList" typeId="tpee.1068580123136" id="6818738914236298856">
                <node role="statement" roleId="tpee.1068581517665" type="tpee.LocalVariableDeclarationStatement" typeId="tpee.1068581242864" id="9121742173814856272">
                  <node role="localVariableDeclaration" roleId="tpee.1068581242865" type="tpee.LocalVariableDeclaration" typeId="tpee.1068581242863" id="9121742173814856273">
                    <property name="name" nameId="tpck.1169194664001" value="future" />
                    <property name="isFinal" nameId="tpee.1176718929932" value="false" />
                    <node role="type" roleId="tpee.5680397130376446158" type="tpee.ClassifierType" typeId="tpee.1107535904670" id="9121742173814856274">
                      <link role="classifier" roleId="tpee.1107535924139" targetNodeId="53gy.~Future" resolveInfo="Future" />
                      <node role="parameter" roleId="tpee.1109201940907" type="tpee.ClassifierType" typeId="tpee.1107535904670" id="9121742173815242096">
                        <link role="classifier" roleId="tpee.1107535924139" targetNodeId="i9so.1291978361072214397" resolveInfo="IResult" />
                      </node>
                    </node>
                    <node role="initializer" roleId="tpee.1068431790190" type="tpee.DotExpression" typeId="tpee.1197027756228" id="9121742173814856276">
                      <node role="operand" roleId="tpee.1197027771414" type="tpee.StaticMethodCall" typeId="tpee.1081236700937" id="6818738914236298869">
                        <link role="baseMethodDeclaration" roleId="tpee.1068499141037" targetNodeId="hfuk.8695426379435177666" resolveInfo="get" />
                        <link role="classConcept" roleId="tpee.1144433194310" targetNodeId="hfuk.8695426379435177650" resolveInfo="IMakeService.INSTANCE" />
                      </node>
                      <node role="operation" roleId="tpee.1197027833540" type="tpee.InstanceMethodCallOperation" typeId="tpee.1202948039474" id="9121742173814856281">
                        <link role="baseMethodDeclaration" roleId="tpee.1068499141037" targetNodeId="hfuk.8695426379435237680" resolveInfo="make" />
                        <node role="actualArgument" roleId="tpee.1068499141038" type="tpee.LocalVariableReference" typeId="tpee.1068581242866" id="6818738914236327922">
                          <link role="variableDeclaration" roleId="tpee.1068581517664" targetNodeId="6818738914236298847" resolveInfo="session" />
                        </node>
                        <node role="actualArgument" roleId="tpee.1068499141038" type="tpee.DotExpression" typeId="tpee.1197027756228" id="9121742173814856282">
                          <node role="operand" roleId="tpee.1197027771414" type="tpee.GenericNewExpression" typeId="tpee.1145552977093" id="9121742173814856283">
                            <node role="creator" roleId="tpee.1145553007750" type="tpee.ClassCreator" typeId="tpee.1212685548494" id="9121742173814856284">
                              <link role="baseMethodDeclaration" roleId="tpee.1068499141037" targetNodeId="fn29.7219626660275504881" resolveInfo="ModelsToResources" />
                              <node role="actualArgument" roleId="tpee.1068499141038" type="tpee.LocalVariableReference" typeId="tpee.1068581242866" id="9121742173814856285">
                                <link role="variableDeclaration" roleId="tpee.1068581517664" targetNodeId="6216454027567786748" resolveInfo="context" />
                              </node>
                              <node role="actualArgument" roleId="tpee.1068499141038" type="tpee.LocalVariableReference" typeId="tpee.1068581242866" id="9121742173814856286">
                                <link role="variableDeclaration" roleId="tpee.1068581517664" targetNodeId="8492459591399148614" resolveInfo="models" />
                              </node>
                            </node>
                          </node>
                          <node role="operation" roleId="tpee.1197027833540" type="tpee.InstanceMethodCallOperation" typeId="tpee.1202948039474" id="9121742173814856287">
                            <link role="baseMethodDeclaration" roleId="tpee.1068499141037" targetNodeId="fn29.7219626660275509691" resolveInfo="resources" />
                            <node role="actualArgument" roleId="tpee.1068499141038" type="tpee.BooleanConstant" typeId="tpee.1068580123137" id="9121742173814856288">
                              <property name="value" nameId="tpee.1068580123138" value="false" />
                            </node>
                          </node>
                        </node>
                      </node>
                    </node>
                  </node>
                </node>
                <node role="statement" roleId="tpee.1068581517665" type="tpee.TryCatchStatement" typeId="tpee.1164879751025" id="9121742173815242098">
                  <node role="body" roleId="tpee.1164879758292" type="tpee.StatementList" typeId="tpee.1068580123136" id="9121742173815242099">
                    <node role="statement" roleId="tpee.1068581517665" type="tpee.ExpressionStatement" typeId="tpee.1068580123155" id="3701942621427227292">
                      <node role="expression" roleId="tpee.1068580123156" type="tpee.AssignmentExpression" typeId="tpee.1068498886294" id="3701942621427227293">
                        <node role="rValue" roleId="tpee.1068498886297" type="tpee.DotExpression" typeId="tpee.1197027756228" id="9121742173814856267">
                          <node role="operand" roleId="tpee.1197027771414" type="tpee.LocalVariableReference" typeId="tpee.1068581242866" id="9121742173814856289">
                            <link role="variableDeclaration" roleId="tpee.1068581517664" targetNodeId="9121742173814856273" resolveInfo="future" />
                          </node>
                          <node role="operation" roleId="tpee.1197027833540" type="tpee.InstanceMethodCallOperation" typeId="tpee.1202948039474" id="9121742173814856271">
                            <link role="baseMethodDeclaration" roleId="tpee.1068499141037" targetNodeId="53gy.~Future%dget()%cjava%dlang%dObject" resolveInfo="get" />
                          </node>
                        </node>
                        <node role="lValue" roleId="tpee.1068498886295" type="tpee.LocalVariableReference" typeId="tpee.1068581242866" id="3701942621427227307">
                          <link role="variableDeclaration" roleId="tpee.1068581517664" targetNodeId="3701942621427225489" resolveInfo="result" />
                        </node>
                      </node>
                    </node>
                  </node>
                  <node role="catchClause" roleId="tpee.1164903496223" type="tpee.CatchClause" typeId="tpee.1164903280175" id="9121742173815242101">
                    <node role="throwable" roleId="tpee.1164903359217" type="tpee.LocalVariableDeclaration" typeId="tpee.1068581242863" id="9121742173815242102">
                      <property name="name" nameId="tpck.1169194664001" value="ignore" />
                      <node role="type" roleId="tpee.5680397130376446158" type="tpee.ClassifierType" typeId="tpee.1107535904670" id="9121742173815242117">
                        <link role="classifier" roleId="tpee.1107535924139" targetNodeId="53gy.~CancellationException" resolveInfo="CancellationException" />
                      </node>
                    </node>
                    <node role="catchBody" roleId="tpee.1164903359218" type="tpee.StatementList" typeId="tpee.1068580123136" id="9121742173815242104" />
                  </node>
                  <node role="catchClause" roleId="tpee.1164903496223" type="tpee.CatchClause" typeId="tpee.1164903280175" id="9121742173815242118">
                    <node role="throwable" roleId="tpee.1164903359217" type="tpee.LocalVariableDeclaration" typeId="tpee.1068581242863" id="9121742173815242119">
                      <property name="name" nameId="tpck.1169194664001" value="ignore" />
                      <node role="type" roleId="tpee.5680397130376446158" type="tpee.ClassifierType" typeId="tpee.1107535904670" id="9121742173815242122">
                        <link role="classifier" roleId="tpee.1107535924139" targetNodeId="e2lb.~InterruptedException" resolveInfo="InterruptedException" />
                      </node>
>>>>>>> be5654b0
                    </node>
                    <node role="catchBody" roleId="tpee.1164903359218" type="tpee.StatementList" typeId="tpee.1068580123136" id="9121742173815242121" />
                  </node>
<<<<<<< HEAD
                </node>
              </node>
            </node>
          </node>
        </node>
        <node role="statement" roleId="tpee.1068581517665" type="tpee.Statement" typeId="tpee.1068580123157" id="5766538065404345050" />
        <node role="statement" roleId="tpee.1068581517665" type="tpee.LocalVariableDeclarationStatement" typeId="tpee.1068581242864" id="5766538065404345132">
          <node role="localVariableDeclaration" roleId="tpee.1068581242865" type="tpee.LocalVariableDeclaration" typeId="tpee.1068581242863" id="5766538065404345133">
            <property name="name" nameId="tpck.1169194664001" value="result" />
            <node role="type" roleId="tpee.5680397130376446158" type="tpee.ClassifierType" typeId="tpee.1107535904670" id="5766538065404345134">
              <link role="classifier" roleId="tpee.1107535924139" targetNodeId="ho4a.~IResult" resolveInfo="IResult" />
            </node>
            <node role="initializer" roleId="tpee.1068431790190" type="tpee.NullLiteral" typeId="tpee.1070534058343" id="5766538065404345158" />
          </node>
        </node>
        <node role="statement" roleId="tpee.1068581517665" type="tpee.TryCatchStatement" typeId="tpee.1164879751025" id="5766538065404345103">
          <node role="body" roleId="tpee.1164879758292" type="tpee.StatementList" typeId="tpee.1068580123136" id="5766538065404345104">
            <node role="statement" roleId="tpee.1068581517665" type="tpee.ExpressionStatement" typeId="tpee.1068580123155" id="5766538065404345140">
              <node role="expression" roleId="tpee.1068580123156" type="tpee.AssignmentExpression" typeId="tpee.1068498886294" id="5766538065404345141">
                <node role="rValue" roleId="tpee.1068498886297" type="tpee.DotExpression" typeId="tpee.1197027756228" id="5766538065404345135">
                  <node role="operand" roleId="tpee.1197027771414" type="tpee.LocalVariableReference" typeId="tpee.1068581242866" id="5766538065404345136">
                    <link role="variableDeclaration" roleId="tpee.1068581517664" targetNodeId="5766538065404345082" resolveInfo="future" />
                  </node>
                  <node role="operation" roleId="tpee.1197027833540" type="tpee.InstanceMethodCallOperation" typeId="tpee.1202948039474" id="5766538065404345137">
                    <link role="baseMethodDeclaration" roleId="tpee.1068499141037" targetNodeId="53gy.~Future%dget()%cjava%dlang%dObject" resolveInfo="get" />
                  </node>
                </node>
                <node role="lValue" roleId="tpee.1068498886295" type="tpee.LocalVariableReference" typeId="tpee.1068581242866" id="5766538065404345142">
                  <link role="variableDeclaration" roleId="tpee.1068581517664" targetNodeId="5766538065404345133" resolveInfo="result" />
=======
                  <node role="catchClause" roleId="tpee.1164903496223" type="tpee.CatchClause" typeId="tpee.1164903280175" id="9121742173815242123">
                    <node role="throwable" roleId="tpee.1164903359217" type="tpee.LocalVariableDeclaration" typeId="tpee.1068581242863" id="9121742173815242124">
                      <property name="name" nameId="tpck.1169194664001" value="ignore" />
                      <node role="type" roleId="tpee.5680397130376446158" type="tpee.ClassifierType" typeId="tpee.1107535904670" id="9121742173815242127">
                        <link role="classifier" roleId="tpee.1107535924139" targetNodeId="53gy.~ExecutionException" resolveInfo="ExecutionException" />
                      </node>
                    </node>
                    <node role="catchBody" roleId="tpee.1164903359218" type="tpee.StatementList" typeId="tpee.1068580123136" id="9121742173815242126" />
                  </node>
                </node>
              </node>
              <node role="condition" roleId="tpee.1068580123160" type="tpee.DotExpression" typeId="tpee.1197027756228" id="6818738914236298861">
                <node role="operand" roleId="tpee.1197027771414" type="tpee.StaticMethodCall" typeId="tpee.1081236700937" id="6818738914236298860">
                  <link role="baseMethodDeclaration" roleId="tpee.1068499141037" targetNodeId="hfuk.8695426379435177666" resolveInfo="get" />
                  <link role="classConcept" roleId="tpee.1144433194310" targetNodeId="hfuk.8695426379435177650" resolveInfo="IMakeService.INSTANCE" />
                </node>
                <node role="operation" roleId="tpee.1197027833540" type="tpee.InstanceMethodCallOperation" typeId="tpee.1202948039474" id="6818738914236298865">
                  <link role="baseMethodDeclaration" roleId="tpee.1068499141037" targetNodeId="hfuk.8695426379435237628" resolveInfo="startNewSession" />
                  <node role="actualArgument" roleId="tpee.1068499141038" type="tpee.LocalVariableReference" typeId="tpee.1068581242866" id="6818738914236298866">
                    <link role="variableDeclaration" roleId="tpee.1068581517664" targetNodeId="6818738914236298847" resolveInfo="session" />
                  </node>
>>>>>>> be5654b0
                </node>
              </node>
            </node>
          </node>
          <node role="catchClause" roleId="tpee.1164903496223" type="tpee.CatchClause" typeId="tpee.1164903280175" id="5766538065404345106">
            <node role="throwable" roleId="tpee.1164903359217" type="tpee.LocalVariableDeclaration" typeId="tpee.1068581242863" id="5766538065404345107">
              <property name="name" nameId="tpck.1169194664001" value="ignore" />
              <node role="type" roleId="tpee.5680397130376446158" type="tpee.ClassifierType" typeId="tpee.1107535904670" id="5766538065404345117">
                <link role="classifier" roleId="tpee.1107535924139" targetNodeId="53gy.~CancellationException" resolveInfo="CancellationException" />
              </node>
            </node>
            <node role="catchBody" roleId="tpee.1164903359218" type="tpee.StatementList" typeId="tpee.1068580123136" id="5766538065404345109" />
          </node>
          <node role="catchClause" roleId="tpee.1164903496223" type="tpee.CatchClause" typeId="tpee.1164903280175" id="5766538065404345118">
            <node role="throwable" roleId="tpee.1164903359217" type="tpee.LocalVariableDeclaration" typeId="tpee.1068581242863" id="5766538065404345119">
              <property name="name" nameId="tpck.1169194664001" value="ignore" />
              <node role="type" roleId="tpee.5680397130376446158" type="tpee.ClassifierType" typeId="tpee.1107535904670" id="5766538065404345122">
                <link role="classifier" roleId="tpee.1107535924139" targetNodeId="e2lb.~InterruptedException" resolveInfo="InterruptedException" />
              </node>
            </node>
            <node role="catchBody" roleId="tpee.1164903359218" type="tpee.StatementList" typeId="tpee.1068580123136" id="5766538065404345121" />
          </node>
          <node role="catchClause" roleId="tpee.1164903496223" type="tpee.CatchClause" typeId="tpee.1164903280175" id="5766538065404345123">
            <node role="throwable" roleId="tpee.1164903359217" type="tpee.LocalVariableDeclaration" typeId="tpee.1068581242863" id="5766538065404345124">
              <property name="name" nameId="tpck.1169194664001" value="ignore" />
              <node role="type" roleId="tpee.5680397130376446158" type="tpee.ClassifierType" typeId="tpee.1107535904670" id="5766538065404345127">
                <link role="classifier" roleId="tpee.1107535924139" targetNodeId="53gy.~ExecutionException" resolveInfo="ExecutionException" />
              </node>
            </node>
            <node role="catchBody" roleId="tpee.1164903359218" type="tpee.StatementList" typeId="tpee.1068580123136" id="5766538065404345126" />
          </node>
        </node>
        <node role="statement" roleId="tpee.1068581517665" type="tpee.ReturnStatement" typeId="tpee.1068581242878" id="5766538065404345138">
          <node role="expression" roleId="tpee.1068581517676" type="tpee.AndExpression" typeId="tpee.1080120340718" id="5766538065404345148">
            <node role="rightExpression" roleId="tpee.1081773367579" type="tpee.DotExpression" typeId="tpee.1197027756228" id="5766538065404345152">
              <node role="operand" roleId="tpee.1197027771414" type="tpee.LocalVariableReference" typeId="tpee.1068581242866" id="5766538065404345151">
                <link role="variableDeclaration" roleId="tpee.1068581517664" targetNodeId="5766538065404345133" resolveInfo="result" />
              </node>
              <node role="operation" roleId="tpee.1197027833540" type="tpee.InstanceMethodCallOperation" typeId="tpee.1202948039474" id="5766538065404345156">
                <link role="baseMethodDeclaration" roleId="tpee.1068499141037" targetNodeId="ho4a.~IResult%disSucessful()%cboolean" resolveInfo="isSucessful" />
              </node>
            </node>
            <node role="leftExpression" roleId="tpee.1081773367580" type="tpee.NotEqualsExpression" typeId="tpee.1073239437375" id="5766538065404345144">
              <node role="leftExpression" roleId="tpee.1081773367580" type="tpee.LocalVariableReference" typeId="tpee.1068581242866" id="5766538065404345143">
                <link role="variableDeclaration" roleId="tpee.1068581517664" targetNodeId="5766538065404345133" resolveInfo="result" />
              </node>
              <node role="rightExpression" roleId="tpee.1081773367579" type="tpee.NullLiteral" typeId="tpee.1070534058343" id="5766538065404345147" />
            </node>
          </node>
        </node>
      </node>
      <node role="parameter" roleId="tpee.1068580123134" type="tpee.ParameterDeclaration" typeId="tpee.1068498886292" id="8492459591399148673">
        <property name="name" nameId="tpck.1169194664001" value="project" />
        <node role="type" roleId="tpee.5680397130376446158" type="tpee.ClassifierType" typeId="tpee.1107535904670" id="3540275947737486829">
          <link role="classifier" roleId="tpee.1107535924139" targetNodeId="27v0.~Project" resolveInfo="Project" />
        </node>
      </node>
      <node role="parameter" roleId="tpee.1068580123134" type="tpee.ParameterDeclaration" typeId="tpee.1068498886292" id="8492459591399148675">
        <property name="name" nameId="tpck.1169194664001" value="models" />
        <node role="type" roleId="tpee.5680397130376446158" type="tp2q.ListType" typeId="tp2q.1151688443754" id="5766538065404344178">
          <node role="elementType" roleId="tp2q.1151688676805" type="tpee.ClassifierType" typeId="tpee.1107535904670" id="5766538065404344179">
            <link role="classifier" roleId="tpee.1107535924139" targetNodeId="lkfb.~SModelDescriptor" resolveInfo="SModelDescriptor" />
          </node>
        </node>
      </node>
    </node>
    <node role="visibility" roleId="tpee.1178549979242" type="tpee.PublicVisibility" typeId="tpee.1146644602865" id="8492459591399148677" />
    <node role="constructor" roleId="tpee.1068390468201" type="tpee.ConstructorDeclaration" typeId="tpee.1068580123140" id="8492459591399148678">
      <node role="returnType" roleId="tpee.1068580123133" type="tpee.VoidType" typeId="tpee.1068581517677" id="8492459591399148679" />
      <node role="visibility" roleId="tpee.1178549979242" type="tpee.PublicVisibility" typeId="tpee.1146644602865" id="8492459591399148680" />
      <node role="body" roleId="tpee.1068580123135" type="tpee.StatementList" typeId="tpee.1068580123136" id="8492459591399148681" />
    </node>
    <node role="annotation" roleId="tpee.1188208488637" type="tpee.AnnotationInstance" typeId="tpee.1188207840427" id="8606486054003554691">
      <link role="annotation" roleId="tpee.1188208074048" targetNodeId="e2lb.~Deprecated" resolveInfo="Deprecated" />
    </node>
    <node role="smodelAttribute" roleId="tpck.5169995583184591170" type="m373.ClassifierDocComment" typeId="m373.2068944020170241612" id="5766538065404270368">
      <node role="body" roleId="m373.8465538089690331502" type="m373.CommentLine" typeId="m373.8465538089690331500" id="5766538065404270369">
        <node role="part" roleId="m373.8970989240999019149" type="m373.TextCommentLinePart" typeId="m373.8970989240999019143" id="5766538065404270370">
          <property name="text" nameId="m373.8970989240999019144" value="In run configurations to be replaced with &quot;Make&quot; before task" />
        </node>
      </node>
      <node role="body" roleId="m373.8465538089690331502" type="m373.CommentLine" typeId="m373.8465538089690331500" id="5766538065404272684">
        <node role="part" roleId="m373.8970989240999019149" type="m373.TextCommentLinePart" typeId="m373.8970989240999019143" id="5766538065404272685">
          <property name="text" nameId="m373.8970989240999019144" value="and in Make before task with something" />
        </node>
      </node>
    </node>
  </root>
  <root id="8492459591399148682">
    <node role="annotation" roleId="tpee.1188208488637" type="tpee.AnnotationInstance" typeId="tpee.1188207840427" id="2535050848642959219">
      <link role="annotation" roleId="tpee.1188208074048" targetNodeId="e2lb.~Deprecated" resolveInfo="Deprecated" />
    </node>
    <node role="annotation" roleId="tpee.1188208488637" type="tpee.AnnotationInstance" typeId="tpee.1188207840427" id="2535050848642961887">
      <link role="annotation" roleId="tpee.1188208074048" targetNodeId="7mi2.~ToRemove" resolveInfo="ToRemove" />
      <node role="value" roleId="tpee.1188214630783" type="tpee.AnnotationInstanceValue" typeId="tpee.1188214545140" id="2535050848642961888">
        <link role="key" roleId="tpee.1188214555875" targetNodeId="7mi2.~ToRemove%dversion()" resolveInfo="version" />
        <node role="value" roleId="tpee.1188214607812" type="tpee.FloatingPointConstant" typeId="tpee.1111509017652" id="2535050848642961891">
          <property name="value" nameId="tpee.1113006610751" value="2.0" />
        </node>
      </node>
    </node>
    <node role="method" roleId="tpee.1107880067339" type="tpee.InstanceMethodDeclaration" typeId="tpee.1068580123165" id="8492459591399148683">
      <property name="name" nameId="tpck.1169194664001" value="getErrorReport" />
      <node role="returnType" roleId="tpee.1068580123133" type="tpee.StringType" typeId="tpee.1225271177708" id="8492459591399148684" />
      <node role="visibility" roleId="tpee.1178549979242" type="tpee.PublicVisibility" typeId="tpee.1146644602865" id="8492459591399148685" />
      <node role="body" roleId="tpee.1068580123135" type="tpee.StatementList" typeId="tpee.1068580123136" id="8492459591399148686">
        <node role="statement" roleId="tpee.1068581517665" type="tpee.IfStatement" typeId="tpee.1068580123159" id="8492459591399148687">
          <node role="ifTrue" roleId="tpee.1068580123161" type="tpee.StatementList" typeId="tpee.1068580123136" id="8492459591399148688">
            <node role="statement" roleId="tpee.1068581517665" type="tpee.IfStatement" typeId="tpee.1068580123159" id="8492459591399148689">
              <node role="ifTrue" roleId="tpee.1068580123161" type="tpee.StatementList" typeId="tpee.1068580123136" id="8492459591399148690">
                <node role="statement" roleId="tpee.1068581517665" type="tpee.LocalVariableDeclarationStatement" typeId="tpee.1068581242864" id="8492459591399148691">
                  <node role="localVariableDeclaration" roleId="tpee.1068581242865" type="tpee.LocalVariableDeclaration" typeId="tpee.1068581242863" id="8492459591399148692">
                    <property name="name" nameId="tpck.1169194664001" value="file" />
                    <node role="type" roleId="tpee.5680397130376446158" type="tpee.ClassifierType" typeId="tpee.1107535904670" id="8492459591399148693">
                      <link role="classifier" roleId="tpee.1107535924139" targetNodeId="fxg7.~File" resolveInfo="File" />
                    </node>
                    <node role="initializer" roleId="tpee.1068431790190" type="tpee.GenericNewExpression" typeId="tpee.1145552977093" id="8492459591399148694">
                      <node role="creator" roleId="tpee.1145553007750" type="tpee.ClassCreator" typeId="tpee.1212685548494" id="8492459591399148695">
                        <link role="baseMethodDeclaration" roleId="tpee.1068499141037" targetNodeId="fxg7.~File%d&lt;init&gt;(java%dlang%dString)" resolveInfo="File" />
                        <node role="actualArgument" roleId="tpee.1068499141038" type="tpee.StaticMethodCall" typeId="tpee.1081236700937" id="8492459591399148696">
                          <link role="classConcept" roleId="tpee.1144433194310" targetNodeId="8492459591399147272" resolveInfo="BaseRunner" />
                          <link role="baseMethodDeclaration" roleId="tpee.1068499141037" targetNodeId="8492459591399147625" resolveInfo="getJavaCommand" />
                          <node role="actualArgument" roleId="tpee.1068499141038" type="tpee.DotExpression" typeId="tpee.1197027756228" id="8492459591399148697">
                            <node role="operation" roleId="tpee.1197027833540" type="tpee.FieldReferenceOperation" typeId="tpee.1197029447546" id="8492459591399148698">
                              <link role="fieldDeclaration" roleId="tpee.1197029500499" targetNodeId="8492459591399148855" resolveInfo="myAlternativeJRE" />
                            </node>
                            <node role="operand" roleId="tpee.1197027771414" type="tpee.ThisExpression" typeId="tpee.1070475354124" id="8492459591399148699" />
                          </node>
                        </node>
                      </node>
                    </node>
                  </node>
                </node>
                <node role="statement" roleId="tpee.1068581517665" type="tpee.IfStatement" typeId="tpee.1068580123159" id="8492459591399148700">
                  <node role="ifTrue" roleId="tpee.1068580123161" type="tpee.StatementList" typeId="tpee.1068580123136" id="8492459591399148701">
                    <node role="statement" roleId="tpee.1068581517665" type="tpee.ReturnStatement" typeId="tpee.1068581242878" id="8492459591399148702">
                      <node role="expression" roleId="tpee.1068581517676" type="tpee.NullLiteral" typeId="tpee.1070534058343" id="8492459591399148703" />
                    </node>
                  </node>
                  <node role="condition" roleId="tpee.1068580123160" type="tpee.DotExpression" typeId="tpee.1197027756228" id="8492459591399148704">
                    <node role="operand" roleId="tpee.1197027771414" type="tpee.LocalVariableReference" typeId="tpee.1068581242866" id="8492459591399148705">
                      <link role="variableDeclaration" roleId="tpee.1068581517664" targetNodeId="8492459591399148692" resolveInfo="file" />
                    </node>
                    <node role="operation" roleId="tpee.1197027833540" type="tpee.InstanceMethodCallOperation" typeId="tpee.1202948039474" id="8492459591399148706">
                      <link role="baseMethodDeclaration" roleId="tpee.1068499141037" targetNodeId="fxg7.~File%dexists()%cboolean" resolveInfo="exists" />
                    </node>
                  </node>
                </node>
                <node role="statement" roleId="tpee.1068581517665" type="tpee.ReturnStatement" typeId="tpee.1068581242878" id="8492459591399148707">
                  <node role="expression" roleId="tpee.1068581517676" type="tpee.StringLiteral" typeId="tpee.1070475926800" id="8492459591399148708">
                    <property name="value" nameId="tpee.1070475926801" value="not valid JRE home" />
                  </node>
                </node>
              </node>
              <node role="condition" roleId="tpee.1068580123160" type="tpee.NotEqualsExpression" typeId="tpee.1073239437375" id="8492459591399148709">
                <node role="leftExpression" roleId="tpee.1081773367580" type="tpee.DotExpression" typeId="tpee.1197027756228" id="8492459591399148710">
                  <node role="operation" roleId="tpee.1197027833540" type="tpee.FieldReferenceOperation" typeId="tpee.1197029447546" id="8492459591399148711">
                    <link role="fieldDeclaration" roleId="tpee.1197029500499" targetNodeId="8492459591399148855" resolveInfo="myAlternativeJRE" />
                  </node>
                  <node role="operand" roleId="tpee.1197027771414" type="tpee.ThisExpression" typeId="tpee.1070475354124" id="8492459591399148712" />
                </node>
                <node role="rightExpression" roleId="tpee.1081773367579" type="tpee.NullLiteral" typeId="tpee.1070534058343" id="8492459591399148713" />
              </node>
            </node>
          </node>
          <node role="condition" roleId="tpee.1068580123160" type="tpee.DotExpression" typeId="tpee.1197027756228" id="8492459591399148714">
            <node role="operation" roleId="tpee.1197027833540" type="tpee.FieldReferenceOperation" typeId="tpee.1197029447546" id="8492459591399148715">
              <link role="fieldDeclaration" roleId="tpee.1197029500499" targetNodeId="8492459591399148858" resolveInfo="myUseAlternativeJRE" />
            </node>
            <node role="operand" roleId="tpee.1197027771414" type="tpee.ThisExpression" typeId="tpee.1070475354124" id="8492459591399148716" />
          </node>
        </node>
        <node role="statement" roleId="tpee.1068581517665" type="tpee.ReturnStatement" typeId="tpee.1068581242878" id="8492459591399148717">
          <node role="expression" roleId="tpee.1068581517676" type="tpee.NullLiteral" typeId="tpee.1070534058343" id="8492459591399148718" />
        </node>
      </node>
    </node>
    <node role="method" roleId="tpee.1107880067339" type="tpee.InstanceMethodDeclaration" typeId="tpee.1068580123165" id="8492459591399148719">
      <property name="name" nameId="tpck.1169194664001" value="setVMParameters" />
      <node role="returnType" roleId="tpee.1068580123133" type="tpee.VoidType" typeId="tpee.1068581517677" id="8492459591399148720" />
      <node role="visibility" roleId="tpee.1178549979242" type="tpee.PublicVisibility" typeId="tpee.1146644602865" id="8492459591399148721" />
      <node role="body" roleId="tpee.1068580123135" type="tpee.StatementList" typeId="tpee.1068580123136" id="8492459591399148722">
        <node role="statement" roleId="tpee.1068581517665" type="tpee.ExpressionStatement" typeId="tpee.1068580123155" id="8492459591399148723">
          <node role="expression" roleId="tpee.1068580123156" type="tpee.AssignmentExpression" typeId="tpee.1068498886294" id="8492459591399148724">
            <node role="rValue" roleId="tpee.1068498886297" type="tpee.ParameterReference" typeId="tpee.1068581242874" id="8492459591399148725">
              <link role="variableDeclaration" roleId="tpee.1068581517664" targetNodeId="8492459591399148729" resolveInfo="value" />
            </node>
            <node role="lValue" roleId="tpee.1068498886295" type="tpee.DotExpression" typeId="tpee.1197027756228" id="8492459591399148726">
              <node role="operation" roleId="tpee.1197027833540" type="tpee.FieldReferenceOperation" typeId="tpee.1197029447546" id="8492459591399148727">
                <link role="fieldDeclaration" roleId="tpee.1197029500499" targetNodeId="8492459591399148846" resolveInfo="myVmParam" />
              </node>
              <node role="operand" roleId="tpee.1197027771414" type="tpee.ThisExpression" typeId="tpee.1070475354124" id="8492459591399148728" />
            </node>
          </node>
        </node>
      </node>
      <node role="parameter" roleId="tpee.1068580123134" type="tpee.ParameterDeclaration" typeId="tpee.1068498886292" id="8492459591399148729">
        <property name="name" nameId="tpck.1169194664001" value="value" />
        <node role="type" roleId="tpee.5680397130376446158" type="tpee.StringType" typeId="tpee.1225271177708" id="8492459591399148730" />
      </node>
    </node>
    <node role="method" roleId="tpee.1107880067339" type="tpee.InstanceMethodDeclaration" typeId="tpee.1068580123165" id="8492459591399148731">
      <property name="name" nameId="tpck.1169194664001" value="setProgramParameters" />
      <node role="returnType" roleId="tpee.1068580123133" type="tpee.VoidType" typeId="tpee.1068581517677" id="8492459591399148732" />
      <node role="visibility" roleId="tpee.1178549979242" type="tpee.PublicVisibility" typeId="tpee.1146644602865" id="8492459591399148733" />
      <node role="body" roleId="tpee.1068580123135" type="tpee.StatementList" typeId="tpee.1068580123136" id="8492459591399148734">
        <node role="statement" roleId="tpee.1068581517665" type="tpee.ExpressionStatement" typeId="tpee.1068580123155" id="8492459591399148735">
          <node role="expression" roleId="tpee.1068580123156" type="tpee.AssignmentExpression" typeId="tpee.1068498886294" id="8492459591399148736">
            <node role="rValue" roleId="tpee.1068498886297" type="tpee.ParameterReference" typeId="tpee.1068581242874" id="8492459591399148737">
              <link role="variableDeclaration" roleId="tpee.1068581517664" targetNodeId="8492459591399148741" resolveInfo="value" />
            </node>
            <node role="lValue" roleId="tpee.1068498886295" type="tpee.DotExpression" typeId="tpee.1197027756228" id="8492459591399148738">
              <node role="operation" roleId="tpee.1197027833540" type="tpee.FieldReferenceOperation" typeId="tpee.1197029447546" id="8492459591399148739">
                <link role="fieldDeclaration" roleId="tpee.1197029500499" targetNodeId="8492459591399148849" resolveInfo="myProgramParam" />
              </node>
              <node role="operand" roleId="tpee.1197027771414" type="tpee.ThisExpression" typeId="tpee.1070475354124" id="8492459591399148740" />
            </node>
          </node>
        </node>
      </node>
      <node role="parameter" roleId="tpee.1068580123134" type="tpee.ParameterDeclaration" typeId="tpee.1068498886292" id="8492459591399148741">
        <property name="name" nameId="tpck.1169194664001" value="value" />
        <node role="type" roleId="tpee.5680397130376446158" type="tpee.StringType" typeId="tpee.1225271177708" id="8492459591399148742" />
      </node>
    </node>
    <node role="method" roleId="tpee.1107880067339" type="tpee.InstanceMethodDeclaration" typeId="tpee.1068580123165" id="8492459591399148743">
      <property name="name" nameId="tpck.1169194664001" value="setWorkingDirectory" />
      <node role="returnType" roleId="tpee.1068580123133" type="tpee.VoidType" typeId="tpee.1068581517677" id="8492459591399148744" />
      <node role="visibility" roleId="tpee.1178549979242" type="tpee.PublicVisibility" typeId="tpee.1146644602865" id="8492459591399148745" />
      <node role="body" roleId="tpee.1068580123135" type="tpee.StatementList" typeId="tpee.1068580123136" id="8492459591399148746">
        <node role="statement" roleId="tpee.1068581517665" type="tpee.ExpressionStatement" typeId="tpee.1068580123155" id="8492459591399148747">
          <node role="expression" roleId="tpee.1068580123156" type="tpee.AssignmentExpression" typeId="tpee.1068498886294" id="8492459591399148748">
            <node role="rValue" roleId="tpee.1068498886297" type="tpee.ParameterReference" typeId="tpee.1068581242874" id="8492459591399148749">
              <link role="variableDeclaration" roleId="tpee.1068581517664" targetNodeId="8492459591399148753" resolveInfo="value" />
            </node>
            <node role="lValue" roleId="tpee.1068498886295" type="tpee.DotExpression" typeId="tpee.1197027756228" id="8492459591399148750">
              <node role="operation" roleId="tpee.1197027833540" type="tpee.FieldReferenceOperation" typeId="tpee.1197029447546" id="8492459591399148751">
                <link role="fieldDeclaration" roleId="tpee.1197029500499" targetNodeId="8492459591399148852" resolveInfo="myWorkingDir" />
              </node>
              <node role="operand" roleId="tpee.1197027771414" type="tpee.ThisExpression" typeId="tpee.1070475354124" id="8492459591399148752" />
            </node>
          </node>
        </node>
      </node>
      <node role="parameter" roleId="tpee.1068580123134" type="tpee.ParameterDeclaration" typeId="tpee.1068498886292" id="8492459591399148753">
        <property name="name" nameId="tpck.1169194664001" value="value" />
        <node role="type" roleId="tpee.5680397130376446158" type="tpee.StringType" typeId="tpee.1225271177708" id="8492459591399148754" />
      </node>
    </node>
    <node role="method" roleId="tpee.1107880067339" type="tpee.InstanceMethodDeclaration" typeId="tpee.1068580123165" id="8492459591399148755">
      <property name="name" nameId="tpck.1169194664001" value="setMake" />
      <node role="returnType" roleId="tpee.1068580123133" type="tpee.VoidType" typeId="tpee.1068581517677" id="8492459591399148756" />
      <node role="visibility" roleId="tpee.1178549979242" type="tpee.PublicVisibility" typeId="tpee.1146644602865" id="8492459591399148757" />
      <node role="body" roleId="tpee.1068580123135" type="tpee.StatementList" typeId="tpee.1068580123136" id="8492459591399148758">
        <node role="statement" roleId="tpee.1068581517665" type="tpee.ExpressionStatement" typeId="tpee.1068580123155" id="8492459591399148759">
          <node role="expression" roleId="tpee.1068580123156" type="tpee.AssignmentExpression" typeId="tpee.1068498886294" id="8492459591399148760">
            <node role="rValue" roleId="tpee.1068498886297" type="tpee.ParameterReference" typeId="tpee.1068581242874" id="8492459591399148761">
              <link role="variableDeclaration" roleId="tpee.1068581517664" targetNodeId="8492459591399148765" resolveInfo="value" />
            </node>
            <node role="lValue" roleId="tpee.1068498886295" type="tpee.DotExpression" typeId="tpee.1197027756228" id="8492459591399148762">
              <node role="operation" roleId="tpee.1197027833540" type="tpee.FieldReferenceOperation" typeId="tpee.1197029447546" id="8492459591399148763">
                <link role="fieldDeclaration" roleId="tpee.1197029500499" targetNodeId="8492459591399148862" resolveInfo="myMake" />
              </node>
              <node role="operand" roleId="tpee.1197027771414" type="tpee.ThisExpression" typeId="tpee.1070475354124" id="8492459591399148764" />
            </node>
          </node>
        </node>
      </node>
      <node role="parameter" roleId="tpee.1068580123134" type="tpee.ParameterDeclaration" typeId="tpee.1068498886292" id="8492459591399148765">
        <property name="name" nameId="tpck.1169194664001" value="value" />
        <node role="type" roleId="tpee.5680397130376446158" type="tpee.BooleanType" typeId="tpee.1070534644030" id="8492459591399148766" />
      </node>
    </node>
    <node role="method" roleId="tpee.1107880067339" type="tpee.InstanceMethodDeclaration" typeId="tpee.1068580123165" id="8492459591399148767">
      <property name="name" nameId="tpck.1169194664001" value="setAlternativeJRE" />
      <node role="returnType" roleId="tpee.1068580123133" type="tpee.VoidType" typeId="tpee.1068581517677" id="8492459591399148768" />
      <node role="visibility" roleId="tpee.1178549979242" type="tpee.PublicVisibility" typeId="tpee.1146644602865" id="8492459591399148769" />
      <node role="body" roleId="tpee.1068580123135" type="tpee.StatementList" typeId="tpee.1068580123136" id="8492459591399148770">
        <node role="statement" roleId="tpee.1068581517665" type="tpee.ExpressionStatement" typeId="tpee.1068580123155" id="8492459591399148771">
          <node role="expression" roleId="tpee.1068580123156" type="tpee.AssignmentExpression" typeId="tpee.1068498886294" id="8492459591399148772">
            <node role="rValue" roleId="tpee.1068498886297" type="tpee.ParameterReference" typeId="tpee.1068581242874" id="8492459591399148773">
              <link role="variableDeclaration" roleId="tpee.1068581517664" targetNodeId="8492459591399148777" resolveInfo="value" />
            </node>
            <node role="lValue" roleId="tpee.1068498886295" type="tpee.DotExpression" typeId="tpee.1197027756228" id="8492459591399148774">
              <node role="operation" roleId="tpee.1197027833540" type="tpee.FieldReferenceOperation" typeId="tpee.1197029447546" id="8492459591399148775">
                <link role="fieldDeclaration" roleId="tpee.1197029500499" targetNodeId="8492459591399148855" resolveInfo="myAlternativeJRE" />
              </node>
              <node role="operand" roleId="tpee.1197027771414" type="tpee.ThisExpression" typeId="tpee.1070475354124" id="8492459591399148776" />
            </node>
          </node>
        </node>
      </node>
      <node role="parameter" roleId="tpee.1068580123134" type="tpee.ParameterDeclaration" typeId="tpee.1068498886292" id="8492459591399148777">
        <property name="name" nameId="tpck.1169194664001" value="value" />
        <node role="type" roleId="tpee.5680397130376446158" type="tpee.StringType" typeId="tpee.1225271177708" id="8492459591399148778" />
      </node>
    </node>
    <node role="method" roleId="tpee.1107880067339" type="tpee.InstanceMethodDeclaration" typeId="tpee.1068580123165" id="8492459591399148779">
      <property name="name" nameId="tpck.1169194664001" value="setUseAlternativeJRE" />
      <node role="returnType" roleId="tpee.1068580123133" type="tpee.VoidType" typeId="tpee.1068581517677" id="8492459591399148780" />
      <node role="visibility" roleId="tpee.1178549979242" type="tpee.PublicVisibility" typeId="tpee.1146644602865" id="8492459591399148781" />
      <node role="body" roleId="tpee.1068580123135" type="tpee.StatementList" typeId="tpee.1068580123136" id="8492459591399148782">
        <node role="statement" roleId="tpee.1068581517665" type="tpee.ExpressionStatement" typeId="tpee.1068580123155" id="8492459591399148783">
          <node role="expression" roleId="tpee.1068580123156" type="tpee.AssignmentExpression" typeId="tpee.1068498886294" id="8492459591399148784">
            <node role="rValue" roleId="tpee.1068498886297" type="tpee.ParameterReference" typeId="tpee.1068581242874" id="8492459591399148785">
              <link role="variableDeclaration" roleId="tpee.1068581517664" targetNodeId="8492459591399148789" resolveInfo="value" />
            </node>
            <node role="lValue" roleId="tpee.1068498886295" type="tpee.DotExpression" typeId="tpee.1197027756228" id="8492459591399148786">
              <node role="operation" roleId="tpee.1197027833540" type="tpee.FieldReferenceOperation" typeId="tpee.1197029447546" id="8492459591399148787">
                <link role="fieldDeclaration" roleId="tpee.1197029500499" targetNodeId="8492459591399148858" resolveInfo="myUseAlternativeJRE" />
              </node>
              <node role="operand" roleId="tpee.1197027771414" type="tpee.ThisExpression" typeId="tpee.1070475354124" id="8492459591399148788" />
            </node>
          </node>
        </node>
      </node>
      <node role="parameter" roleId="tpee.1068580123134" type="tpee.ParameterDeclaration" typeId="tpee.1068498886292" id="8492459591399148789">
        <property name="name" nameId="tpck.1169194664001" value="value" />
        <node role="type" roleId="tpee.5680397130376446158" type="tpee.BooleanType" typeId="tpee.1070534644030" id="8492459591399148790" />
      </node>
    </node>
    <node role="method" roleId="tpee.1107880067339" type="tpee.InstanceMethodDeclaration" typeId="tpee.1068580123165" id="8492459591399148791">
      <property name="name" nameId="tpck.1169194664001" value="getUseAlternativeJRE" />
      <node role="returnType" roleId="tpee.1068580123133" type="tpee.BooleanType" typeId="tpee.1070534644030" id="8492459591399148792" />
      <node role="visibility" roleId="tpee.1178549979242" type="tpee.PublicVisibility" typeId="tpee.1146644602865" id="8492459591399148793" />
      <node role="body" roleId="tpee.1068580123135" type="tpee.StatementList" typeId="tpee.1068580123136" id="8492459591399148794">
        <node role="statement" roleId="tpee.1068581517665" type="tpee.ExpressionStatement" typeId="tpee.1068580123155" id="8492459591399148795">
          <node role="expression" roleId="tpee.1068580123156" type="tpee.DotExpression" typeId="tpee.1197027756228" id="8492459591399148796">
            <node role="operation" roleId="tpee.1197027833540" type="tpee.FieldReferenceOperation" typeId="tpee.1197029447546" id="8492459591399148797">
              <link role="fieldDeclaration" roleId="tpee.1197029500499" targetNodeId="8492459591399148858" resolveInfo="myUseAlternativeJRE" />
            </node>
            <node role="operand" roleId="tpee.1197027771414" type="tpee.ThisExpression" typeId="tpee.1070475354124" id="8492459591399148798" />
          </node>
        </node>
      </node>
    </node>
    <node role="method" roleId="tpee.1107880067339" type="tpee.InstanceMethodDeclaration" typeId="tpee.1068580123165" id="8492459591399148799">
      <property name="name" nameId="tpck.1169194664001" value="getVMParameters" />
      <node role="returnType" roleId="tpee.1068580123133" type="tpee.StringType" typeId="tpee.1225271177708" id="8492459591399148800" />
      <node role="visibility" roleId="tpee.1178549979242" type="tpee.PublicVisibility" typeId="tpee.1146644602865" id="8492459591399148801" />
      <node role="body" roleId="tpee.1068580123135" type="tpee.StatementList" typeId="tpee.1068580123136" id="8492459591399148802">
        <node role="statement" roleId="tpee.1068581517665" type="tpee.ExpressionStatement" typeId="tpee.1068580123155" id="8492459591399148803">
          <node role="expression" roleId="tpee.1068580123156" type="tpee.DotExpression" typeId="tpee.1197027756228" id="8492459591399148804">
            <node role="operation" roleId="tpee.1197027833540" type="tpee.FieldReferenceOperation" typeId="tpee.1197029447546" id="8492459591399148805">
              <link role="fieldDeclaration" roleId="tpee.1197029500499" targetNodeId="8492459591399148846" resolveInfo="myVmParam" />
            </node>
            <node role="operand" roleId="tpee.1197027771414" type="tpee.ThisExpression" typeId="tpee.1070475354124" id="8492459591399148806" />
          </node>
        </node>
      </node>
    </node>
    <node role="method" roleId="tpee.1107880067339" type="tpee.InstanceMethodDeclaration" typeId="tpee.1068580123165" id="8492459591399148807">
      <property name="name" nameId="tpck.1169194664001" value="getProgramParameters" />
      <node role="returnType" roleId="tpee.1068580123133" type="tpee.StringType" typeId="tpee.1225271177708" id="8492459591399148808" />
      <node role="visibility" roleId="tpee.1178549979242" type="tpee.PublicVisibility" typeId="tpee.1146644602865" id="8492459591399148809" />
      <node role="body" roleId="tpee.1068580123135" type="tpee.StatementList" typeId="tpee.1068580123136" id="8492459591399148810">
        <node role="statement" roleId="tpee.1068581517665" type="tpee.ExpressionStatement" typeId="tpee.1068580123155" id="8492459591399148811">
          <node role="expression" roleId="tpee.1068580123156" type="tpee.DotExpression" typeId="tpee.1197027756228" id="8492459591399148812">
            <node role="operation" roleId="tpee.1197027833540" type="tpee.FieldReferenceOperation" typeId="tpee.1197029447546" id="8492459591399148813">
              <link role="fieldDeclaration" roleId="tpee.1197029500499" targetNodeId="8492459591399148849" resolveInfo="myProgramParam" />
            </node>
            <node role="operand" roleId="tpee.1197027771414" type="tpee.ThisExpression" typeId="tpee.1070475354124" id="8492459591399148814" />
          </node>
        </node>
      </node>
    </node>
    <node role="method" roleId="tpee.1107880067339" type="tpee.InstanceMethodDeclaration" typeId="tpee.1068580123165" id="8492459591399148815">
      <property name="name" nameId="tpck.1169194664001" value="getWorkingDirectory" />
      <node role="returnType" roleId="tpee.1068580123133" type="tpee.StringType" typeId="tpee.1225271177708" id="8492459591399148816" />
      <node role="visibility" roleId="tpee.1178549979242" type="tpee.PublicVisibility" typeId="tpee.1146644602865" id="8492459591399148817" />
      <node role="body" roleId="tpee.1068580123135" type="tpee.StatementList" typeId="tpee.1068580123136" id="8492459591399148818">
        <node role="statement" roleId="tpee.1068581517665" type="tpee.ExpressionStatement" typeId="tpee.1068580123155" id="8492459591399148819">
          <node role="expression" roleId="tpee.1068580123156" type="tpee.DotExpression" typeId="tpee.1197027756228" id="8492459591399148820">
            <node role="operand" roleId="tpee.1197027771414" type="tpee.ThisExpression" typeId="tpee.1070475354124" id="8492459591399148821" />
            <node role="operation" roleId="tpee.1197027833540" type="tpee.FieldReferenceOperation" typeId="tpee.1197029447546" id="8492459591399148822">
              <link role="fieldDeclaration" roleId="tpee.1197029500499" targetNodeId="8492459591399148852" resolveInfo="myWorkingDir" />
            </node>
          </node>
        </node>
      </node>
    </node>
    <node role="method" roleId="tpee.1107880067339" type="tpee.InstanceMethodDeclaration" typeId="tpee.1068580123165" id="8492459591399148823">
      <property name="name" nameId="tpck.1169194664001" value="getMake" />
      <node role="returnType" roleId="tpee.1068580123133" type="tpee.BooleanType" typeId="tpee.1070534644030" id="8492459591399148824" />
      <node role="visibility" roleId="tpee.1178549979242" type="tpee.PublicVisibility" typeId="tpee.1146644602865" id="8492459591399148825" />
      <node role="body" roleId="tpee.1068580123135" type="tpee.StatementList" typeId="tpee.1068580123136" id="8492459591399148826">
        <node role="statement" roleId="tpee.1068581517665" type="tpee.ExpressionStatement" typeId="tpee.1068580123155" id="8492459591399148827">
          <node role="expression" roleId="tpee.1068580123156" type="tpee.DotExpression" typeId="tpee.1197027756228" id="8492459591399148828">
            <node role="operation" roleId="tpee.1197027833540" type="tpee.FieldReferenceOperation" typeId="tpee.1197029447546" id="8492459591399148829">
              <link role="fieldDeclaration" roleId="tpee.1197029500499" targetNodeId="8492459591399148862" resolveInfo="myMake" />
            </node>
            <node role="operand" roleId="tpee.1197027771414" type="tpee.ThisExpression" typeId="tpee.1070475354124" id="8492459591399148830" />
          </node>
        </node>
      </node>
    </node>
    <node role="method" roleId="tpee.1107880067339" type="tpee.InstanceMethodDeclaration" typeId="tpee.1068580123165" id="8492459591399148831">
      <property name="name" nameId="tpck.1169194664001" value="getAlternativeJRE" />
      <node role="returnType" roleId="tpee.1068580123133" type="tpee.StringType" typeId="tpee.1225271177708" id="8492459591399148832" />
      <node role="visibility" roleId="tpee.1178549979242" type="tpee.PublicVisibility" typeId="tpee.1146644602865" id="8492459591399148833" />
      <node role="body" roleId="tpee.1068580123135" type="tpee.StatementList" typeId="tpee.1068580123136" id="8492459591399148834">
        <node role="statement" roleId="tpee.1068581517665" type="tpee.ExpressionStatement" typeId="tpee.1068580123155" id="8492459591399148835">
          <node role="expression" roleId="tpee.1068580123156" type="tpee.DotExpression" typeId="tpee.1197027756228" id="8492459591399148836">
            <node role="operation" roleId="tpee.1197027833540" type="tpee.FieldReferenceOperation" typeId="tpee.1197029447546" id="8492459591399148837">
              <link role="fieldDeclaration" roleId="tpee.1197029500499" targetNodeId="8492459591399148855" resolveInfo="myAlternativeJRE" />
            </node>
            <node role="operand" roleId="tpee.1197027771414" type="tpee.ThisExpression" typeId="tpee.1070475354124" id="8492459591399148838" />
          </node>
        </node>
      </node>
    </node>
    <node role="method" roleId="tpee.1107880067339" type="tpee.InstanceMethodDeclaration" typeId="tpee.1068580123165" id="6391309690622365899">
      <property name="name" nameId="tpck.1169194664001" value="copy" />
      <node role="visibility" roleId="tpee.1178549979242" type="tpee.PublicVisibility" typeId="tpee.1146644602865" id="6391309690622365901" />
      <node role="body" roleId="tpee.1068580123135" type="tpee.StatementList" typeId="tpee.1068580123136" id="6391309690622365902">
        <node role="statement" roleId="tpee.1068581517665" type="tpee.TryCatchStatement" typeId="tpee.1164879751025" id="6391309690622370747">
          <node role="body" roleId="tpee.1164879758292" type="tpee.StatementList" typeId="tpee.1068580123136" id="6391309690622370748">
            <node role="statement" roleId="tpee.1068581517665" type="tpee.ReturnStatement" typeId="tpee.1068581242878" id="6391309690622370754">
              <node role="expression" roleId="tpee.1068581517676" type="tpee.CastExpression" typeId="tpee.1070534934090" id="6391309690622370762">
                <node role="type" roleId="tpee.1070534934091" type="tpee.ClassifierType" typeId="tpee.1107535904670" id="6391309690622371059">
                  <link role="classifier" roleId="tpee.1107535924139" targetNodeId="8492459591399148682" resolveInfo="ConfigRunParameters" />
                </node>
                <node role="expression" roleId="tpee.1070534934092" type="tpee.DotExpression" typeId="tpee.1197027756228" id="6391309690622370757">
                  <node role="operand" roleId="tpee.1197027771414" type="tpee.ThisExpression" typeId="tpee.1070475354124" id="6391309690622370756" />
                  <node role="operation" roleId="tpee.1197027833540" type="tpee.InstanceMethodCallOperation" typeId="tpee.1202948039474" id="6391309690622370761">
                    <link role="baseMethodDeclaration" roleId="tpee.1068499141037" targetNodeId="8492459591399148839" resolveInfo="clone" />
                  </node>
                </node>
              </node>
            </node>
          </node>
          <node role="catchClause" roleId="tpee.1164903496223" type="tpee.CatchClause" typeId="tpee.1164903280175" id="6391309690622370749">
            <node role="throwable" roleId="tpee.1164903359217" type="tpee.LocalVariableDeclaration" typeId="tpee.1068581242863" id="6391309690622370750">
              <property name="name" nameId="tpck.1169194664001" value="ignored" />
              <node role="type" roleId="tpee.5680397130376446158" type="tpee.ClassifierType" typeId="tpee.1107535904670" id="6391309690622370753">
                <link role="classifier" roleId="tpee.1107535924139" targetNodeId="e2lb.~CloneNotSupportedException" resolveInfo="CloneNotSupportedException" />
              </node>
            </node>
            <node role="catchBody" roleId="tpee.1164903359218" type="tpee.StatementList" typeId="tpee.1068580123136" id="6391309690622370752" />
          </node>
        </node>
        <node role="statement" roleId="tpee.1068581517665" type="tpee.ReturnStatement" typeId="tpee.1068581242878" id="6391309690622371064">
          <node role="expression" roleId="tpee.1068581517676" type="tpee.NullLiteral" typeId="tpee.1070534058343" id="6391309690622371065" />
        </node>
      </node>
      <node role="returnType" roleId="tpee.1068580123133" type="tpee.ClassifierType" typeId="tpee.1107535904670" id="6391309690622370745">
        <link role="classifier" roleId="tpee.1107535924139" targetNodeId="8492459591399148682" resolveInfo="ConfigRunParameters" />
      </node>
    </node>
    <node role="method" roleId="tpee.1107880067339" type="tpee.InstanceMethodDeclaration" typeId="tpee.1068580123165" id="8492459591399148839">
      <property name="name" nameId="tpck.1169194664001" value="clone" />
      <node role="returnType" roleId="tpee.1068580123133" type="tpee.ClassifierType" typeId="tpee.1107535904670" id="8492459591399148840">
        <link role="classifier" roleId="tpee.1107535924139" targetNodeId="e2lb.~Object" resolveInfo="Object" />
      </node>
      <node role="visibility" roleId="tpee.1178549979242" type="tpee.PublicVisibility" typeId="tpee.1146644602865" id="8492459591399148841" />
      <node role="body" roleId="tpee.1068580123135" type="tpee.StatementList" typeId="tpee.1068580123136" id="8492459591399148842">
        <node role="statement" roleId="tpee.1068581517665" type="tpee.ExpressionStatement" typeId="tpee.1068580123155" id="8492459591399148843">
          <node role="expression" roleId="tpee.1068580123156" type="tpee.SuperMethodCall" typeId="tpee.1073063089578" id="8492459591399148844">
            <link role="baseMethodDeclaration" roleId="tpee.1068499141037" targetNodeId="e2lb.~Object%dclone()%cjava%dlang%dObject" resolveInfo="clone" />
          </node>
        </node>
      </node>
      <node role="throwsItem" roleId="tpee.1164879685961" type="tpee.ClassifierType" typeId="tpee.1107535904670" id="8492459591399148845">
        <link role="classifier" roleId="tpee.1107535924139" targetNodeId="e2lb.~CloneNotSupportedException" resolveInfo="CloneNotSupportedException" />
      </node>
    </node>
    <node role="field" roleId="tpee.1068390468199" type="tpee.FieldDeclaration" typeId="tpee.1068390468200" id="8492459591399148846">
      <property name="name" nameId="tpck.1169194664001" value="myVmParam" />
      <node role="visibility" roleId="tpee.1178549979242" type="tpee.PrivateVisibility" typeId="tpee.1146644623116" id="8492459591399148847" />
      <node role="type" roleId="tpee.5680397130376446158" type="tpee.StringType" typeId="tpee.1225271177708" id="8492459591399148848" />
    </node>
    <node role="field" roleId="tpee.1068390468199" type="tpee.FieldDeclaration" typeId="tpee.1068390468200" id="8492459591399148849">
      <property name="name" nameId="tpck.1169194664001" value="myProgramParam" />
      <node role="visibility" roleId="tpee.1178549979242" type="tpee.PrivateVisibility" typeId="tpee.1146644623116" id="8492459591399148850" />
      <node role="type" roleId="tpee.5680397130376446158" type="tpee.StringType" typeId="tpee.1225271177708" id="8492459591399148851" />
    </node>
    <node role="field" roleId="tpee.1068390468199" type="tpee.FieldDeclaration" typeId="tpee.1068390468200" id="8492459591399148852">
      <property name="name" nameId="tpck.1169194664001" value="myWorkingDir" />
      <node role="visibility" roleId="tpee.1178549979242" type="tpee.PrivateVisibility" typeId="tpee.1146644623116" id="8492459591399148853" />
      <node role="type" roleId="tpee.5680397130376446158" type="tpee.StringType" typeId="tpee.1225271177708" id="8492459591399148854" />
    </node>
    <node role="field" roleId="tpee.1068390468199" type="tpee.FieldDeclaration" typeId="tpee.1068390468200" id="8492459591399148855">
      <property name="name" nameId="tpck.1169194664001" value="myAlternativeJRE" />
      <node role="visibility" roleId="tpee.1178549979242" type="tpee.PrivateVisibility" typeId="tpee.1146644623116" id="8492459591399148856" />
      <node role="type" roleId="tpee.5680397130376446158" type="tpee.StringType" typeId="tpee.1225271177708" id="8492459591399148857" />
    </node>
    <node role="field" roleId="tpee.1068390468199" type="tpee.FieldDeclaration" typeId="tpee.1068390468200" id="8492459591399148858">
      <property name="name" nameId="tpck.1169194664001" value="myUseAlternativeJRE" />
      <node role="visibility" roleId="tpee.1178549979242" type="tpee.PrivateVisibility" typeId="tpee.1146644623116" id="8492459591399148859" />
      <node role="type" roleId="tpee.5680397130376446158" type="tpee.BooleanType" typeId="tpee.1070534644030" id="8492459591399148860" />
      <node role="initializer" roleId="tpee.1068431790190" type="tpee.BooleanConstant" typeId="tpee.1068580123137" id="8492459591399148861">
        <property name="value" nameId="tpee.1068580123138" value="false" />
      </node>
    </node>
    <node role="field" roleId="tpee.1068390468199" type="tpee.FieldDeclaration" typeId="tpee.1068390468200" id="8492459591399148862">
      <property name="name" nameId="tpck.1169194664001" value="myMake" />
      <node role="visibility" roleId="tpee.1178549979242" type="tpee.PrivateVisibility" typeId="tpee.1146644623116" id="8492459591399148863" />
      <node role="type" roleId="tpee.5680397130376446158" type="tpee.BooleanType" typeId="tpee.1070534644030" id="8492459591399148864" />
      <node role="initializer" roleId="tpee.1068431790190" type="tpee.BooleanConstant" typeId="tpee.1068580123137" id="341383830926769710">
        <property name="value" nameId="tpee.1068580123138" value="true" />
      </node>
    </node>
    <node role="visibility" roleId="tpee.1178549979242" type="tpee.PublicVisibility" typeId="tpee.1146644602865" id="8492459591399148866" />
    <node role="constructor" roleId="tpee.1068390468201" type="tpee.ConstructorDeclaration" typeId="tpee.1068580123140" id="8492459591399148867">
      <node role="returnType" roleId="tpee.1068580123133" type="tpee.VoidType" typeId="tpee.1068581517677" id="8492459591399148868" />
      <node role="visibility" roleId="tpee.1178549979242" type="tpee.PublicVisibility" typeId="tpee.1146644602865" id="8492459591399148869" />
      <node role="body" roleId="tpee.1068580123135" type="tpee.StatementList" typeId="tpee.1068580123136" id="8492459591399148870" />
    </node>
    <node role="constructor" roleId="tpee.1068390468201" type="tpee.ConstructorDeclaration" typeId="tpee.1068580123140" id="8492459591399148871">
      <node role="returnType" roleId="tpee.1068580123133" type="tpee.VoidType" typeId="tpee.1068581517677" id="8492459591399148872" />
      <node role="visibility" roleId="tpee.1178549979242" type="tpee.PublicVisibility" typeId="tpee.1146644602865" id="8492459591399148873" />
      <node role="body" roleId="tpee.1068580123135" type="tpee.StatementList" typeId="tpee.1068580123136" id="8492459591399148874">
        <node role="statement" roleId="tpee.1068581517665" type="tpee.ExpressionStatement" typeId="tpee.1068580123155" id="8492459591399148875">
          <node role="expression" roleId="tpee.1068580123156" type="tpee.AssignmentExpression" typeId="tpee.1068498886294" id="8492459591399148876">
            <node role="rValue" roleId="tpee.1068498886297" type="tpee.ParameterReference" typeId="tpee.1068581242874" id="8492459591399148877">
              <link role="variableDeclaration" roleId="tpee.1068581517664" targetNodeId="8492459591399148881" resolveInfo="makeBeforeRun" />
            </node>
            <node role="lValue" roleId="tpee.1068498886295" type="tpee.DotExpression" typeId="tpee.1197027756228" id="8492459591399148878">
              <node role="operation" roleId="tpee.1197027833540" type="tpee.FieldReferenceOperation" typeId="tpee.1197029447546" id="8492459591399148879">
                <link role="fieldDeclaration" roleId="tpee.1197029500499" targetNodeId="8492459591399148862" resolveInfo="myMake" />
              </node>
              <node role="operand" roleId="tpee.1197027771414" type="tpee.ThisExpression" typeId="tpee.1070475354124" id="8492459591399148880" />
            </node>
          </node>
        </node>
      </node>
      <node role="parameter" roleId="tpee.1068580123134" type="tpee.ParameterDeclaration" typeId="tpee.1068498886292" id="8492459591399148881">
        <property name="name" nameId="tpck.1169194664001" value="makeBeforeRun" />
        <node role="type" roleId="tpee.5680397130376446158" type="tpee.BooleanType" typeId="tpee.1070534644030" id="8492459591399148882" />
      </node>
    </node>
    <node role="implementedInterface" roleId="tpee.1095933932569" type="tpee.ClassifierType" typeId="tpee.1107535904670" id="8492459591399148883">
      <link role="classifier" roleId="tpee.1107535924139" targetNodeId="e2lb.~Cloneable" resolveInfo="Cloneable" />
    </node>
  </root>
</model>
<|MERGE_RESOLUTION|>--- conflicted
+++ resolved
@@ -31,12 +31,10 @@
   <import index="ho4a" modelUID="f:java_stub#37a3367b-1fb2-44d8-aa6b-18075e74e003#jetbrains.mps.make.script(MPS.Classpath/jetbrains.mps.make.script@java_stub)" version="-1" />
   <import index="lkw3" modelUID="f:java_stub#37a3367b-1fb2-44d8-aa6b-18075e74e003#com.intellij.openapi.application(MPS.Classpath/com.intellij.openapi.application@java_stub)" version="-1" />
   <import index="wzsw" modelUID="f:java_stub#37a3367b-1fb2-44d8-aa6b-18075e74e003#jetbrains.mps.ide.common(MPS.Classpath/jetbrains.mps.ide.common@java_stub)" version="-1" />
+  <import index="53gy" modelUID="f:java_stub#6354ebe7-c22a-4a0f-ac54-50b52ab9b065#java.util.concurrent(JDK/java.util.concurrent@java_stub)" version="-1" />
+  <import index="i9so" modelUID="r:9e5578e0-37f0-4c9b-a301-771bcb453678(jetbrains.mps.make.script)" version="-1" />
   <import index="lnp5" modelUID="f:java_stub#37a3367b-1fb2-44d8-aa6b-18075e74e003#jetbrains.mps.ide(MPS.Classpath/jetbrains.mps.ide@java_stub)" version="-1" />
-<<<<<<< HEAD
-  <import index="53gy" modelUID="f:java_stub#6354ebe7-c22a-4a0f-ac54-50b52ab9b065#java.util.concurrent(JDK/java.util.concurrent@java_stub)" version="-1" />
-=======
-  <import index="hfuk" modelUID="r:b25dd364-bc3f-4a66-97d1-262009610c5e(jetbrains.mps.make)" version="-1" />
->>>>>>> be5654b0
+  <import index="xirj" modelUID="f:java_stub#37a3367b-1fb2-44d8-aa6b-18075e74e003#jetbrains.mps.make(MPS.Classpath/jetbrains.mps.make@java_stub)" version="-1" />
   <import index="tpck" modelUID="r:00000000-0000-4000-0000-011c89590288(jetbrains.mps.lang.core.structure)" version="0" implicit="yes" />
   <import index="tpee" modelUID="r:00000000-0000-4000-0000-011c895902ca(jetbrains.mps.baseLanguage.structure)" version="3" implicit="yes" />
   <import index="tp25" modelUID="r:00000000-0000-4000-0000-011c89590301(jetbrains.mps.lang.smodel.structure)" version="16" implicit="yes" />
@@ -93,18 +91,6 @@
             <link role="enumConstantDeclaration" roleId="tpee.1083260308426" targetNodeId="rzz2.~ElementType%dTYPE" resolveInfo="TYPE" />
             <link role="enumClass" roleId="tpee.1144432896254" targetNodeId="rzz2.~ElementType" resolveInfo="ElementType" />
           </node>
-        </node>
-      </node>
-    </node>
-    <node role="smodelAttribute" roleId="tpck.5169995583184591170" type="m373.ClassifierDocComment" typeId="m373.2068944020170241612" id="226334238991845269">
-      <node role="body" roleId="m373.8465538089690331502" type="m373.CommentLine" typeId="m373.8465538089690331500" id="226334238991845270">
-        <node role="part" roleId="m373.8970989240999019149" type="m373.TextCommentLinePart" typeId="m373.8970989240999019143" id="226334238991845271">
-          <property name="text" nameId="m373.8970989240999019144" value="TODO every class in this model is deprecated, except this one" />
-        </node>
-      </node>
-      <node role="body" roleId="m373.8465538089690331502" type="m373.CommentLine" typeId="m373.8465538089690331500" id="226334238991845272">
-        <node role="part" roleId="m373.8970989240999019149" type="m373.TextCommentLinePart" typeId="m373.8970989240999019143" id="226334238991845273">
-          <property name="text" nameId="m373.8970989240999019144" value="so it should probably be moved some place else" />
         </node>
       </node>
     </node>
@@ -1553,6 +1539,16 @@
       </node>
       <node role="visibility" roleId="tpee.1178549979242" type="tpee.PublicVisibility" typeId="tpee.1146644602865" id="8492459591399147958" />
       <node role="body" roleId="tpee.1068580123135" type="tpee.StatementList" typeId="tpee.1068580123136" id="8492459591399147959">
+        <node role="statement" roleId="tpee.1068581517665" type="tpee.SingleLineComment" typeId="tpee.6329021646629104954" id="1632860780048165228">
+          <node role="commentPart" roleId="tpee.6329021646629175155" type="tpee.TextCommentPart" typeId="tpee.6329021646629104957" id="1632860780048165229">
+            <property name="text" nameId="tpee.6329021646629104958" value="LayoutUtil was moved to j.m.ide.common model" />
+          </node>
+        </node>
+        <node role="statement" roleId="tpee.1068581517665" type="tpee.SingleLineComment" typeId="tpee.6329021646629104954" id="1632860780048165237">
+          <node role="commentPart" roleId="tpee.6329021646629175155" type="tpee.TextCommentPart" typeId="tpee.6329021646629104957" id="1632860780048165238">
+            <property name="text" nameId="tpee.6329021646629104958" value="unfortunately, LayoutUtil is used in generated code (see JavaEditorComponent, root template for JavaRunConfiguration" />
+          </node>
+        </node>
         <node role="statement" roleId="tpee.1068581517665" type="tpee.ExpressionStatement" typeId="tpee.1068580123155" id="1632860780048165212">
           <node role="expression" roleId="tpee.1068580123156" type="tpee.StaticMethodCall" typeId="tpee.1081236700937" id="1632860780048165214">
             <link role="baseMethodDeclaration" roleId="tpee.1068499141037" targetNodeId="wzsw.~LayoutUtil%dcreateFieldConstraints(int)%cjava%dawt%dGridBagConstraints" resolveInfo="createFieldConstraints" />
@@ -1622,18 +1618,6 @@
         <link role="key" roleId="tpee.1188214555875" targetNodeId="7mi2.~ToRemove%dversion()" resolveInfo="version" />
         <node role="value" roleId="tpee.1188214607812" type="tpee.FloatingPointConstant" typeId="tpee.1111509017652" id="1632860780048165234">
           <property name="value" nameId="tpee.1113006610751" value="2.0" />
-        </node>
-      </node>
-    </node>
-    <node role="smodelAttribute" roleId="tpck.5169995583184591170" type="m373.ClassifierDocComment" typeId="m373.2068944020170241612" id="226334238991845274">
-      <node role="body" roleId="m373.8465538089690331502" type="m373.CommentLine" typeId="m373.8465538089690331500" id="226334238991845275">
-        <node role="part" roleId="m373.8970989240999019149" type="m373.TextCommentLinePart" typeId="m373.8970989240999019143" id="226334238991845276">
-          <property name="text" nameId="m373.8970989240999019144" value="LayoutUtil was moved to j.m.ide.common model" />
-        </node>
-      </node>
-      <node role="body" roleId="m373.8465538089690331502" type="m373.CommentLine" typeId="m373.8465538089690331500" id="226334238991845277">
-        <node role="part" roleId="m373.8970989240999019149" type="m373.TextCommentLinePart" typeId="m373.8970989240999019143" id="226334238991845278">
-          <property name="text" nameId="m373.8970989240999019144" value="unfortunately, LayoutUtil is used in generated code (see JavaEditorComponent, root template for JavaRunConfiguration)" />
         </node>
       </node>
     </node>
@@ -2011,6 +1995,18 @@
     <node role="visibility" roleId="tpee.1178549979242" type="tpee.PublicVisibility" typeId="tpee.1146644602865" id="8492459591399148428" />
   </root>
   <root id="8492459591399148601">
+    <node role="smodelAttribute" roleId="tpck.5169995583184591170" type="m373.ClassifierDocComment" typeId="m373.2068944020170241612" id="5766538065404270368">
+      <node role="body" roleId="m373.8465538089690331502" type="m373.CommentLine" typeId="m373.8465538089690331500" id="5766538065404270369">
+        <node role="part" roleId="m373.8970989240999019149" type="m373.TextCommentLinePart" typeId="m373.8970989240999019143" id="5766538065404270370">
+          <property name="text" nameId="m373.8970989240999019144" value="In run configurations to be replaced with &quot;Make&quot; before task" />
+        </node>
+      </node>
+      <node role="body" roleId="m373.8465538089690331502" type="m373.CommentLine" typeId="m373.8465538089690331500" id="5766538065404272684">
+        <node role="part" roleId="m373.8970989240999019149" type="m373.TextCommentLinePart" typeId="m373.8970989240999019143" id="5766538065404272685">
+          <property name="text" nameId="m373.8970989240999019144" value="and in Make before task with something" />
+        </node>
+      </node>
+    </node>
     <node role="staticMethod" roleId="tpee.1070462273904" type="tpee.StaticMethodDeclaration" typeId="tpee.1081236700938" id="809981953580477607">
       <property name="name" nameId="tpck.1169194664001" value="makeBeforeRun" />
       <node role="returnType" roleId="tpee.1068580123133" type="tpee.BooleanType" typeId="tpee.1070534644030" id="1769265426473421322" />
@@ -2213,259 +2209,169 @@
             <node role="operation" roleId="tpee.1197027833540" type="tp2q.IsEmptyOperation" typeId="tp2q.1165530316231" id="5766538065404344191" />
           </node>
         </node>
-        <node role="statement" roleId="tpee.1068581517665" type="tpee.Statement" typeId="tpee.1068580123157" id="5766538065404345159" />
-        <node role="statement" roleId="tpee.1068581517665" type="tpee.LocalVariableDeclarationStatement" typeId="tpee.1068581242864" id="5766538065404345081">
-          <node role="localVariableDeclaration" roleId="tpee.1068581242865" type="tpee.LocalVariableDeclaration" typeId="tpee.1068581242863" id="5766538065404345082">
-            <property name="name" nameId="tpck.1169194664001" value="future" />
-            <node role="type" roleId="tpee.5680397130376446158" type="tpee.ClassifierType" typeId="tpee.1107535904670" id="5766538065404345083">
-              <link role="classifier" roleId="tpee.1107535924139" targetNodeId="53gy.~Future" resolveInfo="Future" />
-              <node role="parameter" roleId="tpee.1109201940907" type="tpee.ClassifierType" typeId="tpee.1107535904670" id="5766538065404345100">
-                <link role="classifier" roleId="tpee.1107535924139" targetNodeId="ho4a.~IResult" resolveInfo="IResult" />
-              </node>
-            </node>
-<<<<<<< HEAD
-            <node role="initializer" roleId="tpee.1068431790190" type="tpee.DotExpression" typeId="tpee.1197027756228" id="5766538065404345085">
-              <node role="operand" roleId="tpee.1197027771414" type="tpee.GenericNewExpression" typeId="tpee.1145552977093" id="5766538065404345086">
-                <node role="creator" roleId="tpee.1145553007750" type="tpee.ClassCreator" typeId="tpee.1212685548494" id="5766538065404345087">
-                  <link role="baseMethodDeclaration" roleId="tpee.1068499141037" targetNodeId="j0x2.1312638714832611844" resolveInfo="WorkbenchMakeService" />
-                  <node role="actualArgument" roleId="tpee.1068499141038" type="tpee.StaticMethodCall" typeId="tpee.1081236700937" id="5766538065404345088">
-                    <link role="baseMethodDeclaration" roleId="tpee.1068499141037" targetNodeId="afxk.~ProjectOperationContext%dget(com%dintellij%dopenapi%dproject%dProject)%cjetbrains%dmps%dproject%dProjectOperationContext" resolveInfo="get" />
-                    <link role="classConcept" roleId="tpee.1144433194310" targetNodeId="afxk.~ProjectOperationContext" resolveInfo="ProjectOperationContext" />
-                    <node role="actualArgument" roleId="tpee.1068499141038" type="tpee.ParameterReference" typeId="tpee.1068581242874" id="5766538065404345089">
-                      <link role="variableDeclaration" roleId="tpee.1068581517664" targetNodeId="8492459591399148673" resolveInfo="project" />
-                    </node>
-                  </node>
-                  <node role="actualArgument" roleId="tpee.1068499141038" type="tpee.BooleanConstant" typeId="tpee.1068580123137" id="5766538065404345090">
-                    <property name="value" nameId="tpee.1068580123138" value="true" />
-                  </node>
-                </node>
-              </node>
-              <node role="operation" roleId="tpee.1197027833540" type="tpee.InstanceMethodCallOperation" typeId="tpee.1202948039474" id="5766538065404345091">
-                <link role="baseMethodDeclaration" roleId="tpee.1068499141037" targetNodeId="j0x2.1502718409600226711" resolveInfo="make" />
-                <node role="actualArgument" roleId="tpee.1068499141038" type="tpee.DotExpression" typeId="tpee.1197027756228" id="5766538065404345092">
-                  <node role="operand" roleId="tpee.1197027771414" type="tpee.GenericNewExpression" typeId="tpee.1145552977093" id="5766538065404345093">
-                    <node role="creator" roleId="tpee.1145553007750" type="tpee.ClassCreator" typeId="tpee.1212685548494" id="5766538065404345094">
-                      <link role="baseMethodDeclaration" roleId="tpee.1068499141037" targetNodeId="fn29.7219626660275504881" resolveInfo="ModelsToResources" />
-                      <node role="actualArgument" roleId="tpee.1068499141038" type="tpee.StaticMethodCall" typeId="tpee.1081236700937" id="5766538065404345095">
-                        <link role="baseMethodDeclaration" roleId="tpee.1068499141037" targetNodeId="afxk.~ProjectOperationContext%dget(com%dintellij%dopenapi%dproject%dProject)%cjetbrains%dmps%dproject%dProjectOperationContext" resolveInfo="get" />
-                        <link role="classConcept" roleId="tpee.1144433194310" targetNodeId="afxk.~ProjectOperationContext" resolveInfo="ProjectOperationContext" />
-                        <node role="actualArgument" roleId="tpee.1068499141038" type="tpee.ParameterReference" typeId="tpee.1068581242874" id="5766538065404345096">
-                          <link role="variableDeclaration" roleId="tpee.1068581517664" targetNodeId="8492459591399148673" resolveInfo="project" />
-                        </node>
-                      </node>
-                      <node role="actualArgument" roleId="tpee.1068499141038" type="tpee.ParameterReference" typeId="tpee.1068581242874" id="5766538065404345097">
-                        <link role="variableDeclaration" roleId="tpee.1068581517664" targetNodeId="8492459591399148675" resolveInfo="models" />
-                      </node>
-                    </node>
-                  </node>
-                  <node role="operation" roleId="tpee.1197027833540" type="tpee.InstanceMethodCallOperation" typeId="tpee.1202948039474" id="5766538065404345098">
-                    <link role="baseMethodDeclaration" roleId="tpee.1068499141037" targetNodeId="fn29.7219626660275509691" resolveInfo="resources" />
-                    <node role="actualArgument" roleId="tpee.1068499141038" type="tpee.BooleanConstant" typeId="tpee.1068580123137" id="5766538065404345099">
-                      <property name="value" nameId="tpee.1068580123138" value="false" />
-=======
-            <node role="statement" roleId="tpee.1068581517665" type="tpee.LocalVariableDeclarationStatement" typeId="tpee.1068581242864" id="6818738914236298846">
-              <node role="localVariableDeclaration" roleId="tpee.1068581242865" type="tpee.LocalVariableDeclaration" typeId="tpee.1068581242863" id="6818738914236298847">
-                <property name="name" nameId="tpck.1169194664001" value="session" />
-                <node role="type" roleId="tpee.5680397130376446158" type="tpee.ClassifierType" typeId="tpee.1107535904670" id="6818738914236298848">
-                  <link role="classifier" roleId="tpee.1107535924139" targetNodeId="hfuk.8695426379435232461" resolveInfo="MakeSession" />
-                </node>
-                <node role="initializer" roleId="tpee.1068431790190" type="tpee.GenericNewExpression" typeId="tpee.1145552977093" id="6818738914236298849">
-                  <node role="creator" roleId="tpee.1145553007750" type="tpee.ClassCreator" typeId="tpee.1212685548494" id="6818738914236298850">
-                    <link role="baseMethodDeclaration" roleId="tpee.1068499141037" targetNodeId="hfuk.2181314052156502107" resolveInfo="MakeSession" />
-                    <node role="actualArgument" roleId="tpee.1068499141038" type="tpee.LocalVariableReference" typeId="tpee.1068581242866" id="6818738914236298851">
-                      <link role="variableDeclaration" roleId="tpee.1068581517664" targetNodeId="6216454027567786748" resolveInfo="context" />
-                    </node>
-                    <node role="actualArgument" roleId="tpee.1068499141038" type="tpee.NullLiteral" typeId="tpee.1070534058343" id="6818738914236298852" />
-                    <node role="actualArgument" roleId="tpee.1068499141038" type="tpee.BooleanConstant" typeId="tpee.1068580123137" id="6818738914236298853">
-                      <property name="value" nameId="tpee.1068580123138" value="true" />
-                    </node>
-                  </node>
-                </node>
-              </node>
-            </node>
-            <node role="statement" roleId="tpee.1068581517665" type="tpee.IfStatement" typeId="tpee.1068580123159" id="6818738914236298855">
-              <node role="ifTrue" roleId="tpee.1068580123161" type="tpee.StatementList" typeId="tpee.1068580123136" id="6818738914236298856">
-                <node role="statement" roleId="tpee.1068581517665" type="tpee.LocalVariableDeclarationStatement" typeId="tpee.1068581242864" id="9121742173814856272">
-                  <node role="localVariableDeclaration" roleId="tpee.1068581242865" type="tpee.LocalVariableDeclaration" typeId="tpee.1068581242863" id="9121742173814856273">
-                    <property name="name" nameId="tpck.1169194664001" value="future" />
-                    <property name="isFinal" nameId="tpee.1176718929932" value="false" />
-                    <node role="type" roleId="tpee.5680397130376446158" type="tpee.ClassifierType" typeId="tpee.1107535904670" id="9121742173814856274">
-                      <link role="classifier" roleId="tpee.1107535924139" targetNodeId="53gy.~Future" resolveInfo="Future" />
-                      <node role="parameter" roleId="tpee.1109201940907" type="tpee.ClassifierType" typeId="tpee.1107535904670" id="9121742173815242096">
-                        <link role="classifier" roleId="tpee.1107535924139" targetNodeId="i9so.1291978361072214397" resolveInfo="IResult" />
-                      </node>
-                    </node>
-                    <node role="initializer" roleId="tpee.1068431790190" type="tpee.DotExpression" typeId="tpee.1197027756228" id="9121742173814856276">
-                      <node role="operand" roleId="tpee.1197027771414" type="tpee.StaticMethodCall" typeId="tpee.1081236700937" id="6818738914236298869">
-                        <link role="baseMethodDeclaration" roleId="tpee.1068499141037" targetNodeId="hfuk.8695426379435177666" resolveInfo="get" />
-                        <link role="classConcept" roleId="tpee.1144433194310" targetNodeId="hfuk.8695426379435177650" resolveInfo="IMakeService.INSTANCE" />
-                      </node>
-                      <node role="operation" roleId="tpee.1197027833540" type="tpee.InstanceMethodCallOperation" typeId="tpee.1202948039474" id="9121742173814856281">
-                        <link role="baseMethodDeclaration" roleId="tpee.1068499141037" targetNodeId="hfuk.8695426379435237680" resolveInfo="make" />
-                        <node role="actualArgument" roleId="tpee.1068499141038" type="tpee.LocalVariableReference" typeId="tpee.1068581242866" id="6818738914236327922">
-                          <link role="variableDeclaration" roleId="tpee.1068581517664" targetNodeId="6818738914236298847" resolveInfo="session" />
-                        </node>
-                        <node role="actualArgument" roleId="tpee.1068499141038" type="tpee.DotExpression" typeId="tpee.1197027756228" id="9121742173814856282">
-                          <node role="operand" roleId="tpee.1197027771414" type="tpee.GenericNewExpression" typeId="tpee.1145552977093" id="9121742173814856283">
-                            <node role="creator" roleId="tpee.1145553007750" type="tpee.ClassCreator" typeId="tpee.1212685548494" id="9121742173814856284">
-                              <link role="baseMethodDeclaration" roleId="tpee.1068499141037" targetNodeId="fn29.7219626660275504881" resolveInfo="ModelsToResources" />
-                              <node role="actualArgument" roleId="tpee.1068499141038" type="tpee.LocalVariableReference" typeId="tpee.1068581242866" id="9121742173814856285">
-                                <link role="variableDeclaration" roleId="tpee.1068581517664" targetNodeId="6216454027567786748" resolveInfo="context" />
-                              </node>
-                              <node role="actualArgument" roleId="tpee.1068499141038" type="tpee.LocalVariableReference" typeId="tpee.1068581242866" id="9121742173814856286">
-                                <link role="variableDeclaration" roleId="tpee.1068581517664" targetNodeId="8492459591399148614" resolveInfo="models" />
-                              </node>
+        <node role="statement" roleId="tpee.1068581517665" type="tpee.Statement" typeId="tpee.1068580123157" id="8492721726839207600" />
+        <node role="statement" roleId="tpee.1068581517665" type="tpee.LocalVariableDeclarationStatement" typeId="tpee.1068581242864" id="8492721726839158343">
+          <node role="localVariableDeclaration" roleId="tpee.1068581242865" type="tpee.LocalVariableDeclaration" typeId="tpee.1068581242863" id="8492721726839158344">
+            <property name="name" nameId="tpck.1169194664001" value="session" />
+            <node role="type" roleId="tpee.5680397130376446158" type="tpee.ClassifierType" typeId="tpee.1107535904670" id="8492721726839158345">
+              <link role="classifier" roleId="tpee.1107535924139" targetNodeId="xirj.~MakeSession" resolveInfo="MakeSession" />
+            </node>
+            <node role="initializer" roleId="tpee.1068431790190" type="tpee.GenericNewExpression" typeId="tpee.1145552977093" id="8492721726839158346">
+              <node role="creator" roleId="tpee.1145553007750" type="tpee.ClassCreator" typeId="tpee.1212685548494" id="8492721726839158347">
+                <link role="baseMethodDeclaration" roleId="tpee.1068499141037" targetNodeId="xirj.~MakeSession%d&lt;init&gt;(jetbrains%dmps%dsmodel%dIOperationContext,jetbrains%dmps%dmessages%dIMessageHandler,boolean)" resolveInfo="MakeSession" />
+                <node role="actualArgument" roleId="tpee.1068499141038" type="tpee.StaticMethodCall" typeId="tpee.1081236700937" id="8492721726839158348">
+                  <link role="classConcept" roleId="tpee.1144433194310" targetNodeId="afxk.~ProjectOperationContext" resolveInfo="ProjectOperationContext" />
+                  <link role="baseMethodDeclaration" roleId="tpee.1068499141037" targetNodeId="afxk.~ProjectOperationContext%dget(com%dintellij%dopenapi%dproject%dProject)%cjetbrains%dmps%dproject%dProjectOperationContext" resolveInfo="get" />
+                  <node role="actualArgument" roleId="tpee.1068499141038" type="tpee.ParameterReference" typeId="tpee.1068581242874" id="8492721726839158349">
+                    <link role="variableDeclaration" roleId="tpee.1068581517664" targetNodeId="8492459591399148673" resolveInfo="project" />
+                  </node>
+                </node>
+                <node role="actualArgument" roleId="tpee.1068499141038" type="tpee.NullLiteral" typeId="tpee.1070534058343" id="8492721726839158350" />
+                <node role="actualArgument" roleId="tpee.1068499141038" type="tpee.BooleanConstant" typeId="tpee.1068580123137" id="8492721726839158351">
+                  <property name="value" nameId="tpee.1068580123138" value="true" />
+                </node>
+              </node>
+            </node>
+          </node>
+        </node>
+        <node role="statement" roleId="tpee.1068581517665" type="tpee.IfStatement" typeId="tpee.1068580123159" id="8492721726839158354">
+          <node role="ifTrue" roleId="tpee.1068580123161" type="tpee.StatementList" typeId="tpee.1068580123136" id="8492721726839158355">
+            <node role="statement" roleId="tpee.1068581517665" type="tpee.LocalVariableDeclarationStatement" typeId="tpee.1068581242864" id="8492721726839207584">
+              <node role="localVariableDeclaration" roleId="tpee.1068581242865" type="tpee.LocalVariableDeclaration" typeId="tpee.1068581242863" id="8492721726839207585">
+                <property name="name" nameId="tpck.1169194664001" value="future" />
+                <node role="type" roleId="tpee.5680397130376446158" type="tpee.ClassifierType" typeId="tpee.1107535904670" id="8492721726839207586">
+                  <link role="classifier" roleId="tpee.1107535924139" targetNodeId="53gy.~Future" resolveInfo="Future" />
+                  <node role="parameter" roleId="tpee.1109201940907" type="tpee.ClassifierType" typeId="tpee.1107535904670" id="8492721726839207587">
+                    <link role="classifier" roleId="tpee.1107535924139" targetNodeId="ho4a.~IResult" resolveInfo="IResult" />
+                  </node>
+                </node>
+                <node role="initializer" roleId="tpee.1068431790190" type="tpee.DotExpression" typeId="tpee.1197027756228" id="8492721726839207588">
+                  <node role="operand" roleId="tpee.1197027771414" type="tpee.StaticMethodCall" typeId="tpee.1081236700937" id="8492721726839207589">
+                    <link role="baseMethodDeclaration" roleId="tpee.1068499141037" targetNodeId="xirj.~IMakeService$INSTANCE%dget()%cjetbrains%dmps%dmake%dIMakeService" resolveInfo="get" />
+                    <link role="classConcept" roleId="tpee.1144433194310" targetNodeId="xirj.~IMakeService$INSTANCE" resolveInfo="IMakeService.INSTANCE" />
+                  </node>
+                  <node role="operation" roleId="tpee.1197027833540" type="tpee.InstanceMethodCallOperation" typeId="tpee.1202948039474" id="8492721726839207590">
+                    <link role="baseMethodDeclaration" roleId="tpee.1068499141037" targetNodeId="xirj.~IMakeService%dmake(jetbrains%dmps%dmake%dMakeSession,java%dlang%dIterable)%cjava%dutil%dconcurrent%dFuture" resolveInfo="make" />
+                    <node role="actualArgument" roleId="tpee.1068499141038" type="tpee.LocalVariableReference" typeId="tpee.1068581242866" id="8492721726839207591">
+                      <link role="variableDeclaration" roleId="tpee.1068581517664" targetNodeId="8492721726839158344" resolveInfo="session" />
+                    </node>
+                    <node role="actualArgument" roleId="tpee.1068499141038" type="tpee.DotExpression" typeId="tpee.1197027756228" id="8492721726839207592">
+                      <node role="operand" roleId="tpee.1197027771414" type="tpee.GenericNewExpression" typeId="tpee.1145552977093" id="8492721726839207593">
+                        <node role="creator" roleId="tpee.1145553007750" type="tpee.ClassCreator" typeId="tpee.1212685548494" id="8492721726839207594">
+                          <link role="baseMethodDeclaration" roleId="tpee.1068499141037" targetNodeId="fn29.7219626660275504881" resolveInfo="ModelsToResources" />
+                          <node role="actualArgument" roleId="tpee.1068499141038" type="tpee.StaticMethodCall" typeId="tpee.1081236700937" id="8492721726839207595">
+                            <link role="classConcept" roleId="tpee.1144433194310" targetNodeId="afxk.~ProjectOperationContext" resolveInfo="ProjectOperationContext" />
+                            <link role="baseMethodDeclaration" roleId="tpee.1068499141037" targetNodeId="afxk.~ProjectOperationContext%dget(com%dintellij%dopenapi%dproject%dProject)%cjetbrains%dmps%dproject%dProjectOperationContext" resolveInfo="get" />
+                            <node role="actualArgument" roleId="tpee.1068499141038" type="tpee.ParameterReference" typeId="tpee.1068581242874" id="8492721726839207596">
+                              <link role="variableDeclaration" roleId="tpee.1068581517664" targetNodeId="8492459591399148673" resolveInfo="project" />
                             </node>
                           </node>
-                          <node role="operation" roleId="tpee.1197027833540" type="tpee.InstanceMethodCallOperation" typeId="tpee.1202948039474" id="9121742173814856287">
-                            <link role="baseMethodDeclaration" roleId="tpee.1068499141037" targetNodeId="fn29.7219626660275509691" resolveInfo="resources" />
-                            <node role="actualArgument" roleId="tpee.1068499141038" type="tpee.BooleanConstant" typeId="tpee.1068580123137" id="9121742173814856288">
-                              <property name="value" nameId="tpee.1068580123138" value="false" />
-                            </node>
+                          <node role="actualArgument" roleId="tpee.1068499141038" type="tpee.ParameterReference" typeId="tpee.1068581242874" id="8492721726839207597">
+                            <link role="variableDeclaration" roleId="tpee.1068581517664" targetNodeId="8492459591399148675" resolveInfo="models" />
                           </node>
                         </node>
                       </node>
-                    </node>
-                  </node>
-                </node>
-                <node role="statement" roleId="tpee.1068581517665" type="tpee.TryCatchStatement" typeId="tpee.1164879751025" id="9121742173815242098">
-                  <node role="body" roleId="tpee.1164879758292" type="tpee.StatementList" typeId="tpee.1068580123136" id="9121742173815242099">
-                    <node role="statement" roleId="tpee.1068581517665" type="tpee.ExpressionStatement" typeId="tpee.1068580123155" id="3701942621427227292">
-                      <node role="expression" roleId="tpee.1068580123156" type="tpee.AssignmentExpression" typeId="tpee.1068498886294" id="3701942621427227293">
-                        <node role="rValue" roleId="tpee.1068498886297" type="tpee.DotExpression" typeId="tpee.1197027756228" id="9121742173814856267">
-                          <node role="operand" roleId="tpee.1197027771414" type="tpee.LocalVariableReference" typeId="tpee.1068581242866" id="9121742173814856289">
-                            <link role="variableDeclaration" roleId="tpee.1068581517664" targetNodeId="9121742173814856273" resolveInfo="future" />
-                          </node>
-                          <node role="operation" roleId="tpee.1197027833540" type="tpee.InstanceMethodCallOperation" typeId="tpee.1202948039474" id="9121742173814856271">
-                            <link role="baseMethodDeclaration" roleId="tpee.1068499141037" targetNodeId="53gy.~Future%dget()%cjava%dlang%dObject" resolveInfo="get" />
-                          </node>
-                        </node>
-                        <node role="lValue" roleId="tpee.1068498886295" type="tpee.LocalVariableReference" typeId="tpee.1068581242866" id="3701942621427227307">
-                          <link role="variableDeclaration" roleId="tpee.1068581517664" targetNodeId="3701942621427225489" resolveInfo="result" />
+                      <node role="operation" roleId="tpee.1197027833540" type="tpee.InstanceMethodCallOperation" typeId="tpee.1202948039474" id="8492721726839207598">
+                        <link role="baseMethodDeclaration" roleId="tpee.1068499141037" targetNodeId="fn29.7219626660275509691" resolveInfo="resources" />
+                        <node role="actualArgument" roleId="tpee.1068499141038" type="tpee.BooleanConstant" typeId="tpee.1068580123137" id="8492721726839207599">
+                          <property name="value" nameId="tpee.1068580123138" value="false" />
                         </node>
                       </node>
                     </node>
                   </node>
-                  <node role="catchClause" roleId="tpee.1164903496223" type="tpee.CatchClause" typeId="tpee.1164903280175" id="9121742173815242101">
-                    <node role="throwable" roleId="tpee.1164903359217" type="tpee.LocalVariableDeclaration" typeId="tpee.1068581242863" id="9121742173815242102">
-                      <property name="name" nameId="tpck.1169194664001" value="ignore" />
-                      <node role="type" roleId="tpee.5680397130376446158" type="tpee.ClassifierType" typeId="tpee.1107535904670" id="9121742173815242117">
-                        <link role="classifier" roleId="tpee.1107535924139" targetNodeId="53gy.~CancellationException" resolveInfo="CancellationException" />
+                </node>
+              </node>
+            </node>
+            <node role="statement" roleId="tpee.1068581517665" type="tpee.LocalVariableDeclarationStatement" typeId="tpee.1068581242864" id="5766538065404345132">
+              <node role="localVariableDeclaration" roleId="tpee.1068581242865" type="tpee.LocalVariableDeclaration" typeId="tpee.1068581242863" id="5766538065404345133">
+                <property name="name" nameId="tpck.1169194664001" value="result" />
+                <node role="type" roleId="tpee.5680397130376446158" type="tpee.ClassifierType" typeId="tpee.1107535904670" id="5766538065404345134">
+                  <link role="classifier" roleId="tpee.1107535924139" targetNodeId="ho4a.~IResult" resolveInfo="IResult" />
+                </node>
+                <node role="initializer" roleId="tpee.1068431790190" type="tpee.NullLiteral" typeId="tpee.1070534058343" id="5766538065404345158" />
+              </node>
+            </node>
+            <node role="statement" roleId="tpee.1068581517665" type="tpee.TryCatchStatement" typeId="tpee.1164879751025" id="5766538065404345103">
+              <node role="body" roleId="tpee.1164879758292" type="tpee.StatementList" typeId="tpee.1068580123136" id="5766538065404345104">
+                <node role="statement" roleId="tpee.1068581517665" type="tpee.ExpressionStatement" typeId="tpee.1068580123155" id="5766538065404345140">
+                  <node role="expression" roleId="tpee.1068580123156" type="tpee.AssignmentExpression" typeId="tpee.1068498886294" id="5766538065404345141">
+                    <node role="rValue" roleId="tpee.1068498886297" type="tpee.DotExpression" typeId="tpee.1197027756228" id="5766538065404345135">
+                      <node role="operand" roleId="tpee.1197027771414" type="tpee.LocalVariableReference" typeId="tpee.1068581242866" id="5766538065404345136">
+                        <link role="variableDeclaration" roleId="tpee.1068581517664" targetNodeId="8492721726839207585" resolveInfo="future" />
                       </node>
-                    </node>
-                    <node role="catchBody" roleId="tpee.1164903359218" type="tpee.StatementList" typeId="tpee.1068580123136" id="9121742173815242104" />
-                  </node>
-                  <node role="catchClause" roleId="tpee.1164903496223" type="tpee.CatchClause" typeId="tpee.1164903280175" id="9121742173815242118">
-                    <node role="throwable" roleId="tpee.1164903359217" type="tpee.LocalVariableDeclaration" typeId="tpee.1068581242863" id="9121742173815242119">
-                      <property name="name" nameId="tpck.1169194664001" value="ignore" />
-                      <node role="type" roleId="tpee.5680397130376446158" type="tpee.ClassifierType" typeId="tpee.1107535904670" id="9121742173815242122">
-                        <link role="classifier" roleId="tpee.1107535924139" targetNodeId="e2lb.~InterruptedException" resolveInfo="InterruptedException" />
+                      <node role="operation" roleId="tpee.1197027833540" type="tpee.InstanceMethodCallOperation" typeId="tpee.1202948039474" id="5766538065404345137">
+                        <link role="baseMethodDeclaration" roleId="tpee.1068499141037" targetNodeId="53gy.~Future%dget()%cjava%dlang%dObject" resolveInfo="get" />
                       </node>
->>>>>>> be5654b0
-                    </node>
-                    <node role="catchBody" roleId="tpee.1164903359218" type="tpee.StatementList" typeId="tpee.1068580123136" id="9121742173815242121" />
-                  </node>
-<<<<<<< HEAD
-                </node>
-              </node>
-            </node>
-          </node>
-        </node>
-        <node role="statement" roleId="tpee.1068581517665" type="tpee.Statement" typeId="tpee.1068580123157" id="5766538065404345050" />
-        <node role="statement" roleId="tpee.1068581517665" type="tpee.LocalVariableDeclarationStatement" typeId="tpee.1068581242864" id="5766538065404345132">
-          <node role="localVariableDeclaration" roleId="tpee.1068581242865" type="tpee.LocalVariableDeclaration" typeId="tpee.1068581242863" id="5766538065404345133">
-            <property name="name" nameId="tpck.1169194664001" value="result" />
-            <node role="type" roleId="tpee.5680397130376446158" type="tpee.ClassifierType" typeId="tpee.1107535904670" id="5766538065404345134">
-              <link role="classifier" roleId="tpee.1107535924139" targetNodeId="ho4a.~IResult" resolveInfo="IResult" />
-            </node>
-            <node role="initializer" roleId="tpee.1068431790190" type="tpee.NullLiteral" typeId="tpee.1070534058343" id="5766538065404345158" />
-          </node>
-        </node>
-        <node role="statement" roleId="tpee.1068581517665" type="tpee.TryCatchStatement" typeId="tpee.1164879751025" id="5766538065404345103">
-          <node role="body" roleId="tpee.1164879758292" type="tpee.StatementList" typeId="tpee.1068580123136" id="5766538065404345104">
-            <node role="statement" roleId="tpee.1068581517665" type="tpee.ExpressionStatement" typeId="tpee.1068580123155" id="5766538065404345140">
-              <node role="expression" roleId="tpee.1068580123156" type="tpee.AssignmentExpression" typeId="tpee.1068498886294" id="5766538065404345141">
-                <node role="rValue" roleId="tpee.1068498886297" type="tpee.DotExpression" typeId="tpee.1197027756228" id="5766538065404345135">
-                  <node role="operand" roleId="tpee.1197027771414" type="tpee.LocalVariableReference" typeId="tpee.1068581242866" id="5766538065404345136">
-                    <link role="variableDeclaration" roleId="tpee.1068581517664" targetNodeId="5766538065404345082" resolveInfo="future" />
-                  </node>
-                  <node role="operation" roleId="tpee.1197027833540" type="tpee.InstanceMethodCallOperation" typeId="tpee.1202948039474" id="5766538065404345137">
-                    <link role="baseMethodDeclaration" roleId="tpee.1068499141037" targetNodeId="53gy.~Future%dget()%cjava%dlang%dObject" resolveInfo="get" />
-                  </node>
-                </node>
-                <node role="lValue" roleId="tpee.1068498886295" type="tpee.LocalVariableReference" typeId="tpee.1068581242866" id="5766538065404345142">
-                  <link role="variableDeclaration" roleId="tpee.1068581517664" targetNodeId="5766538065404345133" resolveInfo="result" />
-=======
-                  <node role="catchClause" roleId="tpee.1164903496223" type="tpee.CatchClause" typeId="tpee.1164903280175" id="9121742173815242123">
-                    <node role="throwable" roleId="tpee.1164903359217" type="tpee.LocalVariableDeclaration" typeId="tpee.1068581242863" id="9121742173815242124">
-                      <property name="name" nameId="tpck.1169194664001" value="ignore" />
-                      <node role="type" roleId="tpee.5680397130376446158" type="tpee.ClassifierType" typeId="tpee.1107535904670" id="9121742173815242127">
-                        <link role="classifier" roleId="tpee.1107535924139" targetNodeId="53gy.~ExecutionException" resolveInfo="ExecutionException" />
-                      </node>
-                    </node>
-                    <node role="catchBody" roleId="tpee.1164903359218" type="tpee.StatementList" typeId="tpee.1068580123136" id="9121742173815242126" />
-                  </node>
-                </node>
-              </node>
-              <node role="condition" roleId="tpee.1068580123160" type="tpee.DotExpression" typeId="tpee.1197027756228" id="6818738914236298861">
-                <node role="operand" roleId="tpee.1197027771414" type="tpee.StaticMethodCall" typeId="tpee.1081236700937" id="6818738914236298860">
-                  <link role="baseMethodDeclaration" roleId="tpee.1068499141037" targetNodeId="hfuk.8695426379435177666" resolveInfo="get" />
-                  <link role="classConcept" roleId="tpee.1144433194310" targetNodeId="hfuk.8695426379435177650" resolveInfo="IMakeService.INSTANCE" />
-                </node>
-                <node role="operation" roleId="tpee.1197027833540" type="tpee.InstanceMethodCallOperation" typeId="tpee.1202948039474" id="6818738914236298865">
-                  <link role="baseMethodDeclaration" roleId="tpee.1068499141037" targetNodeId="hfuk.8695426379435237628" resolveInfo="startNewSession" />
-                  <node role="actualArgument" roleId="tpee.1068499141038" type="tpee.LocalVariableReference" typeId="tpee.1068581242866" id="6818738914236298866">
-                    <link role="variableDeclaration" roleId="tpee.1068581517664" targetNodeId="6818738914236298847" resolveInfo="session" />
-                  </node>
->>>>>>> be5654b0
-                </node>
-              </node>
-            </node>
-          </node>
-          <node role="catchClause" roleId="tpee.1164903496223" type="tpee.CatchClause" typeId="tpee.1164903280175" id="5766538065404345106">
-            <node role="throwable" roleId="tpee.1164903359217" type="tpee.LocalVariableDeclaration" typeId="tpee.1068581242863" id="5766538065404345107">
-              <property name="name" nameId="tpck.1169194664001" value="ignore" />
-              <node role="type" roleId="tpee.5680397130376446158" type="tpee.ClassifierType" typeId="tpee.1107535904670" id="5766538065404345117">
-                <link role="classifier" roleId="tpee.1107535924139" targetNodeId="53gy.~CancellationException" resolveInfo="CancellationException" />
-              </node>
-            </node>
-            <node role="catchBody" roleId="tpee.1164903359218" type="tpee.StatementList" typeId="tpee.1068580123136" id="5766538065404345109" />
-          </node>
-          <node role="catchClause" roleId="tpee.1164903496223" type="tpee.CatchClause" typeId="tpee.1164903280175" id="5766538065404345118">
-            <node role="throwable" roleId="tpee.1164903359217" type="tpee.LocalVariableDeclaration" typeId="tpee.1068581242863" id="5766538065404345119">
-              <property name="name" nameId="tpck.1169194664001" value="ignore" />
-              <node role="type" roleId="tpee.5680397130376446158" type="tpee.ClassifierType" typeId="tpee.1107535904670" id="5766538065404345122">
-                <link role="classifier" roleId="tpee.1107535924139" targetNodeId="e2lb.~InterruptedException" resolveInfo="InterruptedException" />
-              </node>
-            </node>
-            <node role="catchBody" roleId="tpee.1164903359218" type="tpee.StatementList" typeId="tpee.1068580123136" id="5766538065404345121" />
-          </node>
-          <node role="catchClause" roleId="tpee.1164903496223" type="tpee.CatchClause" typeId="tpee.1164903280175" id="5766538065404345123">
-            <node role="throwable" roleId="tpee.1164903359217" type="tpee.LocalVariableDeclaration" typeId="tpee.1068581242863" id="5766538065404345124">
-              <property name="name" nameId="tpck.1169194664001" value="ignore" />
-              <node role="type" roleId="tpee.5680397130376446158" type="tpee.ClassifierType" typeId="tpee.1107535904670" id="5766538065404345127">
-                <link role="classifier" roleId="tpee.1107535924139" targetNodeId="53gy.~ExecutionException" resolveInfo="ExecutionException" />
-              </node>
-            </node>
-            <node role="catchBody" roleId="tpee.1164903359218" type="tpee.StatementList" typeId="tpee.1068580123136" id="5766538065404345126" />
-          </node>
-        </node>
-        <node role="statement" roleId="tpee.1068581517665" type="tpee.ReturnStatement" typeId="tpee.1068581242878" id="5766538065404345138">
-          <node role="expression" roleId="tpee.1068581517676" type="tpee.AndExpression" typeId="tpee.1080120340718" id="5766538065404345148">
-            <node role="rightExpression" roleId="tpee.1081773367579" type="tpee.DotExpression" typeId="tpee.1197027756228" id="5766538065404345152">
-              <node role="operand" roleId="tpee.1197027771414" type="tpee.LocalVariableReference" typeId="tpee.1068581242866" id="5766538065404345151">
-                <link role="variableDeclaration" roleId="tpee.1068581517664" targetNodeId="5766538065404345133" resolveInfo="result" />
-              </node>
-              <node role="operation" roleId="tpee.1197027833540" type="tpee.InstanceMethodCallOperation" typeId="tpee.1202948039474" id="5766538065404345156">
-                <link role="baseMethodDeclaration" roleId="tpee.1068499141037" targetNodeId="ho4a.~IResult%disSucessful()%cboolean" resolveInfo="isSucessful" />
-              </node>
-            </node>
-            <node role="leftExpression" roleId="tpee.1081773367580" type="tpee.NotEqualsExpression" typeId="tpee.1073239437375" id="5766538065404345144">
-              <node role="leftExpression" roleId="tpee.1081773367580" type="tpee.LocalVariableReference" typeId="tpee.1068581242866" id="5766538065404345143">
-                <link role="variableDeclaration" roleId="tpee.1068581517664" targetNodeId="5766538065404345133" resolveInfo="result" />
-              </node>
-              <node role="rightExpression" roleId="tpee.1081773367579" type="tpee.NullLiteral" typeId="tpee.1070534058343" id="5766538065404345147" />
-            </node>
+                    </node>
+                    <node role="lValue" roleId="tpee.1068498886295" type="tpee.LocalVariableReference" typeId="tpee.1068581242866" id="5766538065404345142">
+                      <link role="variableDeclaration" roleId="tpee.1068581517664" targetNodeId="5766538065404345133" resolveInfo="result" />
+                    </node>
+                  </node>
+                </node>
+              </node>
+              <node role="catchClause" roleId="tpee.1164903496223" type="tpee.CatchClause" typeId="tpee.1164903280175" id="5766538065404345106">
+                <node role="throwable" roleId="tpee.1164903359217" type="tpee.LocalVariableDeclaration" typeId="tpee.1068581242863" id="5766538065404345107">
+                  <property name="name" nameId="tpck.1169194664001" value="ignore" />
+                  <node role="type" roleId="tpee.5680397130376446158" type="tpee.ClassifierType" typeId="tpee.1107535904670" id="5766538065404345117">
+                    <link role="classifier" roleId="tpee.1107535924139" targetNodeId="53gy.~CancellationException" resolveInfo="CancellationException" />
+                  </node>
+                </node>
+                <node role="catchBody" roleId="tpee.1164903359218" type="tpee.StatementList" typeId="tpee.1068580123136" id="5766538065404345109" />
+              </node>
+              <node role="catchClause" roleId="tpee.1164903496223" type="tpee.CatchClause" typeId="tpee.1164903280175" id="5766538065404345118">
+                <node role="throwable" roleId="tpee.1164903359217" type="tpee.LocalVariableDeclaration" typeId="tpee.1068581242863" id="5766538065404345119">
+                  <property name="name" nameId="tpck.1169194664001" value="ignore" />
+                  <node role="type" roleId="tpee.5680397130376446158" type="tpee.ClassifierType" typeId="tpee.1107535904670" id="5766538065404345122">
+                    <link role="classifier" roleId="tpee.1107535924139" targetNodeId="e2lb.~InterruptedException" resolveInfo="InterruptedException" />
+                  </node>
+                </node>
+                <node role="catchBody" roleId="tpee.1164903359218" type="tpee.StatementList" typeId="tpee.1068580123136" id="5766538065404345121" />
+              </node>
+              <node role="catchClause" roleId="tpee.1164903496223" type="tpee.CatchClause" typeId="tpee.1164903280175" id="5766538065404345123">
+                <node role="throwable" roleId="tpee.1164903359217" type="tpee.LocalVariableDeclaration" typeId="tpee.1068581242863" id="5766538065404345124">
+                  <property name="name" nameId="tpck.1169194664001" value="ignore" />
+                  <node role="type" roleId="tpee.5680397130376446158" type="tpee.ClassifierType" typeId="tpee.1107535904670" id="5766538065404345127">
+                    <link role="classifier" roleId="tpee.1107535924139" targetNodeId="53gy.~ExecutionException" resolveInfo="ExecutionException" />
+                  </node>
+                </node>
+                <node role="catchBody" roleId="tpee.1164903359218" type="tpee.StatementList" typeId="tpee.1068580123136" id="5766538065404345126" />
+              </node>
+            </node>
+            <node role="statement" roleId="tpee.1068581517665" type="tpee.ReturnStatement" typeId="tpee.1068581242878" id="5766538065404345138">
+              <node role="expression" roleId="tpee.1068581517676" type="tpee.AndExpression" typeId="tpee.1080120340718" id="5766538065404345148">
+                <node role="rightExpression" roleId="tpee.1081773367579" type="tpee.DotExpression" typeId="tpee.1197027756228" id="5766538065404345152">
+                  <node role="operand" roleId="tpee.1197027771414" type="tpee.LocalVariableReference" typeId="tpee.1068581242866" id="5766538065404345151">
+                    <link role="variableDeclaration" roleId="tpee.1068581517664" targetNodeId="5766538065404345133" resolveInfo="result" />
+                  </node>
+                  <node role="operation" roleId="tpee.1197027833540" type="tpee.InstanceMethodCallOperation" typeId="tpee.1202948039474" id="5766538065404345156">
+                    <link role="baseMethodDeclaration" roleId="tpee.1068499141037" targetNodeId="ho4a.~IResult%disSucessful()%cboolean" resolveInfo="isSucessful" />
+                  </node>
+                </node>
+                <node role="leftExpression" roleId="tpee.1081773367580" type="tpee.NotEqualsExpression" typeId="tpee.1073239437375" id="5766538065404345144">
+                  <node role="leftExpression" roleId="tpee.1081773367580" type="tpee.LocalVariableReference" typeId="tpee.1068581242866" id="5766538065404345143">
+                    <link role="variableDeclaration" roleId="tpee.1068581517664" targetNodeId="5766538065404345133" resolveInfo="result" />
+                  </node>
+                  <node role="rightExpression" roleId="tpee.1081773367579" type="tpee.NullLiteral" typeId="tpee.1070534058343" id="5766538065404345147" />
+                </node>
+              </node>
+            </node>
+          </node>
+          <node role="condition" roleId="tpee.1068580123160" type="tpee.DotExpression" typeId="tpee.1197027756228" id="8492721726839158363">
+            <node role="operand" roleId="tpee.1197027771414" type="tpee.StaticMethodCall" typeId="tpee.1081236700937" id="8492721726839158362">
+              <link role="baseMethodDeclaration" roleId="tpee.1068499141037" targetNodeId="xirj.~IMakeService$INSTANCE%dget()%cjetbrains%dmps%dmake%dIMakeService" resolveInfo="get" />
+              <link role="classConcept" roleId="tpee.1144433194310" targetNodeId="xirj.~IMakeService$INSTANCE" resolveInfo="IMakeService.INSTANCE" />
+            </node>
+            <node role="operation" roleId="tpee.1197027833540" type="tpee.InstanceMethodCallOperation" typeId="tpee.1202948039474" id="8492721726839158367">
+              <link role="baseMethodDeclaration" roleId="tpee.1068499141037" targetNodeId="xirj.~IMakeService%dstartNewSession(jetbrains%dmps%dmake%dMakeSession)%cboolean" resolveInfo="startNewSession" />
+              <node role="actualArgument" roleId="tpee.1068499141038" type="tpee.LocalVariableReference" typeId="tpee.1068581242866" id="8492721726839158368">
+                <link role="variableDeclaration" roleId="tpee.1068581517664" targetNodeId="8492721726839158344" resolveInfo="session" />
+              </node>
+            </node>
+          </node>
+        </node>
+        <node role="statement" roleId="tpee.1068581517665" type="tpee.ReturnStatement" typeId="tpee.1068581242878" id="8492721726839207602">
+          <node role="expression" roleId="tpee.1068581517676" type="tpee.BooleanConstant" typeId="tpee.1068580123137" id="8492721726839207604">
+            <property name="value" nameId="tpee.1068580123138" value="true" />
           </node>
         </node>
       </node>
@@ -2493,32 +2399,8 @@
     <node role="annotation" roleId="tpee.1188208488637" type="tpee.AnnotationInstance" typeId="tpee.1188207840427" id="8606486054003554691">
       <link role="annotation" roleId="tpee.1188208074048" targetNodeId="e2lb.~Deprecated" resolveInfo="Deprecated" />
     </node>
-    <node role="smodelAttribute" roleId="tpck.5169995583184591170" type="m373.ClassifierDocComment" typeId="m373.2068944020170241612" id="5766538065404270368">
-      <node role="body" roleId="m373.8465538089690331502" type="m373.CommentLine" typeId="m373.8465538089690331500" id="5766538065404270369">
-        <node role="part" roleId="m373.8970989240999019149" type="m373.TextCommentLinePart" typeId="m373.8970989240999019143" id="5766538065404270370">
-          <property name="text" nameId="m373.8970989240999019144" value="In run configurations to be replaced with &quot;Make&quot; before task" />
-        </node>
-      </node>
-      <node role="body" roleId="m373.8465538089690331502" type="m373.CommentLine" typeId="m373.8465538089690331500" id="5766538065404272684">
-        <node role="part" roleId="m373.8970989240999019149" type="m373.TextCommentLinePart" typeId="m373.8970989240999019143" id="5766538065404272685">
-          <property name="text" nameId="m373.8970989240999019144" value="and in Make before task with something" />
-        </node>
-      </node>
-    </node>
   </root>
   <root id="8492459591399148682">
-    <node role="annotation" roleId="tpee.1188208488637" type="tpee.AnnotationInstance" typeId="tpee.1188207840427" id="2535050848642959219">
-      <link role="annotation" roleId="tpee.1188208074048" targetNodeId="e2lb.~Deprecated" resolveInfo="Deprecated" />
-    </node>
-    <node role="annotation" roleId="tpee.1188208488637" type="tpee.AnnotationInstance" typeId="tpee.1188207840427" id="2535050848642961887">
-      <link role="annotation" roleId="tpee.1188208074048" targetNodeId="7mi2.~ToRemove" resolveInfo="ToRemove" />
-      <node role="value" roleId="tpee.1188214630783" type="tpee.AnnotationInstanceValue" typeId="tpee.1188214545140" id="2535050848642961888">
-        <link role="key" roleId="tpee.1188214555875" targetNodeId="7mi2.~ToRemove%dversion()" resolveInfo="version" />
-        <node role="value" roleId="tpee.1188214607812" type="tpee.FloatingPointConstant" typeId="tpee.1111509017652" id="2535050848642961891">
-          <property name="value" nameId="tpee.1113006610751" value="2.0" />
-        </node>
-      </node>
-    </node>
     <node role="method" roleId="tpee.1107880067339" type="tpee.InstanceMethodDeclaration" typeId="tpee.1068580123165" id="8492459591399148683">
       <property name="name" nameId="tpck.1169194664001" value="getErrorReport" />
       <node role="returnType" roleId="tpee.1068580123133" type="tpee.StringType" typeId="tpee.1225271177708" id="8492459591399148684" />
