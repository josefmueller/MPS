--- conflicted
+++ resolved
@@ -3,14 +3,6 @@
   <models>
     <modelRoot path="${solution_descriptor}/" namespacePrefix="" />
   </models>
-<<<<<<< HEAD
-  <stubModelEntries>
-    <stubModelEntry path="${mps_home}/workbench/runConfigurations/classes">
-      <manager moduleId="f3061a53-9226-4cc5-a443-f952ceaf5816" className="jetbrains.mps.baseLanguage.stubs.JavaStubs" />
-    </stubModelEntry>
-  </stubModelEntries>
-=======
->>>>>>> 20321a5f
   <dependencies>
     <dependency reexport="false">6354ebe7-c22a-4a0f-ac54-50b52ab9b065(JDK)</dependency>
     <dependency reexport="false">37a3367b-1fb2-44d8-aa6b-18075e74e003(MPS.Classpath)</dependency>
