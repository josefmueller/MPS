--- conflicted
+++ resolved
@@ -3,14 +3,10 @@
   <persistence version="7" />
   <language namespace="f3061a53-9226-4cc5-a443-f952ceaf5816(jetbrains.mps.baseLanguage)" />
   <language namespace="7866978e-a0f0-4cc7-81bc-4d213d9375e1(jetbrains.mps.lang.smodel)" />
+  <language namespace="83888646-71ce-4f1c-9c53-c54016f6ad4f(jetbrains.mps.baseLanguage.collections)" />
   <language namespace="28f9e497-3b42-4291-aeba-0a1039153ab1(jetbrains.mps.lang.plugin)" />
-  <language namespace="83888646-71ce-4f1c-9c53-c54016f6ad4f(jetbrains.mps.baseLanguage.collections)" />
-  <language namespace="d745e97c-8235-4470-b086-ba3da1f4c03c(jetbrains.mps.quickQueryLanguage)" />
-<<<<<<< HEAD
   <language namespace="a247e09e-2435-45ba-b8d2-07e93feba96a(jetbrains.mps.baseLanguage.tuples)" />
   <language namespace="fd392034-7849-419d-9071-12563d152375(jetbrains.mps.baseLanguage.closures)" />
-=======
->>>>>>> 9dbf5654
   <import index="i09a" modelUID="f:java_stub#javax.swing(javax.swing@java_stub)" version="-1" />
   <import index="5p1m" modelUID="f:java_stub#java.awt(java.awt@java_stub)" version="-1" />
   <import index="d8ec" modelUID="f:java_stub#jetbrains.mps.smodel(jetbrains.mps.smodel@java_stub)" version="-1" />
@@ -74,7 +70,6 @@
             </node>
           </node>
         </node>
-<<<<<<< HEAD
         <node role="statement" roleId="tpee.1068581517665" type="tpee.IfStatement" typeId="tpee.1068580123159" id="276193728322519114">
           <node role="ifTrue" roleId="tpee.1068580123161" type="tpee.StatementList" typeId="tpee.1068580123136" id="276193728322519115">
             <node role="statement" roleId="tpee.1068581517665" type="tpee.ExpressionStatement" typeId="tpee.1068580123155" id="5720687632037741505">
@@ -117,46 +112,6 @@
                                     <link role="variableDeclaration" roleId="tpee.1068581517664" targetNodeId="199149364782662177" resolveInfo="rootNode" />
                                   </node>
                                 </node>
-=======
-        <node role="statement" roleId="tpee.1068581517665" type="tpee.ExpressionStatement" typeId="tpee.1068580123155" id="199149364782662190">
-          <node role="expression" roleId="tpee.1068580123156" type="tpee.DotExpression" typeId="tpee.1197027756228" id="199149364782662191">
-            <node role="operand" roleId="tpee.1197027771414" type="tpee.DotExpression" typeId="tpee.1197027756228" id="199149364782662192">
-              <node role="operand" roleId="tpee.1197027771414" type="tpee.LocalInstanceFieldReference" typeId="tpee.7785501532031639928" id="8692480643148205076">
-                <link role="variableDeclaration" roleId="tpee.1068581517664" targetNodeId="1219408476932" resolveInfo="myModel" />
-              </node>
-              <node role="operation" roleId="tpee.1197027833540" type="tpee.InstanceMethodCallOperation" typeId="tpee.1202948039474" id="199149364782662196">
-                <link role="baseMethodDeclaration" roleId="tpee.1068499141037" targetNodeId="d8ec.~SModelDescriptor%dgetSModel()%cjetbrains%dmps%dsmodel%dSModel" resolveInfo="getSModel" />
-              </node>
-            </node>
-            <node role="operation" roleId="tpee.1197027833540" type="tpee.InstanceMethodCallOperation" typeId="tpee.1202948039474" id="199149364782662197">
-              <link role="baseMethodDeclaration" roleId="tpee.1068499141037" targetNodeId="d8ec.~SModel%drunLoadingAction(java%dlang%dRunnable)%cvoid" resolveInfo="runLoadingAction" />
-              <node role="actualArgument" roleId="tpee.1068499141038" type="tpee.GenericNewExpression" typeId="tpee.1145552977093" id="199149364782662198">
-                <node role="creator" roleId="tpee.1145553007750" type="tpee.AnonymousClassCreator" typeId="tpee.1182160077978" id="199149364782662199">
-                  <node role="cls" roleId="tpee.1182160096073" type="tpee.AnonymousClass" typeId="tpee.1170345865475" id="199149364782662200">
-                    <link role="classifier" roleId="tpee.1170346070688" targetNodeId="mwyq.~Runnable" resolveInfo="Runnable" />
-                    <link role="baseMethodDeclaration" roleId="tpee.1068499141037" targetNodeId="mwyq.~Object%d&lt;init&gt;()" resolveInfo="Object" />
-                    <node role="visibility" roleId="tpee.1178549979242" type="tpee.PublicVisibility" typeId="tpee.1146644602865" id="199149364782662201" />
-                    <node role="method" roleId="tpee.1107880067339" type="tpee.InstanceMethodDeclaration" typeId="tpee.1068580123165" id="199149364782662202">
-                      <property name="isAbstract" nameId="tpee.1178608670077" value="false" />
-                      <property name="name" nameId="tpck.1169194664001" value="run" />
-                      <node role="visibility" roleId="tpee.1178549979242" type="tpee.PublicVisibility" typeId="tpee.1146644602865" id="199149364782662203" />
-                      <node role="returnType" roleId="tpee.1068580123133" type="tpee.VoidType" typeId="tpee.1068581517677" id="199149364782662204" />
-                      <node role="body" roleId="tpee.1068580123135" type="tpee.StatementList" typeId="tpee.1068580123136" id="199149364782662205">
-                        <node role="statement" roleId="tpee.1068581517665" type="tpee.ExpressionStatement" typeId="tpee.1068580123155" id="199149364782662206">
-                          <node role="expression" roleId="tpee.1068580123156" type="tpee.DotExpression" typeId="tpee.1197027756228" id="199149364782662207">
-                            <node role="operand" roleId="tpee.1197027771414" type="tpee.DotExpression" typeId="tpee.1197027756228" id="199149364782662208">
-                              <node role="operand" roleId="tpee.1197027771414" type="tpee.LocalInstanceFieldReference" typeId="tpee.7785501532031639928" id="8692480643148205121">
-                                <link role="variableDeclaration" roleId="tpee.1068581517664" targetNodeId="1219408476932" resolveInfo="myModel" />
-                              </node>
-                              <node role="operation" roleId="tpee.1197027833540" type="tpee.InstanceMethodCallOperation" typeId="tpee.1202948039474" id="199149364782662212">
-                                <link role="baseMethodDeclaration" roleId="tpee.1068499141037" targetNodeId="d8ec.~SModelDescriptor%dgetSModel()%cjetbrains%dmps%dsmodel%dSModel" resolveInfo="getSModel" />
-                              </node>
-                            </node>
-                            <node role="operation" roleId="tpee.1197027833540" type="tpee.InstanceMethodCallOperation" typeId="tpee.1202948039474" id="199149364782662213">
-                              <link role="baseMethodDeclaration" roleId="tpee.1068499141037" targetNodeId="d8ec.~SModel%daddRoot(jetbrains%dmps%dsmodel%dSNode)%cvoid" resolveInfo="addRoot" />
-                              <node role="actualArgument" roleId="tpee.1068499141038" type="tpee.LocalInstanceFieldReference" typeId="tpee.7785501532031639928" id="8692480643148204163">
-                                <link role="variableDeclaration" roleId="tpee.1068581517664" targetNodeId="199149364782660330" resolveInfo="myRootNode" />
->>>>>>> 9dbf5654
                               </node>
                             </node>
                           </node>
@@ -301,10 +256,7 @@
       </node>
       <node role="parameter" roleId="tpee.1068580123134" type="tpee.ParameterDeclaration" typeId="tpee.1068498886292" id="199149364782662177">
         <property name="name" nameId="tpck.1169194664001" value="rootNode" />
-<<<<<<< HEAD
         <property name="isFinal" nameId="tpee.1176718929932" value="true" />
-=======
->>>>>>> 9dbf5654
         <node role="type" roleId="tpee.5680397130376446158" type="tp25.SNodeType" typeId="tp25.1138055754698" id="199149364782662178" />
         <node role="annotation" roleId="tpee.1188208488637" type="tpee.AnnotationInstance" typeId="tpee.1188207840427" id="3062193708278909633">
           <link role="annotation" roleId="tpee.1188208074048" targetNodeId="qvoq.~NotNull" resolveInfo="NotNull" />
@@ -332,18 +284,12 @@
             <link role="baseMethodDeclaration" roleId="tpee.1068499141037" targetNodeId="199149364782662172" resolveInfo="setNode" />
             <node role="actualArgument" roleId="tpee.1068499141038" type="tpee.ParameterReference" typeId="tpee.1068581242874" id="199149364782675508">
               <link role="variableDeclaration" roleId="tpee.1068581517664" targetNodeId="1476208411437217398" resolveInfo="node" />
-<<<<<<< HEAD
             </node>
             <node role="actualArgument" roleId="tpee.1068499141038" type="tpee.ParameterReference" typeId="tpee.1068581242874" id="199149364782675510">
               <link role="variableDeclaration" roleId="tpee.1068581517664" targetNodeId="1476208411437217398" resolveInfo="node" />
             </node>
             <node role="actualArgument" roleId="tpee.1068499141038" type="tpee.BooleanConstant" typeId="tpee.1068580123137" id="276193728322519110">
               <property name="value" nameId="tpee.1068580123138" value="true" />
-=======
-            </node>
-            <node role="actualArgument" roleId="tpee.1068499141038" type="tpee.ParameterReference" typeId="tpee.1068581242874" id="199149364782675510">
-              <link role="variableDeclaration" roleId="tpee.1068581517664" targetNodeId="1476208411437217398" resolveInfo="node" />
->>>>>>> 9dbf5654
             </node>
           </node>
         </node>
@@ -1202,7 +1148,6 @@
             <link role="baseMethodDeclaration" roleId="tpee.1068499141037" targetNodeId="199149364782662172" resolveInfo="setNode" />
             <node role="actualArgument" roleId="tpee.1068499141038" type="tpee.ParameterReference" typeId="tpee.1068581242874" id="199149364782675634">
               <link role="variableDeclaration" roleId="tpee.1068581517664" targetNodeId="199149364782675617" resolveInfo="rootNode" />
-<<<<<<< HEAD
             </node>
             <node role="actualArgument" roleId="tpee.1068499141038" type="tpee.ParameterReference" typeId="tpee.1068581242874" id="199149364782675607">
               <link role="variableDeclaration" roleId="tpee.1068581517664" targetNodeId="199149364782675613" resolveInfo="node" />
@@ -1298,16 +1243,10 @@
             </node>
             <node role="actualArgument" roleId="tpee.1068499141038" type="tpee.BooleanConstant" typeId="tpee.1068580123137" id="276193728322519152">
               <property name="value" nameId="tpee.1068580123138" value="false" />
-=======
-            </node>
-            <node role="actualArgument" roleId="tpee.1068499141038" type="tpee.ParameterReference" typeId="tpee.1068581242874" id="199149364782675607">
-              <link role="variableDeclaration" roleId="tpee.1068581517664" targetNodeId="199149364782675613" resolveInfo="node" />
->>>>>>> 9dbf5654
-            </node>
-          </node>
-        </node>
-      </node>
-<<<<<<< HEAD
+            </node>
+          </node>
+        </node>
+      </node>
       <node role="parameter" roleId="tpee.1068580123134" type="tpee.ParameterDeclaration" typeId="tpee.1068498886292" id="276193728322472432">
         <property name="name" nameId="tpck.1169194664001" value="context" />
         <node role="type" roleId="tpee.5680397130376446158" type="tpee.ClassifierType" typeId="tpee.1107535904670" id="276193728322472433">
@@ -1331,31 +1270,6 @@
       <node role="parameter" roleId="tpee.1068580123134" type="tpee.ParameterDeclaration" typeId="tpee.1068498886292" id="276193728322472440">
         <property name="name" nameId="tpck.1169194664001" value="editable" />
         <node role="type" roleId="tpee.5680397130376446158" type="tpee.BooleanType" typeId="tpee.1070534644030" id="276193728322472441" />
-=======
-      <node role="parameter" roleId="tpee.1068580123134" type="tpee.ParameterDeclaration" typeId="tpee.1068498886292" id="199149364782675609">
-        <property name="name" nameId="tpck.1169194664001" value="context" />
-        <node role="type" roleId="tpee.5680397130376446158" type="tpee.ClassifierType" typeId="tpee.1107535904670" id="199149364782675610">
-          <link role="classifier" roleId="tpee.1107535924139" targetNodeId="d8ec.~IOperationContext" resolveInfo="IOperationContext" />
-        </node>
-      </node>
-      <node role="parameter" roleId="tpee.1068580123134" type="tpee.ParameterDeclaration" typeId="tpee.1068498886292" id="199149364782675611">
-        <property name="name" nameId="tpck.1169194664001" value="owner" />
-        <node role="type" roleId="tpee.5680397130376446158" type="tpee.ClassifierType" typeId="tpee.1107535904670" id="199149364782675612">
-          <link role="classifier" roleId="tpee.1107535924139" targetNodeId="d8ec.~ModelOwner" resolveInfo="ModelOwner" />
-        </node>
-      </node>
-      <node role="parameter" roleId="tpee.1068580123134" type="tpee.ParameterDeclaration" typeId="tpee.1068498886292" id="199149364782675617">
-        <property name="name" nameId="tpck.1169194664001" value="rootNode" />
-        <node role="type" roleId="tpee.5680397130376446158" type="tp25.SNodeType" typeId="tp25.1138055754698" id="199149364782675619" />
-      </node>
-      <node role="parameter" roleId="tpee.1068580123134" type="tpee.ParameterDeclaration" typeId="tpee.1068498886292" id="199149364782675613">
-        <property name="name" nameId="tpck.1169194664001" value="targetNode" />
-        <node role="type" roleId="tpee.5680397130376446158" type="tp25.SNodeType" typeId="tp25.1138055754698" id="199149364782675614" />
-      </node>
-      <node role="parameter" roleId="tpee.1068580123134" type="tpee.ParameterDeclaration" typeId="tpee.1068498886292" id="199149364782675615">
-        <property name="name" nameId="tpck.1169194664001" value="editable" />
-        <node role="type" roleId="tpee.5680397130376446158" type="tpee.BooleanType" typeId="tpee.1070534644030" id="199149364782675616" />
->>>>>>> 9dbf5654
       </node>
     </node>
   </root>
