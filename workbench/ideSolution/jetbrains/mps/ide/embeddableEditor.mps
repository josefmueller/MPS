--- conflicted
+++ resolved
@@ -19,22 +19,22 @@
   <import index="hfuk" modelUID="r:b25dd364-bc3f-4a66-97d1-262009610c5e(jetbrains.mps.make)" version="-1" />
   <import index="tpcq" modelUID="r:00000000-0000-4000-0000-011c89590286(jetbrains.mps.lang.core.plugin)" version="-1" />
   <import index="tpec" modelUID="r:00000000-0000-4000-0000-011c895902c8(jetbrains.mps.baseLanguage.plugin)" version="-1" />
+  <import index="o7i0" modelUID="f:java_stub#86441d7a-e194-42da-81a5-2161ec62a379#jetbrains.mps.workbench.nodesFs(MPS.Workbench/jetbrains.mps.workbench.nodesFs@java_stub)" version="-1" />
+  <import index="rhwp" modelUID="f:java_stub#6ed54515-acc8-4d1e-a16c-9fd6cfe951ea#jetbrains.mps.smodel.descriptor(MPS.Core/jetbrains.mps.smodel.descriptor@java_stub)" version="-1" />
+  <import index="1qcs" modelUID="f:java_stub#86441d7a-e194-42da-81a5-2161ec62a379#com.intellij.openapi.actionSystem(MPS.Workbench/com.intellij.openapi.actionSystem@java_stub)" version="-1" />
+  <import index="9a8" modelUID="f:java_stub#1ed103c3-3aa6-49b7-9c21-6765ee11f224#jetbrains.mps.nodeEditor(MPS.Editor/jetbrains.mps.nodeEditor@java_stub)" version="-1" />
+  <import index="vsqj" modelUID="f:java_stub#6ed54515-acc8-4d1e-a16c-9fd6cfe951ea#jetbrains.mps.project(MPS.Core/jetbrains.mps.project@java_stub)" version="-1" />
+  <import index="68ai" modelUID="f:java_stub#6ed54515-acc8-4d1e-a16c-9fd6cfe951ea#org.jetbrains.annotations(MPS.Core/org.jetbrains.annotations@java_stub)" version="-1" />
   <import index="cu2c" modelUID="f:java_stub#6ed54515-acc8-4d1e-a16c-9fd6cfe951ea#jetbrains.mps.smodel(MPS.Core/jetbrains.mps.smodel@java_stub)" version="-1" />
+  <import index="y090" modelUID="f:java_stub#86441d7a-e194-42da-81a5-2161ec62a379#jetbrains.mps.library(MPS.Workbench/jetbrains.mps.library@java_stub)" version="-1" />
+  <import index="wmh4" modelUID="f:java_stub#6ed54515-acc8-4d1e-a16c-9fd6cfe951ea#jetbrains.mps.generator.generationTypes(MPS.Core/jetbrains.mps.generator.generationTypes@java_stub)" version="-1" />
+  <import index="ueyo" modelUID="f:java_stub#86441d7a-e194-42da-81a5-2161ec62a379#jetbrains.mps.workbench.editors(MPS.Workbench/jetbrains.mps.workbench.editors@java_stub)" version="-1" />
+  <import index="i119" modelUID="f:java_stub#6ed54515-acc8-4d1e-a16c-9fd6cfe951ea#jetbrains.mps.compiler(MPS.Core/jetbrains.mps.compiler@java_stub)" version="-1" />
+  <import index="kt54" modelUID="f:java_stub#86441d7a-e194-42da-81a5-2161ec62a379#jetbrains.mps.workbench(MPS.Workbench/jetbrains.mps.workbench@java_stub)" version="-1" />
+  <import index="xjo8" modelUID="f:java_stub#86441d7a-e194-42da-81a5-2161ec62a379#jetbrains.mps.ide.generator(MPS.Workbench/jetbrains.mps.ide.generator@java_stub)" version="-1" />
   <import index="z0vn" modelUID="f:java_stub#86441d7a-e194-42da-81a5-2161ec62a379#jetbrains.mps.ide(MPS.Workbench/jetbrains.mps.ide@java_stub)" version="-1" />
-  <import index="ueyo" modelUID="f:java_stub#86441d7a-e194-42da-81a5-2161ec62a379#jetbrains.mps.workbench.editors(MPS.Workbench/jetbrains.mps.workbench.editors@java_stub)" version="-1" />
-  <import index="xjo8" modelUID="f:java_stub#86441d7a-e194-42da-81a5-2161ec62a379#jetbrains.mps.ide.generator(MPS.Workbench/jetbrains.mps.ide.generator@java_stub)" version="-1" />
   <import index="n13f" modelUID="f:java_stub#6ed54515-acc8-4d1e-a16c-9fd6cfe951ea#jetbrains.mps.reloading(MPS.Core/jetbrains.mps.reloading@java_stub)" version="-1" />
-  <import index="rhwp" modelUID="f:java_stub#6ed54515-acc8-4d1e-a16c-9fd6cfe951ea#jetbrains.mps.smodel.descriptor(MPS.Core/jetbrains.mps.smodel.descriptor@java_stub)" version="-1" />
-  <import index="68ai" modelUID="f:java_stub#6ed54515-acc8-4d1e-a16c-9fd6cfe951ea#org.jetbrains.annotations(MPS.Core/org.jetbrains.annotations@java_stub)" version="-1" />
-  <import index="wmh4" modelUID="f:java_stub#6ed54515-acc8-4d1e-a16c-9fd6cfe951ea#jetbrains.mps.generator.generationTypes(MPS.Core/jetbrains.mps.generator.generationTypes@java_stub)" version="-1" />
-  <import index="i119" modelUID="f:java_stub#6ed54515-acc8-4d1e-a16c-9fd6cfe951ea#jetbrains.mps.compiler(MPS.Core/jetbrains.mps.compiler@java_stub)" version="-1" />
-  <import index="o7i0" modelUID="f:java_stub#86441d7a-e194-42da-81a5-2161ec62a379#jetbrains.mps.workbench.nodesFs(MPS.Workbench/jetbrains.mps.workbench.nodesFs@java_stub)" version="-1" />
-  <import index="9a8" modelUID="f:java_stub#1ed103c3-3aa6-49b7-9c21-6765ee11f224#jetbrains.mps.nodeEditor(MPS.Editor/jetbrains.mps.nodeEditor@java_stub)" version="-1" />
-  <import index="1qcs" modelUID="f:java_stub#86441d7a-e194-42da-81a5-2161ec62a379#com.intellij.openapi.actionSystem(MPS.Workbench/com.intellij.openapi.actionSystem@java_stub)" version="-1" />
-  <import index="y090" modelUID="f:java_stub#86441d7a-e194-42da-81a5-2161ec62a379#jetbrains.mps.library(MPS.Workbench/jetbrains.mps.library@java_stub)" version="-1" />
-  <import index="vsqj" modelUID="f:java_stub#6ed54515-acc8-4d1e-a16c-9fd6cfe951ea#jetbrains.mps.project(MPS.Core/jetbrains.mps.project@java_stub)" version="-1" />
   <import index="a9qh" modelUID="f:java_stub#86441d7a-e194-42da-81a5-2161ec62a379#com.intellij.openapi.application(MPS.Workbench/com.intellij.openapi.application@java_stub)" version="-1" />
-  <import index="kt54" modelUID="f:java_stub#86441d7a-e194-42da-81a5-2161ec62a379#jetbrains.mps.workbench(MPS.Workbench/jetbrains.mps.workbench@java_stub)" version="-1" />
   <import index="tpee" modelUID="r:00000000-0000-4000-0000-011c895902ca(jetbrains.mps.baseLanguage.structure)" version="3" implicit="yes" />
   <import index="tp25" modelUID="r:00000000-0000-4000-0000-011c89590301(jetbrains.mps.lang.smodel.structure)" version="16" implicit="yes" />
   <import index="tp2c" modelUID="r:00000000-0000-4000-0000-011c89590338(jetbrains.mps.baseLanguage.closures.structure)" version="3" implicit="yes" />
@@ -108,8 +108,8 @@
                 </node>
                 <node role="actualArgument" roleId="tpee.1068499141038" type="tpee.DotExpression" typeId="tpee.1197027756228" id="199149364782662227">
                   <node role="operand" roleId="tpee.1197027771414" type="tpee.StaticMethodCall" typeId="tpee.1081236700937" id="199149364782662228">
+                    <link role="classConcept" roleId="tpee.1144433194310" targetNodeId="o7i0.~MPSNodesVirtualFileSystem" resolveInfo="MPSNodesVirtualFileSystem" />
                     <link role="baseMethodDeclaration" roleId="tpee.1068499141037" targetNodeId="o7i0.~MPSNodesVirtualFileSystem%dgetInstance()%cjetbrains%dmps%dworkbench%dnodesFs%dMPSNodesVirtualFileSystem" resolveInfo="getInstance" />
-                    <link role="classConcept" roleId="tpee.1144433194310" targetNodeId="o7i0.~MPSNodesVirtualFileSystem" resolveInfo="MPSNodesVirtualFileSystem" />
                   </node>
                   <node role="operation" roleId="tpee.1197027833540" type="tpee.InstanceMethodCallOperation" typeId="tpee.1202948039474" id="199149364782662229">
                     <link role="baseMethodDeclaration" roleId="tpee.1068499141037" targetNodeId="o7i0.~MPSNodesVirtualFileSystem%dgetFileFor(jetbrains%dmps%dsmodel%dSNode)%cjetbrains%dmps%dworkbench%dnodesFs%dMPSNodeVirtualFile" resolveInfo="getFileFor" />
@@ -235,16 +235,6 @@
           <link role="annotation" roleId="tpee.1188208074048" targetNodeId="68ai.~NotNull" resolveInfo="NotNull" />
         </node>
       </node>
-<<<<<<< HEAD
-=======
-      <node role="parameter" roleId="tpee.1068580123134" type="tpee.ParameterDeclaration" typeId="tpee.1068498886292" id="199149364782662179">
-        <property name="name" nameId="tpck.1169194664001" value="targetNode" />
-        <node role="type" roleId="tpee.5680397130376446158" type="tp25.SNodeType" typeId="tp25.1138055754698" id="199149364782662181" />
-        <node role="annotation" roleId="tpee.1188208488637" type="tpee.AnnotationInstance" typeId="tpee.1188207840427" id="3062193708278911594">
-          <link role="annotation" roleId="tpee.1188208074048" targetNodeId="68ai.~NotNull" resolveInfo="NotNull" />
-        </node>
-      </node>
->>>>>>> 94882609
       <node role="parameter" roleId="tpee.1068580123134" type="tpee.ParameterDeclaration" typeId="tpee.1068498886292" id="276193728322519106">
         <property name="name" nameId="tpck.1169194664001" value="addToModel" />
         <node role="type" roleId="tpee.5680397130376446158" type="tpee.BooleanType" typeId="tpee.1070534644030" id="276193728322519108" />
@@ -972,10 +962,10 @@
       <node role="body" roleId="tpee.1068580123135" type="tpee.StatementList" typeId="tpee.1068580123136" id="1219412504352">
         <node role="statement" roleId="tpee.1068581517665" type="tpee.IfStatement" typeId="tpee.1068580123159" id="7865481948248727739">
           <node role="condition" roleId="tpee.1068580123160" type="tpee.EqualsExpression" typeId="tpee.1068580123152" id="7865481948248727740">
-            <node role="rightExpression" roleId="tpee.1081773367579" type="tpee.NullLiteral" typeId="tpee.1070534058343" id="7865481948248727741" />
             <node role="leftExpression" roleId="tpee.1081773367580" type="tpee.LocalInstanceFieldReference" typeId="tpee.7785501532031639928" id="3541949508827668151">
               <link role="variableDeclaration" roleId="tpee.1068581517664" targetNodeId="1219408375970" resolveInfo="myNode" />
             </node>
+            <node role="rightExpression" roleId="tpee.1081773367579" type="tpee.NullLiteral" typeId="tpee.1070534058343" id="7865481948248727741" />
           </node>
           <node role="ifTrue" roleId="tpee.1068580123161" type="tpee.StatementList" typeId="tpee.1068580123136" id="7865481948248727745">
             <node role="statement" roleId="tpee.1068581517665" type="tpee.ReturnStatement" typeId="tpee.1068581242878" id="7865481948248727746">
@@ -993,8 +983,8 @@
               <node role="creator" roleId="tpee.1145553007750" type="tpee.AnonymousClassCreator" typeId="tpee.1182160077978" id="7865481948248722450">
                 <node role="cls" roleId="tpee.1182160096073" type="tpee.AnonymousClass" typeId="tpee.1170345865475" id="7865481948248722451">
                   <property name="nonStatic" nameId="tpee.521412098689998745" value="true" />
+                  <link role="baseMethodDeclaration" roleId="tpee.1068499141037" targetNodeId="wmh4.~InMemoryJavaGenerationHandler%d&lt;init&gt;(boolean,boolean)" resolveInfo="InMemoryJavaGenerationHandler" />
                   <link role="classifier" roleId="tpee.1170346070688" targetNodeId="wmh4.~InMemoryJavaGenerationHandler" resolveInfo="InMemoryJavaGenerationHandler" />
-                  <link role="baseMethodDeclaration" roleId="tpee.1068499141037" targetNodeId="wmh4.~InMemoryJavaGenerationHandler%d&lt;init&gt;(boolean,boolean)" resolveInfo="InMemoryJavaGenerationHandler" />
                   <node role="visibility" roleId="tpee.1178549979242" type="tpee.PublicVisibility" typeId="tpee.1146644602865" id="7865481948248722452" />
                   <node role="actualArgument" roleId="tpee.1068499141038" type="tpee.BooleanConstant" typeId="tpee.1068580123137" id="7865481948248722453">
                     <property name="value" nameId="tpee.1068580123138" value="false" />
@@ -1103,8 +1093,8 @@
             <node role="type" roleId="tpee.5680397130376446158" type="tpee.BooleanType" typeId="tpee.1070534644030" id="1079232116104569376" />
             <node role="initializer" roleId="tpee.1068431790190" type="tpee.DotExpression" typeId="tpee.1197027756228" id="1079232116104569378">
               <node role="operand" roleId="tpee.1197027771414" type="tpee.StaticMethodCall" typeId="tpee.1081236700937" id="1079232116104569379">
+                <link role="baseMethodDeclaration" roleId="tpee.1068499141037" targetNodeId="xjo8.~GeneratorUIFacade%dgetInstance()%cjetbrains%dmps%dide%dgenerator%dGeneratorUIFacade" resolveInfo="getInstance" />
                 <link role="classConcept" roleId="tpee.1144433194310" targetNodeId="xjo8.~GeneratorUIFacade" resolveInfo="GeneratorUIFacade" />
-                <link role="baseMethodDeclaration" roleId="tpee.1068499141037" targetNodeId="xjo8.~GeneratorUIFacade%dgetInstance()%cjetbrains%dmps%dide%dgenerator%dGeneratorUIFacade" resolveInfo="getInstance" />
               </node>
               <node role="operation" roleId="tpee.1197027833540" type="tpee.InstanceMethodCallOperation" typeId="tpee.1202948039474" id="1079232116104569380">
                 <link role="baseMethodDeclaration" roleId="tpee.1068499141037" targetNodeId="xjo8.~GeneratorUIFacade%dgenerateModels(jetbrains%dmps%dsmodel%dIOperationContext,java%dutil%dList,jetbrains%dmps%dgenerator%dgenerationTypes%dIGenerationHandler,boolean,boolean)%cboolean" resolveInfo="generateModels" />
@@ -1493,53 +1483,6 @@
         </node>
       </node>
     </node>
-<<<<<<< HEAD
-=======
-    <node role="constructor" roleId="tpee.1068390468201" type="tpee.ConstructorDeclaration" typeId="tpee.1068580123140" id="1219405202225">
-      <node role="returnType" roleId="tpee.1068580123133" type="tpee.VoidType" typeId="tpee.1068581517677" id="1219405202226" />
-      <node role="visibility" roleId="tpee.1178549979242" type="tpee.PublicVisibility" typeId="tpee.1146644602865" id="1219405202227" />
-      <node role="body" roleId="tpee.1068580123135" type="tpee.StatementList" typeId="tpee.1068580123136" id="1219405202228">
-        <node role="statement" roleId="tpee.1068581517665" type="tpee.ThisConstructorInvocation" typeId="tpee.1178893518978" id="199149364782675623">
-          <link role="baseMethodDeclaration" roleId="tpee.1068499141037" targetNodeId="199149364782675564" resolveInfo="EmbeddableEditor" />
-          <node role="actualArgument" roleId="tpee.1068499141038" type="tpee.ParameterReference" typeId="tpee.1068581242874" id="199149364782675624">
-            <link role="variableDeclaration" roleId="tpee.1068581517664" targetNodeId="1219405578628" resolveInfo="context" />
-          </node>
-          <node role="actualArgument" roleId="tpee.1068499141038" type="tpee.ParameterReference" typeId="tpee.1068581242874" id="199149364782675626">
-            <link role="variableDeclaration" roleId="tpee.1068581517664" targetNodeId="1219409493139" resolveInfo="owner" />
-          </node>
-          <node role="actualArgument" roleId="tpee.1068499141038" type="tpee.ParameterReference" typeId="tpee.1068581242874" id="199149364782675628">
-            <link role="variableDeclaration" roleId="tpee.1068581517664" targetNodeId="1220272668087" resolveInfo="node" />
-          </node>
-          <node role="actualArgument" roleId="tpee.1068499141038" type="tpee.ParameterReference" typeId="tpee.1068581242874" id="199149364782675630">
-            <link role="variableDeclaration" roleId="tpee.1068581517664" targetNodeId="1220272668087" resolveInfo="node" />
-          </node>
-          <node role="actualArgument" roleId="tpee.1068499141038" type="tpee.ParameterReference" typeId="tpee.1068581242874" id="199149364782675632">
-            <link role="variableDeclaration" roleId="tpee.1068581517664" targetNodeId="5367124414732056003" resolveInfo="editable" />
-          </node>
-        </node>
-      </node>
-      <node role="parameter" roleId="tpee.1068580123134" type="tpee.ParameterDeclaration" typeId="tpee.1068498886292" id="1219405578628">
-        <property name="name" nameId="tpck.1169194664001" value="context" />
-        <node role="type" roleId="tpee.5680397130376446158" type="tpee.ClassifierType" typeId="tpee.1107535904670" id="1219405578629">
-          <link role="classifier" roleId="tpee.1107535924139" targetNodeId="cu2c.~IOperationContext" resolveInfo="IOperationContext" />
-        </node>
-      </node>
-      <node role="parameter" roleId="tpee.1068580123134" type="tpee.ParameterDeclaration" typeId="tpee.1068498886292" id="1219409493139">
-        <property name="name" nameId="tpck.1169194664001" value="owner" />
-        <node role="type" roleId="tpee.5680397130376446158" type="tpee.ClassifierType" typeId="tpee.1107535904670" id="1219409495923">
-          <link role="classifier" roleId="tpee.1107535924139" targetNodeId="cu2c.~ModelOwner" resolveInfo="ModelOwner" />
-        </node>
-      </node>
-      <node role="parameter" roleId="tpee.1068580123134" type="tpee.ParameterDeclaration" typeId="tpee.1068498886292" id="1220272668087">
-        <property name="name" nameId="tpck.1169194664001" value="node" />
-        <node role="type" roleId="tpee.5680397130376446158" type="tp25.SNodeType" typeId="tp25.1138055754698" id="1239568232624" />
-      </node>
-      <node role="parameter" roleId="tpee.1068580123134" type="tpee.ParameterDeclaration" typeId="tpee.1068498886292" id="5367124414732056003">
-        <property name="name" nameId="tpck.1169194664001" value="editable" />
-        <node role="type" roleId="tpee.5680397130376446158" type="tpee.BooleanType" typeId="tpee.1070534644030" id="5367124414732056005" />
-      </node>
-    </node>
->>>>>>> 94882609
     <node role="constructor" roleId="tpee.1068390468201" type="tpee.ConstructorDeclaration" typeId="tpee.1068580123140" id="199149364782675564">
       <node role="returnType" roleId="tpee.1068580123133" type="tpee.VoidType" typeId="tpee.1068581517677" id="199149364782675565" />
       <node role="visibility" roleId="tpee.1178549979242" type="tpee.PublicVisibility" typeId="tpee.1146644602865" id="199149364782675566" />
@@ -1582,8 +1525,8 @@
             <node role="rValue" roleId="tpee.1068498886297" type="tpee.ParenthesizedExpression" typeId="tpee.1079359253375" id="2896881808974473822">
               <node role="expression" roleId="tpee.1079359253376" type="tpee.CastExpression" typeId="tpee.1070534934090" id="2896881808974473823">
                 <node role="expression" roleId="tpee.1070534934092" type="tpee.StaticMethodCall" typeId="tpee.1081236700937" id="1413223920814266989">
+                  <link role="classConcept" roleId="tpee.1144433194310" targetNodeId="cu2c.~ProjectModels" resolveInfo="ProjectModels" />
                   <link role="baseMethodDeclaration" roleId="tpee.1068499141037" targetNodeId="cu2c.~ProjectModels%dcreateDescriptorFor(boolean)%cjetbrains%dmps%dsmodel%dBaseSModelDescriptor" resolveInfo="createDescriptorFor" />
-                  <link role="classConcept" roleId="tpee.1144433194310" targetNodeId="cu2c.~ProjectModels" resolveInfo="ProjectModels" />
                   <node role="actualArgument" roleId="tpee.1068499141038" type="tpee.BooleanConstant" typeId="tpee.1068580123137" id="1413223920814289923">
                     <property name="value" nameId="tpee.1068580123138" value="true" />
                   </node>
@@ -1617,8 +1560,8 @@
         <node role="statement" roleId="tpee.1068581517665" type="tpee.ExpressionStatement" typeId="tpee.1068580123155" id="1714867556421704">
           <node role="expression" roleId="tpee.1068580123156" type="tpee.DotExpression" typeId="tpee.1197027756228" id="1714867556421707">
             <node role="operand" roleId="tpee.1197027771414" type="tpee.StaticMethodCall" typeId="tpee.1081236700937" id="1714867556421706">
+              <link role="classConcept" roleId="tpee.1144433194310" targetNodeId="cu2c.~SModelRepository" resolveInfo="SModelRepository" />
               <link role="baseMethodDeclaration" roleId="tpee.1068499141037" targetNodeId="cu2c.~SModelRepository%dgetInstance()%cjetbrains%dmps%dsmodel%dSModelRepository" resolveInfo="getInstance" />
-              <link role="classConcept" roleId="tpee.1144433194310" targetNodeId="cu2c.~SModelRepository" resolveInfo="SModelRepository" />
             </node>
             <node role="operation" roleId="tpee.1197027833540" type="tpee.InstanceMethodCallOperation" typeId="tpee.1202948039474" id="1714867556421711">
               <link role="baseMethodDeclaration" roleId="tpee.1068499141037" targetNodeId="cu2c.~SModelRepository%dregisterModelDescriptor(jetbrains%dmps%dsmodel%dSModelDescriptor,jetbrains%dmps%dsmodel%dModelOwner)%cvoid" resolveInfo="registerModelDescriptor" />
@@ -2129,8 +2072,8 @@
               <link role="baseMethodDeclaration" roleId="tpee.1068499141037" targetNodeId="e2lb.~String%dequals(java%dlang%dObject)%cboolean" resolveInfo="equals" />
               <node role="actualArgument" roleId="tpee.1068499141038" type="tpee.DotExpression" typeId="tpee.1197027756228" id="1220433232305">
                 <node role="operand" roleId="tpee.1197027771414" type="tpee.StaticFieldReference" typeId="tpee.1070533707846" id="1220433232306">
+                  <link role="variableDeclaration" roleId="tpee.1068581517664" targetNodeId="1qcs.~PlatformDataKeys%dFILE_EDITOR" resolveInfo="FILE_EDITOR" />
                   <link role="classifier" roleId="tpee.1144433057691" targetNodeId="kt54.~MPSDataKeys" resolveInfo="MPSDataKeys" />
-                  <link role="variableDeclaration" roleId="tpee.1068581517664" targetNodeId="1qcs.~PlatformDataKeys%dFILE_EDITOR" resolveInfo="FILE_EDITOR" />
                 </node>
                 <node role="operation" roleId="tpee.1197027833540" type="tpee.InstanceMethodCallOperation" typeId="tpee.1202948039474" id="1220433232307">
                   <link role="baseMethodDeclaration" roleId="tpee.1068499141037" targetNodeId="1qcs.~DataKey%dgetName()%cjava%dlang%dString" resolveInfo="getName" />
