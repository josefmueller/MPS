--- conflicted
+++ resolved
@@ -4,13 +4,8 @@
   <language namespace="f3061a53-9226-4cc5-a443-f952ceaf5816(jetbrains.mps.baseLanguage)" />
   <language namespace="7866978e-a0f0-4cc7-81bc-4d213d9375e1(jetbrains.mps.lang.smodel)" />
   <language namespace="83888646-71ce-4f1c-9c53-c54016f6ad4f(jetbrains.mps.baseLanguage.collections)" />
-<<<<<<< HEAD
+  <language namespace="d745e97c-8235-4470-b086-ba3da1f4c03c(jetbrains.mps.quickQueryLanguage)" />
   <language namespace="28f9e497-3b42-4291-aeba-0a1039153ab1(jetbrains.mps.lang.plugin)" />
-  <language namespace="a247e09e-2435-45ba-b8d2-07e93feba96a(jetbrains.mps.baseLanguage.tuples)" />
-=======
-  <language namespace="d745e97c-8235-4470-b086-ba3da1f4c03c(jetbrains.mps.quickQueryLanguage)" />
->>>>>>> dd099d0a
-  <language namespace="fd392034-7849-419d-9071-12563d152375(jetbrains.mps.baseLanguage.closures)" />
   <import index="i09a" modelUID="f:java_stub#javax.swing(javax.swing@java_stub)" version="-1" />
   <import index="5p1m" modelUID="f:java_stub#java.awt(java.awt@java_stub)" version="-1" />
   <import index="d8ec" modelUID="f:java_stub#jetbrains.mps.smodel(jetbrains.mps.smodel@java_stub)" version="-1" />
@@ -74,91 +69,72 @@
             </node>
           </node>
         </node>
-<<<<<<< HEAD
-        <node role="statement" roleId="tpee.1068581517665" type="tpee.IfStatement" typeId="tpee.1068580123159" id="276193728322519114">
-          <node role="ifTrue" roleId="tpee.1068580123161" type="tpee.StatementList" typeId="tpee.1068580123136" id="276193728322519115">
-            <node role="statement" roleId="tpee.1068581517665" type="tpee.ExpressionStatement" typeId="tpee.1068580123155" id="5720687632037741505">
-              <node role="expression" roleId="tpee.1068580123156" type="tpee.DotExpression" typeId="tpee.1197027756228" id="5720687632037741506">
-                <node role="operand" roleId="tpee.1197027771414" type="tpee.DotExpression" typeId="tpee.1197027756228" id="5720687632037741507">
-                  <node role="operand" roleId="tpee.1197027771414" type="tpee.LocalInstanceFieldReference" typeId="tpee.7785501532031639928" id="5720687632037741508">
+        <node role="statement" roleId="tpee.1068581517665" type="tpee.IfStatement" typeId="tpee.1068580123159" id="1491544264687627778">
+          <node role="ifTrue" roleId="tpee.1068580123161" type="tpee.StatementList" typeId="tpee.1068580123136" id="1491544264687627779">
+            <node role="statement" roleId="tpee.1068581517665" type="tpee.ExpressionStatement" typeId="tpee.1068580123155" id="1491544264687627807">
+              <node role="expression" roleId="tpee.1068580123156" type="tpee.DotExpression" typeId="tpee.1197027756228" id="1491544264687627808">
+                <node role="operand" roleId="tpee.1197027771414" type="tpee.DotExpression" typeId="tpee.1197027756228" id="1491544264687627809">
+                  <node role="operand" roleId="tpee.1197027771414" type="tpee.LocalInstanceFieldReference" typeId="tpee.7785501532031639928" id="1491544264687627810">
                     <link role="variableDeclaration" roleId="tpee.1068581517664" targetNodeId="1219408476932" resolveInfo="myModel" />
                   </node>
-                  <node role="operation" roleId="tpee.1197027833540" type="tpee.InstanceMethodCallOperation" typeId="tpee.1202948039474" id="5720687632037741509">
+                  <node role="operation" roleId="tpee.1197027833540" type="tpee.InstanceMethodCallOperation" typeId="tpee.1202948039474" id="1491544264687627811">
                     <link role="baseMethodDeclaration" roleId="tpee.1068499141037" targetNodeId="d8ec.~SModelDescriptor%dgetSModel()%cjetbrains%dmps%dsmodel%dSModel" resolveInfo="getSModel" />
                   </node>
                 </node>
-                <node role="operation" roleId="tpee.1197027833540" type="tpee.InstanceMethodCallOperation" typeId="tpee.1202948039474" id="5720687632037741510">
+                <node role="operation" roleId="tpee.1197027833540" type="tpee.InstanceMethodCallOperation" typeId="tpee.1202948039474" id="1491544264687627812">
                   <link role="baseMethodDeclaration" roleId="tpee.1068499141037" targetNodeId="d8ec.~SModel%drunLoadingAction(java%dlang%dRunnable)%cvoid" resolveInfo="runLoadingAction" />
-                  <node role="actualArgument" roleId="tpee.1068499141038" type="tpee.GenericNewExpression" typeId="tpee.1145552977093" id="5720687632037741511">
-                    <node role="creator" roleId="tpee.1145553007750" type="tpee.AnonymousClassCreator" typeId="tpee.1182160077978" id="5720687632037741512">
-                      <node role="cls" roleId="tpee.1182160096073" type="tpee.AnonymousClass" typeId="tpee.1170345865475" id="5720687632037741513">
+                  <node role="actualArgument" roleId="tpee.1068499141038" type="tpee.GenericNewExpression" typeId="tpee.1145552977093" id="1491544264687627813">
+                    <node role="creator" roleId="tpee.1145553007750" type="tpee.AnonymousClassCreator" typeId="tpee.1182160077978" id="1491544264687627814">
+                      <node role="cls" roleId="tpee.1182160096073" type="tpee.AnonymousClass" typeId="tpee.1170345865475" id="1491544264687627815">
+                        <link role="baseMethodDeclaration" roleId="tpee.1068499141037" targetNodeId="mwyq.~Object%d&lt;init&gt;()" resolveInfo="Object" />
                         <link role="classifier" roleId="tpee.1170346070688" targetNodeId="mwyq.~Runnable" resolveInfo="Runnable" />
-                        <link role="baseMethodDeclaration" roleId="tpee.1068499141037" targetNodeId="mwyq.~Object%d&lt;init&gt;()" resolveInfo="Object" />
-                        <node role="visibility" roleId="tpee.1178549979242" type="tpee.PublicVisibility" typeId="tpee.1146644602865" id="5720687632037741514" />
-                        <node role="method" roleId="tpee.1107880067339" type="tpee.InstanceMethodDeclaration" typeId="tpee.1068580123165" id="5720687632037741515">
+                        <node role="visibility" roleId="tpee.1178549979242" type="tpee.PublicVisibility" typeId="tpee.1146644602865" id="1491544264687627816" />
+                        <node role="method" roleId="tpee.1107880067339" type="tpee.InstanceMethodDeclaration" typeId="tpee.1068580123165" id="1491544264687627817">
                           <property name="isAbstract" nameId="tpee.1178608670077" value="false" />
                           <property name="name" nameId="tpck.1169194664001" value="run" />
-                          <node role="visibility" roleId="tpee.1178549979242" type="tpee.PublicVisibility" typeId="tpee.1146644602865" id="5720687632037741516" />
-                          <node role="returnType" roleId="tpee.1068580123133" type="tpee.VoidType" typeId="tpee.1068581517677" id="5720687632037741517" />
-                          <node role="body" roleId="tpee.1068580123135" type="tpee.StatementList" typeId="tpee.1068580123136" id="5720687632037741518">
-                            <node role="statement" roleId="tpee.1068581517665" type="tpee.ExpressionStatement" typeId="tpee.1068580123155" id="5720687632037741519">
-                              <node role="expression" roleId="tpee.1068580123156" type="tpee.DotExpression" typeId="tpee.1197027756228" id="5720687632037741520">
-                                <node role="operand" roleId="tpee.1197027771414" type="tpee.DotExpression" typeId="tpee.1197027756228" id="5720687632037741521">
-                                  <node role="operand" roleId="tpee.1197027771414" type="tpee.LocalInstanceFieldReference" typeId="tpee.7785501532031639928" id="5720687632037741522">
+                          <node role="visibility" roleId="tpee.1178549979242" type="tpee.PublicVisibility" typeId="tpee.1146644602865" id="1491544264687627818" />
+                          <node role="returnType" roleId="tpee.1068580123133" type="tpee.VoidType" typeId="tpee.1068581517677" id="1491544264687627819" />
+                          <node role="body" roleId="tpee.1068580123135" type="tpee.StatementList" typeId="tpee.1068580123136" id="1491544264687627820">
+                            <node role="statement" roleId="tpee.1068581517665" type="tpee.ExpressionStatement" typeId="tpee.1068580123155" id="1491544264687627897">
+                              <node role="expression" roleId="tpee.1068580123156" type="tpee.DotExpression" typeId="tpee.1197027756228" id="1491544264687627898">
+                                <node role="operand" roleId="tpee.1197027771414" type="tpee.DotExpression" typeId="tpee.1197027756228" id="1491544264687627899">
+                                  <node role="operand" roleId="tpee.1197027771414" type="tpee.LocalInstanceFieldReference" typeId="tpee.7785501532031639928" id="1491544264687627900">
                                     <link role="variableDeclaration" roleId="tpee.1068581517664" targetNodeId="1219408476932" resolveInfo="myModel" />
                                   </node>
-                                  <node role="operation" roleId="tpee.1197027833540" type="tpee.InstanceMethodCallOperation" typeId="tpee.1202948039474" id="5720687632037741523">
+                                  <node role="operation" roleId="tpee.1197027833540" type="tpee.InstanceMethodCallOperation" typeId="tpee.1202948039474" id="1491544264687627901">
                                     <link role="baseMethodDeclaration" roleId="tpee.1068499141037" targetNodeId="d8ec.~SModelDescriptor%dgetSModel()%cjetbrains%dmps%dsmodel%dSModel" resolveInfo="getSModel" />
                                   </node>
                                 </node>
-                                <node role="operation" roleId="tpee.1197027833540" type="tpee.InstanceMethodCallOperation" typeId="tpee.1202948039474" id="5720687632037741524">
+                                <node role="operation" roleId="tpee.1197027833540" type="tpee.InstanceMethodCallOperation" typeId="tpee.1202948039474" id="1491544264687627902">
                                   <link role="baseMethodDeclaration" roleId="tpee.1068499141037" targetNodeId="d8ec.~SModel%daddRoot(jetbrains%dmps%dsmodel%dSNode)%cvoid" resolveInfo="addRoot" />
-                                  <node role="actualArgument" roleId="tpee.1068499141038" type="tpee.ParameterReference" typeId="tpee.1068581242874" id="5720687632037741525">
+                                  <node role="actualArgument" roleId="tpee.1068499141038" type="tpee.ParameterReference" typeId="tpee.1068581242874" id="1491544264687627903">
                                     <link role="variableDeclaration" roleId="tpee.1068581517664" targetNodeId="199149364782662177" resolveInfo="rootNode" />
                                   </node>
                                 </node>
                               </node>
                             </node>
+                            <node role="operation" type="tpee.InstanceMethodCallOperation" typeId="tpee.1202948039474" id="1491544264687627828">
+                              <link role="baseMethodDeclaration" roleId="tpee.1068499141037" targetNodeId="d8ec.~SModelDescriptor%dgetSModel()%cjetbrains%dmps%dsmodel%dSModel" resolveInfo="getSModel" />
+                            </node>
                           </node>
-=======
-        <node role="statement" roleId="tpee.1068581517665" type="tpee.ExpressionStatement" typeId="tpee.1068580123155" id="199149364782662190">
-          <node role="expression" roleId="tpee.1068580123156" type="tpee.DotExpression" typeId="tpee.1197027756228" id="199149364782662191">
-            <node role="operand" roleId="tpee.1197027771414" type="tpee.DotExpression" typeId="tpee.1197027756228" id="199149364782662192">
-              <node role="operand" roleId="tpee.1197027771414" type="tpee.LocalInstanceFieldReference" typeId="tpee.7785501532031639928" id="8692480643148205076">
-                <link role="variableDeclaration" roleId="tpee.1068581517664" targetNodeId="1219408476932" resolveInfo="myModel" />
-              </node>
-              <node role="operation" roleId="tpee.1197027833540" type="tpee.InstanceMethodCallOperation" typeId="tpee.1202948039474" id="199149364782662196">
-                <link role="baseMethodDeclaration" roleId="tpee.1068499141037" targetNodeId="d8ec.~SModelDescriptor%dgetSModel()%cjetbrains%dmps%dsmodel%dSModel" resolveInfo="getSModel" />
-              </node>
-            </node>
-            <node role="operation" roleId="tpee.1197027833540" type="tpee.InstanceMethodCallOperation" typeId="tpee.1202948039474" id="199149364782662197">
-              <link role="baseMethodDeclaration" roleId="tpee.1068499141037" targetNodeId="d8ec.~SModel%drunLoadingAction(java%dlang%dRunnable)%cvoid" resolveInfo="runLoadingAction" />
-              <node role="actualArgument" roleId="tpee.1068499141038" type="tp2c.ClosureLiteral" typeId="tp2c.1199569711397" id="3743831881070438529">
-                <node role="body" roleId="tp2c.1199569916463" type="tpee.StatementList" typeId="tpee.1068580123136" id="3743831881070438530">
-                  <node role="statement" roleId="tpee.1068581517665" type="tpee.ExpressionStatement" typeId="tpee.1068580123155" id="3743831881070438531">
-                    <node role="expression" roleId="tpee.1068580123156" type="tpee.DotExpression" typeId="tpee.1197027756228" id="3743831881070438532">
-                      <node role="operand" roleId="tpee.1197027771414" type="tpee.DotExpression" typeId="tpee.1197027756228" id="3743831881070438533">
-                        <node role="operand" roleId="tpee.1197027771414" type="tpee.LocalInstanceFieldReference" typeId="tpee.7785501532031639928" id="3743831881070438534">
-                          <link role="variableDeclaration" roleId="tpee.1068581517664" targetNodeId="1219408476932" resolveInfo="myModel" />
-                        </node>
-                        <node role="operation" roleId="tpee.1197027833540" type="tpee.InstanceMethodCallOperation" typeId="tpee.1202948039474" id="3743831881070438535">
-                          <link role="baseMethodDeclaration" roleId="tpee.1068499141037" targetNodeId="d8ec.~SModelDescriptor%dgetSModel()%cjetbrains%dmps%dsmodel%dSModel" resolveInfo="getSModel" />
+                          <node role="operation" type="tpee.InstanceMethodCallOperation" typeId="tpee.1202948039474" id="1491544264687627829">
+                            <link role="baseMethodDeclaration" roleId="tpee.1068499141037" targetNodeId="d8ec.~SModel%daddRoot(jetbrains%dmps%dsmodel%dSNode)%cvoid" resolveInfo="addRoot" />
+                            <node role="actualArgument" roleId="tpee.1068499141038" type="tpee.LocalInstanceFieldReference" typeId="tpee.7785501532031639928" id="1491544264687627830">
+                              <link role="variableDeclaration" roleId="tpee.1068581517664" targetNodeId="199149364782660330" resolveInfo="myRootNode" />
+                            </node>
+                          </node>
                         </node>
                       </node>
-                      <node role="operation" roleId="tpee.1197027833540" type="tpee.InstanceMethodCallOperation" typeId="tpee.1202948039474" id="3743831881070438536">
-                        <link role="baseMethodDeclaration" roleId="tpee.1068499141037" targetNodeId="d8ec.~SModel%daddRoot(jetbrains%dmps%dsmodel%dSNode)%cvoid" resolveInfo="addRoot" />
-                        <node role="actualArgument" roleId="tpee.1068499141038" type="tpee.LocalInstanceFieldReference" typeId="tpee.7785501532031639928" id="3743831881070438537">
-                          <link role="variableDeclaration" roleId="tpee.1068581517664" targetNodeId="199149364782660330" resolveInfo="myRootNode" />
->>>>>>> dd099d0a
-                        </node>
-                      </node>
-                    </node>
-                  </node>
-                </node>
-              </node>
-            </node>
-          </node>
-          <node role="condition" roleId="tpee.1068580123160" type="tpee.ParameterReference" typeId="tpee.1068581242874" id="276193728322519118">
+                    </node>
+                  </node>
+                </node>
+              </node>
+              <node role="condition" type="tpee.ParameterReference" typeId="tpee.1068581242874" id="1491544264687627831">
+                <link role="variableDeclaration" roleId="tpee.1068581517664" targetNodeId="276193728322519106" resolveInfo="addToModel" />
+              </node>
+            </node>
+          </node>
+          <node role="condition" roleId="tpee.1068580123160" type="tpee.ParameterReference" typeId="tpee.1068581242874" id="1491544264687627782">
             <link role="variableDeclaration" roleId="tpee.1068581517664" targetNodeId="276193728322519106" resolveInfo="addToModel" />
           </node>
         </node>
