--- conflicted
+++ resolved
@@ -80,8 +80,8 @@
             <node role="expression" roleId="tpee.1068580123156" type="tpee.LocalInstanceMethodCall" typeId="tpee.3066917033203108594" id="4832363360995122022">
               <link role="baseMethodDeclaration" roleId="tpee.1068499141037" targetNodeId="dbrf.~JComponent%dsetBackground(java%dawt%dColor)%cvoid" resolveInfo="setBackground" />
               <node role="actualArgument" roleId="tpee.1068499141038" type="tpee.StaticFieldReference" typeId="tpee.1070533707846" id="4832363360995122023">
+                <link role="variableDeclaration" roleId="tpee.1068581517664" targetNodeId="1t7x.~Color%dWHITE" resolveInfo="WHITE" />
                 <link role="classifier" roleId="tpee.1144433057691" targetNodeId="1t7x.~Color" resolveInfo="Color" />
-                <link role="variableDeclaration" roleId="tpee.1068581517664" targetNodeId="1t7x.~Color%dWHITE" resolveInfo="WHITE" />
               </node>
             </node>
           </node>
@@ -120,8 +120,8 @@
                     <link role="variableDeclaration" roleId="tpee.1068581517664" targetNodeId="4832363360995122025" resolveInfo="caption" />
                   </node>
                   <node role="actualArgument" roleId="tpee.1068499141038" type="tpee.StaticFieldReference" typeId="tpee.1070533707846" id="4832363360995122039">
+                    <link role="variableDeclaration" roleId="tpee.1068581517664" targetNodeId="dbrf.~SwingConstants%dCENTER" resolveInfo="CENTER" />
                     <link role="classifier" roleId="tpee.1144433057691" targetNodeId="dbrf.~SwingConstants" resolveInfo="SwingConstants" />
-                    <link role="variableDeclaration" roleId="tpee.1068581517664" targetNodeId="dbrf.~SwingConstants%dCENTER" resolveInfo="CENTER" />
                   </node>
                 </node>
               </node>
@@ -162,8 +162,8 @@
               <node role="operation" roleId="tpee.1197027833540" type="tpee.InstanceMethodCallOperation" typeId="tpee.1202948039474" id="4832363360995122053">
                 <link role="baseMethodDeclaration" roleId="tpee.1068499141037" targetNodeId="dbrf.~JComponent%dsetBackground(java%dawt%dColor)%cvoid" resolveInfo="setBackground" />
                 <node role="actualArgument" roleId="tpee.1068499141038" type="tpee.StaticFieldReference" typeId="tpee.1070533707846" id="4832363360995122054">
+                  <link role="variableDeclaration" roleId="tpee.1068581517664" targetNodeId="1t7x.~Color%dLIGHT_GRAY" resolveInfo="LIGHT_GRAY" />
                   <link role="classifier" roleId="tpee.1144433057691" targetNodeId="1t7x.~Color" resolveInfo="Color" />
-                  <link role="variableDeclaration" roleId="tpee.1068581517664" targetNodeId="1t7x.~Color%dLIGHT_GRAY" resolveInfo="LIGHT_GRAY" />
                 </node>
               </node>
             </node>
@@ -324,12 +324,12 @@
                                 <node role="expression" roleId="tpee.1068580123156" type="tpee.LocalInstanceMethodCall" typeId="tpee.3066917033203108594" id="4832363360995122116">
                                   <link role="baseMethodDeclaration" roleId="tpee.1068499141037" targetNodeId="dbrf.~AbstractAction%dputValue(java%dlang%dString,java%dlang%dObject)%cvoid" resolveInfo="putValue" />
                                   <node role="actualArgument" roleId="tpee.1068499141038" type="tpee.StaticFieldReference" typeId="tpee.1070533707846" id="4832363360995122117">
+                                    <link role="variableDeclaration" roleId="tpee.1068581517664" targetNodeId="dbrf.~Action%dSMALL_ICON" resolveInfo="SMALL_ICON" />
                                     <link role="classifier" roleId="tpee.1144433057691" targetNodeId="dbrf.~Action" resolveInfo="Action" />
-                                    <link role="variableDeclaration" roleId="tpee.1068581517664" targetNodeId="dbrf.~Action%dSMALL_ICON" resolveInfo="SMALL_ICON" />
                                   </node>
                                   <node role="actualArgument" roleId="tpee.1068499141038" type="tpee.StaticMethodCall" typeId="tpee.1081236700937" id="4832363360995122118">
+                                    <link role="baseMethodDeclaration" roleId="tpee.1068499141037" targetNodeId="205.~IconManager%dgetIconFor(jetbrains%dmps%dsmodel%dSNode)%cjavax%dswing%dIcon" resolveInfo="getIconFor" />
                                     <link role="classConcept" roleId="tpee.1144433194310" targetNodeId="205.~IconManager" resolveInfo="IconManager" />
-                                    <link role="baseMethodDeclaration" roleId="tpee.1068499141037" targetNodeId="205.~IconManager%dgetIconFor(jetbrains%dmps%dsmodel%dSNode)%cjavax%dswing%dIcon" resolveInfo="getIconFor" />
                                     <node role="actualArgument" roleId="tpee.1068499141038" type="tpee.LocalVariableReference" typeId="tpee.1068581242866" id="4832363360995122119">
                                       <link role="variableDeclaration" roleId="tpee.1068581517664" targetNodeId="4832363360995122060" resolveInfo="node" />
                                     </node>
@@ -345,8 +345,8 @@
                   <node role="operation" roleId="tpee.1197027833540" type="tpee.InstanceMethodCallOperation" typeId="tpee.1202948039474" id="4832363360995122111">
                     <link role="baseMethodDeclaration" roleId="tpee.1068499141037" targetNodeId="dbrf.~JComponent%dsetBackground(java%dawt%dColor)%cvoid" resolveInfo="setBackground" />
                     <node role="actualArgument" roleId="tpee.1068499141038" type="tpee.StaticFieldReference" typeId="tpee.1070533707846" id="4832363360995122112">
+                      <link role="variableDeclaration" roleId="tpee.1068581517664" targetNodeId="1t7x.~Color%dWHITE" resolveInfo="WHITE" />
                       <link role="classifier" roleId="tpee.1144433057691" targetNodeId="1t7x.~Color" resolveInfo="Color" />
-                      <link role="variableDeclaration" roleId="tpee.1068581517664" targetNodeId="1t7x.~Color%dWHITE" resolveInfo="WHITE" />
                     </node>
                   </node>
                 </node>
@@ -636,11 +636,7 @@
                   <link role="enumClass" roleId="tpee.1144432896254" targetNodeId="lkfb.~LanguageAspect" resolveInfo="LanguageAspect" />
                 </node>
                 <node role="operation" roleId="tpee.1197027833540" type="tpee.InstanceMethodCallOperation" typeId="tpee.1202948039474" id="4832363360995121757">
-<<<<<<< HEAD
                   <link role="baseMethodDeclaration" roleId="tpee.1068499141037" targetNodeId="lkfb.~LanguageAspect%dget(jetbrains%dmps%dsmodel%dLanguage)%cjetbrains%dmps%dsmodel%ddescriptor%dEditableSModelDescriptor" resolveInfo="get" />
-=======
-                  <link role="baseMethodDeclaration" roleId="tpee.1068499141037" targetNodeId="lkfb.~LanguageAspect%dget(jetbrains%dmps%dsmodel%dLanguage)%cjetbrains%dmps%dsmodel%dDefaultSModelDescriptor" resolveInfo="get" />
->>>>>>> fc60fb76
                   <node role="actualArgument" roleId="tpee.1068499141038" type="tpee.LocalVariableReference" typeId="tpee.1068581242866" id="4832363360995121758">
                     <link role="variableDeclaration" roleId="tpee.1068581517664" targetNodeId="4832363360995121731" resolveInfo="language" />
                   </node>
@@ -662,11 +658,7 @@
                     <link role="enumClass" roleId="tpee.1144432896254" targetNodeId="lkfb.~LanguageAspect" resolveInfo="LanguageAspect" />
                   </node>
                   <node role="operation" roleId="tpee.1197027833540" type="tpee.InstanceMethodCallOperation" typeId="tpee.1202948039474" id="4832363360995121766">
-<<<<<<< HEAD
                     <link role="baseMethodDeclaration" roleId="tpee.1068499141037" targetNodeId="lkfb.~LanguageAspect%dget(jetbrains%dmps%dsmodel%dLanguage)%cjetbrains%dmps%dsmodel%ddescriptor%dEditableSModelDescriptor" resolveInfo="get" />
-=======
-                    <link role="baseMethodDeclaration" roleId="tpee.1068499141037" targetNodeId="lkfb.~LanguageAspect%dget(jetbrains%dmps%dsmodel%dLanguage)%cjetbrains%dmps%dsmodel%dDefaultSModelDescriptor" resolveInfo="get" />
->>>>>>> fc60fb76
                     <node role="actualArgument" roleId="tpee.1068499141038" type="tpee.LocalVariableReference" typeId="tpee.1068581242866" id="4832363360995121767">
                       <link role="variableDeclaration" roleId="tpee.1068581517664" targetNodeId="4832363360995121731" resolveInfo="language" />
                     </node>
@@ -695,8 +687,8 @@
                       <node role="creator" roleId="tpee.1145553007750" type="tpee.AnonymousClassCreator" typeId="tpee.1182160077978" id="4832363360995121778">
                         <node role="cls" roleId="tpee.1182160096073" type="tpee.AnonymousClass" typeId="tpee.1170345865475" id="4832363360995121779">
                           <property name="name" nameId="tpck.1169194664001" value="" />
+                          <link role="classifier" roleId="tpee.1170346070688" targetNodeId="30pf.~Condition" resolveInfo="Condition" />
                           <link role="baseMethodDeclaration" roleId="tpee.1068499141037" targetNodeId="e2lb.~Object%d&lt;init&gt;()" resolveInfo="Object" />
-                          <link role="classifier" roleId="tpee.1170346070688" targetNodeId="30pf.~Condition" resolveInfo="Condition" />
                           <node role="typeParameter" roleId="tpee.1201186121363" type="tpee.ClassifierType" typeId="tpee.1107535904670" id="4832363360995121780">
                             <link role="classifier" roleId="tpee.1107535924139" targetNodeId="lkfb.~SNode" resolveInfo="SNode" />
                           </node>
@@ -713,8 +705,8 @@
                             <node role="body" roleId="tpee.1068580123135" type="tpee.StatementList" typeId="tpee.1068580123136" id="4832363360995122129">
                               <node role="statement" roleId="tpee.1068581517665" type="tpee.ReturnStatement" typeId="tpee.1068581242878" id="4832363360995122130">
                                 <node role="expression" roleId="tpee.1068581517676" type="tpee.StaticMethodCall" typeId="tpee.1081236700937" id="4832363360995122131">
+                                  <link role="baseMethodDeclaration" roleId="tpee.1068499141037" targetNodeId="4832363360995121901" resolveInfo="isApplicable" />
                                   <link role="classConcept" roleId="tpee.1144433194310" targetNodeId="4832363360995121627" resolveInfo="GoToRulesHelper" />
-                                  <link role="baseMethodDeclaration" roleId="tpee.1068499141037" targetNodeId="4832363360995121901" resolveInfo="isApplicable" />
                                   <node role="actualArgument" roleId="tpee.1068499141038" type="tpee.ParameterReference" typeId="tpee.1068581242874" id="4832363360995122132">
                                     <link role="variableDeclaration" roleId="tpee.1068581517664" targetNodeId="4832363360995121784" resolveInfo="n" />
                                   </node>
@@ -963,11 +955,11 @@
             <property name="name" nameId="tpck.1169194664001" value="languageFqName" />
             <node role="type" roleId="tpee.5680397130376446158" type="tpee.StringType" typeId="tpee.1225271177708" id="5797068448048282964" />
             <node role="initializer" roleId="tpee.1068431790190" type="tpee.StaticMethodCall" typeId="tpee.1081236700937" id="4832363360995121886">
+              <link role="baseMethodDeclaration" roleId="tpee.1068499141037" targetNodeId="30pf.~NameUtil%dnamespaceFromConceptFQName(java%dlang%dString)%cjava%dlang%dString" resolveInfo="namespaceFromConceptFQName" />
               <link role="classConcept" roleId="tpee.1144433194310" targetNodeId="30pf.~NameUtil" resolveInfo="NameUtil" />
-              <link role="baseMethodDeclaration" roleId="tpee.1068499141037" targetNodeId="30pf.~NameUtil%dnamespaceFromConceptFQName(java%dlang%dString)%cjava%dlang%dString" resolveInfo="namespaceFromConceptFQName" />
               <node role="actualArgument" roleId="tpee.1068499141038" type="tpee.StaticMethodCall" typeId="tpee.1081236700937" id="4832363360995121887">
+                <link role="baseMethodDeclaration" roleId="tpee.1068499141037" targetNodeId="30pf.~NameUtil%dnodeFQName(jetbrains%dmps%dsmodel%dSNode)%cjava%dlang%dString" resolveInfo="nodeFQName" />
                 <link role="classConcept" roleId="tpee.1144433194310" targetNodeId="30pf.~NameUtil" resolveInfo="NameUtil" />
-                <link role="baseMethodDeclaration" roleId="tpee.1068499141037" targetNodeId="30pf.~NameUtil%dnodeFQName(jetbrains%dmps%dsmodel%dSNode)%cjava%dlang%dString" resolveInfo="nodeFQName" />
                 <node role="actualArgument" roleId="tpee.1068499141038" type="tpee.ParameterReference" typeId="tpee.1068581242874" id="4832363360995121888">
                   <link role="variableDeclaration" roleId="tpee.1068581517664" targetNodeId="4832363360995121880" resolveInfo="concept" />
                 </node>
@@ -991,8 +983,8 @@
         <node role="statement" roleId="tpee.1068581517665" type="tpee.ReturnStatement" typeId="tpee.1068581242878" id="4832363360995121896">
           <node role="expression" roleId="tpee.1068581517676" type="tpee.DotExpression" typeId="tpee.1197027756228" id="4832363360995121897">
             <node role="operand" roleId="tpee.1197027771414" type="tpee.StaticMethodCall" typeId="tpee.1081236700937" id="4832363360995121898">
+              <link role="baseMethodDeclaration" roleId="tpee.1068499141037" targetNodeId="lkfb.~MPSModuleRepository%dgetInstance()%cjetbrains%dmps%dsmodel%dMPSModuleRepository" resolveInfo="getInstance" />
               <link role="classConcept" roleId="tpee.1144433194310" targetNodeId="lkfb.~MPSModuleRepository" resolveInfo="MPSModuleRepository" />
-              <link role="baseMethodDeclaration" roleId="tpee.1068499141037" targetNodeId="lkfb.~MPSModuleRepository%dgetInstance()%cjetbrains%dmps%dsmodel%dMPSModuleRepository" resolveInfo="getInstance" />
             </node>
             <node role="operation" roleId="tpee.1197027833540" type="tpee.InstanceMethodCallOperation" typeId="tpee.1202948039474" id="4832363360995121899">
               <link role="baseMethodDeclaration" roleId="tpee.1068499141037" targetNodeId="lkfb.~MPSModuleRepository%dgetLanguage(java%dlang%dString)%cjetbrains%dmps%dsmodel%dLanguage" resolveInfo="getLanguage" />
@@ -1111,8 +1103,8 @@
         </node>
         <node role="statement" roleId="tpee.1068581517665" type="tpee.ReturnStatement" typeId="tpee.1068581242878" id="4832363360995121961">
           <node role="expression" roleId="tpee.1068581517676" type="tpee.StaticMethodCall" typeId="tpee.1081236700937" id="4832363360995121962">
+            <link role="baseMethodDeclaration" roleId="tpee.1068499141037" targetNodeId="devd.~SModelUtil%disAssignableConcept(jetbrains%dmps%dsmodel%dSNode,jetbrains%dmps%dsmodel%dSNode)%cboolean" resolveInfo="isAssignableConcept" />
             <link role="classConcept" roleId="tpee.1144433194310" targetNodeId="devd.~SModelUtil" resolveInfo="SModelUtil" />
-            <link role="baseMethodDeclaration" roleId="tpee.1068499141037" targetNodeId="devd.~SModelUtil%disAssignableConcept(jetbrains%dmps%dsmodel%dSNode,jetbrains%dmps%dsmodel%dSNode)%cboolean" resolveInfo="isAssignableConcept" />
             <node role="actualArgument" roleId="tpee.1068499141038" type="tpee.ParameterReference" typeId="tpee.1068581242874" id="4832363360995121963">
               <link role="variableDeclaration" roleId="tpee.1068581517664" targetNodeId="4832363360995121906" resolveInfo="conceptDeclaration" />
             </node>
@@ -1319,8 +1311,8 @@
               <link role="classifier" roleId="tpee.1107535924139" targetNodeId="c4x8.~ProjectPane" resolveInfo="ProjectPane" />
             </node>
             <node role="initializer" roleId="tpee.1068431790190" type="tpee.StaticMethodCall" typeId="tpee.1081236700937" id="4832363360995122187">
+              <link role="baseMethodDeclaration" roleId="tpee.1068499141037" targetNodeId="c4x8.~ProjectPane%dgetInstance(com%dintellij%dopenapi%dproject%dProject)%cjetbrains%dmps%dide%dprojectPane%dProjectPane" resolveInfo="getInstance" />
               <link role="classConcept" roleId="tpee.1144433194310" targetNodeId="c4x8.~ProjectPane" resolveInfo="ProjectPane" />
-              <link role="baseMethodDeclaration" roleId="tpee.1068499141037" targetNodeId="c4x8.~ProjectPane%dgetInstance(com%dintellij%dopenapi%dproject%dProject)%cjetbrains%dmps%dide%dprojectPane%dProjectPane" resolveInfo="getInstance" />
               <node role="actualArgument" roleId="tpee.1068499141038" type="tpee.DotExpression" typeId="tpee.1197027756228" id="4832363360995122188">
                 <node role="operand" roleId="tpee.1197027771414" type="tpee.LocalInstanceFieldReference" typeId="tpee.7785501532031639928" id="4832363360995122189">
                   <link role="variableDeclaration" roleId="tpee.1068581517664" targetNodeId="4832363360995122141" resolveInfo="myContext" />
@@ -1898,8 +1890,8 @@
         <node role="statement" roleId="tpee.1068581517665" type="tpee.ExpressionStatement" typeId="tpee.1068580123155" id="4832363360995122420">
           <node role="expression" roleId="tpee.1068580123156" type="tpee.DotExpression" typeId="tpee.1197027756228" id="4832363360995122421">
             <node role="operand" roleId="tpee.1197027771414" type="tpee.StaticMethodCall" typeId="tpee.1081236700937" id="4832363360995122422">
+              <link role="baseMethodDeclaration" roleId="tpee.1068499141037" targetNodeId="lkfb.~ModelAccess%dinstance()%cjetbrains%dmps%dsmodel%dModelAccess" resolveInfo="instance" />
               <link role="classConcept" roleId="tpee.1144433194310" targetNodeId="lkfb.~ModelAccess" resolveInfo="ModelAccess" />
-              <link role="baseMethodDeclaration" roleId="tpee.1068499141037" targetNodeId="lkfb.~ModelAccess%dinstance()%cjetbrains%dmps%dsmodel%dModelAccess" resolveInfo="instance" />
             </node>
             <node role="operation" roleId="tpee.1197027833540" type="tpee.InstanceMethodCallOperation" typeId="tpee.1202948039474" id="4832363360995122423">
               <link role="baseMethodDeclaration" roleId="tpee.1068499141037" targetNodeId="lkfb.~ModelCommandExecutor%drunReadAction(java%dlang%dRunnable)%cvoid" resolveInfo="runReadAction" />
@@ -1923,8 +1915,8 @@
                               <link role="baseMethodDeclaration" roleId="tpee.1068499141037" targetNodeId="udof.~RefactoringContext%dsetSelectedModel(jetbrains%dmps%dsmodel%dSModelDescriptor)%cvoid" resolveInfo="setSelectedModel" />
                               <node role="actualArgument" roleId="tpee.1068499141038" type="tpee.DotExpression" typeId="tpee.1197027756228" id="4832363360995122458">
                                 <node role="operand" roleId="tpee.1197027771414" type="tpee.StaticMethodCall" typeId="tpee.1081236700937" id="4832363360995122459">
+                                  <link role="baseMethodDeclaration" roleId="tpee.1068499141037" targetNodeId="c5dh.~SNodeOperations%dgetModel(jetbrains%dmps%dsmodel%dSNode)%cjetbrains%dmps%dsmodel%dSModel" resolveInfo="getModel" />
                                   <link role="classConcept" roleId="tpee.1144433194310" targetNodeId="c5dh.~SNodeOperations" resolveInfo="SNodeOperations" />
-                                  <link role="baseMethodDeclaration" roleId="tpee.1068499141037" targetNodeId="c5dh.~SNodeOperations%dgetModel(jetbrains%dmps%dsmodel%dSNode)%cjetbrains%dmps%dsmodel%dSModel" resolveInfo="getModel" />
                                   <node role="actualArgument" roleId="tpee.1068499141038" type="tpee.ParameterReference" typeId="tpee.1068581242874" id="4832363360995122460">
                                     <link role="variableDeclaration" roleId="tpee.1068581517664" targetNodeId="4832363360995122355" resolveInfo="node" />
                                   </node>
@@ -2074,26 +2066,17 @@
             </node>
             <node role="initializer" roleId="tpee.1068431790190" type="tpee.DotExpression" typeId="tpee.1197027756228" id="4832363360995122491">
               <node role="operand" roleId="tpee.1197027771414" type="tpee.StaticMethodCall" typeId="tpee.1081236700937" id="4832363360995122492">
+                <link role="baseMethodDeclaration" roleId="tpee.1068499141037" targetNodeId="lkfb.~ModelAccess%dinstance()%cjetbrains%dmps%dsmodel%dModelAccess" resolveInfo="instance" />
                 <link role="classConcept" roleId="tpee.1144433194310" targetNodeId="lkfb.~ModelAccess" resolveInfo="ModelAccess" />
-                <link role="baseMethodDeclaration" roleId="tpee.1068499141037" targetNodeId="lkfb.~ModelAccess%dinstance()%cjetbrains%dmps%dsmodel%dModelAccess" resolveInfo="instance" />
               </node>
               <node role="operation" roleId="tpee.1197027833540" type="tpee.InstanceMethodCallOperation" typeId="tpee.1202948039474" id="4832363360995122493">
-<<<<<<< HEAD
                 <link role="baseMethodDeclaration" roleId="tpee.1068499141037" targetNodeId="lkfb.~ModelCommandExecutor%drunReadAction(jetbrains%dmps%dutil%dComputable)%cjava%dlang%dObject" resolveInfo="runReadAction" />
-=======
-                <link role="baseMethodDeclaration" roleId="tpee.1068499141037" targetNodeId="lkfb.~ModelCommandExecutor%drunReadAction(com%dintellij%dopenapi%dutil%dComputable)%cjava%dlang%dObject" resolveInfo="runReadAction" />
->>>>>>> fc60fb76
                 <node role="actualArgument" roleId="tpee.1068499141038" type="tpee.GenericNewExpression" typeId="tpee.1145552977093" id="4832363360995122494">
                   <node role="creator" roleId="tpee.1145553007750" type="tpee.AnonymousClassCreator" typeId="tpee.1182160077978" id="4832363360995122495">
                     <node role="cls" roleId="tpee.1182160096073" type="tpee.AnonymousClass" typeId="tpee.1170345865475" id="4832363360995122496">
                       <property name="name" nameId="tpck.1169194664001" value="" />
-<<<<<<< HEAD
                       <link role="baseMethodDeclaration" roleId="tpee.1068499141037" targetNodeId="e2lb.~Object%d&lt;init&gt;()" resolveInfo="Object" />
                       <link role="classifier" roleId="tpee.1170346070688" targetNodeId="30pf.~Computable" resolveInfo="Computable" />
-=======
-                      <link role="classifier" roleId="tpee.1170346070688" targetNodeId="8a0f.~Computable" resolveInfo="Computable" />
-                      <link role="baseMethodDeclaration" roleId="tpee.1068499141037" targetNodeId="e2lb.~Object%d&lt;init&gt;()" resolveInfo="Object" />
->>>>>>> fc60fb76
                       <node role="typeParameter" roleId="tpee.1201186121363" type="tp25.SNodeType" typeId="tp25.1138055754698" id="4778270058596008617">
                         <link role="concept" roleId="tp25.1138405853777" targetNodeId="tpc2.1071666914219" resolveInfo="ConceptEditorDeclaration" />
                       </node>
@@ -2150,26 +2133,17 @@
             <node role="type" roleId="tpee.5680397130376446158" type="tpee.StringType" typeId="tpee.1225271177708" id="5797068448048282957" />
             <node role="initializer" roleId="tpee.1068431790190" type="tpee.DotExpression" typeId="tpee.1197027756228" id="4832363360995122513">
               <node role="operand" roleId="tpee.1197027771414" type="tpee.StaticMethodCall" typeId="tpee.1081236700937" id="4832363360995122514">
+                <link role="baseMethodDeclaration" roleId="tpee.1068499141037" targetNodeId="lkfb.~ModelAccess%dinstance()%cjetbrains%dmps%dsmodel%dModelAccess" resolveInfo="instance" />
                 <link role="classConcept" roleId="tpee.1144433194310" targetNodeId="lkfb.~ModelAccess" resolveInfo="ModelAccess" />
-                <link role="baseMethodDeclaration" roleId="tpee.1068499141037" targetNodeId="lkfb.~ModelAccess%dinstance()%cjetbrains%dmps%dsmodel%dModelAccess" resolveInfo="instance" />
               </node>
               <node role="operation" roleId="tpee.1197027833540" type="tpee.InstanceMethodCallOperation" typeId="tpee.1202948039474" id="4832363360995122515">
-<<<<<<< HEAD
                 <link role="baseMethodDeclaration" roleId="tpee.1068499141037" targetNodeId="lkfb.~ModelCommandExecutor%drunReadAction(jetbrains%dmps%dutil%dComputable)%cjava%dlang%dObject" resolveInfo="runReadAction" />
-=======
-                <link role="baseMethodDeclaration" roleId="tpee.1068499141037" targetNodeId="lkfb.~ModelCommandExecutor%drunReadAction(com%dintellij%dopenapi%dutil%dComputable)%cjava%dlang%dObject" resolveInfo="runReadAction" />
->>>>>>> fc60fb76
                 <node role="actualArgument" roleId="tpee.1068499141038" type="tpee.GenericNewExpression" typeId="tpee.1145552977093" id="4832363360995122516">
                   <node role="creator" roleId="tpee.1145553007750" type="tpee.AnonymousClassCreator" typeId="tpee.1182160077978" id="4832363360995122517">
                     <node role="cls" roleId="tpee.1182160096073" type="tpee.AnonymousClass" typeId="tpee.1170345865475" id="4832363360995122518">
                       <property name="name" nameId="tpck.1169194664001" value="" />
-<<<<<<< HEAD
                       <link role="baseMethodDeclaration" roleId="tpee.1068499141037" targetNodeId="e2lb.~Object%d&lt;init&gt;()" resolveInfo="Object" />
                       <link role="classifier" roleId="tpee.1170346070688" targetNodeId="30pf.~Computable" resolveInfo="Computable" />
-=======
-                      <link role="classifier" roleId="tpee.1170346070688" targetNodeId="8a0f.~Computable" resolveInfo="Computable" />
-                      <link role="baseMethodDeclaration" roleId="tpee.1068499141037" targetNodeId="e2lb.~Object%d&lt;init&gt;()" resolveInfo="Object" />
->>>>>>> fc60fb76
                       <node role="typeParameter" roleId="tpee.1201186121363" type="tpee.StringType" typeId="tpee.1225271177708" id="5797068448048282953" />
                       <node role="method" roleId="tpee.1107880067339" type="tpee.InstanceMethodDeclaration" typeId="tpee.1068580123165" id="4832363360995122520">
                         <property name="name" nameId="tpck.1169194664001" value="compute" />
@@ -2215,8 +2189,8 @@
             <property name="name" nameId="tpck.1169194664001" value="option" />
             <node role="type" roleId="tpee.5680397130376446158" type="tpee.IntegerType" typeId="tpee.1070534370425" id="4832363360995122525" />
             <node role="initializer" roleId="tpee.1068431790190" type="tpee.StaticMethodCall" typeId="tpee.1081236700937" id="4832363360995122526">
+              <link role="baseMethodDeclaration" roleId="tpee.1068499141037" targetNodeId="dbrf.~JOptionPane%dshowConfirmDialog(java%dawt%dComponent,java%dlang%dObject,java%dlang%dString,int,int)%cint" resolveInfo="showConfirmDialog" />
               <link role="classConcept" roleId="tpee.1144433194310" targetNodeId="dbrf.~JOptionPane" resolveInfo="JOptionPane" />
-              <link role="baseMethodDeclaration" roleId="tpee.1068499141037" targetNodeId="dbrf.~JOptionPane%dshowConfirmDialog(java%dawt%dComponent,java%dlang%dObject,java%dlang%dString,int,int)%cint" resolveInfo="showConfirmDialog" />
               <node role="actualArgument" roleId="tpee.1068499141038" type="tpee.NullLiteral" typeId="tpee.1070534058343" id="4832363360995122527" />
               <node role="actualArgument" roleId="tpee.1068499141038" type="tpee.LocalVariableReference" typeId="tpee.1068581242866" id="4832363360995122528">
                 <link role="variableDeclaration" roleId="tpee.1068581517664" targetNodeId="4832363360995122511" resolveInfo="message" />
@@ -2225,12 +2199,12 @@
                 <property name="value" nameId="tpee.1070475926801" value="Editor not found" />
               </node>
               <node role="actualArgument" roleId="tpee.1068499141038" type="tpee.StaticFieldReference" typeId="tpee.1070533707846" id="4832363360995122530">
+                <link role="variableDeclaration" roleId="tpee.1068581517664" targetNodeId="dbrf.~JOptionPane%dYES_NO_OPTION" resolveInfo="YES_NO_OPTION" />
                 <link role="classifier" roleId="tpee.1144433057691" targetNodeId="dbrf.~JOptionPane" resolveInfo="JOptionPane" />
-                <link role="variableDeclaration" roleId="tpee.1068581517664" targetNodeId="dbrf.~JOptionPane%dYES_NO_OPTION" resolveInfo="YES_NO_OPTION" />
               </node>
               <node role="actualArgument" roleId="tpee.1068499141038" type="tpee.StaticFieldReference" typeId="tpee.1070533707846" id="4832363360995122531">
+                <link role="variableDeclaration" roleId="tpee.1068581517664" targetNodeId="dbrf.~JOptionPane%dQUESTION_MESSAGE" resolveInfo="QUESTION_MESSAGE" />
                 <link role="classifier" roleId="tpee.1144433057691" targetNodeId="dbrf.~JOptionPane" resolveInfo="JOptionPane" />
-                <link role="variableDeclaration" roleId="tpee.1068581517664" targetNodeId="dbrf.~JOptionPane%dQUESTION_MESSAGE" resolveInfo="QUESTION_MESSAGE" />
               </node>
             </node>
           </node>
@@ -2241,8 +2215,8 @@
               <link role="variableDeclaration" roleId="tpee.1068581517664" targetNodeId="4832363360995122524" resolveInfo="option" />
             </node>
             <node role="rightExpression" roleId="tpee.1081773367579" type="tpee.StaticFieldReference" typeId="tpee.1070533707846" id="4832363360995122535">
+              <link role="variableDeclaration" roleId="tpee.1068581517664" targetNodeId="dbrf.~JOptionPane%dYES_OPTION" resolveInfo="YES_OPTION" />
               <link role="classifier" roleId="tpee.1144433057691" targetNodeId="dbrf.~JOptionPane" resolveInfo="JOptionPane" />
-              <link role="variableDeclaration" roleId="tpee.1068581517664" targetNodeId="dbrf.~JOptionPane%dYES_OPTION" resolveInfo="YES_OPTION" />
             </node>
           </node>
           <node role="ifTrue" roleId="tpee.1068580123161" type="tpee.StatementList" typeId="tpee.1068580123136" id="4832363360995122536">
@@ -2254,26 +2228,17 @@
         <node role="statement" roleId="tpee.1068581517665" type="tpee.ReturnStatement" typeId="tpee.1068581242878" id="4832363360995122539">
           <node role="expression" roleId="tpee.1068581517676" type="tpee.DotExpression" typeId="tpee.1197027756228" id="4832363360995122540">
             <node role="operand" roleId="tpee.1197027771414" type="tpee.StaticMethodCall" typeId="tpee.1081236700937" id="4832363360995122541">
+              <link role="baseMethodDeclaration" roleId="tpee.1068499141037" targetNodeId="lkfb.~ModelAccess%dinstance()%cjetbrains%dmps%dsmodel%dModelAccess" resolveInfo="instance" />
               <link role="classConcept" roleId="tpee.1144433194310" targetNodeId="lkfb.~ModelAccess" resolveInfo="ModelAccess" />
-              <link role="baseMethodDeclaration" roleId="tpee.1068499141037" targetNodeId="lkfb.~ModelAccess%dinstance()%cjetbrains%dmps%dsmodel%dModelAccess" resolveInfo="instance" />
             </node>
             <node role="operation" roleId="tpee.1197027833540" type="tpee.InstanceMethodCallOperation" typeId="tpee.1202948039474" id="4832363360995122542">
-<<<<<<< HEAD
               <link role="baseMethodDeclaration" roleId="tpee.1068499141037" targetNodeId="lkfb.~ModelCommandExecutor%drunWriteActionInCommand(jetbrains%dmps%dutil%dComputable,com%dintellij%dopenapi%dproject%dProject)%cjava%dlang%dObject" resolveInfo="runWriteActionInCommand" />
-=======
-              <link role="baseMethodDeclaration" roleId="tpee.1068499141037" targetNodeId="lkfb.~ModelCommandExecutor%drunWriteActionInCommand(com%dintellij%dopenapi%dutil%dComputable,com%dintellij%dopenapi%dproject%dProject)%cjava%dlang%dObject" resolveInfo="runWriteActionInCommand" />
->>>>>>> fc60fb76
               <node role="actualArgument" roleId="tpee.1068499141038" type="tpee.GenericNewExpression" typeId="tpee.1145552977093" id="4832363360995122543">
                 <node role="creator" roleId="tpee.1145553007750" type="tpee.AnonymousClassCreator" typeId="tpee.1182160077978" id="4832363360995122544">
                   <node role="cls" roleId="tpee.1182160096073" type="tpee.AnonymousClass" typeId="tpee.1170345865475" id="4832363360995122545">
                     <property name="name" nameId="tpck.1169194664001" value="" />
-<<<<<<< HEAD
                     <link role="baseMethodDeclaration" roleId="tpee.1068499141037" targetNodeId="e2lb.~Object%d&lt;init&gt;()" resolveInfo="Object" />
                     <link role="classifier" roleId="tpee.1170346070688" targetNodeId="30pf.~Computable" resolveInfo="Computable" />
-=======
-                    <link role="classifier" roleId="tpee.1170346070688" targetNodeId="8a0f.~Computable" resolveInfo="Computable" />
-                    <link role="baseMethodDeclaration" roleId="tpee.1068499141037" targetNodeId="e2lb.~Object%d&lt;init&gt;()" resolveInfo="Object" />
->>>>>>> fc60fb76
                     <node role="typeParameter" roleId="tpee.1201186121363" type="tpee.ClassifierType" typeId="tpee.1107535904670" id="4832363360995122546">
                       <link role="classifier" roleId="tpee.1107535924139" targetNodeId="lkfb.~SNode" resolveInfo="SNode" />
                     </node>
@@ -2286,8 +2251,8 @@
                       <node role="body" roleId="tpee.1068580123135" type="tpee.StatementList" typeId="tpee.1068580123136" id="4832363360995122725">
                         <node role="statement" roleId="tpee.1068581517665" type="tpee.ReturnStatement" typeId="tpee.1068581242878" id="4832363360995122726">
                           <node role="expression" roleId="tpee.1068581517676" type="tpee.StaticMethodCall" typeId="tpee.1081236700937" id="4832363360995122728">
+                            <link role="baseMethodDeclaration" roleId="tpee.1068499141037" targetNodeId="4832363360995122665" resolveInfo="createEditorDeclaration" />
                             <link role="classConcept" roleId="tpee.1144433194310" targetNodeId="4832363360995122470" resolveInfo="GoToEditorDeclarationHelper" />
-                            <link role="baseMethodDeclaration" roleId="tpee.1068499141037" targetNodeId="4832363360995122665" resolveInfo="createEditorDeclaration" />
                             <node role="actualArgument" roleId="tpee.1068499141038" type="tpee.ParameterReference" typeId="tpee.1068581242874" id="4832363360995122729">
                               <link role="variableDeclaration" roleId="tpee.1068581517664" targetNodeId="4832363360995122481" resolveInfo="concept" />
                             </node>
@@ -2350,11 +2315,7 @@
                 <link role="variableDeclaration" roleId="tpee.1068581517664" targetNodeId="4832363360995122554" resolveInfo="language" />
               </node>
               <node role="operation" roleId="tpee.1197027833540" type="tpee.InstanceMethodCallOperation" typeId="tpee.1202948039474" id="4832363360995122566">
-<<<<<<< HEAD
                 <link role="baseMethodDeclaration" roleId="tpee.1068499141037" targetNodeId="lkfb.~Language%dgetEditorModelDescriptor()%cjetbrains%dmps%dsmodel%ddescriptor%dEditableSModelDescriptor" resolveInfo="getEditorModelDescriptor" />
-=======
-                <link role="baseMethodDeclaration" roleId="tpee.1068499141037" targetNodeId="lkfb.~Language%dgetEditorModelDescriptor()%cjetbrains%dmps%dsmodel%dDefaultSModelDescriptor" resolveInfo="getEditorModelDescriptor" />
->>>>>>> fc60fb76
               </node>
             </node>
           </node>
@@ -2408,8 +2369,8 @@
             <property name="name" nameId="tpck.1169194664001" value="option" />
             <node role="type" roleId="tpee.5680397130376446158" type="tpee.IntegerType" typeId="tpee.1070534370425" id="4832363360995122588" />
             <node role="initializer" roleId="tpee.1068431790190" type="tpee.StaticMethodCall" typeId="tpee.1081236700937" id="4832363360995122589">
+              <link role="baseMethodDeclaration" roleId="tpee.1068499141037" targetNodeId="dbrf.~JOptionPane%dshowConfirmDialog(java%dawt%dComponent,java%dlang%dObject,java%dlang%dString,int,int)%cint" resolveInfo="showConfirmDialog" />
               <link role="classConcept" roleId="tpee.1144433194310" targetNodeId="dbrf.~JOptionPane" resolveInfo="JOptionPane" />
-              <link role="baseMethodDeclaration" roleId="tpee.1068499141037" targetNodeId="dbrf.~JOptionPane%dshowConfirmDialog(java%dawt%dComponent,java%dlang%dObject,java%dlang%dString,int,int)%cint" resolveInfo="showConfirmDialog" />
               <node role="actualArgument" roleId="tpee.1068499141038" type="tpee.NullLiteral" typeId="tpee.1070534058343" id="4832363360995122590" />
               <node role="actualArgument" roleId="tpee.1068499141038" type="tpee.LocalVariableReference" typeId="tpee.1068581242866" id="4832363360995122591">
                 <link role="variableDeclaration" roleId="tpee.1068581517664" targetNodeId="4832363360995122575" resolveInfo="message" />
@@ -2418,12 +2379,12 @@
                 <property name="value" nameId="tpee.1070475926801" value="Editor not found" />
               </node>
               <node role="actualArgument" roleId="tpee.1068499141038" type="tpee.StaticFieldReference" typeId="tpee.1070533707846" id="4832363360995122593">
+                <link role="variableDeclaration" roleId="tpee.1068581517664" targetNodeId="dbrf.~JOptionPane%dYES_NO_OPTION" resolveInfo="YES_NO_OPTION" />
                 <link role="classifier" roleId="tpee.1144433057691" targetNodeId="dbrf.~JOptionPane" resolveInfo="JOptionPane" />
-                <link role="variableDeclaration" roleId="tpee.1068581517664" targetNodeId="dbrf.~JOptionPane%dYES_NO_OPTION" resolveInfo="YES_NO_OPTION" />
               </node>
               <node role="actualArgument" roleId="tpee.1068499141038" type="tpee.StaticFieldReference" typeId="tpee.1070533707846" id="4832363360995122594">
+                <link role="variableDeclaration" roleId="tpee.1068581517664" targetNodeId="dbrf.~JOptionPane%dQUESTION_MESSAGE" resolveInfo="QUESTION_MESSAGE" />
                 <link role="classifier" roleId="tpee.1144433057691" targetNodeId="dbrf.~JOptionPane" resolveInfo="JOptionPane" />
-                <link role="variableDeclaration" roleId="tpee.1068581517664" targetNodeId="dbrf.~JOptionPane%dQUESTION_MESSAGE" resolveInfo="QUESTION_MESSAGE" />
               </node>
             </node>
           </node>
@@ -2434,8 +2395,8 @@
               <link role="variableDeclaration" roleId="tpee.1068581517664" targetNodeId="4832363360995122587" resolveInfo="option" />
             </node>
             <node role="rightExpression" roleId="tpee.1081773367579" type="tpee.StaticFieldReference" typeId="tpee.1070533707846" id="4832363360995122598">
+              <link role="variableDeclaration" roleId="tpee.1068581517664" targetNodeId="dbrf.~JOptionPane%dYES_OPTION" resolveInfo="YES_OPTION" />
               <link role="classifier" roleId="tpee.1144433057691" targetNodeId="dbrf.~JOptionPane" resolveInfo="JOptionPane" />
-              <link role="variableDeclaration" roleId="tpee.1068581517664" targetNodeId="dbrf.~JOptionPane%dYES_OPTION" resolveInfo="YES_OPTION" />
             </node>
           </node>
           <node role="ifTrue" roleId="tpee.1068580123161" type="tpee.StatementList" typeId="tpee.1068580123136" id="4832363360995122599">
@@ -2447,8 +2408,8 @@
         <node role="statement" roleId="tpee.1068581517665" type="tpee.ExpressionStatement" typeId="tpee.1068580123155" id="4832363360995122602">
           <node role="expression" roleId="tpee.1068580123156" type="tpee.DotExpression" typeId="tpee.1197027756228" id="4832363360995122603">
             <node role="operand" roleId="tpee.1197027771414" type="tpee.StaticMethodCall" typeId="tpee.1081236700937" id="4832363360995122604">
+              <link role="baseMethodDeclaration" roleId="tpee.1068499141037" targetNodeId="lkfb.~ModelAccess%dinstance()%cjetbrains%dmps%dsmodel%dModelAccess" resolveInfo="instance" />
               <link role="classConcept" roleId="tpee.1144433194310" targetNodeId="lkfb.~ModelAccess" resolveInfo="ModelAccess" />
-              <link role="baseMethodDeclaration" roleId="tpee.1068499141037" targetNodeId="lkfb.~ModelAccess%dinstance()%cjetbrains%dmps%dsmodel%dModelAccess" resolveInfo="instance" />
             </node>
             <node role="operation" roleId="tpee.1197027833540" type="tpee.InstanceMethodCallOperation" typeId="tpee.1202948039474" id="4832363360995122605">
               <link role="baseMethodDeclaration" roleId="tpee.1068499141037" targetNodeId="lkfb.~ModelCommandExecutor%drunWriteActionInCommand(java%dlang%dRunnable)%cvoid" resolveInfo="runWriteActionInCommand" />
@@ -2479,8 +2440,8 @@
                         </node>
                         <node role="statement" roleId="tpee.1068581517665" type="tpee.ExpressionStatement" typeId="tpee.1068580123155" id="4832363360995122739">
                           <node role="expression" roleId="tpee.1068580123156" type="tpee.StaticMethodCall" typeId="tpee.1081236700937" id="4832363360995122740">
+                            <link role="baseMethodDeclaration" roleId="tpee.1068499141037" targetNodeId="4832363360995122665" resolveInfo="createEditorDeclaration" />
                             <link role="classConcept" roleId="tpee.1144433194310" targetNodeId="4832363360995122470" resolveInfo="GoToEditorDeclarationHelper" />
-                            <link role="baseMethodDeclaration" roleId="tpee.1068499141037" targetNodeId="4832363360995122665" resolveInfo="createEditorDeclaration" />
                             <node role="actualArgument" roleId="tpee.1068499141038" type="tpee.ParameterReference" typeId="tpee.1068581242874" id="4832363360995122741">
                               <link role="variableDeclaration" roleId="tpee.1068581517664" targetNodeId="4832363360995122556" resolveInfo="concept" />
                             </node>
@@ -2489,11 +2450,7 @@
                                 <link role="variableDeclaration" roleId="tpee.1068581517664" targetNodeId="4832363360995122554" resolveInfo="language" />
                               </node>
                               <node role="operation" roleId="tpee.1197027833540" type="tpee.InstanceMethodCallOperation" typeId="tpee.1202948039474" id="4832363360995122744">
-<<<<<<< HEAD
                                 <link role="baseMethodDeclaration" roleId="tpee.1068499141037" targetNodeId="lkfb.~Language%dgetEditorModelDescriptor()%cjetbrains%dmps%dsmodel%ddescriptor%dEditableSModelDescriptor" resolveInfo="getEditorModelDescriptor" />
-=======
-                                <link role="baseMethodDeclaration" roleId="tpee.1068499141037" targetNodeId="lkfb.~Language%dgetEditorModelDescriptor()%cjetbrains%dmps%dsmodel%dDefaultSModelDescriptor" resolveInfo="getEditorModelDescriptor" />
->>>>>>> fc60fb76
                               </node>
                             </node>
                             <node role="actualArgument" roleId="tpee.1068499141038" type="tpee.ParameterReference" typeId="tpee.1068581242874" id="4832363360995122745">
@@ -2515,11 +2472,7 @@
               <link role="variableDeclaration" roleId="tpee.1068581517664" targetNodeId="4832363360995122554" resolveInfo="language" />
             </node>
             <node role="operation" roleId="tpee.1197027833540" type="tpee.InstanceMethodCallOperation" typeId="tpee.1202948039474" id="4832363360995122615">
-<<<<<<< HEAD
               <link role="baseMethodDeclaration" roleId="tpee.1068499141037" targetNodeId="lkfb.~Language%dgetEditorModelDescriptor()%cjetbrains%dmps%dsmodel%ddescriptor%dEditableSModelDescriptor" resolveInfo="getEditorModelDescriptor" />
-=======
-              <link role="baseMethodDeclaration" roleId="tpee.1068499141037" targetNodeId="lkfb.~Language%dgetEditorModelDescriptor()%cjetbrains%dmps%dsmodel%dDefaultSModelDescriptor" resolveInfo="getEditorModelDescriptor" />
->>>>>>> fc60fb76
             </node>
           </node>
         </node>
