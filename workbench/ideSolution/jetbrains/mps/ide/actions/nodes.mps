--- conflicted
+++ resolved
@@ -80,13 +80,8 @@
             <node role="expression" roleId="tpee.1068580123156" type="tpee.LocalInstanceMethodCall" typeId="tpee.3066917033203108594" id="4832363360995122022">
               <link role="baseMethodDeclaration" roleId="tpee.1068499141037" targetNodeId="dbrf.~JComponent%dsetBackground(java%dawt%dColor)%cvoid" resolveInfo="setBackground" />
               <node role="actualArgument" roleId="tpee.1068499141038" type="tpee.StaticFieldReference" typeId="tpee.1070533707846" id="4832363360995122023">
-<<<<<<< HEAD
                 <link role="variableDeclaration" roleId="tpee.1068581517664" targetNodeId="1t7x.~Color%dWHITE" resolveInfo="WHITE" />
                 <link role="classifier" roleId="tpee.1144433057691" targetNodeId="1t7x.~Color" resolveInfo="Color" />
-=======
-                <link role="classifier" roleId="tpee.1144433057691" targetNodeId="1t7x.~Color" resolveInfo="Color" />
-                <link role="variableDeclaration" roleId="tpee.1068581517664" targetNodeId="1t7x.~Color%dWHITE" resolveInfo="WHITE" />
->>>>>>> ed098047
               </node>
             </node>
           </node>
@@ -125,13 +120,8 @@
                     <link role="variableDeclaration" roleId="tpee.1068581517664" targetNodeId="4832363360995122025" resolveInfo="caption" />
                   </node>
                   <node role="actualArgument" roleId="tpee.1068499141038" type="tpee.StaticFieldReference" typeId="tpee.1070533707846" id="4832363360995122039">
-<<<<<<< HEAD
                     <link role="variableDeclaration" roleId="tpee.1068581517664" targetNodeId="dbrf.~SwingConstants%dCENTER" resolveInfo="CENTER" />
                     <link role="classifier" roleId="tpee.1144433057691" targetNodeId="dbrf.~SwingConstants" resolveInfo="SwingConstants" />
-=======
-                    <link role="classifier" roleId="tpee.1144433057691" targetNodeId="dbrf.~SwingConstants" resolveInfo="SwingConstants" />
-                    <link role="variableDeclaration" roleId="tpee.1068581517664" targetNodeId="dbrf.~SwingConstants%dCENTER" resolveInfo="CENTER" />
->>>>>>> ed098047
                   </node>
                 </node>
               </node>
@@ -172,13 +162,8 @@
               <node role="operation" roleId="tpee.1197027833540" type="tpee.InstanceMethodCallOperation" typeId="tpee.1202948039474" id="4832363360995122053">
                 <link role="baseMethodDeclaration" roleId="tpee.1068499141037" targetNodeId="dbrf.~JComponent%dsetBackground(java%dawt%dColor)%cvoid" resolveInfo="setBackground" />
                 <node role="actualArgument" roleId="tpee.1068499141038" type="tpee.StaticFieldReference" typeId="tpee.1070533707846" id="4832363360995122054">
-<<<<<<< HEAD
                   <link role="variableDeclaration" roleId="tpee.1068581517664" targetNodeId="1t7x.~Color%dLIGHT_GRAY" resolveInfo="LIGHT_GRAY" />
                   <link role="classifier" roleId="tpee.1144433057691" targetNodeId="1t7x.~Color" resolveInfo="Color" />
-=======
-                  <link role="classifier" roleId="tpee.1144433057691" targetNodeId="1t7x.~Color" resolveInfo="Color" />
-                  <link role="variableDeclaration" roleId="tpee.1068581517664" targetNodeId="1t7x.~Color%dLIGHT_GRAY" resolveInfo="LIGHT_GRAY" />
->>>>>>> ed098047
                 </node>
               </node>
             </node>
@@ -339,21 +324,12 @@
                                 <node role="expression" roleId="tpee.1068580123156" type="tpee.LocalInstanceMethodCall" typeId="tpee.3066917033203108594" id="4832363360995122116">
                                   <link role="baseMethodDeclaration" roleId="tpee.1068499141037" targetNodeId="dbrf.~AbstractAction%dputValue(java%dlang%dString,java%dlang%dObject)%cvoid" resolveInfo="putValue" />
                                   <node role="actualArgument" roleId="tpee.1068499141038" type="tpee.StaticFieldReference" typeId="tpee.1070533707846" id="4832363360995122117">
-<<<<<<< HEAD
                                     <link role="variableDeclaration" roleId="tpee.1068581517664" targetNodeId="dbrf.~Action%dSMALL_ICON" resolveInfo="SMALL_ICON" />
                                     <link role="classifier" roleId="tpee.1144433057691" targetNodeId="dbrf.~Action" resolveInfo="Action" />
                                   </node>
                                   <node role="actualArgument" roleId="tpee.1068499141038" type="tpee.StaticMethodCall" typeId="tpee.1081236700937" id="4832363360995122118">
                                     <link role="baseMethodDeclaration" roleId="tpee.1068499141037" targetNodeId="205.~IconManager%dgetIconFor(jetbrains%dmps%dsmodel%dSNode)%cjavax%dswing%dIcon" resolveInfo="getIconFor" />
                                     <link role="classConcept" roleId="tpee.1144433194310" targetNodeId="205.~IconManager" resolveInfo="IconManager" />
-=======
-                                    <link role="classifier" roleId="tpee.1144433057691" targetNodeId="dbrf.~Action" resolveInfo="Action" />
-                                    <link role="variableDeclaration" roleId="tpee.1068581517664" targetNodeId="dbrf.~Action%dSMALL_ICON" resolveInfo="SMALL_ICON" />
-                                  </node>
-                                  <node role="actualArgument" roleId="tpee.1068499141038" type="tpee.StaticMethodCall" typeId="tpee.1081236700937" id="4832363360995122118">
-                                    <link role="classConcept" roleId="tpee.1144433194310" targetNodeId="205.~IconManager" resolveInfo="IconManager" />
-                                    <link role="baseMethodDeclaration" roleId="tpee.1068499141037" targetNodeId="205.~IconManager%dgetIconFor(jetbrains%dmps%dsmodel%dSNode)%cjavax%dswing%dIcon" resolveInfo="getIconFor" />
->>>>>>> ed098047
                                     <node role="actualArgument" roleId="tpee.1068499141038" type="tpee.LocalVariableReference" typeId="tpee.1068581242866" id="4832363360995122119">
                                       <link role="variableDeclaration" roleId="tpee.1068581517664" targetNodeId="4832363360995122060" resolveInfo="node" />
                                     </node>
@@ -369,13 +345,8 @@
                   <node role="operation" roleId="tpee.1197027833540" type="tpee.InstanceMethodCallOperation" typeId="tpee.1202948039474" id="4832363360995122111">
                     <link role="baseMethodDeclaration" roleId="tpee.1068499141037" targetNodeId="dbrf.~JComponent%dsetBackground(java%dawt%dColor)%cvoid" resolveInfo="setBackground" />
                     <node role="actualArgument" roleId="tpee.1068499141038" type="tpee.StaticFieldReference" typeId="tpee.1070533707846" id="4832363360995122112">
-<<<<<<< HEAD
                       <link role="variableDeclaration" roleId="tpee.1068581517664" targetNodeId="1t7x.~Color%dWHITE" resolveInfo="WHITE" />
                       <link role="classifier" roleId="tpee.1144433057691" targetNodeId="1t7x.~Color" resolveInfo="Color" />
-=======
-                      <link role="classifier" roleId="tpee.1144433057691" targetNodeId="1t7x.~Color" resolveInfo="Color" />
-                      <link role="variableDeclaration" roleId="tpee.1068581517664" targetNodeId="1t7x.~Color%dWHITE" resolveInfo="WHITE" />
->>>>>>> ed098047
                     </node>
                   </node>
                 </node>
@@ -665,11 +636,7 @@
                   <link role="enumClass" roleId="tpee.1144432896254" targetNodeId="lkfb.~LanguageAspect" resolveInfo="LanguageAspect" />
                 </node>
                 <node role="operation" roleId="tpee.1197027833540" type="tpee.InstanceMethodCallOperation" typeId="tpee.1202948039474" id="4832363360995121757">
-<<<<<<< HEAD
                   <link role="baseMethodDeclaration" roleId="tpee.1068499141037" targetNodeId="lkfb.~LanguageAspect%dget(jetbrains%dmps%dsmodel%dLanguage)%cjetbrains%dmps%dsmodel%dDefaultSModelDescriptor" resolveInfo="get" />
-=======
-                  <link role="baseMethodDeclaration" roleId="tpee.1068499141037" targetNodeId="lkfb.~LanguageAspect%dget(jetbrains%dmps%dsmodel%dLanguage)%cjetbrains%dmps%dsmodel%ddescriptor%dEditableSModelDescriptor" resolveInfo="get" />
->>>>>>> ed098047
                   <node role="actualArgument" roleId="tpee.1068499141038" type="tpee.LocalVariableReference" typeId="tpee.1068581242866" id="4832363360995121758">
                     <link role="variableDeclaration" roleId="tpee.1068581517664" targetNodeId="4832363360995121731" resolveInfo="language" />
                   </node>
@@ -691,11 +658,7 @@
                     <link role="enumClass" roleId="tpee.1144432896254" targetNodeId="lkfb.~LanguageAspect" resolveInfo="LanguageAspect" />
                   </node>
                   <node role="operation" roleId="tpee.1197027833540" type="tpee.InstanceMethodCallOperation" typeId="tpee.1202948039474" id="4832363360995121766">
-<<<<<<< HEAD
                     <link role="baseMethodDeclaration" roleId="tpee.1068499141037" targetNodeId="lkfb.~LanguageAspect%dget(jetbrains%dmps%dsmodel%dLanguage)%cjetbrains%dmps%dsmodel%dDefaultSModelDescriptor" resolveInfo="get" />
-=======
-                    <link role="baseMethodDeclaration" roleId="tpee.1068499141037" targetNodeId="lkfb.~LanguageAspect%dget(jetbrains%dmps%dsmodel%dLanguage)%cjetbrains%dmps%dsmodel%ddescriptor%dEditableSModelDescriptor" resolveInfo="get" />
->>>>>>> ed098047
                     <node role="actualArgument" roleId="tpee.1068499141038" type="tpee.LocalVariableReference" typeId="tpee.1068581242866" id="4832363360995121767">
                       <link role="variableDeclaration" roleId="tpee.1068581517664" targetNodeId="4832363360995121731" resolveInfo="language" />
                     </node>
@@ -724,10 +687,6 @@
                       <node role="creator" roleId="tpee.1145553007750" type="tpee.AnonymousClassCreator" typeId="tpee.1182160077978" id="4832363360995121778">
                         <node role="cls" roleId="tpee.1182160096073" type="tpee.AnonymousClass" typeId="tpee.1170345865475" id="4832363360995121779">
                           <property name="name" nameId="tpck.1169194664001" value="" />
-<<<<<<< HEAD
-=======
-                          <link role="baseMethodDeclaration" roleId="tpee.1068499141037" targetNodeId="e2lb.~Object%d&lt;init&gt;()" resolveInfo="Object" />
->>>>>>> ed098047
                           <link role="classifier" roleId="tpee.1170346070688" targetNodeId="30pf.~Condition" resolveInfo="Condition" />
                           <link role="baseMethodDeclaration" roleId="tpee.1068499141037" targetNodeId="e2lb.~Object%d&lt;init&gt;()" resolveInfo="Object" />
                           <node role="typeParameter" roleId="tpee.1201186121363" type="tpee.ClassifierType" typeId="tpee.1107535904670" id="4832363360995121780">
@@ -746,10 +705,6 @@
                             <node role="body" roleId="tpee.1068580123135" type="tpee.StatementList" typeId="tpee.1068580123136" id="4832363360995122129">
                               <node role="statement" roleId="tpee.1068581517665" type="tpee.ReturnStatement" typeId="tpee.1068581242878" id="4832363360995122130">
                                 <node role="expression" roleId="tpee.1068581517676" type="tpee.StaticMethodCall" typeId="tpee.1081236700937" id="4832363360995122131">
-<<<<<<< HEAD
-=======
-                                  <link role="classConcept" roleId="tpee.1144433194310" targetNodeId="4832363360995121627" resolveInfo="GoToRulesHelper" />
->>>>>>> ed098047
                                   <link role="baseMethodDeclaration" roleId="tpee.1068499141037" targetNodeId="4832363360995121901" resolveInfo="isApplicable" />
                                   <link role="classConcept" roleId="tpee.1144433194310" targetNodeId="4832363360995121627" resolveInfo="GoToRulesHelper" />
                                   <node role="actualArgument" roleId="tpee.1068499141038" type="tpee.ParameterReference" typeId="tpee.1068581242874" id="4832363360995122132">
@@ -1000,19 +955,11 @@
             <property name="name" nameId="tpck.1169194664001" value="languageFqName" />
             <node role="type" roleId="tpee.5680397130376446158" type="tpee.StringType" typeId="tpee.1225271177708" id="5797068448048282964" />
             <node role="initializer" roleId="tpee.1068431790190" type="tpee.StaticMethodCall" typeId="tpee.1081236700937" id="4832363360995121886">
-<<<<<<< HEAD
               <link role="baseMethodDeclaration" roleId="tpee.1068499141037" targetNodeId="30pf.~NameUtil%dnamespaceFromConceptFQName(java%dlang%dString)%cjava%dlang%dString" resolveInfo="namespaceFromConceptFQName" />
               <link role="classConcept" roleId="tpee.1144433194310" targetNodeId="30pf.~NameUtil" resolveInfo="NameUtil" />
               <node role="actualArgument" roleId="tpee.1068499141038" type="tpee.StaticMethodCall" typeId="tpee.1081236700937" id="4832363360995121887">
                 <link role="baseMethodDeclaration" roleId="tpee.1068499141037" targetNodeId="30pf.~NameUtil%dnodeFQName(jetbrains%dmps%dsmodel%dSNode)%cjava%dlang%dString" resolveInfo="nodeFQName" />
                 <link role="classConcept" roleId="tpee.1144433194310" targetNodeId="30pf.~NameUtil" resolveInfo="NameUtil" />
-=======
-              <link role="classConcept" roleId="tpee.1144433194310" targetNodeId="30pf.~NameUtil" resolveInfo="NameUtil" />
-              <link role="baseMethodDeclaration" roleId="tpee.1068499141037" targetNodeId="30pf.~NameUtil%dnamespaceFromConceptFQName(java%dlang%dString)%cjava%dlang%dString" resolveInfo="namespaceFromConceptFQName" />
-              <node role="actualArgument" roleId="tpee.1068499141038" type="tpee.StaticMethodCall" typeId="tpee.1081236700937" id="4832363360995121887">
-                <link role="classConcept" roleId="tpee.1144433194310" targetNodeId="30pf.~NameUtil" resolveInfo="NameUtil" />
-                <link role="baseMethodDeclaration" roleId="tpee.1068499141037" targetNodeId="30pf.~NameUtil%dnodeFQName(jetbrains%dmps%dsmodel%dSNode)%cjava%dlang%dString" resolveInfo="nodeFQName" />
->>>>>>> ed098047
                 <node role="actualArgument" roleId="tpee.1068499141038" type="tpee.ParameterReference" typeId="tpee.1068581242874" id="4832363360995121888">
                   <link role="variableDeclaration" roleId="tpee.1068581517664" targetNodeId="4832363360995121880" resolveInfo="concept" />
                 </node>
@@ -1036,13 +983,8 @@
         <node role="statement" roleId="tpee.1068581517665" type="tpee.ReturnStatement" typeId="tpee.1068581242878" id="4832363360995121896">
           <node role="expression" roleId="tpee.1068581517676" type="tpee.DotExpression" typeId="tpee.1197027756228" id="4832363360995121897">
             <node role="operand" roleId="tpee.1197027771414" type="tpee.StaticMethodCall" typeId="tpee.1081236700937" id="4832363360995121898">
-<<<<<<< HEAD
               <link role="baseMethodDeclaration" roleId="tpee.1068499141037" targetNodeId="lkfb.~MPSModuleRepository%dgetInstance()%cjetbrains%dmps%dsmodel%dMPSModuleRepository" resolveInfo="getInstance" />
               <link role="classConcept" roleId="tpee.1144433194310" targetNodeId="lkfb.~MPSModuleRepository" resolveInfo="MPSModuleRepository" />
-=======
-              <link role="classConcept" roleId="tpee.1144433194310" targetNodeId="lkfb.~MPSModuleRepository" resolveInfo="MPSModuleRepository" />
-              <link role="baseMethodDeclaration" roleId="tpee.1068499141037" targetNodeId="lkfb.~MPSModuleRepository%dgetInstance()%cjetbrains%dmps%dsmodel%dMPSModuleRepository" resolveInfo="getInstance" />
->>>>>>> ed098047
             </node>
             <node role="operation" roleId="tpee.1197027833540" type="tpee.InstanceMethodCallOperation" typeId="tpee.1202948039474" id="4832363360995121899">
               <link role="baseMethodDeclaration" roleId="tpee.1068499141037" targetNodeId="lkfb.~MPSModuleRepository%dgetLanguage(java%dlang%dString)%cjetbrains%dmps%dsmodel%dLanguage" resolveInfo="getLanguage" />
@@ -1161,13 +1103,8 @@
         </node>
         <node role="statement" roleId="tpee.1068581517665" type="tpee.ReturnStatement" typeId="tpee.1068581242878" id="4832363360995121961">
           <node role="expression" roleId="tpee.1068581517676" type="tpee.StaticMethodCall" typeId="tpee.1081236700937" id="4832363360995121962">
-<<<<<<< HEAD
             <link role="baseMethodDeclaration" roleId="tpee.1068499141037" targetNodeId="devd.~SModelUtil%disAssignableConcept(jetbrains%dmps%dsmodel%dSNode,jetbrains%dmps%dsmodel%dSNode)%cboolean" resolveInfo="isAssignableConcept" />
             <link role="classConcept" roleId="tpee.1144433194310" targetNodeId="devd.~SModelUtil" resolveInfo="SModelUtil" />
-=======
-            <link role="classConcept" roleId="tpee.1144433194310" targetNodeId="devd.~SModelUtil" resolveInfo="SModelUtil" />
-            <link role="baseMethodDeclaration" roleId="tpee.1068499141037" targetNodeId="devd.~SModelUtil%disAssignableConcept(jetbrains%dmps%dsmodel%dSNode,jetbrains%dmps%dsmodel%dSNode)%cboolean" resolveInfo="isAssignableConcept" />
->>>>>>> ed098047
             <node role="actualArgument" roleId="tpee.1068499141038" type="tpee.ParameterReference" typeId="tpee.1068581242874" id="4832363360995121963">
               <link role="variableDeclaration" roleId="tpee.1068581517664" targetNodeId="4832363360995121906" resolveInfo="conceptDeclaration" />
             </node>
@@ -1374,23 +1311,14 @@
               <link role="classifier" roleId="tpee.1107535924139" targetNodeId="c4x8.~ProjectPane" resolveInfo="ProjectPane" />
             </node>
             <node role="initializer" roleId="tpee.1068431790190" type="tpee.StaticMethodCall" typeId="tpee.1081236700937" id="4832363360995122187">
-<<<<<<< HEAD
               <link role="baseMethodDeclaration" roleId="tpee.1068499141037" targetNodeId="c4x8.~ProjectPane%dgetInstance(com%dintellij%dopenapi%dproject%dProject)%cjetbrains%dmps%dide%dprojectPane%dProjectPane" resolveInfo="getInstance" />
               <link role="classConcept" roleId="tpee.1144433194310" targetNodeId="c4x8.~ProjectPane" resolveInfo="ProjectPane" />
-=======
-              <link role="classConcept" roleId="tpee.1144433194310" targetNodeId="c4x8.~ProjectPane" resolveInfo="ProjectPane" />
-              <link role="baseMethodDeclaration" roleId="tpee.1068499141037" targetNodeId="c4x8.~ProjectPane%dgetInstance(com%dintellij%dopenapi%dproject%dProject)%cjetbrains%dmps%dide%dprojectPane%dProjectPane" resolveInfo="getInstance" />
->>>>>>> ed098047
               <node role="actualArgument" roleId="tpee.1068499141038" type="tpee.DotExpression" typeId="tpee.1197027756228" id="4832363360995122188">
                 <node role="operand" roleId="tpee.1197027771414" type="tpee.LocalInstanceFieldReference" typeId="tpee.7785501532031639928" id="4832363360995122189">
                   <link role="variableDeclaration" roleId="tpee.1068581517664" targetNodeId="4832363360995122141" resolveInfo="myContext" />
                 </node>
                 <node role="operation" roleId="tpee.1197027833540" type="tpee.InstanceMethodCallOperation" typeId="tpee.1202948039474" id="4832363360995122190">
-<<<<<<< HEAD
                   <link role="baseMethodDeclaration" roleId="tpee.1068499141037" targetNodeId="lkfb.~IOperationContext%dgetIdeaProject()%ccom%dintellij%dopenapi%dproject%dProject" resolveInfo="getIdeaProject" />
-=======
-                  <link role="baseMethodDeclaration" roleId="tpee.1068499141037" targetNodeId="lkfb.~IOperationContext%dgetProject()%ccom%dintellij%dopenapi%dproject%dProject" resolveInfo="getProject" />
->>>>>>> ed098047
                 </node>
               </node>
             </node>
@@ -1962,13 +1890,8 @@
         <node role="statement" roleId="tpee.1068581517665" type="tpee.ExpressionStatement" typeId="tpee.1068580123155" id="4832363360995122420">
           <node role="expression" roleId="tpee.1068580123156" type="tpee.DotExpression" typeId="tpee.1197027756228" id="4832363360995122421">
             <node role="operand" roleId="tpee.1197027771414" type="tpee.StaticMethodCall" typeId="tpee.1081236700937" id="4832363360995122422">
-<<<<<<< HEAD
               <link role="baseMethodDeclaration" roleId="tpee.1068499141037" targetNodeId="lkfb.~ModelAccess%dinstance()%cjetbrains%dmps%dsmodel%dModelAccess" resolveInfo="instance" />
               <link role="classConcept" roleId="tpee.1144433194310" targetNodeId="lkfb.~ModelAccess" resolveInfo="ModelAccess" />
-=======
-              <link role="classConcept" roleId="tpee.1144433194310" targetNodeId="lkfb.~ModelAccess" resolveInfo="ModelAccess" />
-              <link role="baseMethodDeclaration" roleId="tpee.1068499141037" targetNodeId="lkfb.~ModelAccess%dinstance()%cjetbrains%dmps%dsmodel%dModelAccess" resolveInfo="instance" />
->>>>>>> ed098047
             </node>
             <node role="operation" roleId="tpee.1197027833540" type="tpee.InstanceMethodCallOperation" typeId="tpee.1202948039474" id="4832363360995122423">
               <link role="baseMethodDeclaration" roleId="tpee.1068499141037" targetNodeId="lkfb.~ModelCommandExecutor%drunReadAction(java%dlang%dRunnable)%cvoid" resolveInfo="runReadAction" />
@@ -1992,13 +1915,8 @@
                               <link role="baseMethodDeclaration" roleId="tpee.1068499141037" targetNodeId="udof.~RefactoringContext%dsetSelectedModel(jetbrains%dmps%dsmodel%dSModelDescriptor)%cvoid" resolveInfo="setSelectedModel" />
                               <node role="actualArgument" roleId="tpee.1068499141038" type="tpee.DotExpression" typeId="tpee.1197027756228" id="4832363360995122458">
                                 <node role="operand" roleId="tpee.1197027771414" type="tpee.StaticMethodCall" typeId="tpee.1081236700937" id="4832363360995122459">
-<<<<<<< HEAD
                                   <link role="baseMethodDeclaration" roleId="tpee.1068499141037" targetNodeId="c5dh.~SNodeOperations%dgetModel(jetbrains%dmps%dsmodel%dSNode)%cjetbrains%dmps%dsmodel%dSModel" resolveInfo="getModel" />
                                   <link role="classConcept" roleId="tpee.1144433194310" targetNodeId="c5dh.~SNodeOperations" resolveInfo="SNodeOperations" />
-=======
-                                  <link role="classConcept" roleId="tpee.1144433194310" targetNodeId="c5dh.~SNodeOperations" resolveInfo="SNodeOperations" />
-                                  <link role="baseMethodDeclaration" roleId="tpee.1068499141037" targetNodeId="c5dh.~SNodeOperations%dgetModel(jetbrains%dmps%dsmodel%dSNode)%cjetbrains%dmps%dsmodel%dSModel" resolveInfo="getModel" />
->>>>>>> ed098047
                                   <node role="actualArgument" roleId="tpee.1068499141038" type="tpee.ParameterReference" typeId="tpee.1068581242874" id="4832363360995122460">
                                     <link role="variableDeclaration" roleId="tpee.1068581517664" targetNodeId="4832363360995122355" resolveInfo="node" />
                                   </node>
@@ -2048,11 +1966,7 @@
                   <link role="variableDeclaration" roleId="tpee.1068581517664" targetNodeId="4832363360995122353" resolveInfo="context" />
                 </node>
                 <node role="operation" roleId="tpee.1197027833540" type="tpee.InstanceMethodCallOperation" typeId="tpee.1202948039474" id="4832363360995122443">
-<<<<<<< HEAD
                   <link role="baseMethodDeclaration" roleId="tpee.1068499141037" targetNodeId="lkfb.~IOperationContext%dgetIdeaProject()%ccom%dintellij%dopenapi%dproject%dProject" resolveInfo="getIdeaProject" />
-=======
-                  <link role="baseMethodDeclaration" roleId="tpee.1068499141037" targetNodeId="lkfb.~IOperationContext%dgetProject()%ccom%dintellij%dopenapi%dproject%dProject" resolveInfo="getProject" />
->>>>>>> ed098047
                 </node>
               </node>
             </node>
@@ -2152,30 +2066,17 @@
             </node>
             <node role="initializer" roleId="tpee.1068431790190" type="tpee.DotExpression" typeId="tpee.1197027756228" id="4832363360995122491">
               <node role="operand" roleId="tpee.1197027771414" type="tpee.StaticMethodCall" typeId="tpee.1081236700937" id="4832363360995122492">
-<<<<<<< HEAD
                 <link role="baseMethodDeclaration" roleId="tpee.1068499141037" targetNodeId="lkfb.~ModelAccess%dinstance()%cjetbrains%dmps%dsmodel%dModelAccess" resolveInfo="instance" />
                 <link role="classConcept" roleId="tpee.1144433194310" targetNodeId="lkfb.~ModelAccess" resolveInfo="ModelAccess" />
               </node>
               <node role="operation" roleId="tpee.1197027833540" type="tpee.InstanceMethodCallOperation" typeId="tpee.1202948039474" id="4832363360995122493">
                 <link role="baseMethodDeclaration" roleId="tpee.1068499141037" targetNodeId="lkfb.~ModelCommandExecutor%drunReadAction(jetbrains%dmps%dutil%dComputable)%cjava%dlang%dObject" resolveInfo="runReadAction" />
-=======
-                <link role="classConcept" roleId="tpee.1144433194310" targetNodeId="lkfb.~ModelAccess" resolveInfo="ModelAccess" />
-                <link role="baseMethodDeclaration" roleId="tpee.1068499141037" targetNodeId="lkfb.~ModelAccess%dinstance()%cjetbrains%dmps%dsmodel%dModelAccess" resolveInfo="instance" />
-              </node>
-              <node role="operation" roleId="tpee.1197027833540" type="tpee.InstanceMethodCallOperation" typeId="tpee.1202948039474" id="4832363360995122493">
-                <link role="baseMethodDeclaration" roleId="tpee.1068499141037" targetNodeId="lkfb.~ModelCommandExecutor%drunReadAction(com%dintellij%dopenapi%dutil%dComputable)%cjava%dlang%dObject" resolveInfo="runReadAction" />
->>>>>>> ed098047
                 <node role="actualArgument" roleId="tpee.1068499141038" type="tpee.GenericNewExpression" typeId="tpee.1145552977093" id="4832363360995122494">
                   <node role="creator" roleId="tpee.1145553007750" type="tpee.AnonymousClassCreator" typeId="tpee.1182160077978" id="4832363360995122495">
                     <node role="cls" roleId="tpee.1182160096073" type="tpee.AnonymousClass" typeId="tpee.1170345865475" id="4832363360995122496">
                       <property name="name" nameId="tpck.1169194664001" value="" />
-<<<<<<< HEAD
+                      <link role="classifier" roleId="tpee.1170346070688" targetNodeId="30pf.~Computable" resolveInfo="Computable" />
                       <link role="baseMethodDeclaration" roleId="tpee.1068499141037" targetNodeId="e2lb.~Object%d&lt;init&gt;()" resolveInfo="Object" />
-                      <link role="classifier" roleId="tpee.1170346070688" targetNodeId="30pf.~Computable" resolveInfo="Computable" />
-=======
-                      <link role="classifier" roleId="tpee.1170346070688" targetNodeId="8a0f.~Computable" resolveInfo="Computable" />
-                      <link role="baseMethodDeclaration" roleId="tpee.1068499141037" targetNodeId="e2lb.~Object%d&lt;init&gt;()" resolveInfo="Object" />
->>>>>>> ed098047
                       <node role="typeParameter" roleId="tpee.1201186121363" type="tp25.SNodeType" typeId="tp25.1138055754698" id="4778270058596008617">
                         <link role="concept" roleId="tp25.1138405853777" targetNodeId="tpc2.1071666914219" resolveInfo="ConceptEditorDeclaration" />
                       </node>
@@ -2232,30 +2133,17 @@
             <node role="type" roleId="tpee.5680397130376446158" type="tpee.StringType" typeId="tpee.1225271177708" id="5797068448048282957" />
             <node role="initializer" roleId="tpee.1068431790190" type="tpee.DotExpression" typeId="tpee.1197027756228" id="4832363360995122513">
               <node role="operand" roleId="tpee.1197027771414" type="tpee.StaticMethodCall" typeId="tpee.1081236700937" id="4832363360995122514">
-<<<<<<< HEAD
                 <link role="baseMethodDeclaration" roleId="tpee.1068499141037" targetNodeId="lkfb.~ModelAccess%dinstance()%cjetbrains%dmps%dsmodel%dModelAccess" resolveInfo="instance" />
                 <link role="classConcept" roleId="tpee.1144433194310" targetNodeId="lkfb.~ModelAccess" resolveInfo="ModelAccess" />
               </node>
               <node role="operation" roleId="tpee.1197027833540" type="tpee.InstanceMethodCallOperation" typeId="tpee.1202948039474" id="4832363360995122515">
                 <link role="baseMethodDeclaration" roleId="tpee.1068499141037" targetNodeId="lkfb.~ModelCommandExecutor%drunReadAction(jetbrains%dmps%dutil%dComputable)%cjava%dlang%dObject" resolveInfo="runReadAction" />
-=======
-                <link role="classConcept" roleId="tpee.1144433194310" targetNodeId="lkfb.~ModelAccess" resolveInfo="ModelAccess" />
-                <link role="baseMethodDeclaration" roleId="tpee.1068499141037" targetNodeId="lkfb.~ModelAccess%dinstance()%cjetbrains%dmps%dsmodel%dModelAccess" resolveInfo="instance" />
-              </node>
-              <node role="operation" roleId="tpee.1197027833540" type="tpee.InstanceMethodCallOperation" typeId="tpee.1202948039474" id="4832363360995122515">
-                <link role="baseMethodDeclaration" roleId="tpee.1068499141037" targetNodeId="lkfb.~ModelCommandExecutor%drunReadAction(com%dintellij%dopenapi%dutil%dComputable)%cjava%dlang%dObject" resolveInfo="runReadAction" />
->>>>>>> ed098047
                 <node role="actualArgument" roleId="tpee.1068499141038" type="tpee.GenericNewExpression" typeId="tpee.1145552977093" id="4832363360995122516">
                   <node role="creator" roleId="tpee.1145553007750" type="tpee.AnonymousClassCreator" typeId="tpee.1182160077978" id="4832363360995122517">
                     <node role="cls" roleId="tpee.1182160096073" type="tpee.AnonymousClass" typeId="tpee.1170345865475" id="4832363360995122518">
                       <property name="name" nameId="tpck.1169194664001" value="" />
-<<<<<<< HEAD
                       <link role="baseMethodDeclaration" roleId="tpee.1068499141037" targetNodeId="e2lb.~Object%d&lt;init&gt;()" resolveInfo="Object" />
                       <link role="classifier" roleId="tpee.1170346070688" targetNodeId="30pf.~Computable" resolveInfo="Computable" />
-=======
-                      <link role="classifier" roleId="tpee.1170346070688" targetNodeId="8a0f.~Computable" resolveInfo="Computable" />
-                      <link role="baseMethodDeclaration" roleId="tpee.1068499141037" targetNodeId="e2lb.~Object%d&lt;init&gt;()" resolveInfo="Object" />
->>>>>>> ed098047
                       <node role="typeParameter" roleId="tpee.1201186121363" type="tpee.StringType" typeId="tpee.1225271177708" id="5797068448048282953" />
                       <node role="method" roleId="tpee.1107880067339" type="tpee.InstanceMethodDeclaration" typeId="tpee.1068580123165" id="4832363360995122520">
                         <property name="name" nameId="tpck.1169194664001" value="compute" />
@@ -2301,13 +2189,8 @@
             <property name="name" nameId="tpck.1169194664001" value="option" />
             <node role="type" roleId="tpee.5680397130376446158" type="tpee.IntegerType" typeId="tpee.1070534370425" id="4832363360995122525" />
             <node role="initializer" roleId="tpee.1068431790190" type="tpee.StaticMethodCall" typeId="tpee.1081236700937" id="4832363360995122526">
-<<<<<<< HEAD
               <link role="baseMethodDeclaration" roleId="tpee.1068499141037" targetNodeId="dbrf.~JOptionPane%dshowConfirmDialog(java%dawt%dComponent,java%dlang%dObject,java%dlang%dString,int,int)%cint" resolveInfo="showConfirmDialog" />
               <link role="classConcept" roleId="tpee.1144433194310" targetNodeId="dbrf.~JOptionPane" resolveInfo="JOptionPane" />
-=======
-              <link role="classConcept" roleId="tpee.1144433194310" targetNodeId="dbrf.~JOptionPane" resolveInfo="JOptionPane" />
-              <link role="baseMethodDeclaration" roleId="tpee.1068499141037" targetNodeId="dbrf.~JOptionPane%dshowConfirmDialog(java%dawt%dComponent,java%dlang%dObject,java%dlang%dString,int,int)%cint" resolveInfo="showConfirmDialog" />
->>>>>>> ed098047
               <node role="actualArgument" roleId="tpee.1068499141038" type="tpee.NullLiteral" typeId="tpee.1070534058343" id="4832363360995122527" />
               <node role="actualArgument" roleId="tpee.1068499141038" type="tpee.LocalVariableReference" typeId="tpee.1068581242866" id="4832363360995122528">
                 <link role="variableDeclaration" roleId="tpee.1068581517664" targetNodeId="4832363360995122511" resolveInfo="message" />
@@ -2316,21 +2199,12 @@
                 <property name="value" nameId="tpee.1070475926801" value="Editor not found" />
               </node>
               <node role="actualArgument" roleId="tpee.1068499141038" type="tpee.StaticFieldReference" typeId="tpee.1070533707846" id="4832363360995122530">
-<<<<<<< HEAD
                 <link role="variableDeclaration" roleId="tpee.1068581517664" targetNodeId="dbrf.~JOptionPane%dYES_NO_OPTION" resolveInfo="YES_NO_OPTION" />
                 <link role="classifier" roleId="tpee.1144433057691" targetNodeId="dbrf.~JOptionPane" resolveInfo="JOptionPane" />
               </node>
               <node role="actualArgument" roleId="tpee.1068499141038" type="tpee.StaticFieldReference" typeId="tpee.1070533707846" id="4832363360995122531">
                 <link role="variableDeclaration" roleId="tpee.1068581517664" targetNodeId="dbrf.~JOptionPane%dQUESTION_MESSAGE" resolveInfo="QUESTION_MESSAGE" />
                 <link role="classifier" roleId="tpee.1144433057691" targetNodeId="dbrf.~JOptionPane" resolveInfo="JOptionPane" />
-=======
-                <link role="classifier" roleId="tpee.1144433057691" targetNodeId="dbrf.~JOptionPane" resolveInfo="JOptionPane" />
-                <link role="variableDeclaration" roleId="tpee.1068581517664" targetNodeId="dbrf.~JOptionPane%dYES_NO_OPTION" resolveInfo="YES_NO_OPTION" />
-              </node>
-              <node role="actualArgument" roleId="tpee.1068499141038" type="tpee.StaticFieldReference" typeId="tpee.1070533707846" id="4832363360995122531">
-                <link role="classifier" roleId="tpee.1144433057691" targetNodeId="dbrf.~JOptionPane" resolveInfo="JOptionPane" />
-                <link role="variableDeclaration" roleId="tpee.1068581517664" targetNodeId="dbrf.~JOptionPane%dQUESTION_MESSAGE" resolveInfo="QUESTION_MESSAGE" />
->>>>>>> ed098047
               </node>
             </node>
           </node>
@@ -2341,13 +2215,8 @@
               <link role="variableDeclaration" roleId="tpee.1068581517664" targetNodeId="4832363360995122524" resolveInfo="option" />
             </node>
             <node role="rightExpression" roleId="tpee.1081773367579" type="tpee.StaticFieldReference" typeId="tpee.1070533707846" id="4832363360995122535">
-<<<<<<< HEAD
               <link role="variableDeclaration" roleId="tpee.1068581517664" targetNodeId="dbrf.~JOptionPane%dYES_OPTION" resolveInfo="YES_OPTION" />
               <link role="classifier" roleId="tpee.1144433057691" targetNodeId="dbrf.~JOptionPane" resolveInfo="JOptionPane" />
-=======
-              <link role="classifier" roleId="tpee.1144433057691" targetNodeId="dbrf.~JOptionPane" resolveInfo="JOptionPane" />
-              <link role="variableDeclaration" roleId="tpee.1068581517664" targetNodeId="dbrf.~JOptionPane%dYES_OPTION" resolveInfo="YES_OPTION" />
->>>>>>> ed098047
             </node>
           </node>
           <node role="ifTrue" roleId="tpee.1068580123161" type="tpee.StatementList" typeId="tpee.1068580123136" id="4832363360995122536">
@@ -2359,30 +2228,17 @@
         <node role="statement" roleId="tpee.1068581517665" type="tpee.ReturnStatement" typeId="tpee.1068581242878" id="4832363360995122539">
           <node role="expression" roleId="tpee.1068581517676" type="tpee.DotExpression" typeId="tpee.1197027756228" id="4832363360995122540">
             <node role="operand" roleId="tpee.1197027771414" type="tpee.StaticMethodCall" typeId="tpee.1081236700937" id="4832363360995122541">
-<<<<<<< HEAD
+              <link role="classConcept" roleId="tpee.1144433194310" targetNodeId="lkfb.~ModelAccess" resolveInfo="ModelAccess" />
               <link role="baseMethodDeclaration" roleId="tpee.1068499141037" targetNodeId="lkfb.~ModelAccess%dinstance()%cjetbrains%dmps%dsmodel%dModelAccess" resolveInfo="instance" />
-              <link role="classConcept" roleId="tpee.1144433194310" targetNodeId="lkfb.~ModelAccess" resolveInfo="ModelAccess" />
             </node>
             <node role="operation" roleId="tpee.1197027833540" type="tpee.InstanceMethodCallOperation" typeId="tpee.1202948039474" id="4832363360995122542">
               <link role="baseMethodDeclaration" roleId="tpee.1068499141037" targetNodeId="lkfb.~ModelCommandExecutor%drunWriteActionInCommand(jetbrains%dmps%dutil%dComputable,jetbrains%dmps%dproject%dProject)%cjava%dlang%dObject" resolveInfo="runWriteActionInCommand" />
-=======
-              <link role="classConcept" roleId="tpee.1144433194310" targetNodeId="lkfb.~ModelAccess" resolveInfo="ModelAccess" />
-              <link role="baseMethodDeclaration" roleId="tpee.1068499141037" targetNodeId="lkfb.~ModelAccess%dinstance()%cjetbrains%dmps%dsmodel%dModelAccess" resolveInfo="instance" />
-            </node>
-            <node role="operation" roleId="tpee.1197027833540" type="tpee.InstanceMethodCallOperation" typeId="tpee.1202948039474" id="4832363360995122542">
-              <link role="baseMethodDeclaration" roleId="tpee.1068499141037" targetNodeId="lkfb.~ModelCommandExecutor%drunWriteActionInCommand(com%dintellij%dopenapi%dutil%dComputable,com%dintellij%dopenapi%dproject%dProject)%cjava%dlang%dObject" resolveInfo="runWriteActionInCommand" />
->>>>>>> ed098047
               <node role="actualArgument" roleId="tpee.1068499141038" type="tpee.GenericNewExpression" typeId="tpee.1145552977093" id="4832363360995122543">
                 <node role="creator" roleId="tpee.1145553007750" type="tpee.AnonymousClassCreator" typeId="tpee.1182160077978" id="4832363360995122544">
                   <node role="cls" roleId="tpee.1182160096073" type="tpee.AnonymousClass" typeId="tpee.1170345865475" id="4832363360995122545">
                     <property name="name" nameId="tpck.1169194664001" value="" />
-<<<<<<< HEAD
                     <link role="baseMethodDeclaration" roleId="tpee.1068499141037" targetNodeId="e2lb.~Object%d&lt;init&gt;()" resolveInfo="Object" />
                     <link role="classifier" roleId="tpee.1170346070688" targetNodeId="30pf.~Computable" resolveInfo="Computable" />
-=======
-                    <link role="classifier" roleId="tpee.1170346070688" targetNodeId="8a0f.~Computable" resolveInfo="Computable" />
-                    <link role="baseMethodDeclaration" roleId="tpee.1068499141037" targetNodeId="e2lb.~Object%d&lt;init&gt;()" resolveInfo="Object" />
->>>>>>> ed098047
                     <node role="typeParameter" roleId="tpee.1201186121363" type="tpee.ClassifierType" typeId="tpee.1107535904670" id="4832363360995122546">
                       <link role="classifier" roleId="tpee.1107535924139" targetNodeId="lkfb.~SNode" resolveInfo="SNode" />
                     </node>
@@ -2395,10 +2251,6 @@
                       <node role="body" roleId="tpee.1068580123135" type="tpee.StatementList" typeId="tpee.1068580123136" id="4832363360995122725">
                         <node role="statement" roleId="tpee.1068581517665" type="tpee.ReturnStatement" typeId="tpee.1068581242878" id="4832363360995122726">
                           <node role="expression" roleId="tpee.1068581517676" type="tpee.StaticMethodCall" typeId="tpee.1081236700937" id="4832363360995122728">
-<<<<<<< HEAD
-=======
-                            <link role="classConcept" roleId="tpee.1144433194310" targetNodeId="4832363360995122470" resolveInfo="GoToEditorDeclarationHelper" />
->>>>>>> ed098047
                             <link role="baseMethodDeclaration" roleId="tpee.1068499141037" targetNodeId="4832363360995122665" resolveInfo="createEditorDeclaration" />
                             <link role="classConcept" roleId="tpee.1144433194310" targetNodeId="4832363360995122470" resolveInfo="GoToEditorDeclarationHelper" />
                             <node role="actualArgument" roleId="tpee.1068499141038" type="tpee.ParameterReference" typeId="tpee.1068581242874" id="4832363360995122729">
@@ -2463,11 +2315,7 @@
                 <link role="variableDeclaration" roleId="tpee.1068581517664" targetNodeId="4832363360995122554" resolveInfo="language" />
               </node>
               <node role="operation" roleId="tpee.1197027833540" type="tpee.InstanceMethodCallOperation" typeId="tpee.1202948039474" id="4832363360995122566">
-<<<<<<< HEAD
                 <link role="baseMethodDeclaration" roleId="tpee.1068499141037" targetNodeId="lkfb.~Language%dgetEditorModelDescriptor()%cjetbrains%dmps%dsmodel%dDefaultSModelDescriptor" resolveInfo="getEditorModelDescriptor" />
-=======
-                <link role="baseMethodDeclaration" roleId="tpee.1068499141037" targetNodeId="lkfb.~Language%dgetEditorModelDescriptor()%cjetbrains%dmps%dsmodel%ddescriptor%dEditableSModelDescriptor" resolveInfo="getEditorModelDescriptor" />
->>>>>>> ed098047
               </node>
             </node>
           </node>
@@ -2521,13 +2369,8 @@
             <property name="name" nameId="tpck.1169194664001" value="option" />
             <node role="type" roleId="tpee.5680397130376446158" type="tpee.IntegerType" typeId="tpee.1070534370425" id="4832363360995122588" />
             <node role="initializer" roleId="tpee.1068431790190" type="tpee.StaticMethodCall" typeId="tpee.1081236700937" id="4832363360995122589">
-<<<<<<< HEAD
               <link role="baseMethodDeclaration" roleId="tpee.1068499141037" targetNodeId="dbrf.~JOptionPane%dshowConfirmDialog(java%dawt%dComponent,java%dlang%dObject,java%dlang%dString,int,int)%cint" resolveInfo="showConfirmDialog" />
               <link role="classConcept" roleId="tpee.1144433194310" targetNodeId="dbrf.~JOptionPane" resolveInfo="JOptionPane" />
-=======
-              <link role="classConcept" roleId="tpee.1144433194310" targetNodeId="dbrf.~JOptionPane" resolveInfo="JOptionPane" />
-              <link role="baseMethodDeclaration" roleId="tpee.1068499141037" targetNodeId="dbrf.~JOptionPane%dshowConfirmDialog(java%dawt%dComponent,java%dlang%dObject,java%dlang%dString,int,int)%cint" resolveInfo="showConfirmDialog" />
->>>>>>> ed098047
               <node role="actualArgument" roleId="tpee.1068499141038" type="tpee.NullLiteral" typeId="tpee.1070534058343" id="4832363360995122590" />
               <node role="actualArgument" roleId="tpee.1068499141038" type="tpee.LocalVariableReference" typeId="tpee.1068581242866" id="4832363360995122591">
                 <link role="variableDeclaration" roleId="tpee.1068581517664" targetNodeId="4832363360995122575" resolveInfo="message" />
@@ -2536,21 +2379,12 @@
                 <property name="value" nameId="tpee.1070475926801" value="Editor not found" />
               </node>
               <node role="actualArgument" roleId="tpee.1068499141038" type="tpee.StaticFieldReference" typeId="tpee.1070533707846" id="4832363360995122593">
-<<<<<<< HEAD
                 <link role="variableDeclaration" roleId="tpee.1068581517664" targetNodeId="dbrf.~JOptionPane%dYES_NO_OPTION" resolveInfo="YES_NO_OPTION" />
                 <link role="classifier" roleId="tpee.1144433057691" targetNodeId="dbrf.~JOptionPane" resolveInfo="JOptionPane" />
               </node>
               <node role="actualArgument" roleId="tpee.1068499141038" type="tpee.StaticFieldReference" typeId="tpee.1070533707846" id="4832363360995122594">
                 <link role="variableDeclaration" roleId="tpee.1068581517664" targetNodeId="dbrf.~JOptionPane%dQUESTION_MESSAGE" resolveInfo="QUESTION_MESSAGE" />
                 <link role="classifier" roleId="tpee.1144433057691" targetNodeId="dbrf.~JOptionPane" resolveInfo="JOptionPane" />
-=======
-                <link role="classifier" roleId="tpee.1144433057691" targetNodeId="dbrf.~JOptionPane" resolveInfo="JOptionPane" />
-                <link role="variableDeclaration" roleId="tpee.1068581517664" targetNodeId="dbrf.~JOptionPane%dYES_NO_OPTION" resolveInfo="YES_NO_OPTION" />
-              </node>
-              <node role="actualArgument" roleId="tpee.1068499141038" type="tpee.StaticFieldReference" typeId="tpee.1070533707846" id="4832363360995122594">
-                <link role="classifier" roleId="tpee.1144433057691" targetNodeId="dbrf.~JOptionPane" resolveInfo="JOptionPane" />
-                <link role="variableDeclaration" roleId="tpee.1068581517664" targetNodeId="dbrf.~JOptionPane%dQUESTION_MESSAGE" resolveInfo="QUESTION_MESSAGE" />
->>>>>>> ed098047
               </node>
             </node>
           </node>
@@ -2561,13 +2395,8 @@
               <link role="variableDeclaration" roleId="tpee.1068581517664" targetNodeId="4832363360995122587" resolveInfo="option" />
             </node>
             <node role="rightExpression" roleId="tpee.1081773367579" type="tpee.StaticFieldReference" typeId="tpee.1070533707846" id="4832363360995122598">
-<<<<<<< HEAD
               <link role="variableDeclaration" roleId="tpee.1068581517664" targetNodeId="dbrf.~JOptionPane%dYES_OPTION" resolveInfo="YES_OPTION" />
               <link role="classifier" roleId="tpee.1144433057691" targetNodeId="dbrf.~JOptionPane" resolveInfo="JOptionPane" />
-=======
-              <link role="classifier" roleId="tpee.1144433057691" targetNodeId="dbrf.~JOptionPane" resolveInfo="JOptionPane" />
-              <link role="variableDeclaration" roleId="tpee.1068581517664" targetNodeId="dbrf.~JOptionPane%dYES_OPTION" resolveInfo="YES_OPTION" />
->>>>>>> ed098047
             </node>
           </node>
           <node role="ifTrue" roleId="tpee.1068580123161" type="tpee.StatementList" typeId="tpee.1068580123136" id="4832363360995122599">
@@ -2579,13 +2408,8 @@
         <node role="statement" roleId="tpee.1068581517665" type="tpee.ExpressionStatement" typeId="tpee.1068580123155" id="4832363360995122602">
           <node role="expression" roleId="tpee.1068580123156" type="tpee.DotExpression" typeId="tpee.1197027756228" id="4832363360995122603">
             <node role="operand" roleId="tpee.1197027771414" type="tpee.StaticMethodCall" typeId="tpee.1081236700937" id="4832363360995122604">
-<<<<<<< HEAD
               <link role="baseMethodDeclaration" roleId="tpee.1068499141037" targetNodeId="lkfb.~ModelAccess%dinstance()%cjetbrains%dmps%dsmodel%dModelAccess" resolveInfo="instance" />
               <link role="classConcept" roleId="tpee.1144433194310" targetNodeId="lkfb.~ModelAccess" resolveInfo="ModelAccess" />
-=======
-              <link role="classConcept" roleId="tpee.1144433194310" targetNodeId="lkfb.~ModelAccess" resolveInfo="ModelAccess" />
-              <link role="baseMethodDeclaration" roleId="tpee.1068499141037" targetNodeId="lkfb.~ModelAccess%dinstance()%cjetbrains%dmps%dsmodel%dModelAccess" resolveInfo="instance" />
->>>>>>> ed098047
             </node>
             <node role="operation" roleId="tpee.1197027833540" type="tpee.InstanceMethodCallOperation" typeId="tpee.1202948039474" id="4832363360995122605">
               <link role="baseMethodDeclaration" roleId="tpee.1068499141037" targetNodeId="lkfb.~ModelCommandExecutor%drunWriteActionInCommand(java%dlang%dRunnable)%cvoid" resolveInfo="runWriteActionInCommand" />
@@ -2607,11 +2431,7 @@
                               <link role="enumClass" roleId="tpee.1144432896254" targetNodeId="lkfb.~LanguageAspect" resolveInfo="LanguageAspect" />
                             </node>
                             <node role="operation" roleId="tpee.1197027833540" type="tpee.InstanceMethodCallOperation" typeId="tpee.1202948039474" id="4832363360995122737">
-<<<<<<< HEAD
-                              <link role="baseMethodDeclaration" roleId="tpee.1068499141037" targetNodeId="lkfb.~LanguageAspect%dcreateNew(jetbrains%dmps%dsmodel%dLanguage)%cjetbrains%dmps%dsmodel%dSModelDescriptor" resolveInfo="createNew" />
-=======
                               <link role="baseMethodDeclaration" roleId="tpee.1068499141037" targetNodeId="lkfb.~LanguageAspect%dcreateNew(jetbrains%dmps%dsmodel%dLanguage)%cjetbrains%dmps%dsmodel%ddescriptor%dEditableSModelDescriptor" resolveInfo="createNew" />
->>>>>>> ed098047
                               <node role="actualArgument" roleId="tpee.1068499141038" type="tpee.ParameterReference" typeId="tpee.1068581242874" id="4832363360995122738">
                                 <link role="variableDeclaration" roleId="tpee.1068581517664" targetNodeId="4832363360995122554" resolveInfo="language" />
                               </node>
@@ -2620,10 +2440,6 @@
                         </node>
                         <node role="statement" roleId="tpee.1068581517665" type="tpee.ExpressionStatement" typeId="tpee.1068580123155" id="4832363360995122739">
                           <node role="expression" roleId="tpee.1068580123156" type="tpee.StaticMethodCall" typeId="tpee.1081236700937" id="4832363360995122740">
-<<<<<<< HEAD
-=======
-                            <link role="classConcept" roleId="tpee.1144433194310" targetNodeId="4832363360995122470" resolveInfo="GoToEditorDeclarationHelper" />
->>>>>>> ed098047
                             <link role="baseMethodDeclaration" roleId="tpee.1068499141037" targetNodeId="4832363360995122665" resolveInfo="createEditorDeclaration" />
                             <link role="classConcept" roleId="tpee.1144433194310" targetNodeId="4832363360995122470" resolveInfo="GoToEditorDeclarationHelper" />
                             <node role="actualArgument" roleId="tpee.1068499141038" type="tpee.ParameterReference" typeId="tpee.1068581242874" id="4832363360995122741">
@@ -2634,11 +2450,7 @@
                                 <link role="variableDeclaration" roleId="tpee.1068581517664" targetNodeId="4832363360995122554" resolveInfo="language" />
                               </node>
                               <node role="operation" roleId="tpee.1197027833540" type="tpee.InstanceMethodCallOperation" typeId="tpee.1202948039474" id="4832363360995122744">
-<<<<<<< HEAD
                                 <link role="baseMethodDeclaration" roleId="tpee.1068499141037" targetNodeId="lkfb.~Language%dgetEditorModelDescriptor()%cjetbrains%dmps%dsmodel%dDefaultSModelDescriptor" resolveInfo="getEditorModelDescriptor" />
-=======
-                                <link role="baseMethodDeclaration" roleId="tpee.1068499141037" targetNodeId="lkfb.~Language%dgetEditorModelDescriptor()%cjetbrains%dmps%dsmodel%ddescriptor%dEditableSModelDescriptor" resolveInfo="getEditorModelDescriptor" />
->>>>>>> ed098047
                               </node>
                             </node>
                             <node role="actualArgument" roleId="tpee.1068499141038" type="tpee.ParameterReference" typeId="tpee.1068581242874" id="4832363360995122745">
@@ -2660,11 +2472,7 @@
               <link role="variableDeclaration" roleId="tpee.1068581517664" targetNodeId="4832363360995122554" resolveInfo="language" />
             </node>
             <node role="operation" roleId="tpee.1197027833540" type="tpee.InstanceMethodCallOperation" typeId="tpee.1202948039474" id="4832363360995122615">
-<<<<<<< HEAD
               <link role="baseMethodDeclaration" roleId="tpee.1068499141037" targetNodeId="lkfb.~Language%dgetEditorModelDescriptor()%cjetbrains%dmps%dsmodel%dDefaultSModelDescriptor" resolveInfo="getEditorModelDescriptor" />
-=======
-              <link role="baseMethodDeclaration" roleId="tpee.1068499141037" targetNodeId="lkfb.~Language%dgetEditorModelDescriptor()%cjetbrains%dmps%dsmodel%ddescriptor%dEditableSModelDescriptor" resolveInfo="getEditorModelDescriptor" />
->>>>>>> ed098047
             </node>
           </node>
         </node>
