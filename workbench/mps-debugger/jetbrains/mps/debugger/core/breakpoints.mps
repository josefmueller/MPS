--- conflicted
+++ resolved
@@ -28,7 +28,7 @@
   <import index="zpe6" modelUID="f:java_stub#1ed103c3-3aa6-49b7-9c21-6765ee11f224#jetbrains.mps.ide.editor.util(MPS.Editor/jetbrains.mps.ide.editor.util@java_stub)" version="-1" />
   <import index="as9o" modelUID="f:java_stub#3f233e7f-b8a6-46d2-a57f-795d56775243#org.jetbrains.annotations(Annotations/org.jetbrains.annotations@java_stub)" version="-1" />
   <import index="nu8v" modelUID="f:java_stub#1ed103c3-3aa6-49b7-9c21-6765ee11f224#jetbrains.mps.openapi.editor.cells(MPS.Editor/jetbrains.mps.openapi.editor.cells@java_stub)" version="-1" />
-  <import index="ec5l" modelUID="f:java_stub#8865b7a8-5271-43d3-884c-6fd1d9cfdd34#org.jetbrains.mps.openapi.model(MPS.OpenAPI/org.jetbrains.mps.openapi.model@java_stub)" version="-1" />
+  <import index="ec5l" modelUID="f:java_stub#8865b7a8-5271-43d3-884c-6fd1d9cfdd34#org.jetbrains.mps.openapi.model(org.jetbrains.mps.openapi.model@java_stub)" version="-1" />
   <import index="tpck" modelUID="r:00000000-0000-4000-0000-011c89590288(jetbrains.mps.lang.core.structure)" version="0" implicit="yes" />
   <import index="tpee" modelUID="r:00000000-0000-4000-0000-011c895902ca(jetbrains.mps.baseLanguage.structure)" version="4" implicit="yes" />
   <import index="e2lb" modelUID="f:java_stub#6354ebe7-c22a-4a0f-ac54-50b52ab9b065#java.lang(JDK/java.lang@java_stub)" version="-1" implicit="yes" />
@@ -252,6 +252,16 @@
             </node>
             <node role="statement" roleId="tpee.1068581517665" type="tpee.ReturnStatement" typeId="tpee.1068581242878" id="8589065642488591100">
               <node role="expression" roleId="tpee.1068581517676" type="tpee.DotExpression" typeId="tpee.1197027756228" id="8589065642488591101">
+                <node role="operand" roleId="tpee.1197027771414" type="tpee.ParenthesizedExpression" typeId="tpee.1079359253375" id="5839642167351971817">
+                  <node role="expression" roleId="tpee.1079359253376" type="tpee.CastExpression" typeId="tpee.1070534934090" id="5839642167351971814">
+                    <node role="type" roleId="tpee.1070534934091" type="tpee.ClassifierType" typeId="tpee.1107535904670" id="5839642167351971858">
+                      <link role="classifier" roleId="tpee.1107535924139" targetNodeId="jsgz.~EditorCell" resolveInfo="EditorCell" />
+                    </node>
+                    <node role="expression" roleId="tpee.1070534934092" type="tpee.VariableReference" typeId="tpee.1068498886296" id="5839642167351971886">
+                      <link role="variableDeclaration" roleId="tpee.1068581517664" targetNodeId="8589065642488591095" resolveInfo="collection" />
+                    </node>
+                  </node>
+                </node>
                 <node role="operation" roleId="tpee.1197027833540" type="tpee.InstanceMethodCallOperation" typeId="tpee.1202948039474" id="8589065642488591103">
                   <link role="baseMethodDeclaration" roleId="tpee.1068499141037" targetNodeId="jsgz.~EditorCell%dfindChild(jetbrains%dmps%dnodeEditor%dcells%dCellFinder)%cjetbrains%dmps%dnodeEditor%dcells%dEditorCell" resolveInfo="findChild" />
                   <node role="actualArgument" roleId="tpee.1068499141038" type="tpee.StaticMethodCall" typeId="tpee.1081236700937" id="8589065642488591104">
@@ -265,16 +275,6 @@
                     </node>
                   </node>
                 </node>
-                <node role="operand" roleId="tpee.1197027771414" type="tpee.ParenthesizedExpression" typeId="tpee.1079359253375" id="5839642167351971817">
-                  <node role="expression" roleId="tpee.1079359253376" type="tpee.CastExpression" typeId="tpee.1070534934090" id="5839642167351971814">
-                    <node role="type" roleId="tpee.1070534934091" type="tpee.ClassifierType" typeId="tpee.1107535904670" id="5839642167351971858">
-                      <link role="classifier" roleId="tpee.1107535924139" targetNodeId="jsgz.~EditorCell" resolveInfo="EditorCell" />
-                    </node>
-                    <node role="expression" roleId="tpee.1070534934092" type="tpee.VariableReference" typeId="tpee.1068498886296" id="5839642167351971886">
-                      <link role="variableDeclaration" roleId="tpee.1068581517664" targetNodeId="8589065642488591095" resolveInfo="collection" />
-                    </node>
-                  </node>
-                </node>
               </node>
             </node>
           </node>
@@ -850,11 +850,7 @@
                     <link role="variableDeclaration" roleId="tpee.1068581517664" targetNodeId="4474271214083124288" resolveInfo="debuggableCell" />
                   </node>
                   <node role="operation" roleId="tpee.1197027833540" type="tpee.InstanceMethodCallOperation" typeId="tpee.1202948039474" id="4474271214083124301">
-<<<<<<< HEAD
-                    <link role="baseMethodDeclaration" roleId="tpee.1068499141037" targetNodeId="nu8v.~EditorCell%dgetSNode()%cjetbrains%dmps%dsmodel%dSNode" resolveInfo="getSNode" />
-=======
-                    <link role="baseMethodDeclaration" roleId="tpee.1068499141037" targetNodeId="jsgz.~EditorCell%dgetSNode()%corg%djetbrains%dmps%dopenapi%dmodel%dSNode" resolveInfo="getSNode" />
->>>>>>> 026c9180
+                    <link role="baseMethodDeclaration" roleId="tpee.1068499141037" targetNodeId="nu8v.~EditorCell%dgetSNode()%corg%djetbrains%dmps%dopenapi%dmodel%dSNode" resolveInfo="getSNode" />
                   </node>
                 </node>
               </node>
@@ -993,11 +989,7 @@
                     <link role="variableDeclaration" roleId="tpee.1068581517664" targetNodeId="4474271214083124449" resolveInfo="cell" />
                   </node>
                   <node role="operation" roleId="tpee.1197027833540" type="tpee.InstanceMethodCallOperation" typeId="tpee.1202948039474" id="4474271214083124462">
-<<<<<<< HEAD
-                    <link role="baseMethodDeclaration" roleId="tpee.1068499141037" targetNodeId="nu8v.~EditorCell%dgetSNode()%cjetbrains%dmps%dsmodel%dSNode" resolveInfo="getSNode" />
-=======
-                    <link role="baseMethodDeclaration" roleId="tpee.1068499141037" targetNodeId="jsgz.~EditorCell%dgetSNode()%corg%djetbrains%dmps%dopenapi%dmodel%dSNode" resolveInfo="getSNode" />
->>>>>>> 026c9180
+                    <link role="baseMethodDeclaration" roleId="tpee.1068499141037" targetNodeId="nu8v.~EditorCell%dgetSNode()%corg%djetbrains%dmps%dopenapi%dmodel%dSNode" resolveInfo="getSNode" />
                   </node>
                 </node>
               </node>
@@ -1186,11 +1178,7 @@
                                         <link role="variableDeclaration" roleId="tpee.1068581517664" targetNodeId="4474271214083125147" resolveInfo="debuggableOrTraceableCell" />
                                       </node>
                                       <node role="operation" roleId="tpee.1197027833540" type="tpee.InstanceMethodCallOperation" typeId="tpee.1202948039474" id="2706316667685001707">
-<<<<<<< HEAD
-                                        <link role="baseMethodDeclaration" roleId="tpee.1068499141037" targetNodeId="nu8v.~EditorCell%dgetSNode()%cjetbrains%dmps%dsmodel%dSNode" resolveInfo="getSNode" />
-=======
-                                        <link role="baseMethodDeclaration" roleId="tpee.1068499141037" targetNodeId="jsgz.~EditorCell%dgetSNode()%corg%djetbrains%dmps%dopenapi%dmodel%dSNode" resolveInfo="getSNode" />
->>>>>>> 026c9180
+                                        <link role="baseMethodDeclaration" roleId="tpee.1068499141037" targetNodeId="nu8v.~EditorCell%dgetSNode()%corg%djetbrains%dmps%dopenapi%dmodel%dSNode" resolveInfo="getSNode" />
                                       </node>
                                     </node>
                                   </node>
@@ -1299,11 +1287,7 @@
               <link role="variableDeclaration" roleId="tpee.1068581517664" targetNodeId="4474271214083124356" resolveInfo="cell" />
             </node>
             <node role="operation" roleId="tpee.1197027833540" type="tpee.InstanceMethodCallOperation" typeId="tpee.1202948039474" id="4474271214083124370">
-<<<<<<< HEAD
-              <link role="baseMethodDeclaration" roleId="tpee.1068499141037" targetNodeId="nu8v.~EditorCell%dgetSNode()%cjetbrains%dmps%dsmodel%dSNode" resolveInfo="getSNode" />
-=======
-              <link role="baseMethodDeclaration" roleId="tpee.1068499141037" targetNodeId="jsgz.~EditorCell%dgetSNode()%corg%djetbrains%dmps%dopenapi%dmodel%dSNode" resolveInfo="getSNode" />
->>>>>>> 026c9180
+              <link role="baseMethodDeclaration" roleId="tpee.1068499141037" targetNodeId="nu8v.~EditorCell%dgetSNode()%corg%djetbrains%dmps%dopenapi%dmodel%dSNode" resolveInfo="getSNode" />
             </node>
           </node>
         </node>
