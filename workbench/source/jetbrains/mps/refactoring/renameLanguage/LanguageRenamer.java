--- conflicted
+++ resolved
@@ -26,6 +26,7 @@
 import jetbrains.mps.refactoring.framework.OldRefactoringAdapter;
 import jetbrains.mps.refactoring.framework.RefactoringContext;
 import jetbrains.mps.smodel.*;
+import jetbrains.mps.smodel.descriptor.EditableSModelDescriptor;
 import jetbrains.mps.vfs.FileSystem;
 import jetbrains.mps.vfs.IFile;
 
@@ -73,11 +74,7 @@
 
       if (sm.getSModelReference().getSModelFqName().toString().startsWith(oldFqName + ".")) {
         String suffix = sm.getSModelReference().getSModelFqName().toString().substring(oldFqName.length());
-<<<<<<< HEAD
         myContext.changeModelName(sm, myNewName + suffix);
-=======
-        ((EditableSModelDescriptor) sm).rename(SModelFqName.fromString(myNewName + suffix), false);
->>>>>>> eb7363db
       }
     }
 
