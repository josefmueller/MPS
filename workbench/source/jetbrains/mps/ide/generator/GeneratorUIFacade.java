--- conflicted
+++ resolved
@@ -36,6 +36,7 @@
 import jetbrains.mps.project.IModule;
 import jetbrains.mps.project.ProjectOperationContext;
 import jetbrains.mps.smodel.*;
+import jetbrains.mps.smodel.descriptor.EditableSModelDescriptor;
 import jetbrains.mps.vfs.IFile;
 import org.jetbrains.annotations.NotNull;
 
@@ -210,19 +211,12 @@
           IncrementalGenerationStrategy strategy = new IncrementalGenerationStrategy() {
             @Override
             public Map<String, String> getModelHashes(SModelDescriptor sm, IOperationContext operationContext) {
-<<<<<<< HEAD
               if (!sm.isGeneratable()) return null;
               if (!(sm instanceof EditableSModelDescriptor)) {
                 String hash = sm.getModelHash();
                 return hash != null ? Collections.singletonMap(ModelDigestHelper.FILE, hash) : null;
               }
               EditableSModelDescriptor esm = (EditableSModelDescriptor) sm;
-=======
-              if (!(sm instanceof BaseSModelDescriptorWithSource)) return null;
-              BaseSModelDescriptorWithSource esm = (BaseSModelDescriptorWithSource) sm;
-              if (esm.isReadOnly()) return null;
-              if (SModelStereotype.isStubModelStereotype(sm.getStereotype())) return null;
->>>>>>> eb7363db
 
               if (!(esm instanceof DefaultSModelDescriptor)) return null;
               IFile modelFile = ((DefaultSModelDescriptor) esm).getModelFile();
