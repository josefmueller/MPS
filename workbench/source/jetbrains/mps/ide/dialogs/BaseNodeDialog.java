/*
 * Copyright 2003-2011 JetBrains s.r.o.
 *
 * Licensed under the Apache License, Version 2.0 (the "License");
 * you may not use this file except in compliance with the License.
 * You may obtain a copy of the License at
 *
 * http://www.apache.org/licenses/LICENSE-2.0
 *
 * Unless required by applicable law or agreed to in writing, software
 * distributed under the License is distributed on an "AS IS" BASIS,
 * WITHOUT WARRANTIES OR CONDITIONS OF ANY KIND, either express or implied.
 * See the License for the specific language governing permissions and
 * limitations under the License.
 */
package jetbrains.mps.ide.dialogs;

import com.intellij.openapi.application.ApplicationManager;
import com.intellij.openapi.progress.ProgressIndicator;
import com.intellij.openapi.progress.ProgressManager;
import com.intellij.openapi.progress.Task.Modal;
import com.intellij.openapi.ui.Splitter;
import jetbrains.mps.cleanup.CleanupManager;
import jetbrains.mps.ide.project.ProjectHelper;
import jetbrains.mps.ide.projectPane.Icons;
import jetbrains.mps.logging.Logger;
import jetbrains.mps.nodeEditor.UIEditorComponent;
import jetbrains.mps.nodeEditor.inspector.InspectorEditorComponent;
import jetbrains.mps.smodel.IOperationContext;
import jetbrains.mps.smodel.IScope;
import jetbrains.mps.smodel.ModelAccess;
import jetbrains.mps.smodel.SNode;
import jetbrains.mps.util.Computable;
import org.jetbrains.annotations.NotNull;

import javax.swing.Icon;
import javax.swing.JComponent;
import javax.swing.JOptionPane;
import java.awt.HeadlessException;

public abstract class BaseNodeDialog extends BaseDialog {
  private static final Logger LOG = Logger.getLogger(BaseNodeDialog.class);

  private IOperationContext myOperationContext;
  private UIEditorComponent myEditorComponent;
<<<<<<< HEAD
  private Splitter mySplitter;
=======
  private JSplitPane mySplitter;
  private boolean myDisposed = false;
>>>>>>> d6f2948c

  protected BaseNodeDialog(String text, IOperationContext operationContext) throws HeadlessException {
    super(ProjectHelper.toMainFrame(operationContext.getProject()), text);
    myOperationContext = operationContext;
    InspectorEditorComponent inspector = new InspectorEditorComponent();
    myEditorComponent = new UIEditorComponent(getOperationContext(), inspector);

    mySplitter = new Splitter(true, 0.6f);
    mySplitter.setFirstComponent(myEditorComponent.getExternalComponent());
    mySplitter.setSecondComponent(inspector.getExternalComponent());
  }

  protected Icon getIcon() {
    return Icons.DEFAULT_ICON;
  }

  protected IOperationContext getOperationContext() {
    return myOperationContext;
  }

  protected IScope getScope() {
    return myOperationContext.getScope();
  }

  /**
   * @return true if no errors and the dialog should be closed
   */
  protected abstract boolean saveChanges();

  protected abstract SNode getNode();

  public void showDialog() {
    ModelAccess.instance().runReadAction(new Runnable() {
      @Override
      public void run() {
        myEditorComponent.editNode(getNode());
      }
    });
    super.showDialog();
  }

  protected JComponent getMainComponent() {
    return mySplitter;
  }

  protected String getErrorString() {
    return null;
  }

  private boolean validateNode() {
    return ModelAccess.instance().runReadAction(new Computable<Boolean>() {
      public Boolean compute() {
        String errorString = getErrorString();
        if (errorString != null) {
          setErrorText(errorString);
          String optionsText = errorString + "\n\n" +
            "Apply changes anyway?";
          int option = JOptionPane.showConfirmDialog(
            BaseNodeDialog.this,
            optionsText,
            "Errors in " + BaseNodeDialog.this.getTitle(),
            JOptionPane.OK_CANCEL_OPTION, JOptionPane.WARNING_MESSAGE);
          if (option != JOptionPane.OK_OPTION) {
            return false;
          }
        }
        return true;
      }
    });
  }

  @BaseDialog.Button(position = 0, name = "OK", mnemonic = 'O', defaultButton = true)
  public void buttonOK() {
    if (!doSaveChanges()) return;
    BaseNodeDialog.this.dispose();
  }

  /**
   * @return true if no errors and the dialog should be closed
   */
  private boolean doSaveChanges() {
    if (!validateNode()) return true;
    final boolean[] dontCloseDialog = new boolean[]{true};
    ProgressManager.getInstance().run(new Modal(ProjectHelper.toIdeaProject(getOperationContext().getProject()), "Applying changes", false) {
      public void run(@NotNull ProgressIndicator indicator) {
        indicator.setIndeterminate(true);
        try {
          ModelAccess.instance().runWriteAction(new Runnable() {
            public void run() {
              dontCloseDialog[0] = saveChanges();

              CleanupManager.getInstance().cleanup();
            }
          });
        } catch (Throwable t) {
          LOG.error(t);
        }
      }
    });

    ApplicationManager.getApplication().saveAll();

    return dontCloseDialog[0];
  }

  protected void afterSave() {
  }

  @Override
  public void dispose() {
    if (myDisposed) {
      return;
    }
    myDisposed = true;
    super.dispose();
    myEditorComponent.dispose();
  }

  @BaseDialog.Button(position = 1, name = "Cancel", mnemonic = 'C')
  public void buttonCancel() {
    BaseNodeDialog.this.dispose();
  }

  @BaseDialog.Button(position = 2, name = "Apply", mnemonic = 'A')
  public void buttonApply() {
    doSaveChanges();
  }
}<|MERGE_RESOLUTION|>--- conflicted
+++ resolved
@@ -43,12 +43,8 @@
 
   private IOperationContext myOperationContext;
   private UIEditorComponent myEditorComponent;
-<<<<<<< HEAD
   private Splitter mySplitter;
-=======
-  private JSplitPane mySplitter;
   private boolean myDisposed = false;
->>>>>>> d6f2948c
 
   protected BaseNodeDialog(String text, IOperationContext operationContext) throws HeadlessException {
     super(ProjectHelper.toMainFrame(operationContext.getProject()), text);
