--- conflicted
+++ resolved
@@ -16,12 +16,8 @@
 package jetbrains.mps.ide.vfs;
 
 import com.intellij.openapi.application.ApplicationManager;
-<<<<<<< HEAD
 import com.intellij.openapi.fileTypes.FileTypeManager;
-=======
-import com.intellij.openapi.util.Ref;
 import com.intellij.openapi.util.io.StreamUtil;
->>>>>>> f32a2c2f
 import com.intellij.openapi.vfs.VirtualFile;
 import com.intellij.openapi.vfs.newvfs.NewVirtualFile;
 import jetbrains.mps.logging.Logger;
@@ -55,10 +51,11 @@
   }
 
   @Override
-<<<<<<< HEAD
   public boolean isFileIgnored(String name) {
     return FileTypeManager.getInstance().isFileIgnored(name);
-=======
+  }
+
+  @Override
   public void scheduleUpdateForWrittenFiles(Iterable<IFile> writtenFiles) {
     final List<IFile> newFiles = new ArrayList<IFile>();
     final List<IFile> updatedFiles = new ArrayList<IFile>();
@@ -96,12 +93,6 @@
     });
   }
 
-  @Deprecated
-  public IFile getFile(@NotNull VirtualFile file) {
-    return new IdeaFile(file);
->>>>>>> f32a2c2f
-  }
-
   // Workaround for IDEA-75359
   static void jarRootAccessed(final VirtualFile jarRootFile) {
     synchronized (ourJarRootsAccessedAtLeastOnce) {
