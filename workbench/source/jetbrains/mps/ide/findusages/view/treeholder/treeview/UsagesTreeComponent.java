--- conflicted
+++ resolved
@@ -76,11 +76,8 @@
   private ViewOptions myDefaultOptions;
 
   private boolean mySearchedNodesButtonsVisible = true;
-<<<<<<< HEAD
+  private boolean myAdditionalInfoButtonVisible = true;
   private OccurenceNavigatorSupport myOccurenceNavigator;
-=======
-  private boolean myAdditionalInfoButtonVisible = true;
->>>>>>> 2c32bc2d
 
   public UsagesTreeComponent(ViewOptions defaultOptions) {
     super(new BorderLayout());
