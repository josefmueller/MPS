--- conflicted
+++ resolved
@@ -3,8 +3,8 @@
   <persistence version="7" />
   <language namespace="f3061a53-9226-4cc5-a443-f952ceaf5816(jetbrains.mps.baseLanguage)" />
   <language namespace="7866978e-a0f0-4cc7-81bc-4d213d9375e1(jetbrains.mps.lang.smodel)" />
+  <language namespace="774bf8a0-62e5-41e1-af63-f4812e60e48b(jetbrains.mps.baseLanguage.checkedDots)" />
   <language namespace="83888646-71ce-4f1c-9c53-c54016f6ad4f(jetbrains.mps.baseLanguage.collections)" />
-  <language namespace="774bf8a0-62e5-41e1-af63-f4812e60e48b(jetbrains.mps.baseLanguage.checkedDots)" />
   <import index="tpd4" modelUID="r:00000000-0000-4000-0000-011c895902b4(jetbrains.mps.lang.typesystem.structure)" version="3" />
   <import index="cu2c" modelUID="f:java_stub#6ed54515-acc8-4d1e-a16c-9fd6cfe951ea#jetbrains.mps.smodel(MPS.Core/jetbrains.mps.smodel@java_stub)" version="-1" />
   <import index="msyo" modelUID="f:java_stub#6ed54515-acc8-4d1e-a16c-9fd6cfe951ea#jetbrains.mps.util(MPS.Core/jetbrains.mps.util@java_stub)" version="-1" />
@@ -13,22 +13,22 @@
   <import index="k7g3" modelUID="f:java_stub#6354ebe7-c22a-4a0f-ac54-50b52ab9b065#java.util(java.util@java_stub)" version="-1" />
   <import index="oobn" modelUID="f:java_stub#1ed103c3-3aa6-49b7-9c21-6765ee11f224#jetbrains.mps.openapi.navigation(MPS.Editor/jetbrains.mps.openapi.navigation@java_stub)" version="-1" />
   <import index="ai1m" modelUID="f:java_stub#742f6602-5a2f-4313-aa6e-ae1cd4ffdc61#jetbrains.mps.ide.icons(MPS.Platform/jetbrains.mps.ide.icons@java_stub)" version="-1" />
+  <import index="8q6x" modelUID="f:java_stub#6354ebe7-c22a-4a0f-ac54-50b52ab9b065#java.awt.event(java.awt.event@java_stub)" version="-1" />
   <import index="dbrf" modelUID="f:java_stub#6354ebe7-c22a-4a0f-ac54-50b52ab9b065#javax.swing(javax.swing@java_stub)" version="-1" />
-  <import index="8q6x" modelUID="f:java_stub#6354ebe7-c22a-4a0f-ac54-50b52ab9b065#java.awt.event(java.awt.event@java_stub)" version="-1" />
   <import index="1t7x" modelUID="f:java_stub#6354ebe7-c22a-4a0f-ac54-50b52ab9b065#java.awt(java.awt@java_stub)" version="-1" />
   <import index="e2lb" modelUID="f:java_stub#6354ebe7-c22a-4a0f-ac54-50b52ab9b065#java.lang(java.lang@java_stub)" version="-1" />
+  <import index="t3eg" modelUID="f:java_stub#8865b7a8-5271-43d3-884c-6fd1d9cfdd34#org.jetbrains.mps.openapi.language(MPS.OpenAPI/org.jetbrains.mps.openapi.language@java_stub)" version="-1" />
+  <import index="unno" modelUID="r:61e3d524-8c49-4491-b5e3-f6d6e9364527(jetbrains.mps.util)" version="-1" />
   <import index="f0dr" modelUID="f:java_stub#6354ebe7-c22a-4a0f-ac54-50b52ab9b065#javax.swing.border(javax.swing.border@java_stub)" version="-1" />
-  <import index="unno" modelUID="r:61e3d524-8c49-4491-b5e3-f6d6e9364527(jetbrains.mps.util)" version="-1" />
-  <import index="t3eg" modelUID="f:java_stub#8865b7a8-5271-43d3-884c-6fd1d9cfdd34#org.jetbrains.mps.openapi.language(MPS.OpenAPI/org.jetbrains.mps.openapi.language@java_stub)" version="-1" />
   <import index="tpck" modelUID="r:00000000-0000-4000-0000-011c89590288(jetbrains.mps.lang.core.structure)" version="0" implicit="yes" />
   <import index="tpee" modelUID="r:00000000-0000-4000-0000-011c895902ca(jetbrains.mps.baseLanguage.structure)" version="4" implicit="yes" />
   <import index="tp25" modelUID="r:00000000-0000-4000-0000-011c89590301(jetbrains.mps.lang.smodel.structure)" version="16" implicit="yes" />
   <import index="tp3t" modelUID="r:00000000-0000-4000-0000-011c89590345(jetbrains.mps.lang.pattern.structure)" version="0" implicit="yes" />
   <import index="srng" modelUID="f:java_stub#1ed103c3-3aa6-49b7-9c21-6765ee11f224#jetbrains.mps.openapi.editor(MPS.Editor/jetbrains.mps.openapi.editor@java_stub)" version="-1" implicit="yes" />
+  <import index="pxpg" modelUID="r:5a550369-d6d9-4c89-a89b-1bb748dc20b3(jetbrains.mps.baseLanguage.checkedDots.structure)" version="-1" implicit="yes" />
   <import index="tpce" modelUID="r:00000000-0000-4000-0000-011c89590292(jetbrains.mps.lang.structure.structure)" version="0" implicit="yes" />
+  <import index="tp2c" modelUID="r:00000000-0000-4000-0000-011c89590338(jetbrains.mps.baseLanguage.closures.structure)" version="3" implicit="yes" />
   <import index="tp2q" modelUID="r:00000000-0000-4000-0000-011c8959032e(jetbrains.mps.baseLanguage.collections.structure)" version="7" implicit="yes" />
-  <import index="pxpg" modelUID="r:5a550369-d6d9-4c89-a89b-1bb748dc20b3(jetbrains.mps.baseLanguage.checkedDots.structure)" version="-1" implicit="yes" />
-  <import index="tp2c" modelUID="r:00000000-0000-4000-0000-011c89590338(jetbrains.mps.baseLanguage.closures.structure)" version="3" implicit="yes" />
   <roots>
     <node type="tpee.ClassConcept" typeId="tpee.1068390468198" id="4832363360995121627">
       <property name="name" nameId="tpck.1169194664001" value="GoToRulesHelper" />
@@ -290,58 +290,40 @@
                                                 <node role="ifTrue" roleId="tpee.1068580123161" type="tpee.StatementList" typeId="tpee.1068580123136" id="7732671373443366456">
                                                   <node role="statement" roleId="tpee.1068581517665" type="tpee.ReturnStatement" typeId="tpee.1068581242878" id="7732671373443366457" />
                                                 </node>
-<<<<<<< HEAD
                                                 <node role="condition" roleId="tpee.1068580123160" type="tpee.OrExpression" typeId="tpee.1080223426719" id="7732671373443366458">
-                                                  <node role="rightExpression" roleId="tpee.1081773367579" type="tpee.NotEqualsExpression" typeId="tpee.1073239437375" id="7732671373443366459">
-                                                    <node role="rightExpression" roleId="tpee.1081773367579" type="tpee.NullLiteral" typeId="tpee.1070534058343" id="7732671373443366460" />
-                                                    <node role="leftExpression" roleId="tpee.1081773367580" type="tpee.DotExpression" typeId="tpee.1197027756228" id="7732671373443366461">
-                                                      <node role="operand" roleId="tpee.1197027771414" type="tpee.DotExpression" typeId="tpee.1197027756228" id="7732671373443366462">
-                                                        <node role="operand" roleId="tpee.1197027771414" type="tpee.LocalVariableReference" typeId="tpee.1068581242866" id="7732671373443366463">
+                                                  <node role="rightExpression" roleId="tpee.1081773367579" type="tpee.EqualsExpression" typeId="tpee.1068580123152" id="7408265825298088682">
+                                                    <node role="leftExpression" roleId="tpee.1081773367580" type="tpee.DotExpression" typeId="tpee.1197027756228" id="7408265825298088685">
+                                                      <node role="operand" roleId="tpee.1197027771414" type="tpee.DotExpression" typeId="tpee.1197027756228" id="7408265825298088686">
+                                                        <node role="operand" roleId="tpee.1197027771414" type="tpee.LocalVariableReference" typeId="tpee.1068581242866" id="7408265825298088687">
                                                           <link role="variableDeclaration" roleId="tpee.1068581517664" targetNodeId="4832363360995122060" resolveInfo="node" />
                                                         </node>
-                                                        <node role="operation" roleId="tpee.1197027833540" type="tpee.InstanceMethodCallOperation" typeId="tpee.1202948039474" id="7732671373443366464">
+                                                        <node role="operation" roleId="tpee.1197027833540" type="tpee.InstanceMethodCallOperation" typeId="tpee.1202948039474" id="7408265825298088688">
                                                           <link role="baseMethodDeclaration" roleId="tpee.1068499141037" targetNodeId="cu2c.~SNode%dgetModel()%cjetbrains%dmps%dsmodel%dSModel" resolveInfo="getModel" />
                                                         </node>
                                                       </node>
-                                                      <node role="operation" roleId="tpee.1197027833540" type="tpee.InstanceMethodCallOperation" typeId="tpee.1202948039474" id="7732671373443366465">
-=======
-                                                <node role="condition" roleId="tpee.1068580123160" type="tpee.OrExpression" typeId="tpee.1080223426719" id="6107809127287259544">
-                                                  <node role="rightExpression" roleId="tpee.1081773367579" type="tpee.EqualsExpression" typeId="tpee.1068580123152" id="6352899620179597228">
-                                                    <node role="leftExpression" roleId="tpee.1081773367580" type="tpee.DotExpression" typeId="tpee.1197027756228" id="6352899620179597229">
-                                                      <node role="operand" roleId="tpee.1197027771414" type="tpee.DotExpression" typeId="tpee.1197027756228" id="6352899620179597230">
-                                                        <node role="operand" roleId="tpee.1197027771414" type="tpee.LocalVariableReference" typeId="tpee.1068581242866" id="6352899620179597231">
+                                                      <node role="operation" roleId="tpee.1197027833540" type="tpee.InstanceMethodCallOperation" typeId="tpee.1202948039474" id="7408265825298088689">
+                                                        <link role="baseMethodDeclaration" roleId="tpee.1068499141037" targetNodeId="cu2c.~SModel%dgetModelDescriptor()%cjetbrains%dmps%dsmodel%dSModelDescriptor" resolveInfo="getModelDescriptor" />
+                                                      </node>
+                                                    </node>
+                                                    <node role="rightExpression" roleId="tpee.1081773367579" type="tpee.NullLiteral" typeId="tpee.1070534058343" id="7408265825298088684" />
+                                                  </node>
+                                                  <node role="leftExpression" roleId="tpee.1081773367580" type="tpee.OrExpression" typeId="tpee.1080223426719" id="7732671373443366466">
+                                                    <node role="rightExpression" roleId="tpee.1081773367579" type="tpee.EqualsExpression" typeId="tpee.1068580123152" id="7408265825298088667">
+                                                      <node role="leftExpression" roleId="tpee.1081773367580" type="tpee.DotExpression" typeId="tpee.1197027756228" id="7408265825298088669">
+                                                        <node role="operand" roleId="tpee.1197027771414" type="tpee.LocalVariableReference" typeId="tpee.1068581242866" id="7408265825298088670">
                                                           <link role="variableDeclaration" roleId="tpee.1068581517664" targetNodeId="4832363360995122060" resolveInfo="node" />
                                                         </node>
-                                                        <node role="operation" roleId="tpee.1197027833540" type="tpee.InstanceMethodCallOperation" typeId="tpee.1202948039474" id="6352899620179597232">
+                                                        <node role="operation" roleId="tpee.1197027833540" type="tpee.InstanceMethodCallOperation" typeId="tpee.1202948039474" id="7408265825298088671">
                                                           <link role="baseMethodDeclaration" roleId="tpee.1068499141037" targetNodeId="cu2c.~SNode%dgetModel()%cjetbrains%dmps%dsmodel%dSModel" resolveInfo="getModel" />
                                                         </node>
                                                       </node>
-                                                      <node role="operation" roleId="tpee.1197027833540" type="tpee.InstanceMethodCallOperation" typeId="tpee.1202948039474" id="6352899620179597233">
->>>>>>> bc01da33
-                                                        <link role="baseMethodDeclaration" roleId="tpee.1068499141037" targetNodeId="cu2c.~SModel%dgetModelDescriptor()%cjetbrains%dmps%dsmodel%dSModelDescriptor" resolveInfo="getModelDescriptor" />
-                                                      </node>
+                                                      <node role="rightExpression" roleId="tpee.1081773367579" type="tpee.NullLiteral" typeId="tpee.1070534058343" id="7408265825298088672" />
                                                     </node>
-                                                    <node role="rightExpression" roleId="tpee.1081773367579" type="tpee.NullLiteral" typeId="tpee.1070534058343" id="6352899620179597234" />
-                                                  </node>
-                                                  <node role="leftExpression" roleId="tpee.1081773367580" type="tpee.OrExpression" typeId="tpee.1080223426719" id="7732671373443366466">
                                                     <node role="leftExpression" roleId="tpee.1081773367580" type="tpee.StaticMethodCall" typeId="tpee.1081236700937" id="7732671373443366467">
                                                       <link role="baseMethodDeclaration" roleId="tpee.1068499141037" targetNodeId="unno.2089287822043606777" resolveInfo="isDisposed" />
                                                       <link role="classConcept" roleId="tpee.1144433194310" targetNodeId="unno.2089287822043606602" resolveInfo="SNodeOperations" />
                                                       <node role="actualArgument" roleId="tpee.1068499141038" type="tpee.LocalVariableReference" typeId="tpee.1068581242866" id="7732671373443366468">
                                                         <link role="variableDeclaration" roleId="tpee.1068581517664" targetNodeId="4832363360995122060" resolveInfo="node" />
-                                                      </node>
-                                                    </node>
-                                                    <node role="rightExpression" roleId="tpee.1081773367579" type="tpee.NotExpression" typeId="tpee.1081516740877" id="7732671373443366469">
-                                                      <node role="expression" roleId="tpee.1081516765348" type="tpee.NotEqualsExpression" typeId="tpee.1073239437375" id="7732671373443366470">
-                                                        <node role="leftExpression" roleId="tpee.1081773367580" type="tpee.DotExpression" typeId="tpee.1197027756228" id="7732671373443366471">
-                                                          <node role="operand" roleId="tpee.1197027771414" type="tpee.LocalVariableReference" typeId="tpee.1068581242866" id="7732671373443366472">
-                                                            <link role="variableDeclaration" roleId="tpee.1068581517664" targetNodeId="4832363360995122060" resolveInfo="node" />
-                                                          </node>
-                                                          <node role="operation" roleId="tpee.1197027833540" type="tpee.InstanceMethodCallOperation" typeId="tpee.1202948039474" id="7732671373443366473">
-                                                            <link role="baseMethodDeclaration" roleId="tpee.1068499141037" targetNodeId="cu2c.~SNode%dgetModel()%cjetbrains%dmps%dsmodel%dSModel" resolveInfo="getModel" />
-                                                          </node>
-                                                        </node>
-                                                        <node role="rightExpression" roleId="tpee.1081773367579" type="tpee.NullLiteral" typeId="tpee.1070534058343" id="7732671373443366474" />
                                                       </node>
                                                     </node>
                                                   </node>
@@ -489,17 +471,17 @@
         <node role="statement" roleId="tpee.1068581517665" type="tpee.LocalVariableDeclarationStatement" typeId="tpee.1068581242864" id="4832363360995121656">
           <node role="localVariableDeclaration" roleId="tpee.1068581242865" type="tpee.LocalVariableDeclaration" typeId="tpee.1068581242863" id="4832363360995121657">
             <property name="name" nameId="tpck.1169194664001" value="rules" />
+            <node role="type" roleId="tpee.5680397130376446158" type="tp2q.ListType" typeId="tp2q.1151688443754" id="3256144589678343032">
+              <node role="elementType" roleId="tp2q.1151688676805" type="tp25.SNodeType" typeId="tp25.1138055754698" id="3256144589678343033">
+                <link role="concept" roleId="tp25.1138405853777" targetNodeId="tpd4.1174648085619" resolveInfo="AbstractRule" />
+              </node>
+            </node>
             <node role="initializer" roleId="tpee.1068431790190" type="tpee.LocalStaticMethodCall" typeId="tpee.1172058436953" id="4131125964516851119">
               <link role="baseMethodDeclaration" roleId="tpee.1068499141037" targetNodeId="4832363360995121721" resolveInfo="getRules" />
               <node role="actualArgument" roleId="tpee.1068499141038" type="tpee.ParameterReference" typeId="tpee.1068581242874" id="4832363360995121661">
                 <link role="variableDeclaration" roleId="tpee.1068581517664" targetNodeId="4832363360995121653" resolveInfo="concept" />
               </node>
               <node role="actualArgument" roleId="tpee.1068499141038" type="tpee.BooleanConstant" typeId="tpee.1068580123137" id="4832363360995121662" />
-            </node>
-            <node role="type" roleId="tpee.5680397130376446158" type="tp2q.ListType" typeId="tp2q.1151688443754" id="3256144589678343032">
-              <node role="elementType" roleId="tp2q.1151688676805" type="tp25.SNodeType" typeId="tp25.1138055754698" id="3256144589678343033">
-                <link role="concept" roleId="tp25.1138405853777" targetNodeId="tpd4.1174648085619" resolveInfo="AbstractRule" />
-              </node>
             </node>
           </node>
         </node>
@@ -679,17 +661,17 @@
     </node>
     <node role="staticMethod" roleId="tpee.1070462273904" type="tpee.StaticMethodDeclaration" typeId="tpee.1081236700938" id="4832363360995121721">
       <property name="name" nameId="tpck.1169194664001" value="getRules" />
+      <node role="returnType" roleId="tpee.1068580123133" type="tp2q.ListType" typeId="tp2q.1151688443754" id="3256144589678343029">
+        <node role="elementType" roleId="tp2q.1151688676805" type="tp25.SNodeType" typeId="tp25.1138055754698" id="3256144589678343031">
+          <link role="concept" roleId="tp25.1138405853777" targetNodeId="tpd4.1174648085619" resolveInfo="AbstractRule" />
+        </node>
+      </node>
+      <node role="visibility" roleId="tpee.1178549979242" type="tpee.PublicVisibility" typeId="tpee.1146644602865" id="4832363360995121722" />
       <node role="parameter" roleId="tpee.1068580123134" type="tpee.ParameterDeclaration" typeId="tpee.1068498886292" id="4832363360995121725">
         <property name="name" nameId="tpck.1169194664001" value="concept" />
         <property name="isFinal" nameId="tpee.1176718929932" value="false" />
         <node role="type" roleId="tpee.5680397130376446158" type="tp25.SNodeType" typeId="tp25.1138055754698" id="4131125964516851115">
           <link role="concept" roleId="tp25.1138405853777" targetNodeId="tpce.1169125787135" resolveInfo="AbstractConceptDeclaration" />
-        </node>
-      </node>
-      <node role="visibility" roleId="tpee.1178549979242" type="tpee.PublicVisibility" typeId="tpee.1146644602865" id="4832363360995121722" />
-      <node role="returnType" roleId="tpee.1068580123133" type="tp2q.ListType" typeId="tp2q.1151688443754" id="3256144589678343029">
-        <node role="elementType" roleId="tp2q.1151688676805" type="tp25.SNodeType" typeId="tp25.1138055754698" id="3256144589678343031">
-          <link role="concept" roleId="tp25.1138405853777" targetNodeId="tpd4.1174648085619" resolveInfo="AbstractRule" />
         </node>
       </node>
       <node role="parameter" roleId="tpee.1068580123134" type="tpee.ParameterDeclaration" typeId="tpee.1068498886292" id="4832363360995121727">
@@ -776,11 +758,6 @@
         <node role="statement" roleId="tpee.1068581517665" type="tpee.LocalVariableDeclarationStatement" typeId="tpee.1068581242864" id="4832363360995121735">
           <node role="localVariableDeclaration" roleId="tpee.1068581242865" type="tpee.LocalVariableDeclaration" typeId="tpee.1068581242863" id="4832363360995121736">
             <property name="name" nameId="tpck.1169194664001" value="rules" />
-            <node role="type" roleId="tpee.5680397130376446158" type="tp2q.ListType" typeId="tp2q.1151688443754" id="3256144589678342731">
-              <node role="elementType" roleId="tp2q.1151688676805" type="tp25.SNodeType" typeId="tp25.1138055754698" id="3256144589678342732">
-                <link role="concept" roleId="tp25.1138405853777" targetNodeId="tpd4.1174648085619" resolveInfo="AbstractRule" />
-              </node>
-            </node>
             <node role="initializer" roleId="tpee.1068431790190" type="tpee.DotExpression" typeId="tpee.1197027756228" id="3256144589678342758">
               <node role="operand" roleId="tpee.1197027771414" type="tpee.DotExpression" typeId="tpee.1197027756228" id="3256144589678342134">
                 <node role="operand" roleId="tpee.1197027771414" type="tpee.DotExpression" typeId="tpee.1197027756228" id="3256144589678342072">
@@ -818,17 +795,17 @@
               </node>
               <node role="operation" roleId="tpee.1197027833540" type="tp2q.ToListOperation" typeId="tp2q.1151702311717" id="3256144589678342767" />
             </node>
+            <node role="type" roleId="tpee.5680397130376446158" type="tp2q.ListType" typeId="tp2q.1151688443754" id="3256144589678342731">
+              <node role="elementType" roleId="tp2q.1151688676805" type="tp25.SNodeType" typeId="tp25.1138055754698" id="3256144589678342732">
+                <link role="concept" roleId="tp25.1138405853777" targetNodeId="tpd4.1174648085619" resolveInfo="AbstractRule" />
+              </node>
+            </node>
           </node>
         </node>
         <node role="statement" roleId="tpee.1068581517665" type="tpee.Statement" typeId="tpee.1068580123157" id="3256144589678340800" />
         <node role="statement" roleId="tpee.1068581517665" type="tpee.LocalVariableDeclarationStatement" typeId="tpee.1068581242864" id="4832363360995121742">
           <node role="localVariableDeclaration" roleId="tpee.1068581242865" type="tpee.LocalVariableDeclaration" typeId="tpee.1068581242863" id="4832363360995121743">
             <property name="name" nameId="tpck.1169194664001" value="overriding" />
-            <node role="type" roleId="tpee.5680397130376446158" type="tp2q.ListType" typeId="tp2q.1151688443754" id="3256144589678342670">
-              <node role="elementType" roleId="tp2q.1151688676805" type="tp25.SNodeType" typeId="tp25.1138055754698" id="3256144589678342671">
-                <link role="concept" roleId="tp25.1138405853777" targetNodeId="tpd4.1174643105530" resolveInfo="InferenceRule" />
-              </node>
-            </node>
             <node role="initializer" roleId="tpee.1068431790190" type="tpee.DotExpression" typeId="tpee.1197027756228" id="3256144589678342447">
               <node role="operand" roleId="tpee.1197027771414" type="tpee.DotExpression" typeId="tpee.1197027756228" id="3256144589678342616">
                 <node role="operand" roleId="tpee.1197027771414" type="tpee.DotExpression" typeId="tpee.1197027756228" id="3256144589678342550">
@@ -901,6 +878,11 @@
               </node>
               <node role="operation" roleId="tpee.1197027833540" type="tp2q.ToListOperation" typeId="tp2q.1151702311717" id="3256144589678342454" />
             </node>
+            <node role="type" roleId="tpee.5680397130376446158" type="tp2q.ListType" typeId="tp2q.1151688443754" id="3256144589678342670">
+              <node role="elementType" roleId="tp2q.1151688676805" type="tp25.SNodeType" typeId="tp25.1138055754698" id="3256144589678342671">
+                <link role="concept" roleId="tp25.1138405853777" targetNodeId="tpd4.1174643105530" resolveInfo="InferenceRule" />
+              </node>
+            </node>
           </node>
         </node>
         <node role="statement" roleId="tpee.1068581517665" type="tpee.Statement" typeId="tpee.1068580123157" id="3256144589678342663" />
