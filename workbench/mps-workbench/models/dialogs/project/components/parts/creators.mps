--- conflicted
+++ resolved
@@ -18,13 +18,10 @@
   <import index="bocb" modelUID="f:java_stub#6ed54515-acc8-4d1e-a16c-9fd6cfe951ea#jetbrains.mps.project.structure.modules.mappingpriorities(MPS.Core/jetbrains.mps.project.structure.modules.mappingpriorities@java_stub)" version="-1" />
   <import index="zw69" modelUID="f:java_stub#86441d7a-e194-42da-81a5-2161ec62a379#jetbrains.mps.workbench.dialogs.choosers(MPS.Workbench/jetbrains.mps.workbench.dialogs.choosers@java_stub)" version="-1" />
   <import index="mysr" modelUID="f:java_stub#6ed54515-acc8-4d1e-a16c-9fd6cfe951ea#jetbrains.mps.project.structure.project(MPS.Core/jetbrains.mps.project.structure.project@java_stub)" version="-1" />
-<<<<<<< HEAD
   <import index="ahaj" modelUID="r:018fa4b4-c7b0-4865-b9e5-632b4aeae6f1(jetbrains.mps.ide.properties)" version="-1" />
-=======
+  <import index="mfhd" modelUID="f:java_stub#742f6602-5a2f-4313-aa6e-ae1cd4ffdc61#jetbrains.mps.ide.ui.filechoosers.treefilechooser(MPS.Platform/jetbrains.mps.ide.ui.filechoosers.treefilechooser@java_stub)" version="-1" />
   <import index="ricc" modelUID="r:d1501473-d2f6-4ebd-8668-0544150e6216(jetbrains.mps.workbench.dialogs.project.components.parts.editors)" version="-1" />
   <import index="h12" modelUID="f:java_stub#742f6602-5a2f-4313-aa6e-ae1cd4ffdc61#com.intellij.openapi.ui(MPS.Platform/com.intellij.openapi.ui@java_stub)" version="-1" />
-  <import index="mfhd" modelUID="f:java_stub#742f6602-5a2f-4313-aa6e-ae1cd4ffdc61#jetbrains.mps.ide.ui.filechoosers.treefilechooser(MPS.Platform/jetbrains.mps.ide.ui.filechoosers.treefilechooser@java_stub)" version="-1" />
->>>>>>> 3bd9c893
   <import index="tpck" modelUID="r:00000000-0000-4000-0000-011c89590288(jetbrains.mps.lang.core.structure)" version="0" implicit="yes" />
   <import index="tpee" modelUID="r:00000000-0000-4000-0000-011c895902ca(jetbrains.mps.baseLanguage.structure)" version="3" implicit="yes" />
   <import index="tp2c" modelUID="r:00000000-0000-4000-0000-011c89590338(jetbrains.mps.baseLanguage.closures.structure)" version="3" implicit="yes" />
@@ -255,8 +252,8 @@
             <node role="operation" roleId="tpee.1197027833540" type="tpee.InstanceMethodCallOperation" typeId="tpee.1202948039474" id="1560298786499490004">
               <link role="baseMethodDeclaration" roleId="tpee.1068499141037" targetNodeId="mfhd.~TreeFileChooser%dsetMode(int)%cvoid" resolveInfo="setMode" />
               <node role="actualArgument" roleId="tpee.1068499141038" type="tpee.StaticFieldReference" typeId="tpee.1070533707846" id="1560298786499490005">
+                <link role="variableDeclaration" roleId="tpee.1068581517664" targetNodeId="mfhd.~TreeFileChooser%dMODE_DIRECTORIES" resolveInfo="MODE_DIRECTORIES" />
                 <link role="classifier" roleId="tpee.1144433057691" targetNodeId="mfhd.~TreeFileChooser" resolveInfo="TreeFileChooser" />
-                <link role="variableDeclaration" roleId="tpee.1068581517664" targetNodeId="mfhd.~TreeFileChooser%dMODE_DIRECTORIES" resolveInfo="MODE_DIRECTORIES" />
               </node>
             </node>
           </node>
@@ -1010,8 +1007,8 @@
             <node role="operation" roleId="tpee.1197027833540" type="tpee.InstanceMethodCallOperation" typeId="tpee.1202948039474" id="1560298786499493113">
               <link role="baseMethodDeclaration" roleId="tpee.1068499141037" targetNodeId="mfhd.~TreeFileChooser%dsetMode(int)%cvoid" resolveInfo="setMode" />
               <node role="actualArgument" roleId="tpee.1068499141038" type="tpee.StaticFieldReference" typeId="tpee.1070533707846" id="1560298786499493114">
+                <link role="variableDeclaration" roleId="tpee.1068581517664" targetNodeId="mfhd.~TreeFileChooser%dMODE_FILES_AND_DIRECTORIES" resolveInfo="MODE_FILES_AND_DIRECTORIES" />
                 <link role="classifier" roleId="tpee.1144433057691" targetNodeId="mfhd.~TreeFileChooser" resolveInfo="TreeFileChooser" />
-                <link role="variableDeclaration" roleId="tpee.1068581517664" targetNodeId="mfhd.~TreeFileChooser%dMODE_FILES_AND_DIRECTORIES" resolveInfo="MODE_FILES_AND_DIRECTORIES" />
               </node>
             </node>
           </node>
@@ -1193,11 +1190,6 @@
               <node role="statement" roleId="tpee.1068581517665" type="tpee.LocalVariableDeclarationStatement" typeId="tpee.1068581242864" id="1918923653324564683">
                 <node role="localVariableDeclaration" roleId="tpee.1068581242865" type="tpee.LocalVariableDeclaration" typeId="tpee.1068581242863" id="1918923653324564684">
                   <property name="name" nameId="tpck.1169194664001" value="solutions" />
-                  <node role="type" roleId="tpee.5680397130376446158" type="tp2q.SequenceType" typeId="tp2q.1151689724996" id="6918927246412041206">
-                    <node role="elementType" roleId="tp2q.1151689745422" type="tpee.ClassifierType" typeId="tpee.1107535904670" id="6918927246412041207">
-                      <link role="classifier" roleId="tpee.1107535924139" targetNodeId="vsqj.~Solution" resolveInfo="Solution" />
-                    </node>
-                  </node>
                   <node role="initializer" roleId="tpee.1068431790190" type="tpee.DotExpression" typeId="tpee.1197027756228" id="5141009151578421370">
                     <node role="operand" roleId="tpee.1197027771414" type="tpee.StaticMethodCall" typeId="tpee.1081236700937" id="6918927246412035613">
                       <link role="classConcept" roleId="tpee.1144433194310" targetNodeId="cu2c.~ModuleRepositoryFacade" resolveInfo="ModuleRepositoryFacade" />
@@ -1208,6 +1200,11 @@
                       <node role="actualArgument" roleId="tpee.1068499141038" type="tpee.ClassifierClassExpression" typeId="tpee.1116615150612" id="6918927246412043615">
                         <link role="classifier" roleId="tpee.1116615189566" targetNodeId="afxk.~Solution" resolveInfo="Solution" />
                       </node>
+                    </node>
+                  </node>
+                  <node role="type" roleId="tpee.5680397130376446158" type="tp2q.SequenceType" typeId="tp2q.1151689724996" id="6918927246412041206">
+                    <node role="elementType" roleId="tp2q.1151689745422" type="tpee.ClassifierType" typeId="tpee.1107535904670" id="6918927246412041207">
+                      <link role="classifier" roleId="tpee.1107535924139" targetNodeId="vsqj.~Solution" resolveInfo="Solution" />
                     </node>
                   </node>
                 </node>
@@ -1392,8 +1389,8 @@
             <node role="operation" roleId="tpee.1197027833540" type="tpee.InstanceMethodCallOperation" typeId="tpee.1202948039474" id="1560298786499495765">
               <link role="baseMethodDeclaration" roleId="tpee.1068499141037" targetNodeId="mfhd.~TreeFileChooser%dsetMode(int)%cvoid" resolveInfo="setMode" />
               <node role="actualArgument" roleId="tpee.1068499141038" type="tpee.StaticFieldReference" typeId="tpee.1070533707846" id="1560298786499495766">
+                <link role="variableDeclaration" roleId="tpee.1068581517664" targetNodeId="mfhd.~TreeFileChooser%dMODE_FILES_AND_DIRECTORIES" resolveInfo="MODE_FILES_AND_DIRECTORIES" />
                 <link role="classifier" roleId="tpee.1144433057691" targetNodeId="mfhd.~TreeFileChooser" resolveInfo="TreeFileChooser" />
-                <link role="variableDeclaration" roleId="tpee.1068581517664" targetNodeId="mfhd.~TreeFileChooser%dMODE_FILES_AND_DIRECTORIES" resolveInfo="MODE_FILES_AND_DIRECTORIES" />
               </node>
             </node>
           </node>
@@ -2198,8 +2195,8 @@
             <node role="operation" roleId="tpee.1197027833540" type="tpee.InstanceMethodCallOperation" typeId="tpee.1202948039474" id="1560298786499496038">
               <link role="baseMethodDeclaration" roleId="tpee.1068499141037" targetNodeId="mfhd.~TreeFileChooser%dsetMode(int)%cvoid" resolveInfo="setMode" />
               <node role="actualArgument" roleId="tpee.1068499141038" type="tpee.StaticFieldReference" typeId="tpee.1070533707846" id="1560298786499496039">
+                <link role="variableDeclaration" roleId="tpee.1068581517664" targetNodeId="mfhd.~TreeFileChooser%dMODE_FILES_AND_DIRECTORIES" resolveInfo="MODE_FILES_AND_DIRECTORIES" />
                 <link role="classifier" roleId="tpee.1144433057691" targetNodeId="mfhd.~TreeFileChooser" resolveInfo="TreeFileChooser" />
-                <link role="variableDeclaration" roleId="tpee.1068581517664" targetNodeId="mfhd.~TreeFileChooser%dMODE_FILES_AND_DIRECTORIES" resolveInfo="MODE_FILES_AND_DIRECTORIES" />
               </node>
             </node>
           </node>
