<?xml version="1.0" encoding="UTF-8"?>
<model modelUID="r:478bf62d-84fb-4fba-aeda-183fb2769e64(jetbrains.mps.ide.dialogs.project.creation)">
  <persistence version="7" />
  <language namespace="f3061a53-9226-4cc5-a443-f952ceaf5816(jetbrains.mps.baseLanguage)" />
  <language namespace="7866978e-a0f0-4cc7-81bc-4d213d9375e1(jetbrains.mps.lang.smodel)" />
  <language namespace="fd392034-7849-419d-9071-12563d152375(jetbrains.mps.baseLanguage.closures)" />
  <language namespace="760a0a8c-eabb-4521-8bfd-65db761a9ba3(jetbrains.mps.baseLanguage.logging)" />
  <language namespace="443f4c36-fcf5-4eb6-9500-8d06ed259e3e(jetbrains.mps.baseLanguage.classifiers)" />
  <language namespace="28f9e497-3b42-4291-aeba-0a1039153ab1(jetbrains.mps.lang.plugin)" />
  <import index="tpf8" modelUID="r:00000000-0000-4000-0000-011c895902e8(jetbrains.mps.lang.generator.structure)" version="2" />
  <import index="byws" modelUID="f:java_stub#6354ebe7-c22a-4a0f-ac54-50b52ab9b065#javax.lang.model(JDK/javax.lang.model@java_stub)" version="-1" />
  <import index="cu2c" modelUID="f:java_stub#6ed54515-acc8-4d1e-a16c-9fd6cfe951ea#jetbrains.mps.smodel(MPS.Core/jetbrains.mps.smodel@java_stub)" version="-1" />
  <import index="mzqo" modelUID="f:java_stub#86441d7a-e194-42da-81a5-2161ec62a379#jetbrains.mps.ide.dialogs(MPS.Workbench/jetbrains.mps.ide.dialogs@java_stub)" version="-1" />
  <import index="vsqj" modelUID="f:java_stub#6ed54515-acc8-4d1e-a16c-9fd6cfe951ea#jetbrains.mps.project(MPS.Core/jetbrains.mps.project@java_stub)" version="-1" />
  <import index="kqhl" modelUID="f:java_stub#6ed54515-acc8-4d1e-a16c-9fd6cfe951ea#jetbrains.mps.project.structure.modules(MPS.Core/jetbrains.mps.project.structure.modules@java_stub)" version="-1" />
  <import index="y090" modelUID="f:java_stub#86441d7a-e194-42da-81a5-2161ec62a379#jetbrains.mps.library(MPS.Workbench/jetbrains.mps.library@java_stub)" version="-1" />
  <import index="n8sb" modelUID="f:java_stub#6ed54515-acc8-4d1e-a16c-9fd6cfe951ea#jetbrains.mps.project.structure.model(MPS.Core/jetbrains.mps.project.structure.model@java_stub)" version="-1" />
  <import index="59et" modelUID="f:java_stub#6ed54515-acc8-4d1e-a16c-9fd6cfe951ea#jetbrains.mps.vfs(MPS.Core/jetbrains.mps.vfs@java_stub)" version="-1" />
  <import index="zpvy" modelUID="f:java_stub#86441d7a-e194-42da-81a5-2161ec62a379#jetbrains.mps.ide.properties(MPS.Workbench/jetbrains.mps.ide.properties@java_stub)" version="-1" />
  <import index="rhwp" modelUID="f:java_stub#6ed54515-acc8-4d1e-a16c-9fd6cfe951ea#jetbrains.mps.smodel.descriptor(MPS.Core/jetbrains.mps.smodel.descriptor@java_stub)" version="-1" />
  <import index="msyo" modelUID="f:java_stub#6ed54515-acc8-4d1e-a16c-9fd6cfe951ea#jetbrains.mps.util(MPS.Core/jetbrains.mps.util@java_stub)" version="-1" />
  <import index="dbrf" modelUID="f:java_stub#6354ebe7-c22a-4a0f-ac54-50b52ab9b065#javax.swing(JDK/javax.swing@java_stub)" version="-1" />
  <import index="e2lb" modelUID="f:java_stub#6354ebe7-c22a-4a0f-ac54-50b52ab9b065#java.lang(JDK/java.lang@java_stub)" version="-1" />
  <import index="eyn9" modelUID="f:java_stub#6ed54515-acc8-4d1e-a16c-9fd6cfe951ea#jetbrains.mps.smodel.persistence(MPS.Core/jetbrains.mps.smodel.persistence@java_stub)" version="-1" />
  <import index="8q6x" modelUID="f:java_stub#6354ebe7-c22a-4a0f-ac54-50b52ab9b065#java.awt.event(JDK/java.awt.event@java_stub)" version="-1" />
  <import index="h12" modelUID="f:java_stub#742f6602-5a2f-4313-aa6e-ae1cd4ffdc61#com.intellij.openapi.ui(MPS.Platform/com.intellij.openapi.ui@java_stub)" version="-1" />
  <import index="mfhd" modelUID="f:java_stub#742f6602-5a2f-4313-aa6e-ae1cd4ffdc61#jetbrains.mps.ide.ui.filechoosers.treefilechooser(MPS.Platform/jetbrains.mps.ide.ui.filechoosers.treefilechooser@java_stub)" version="-1" />
  <import index="6tyf" modelUID="f:java_stub#742f6602-5a2f-4313-aa6e-ae1cd4ffdc61#com.intellij.openapi.actionSystem(MPS.Platform/com.intellij.openapi.actionSystem@java_stub)" version="-1" />
  <import index="q9wm" modelUID="f:java_stub#742f6602-5a2f-4313-aa6e-ae1cd4ffdc61#com.intellij.ide(MPS.Platform/com.intellij.ide@java_stub)" version="-1" />
  <import index="ph2v" modelUID="f:java_stub#742f6602-5a2f-4313-aa6e-ae1cd4ffdc61#com.intellij.openapi.project(MPS.Platform/com.intellij.openapi.project@java_stub)" version="-1" />
  <import index="pt5l" modelUID="f:java_stub#742f6602-5a2f-4313-aa6e-ae1cd4ffdc61#jetbrains.mps.ide.project(MPS.Platform/jetbrains.mps.ide.project@java_stub)" version="-1" />
  <import index="iwpw" modelUID="f:java_stub#742f6602-5a2f-4313-aa6e-ae1cd4ffdc61#com.intellij.openapi.util(MPS.Platform/com.intellij.openapi.util@java_stub)" version="-1" />
  <import index="f6g1" modelUID="f:java_stub#742f6602-5a2f-4313-aa6e-ae1cd4ffdc61#com.intellij.openapi.vfs(MPS.Platform/com.intellij.openapi.vfs@java_stub)" version="-1" />
  <import index="fxg7" modelUID="f:java_stub#6354ebe7-c22a-4a0f-ac54-50b52ab9b065#java.io(JDK/java.io@java_stub)" version="-1" />
  <import index="1t7x" modelUID="f:java_stub#6354ebe7-c22a-4a0f-ac54-50b52ab9b065#java.awt(JDK/java.awt@java_stub)" version="-1" />
  <import index="tprr" modelUID="r:00000000-0000-4000-0000-011c895904ab(jetbrains.mps.ide.newSolutionDialog)" version="-1" />
  <import index="qx6n" modelUID="f:java_stub#8865b7a8-5271-43d3-884c-6fd1d9cfdd34#org.jetbrains.mps.openapi.persistence(MPS.OpenAPI/org.jetbrains.mps.openapi.persistence@java_stub)" version="-1" />
  <import index="68ai" modelUID="f:java_stub#6ed54515-acc8-4d1e-a16c-9fd6cfe951ea#org.jetbrains.annotations(MPS.Core/org.jetbrains.annotations@java_stub)" version="-1" />
  <import index="tprs" modelUID="r:00000000-0000-4000-0000-011c895904a4(jetbrains.mps.ide.actions)" version="-1" />
  <import index="2968" modelUID="f:java_stub#86441d7a-e194-42da-81a5-2161ec62a379#jetbrains.mps.workbench.dialogs.project(MPS.Workbench/jetbrains.mps.workbench.dialogs.project@java_stub)" version="-1" />
  <import index="iizp" modelUID="f:java_stub#742f6602-5a2f-4313-aa6e-ae1cd4ffdc61#com.intellij.openapi.options.ex(MPS.Platform/com.intellij.openapi.options.ex@java_stub)" version="-1" />
  <import index="d2v5" modelUID="f:java_stub#6ed54515-acc8-4d1e-a16c-9fd6cfe951ea#jetbrains.mps.persistence(MPS.Core/jetbrains.mps.persistence@java_stub)" version="-1" />
  <import index="9ww" modelUID="f:java_stub#742f6602-5a2f-4313-aa6e-ae1cd4ffdc61#jetbrains.mps.ide.ui.dialogs.properties(MPS.Platform/jetbrains.mps.ide.ui.dialogs.properties@java_stub)" version="-1" />
  <import index="tpck" modelUID="r:00000000-0000-4000-0000-011c89590288(jetbrains.mps.lang.core.structure)" version="0" implicit="yes" />
  <import index="tpee" modelUID="r:00000000-0000-4000-0000-011c895902ca(jetbrains.mps.baseLanguage.structure)" version="4" implicit="yes" />
  <import index="tp25" modelUID="r:00000000-0000-4000-0000-011c89590301(jetbrains.mps.lang.smodel.structure)" version="16" implicit="yes" />
  <import index="k7g3" modelUID="f:java_stub#6354ebe7-c22a-4a0f-ac54-50b52ab9b065#java.util(JDK/java.util@java_stub)" version="-1" implicit="yes" />
  <import index="oj8w" modelUID="f:java_stub#6354ebe7-c22a-4a0f-ac54-50b52ab9b065#javax.swing.text(JDK/javax.swing.text@java_stub)" version="-1" implicit="yes" />
  <import index="tp2c" modelUID="r:00000000-0000-4000-0000-011c89590338(jetbrains.mps.baseLanguage.closures.structure)" version="3" implicit="yes" />
  <import index="tpib" modelUID="r:00000000-0000-4000-0000-011c8959057f(jetbrains.mps.baseLanguage.logging.structure)" version="0" implicit="yes" />
  <import index="ep0o" modelUID="f:java_stub#6ed54515-acc8-4d1e-a16c-9fd6cfe951ea#jetbrains.mps.extapi.persistence(MPS.Core/jetbrains.mps.extapi.persistence@java_stub)" version="-1" implicit="yes" />
  <import index="88zw" modelUID="f:java_stub#8865b7a8-5271-43d3-884c-6fd1d9cfdd34#org.jetbrains.mps.openapi.module(MPS.OpenAPI/org.jetbrains.mps.openapi.module@java_stub)" version="-1" implicit="yes" />
  <roots>
    <node type="tpee.ClassConcept" typeId="tpee.1068390468198" id="1613125646032871391">
      <property name="name" nameId="tpck.1169194664001" value="NewModelDialog" />
    </node>
    <node type="tpee.ClassConcept" typeId="tpee.1068390468198" id="1613125646032872003">
      <property name="name" nameId="tpck.1169194664001" value="NewGeneratorDialog" />
    </node>
  </roots>
  <root id="1613125646032871391">
    <node role="superclass" roleId="tpee.1165602531693" type="tpee.ClassifierType" typeId="tpee.1107535904670" id="5149305731183884369">
      <link role="classifier" roleId="tpee.1107535924139" targetNodeId="h12.~DialogWrapper" resolveInfo="DialogWrapper" />
    </node>
    <node role="visibility" roleId="tpee.1178549979242" type="tpee.PublicVisibility" typeId="tpee.1146644602865" id="1613125646032871392" />
    <node role="member" roleId="tpee.5375687026011219971" type="tpee.FieldDeclaration" typeId="tpee.1068390468200" id="1613125646032871419">
      <property name="name" nameId="tpck.1169194664001" value="myContext" />
      <node role="type" roleId="tpee.5680397130376446158" type="tpee.ClassifierType" typeId="tpee.1107535904670" id="1613125646032871420">
        <link role="classifier" roleId="tpee.1107535924139" targetNodeId="cu2c.~IOperationContext" resolveInfo="IOperationContext" />
      </node>
      <node role="visibility" roleId="tpee.1178549979242" type="tpee.PrivateVisibility" typeId="tpee.1146644623116" id="1613125646032871421" />
    </node>
    <node role="member" roleId="tpee.5375687026011219971" type="tpee.FieldDeclaration" typeId="tpee.1068390468200" id="1613125646032871422">
      <property name="name" nameId="tpck.1169194664001" value="myModule" />
      <node role="type" roleId="tpee.5680397130376446158" type="tpee.ClassifierType" typeId="tpee.1107535904670" id="1613125646032871423">
        <link role="classifier" roleId="tpee.1107535924139" targetNodeId="vsqj.~IModule" resolveInfo="IModule" />
      </node>
      <node role="visibility" roleId="tpee.1178549979242" type="tpee.PrivateVisibility" typeId="tpee.1146644623116" id="1613125646032871424" />
    </node>
    <node role="member" roleId="tpee.5375687026011219971" type="tpee.FieldDeclaration" typeId="tpee.1068390468200" id="1613125646032871425">
      <property name="name" nameId="tpck.1169194664001" value="myContentPane" />
      <node role="initializer" roleId="tpee.1068431790190" type="tpee.GenericNewExpression" typeId="tpee.1145552977093" id="1613125646032871428">
        <node role="creator" roleId="tpee.1145553007750" type="tpee.ClassCreator" typeId="tpee.1212685548494" id="1613125646032871429">
          <link role="baseMethodDeclaration" roleId="tpee.1068499141037" targetNodeId="dbrf.~JPanel%d&lt;init&gt;(java%dawt%dLayoutManager)" resolveInfo="JPanel" />
          <node role="actualArgument" roleId="tpee.1068499141038" type="tpee.GenericNewExpression" typeId="tpee.1145552977093" id="1613125646032871430">
            <node role="creator" roleId="tpee.1145553007750" type="tpee.ClassCreator" typeId="tpee.1212685548494" id="1613125646032871431">
              <link role="baseMethodDeclaration" roleId="tpee.1068499141037" targetNodeId="1t7x.~BorderLayout%d&lt;init&gt;()" resolveInfo="BorderLayout" />
            </node>
          </node>
        </node>
      </node>
      <node role="type" roleId="tpee.5680397130376446158" type="tpee.ClassifierType" typeId="tpee.1107535904670" id="1613125646032871426">
        <link role="classifier" roleId="tpee.1107535924139" targetNodeId="dbrf.~JPanel" resolveInfo="JPanel" />
      </node>
      <node role="visibility" roleId="tpee.1178549979242" type="tpee.PrivateVisibility" typeId="tpee.1146644623116" id="1613125646032871427" />
    </node>
    <node role="member" roleId="tpee.5375687026011219971" type="tpee.FieldDeclaration" typeId="tpee.1068390468200" id="1613125646032871432">
      <property name="name" nameId="tpck.1169194664001" value="myModelName" />
      <node role="type" roleId="tpee.5680397130376446158" type="tpee.ClassifierType" typeId="tpee.1107535904670" id="1613125646032871433">
        <link role="classifier" roleId="tpee.1107535924139" targetNodeId="dbrf.~JTextField" resolveInfo="JTextField" />
      </node>
      <node role="visibility" roleId="tpee.1178549979242" type="tpee.PrivateVisibility" typeId="tpee.1146644623116" id="1613125646032871434" />
      <node role="initializer" roleId="tpee.1068431790190" type="tpee.GenericNewExpression" typeId="tpee.1145552977093" id="1613125646032871435">
        <node role="creator" roleId="tpee.1145553007750" type="tpee.ClassCreator" typeId="tpee.1212685548494" id="1613125646032871436">
          <link role="baseMethodDeclaration" roleId="tpee.1068499141037" targetNodeId="dbrf.~JTextField%d&lt;init&gt;()" resolveInfo="JTextField" />
        </node>
      </node>
    </node>
    <node role="member" roleId="tpee.5375687026011219971" type="tpee.FieldDeclaration" typeId="tpee.1068390468200" id="1613125646032871437">
      <property name="name" nameId="tpck.1169194664001" value="myModelStereotype" />
      <node role="type" roleId="tpee.5680397130376446158" type="tpee.ClassifierType" typeId="tpee.1107535904670" id="1613125646032871438">
        <link role="classifier" roleId="tpee.1107535924139" targetNodeId="dbrf.~JComboBox" resolveInfo="JComboBox" />
      </node>
      <node role="visibility" roleId="tpee.1178549979242" type="tpee.PrivateVisibility" typeId="tpee.1146644623116" id="1613125646032871439" />
      <node role="initializer" roleId="tpee.1068431790190" type="tpee.GenericNewExpression" typeId="tpee.1145552977093" id="1613125646032871440">
        <node role="creator" roleId="tpee.1145553007750" type="tpee.ClassCreator" typeId="tpee.1212685548494" id="1613125646032871441">
          <link role="baseMethodDeclaration" roleId="tpee.1068499141037" targetNodeId="dbrf.~JComboBox%d&lt;init&gt;()" resolveInfo="JComboBox" />
        </node>
      </node>
    </node>
    <node role="member" roleId="tpee.5375687026011219971" type="tpee.FieldDeclaration" typeId="tpee.1068390468200" id="1613125646032871442">
      <property name="name" nameId="tpck.1169194664001" value="myModelRoots" />
      <node role="type" roleId="tpee.5680397130376446158" type="tpee.ClassifierType" typeId="tpee.1107535904670" id="1613125646032871443">
        <link role="classifier" roleId="tpee.1107535924139" targetNodeId="dbrf.~JComboBox" resolveInfo="JComboBox" />
      </node>
      <node role="visibility" roleId="tpee.1178549979242" type="tpee.PrivateVisibility" typeId="tpee.1146644623116" id="1613125646032871444" />
      <node role="initializer" roleId="tpee.1068431790190" type="tpee.GenericNewExpression" typeId="tpee.1145552977093" id="1613125646032871445">
        <node role="creator" roleId="tpee.1145553007750" type="tpee.ClassCreator" typeId="tpee.1212685548494" id="1613125646032871446">
          <link role="baseMethodDeclaration" roleId="tpee.1068499141037" targetNodeId="dbrf.~JComboBox%d&lt;init&gt;()" resolveInfo="JComboBox" />
        </node>
      </node>
    </node>
    <node role="member" roleId="tpee.5375687026011219971" type="tpee.FieldDeclaration" typeId="tpee.1068390468200" id="1613125646032871447">
      <property name="name" nameId="tpck.1169194664001" value="myResult" />
      <node role="type" roleId="tpee.5680397130376446158" type="tpee.ClassifierType" typeId="tpee.1107535904670" id="1613125646032871448">
        <link role="classifier" roleId="tpee.1107535924139" targetNodeId="cu2c.~SModelDescriptor" resolveInfo="SModelDescriptor" />
      </node>
      <node role="visibility" roleId="tpee.1178549979242" type="tpee.PrivateVisibility" typeId="tpee.1146644623116" id="1613125646032871449" />
    </node>
    <node role="member" roleId="tpee.5375687026011219971" type="tpee.FieldDeclaration" typeId="tpee.1068390468200" id="1613125646032871450">
      <property name="name" nameId="tpck.1169194664001" value="myNamespace" />
      <node role="type" roleId="tpee.5680397130376446158" type="tpee.ClassifierType" typeId="tpee.1107535904670" id="1613125646032871451">
        <link role="classifier" roleId="tpee.1107535924139" targetNodeId="e2lb.~String" resolveInfo="String" />
      </node>
      <node role="visibility" roleId="tpee.1178549979242" type="tpee.PrivateVisibility" typeId="tpee.1146644623116" id="1613125646032871452" />
    </node>
    <node role="member" roleId="tpee.5375687026011219971" type="tpee.ConstructorDeclaration" typeId="tpee.1068580123140" id="1613125646032871453">
      <node role="parameter" roleId="tpee.1068580123134" type="tpee.ParameterDeclaration" typeId="tpee.1068498886292" id="6634087980133125281">
        <property name="name" nameId="tpck.1169194664001" value="project" />
        <node role="type" roleId="tpee.5680397130376446158" type="tpee.ClassifierType" typeId="tpee.1107535904670" id="6634087980133125283">
          <link role="classifier" roleId="tpee.1107535924139" targetNodeId="ph2v.~Project" resolveInfo="Project" />
        </node>
      </node>
      <node role="visibility" roleId="tpee.1178549979242" type="tpee.PublicVisibility" typeId="tpee.1146644602865" id="1613125646032871454" />
      <node role="returnType" roleId="tpee.1068580123133" type="tpee.VoidType" typeId="tpee.1068581517677" id="1613125646032871455" />
      <node role="parameter" roleId="tpee.1068580123134" type="tpee.ParameterDeclaration" typeId="tpee.1068498886292" id="1613125646032871456">
        <property name="name" nameId="tpck.1169194664001" value="module" />
        <node role="type" roleId="tpee.5680397130376446158" type="tpee.ClassifierType" typeId="tpee.1107535904670" id="1613125646032871457">
          <link role="classifier" roleId="tpee.1107535924139" targetNodeId="vsqj.~IModule" resolveInfo="IModule" />
        </node>
      </node>
      <node role="parameter" roleId="tpee.1068580123134" type="tpee.ParameterDeclaration" typeId="tpee.1068498886292" id="1613125646032871458">
        <property name="name" nameId="tpck.1169194664001" value="namespace" />
        <node role="type" roleId="tpee.5680397130376446158" type="tpee.ClassifierType" typeId="tpee.1107535904670" id="1613125646032871459">
          <link role="classifier" roleId="tpee.1107535924139" targetNodeId="e2lb.~String" resolveInfo="String" />
        </node>
      </node>
      <node role="parameter" roleId="tpee.1068580123134" type="tpee.ParameterDeclaration" typeId="tpee.1068498886292" id="1613125646032871460">
        <property name="name" nameId="tpck.1169194664001" value="context" />
        <node role="type" roleId="tpee.5680397130376446158" type="tpee.ClassifierType" typeId="tpee.1107535904670" id="1613125646032871461">
          <link role="classifier" roleId="tpee.1107535924139" targetNodeId="cu2c.~IOperationContext" resolveInfo="IOperationContext" />
        </node>
      </node>
      <node role="parameter" roleId="tpee.1068580123134" type="tpee.ParameterDeclaration" typeId="tpee.1068498886292" id="1613125646032871462">
        <property name="name" nameId="tpck.1169194664001" value="stereotype" />
        <node role="type" roleId="tpee.5680397130376446158" type="tpee.ClassifierType" typeId="tpee.1107535904670" id="1613125646032871463">
          <link role="classifier" roleId="tpee.1107535924139" targetNodeId="e2lb.~String" resolveInfo="String" />
        </node>
      </node>
      <node role="parameter" roleId="tpee.1068580123134" type="tpee.ParameterDeclaration" typeId="tpee.1068498886292" id="1613125646032871464">
        <property name="name" nameId="tpck.1169194664001" value="strict" />
        <node role="type" roleId="tpee.5680397130376446158" type="tpee.BooleanType" typeId="tpee.1070534644030" id="1613125646032871465" />
      </node>
      <node role="body" roleId="tpee.1068580123135" type="tpee.StatementList" typeId="tpee.1068580123136" id="1613125646032871466">
        <node role="statement" roleId="tpee.1068581517665" type="tpee.SuperConstructorInvocation" typeId="tpee.1070475587102" id="6634087980133125285">
          <link role="baseMethodDeclaration" roleId="tpee.1068499141037" targetNodeId="h12.~DialogWrapper%d&lt;init&gt;(com%dintellij%dopenapi%dproject%dProject)" resolveInfo="DialogWrapper" />
          <node role="actualArgument" roleId="tpee.1068499141038" type="tpee.VariableReference" typeId="tpee.1068498886296" id="6696746041597121601">
            <link role="variableDeclaration" roleId="tpee.1068581517664" targetNodeId="6634087980133125281" resolveInfo="project" />
          </node>
        </node>
        <node role="statement" roleId="tpee.1068581517665" type="tpee.ExpressionStatement" typeId="tpee.1068580123155" id="5149305731183884485">
          <node role="expression" roleId="tpee.1068580123156" type="tpee.LocalInstanceMethodCall" typeId="tpee.3066917033203108594" id="5149305731183884486">
            <link role="baseMethodDeclaration" roleId="tpee.1068499141037" targetNodeId="h12.~DialogWrapper%dsetTitle(java%dlang%dString)%cvoid" resolveInfo="setTitle" />
            <node role="actualArgument" roleId="tpee.1068499141038" type="tpee.StringLiteral" typeId="tpee.1070475926800" id="5149305731183884488">
              <property name="value" nameId="tpee.1070475926801" value="New Model" />
            </node>
          </node>
        </node>
        <node role="statement" roleId="tpee.1068581517665" type="tpee.ExpressionStatement" typeId="tpee.1068580123155" id="1613125646032871472">
          <node role="expression" roleId="tpee.1068580123156" type="tpee.AssignmentExpression" typeId="tpee.1068498886294" id="1613125646032871473">
            <node role="lValue" roleId="tpee.1068498886295" type="tpee.LocalInstanceFieldReference" typeId="tpee.7785501532031639928" id="1613125646032871474">
              <link role="variableDeclaration" roleId="tpee.1068581517664" targetNodeId="1613125646032871419" resolveInfo="myContext" />
            </node>
            <node role="rValue" roleId="tpee.1068498886297" type="tpee.ParameterReference" typeId="tpee.1068581242874" id="1613125646032871475">
              <link role="variableDeclaration" roleId="tpee.1068581517664" targetNodeId="1613125646032871460" resolveInfo="context" />
            </node>
          </node>
        </node>
        <node role="statement" roleId="tpee.1068581517665" type="tpee.ExpressionStatement" typeId="tpee.1068580123155" id="1613125646032871476">
          <node role="expression" roleId="tpee.1068580123156" type="tpee.AssignmentExpression" typeId="tpee.1068498886294" id="1613125646032871477">
            <node role="lValue" roleId="tpee.1068498886295" type="tpee.LocalInstanceFieldReference" typeId="tpee.7785501532031639928" id="1613125646032871478">
              <link role="variableDeclaration" roleId="tpee.1068581517664" targetNodeId="1613125646032871422" resolveInfo="myModule" />
            </node>
            <node role="rValue" roleId="tpee.1068498886297" type="tpee.ParameterReference" typeId="tpee.1068581242874" id="1613125646032871479">
              <link role="variableDeclaration" roleId="tpee.1068581517664" targetNodeId="1613125646032871456" resolveInfo="module" />
            </node>
          </node>
        </node>
        <node role="statement" roleId="tpee.1068581517665" type="tpee.ExpressionStatement" typeId="tpee.1068580123155" id="1613125646032871480">
          <node role="expression" roleId="tpee.1068580123156" type="tpee.AssignmentExpression" typeId="tpee.1068498886294" id="1613125646032871481">
            <node role="lValue" roleId="tpee.1068498886295" type="tpee.LocalInstanceFieldReference" typeId="tpee.7785501532031639928" id="1613125646032871482">
              <link role="variableDeclaration" roleId="tpee.1068581517664" targetNodeId="1613125646032871450" resolveInfo="myNamespace" />
            </node>
            <node role="rValue" roleId="tpee.1068498886297" type="tpee.TernaryOperatorExpression" typeId="tpee.1163668896201" id="3298715926002507250">
              <node role="ifTrue" roleId="tpee.1163668922816" type="tpee.StringLiteral" typeId="tpee.1070475926800" id="3298715926002507254">
                <property name="value" nameId="tpee.1070475926801" value="" />
              </node>
              <node role="ifFalse" roleId="tpee.1163668934364" type="tpee.ParameterReference" typeId="tpee.1068581242874" id="3298715926002507255">
                <link role="variableDeclaration" roleId="tpee.1068581517664" targetNodeId="1613125646032871458" resolveInfo="namespace" />
              </node>
              <node role="condition" roleId="tpee.1163668914799" type="tpee.EqualsExpression" typeId="tpee.1068580123152" id="3298715926002507246">
                <node role="rightExpression" roleId="tpee.1081773367579" type="tpee.NullLiteral" typeId="tpee.1070534058343" id="3298715926002507249" />
                <node role="leftExpression" roleId="tpee.1081773367580" type="tpee.ParameterReference" typeId="tpee.1068581242874" id="1613125646032871483">
                  <link role="variableDeclaration" roleId="tpee.1068581517664" targetNodeId="1613125646032871458" resolveInfo="namespace" />
                </node>
              </node>
            </node>
          </node>
        </node>
        <node role="statement" roleId="tpee.1068581517665" type="tpee.AssertStatement" typeId="tpee.1160998861373" id="1613125646032871484">
          <node role="condition" roleId="tpee.1160998896846" type="tpee.DotExpression" typeId="tpee.1197027756228" id="3717579608294558406">
            <node role="operation" roleId="tpee.1197027833540" type="tpee.InstanceMethodCallOperation" typeId="tpee.1202948039474" id="3717579608294559558">
              <link role="baseMethodDeclaration" roleId="tpee.1068499141037" targetNodeId="k7g3.~Iterator%dhasNext()%cboolean" resolveInfo="hasNext" />
            </node>
            <node role="operand" roleId="tpee.1197027771414" type="tpee.DotExpression" typeId="tpee.1197027756228" id="1613125646032871486">
              <node role="operation" roleId="tpee.1197027833540" type="tpee.InstanceMethodCallOperation" typeId="tpee.1202948039474" id="3717579608294555442">
                <link role="baseMethodDeclaration" roleId="tpee.1068499141037" targetNodeId="e2lb.~Iterable%diterator()%cjava%dutil%dIterator" resolveInfo="iterator" />
              </node>
              <node role="operand" roleId="tpee.1197027771414" type="tpee.DotExpression" typeId="tpee.1197027756228" id="1613125646032871487">
                <node role="operand" roleId="tpee.1197027771414" type="tpee.LocalInstanceFieldReference" typeId="tpee.7785501532031639928" id="1613125646032871488">
                  <link role="variableDeclaration" roleId="tpee.1068581517664" targetNodeId="1613125646032871422" resolveInfo="myModule" />
                </node>
                <node role="operation" roleId="tpee.1197027833540" type="tpee.InstanceMethodCallOperation" typeId="tpee.1202948039474" id="1613125646032871489">
                  <link role="baseMethodDeclaration" roleId="tpee.1068499141037" targetNodeId="88zw.~SModule%dgetModelRoots()%cjava%dlang%dIterable" resolveInfo="getModelRoots" />
                </node>
              </node>
            </node>
          </node>
          <node role="message" roleId="tpee.1160998916832" type="tpee.StringLiteral" typeId="tpee.1070475926800" id="1613125646032871492">
            <property name="value" nameId="tpee.1070475926801" value="Can't create a model in solution with no model roots" />
          </node>
        </node>
        <node role="statement" roleId="tpee.1068581517665" type="tpee.ExpressionStatement" typeId="tpee.1068580123155" id="1613125646032871493">
          <node role="expression" roleId="tpee.1068580123156" type="tpee.LocalInstanceMethodCall" typeId="tpee.3066917033203108594" id="1613125646032871494">
            <link role="baseMethodDeclaration" roleId="tpee.1068499141037" targetNodeId="1613125646032871529" resolveInfo="initContentPane" />
          </node>
        </node>
        <node role="statement" roleId="tpee.1068581517665" type="tpee.IfStatement" typeId="tpee.1068580123159" id="1613125646032871495">
          <node role="condition" roleId="tpee.1068580123160" type="tpee.NotEqualsExpression" typeId="tpee.1073239437375" id="1613125646032871496">
            <node role="leftExpression" roleId="tpee.1081773367580" type="tpee.ParameterReference" typeId="tpee.1068581242874" id="1613125646032871497">
              <link role="variableDeclaration" roleId="tpee.1068581517664" targetNodeId="1613125646032871462" resolveInfo="stereotype" />
            </node>
            <node role="rightExpression" roleId="tpee.1081773367579" type="tpee.NullLiteral" typeId="tpee.1070534058343" id="1613125646032871498" />
          </node>
          <node role="ifTrue" roleId="tpee.1068580123161" type="tpee.StatementList" typeId="tpee.1068580123136" id="1613125646032871499">
            <node role="statement" roleId="tpee.1068581517665" type="tpee.ExpressionStatement" typeId="tpee.1068580123155" id="1613125646032871500">
              <node role="expression" roleId="tpee.1068580123156" type="tpee.DotExpression" typeId="tpee.1197027756228" id="1613125646032871501">
                <node role="operand" roleId="tpee.1197027771414" type="tpee.LocalInstanceFieldReference" typeId="tpee.7785501532031639928" id="1613125646032871502">
                  <link role="variableDeclaration" roleId="tpee.1068581517664" targetNodeId="1613125646032871437" resolveInfo="myModelStereotype" />
                </node>
                <node role="operation" roleId="tpee.1197027833540" type="tpee.InstanceMethodCallOperation" typeId="tpee.1202948039474" id="1613125646032871503">
                  <link role="baseMethodDeclaration" roleId="tpee.1068499141037" targetNodeId="dbrf.~JComboBox%dsetSelectedItem(java%dlang%dObject)%cvoid" resolveInfo="setSelectedItem" />
                  <node role="actualArgument" roleId="tpee.1068499141038" type="tpee.ParameterReference" typeId="tpee.1068581242874" id="1613125646032871504">
                    <link role="variableDeclaration" roleId="tpee.1068581517664" targetNodeId="1613125646032871462" resolveInfo="stereotype" />
                  </node>
                </node>
              </node>
            </node>
            <node role="statement" roleId="tpee.1068581517665" type="tpee.ExpressionStatement" typeId="tpee.1068580123155" id="1613125646032871505">
              <node role="expression" roleId="tpee.1068580123156" type="tpee.DotExpression" typeId="tpee.1197027756228" id="1613125646032871506">
                <node role="operand" roleId="tpee.1197027771414" type="tpee.LocalInstanceFieldReference" typeId="tpee.7785501532031639928" id="1613125646032871507">
                  <link role="variableDeclaration" roleId="tpee.1068581517664" targetNodeId="1613125646032871437" resolveInfo="myModelStereotype" />
                </node>
                <node role="operation" roleId="tpee.1197027833540" type="tpee.InstanceMethodCallOperation" typeId="tpee.1202948039474" id="1613125646032871508">
                  <link role="baseMethodDeclaration" roleId="tpee.1068499141037" targetNodeId="dbrf.~JComboBox%dsetEnabled(boolean)%cvoid" resolveInfo="setEnabled" />
                  <node role="actualArgument" roleId="tpee.1068499141038" type="tpee.NotExpression" typeId="tpee.1081516740877" id="1613125646032871509">
                    <node role="expression" roleId="tpee.1081516765348" type="tpee.ParameterReference" typeId="tpee.1068581242874" id="1613125646032871510">
                      <link role="variableDeclaration" roleId="tpee.1068581517664" targetNodeId="1613125646032871464" resolveInfo="strict" />
                    </node>
                  </node>
                </node>
              </node>
            </node>
          </node>
        </node>
        <node role="statement" roleId="tpee.1068581517665" type="tpee.Statement" typeId="tpee.1068580123157" id="5149305731183884490" />
        <node role="statement" roleId="tpee.1068581517665" type="tpee.ExpressionStatement" typeId="tpee.1068580123155" id="5149305731183884493">
          <node role="expression" roleId="tpee.1068580123156" type="tpee.LocalInstanceMethodCall" typeId="tpee.3066917033203108594" id="5149305731183884494">
            <link role="baseMethodDeclaration" roleId="tpee.1068499141037" targetNodeId="h12.~DialogWrapper%dinit()%cvoid" resolveInfo="init" />
          </node>
        </node>
      </node>
      <node role="throwsItem" roleId="tpee.1164879685961" type="tpee.ClassifierType" typeId="tpee.1107535904670" id="1613125646032871511">
        <link role="classifier" roleId="tpee.1107535924139" targetNodeId="1t7x.~HeadlessException" resolveInfo="HeadlessException" />
      </node>
    </node>
    <node role="member" roleId="tpee.5375687026011219971" type="tpee.InstanceMethodDeclaration" typeId="tpee.1068580123165" id="1613125646032871523">
      <property name="name" nameId="tpck.1169194664001" value="getResult" />
      <node role="visibility" roleId="tpee.1178549979242" type="tpee.PublicVisibility" typeId="tpee.1146644602865" id="1613125646032871524" />
      <node role="returnType" roleId="tpee.1068580123133" type="tpee.ClassifierType" typeId="tpee.1107535904670" id="1613125646032871525">
        <link role="classifier" roleId="tpee.1107535924139" targetNodeId="cu2c.~SModelDescriptor" resolveInfo="SModelDescriptor" />
      </node>
      <node role="body" roleId="tpee.1068580123135" type="tpee.StatementList" typeId="tpee.1068580123136" id="1613125646032871526">
        <node role="statement" roleId="tpee.1068581517665" type="tpee.ReturnStatement" typeId="tpee.1068581242878" id="1613125646032871527">
          <node role="expression" roleId="tpee.1068581517676" type="tpee.LocalInstanceFieldReference" typeId="tpee.7785501532031639928" id="1613125646032871528">
            <link role="variableDeclaration" roleId="tpee.1068581517664" targetNodeId="1613125646032871447" resolveInfo="myResult" />
          </node>
        </node>
      </node>
    </node>
    <node role="member" roleId="tpee.5375687026011219971" type="tpee.InstanceMethodDeclaration" typeId="tpee.1068580123165" id="1613125646032871529">
      <property name="name" nameId="tpck.1169194664001" value="initContentPane" />
      <node role="visibility" roleId="tpee.1178549979242" type="tpee.PrivateVisibility" typeId="tpee.1146644623116" id="1613125646032871530" />
      <node role="returnType" roleId="tpee.1068580123133" type="tpee.VoidType" typeId="tpee.1068581517677" id="1613125646032871531" />
      <node role="body" roleId="tpee.1068580123135" type="tpee.StatementList" typeId="tpee.1068580123136" id="1613125646032871532">
        <node role="statement" roleId="tpee.1068581517665" type="tpee.LocalVariableDeclarationStatement" typeId="tpee.1068581242864" id="1613125646032871533">
          <node role="localVariableDeclaration" roleId="tpee.1068581242865" type="tpee.LocalVariableDeclaration" typeId="tpee.1068581242863" id="1613125646032871534">
            <property name="name" nameId="tpck.1169194664001" value="mainPanel" />
            <node role="type" roleId="tpee.5680397130376446158" type="tpee.ClassifierType" typeId="tpee.1107535904670" id="1613125646032871535">
              <link role="classifier" roleId="tpee.1107535924139" targetNodeId="dbrf.~JPanel" resolveInfo="JPanel" />
            </node>
            <node role="initializer" roleId="tpee.1068431790190" type="tpee.GenericNewExpression" typeId="tpee.1145552977093" id="1613125646032871536">
              <node role="creator" roleId="tpee.1145553007750" type="tpee.ClassCreator" typeId="tpee.1212685548494" id="1613125646032871537">
                <link role="baseMethodDeclaration" roleId="tpee.1068499141037" targetNodeId="dbrf.~JPanel%d&lt;init&gt;(java%dawt%dLayoutManager)" resolveInfo="JPanel" />
                <node role="actualArgument" roleId="tpee.1068499141038" type="tpee.GenericNewExpression" typeId="tpee.1145552977093" id="1613125646032871538">
                  <node role="creator" roleId="tpee.1145553007750" type="tpee.ClassCreator" typeId="tpee.1212685548494" id="1613125646032871539">
                    <link role="baseMethodDeclaration" roleId="tpee.1068499141037" targetNodeId="1t7x.~GridLayout%d&lt;init&gt;(int,int)" resolveInfo="GridLayout" />
                    <node role="actualArgument" roleId="tpee.1068499141038" type="tpee.IntegerConstant" typeId="tpee.1068580320020" id="1613125646032871540">
                      <property name="value" nameId="tpee.1068580320021" value="0" />
                    </node>
                    <node role="actualArgument" roleId="tpee.1068499141038" type="tpee.IntegerConstant" typeId="tpee.1068580320020" id="1613125646032871541">
                      <property name="value" nameId="tpee.1068580320021" value="1" />
                    </node>
                  </node>
                </node>
              </node>
            </node>
          </node>
        </node>
        <node role="statement" roleId="tpee.1068581517665" type="tpee.Statement" typeId="tpee.1068580123157" id="3298715926002433722" />
        <node role="statement" roleId="tpee.1068581517665" type="tpee.ExpressionStatement" typeId="tpee.1068580123155" id="1613125646032871578">
          <node role="expression" roleId="tpee.1068580123156" type="tpee.DotExpression" typeId="tpee.1197027756228" id="1613125646032871579">
            <node role="operand" roleId="tpee.1197027771414" type="tpee.LocalVariableReference" typeId="tpee.1068581242866" id="1613125646032871580">
              <link role="variableDeclaration" roleId="tpee.1068581517664" targetNodeId="1613125646032871534" resolveInfo="mainPanel" />
            </node>
            <node role="operation" roleId="tpee.1197027833540" type="tpee.InstanceMethodCallOperation" typeId="tpee.1202948039474" id="1613125646032871581">
              <link role="baseMethodDeclaration" roleId="tpee.1068499141037" targetNodeId="1t7x.~Container%dadd(java%dawt%dComponent)%cjava%dawt%dComponent" resolveInfo="add" />
              <node role="actualArgument" roleId="tpee.1068499141038" type="tpee.GenericNewExpression" typeId="tpee.1145552977093" id="1613125646032871582">
                <node role="creator" roleId="tpee.1145553007750" type="tpee.ClassCreator" typeId="tpee.1212685548494" id="1613125646032871583">
                  <link role="baseMethodDeclaration" roleId="tpee.1068499141037" targetNodeId="dbrf.~JLabel%d&lt;init&gt;(java%dlang%dString)" resolveInfo="JLabel" />
                  <node role="actualArgument" roleId="tpee.1068499141038" type="tpee.StringLiteral" typeId="tpee.1070475926800" id="1613125646032871584">
                    <property name="value" nameId="tpee.1070475926801" value="Model root:" />
                  </node>
                </node>
              </node>
            </node>
          </node>
        </node>
        <node role="statement" roleId="tpee.1068581517665" type="tpee.ExpressionStatement" typeId="tpee.1068580123155" id="1613125646032871585">
          <node role="expression" roleId="tpee.1068580123156" type="tpee.DotExpression" typeId="tpee.1197027756228" id="1613125646032871586">
            <node role="operand" roleId="tpee.1197027771414" type="tpee.LocalVariableReference" typeId="tpee.1068581242866" id="1613125646032871587">
              <link role="variableDeclaration" roleId="tpee.1068581517664" targetNodeId="1613125646032871534" resolveInfo="mainPanel" />
            </node>
            <node role="operation" roleId="tpee.1197027833540" type="tpee.InstanceMethodCallOperation" typeId="tpee.1202948039474" id="1613125646032871588">
              <link role="baseMethodDeclaration" roleId="tpee.1068499141037" targetNodeId="1t7x.~Container%dadd(java%dawt%dComponent)%cjava%dawt%dComponent" resolveInfo="add" />
              <node role="actualArgument" roleId="tpee.1068499141038" type="tpee.LocalInstanceFieldReference" typeId="tpee.7785501532031639928" id="1613125646032871589">
                <link role="variableDeclaration" roleId="tpee.1068581517664" targetNodeId="1613125646032871442" resolveInfo="myModelRoots" />
              </node>
            </node>
          </node>
        </node>
        <node role="statement" roleId="tpee.1068581517665" type="tpee.LocalVariableDeclarationStatement" typeId="tpee.1068581242864" id="1613125646032871590">
          <node role="localVariableDeclaration" roleId="tpee.1068581242865" type="tpee.LocalVariableDeclaration" typeId="tpee.1068581242863" id="1613125646032871591">
            <property name="name" nameId="tpck.1169194664001" value="model" />
            <node role="type" roleId="tpee.5680397130376446158" type="tpee.ClassifierType" typeId="tpee.1107535904670" id="1613125646032871592">
              <link role="classifier" roleId="tpee.1107535924139" targetNodeId="dbrf.~DefaultComboBoxModel" resolveInfo="DefaultComboBoxModel" />
            </node>
            <node role="initializer" roleId="tpee.1068431790190" type="tpee.GenericNewExpression" typeId="tpee.1145552977093" id="1613125646032871593">
              <node role="creator" roleId="tpee.1145553007750" type="tpee.ClassCreator" typeId="tpee.1212685548494" id="1613125646032871594">
                <link role="baseMethodDeclaration" roleId="tpee.1068499141037" targetNodeId="dbrf.~DefaultComboBoxModel%d&lt;init&gt;()" resolveInfo="DefaultComboBoxModel" />
              </node>
            </node>
          </node>
        </node>
        <node role="statement" roleId="tpee.1068581517665" type="tpee.ForeachStatement" typeId="tpee.1144226303539" id="1613125646032871595">
          <node role="iterable" roleId="tpee.1144226360166" type="tpee.DotExpression" typeId="tpee.1197027756228" id="1613125646032871596">
            <node role="operand" roleId="tpee.1197027771414" type="tpee.LocalInstanceFieldReference" typeId="tpee.7785501532031639928" id="1613125646032871597">
              <link role="variableDeclaration" roleId="tpee.1068581517664" targetNodeId="1613125646032871422" resolveInfo="myModule" />
            </node>
            <node role="operation" roleId="tpee.1197027833540" type="tpee.InstanceMethodCallOperation" typeId="tpee.1202948039474" id="1613125646032871598">
              <link role="baseMethodDeclaration" roleId="tpee.1068499141037" targetNodeId="88zw.~SModule%dgetModelRoots()%cjava%dlang%dIterable" resolveInfo="getModelRoots" />
            </node>
          </node>
          <node role="variable" roleId="tpee.1144230900587" type="tpee.LocalVariableDeclaration" typeId="tpee.1068581242863" id="1613125646032871599">
            <property name="name" nameId="tpck.1169194664001" value="root" />
            <node role="type" roleId="tpee.5680397130376446158" type="tpee.ClassifierType" typeId="tpee.1107535904670" id="8811637033172074786">
              <link role="classifier" roleId="tpee.1107535924139" targetNodeId="qx6n.~ModelRoot" resolveInfo="ModelRoot" />
            </node>
          </node>
          <node role="body" roleId="tpee.1154032183016" type="tpee.StatementList" typeId="tpee.1068580123136" id="1613125646032871601">
            <node role="statement" roleId="tpee.1068581517665" type="tpee.IfStatement" typeId="tpee.1068580123159" id="3298715926002507286">
              <node role="ifTrue" roleId="tpee.1068580123161" type="tpee.StatementList" typeId="tpee.1068580123136" id="3298715926002507287">
                <node role="statement" roleId="tpee.1068581517665" type="tpee.ExpressionStatement" typeId="tpee.1068580123155" id="1613125646032871614">
                  <node role="expression" roleId="tpee.1068580123156" type="tpee.DotExpression" typeId="tpee.1197027756228" id="1613125646032871615">
                    <node role="operand" roleId="tpee.1197027771414" type="tpee.LocalVariableReference" typeId="tpee.1068581242866" id="1613125646032871616">
                      <link role="variableDeclaration" roleId="tpee.1068581517664" targetNodeId="1613125646032871591" resolveInfo="model" />
                    </node>
                    <node role="operation" roleId="tpee.1197027833540" type="tpee.InstanceMethodCallOperation" typeId="tpee.1202948039474" id="1613125646032871617">
                      <link role="baseMethodDeclaration" roleId="tpee.1068499141037" targetNodeId="dbrf.~DefaultComboBoxModel%daddElement(java%dlang%dObject)%cvoid" resolveInfo="addElement" />
                      <node role="actualArgument" roleId="tpee.1068499141038" type="tpee.LocalVariableReference" typeId="tpee.1068581242866" id="3298715926002507211">
                        <link role="variableDeclaration" roleId="tpee.1068581517664" targetNodeId="1613125646032871599" resolveInfo="root" />
                      </node>
                    </node>
                  </node>
                </node>
              </node>
              <node role="condition" roleId="tpee.1068580123160" type="tpee.NotExpression" typeId="tpee.1081516740877" id="6655323475915080726">
                <node role="expression" roleId="tpee.1081516765348" type="tpee.DotExpression" typeId="tpee.1197027756228" id="6655323475915080741">
                  <node role="operand" roleId="tpee.1197027771414" type="tpee.LocalVariableReference" typeId="tpee.1068581242866" id="6655323475915080728">
                    <link role="variableDeclaration" roleId="tpee.1068581517664" targetNodeId="1613125646032871599" resolveInfo="root" />
                  </node>
                  <node role="operation" roleId="tpee.1197027833540" type="tpee.InstanceMethodCallOperation" typeId="tpee.1202948039474" id="6655323475915080746">
                    <link role="baseMethodDeclaration" roleId="tpee.1068499141037" targetNodeId="qx6n.~ModelRoot%disReadOnly()%cboolean" resolveInfo="isReadOnly" />
                  </node>
                </node>
              </node>
            </node>
          </node>
        </node>
        <node role="statement" roleId="tpee.1068581517665" type="tpee.Statement" typeId="tpee.1068580123157" id="3298715926002507883" />
        <node role="statement" roleId="tpee.1068581517665" type="tpee.IfStatement" typeId="tpee.1068580123159" id="1613125646032871621">
          <node role="condition" roleId="tpee.1068580123160" type="tpee.EqualsExpression" typeId="tpee.1068580123152" id="1613125646032871622">
            <node role="leftExpression" roleId="tpee.1081773367580" type="tpee.DotExpression" typeId="tpee.1197027756228" id="1613125646032871623">
              <node role="operand" roleId="tpee.1197027771414" type="tpee.LocalVariableReference" typeId="tpee.1068581242866" id="1613125646032871624">
                <link role="variableDeclaration" roleId="tpee.1068581517664" targetNodeId="1613125646032871591" resolveInfo="model" />
              </node>
              <node role="operation" roleId="tpee.1197027833540" type="tpee.InstanceMethodCallOperation" typeId="tpee.1202948039474" id="1613125646032871625">
                <link role="baseMethodDeclaration" roleId="tpee.1068499141037" targetNodeId="dbrf.~DefaultComboBoxModel%dgetSize()%cint" resolveInfo="getSize" />
              </node>
            </node>
            <node role="rightExpression" roleId="tpee.1081773367579" type="tpee.IntegerConstant" typeId="tpee.1068580320020" id="1613125646032871626">
              <property name="value" nameId="tpee.1068580320021" value="0" />
            </node>
          </node>
          <node role="ifTrue" roleId="tpee.1068580123161" type="tpee.StatementList" typeId="tpee.1068580123136" id="1613125646032871627">
            <node role="statement" roleId="tpee.1068581517665" type="tpee.ExpressionStatement" typeId="tpee.1068580123155" id="1613125646032871628">
              <node role="expression" roleId="tpee.1068580123156" type="tpee.DotExpression" typeId="tpee.1197027756228" id="1613125646032871629">
                <node role="operand" roleId="tpee.1197027771414" type="tpee.LocalVariableReference" typeId="tpee.1068581242866" id="1613125646032871630">
                  <link role="variableDeclaration" roleId="tpee.1068581517664" targetNodeId="1613125646032871591" resolveInfo="model" />
                </node>
                <node role="operation" roleId="tpee.1197027833540" type="tpee.InstanceMethodCallOperation" typeId="tpee.1202948039474" id="1613125646032871631">
                  <link role="baseMethodDeclaration" roleId="tpee.1068499141037" targetNodeId="dbrf.~DefaultComboBoxModel%daddElement(java%dlang%dObject)%cvoid" resolveInfo="addElement" />
                  <node role="actualArgument" roleId="tpee.1068499141038" type="tpee.StringLiteral" typeId="tpee.1070475926800" id="1613125646032871632">
                    <property name="value" nameId="tpee.1070475926801" value="&lt;NO MODEL ROOTS FOR SELECTED NAMESPACE&gt;" />
                  </node>
                </node>
              </node>
            </node>
          </node>
        </node>
        <node role="statement" roleId="tpee.1068581517665" type="tpee.ExpressionStatement" typeId="tpee.1068580123155" id="3298715926002508769">
          <node role="expression" roleId="tpee.1068580123156" type="tpee.DotExpression" typeId="tpee.1197027756228" id="3298715926002508771">
            <node role="operand" roleId="tpee.1197027771414" type="tpee.LocalInstanceFieldReference" typeId="tpee.7785501532031639928" id="3298715926002508770">
              <link role="variableDeclaration" roleId="tpee.1068581517664" targetNodeId="1613125646032871442" resolveInfo="myModelRoots" />
            </node>
            <node role="operation" roleId="tpee.1197027833540" type="tpee.InstanceMethodCallOperation" typeId="tpee.1202948039474" id="3298715926002509698">
              <link role="baseMethodDeclaration" roleId="tpee.1068499141037" targetNodeId="dbrf.~JComboBox%dsetRenderer(javax%dswing%dListCellRenderer)%cvoid" resolveInfo="setRenderer" />
              <node role="actualArgument" roleId="tpee.1068499141038" type="tpee.GenericNewExpression" typeId="tpee.1145552977093" id="3298715926002509699">
                <node role="creator" roleId="tpee.1145553007750" type="tpee.AnonymousClassCreator" typeId="tpee.1182160077978" id="3298715926002509702">
                  <node role="cls" roleId="tpee.1182160096073" type="tpee.AnonymousClass" typeId="tpee.1170345865475" id="3298715926002509703">
                    <property name="nonStatic" nameId="tpee.521412098689998745" value="true" />
                    <link role="classifier" roleId="tpee.1170346070688" targetNodeId="dbrf.~DefaultListCellRenderer" resolveInfo="DefaultListCellRenderer" />
                    <link role="baseMethodDeclaration" roleId="tpee.1068499141037" targetNodeId="dbrf.~DefaultListCellRenderer%d&lt;init&gt;()" resolveInfo="DefaultListCellRenderer" />
                    <node role="visibility" roleId="tpee.1178549979242" type="tpee.PublicVisibility" typeId="tpee.1146644602865" id="3298715926002509704" />
                    <node role="member" roleId="tpee.5375687026011219971" type="tpee.InstanceMethodDeclaration" typeId="tpee.1068580123165" id="3298715926002509705">
                      <property name="isDeprecated" nameId="tpee.1224848525476" value="false" />
                      <property name="isAbstract" nameId="tpee.1178608670077" value="false" />
                      <property name="name" nameId="tpck.1169194664001" value="getListCellRendererComponent" />
                      <property name="isFinal" nameId="tpee.1181808852946" value="false" />
                      <node role="visibility" roleId="tpee.1178549979242" type="tpee.PublicVisibility" typeId="tpee.1146644602865" id="3298715926002509706" />
                      <node role="returnType" roleId="tpee.1068580123133" type="tpee.ClassifierType" typeId="tpee.1107535904670" id="3298715926002509707">
                        <link role="classifier" roleId="tpee.1107535924139" targetNodeId="1t7x.~Component" resolveInfo="Component" />
                      </node>
                      <node role="parameter" roleId="tpee.1068580123134" type="tpee.ParameterDeclaration" typeId="tpee.1068498886292" id="3298715926002509708">
                        <property name="name" nameId="tpck.1169194664001" value="list" />
                        <node role="type" roleId="tpee.5680397130376446158" type="tpee.ClassifierType" typeId="tpee.1107535904670" id="3298715926002509709">
                          <link role="classifier" roleId="tpee.1107535924139" targetNodeId="dbrf.~JList" resolveInfo="JList" />
                        </node>
                      </node>
                      <node role="parameter" roleId="tpee.1068580123134" type="tpee.ParameterDeclaration" typeId="tpee.1068498886292" id="3298715926002509710">
                        <property name="name" nameId="tpck.1169194664001" value="object" />
                        <node role="type" roleId="tpee.5680397130376446158" type="tpee.ClassifierType" typeId="tpee.1107535904670" id="3298715926002509711">
                          <link role="classifier" roleId="tpee.1107535924139" targetNodeId="e2lb.~Object" resolveInfo="Object" />
                        </node>
                      </node>
                      <node role="parameter" roleId="tpee.1068580123134" type="tpee.ParameterDeclaration" typeId="tpee.1068498886292" id="3298715926002509712">
                        <property name="name" nameId="tpck.1169194664001" value="i" />
                        <node role="type" roleId="tpee.5680397130376446158" type="tpee.IntegerType" typeId="tpee.1070534370425" id="3298715926002509713" />
                      </node>
                      <node role="parameter" roleId="tpee.1068580123134" type="tpee.ParameterDeclaration" typeId="tpee.1068498886292" id="3298715926002509714">
                        <property name="name" nameId="tpck.1169194664001" value="b" />
                        <node role="type" roleId="tpee.5680397130376446158" type="tpee.BooleanType" typeId="tpee.1070534644030" id="3298715926002509715" />
                      </node>
                      <node role="parameter" roleId="tpee.1068580123134" type="tpee.ParameterDeclaration" typeId="tpee.1068498886292" id="3298715926002509716">
                        <property name="name" nameId="tpck.1169194664001" value="b1" />
                        <node role="type" roleId="tpee.5680397130376446158" type="tpee.BooleanType" typeId="tpee.1070534644030" id="3298715926002509717" />
                      </node>
                      <node role="body" roleId="tpee.1068580123135" type="tpee.StatementList" typeId="tpee.1068580123136" id="3298715926002509718">
                        <node role="statement" roleId="tpee.1068581517665" type="tpee.IfStatement" typeId="tpee.1068580123159" id="3298715926002509728">
                          <node role="condition" roleId="tpee.1068580123160" type="tpee.InstanceOfExpression" typeId="tpee.1081256982272" id="3298715926002509735">
                            <node role="classType" roleId="tpee.1081256993305" type="tpee.ClassifierType" typeId="tpee.1107535904670" id="7604990461676208606">
                              <link role="classifier" roleId="tpee.1107535924139" targetNodeId="qx6n.~ModelRoot" resolveInfo="ModelRoot" />
                            </node>
                            <node role="leftExpression" roleId="tpee.1081256993304" type="tpee.ParameterReference" typeId="tpee.1068581242874" id="3298715926002509734">
                              <link role="variableDeclaration" roleId="tpee.1068581517664" targetNodeId="3298715926002509710" resolveInfo="object" />
                            </node>
                          </node>
                          <node role="ifTrue" roleId="tpee.1068580123161" type="tpee.StatementList" typeId="tpee.1068580123136" id="3298715926002509804">
                            <node role="statement" roleId="tpee.1068581517665" type="tpee.ExpressionStatement" typeId="tpee.1068580123155" id="3298715926002509808">
                              <node role="expression" roleId="tpee.1068580123156" type="tpee.AssignmentExpression" typeId="tpee.1068498886294" id="3298715926002509810">
                                <node role="rValue" roleId="tpee.1068498886297" type="tpee.DotExpression" typeId="tpee.1197027756228" id="3298715926002509917">
                                  <node role="operand" roleId="tpee.1197027771414" type="tpee.ParenthesizedExpression" typeId="tpee.1079359253375" id="7604990461676363151">
                                    <node role="expression" roleId="tpee.1079359253376" type="tpee.CastExpression" typeId="tpee.1070534934090" id="7604990461676369177">
                                      <node role="type" roleId="tpee.1070534934091" type="tpee.ClassifierType" typeId="tpee.1107535904670" id="7604990461676369178">
                                        <link role="classifier" roleId="tpee.1107535924139" targetNodeId="qx6n.~ModelRoot" resolveInfo="ModelRoot" />
                                      </node>
                                      <node role="expression" roleId="tpee.1070534934092" type="tpee.ParameterReference" typeId="tpee.1068581242874" id="7604990461676369179">
                                        <link role="variableDeclaration" roleId="tpee.1068581517664" targetNodeId="3298715926002509710" resolveInfo="object" />
                                      </node>
                                    </node>
                                  </node>
                                  <node role="operation" roleId="tpee.1197027833540" type="tpee.InstanceMethodCallOperation" typeId="tpee.1202948039474" id="7604990461676170251">
                                    <link role="baseMethodDeclaration" roleId="tpee.1068499141037" targetNodeId="qx6n.~ModelRoot%dgetPresentation()%cjava%dlang%dString" resolveInfo="getPresentation" />
                                  </node>
                                </node>
                                <node role="lValue" roleId="tpee.1068498886295" type="tpee.ParameterReference" typeId="tpee.1068581242874" id="3298715926002509809">
                                  <link role="variableDeclaration" roleId="tpee.1068581517664" targetNodeId="3298715926002509710" resolveInfo="object" />
                                </node>
                              </node>
                            </node>
                          </node>
                        </node>
                        <node role="statement" roleId="tpee.1068581517665" type="tpee.ReturnStatement" typeId="tpee.1068581242878" id="3298715926002509739">
                          <node role="expression" roleId="tpee.1068581517676" type="tpee.SuperMethodCall" typeId="tpee.1073063089578" id="3298715926002509721">
                            <link role="baseMethodDeclaration" roleId="tpee.1068499141037" targetNodeId="dbrf.~DefaultListCellRenderer%dgetListCellRendererComponent(javax%dswing%dJList,java%dlang%dObject,int,boolean,boolean)%cjava%dawt%dComponent" resolveInfo="getListCellRendererComponent" />
                            <node role="actualArgument" roleId="tpee.1068499141038" type="tpee.ParameterReference" typeId="tpee.1068581242874" id="3298715926002509722">
                              <link role="variableDeclaration" roleId="tpee.1068581517664" targetNodeId="3298715926002509708" resolveInfo="list" />
                            </node>
                            <node role="actualArgument" roleId="tpee.1068499141038" type="tpee.ParameterReference" typeId="tpee.1068581242874" id="3298715926002509723">
                              <link role="variableDeclaration" roleId="tpee.1068581517664" targetNodeId="3298715926002509710" resolveInfo="object" />
                            </node>
                            <node role="actualArgument" roleId="tpee.1068499141038" type="tpee.ParameterReference" typeId="tpee.1068581242874" id="3298715926002509724">
                              <link role="variableDeclaration" roleId="tpee.1068581517664" targetNodeId="3298715926002509712" resolveInfo="i" />
                            </node>
                            <node role="actualArgument" roleId="tpee.1068499141038" type="tpee.ParameterReference" typeId="tpee.1068581242874" id="3298715926002509725">
                              <link role="variableDeclaration" roleId="tpee.1068581517664" targetNodeId="3298715926002509714" resolveInfo="b" />
                            </node>
                            <node role="actualArgument" roleId="tpee.1068499141038" type="tpee.ParameterReference" typeId="tpee.1068581242874" id="3298715926002509726">
                              <link role="variableDeclaration" roleId="tpee.1068581517664" targetNodeId="3298715926002509716" resolveInfo="b1" />
                            </node>
                          </node>
                        </node>
                      </node>
                      <node role="annotation" roleId="tpee.1188208488637" type="tpee.AnnotationInstance" typeId="tpee.1188207840427" id="3298715926002509719">
                        <link role="annotation" roleId="tpee.1188208074048" targetNodeId="e2lb.~Override" resolveInfo="Override" />
                      </node>
                    </node>
                  </node>
                </node>
              </node>
            </node>
          </node>
        </node>
        <node role="statement" roleId="tpee.1068581517665" type="tpee.ExpressionStatement" typeId="tpee.1068580123155" id="1613125646032871633">
          <node role="expression" roleId="tpee.1068580123156" type="tpee.DotExpression" typeId="tpee.1197027756228" id="1613125646032871634">
            <node role="operand" roleId="tpee.1197027771414" type="tpee.LocalInstanceFieldReference" typeId="tpee.7785501532031639928" id="1613125646032871635">
              <link role="variableDeclaration" roleId="tpee.1068581517664" targetNodeId="1613125646032871442" resolveInfo="myModelRoots" />
            </node>
            <node role="operation" roleId="tpee.1197027833540" type="tpee.InstanceMethodCallOperation" typeId="tpee.1202948039474" id="1613125646032871636">
              <link role="baseMethodDeclaration" roleId="tpee.1068499141037" targetNodeId="dbrf.~JComboBox%daddItemListener(java%dawt%devent%dItemListener)%cvoid" resolveInfo="addItemListener" />
              <node role="actualArgument" roleId="tpee.1068499141038" type="tpee.GenericNewExpression" typeId="tpee.1145552977093" id="1613125646032871637">
                <node role="creator" roleId="tpee.1145553007750" type="tpee.AnonymousClassCreator" typeId="tpee.1182160077978" id="1613125646032871638">
                  <node role="cls" roleId="tpee.1182160096073" type="tpee.AnonymousClass" typeId="tpee.1170345865475" id="1613125646032871639">
                    <property name="name" nameId="tpck.1169194664001" value="" />
                    <link role="baseMethodDeclaration" roleId="tpee.1068499141037" targetNodeId="e2lb.~Object%d&lt;init&gt;()" resolveInfo="Object" />
                    <link role="classifier" roleId="tpee.1170346070688" targetNodeId="8q6x.~ItemListener" resolveInfo="ItemListener" />
                    <node role="member" roleId="tpee.5375687026011219971" type="tpee.InstanceMethodDeclaration" typeId="tpee.1068580123165" id="1613125646032871640">
                      <property name="name" nameId="tpck.1169194664001" value="itemStateChanged" />
                      <node role="visibility" roleId="tpee.1178549979242" type="tpee.PublicVisibility" typeId="tpee.1146644602865" id="1613125646032871641" />
                      <node role="returnType" roleId="tpee.1068580123133" type="tpee.VoidType" typeId="tpee.1068581517677" id="1613125646032871642" />
                      <node role="parameter" roleId="tpee.1068580123134" type="tpee.ParameterDeclaration" typeId="tpee.1068498886292" id="1613125646032871643">
                        <property name="name" nameId="tpck.1169194664001" value="e" />
                        <node role="type" roleId="tpee.5680397130376446158" type="tpee.ClassifierType" typeId="tpee.1107535904670" id="1613125646032871644">
                          <link role="classifier" roleId="tpee.1107535924139" targetNodeId="8q6x.~ItemEvent" resolveInfo="ItemEvent" />
                        </node>
                      </node>
                      <node role="body" roleId="tpee.1068580123135" type="tpee.StatementList" typeId="tpee.1068580123136" id="1613125646032871851">
                        <node role="statement" roleId="tpee.1068581517665" type="tpee.ExpressionStatement" typeId="tpee.1068580123155" id="1613125646032871852">
                          <node role="expression" roleId="tpee.1068580123156" type="tpee.LocalInstanceMethodCall" typeId="tpee.3066917033203108594" id="1613125646032871853">
                            <link role="baseMethodDeclaration" roleId="tpee.1068499141037" targetNodeId="3298715926002509814" resolveInfo="check" />
                          </node>
                        </node>
                      </node>
                    </node>
                  </node>
                </node>
              </node>
            </node>
          </node>
        </node>
        <node role="statement" roleId="tpee.1068581517665" type="tpee.ExpressionStatement" typeId="tpee.1068580123155" id="1613125646032871645">
          <node role="expression" roleId="tpee.1068580123156" type="tpee.DotExpression" typeId="tpee.1197027756228" id="1613125646032871646">
            <node role="operand" roleId="tpee.1197027771414" type="tpee.LocalInstanceFieldReference" typeId="tpee.7785501532031639928" id="1613125646032871647">
              <link role="variableDeclaration" roleId="tpee.1068581517664" targetNodeId="1613125646032871442" resolveInfo="myModelRoots" />
            </node>
            <node role="operation" roleId="tpee.1197027833540" type="tpee.InstanceMethodCallOperation" typeId="tpee.1202948039474" id="1613125646032871648">
              <link role="baseMethodDeclaration" roleId="tpee.1068499141037" targetNodeId="dbrf.~JComboBox%dsetModel(javax%dswing%dComboBoxModel)%cvoid" resolveInfo="setModel" />
              <node role="actualArgument" roleId="tpee.1068499141038" type="tpee.LocalVariableReference" typeId="tpee.1068581242866" id="1613125646032871649">
                <link role="variableDeclaration" roleId="tpee.1068581517664" targetNodeId="1613125646032871591" resolveInfo="model" />
              </node>
            </node>
          </node>
        </node>
        <node role="statement" roleId="tpee.1068581517665" type="tpee.Statement" typeId="tpee.1068580123157" id="3298715926002509819" />
        <node role="statement" roleId="tpee.1068581517665" type="tpee.ExpressionStatement" typeId="tpee.1068580123155" id="1613125646032871689">
          <node role="expression" roleId="tpee.1068580123156" type="tpee.DotExpression" typeId="tpee.1197027756228" id="1613125646032871690">
            <node role="operand" roleId="tpee.1197027771414" type="tpee.LocalInstanceFieldReference" typeId="tpee.7785501532031639928" id="1613125646032871691">
              <link role="variableDeclaration" roleId="tpee.1068581517664" targetNodeId="1613125646032871432" resolveInfo="myModelName" />
            </node>
            <node role="operation" roleId="tpee.1197027833540" type="tpee.InstanceMethodCallOperation" typeId="tpee.1202948039474" id="1613125646032871692">
              <link role="baseMethodDeclaration" roleId="tpee.1068499141037" targetNodeId="oj8w.~JTextComponent%dsetText(java%dlang%dString)%cvoid" resolveInfo="setText" />
              <node role="actualArgument" roleId="tpee.1068499141038" type="tpee.TernaryOperatorExpression" typeId="tpee.1163668896201" id="5260425423232765055">
                <node role="ifTrue" roleId="tpee.1163668922816" type="tpee.LocalInstanceFieldReference" typeId="tpee.7785501532031639928" id="5260425423232765059">
                  <link role="variableDeclaration" roleId="tpee.1068581517664" targetNodeId="1613125646032871450" resolveInfo="myNamespace" />
                </node>
                <node role="condition" roleId="tpee.1163668914799" type="tpee.EqualsExpression" typeId="tpee.1068580123152" id="5260425423232765051">
                  <node role="rightExpression" roleId="tpee.1081773367579" type="tpee.IntegerConstant" typeId="tpee.1068580320020" id="5260425423232765054">
                    <property name="value" nameId="tpee.1068580320021" value="0" />
                  </node>
                  <node role="leftExpression" roleId="tpee.1081773367580" type="tpee.DotExpression" typeId="tpee.1197027756228" id="5260425423232765046">
                    <node role="operand" roleId="tpee.1197027771414" type="tpee.LocalInstanceFieldReference" typeId="tpee.7785501532031639928" id="5260425423232765045">
                      <link role="variableDeclaration" roleId="tpee.1068581517664" targetNodeId="1613125646032871450" resolveInfo="myNamespace" />
                    </node>
                    <node role="operation" roleId="tpee.1197027833540" type="tpee.InstanceMethodCallOperation" typeId="tpee.1202948039474" id="5260425423232765050">
                      <link role="baseMethodDeclaration" roleId="tpee.1068499141037" targetNodeId="e2lb.~String%dlength()%cint" resolveInfo="length" />
                    </node>
                  </node>
                </node>
                <node role="ifFalse" roleId="tpee.1163668934364" type="tpee.PlusExpression" typeId="tpee.1068581242875" id="3298715926002507257">
                  <node role="rightExpression" roleId="tpee.1081773367579" type="tpee.StringLiteral" typeId="tpee.1070475926800" id="3298715926002507260">
                    <property name="value" nameId="tpee.1070475926801" value="." />
                  </node>
                  <node role="leftExpression" roleId="tpee.1081773367580" type="tpee.LocalInstanceFieldReference" typeId="tpee.7785501532031639928" id="3298715926002507256">
                    <link role="variableDeclaration" roleId="tpee.1068581517664" targetNodeId="1613125646032871450" resolveInfo="myNamespace" />
                  </node>
                </node>
              </node>
            </node>
          </node>
        </node>
        <node role="statement" roleId="tpee.1068581517665" type="tpee.ExpressionStatement" typeId="tpee.1068580123155" id="1613125646032871542">
          <node role="expression" roleId="tpee.1068580123156" type="tpee.DotExpression" typeId="tpee.1197027756228" id="1613125646032871543">
            <node role="operand" roleId="tpee.1197027771414" type="tpee.LocalVariableReference" typeId="tpee.1068581242866" id="1613125646032871544">
              <link role="variableDeclaration" roleId="tpee.1068581517664" targetNodeId="1613125646032871534" resolveInfo="mainPanel" />
            </node>
            <node role="operation" roleId="tpee.1197027833540" type="tpee.InstanceMethodCallOperation" typeId="tpee.1202948039474" id="1613125646032871545">
              <link role="baseMethodDeclaration" roleId="tpee.1068499141037" targetNodeId="1t7x.~Container%dadd(java%dawt%dComponent)%cjava%dawt%dComponent" resolveInfo="add" />
              <node role="actualArgument" roleId="tpee.1068499141038" type="tpee.GenericNewExpression" typeId="tpee.1145552977093" id="1613125646032871546">
                <node role="creator" roleId="tpee.1145553007750" type="tpee.ClassCreator" typeId="tpee.1212685548494" id="1613125646032871547">
                  <link role="baseMethodDeclaration" roleId="tpee.1068499141037" targetNodeId="dbrf.~JLabel%d&lt;init&gt;(java%dlang%dString)" resolveInfo="JLabel" />
                  <node role="actualArgument" roleId="tpee.1068499141038" type="tpee.StringLiteral" typeId="tpee.1070475926800" id="1613125646032871548">
                    <property name="value" nameId="tpee.1070475926801" value="Model name:" />
                  </node>
                </node>
              </node>
            </node>
          </node>
        </node>
        <node role="statement" roleId="tpee.1068581517665" type="tpee.ExpressionStatement" typeId="tpee.1068580123155" id="1613125646032871549">
          <node role="expression" roleId="tpee.1068580123156" type="tpee.DotExpression" typeId="tpee.1197027756228" id="1613125646032871550">
            <node role="operand" roleId="tpee.1197027771414" type="tpee.LocalVariableReference" typeId="tpee.1068581242866" id="1613125646032871551">
              <link role="variableDeclaration" roleId="tpee.1068581517664" targetNodeId="1613125646032871534" resolveInfo="mainPanel" />
            </node>
            <node role="operation" roleId="tpee.1197027833540" type="tpee.InstanceMethodCallOperation" typeId="tpee.1202948039474" id="1613125646032871552">
              <link role="baseMethodDeclaration" roleId="tpee.1068499141037" targetNodeId="1t7x.~Container%dadd(java%dawt%dComponent)%cjava%dawt%dComponent" resolveInfo="add" />
              <node role="actualArgument" roleId="tpee.1068499141038" type="tpee.LocalInstanceFieldReference" typeId="tpee.7785501532031639928" id="1613125646032871553">
                <link role="variableDeclaration" roleId="tpee.1068581517664" targetNodeId="1613125646032871432" resolveInfo="myModelName" />
              </node>
            </node>
          </node>
        </node>
        <node role="statement" roleId="tpee.1068581517665" type="tpee.ExpressionStatement" typeId="tpee.1068580123155" id="3419827872458909719">
          <node role="expression" roleId="tpee.1068580123156" type="tpee.DotExpression" typeId="tpee.1197027756228" id="3419827872458909721">
            <node role="operand" roleId="tpee.1197027771414" type="tpee.LocalInstanceFieldReference" typeId="tpee.7785501532031639928" id="3419827872458909720">
              <link role="variableDeclaration" roleId="tpee.1068581517664" targetNodeId="1613125646032871432" resolveInfo="myModelName" />
            </node>
            <node role="operation" roleId="tpee.1197027833540" type="tpee.InstanceMethodCallOperation" typeId="tpee.1202948039474" id="3419827872458921017">
              <link role="baseMethodDeclaration" roleId="tpee.1068499141037" targetNodeId="1t7x.~Component%daddKeyListener(java%dawt%devent%dKeyListener)%cvoid" resolveInfo="addKeyListener" />
              <node role="actualArgument" roleId="tpee.1068499141038" type="tpee.GenericNewExpression" typeId="tpee.1145552977093" id="3111211977501179475">
                <node role="creator" roleId="tpee.1145553007750" type="tpee.AnonymousClassCreator" typeId="tpee.1182160077978" id="3111211977501179477">
                  <node role="cls" roleId="tpee.1182160096073" type="tpee.AnonymousClass" typeId="tpee.1170345865475" id="3111211977501179478">
                    <property name="nonStatic" nameId="tpee.521412098689998745" value="true" />
                    <link role="classifier" roleId="tpee.1170346070688" targetNodeId="8q6x.~KeyAdapter" resolveInfo="KeyAdapter" />
                    <link role="baseMethodDeclaration" roleId="tpee.1068499141037" targetNodeId="8q6x.~KeyAdapter%d&lt;init&gt;()" resolveInfo="KeyAdapter" />
                    <node role="visibility" roleId="tpee.1178549979242" type="tpee.PublicVisibility" typeId="tpee.1146644602865" id="3111211977501179479" />
                    <node role="member" roleId="tpee.5375687026011219971" type="tpee.InstanceMethodDeclaration" typeId="tpee.1068580123165" id="2784446709006311155">
                      <property name="isDeprecated" nameId="tpee.1224848525476" value="false" />
                      <property name="isAbstract" nameId="tpee.1178608670077" value="false" />
                      <property name="name" nameId="tpck.1169194664001" value="keyReleased" />
                      <property name="isFinal" nameId="tpee.1181808852946" value="false" />
                      <node role="visibility" roleId="tpee.1178549979242" type="tpee.PublicVisibility" typeId="tpee.1146644602865" id="2784446709006311156" />
                      <node role="returnType" roleId="tpee.1068580123133" type="tpee.VoidType" typeId="tpee.1068581517677" id="2784446709006311157" />
                      <node role="parameter" roleId="tpee.1068580123134" type="tpee.ParameterDeclaration" typeId="tpee.1068498886292" id="2784446709006311158">
                        <property name="name" nameId="tpck.1169194664001" value="event" />
                        <node role="type" roleId="tpee.5680397130376446158" type="tpee.ClassifierType" typeId="tpee.1107535904670" id="2784446709006311159">
                          <link role="classifier" roleId="tpee.1107535924139" targetNodeId="8q6x.~KeyEvent" resolveInfo="KeyEvent" />
                        </node>
                      </node>
                      <node role="body" roleId="tpee.1068580123135" type="tpee.StatementList" typeId="tpee.1068580123136" id="2784446709006311160">
                        <node role="statement" roleId="tpee.1068581517665" type="tpee.ExpressionStatement" typeId="tpee.1068580123155" id="2784446709006311161">
                          <node role="expression" roleId="tpee.1068580123156" type="tpee.LocalInstanceMethodCall" typeId="tpee.3066917033203108594" id="2784446709006311162">
                            <link role="baseMethodDeclaration" roleId="tpee.1068499141037" targetNodeId="3298715926002509814" resolveInfo="check" />
                          </node>
                        </node>
                      </node>
                    </node>
                  </node>
                </node>
              </node>
            </node>
          </node>
        </node>
        <node role="statement" roleId="tpee.1068581517665" type="tpee.Statement" typeId="tpee.1068580123157" id="3298715926002509820" />
        <node role="statement" roleId="tpee.1068581517665" type="tpee.ExpressionStatement" typeId="tpee.1068580123155" id="1613125646032871554">
          <node role="expression" roleId="tpee.1068580123156" type="tpee.DotExpression" typeId="tpee.1197027756228" id="1613125646032871555">
            <node role="operand" roleId="tpee.1197027771414" type="tpee.LocalVariableReference" typeId="tpee.1068581242866" id="1613125646032871556">
              <link role="variableDeclaration" roleId="tpee.1068581517664" targetNodeId="1613125646032871534" resolveInfo="mainPanel" />
            </node>
            <node role="operation" roleId="tpee.1197027833540" type="tpee.InstanceMethodCallOperation" typeId="tpee.1202948039474" id="1613125646032871557">
              <link role="baseMethodDeclaration" roleId="tpee.1068499141037" targetNodeId="1t7x.~Container%dadd(java%dawt%dComponent)%cjava%dawt%dComponent" resolveInfo="add" />
              <node role="actualArgument" roleId="tpee.1068499141038" type="tpee.GenericNewExpression" typeId="tpee.1145552977093" id="1613125646032871558">
                <node role="creator" roleId="tpee.1145553007750" type="tpee.ClassCreator" typeId="tpee.1212685548494" id="1613125646032871559">
                  <link role="baseMethodDeclaration" roleId="tpee.1068499141037" targetNodeId="dbrf.~JLabel%d&lt;init&gt;(java%dlang%dString)" resolveInfo="JLabel" />
                  <node role="actualArgument" roleId="tpee.1068499141038" type="tpee.StringLiteral" typeId="tpee.1070475926800" id="1613125646032871560">
                    <property name="value" nameId="tpee.1070475926801" value="Stereotype:" />
                  </node>
                </node>
              </node>
            </node>
          </node>
        </node>
        <node role="statement" roleId="tpee.1068581517665" type="tpee.ExpressionStatement" typeId="tpee.1068580123155" id="1613125646032871561">
          <node role="expression" roleId="tpee.1068580123156" type="tpee.DotExpression" typeId="tpee.1197027756228" id="1613125646032871562">
            <node role="operand" roleId="tpee.1197027771414" type="tpee.LocalInstanceFieldReference" typeId="tpee.7785501532031639928" id="1613125646032871563">
              <link role="variableDeclaration" roleId="tpee.1068581517664" targetNodeId="1613125646032871437" resolveInfo="myModelStereotype" />
            </node>
            <node role="operation" roleId="tpee.1197027833540" type="tpee.InstanceMethodCallOperation" typeId="tpee.1202948039474" id="1613125646032871564">
              <link role="baseMethodDeclaration" roleId="tpee.1068499141037" targetNodeId="dbrf.~JComboBox%dsetEditable(boolean)%cvoid" resolveInfo="setEditable" />
              <node role="actualArgument" roleId="tpee.1068499141038" type="tpee.BooleanConstant" typeId="tpee.1068580123137" id="1613125646032871565">
                <property name="value" nameId="tpee.1068580123138" value="true" />
              </node>
            </node>
          </node>
        </node>
        <node role="statement" roleId="tpee.1068581517665" type="tpee.ExpressionStatement" typeId="tpee.1068580123155" id="1613125646032871566">
          <node role="expression" roleId="tpee.1068580123156" type="tpee.DotExpression" typeId="tpee.1197027756228" id="1613125646032871567">
            <node role="operand" roleId="tpee.1197027771414" type="tpee.LocalInstanceFieldReference" typeId="tpee.7785501532031639928" id="1613125646032871568">
              <link role="variableDeclaration" roleId="tpee.1068581517664" targetNodeId="1613125646032871437" resolveInfo="myModelStereotype" />
            </node>
            <node role="operation" roleId="tpee.1197027833540" type="tpee.InstanceMethodCallOperation" typeId="tpee.1202948039474" id="1613125646032871569">
              <link role="baseMethodDeclaration" roleId="tpee.1068499141037" targetNodeId="dbrf.~JComboBox%dsetModel(javax%dswing%dComboBoxModel)%cvoid" resolveInfo="setModel" />
              <node role="actualArgument" roleId="tpee.1068499141038" type="tpee.GenericNewExpression" typeId="tpee.1145552977093" id="1613125646032871570">
                <node role="creator" roleId="tpee.1145553007750" type="tpee.ClassCreator" typeId="tpee.1212685548494" id="1613125646032871571">
                  <link role="baseMethodDeclaration" roleId="tpee.1068499141037" targetNodeId="dbrf.~DefaultComboBoxModel%d&lt;init&gt;(java%dlang%dObject[])" resolveInfo="DefaultComboBoxModel" />
                  <node role="actualArgument" roleId="tpee.1068499141038" type="tpee.StaticFieldReference" typeId="tpee.1070533707846" id="1613125646032871572">
                    <link role="classifier" roleId="tpee.1144433057691" targetNodeId="cu2c.~SModelStereotype" resolveInfo="SModelStereotype" />
                    <link role="variableDeclaration" roleId="tpee.1068581517664" targetNodeId="cu2c.~SModelStereotype%dvalues" resolveInfo="values" />
                  </node>
                </node>
              </node>
            </node>
          </node>
        </node>
        <node role="statement" roleId="tpee.1068581517665" type="tpee.ExpressionStatement" typeId="tpee.1068580123155" id="2784446709006311164">
          <node role="expression" roleId="tpee.1068580123156" type="tpee.DotExpression" typeId="tpee.1197027756228" id="2784446709006311165">
            <node role="operand" roleId="tpee.1197027771414" type="tpee.LocalInstanceFieldReference" typeId="tpee.7785501532031639928" id="2784446709006311180">
              <link role="variableDeclaration" roleId="tpee.1068581517664" targetNodeId="1613125646032871437" resolveInfo="myModelStereotype" />
            </node>
            <node role="operation" roleId="tpee.1197027833540" type="tpee.InstanceMethodCallOperation" typeId="tpee.1202948039474" id="2784446709006311167">
              <link role="baseMethodDeclaration" roleId="tpee.1068499141037" targetNodeId="1t7x.~Component%daddKeyListener(java%dawt%devent%dKeyListener)%cvoid" resolveInfo="addKeyListener" />
              <node role="actualArgument" roleId="tpee.1068499141038" type="tpee.GenericNewExpression" typeId="tpee.1145552977093" id="2784446709006311168">
                <node role="creator" roleId="tpee.1145553007750" type="tpee.AnonymousClassCreator" typeId="tpee.1182160077978" id="2784446709006311169">
                  <node role="cls" roleId="tpee.1182160096073" type="tpee.AnonymousClass" typeId="tpee.1170345865475" id="2784446709006311170">
                    <property name="nonStatic" nameId="tpee.521412098689998745" value="true" />
                    <link role="baseMethodDeclaration" roleId="tpee.1068499141037" targetNodeId="8q6x.~KeyAdapter%d&lt;init&gt;()" resolveInfo="KeyAdapter" />
                    <link role="classifier" roleId="tpee.1170346070688" targetNodeId="8q6x.~KeyAdapter" resolveInfo="KeyAdapter" />
                    <node role="visibility" roleId="tpee.1178549979242" type="tpee.PublicVisibility" typeId="tpee.1146644602865" id="2784446709006311171" />
                    <node role="member" roleId="tpee.5375687026011219971" type="tpee.InstanceMethodDeclaration" typeId="tpee.1068580123165" id="2784446709006311172">
                      <property name="isDeprecated" nameId="tpee.1224848525476" value="false" />
                      <property name="isAbstract" nameId="tpee.1178608670077" value="false" />
                      <property name="name" nameId="tpck.1169194664001" value="keyReleased" />
                      <property name="isFinal" nameId="tpee.1181808852946" value="false" />
                      <node role="visibility" roleId="tpee.1178549979242" type="tpee.PublicVisibility" typeId="tpee.1146644602865" id="2784446709006311173" />
                      <node role="returnType" roleId="tpee.1068580123133" type="tpee.VoidType" typeId="tpee.1068581517677" id="2784446709006311174" />
                      <node role="parameter" roleId="tpee.1068580123134" type="tpee.ParameterDeclaration" typeId="tpee.1068498886292" id="2784446709006311175">
                        <property name="name" nameId="tpck.1169194664001" value="event" />
                        <node role="type" roleId="tpee.5680397130376446158" type="tpee.ClassifierType" typeId="tpee.1107535904670" id="2784446709006311176">
                          <link role="classifier" roleId="tpee.1107535924139" targetNodeId="8q6x.~KeyEvent" resolveInfo="KeyEvent" />
                        </node>
                      </node>
                      <node role="body" roleId="tpee.1068580123135" type="tpee.StatementList" typeId="tpee.1068580123136" id="2784446709006311177">
                        <node role="statement" roleId="tpee.1068581517665" type="tpee.ExpressionStatement" typeId="tpee.1068580123155" id="2784446709006311178">
                          <node role="expression" roleId="tpee.1068580123156" type="tpee.LocalInstanceMethodCall" typeId="tpee.3066917033203108594" id="2784446709006311179">
                            <link role="baseMethodDeclaration" roleId="tpee.1068499141037" targetNodeId="3298715926002509814" resolveInfo="check" />
                          </node>
                        </node>
                      </node>
                    </node>
                  </node>
                </node>
              </node>
            </node>
          </node>
        </node>
        <node role="statement" roleId="tpee.1068581517665" type="tpee.ExpressionStatement" typeId="tpee.1068580123155" id="3419827872459024661">
          <node role="expression" roleId="tpee.1068580123156" type="tpee.DotExpression" typeId="tpee.1197027756228" id="3419827872459024663">
            <node role="operand" roleId="tpee.1197027771414" type="tpee.LocalInstanceFieldReference" typeId="tpee.7785501532031639928" id="3419827872459024662">
              <link role="variableDeclaration" roleId="tpee.1068581517664" targetNodeId="1613125646032871437" resolveInfo="myModelStereotype" />
            </node>
            <node role="operation" roleId="tpee.1197027833540" type="tpee.InstanceMethodCallOperation" typeId="tpee.1202948039474" id="3419827872459024667">
              <link role="baseMethodDeclaration" roleId="tpee.1068499141037" targetNodeId="dbrf.~JComboBox%daddItemListener(java%dawt%devent%dItemListener)%cvoid" resolveInfo="addItemListener" />
              <node role="actualArgument" roleId="tpee.1068499141038" type="tpee.GenericNewExpression" typeId="tpee.1145552977093" id="3419827872459024668">
                <node role="creator" roleId="tpee.1145553007750" type="tpee.AnonymousClassCreator" typeId="tpee.1182160077978" id="3419827872459024670">
                  <node role="cls" roleId="tpee.1182160096073" type="tpee.AnonymousClass" typeId="tpee.1170345865475" id="3419827872459024671">
                    <property name="nonStatic" nameId="tpee.521412098689998745" value="true" />
                    <link role="classifier" roleId="tpee.1170346070688" targetNodeId="8q6x.~ItemListener" resolveInfo="ItemListener" />
                    <link role="baseMethodDeclaration" roleId="tpee.1068499141037" targetNodeId="e2lb.~Object%d&lt;init&gt;()" resolveInfo="Object" />
                    <node role="visibility" roleId="tpee.1178549979242" type="tpee.PublicVisibility" typeId="tpee.1146644602865" id="3419827872459024672" />
                    <node role="member" roleId="tpee.5375687026011219971" type="tpee.InstanceMethodDeclaration" typeId="tpee.1068580123165" id="3419827872459024673">
                      <property name="isDeprecated" nameId="tpee.1224848525476" value="false" />
                      <property name="isAbstract" nameId="tpee.1178608670077" value="false" />
                      <property name="name" nameId="tpck.1169194664001" value="itemStateChanged" />
                      <property name="isFinal" nameId="tpee.1181808852946" value="false" />
                      <node role="visibility" roleId="tpee.1178549979242" type="tpee.PublicVisibility" typeId="tpee.1146644602865" id="3419827872459024674" />
                      <node role="returnType" roleId="tpee.1068580123133" type="tpee.VoidType" typeId="tpee.1068581517677" id="3419827872459024675" />
                      <node role="parameter" roleId="tpee.1068580123134" type="tpee.ParameterDeclaration" typeId="tpee.1068498886292" id="3419827872459024676">
                        <property name="name" nameId="tpck.1169194664001" value="p0" />
                        <node role="type" roleId="tpee.5680397130376446158" type="tpee.ClassifierType" typeId="tpee.1107535904670" id="3419827872459024677">
                          <link role="classifier" roleId="tpee.1107535924139" targetNodeId="8q6x.~ItemEvent" resolveInfo="ItemEvent" />
                        </node>
                      </node>
                      <node role="body" roleId="tpee.1068580123135" type="tpee.StatementList" typeId="tpee.1068580123136" id="3419827872459024678">
                        <node role="statement" roleId="tpee.1068581517665" type="tpee.ExpressionStatement" typeId="tpee.1068580123155" id="3419827872459024679">
                          <node role="expression" roleId="tpee.1068580123156" type="tpee.LocalInstanceMethodCall" typeId="tpee.3066917033203108594" id="3419827872459024680">
                            <link role="baseMethodDeclaration" roleId="tpee.1068499141037" targetNodeId="3298715926002509814" resolveInfo="check" />
                          </node>
                        </node>
                      </node>
                    </node>
                  </node>
                </node>
              </node>
            </node>
          </node>
        </node>
        <node role="statement" roleId="tpee.1068581517665" type="tpee.ExpressionStatement" typeId="tpee.1068580123155" id="1613125646032871573">
          <node role="expression" roleId="tpee.1068580123156" type="tpee.DotExpression" typeId="tpee.1197027756228" id="1613125646032871574">
            <node role="operand" roleId="tpee.1197027771414" type="tpee.LocalVariableReference" typeId="tpee.1068581242866" id="1613125646032871575">
              <link role="variableDeclaration" roleId="tpee.1068581517664" targetNodeId="1613125646032871534" resolveInfo="mainPanel" />
            </node>
            <node role="operation" roleId="tpee.1197027833540" type="tpee.InstanceMethodCallOperation" typeId="tpee.1202948039474" id="1613125646032871576">
              <link role="baseMethodDeclaration" roleId="tpee.1068499141037" targetNodeId="1t7x.~Container%dadd(java%dawt%dComponent)%cjava%dawt%dComponent" resolveInfo="add" />
              <node role="actualArgument" roleId="tpee.1068499141038" type="tpee.LocalInstanceFieldReference" typeId="tpee.7785501532031639928" id="1613125646032871577">
                <link role="variableDeclaration" roleId="tpee.1068581517664" targetNodeId="1613125646032871437" resolveInfo="myModelStereotype" />
              </node>
            </node>
          </node>
        </node>
        <node role="statement" roleId="tpee.1068581517665" type="tpee.Statement" typeId="tpee.1068580123157" id="3298715926002433723" />
        <node role="statement" roleId="tpee.1068581517665" type="tpee.ExpressionStatement" typeId="tpee.1068580123155" id="1613125646032871652">
          <node role="expression" roleId="tpee.1068580123156" type="tpee.DotExpression" typeId="tpee.1197027756228" id="1613125646032871653">
            <node role="operand" roleId="tpee.1197027771414" type="tpee.LocalInstanceFieldReference" typeId="tpee.7785501532031639928" id="1613125646032871654">
              <link role="variableDeclaration" roleId="tpee.1068581517664" targetNodeId="1613125646032871425" resolveInfo="myContentPane" />
            </node>
            <node role="operation" roleId="tpee.1197027833540" type="tpee.InstanceMethodCallOperation" typeId="tpee.1202948039474" id="1613125646032871655">
              <link role="baseMethodDeclaration" roleId="tpee.1068499141037" targetNodeId="1t7x.~Container%dadd(java%dawt%dComponent,java%dlang%dObject)%cvoid" resolveInfo="add" />
              <node role="actualArgument" roleId="tpee.1068499141038" type="tpee.LocalVariableReference" typeId="tpee.1068581242866" id="1613125646032871656">
                <link role="variableDeclaration" roleId="tpee.1068581517664" targetNodeId="1613125646032871534" resolveInfo="mainPanel" />
              </node>
              <node role="actualArgument" roleId="tpee.1068499141038" type="tpee.StaticFieldReference" typeId="tpee.1070533707846" id="1613125646032871657">
                <link role="classifier" roleId="tpee.1144433057691" targetNodeId="1t7x.~BorderLayout" resolveInfo="BorderLayout" />
                <link role="variableDeclaration" roleId="tpee.1068581517664" targetNodeId="1t7x.~BorderLayout%dNORTH" resolveInfo="NORTH" />
              </node>
            </node>
          </node>
        </node>
        <node role="statement" roleId="tpee.1068581517665" type="tpee.ExpressionStatement" typeId="tpee.1068580123155" id="1613125646032871658">
          <node role="expression" roleId="tpee.1068580123156" type="tpee.DotExpression" typeId="tpee.1197027756228" id="1613125646032871659">
            <node role="operand" roleId="tpee.1197027771414" type="tpee.LocalInstanceFieldReference" typeId="tpee.7785501532031639928" id="1613125646032871660">
              <link role="variableDeclaration" roleId="tpee.1068581517664" targetNodeId="1613125646032871425" resolveInfo="myContentPane" />
            </node>
            <node role="operation" roleId="tpee.1197027833540" type="tpee.InstanceMethodCallOperation" typeId="tpee.1202948039474" id="1613125646032871661">
              <link role="baseMethodDeclaration" roleId="tpee.1068499141037" targetNodeId="1t7x.~Container%dadd(java%dawt%dComponent,java%dlang%dObject)%cvoid" resolveInfo="add" />
              <node role="actualArgument" roleId="tpee.1068499141038" type="tpee.GenericNewExpression" typeId="tpee.1145552977093" id="1613125646032871662">
                <node role="creator" roleId="tpee.1145553007750" type="tpee.ClassCreator" typeId="tpee.1212685548494" id="1613125646032871663">
                  <link role="baseMethodDeclaration" roleId="tpee.1068499141037" targetNodeId="dbrf.~JPanel%d&lt;init&gt;()" resolveInfo="JPanel" />
                </node>
              </node>
              <node role="actualArgument" roleId="tpee.1068499141038" type="tpee.StaticFieldReference" typeId="tpee.1070533707846" id="1613125646032871664">
                <link role="classifier" roleId="tpee.1144433057691" targetNodeId="1t7x.~BorderLayout" resolveInfo="BorderLayout" />
                <link role="variableDeclaration" roleId="tpee.1068581517664" targetNodeId="1t7x.~BorderLayout%dCENTER" resolveInfo="CENTER" />
              </node>
            </node>
          </node>
        </node>
      </node>
    </node>
    <node role="member" roleId="tpee.5375687026011219971" type="tpee.InstanceMethodDeclaration" typeId="tpee.1068580123165" id="5149305731183885477">
      <property name="isDeprecated" nameId="tpee.1224848525476" value="false" />
      <property name="isAbstract" nameId="tpee.1178608670077" value="false" />
      <property name="name" nameId="tpck.1169194664001" value="doOKAction" />
      <property name="isFinal" nameId="tpee.1181808852946" value="false" />
      <node role="visibility" roleId="tpee.1178549979242" type="tpee.ProtectedVisibility" typeId="tpee.1146644641414" id="5149305731183885478" />
      <node role="returnType" roleId="tpee.1068580123133" type="tpee.VoidType" typeId="tpee.1068581517677" id="5149305731183885479" />
      <node role="body" roleId="tpee.1068580123135" type="tpee.StatementList" typeId="tpee.1068580123136" id="5149305731183885480">
        <node role="statement" roleId="tpee.1068581517665" type="tpee.IfStatement" typeId="tpee.1068580123159" id="5149305731183885503">
          <node role="ifTrue" roleId="tpee.1068580123161" type="tpee.StatementList" typeId="tpee.1068580123136" id="5149305731183885504">
            <node role="statement" roleId="tpee.1068581517665" type="tpee.ReturnStatement" typeId="tpee.1068581242878" id="5149305731183885505" />
          </node>
          <node role="condition" roleId="tpee.1068580123160" type="tpee.NotExpression" typeId="tpee.1081516740877" id="5149305731183885506">
            <node role="expression" roleId="tpee.1081516765348" type="tpee.LocalInstanceMethodCall" typeId="tpee.3066917033203108594" id="5149305731183885507">
              <link role="baseMethodDeclaration" roleId="tpee.1068499141037" targetNodeId="3298715926002509814" resolveInfo="check" />
            </node>
          </node>
        </node>
        <node role="statement" roleId="tpee.1068581517665" type="tpee.Statement" typeId="tpee.1068580123157" id="5149305731183885508" />
        <node role="statement" roleId="tpee.1068581517665" type="tpee.ExpressionStatement" typeId="tpee.1068580123155" id="5149305731183885509">
          <node role="expression" roleId="tpee.1068580123156" type="tpee.AssignmentExpression" typeId="tpee.1068498886294" id="5149305731183885510">
            <node role="lValue" roleId="tpee.1068498886295" type="tpee.LocalInstanceFieldReference" typeId="tpee.7785501532031639928" id="5149305731183885511">
              <link role="variableDeclaration" roleId="tpee.1068581517664" targetNodeId="1613125646032871447" resolveInfo="myResult" />
            </node>
            <node role="rValue" roleId="tpee.1068498886297" type="tpee.DotExpression" typeId="tpee.1197027756228" id="5149305731183885512">
              <node role="operand" roleId="tpee.1197027771414" type="tpee.StaticMethodCall" typeId="tpee.1081236700937" id="5149305731183885513">
                <link role="baseMethodDeclaration" roleId="tpee.1068499141037" targetNodeId="cu2c.~ModelAccess%dinstance()%cjetbrains%dmps%dsmodel%dModelAccess" resolveInfo="instance" />
                <link role="classConcept" roleId="tpee.1144433194310" targetNodeId="cu2c.~ModelAccess" resolveInfo="ModelAccess" />
              </node>
              <node role="operation" roleId="tpee.1197027833540" type="tpee.InstanceMethodCallOperation" typeId="tpee.1202948039474" id="5149305731183885514">
                <link role="baseMethodDeclaration" roleId="tpee.1068499141037" targetNodeId="cu2c.~ModelCommandExecutor%drunWriteActionInCommand(jetbrains%dmps%dutil%dComputable,jetbrains%dmps%dproject%dProject)%cjava%dlang%dObject" resolveInfo="runWriteActionInCommand" />
                <node role="actualArgument" roleId="tpee.1068499141038" type="tpee.GenericNewExpression" typeId="tpee.1145552977093" id="5149305731183885515">
                  <node role="creator" roleId="tpee.1145553007750" type="tpee.AnonymousClassCreator" typeId="tpee.1182160077978" id="5149305731183885516">
                    <node role="cls" roleId="tpee.1182160096073" type="tpee.AnonymousClass" typeId="tpee.1170345865475" id="5149305731183885517">
                      <property name="name" nameId="tpck.1169194664001" value="" />
                      <link role="classifier" roleId="tpee.1170346070688" targetNodeId="msyo.~Computable" resolveInfo="Computable" />
                      <link role="baseMethodDeclaration" roleId="tpee.1068499141037" targetNodeId="e2lb.~Object%d&lt;init&gt;()" resolveInfo="Object" />
                      <node role="typeParameter" roleId="tpee.1201186121363" type="tpee.ClassifierType" typeId="tpee.1107535904670" id="5149305731183885518">
                        <link role="classifier" roleId="tpee.1107535924139" targetNodeId="cu2c.~SModelDescriptor" resolveInfo="SModelDescriptor" />
                      </node>
                      <node role="member" roleId="tpee.5375687026011219971" type="tpee.InstanceMethodDeclaration" typeId="tpee.1068580123165" id="5149305731183885519">
                        <property name="name" nameId="tpck.1169194664001" value="compute" />
                        <node role="visibility" roleId="tpee.1178549979242" type="tpee.PublicVisibility" typeId="tpee.1146644602865" id="5149305731183885520" />
                        <node role="returnType" roleId="tpee.1068580123133" type="tpee.ClassifierType" typeId="tpee.1107535904670" id="5149305731183885521">
                          <link role="classifier" roleId="tpee.1107535924139" targetNodeId="cu2c.~SModelDescriptor" resolveInfo="SModelDescriptor" />
                        </node>
                        <node role="body" roleId="tpee.1068580123135" type="tpee.StatementList" typeId="tpee.1068580123136" id="5149305731183885522">
                          <node role="statement" roleId="tpee.1068581517665" type="tpee.LocalVariableDeclarationStatement" typeId="tpee.1068581242864" id="5149305731183885523">
                            <node role="localVariableDeclaration" roleId="tpee.1068581242865" type="tpee.LocalVariableDeclaration" typeId="tpee.1068581242863" id="5149305731183885524">
                              <property name="name" nameId="tpck.1169194664001" value="fqName" />
                              <node role="type" roleId="tpee.5680397130376446158" type="tpee.ClassifierType" typeId="tpee.1107535904670" id="8811637033172124929">
                                <link role="classifier" roleId="tpee.1107535924139" targetNodeId="e2lb.~String" resolveInfo="String" />
                              </node>
                              <node role="initializer" roleId="tpee.1068431790190" type="tpee.LocalInstanceMethodCall" typeId="tpee.3066917033203108594" id="5149305731183885526">
                                <link role="baseMethodDeclaration" roleId="tpee.1068499141037" targetNodeId="3298715926002510040" resolveInfo="getFqName" />
                              </node>
                            </node>
                          </node>
                          <node role="statement" roleId="tpee.1068581517665" type="tpee.LocalVariableDeclarationStatement" typeId="tpee.1068581242864" id="5149305731183885527">
                            <node role="localVariableDeclaration" roleId="tpee.1068581242865" type="tpee.LocalVariableDeclaration" typeId="tpee.1068581242863" id="5149305731183885528">
                              <property name="name" nameId="tpck.1169194664001" value="mr" />
                              <node role="type" roleId="tpee.5680397130376446158" type="tpee.ClassifierType" typeId="tpee.1107535904670" id="8811637033172111295">
                                <link role="classifier" roleId="tpee.1107535924139" targetNodeId="qx6n.~ModelRoot" resolveInfo="ModelRoot" />
                              </node>
                              <node role="initializer" roleId="tpee.1068431790190" type="tpee.CastExpression" typeId="tpee.1070534934090" id="5149305731183885530">
                                <node role="type" roleId="tpee.1070534934091" type="tpee.ClassifierType" typeId="tpee.1107535904670" id="8811637033172117522">
                                  <link role="classifier" roleId="tpee.1107535924139" targetNodeId="qx6n.~ModelRoot" resolveInfo="ModelRoot" />
                                </node>
                                <node role="expression" roleId="tpee.1070534934092" type="tpee.DotExpression" typeId="tpee.1197027756228" id="5149305731183885531">
                                  <node role="operand" roleId="tpee.1197027771414" type="tpee.LocalInstanceFieldReference" typeId="tpee.7785501532031639928" id="5149305731183885532">
                                    <link role="variableDeclaration" roleId="tpee.1068581517664" targetNodeId="1613125646032871442" resolveInfo="myModelRoots" />
                                  </node>
                                  <node role="operation" roleId="tpee.1197027833540" type="tpee.InstanceMethodCallOperation" typeId="tpee.1202948039474" id="5149305731183885533">
                                    <link role="baseMethodDeclaration" roleId="tpee.1068499141037" targetNodeId="dbrf.~JComboBox%dgetSelectedItem()%cjava%dlang%dObject" resolveInfo="getSelectedItem" />
                                  </node>
                                </node>
                              </node>
                            </node>
                          </node>
                          <node role="statement" roleId="tpee.1068581517665" type="tpee.ReturnStatement" typeId="tpee.1068581242878" id="5149305731183885535">
                            <node role="expression" roleId="tpee.1068581517676" type="tpee.DotExpression" typeId="tpee.1197027756228" id="5149305731183885536">
                              <node role="operand" roleId="tpee.1197027771414" type="tpee.LocalInstanceFieldReference" typeId="tpee.7785501532031639928" id="5149305731183885537">
                                <link role="variableDeclaration" roleId="tpee.1068581517664" targetNodeId="1613125646032871422" resolveInfo="myModule" />
                              </node>
                              <node role="operation" roleId="tpee.1197027833540" type="tpee.InstanceMethodCallOperation" typeId="tpee.1202948039474" id="5149305731183885538">
                                <link role="baseMethodDeclaration" roleId="tpee.1068499141037" targetNodeId="vsqj.~IModule%dcreateModel(java%dlang%dString,org%djetbrains%dmps%dopenapi%dpersistence%dModelRoot,jetbrains%dmps%dproject%dIModule$ModelAdjuster)%cjetbrains%dmps%dsmodel%dSModelDescriptor" resolveInfo="createModel" />
                                <node role="actualArgument" roleId="tpee.1068499141038" type="tpee.VariableReference" typeId="tpee.1068498886296" id="6696746041597121602">
                                  <link role="variableDeclaration" roleId="tpee.1068581517664" targetNodeId="5149305731183885524" resolveInfo="fqName" />
                                </node>
                                <node role="actualArgument" roleId="tpee.1068499141038" type="tpee.VariableReference" typeId="tpee.1068498886296" id="6696746041597121603">
                                  <link role="variableDeclaration" roleId="tpee.1068581517664" targetNodeId="5149305731183885528" resolveInfo="mr" />
                                </node>
                                <node role="actualArgument" roleId="tpee.1068499141038" type="tpee.NullLiteral" typeId="tpee.1070534058343" id="5149305731183885541" />
                              </node>
                            </node>
                          </node>
                        </node>
                      </node>
                    </node>
                  </node>
                </node>
                <node role="actualArgument" roleId="tpee.1068499141038" type="tpee.DotExpression" typeId="tpee.1197027756228" id="5149305731183885542">
                  <node role="operand" roleId="tpee.1197027771414" type="tpee.LocalInstanceFieldReference" typeId="tpee.7785501532031639928" id="5149305731183885543">
                    <link role="variableDeclaration" roleId="tpee.1068581517664" targetNodeId="1613125646032871419" resolveInfo="myContext" />
                  </node>
                  <node role="operation" roleId="tpee.1197027833540" type="tpee.InstanceMethodCallOperation" typeId="tpee.1202948039474" id="5149305731183885544">
                    <link role="baseMethodDeclaration" roleId="tpee.1068499141037" targetNodeId="cu2c.~IOperationContext%dgetProject()%cjetbrains%dmps%dproject%dProject" resolveInfo="getProject" />
                  </node>
                </node>
              </node>
            </node>
          </node>
        </node>
        <node role="statement" roleId="tpee.1068581517665" type="tpee.Statement" typeId="tpee.1068580123157" id="5149305731183885545" />
        <node role="statement" roleId="tpee.1068581517665" type="tpee.AssertStatement" typeId="tpee.1160998861373" id="5149305731183885546">
          <node role="condition" roleId="tpee.1160998896846" type="tpee.NotEqualsExpression" typeId="tpee.1073239437375" id="5149305731183885547">
            <node role="rightExpression" roleId="tpee.1081773367579" type="tpee.NullLiteral" typeId="tpee.1070534058343" id="5149305731183885548" />
            <node role="leftExpression" roleId="tpee.1081773367580" type="tpee.LocalInstanceFieldReference" typeId="tpee.7785501532031639928" id="5149305731183885549">
              <link role="variableDeclaration" roleId="tpee.1068581517664" targetNodeId="1613125646032871447" resolveInfo="myResult" />
            </node>
          </node>
        </node>
        <node role="statement" roleId="tpee.1068581517665" type="tpee.Statement" typeId="tpee.1068580123157" id="8630147074989860584" />
        <node role="statement" roleId="tpee.1068581517665" type="tpee.LocalVariableDeclarationStatement" typeId="tpee.1068581242864" id="1528219416041813555">
          <node role="localVariableDeclaration" roleId="tpee.1068581242865" type="tpee.LocalVariableDeclaration" typeId="tpee.1068581242863" id="1528219416041813556">
            <property name="name" nameId="tpck.1169194664001" value="configurable" />
            <node role="type" roleId="tpee.5680397130376446158" type="tpee.ClassifierType" typeId="tpee.1107535904670" id="1313630642095785480">
              <link role="classifier" roleId="tpee.1107535924139" targetNodeId="9ww.~MPSPropertiesConfigurable" resolveInfo="MPSPropertiesConfigurable" />
            </node>
            <node role="initializer" roleId="tpee.1068431790190" type="tpee.GenericNewExpression" typeId="tpee.1145552977093" id="1528219416041813558">
              <node role="creator" roleId="tpee.1145553007750" type="tpee.ClassCreator" typeId="tpee.1212685548494" id="1528219416041813559">
                <link role="baseMethodDeclaration" roleId="tpee.1068499141037" targetNodeId="9ww.~ModelPropertiesConfigurable%d&lt;init&gt;(jetbrains%dmps%dsmodel%dSModelDescriptor,jetbrains%dmps%dsmodel%dIOperationContext)" resolveInfo="ModelPropertiesConfigurable" />
                <node role="actualArgument" roleId="tpee.1068499141038" type="tpee.VariableReference" typeId="tpee.1068498886296" id="8630147074989772135">
                  <link role="variableDeclaration" roleId="tpee.1068581517664" targetNodeId="1613125646032871447" resolveInfo="myResult" />
                </node>
                <node role="actualArgument" roleId="tpee.1068499141038" type="tpee.VariableReference" typeId="tpee.1068498886296" id="8630147074989783150">
                  <link role="variableDeclaration" roleId="tpee.1068581517664" targetNodeId="1613125646032871419" resolveInfo="myContext" />
                </node>
              </node>
            </node>
          </node>
        </node>
        <node role="statement" roleId="tpee.1068581517665" type="tpee.LocalVariableDeclarationStatement" typeId="tpee.1068581242864" id="1528219416041813563">
          <node role="localVariableDeclaration" roleId="tpee.1068581242865" type="tpee.LocalVariableDeclaration" typeId="tpee.1068581242863" id="1528219416041813564">
            <property name="name" nameId="tpck.1169194664001" value="configurableEditor" />
            <property name="isFinal" nameId="tpee.1176718929932" value="true" />
            <node role="type" roleId="tpee.5680397130376446158" type="tpee.ClassifierType" typeId="tpee.1107535904670" id="1528219416041813565">
              <link role="classifier" roleId="tpee.1107535924139" targetNodeId="iizp.~SingleConfigurableEditor" resolveInfo="SingleConfigurableEditor" />
            </node>
            <node role="initializer" roleId="tpee.1068431790190" type="tpee.GenericNewExpression" typeId="tpee.1145552977093" id="1528219416041813566">
              <node role="creator" roleId="tpee.1145553007750" type="tpee.ClassCreator" typeId="tpee.1212685548494" id="1528219416041813567">
                <link role="baseMethodDeclaration" roleId="tpee.1068499141037" targetNodeId="iizp.~SingleConfigurableEditor%d&lt;init&gt;(com%dintellij%dopenapi%dproject%dProject,com%dintellij%dopenapi%doptions%dConfigurable,java%dlang%dString)" resolveInfo="SingleConfigurableEditor" />
                <node role="actualArgument" roleId="tpee.1068499141038" type="tpee.StaticMethodCall" typeId="tpee.1081236700937" id="1528219416041813568">
                  <link role="baseMethodDeclaration" roleId="tpee.1068499141037" targetNodeId="pt5l.~ProjectHelper%dtoIdeaProject(jetbrains%dmps%dproject%dProject)%ccom%dintellij%dopenapi%dproject%dProject" resolveInfo="toIdeaProject" />
                  <link role="classConcept" roleId="tpee.1144433194310" targetNodeId="pt5l.~ProjectHelper" resolveInfo="ProjectHelper" />
                  <node role="actualArgument" roleId="tpee.1068499141038" type="tpee.DotExpression" typeId="tpee.1197027756228" id="8630147074989850781">
                    <node role="operation" roleId="tpee.1197027833540" type="tpee.InstanceMethodCallOperation" typeId="tpee.1202948039474" id="8630147074989854749">
                      <link role="baseMethodDeclaration" roleId="tpee.1068499141037" targetNodeId="cu2c.~IOperationContext%dgetProject()%cjetbrains%dmps%dproject%dProject" resolveInfo="getProject" />
                    </node>
                    <node role="operand" roleId="tpee.1197027771414" type="tpee.VariableReference" typeId="tpee.1068498886296" id="8630147074989845216">
                      <link role="variableDeclaration" roleId="tpee.1068581517664" targetNodeId="1613125646032871419" resolveInfo="myContext" />
                    </node>
                  </node>
                </node>
                <node role="actualArgument" roleId="tpee.1068499141038" type="tpee.VariableReference" typeId="tpee.1068498886296" id="1528219416041813574">
                  <link role="variableDeclaration" roleId="tpee.1068581517664" targetNodeId="1528219416041813556" resolveInfo="configurable" />
                </node>
                <node role="actualArgument" roleId="tpee.1068499141038" type="tpee.StringLiteral" typeId="tpee.1070475926800" id="6526673979251380252">
                  <property name="value" nameId="tpee.1070475926801" value="#MPSPropertiesConfigurable" />
                </node>
              </node>
            </node>
          </node>
        </node>
        <node role="statement" roleId="tpee.1068581517665" type="tpee.ExpressionStatement" typeId="tpee.1068580123155" id="1528219416041813575">
          <node role="expression" roleId="tpee.1068580123156" type="tpee.StaticMethodCall" typeId="tpee.1081236700937" id="1528219416041813576">
            <link role="classConcept" roleId="tpee.1144433194310" targetNodeId="dbrf.~SwingUtilities" resolveInfo="SwingUtilities" />
            <link role="baseMethodDeclaration" roleId="tpee.1068499141037" targetNodeId="dbrf.~SwingUtilities%dinvokeLater(java%dlang%dRunnable)%cvoid" resolveInfo="invokeLater" />
            <node role="actualArgument" roleId="tpee.1068499141038" type="tpee.GenericNewExpression" typeId="tpee.1145552977093" id="1528219416041813577">
              <node role="creator" roleId="tpee.1145553007750" type="tpee.AnonymousClassCreator" typeId="tpee.1182160077978" id="1528219416041813578">
                <node role="cls" roleId="tpee.1182160096073" type="tpee.AnonymousClass" typeId="tpee.1170345865475" id="1528219416041813579">
                  <property name="nonStatic" nameId="tpee.521412098689998745" value="true" />
                  <link role="baseMethodDeclaration" roleId="tpee.1068499141037" targetNodeId="e2lb.~Object%d&lt;init&gt;()" resolveInfo="Object" />
                  <link role="classifier" roleId="tpee.1170346070688" targetNodeId="e2lb.~Runnable" resolveInfo="Runnable" />
                  <node role="visibility" roleId="tpee.1178549979242" type="tpee.PublicVisibility" typeId="tpee.1146644602865" id="1528219416041813580" />
                  <node role="member" roleId="tpee.5375687026011219971" type="tpee.InstanceMethodDeclaration" typeId="tpee.1068580123165" id="1528219416041813581">
                    <property name="isDeprecated" nameId="tpee.1224848525476" value="false" />
                    <property name="isAbstract" nameId="tpee.1178608670077" value="false" />
                    <property name="name" nameId="tpck.1169194664001" value="run" />
                    <property name="isFinal" nameId="tpee.1181808852946" value="false" />
                    <node role="visibility" roleId="tpee.1178549979242" type="tpee.PublicVisibility" typeId="tpee.1146644602865" id="1528219416041813582" />
                    <node role="returnType" roleId="tpee.1068580123133" type="tpee.VoidType" typeId="tpee.1068581517677" id="1528219416041813583" />
                    <node role="body" roleId="tpee.1068580123135" type="tpee.StatementList" typeId="tpee.1068580123136" id="1528219416041813584">
                      <node role="statement" roleId="tpee.1068581517665" type="tpee.ExpressionStatement" typeId="tpee.1068580123155" id="1528219416041813585">
                        <node role="expression" roleId="tpee.1068580123156" type="tpee.DotExpression" typeId="tpee.1197027756228" id="1528219416041813586">
                          <node role="operand" roleId="tpee.1197027771414" type="tpee.VariableReference" typeId="tpee.1068498886296" id="1528219416041813587">
                            <link role="variableDeclaration" roleId="tpee.1068581517664" targetNodeId="1528219416041813564" resolveInfo="configurableEditor" />
                          </node>
                          <node role="operation" roleId="tpee.1197027833540" type="tpee.InstanceMethodCallOperation" typeId="tpee.1202948039474" id="1528219416041813588">
                            <link role="baseMethodDeclaration" roleId="tpee.1068499141037" targetNodeId="h12.~DialogWrapper%dshow()%cvoid" resolveInfo="show" />
                          </node>
                        </node>
                      </node>
                    </node>
                  </node>
                </node>
              </node>
            </node>
          </node>
        </node>
        <node role="statement" roleId="tpee.1068581517665" type="tpee.Statement" typeId="tpee.1068580123157" id="8630147074989694835" />
        <node role="statement" roleId="tpee.1068581517665" type="tpee.Statement" typeId="tpee.1068580123157" id="5149305731183885502" />
        <node role="statement" roleId="tpee.1068581517665" type="tpee.ExpressionStatement" typeId="tpee.1068580123155" id="5149305731183885482">
          <node role="expression" roleId="tpee.1068580123156" type="tpee.SuperMethodCall" typeId="tpee.1073063089578" id="5149305731183885483">
            <link role="baseMethodDeclaration" roleId="tpee.1068499141037" targetNodeId="h12.~DialogWrapper%ddoOKAction()%cvoid" resolveInfo="doOKAction" />
          </node>
        </node>
      </node>
      <node role="annotation" roleId="tpee.1188208488637" type="tpee.AnnotationInstance" typeId="tpee.1188207840427" id="5149305731183885481">
        <link role="annotation" roleId="tpee.1188208074048" targetNodeId="e2lb.~Override" resolveInfo="Override" />
      </node>
    </node>
    <node role="member" roleId="tpee.5375687026011219971" type="tpee.InstanceMethodDeclaration" typeId="tpee.1068580123165" id="3298715926002510040">
      <property name="name" nameId="tpck.1169194664001" value="getFqName" />
      <node role="returnType" roleId="tpee.1068580123133" type="tpee.ClassifierType" typeId="tpee.1107535904670" id="8811637033172139429">
        <link role="classifier" roleId="tpee.1107535924139" targetNodeId="e2lb.~String" resolveInfo="String" />
      </node>
      <node role="visibility" roleId="tpee.1178549979242" type="tpee.PrivateVisibility" typeId="tpee.1146644623116" id="3298715926002510041" />
      <node role="body" roleId="tpee.1068580123135" type="tpee.StatementList" typeId="tpee.1068580123136" id="3298715926002510044">
        <node role="statement" roleId="tpee.1068581517665" type="tpee.LocalVariableDeclarationStatement" typeId="tpee.1068581242864" id="8811637033172151849">
          <node role="localVariableDeclaration" roleId="tpee.1068581242865" type="tpee.LocalVariableDeclaration" typeId="tpee.1068581242863" id="8811637033172151850">
            <property name="name" nameId="tpck.1169194664001" value="stereo" />
            <node role="initializer" roleId="tpee.1068431790190" type="tpee.DotExpression" typeId="tpee.1197027756228" id="8811637033172237201">
              <node role="operation" roleId="tpee.1197027833540" type="tpee.InstanceMethodCallOperation" typeId="tpee.1202948039474" id="8811637033172259772">
                <link role="baseMethodDeclaration" roleId="tpee.1068499141037" targetNodeId="e2lb.~String%dtrim()%cjava%dlang%dString" resolveInfo="trim" />
              </node>
              <node role="operand" roleId="tpee.1197027771414" type="tpee.DotExpression" typeId="tpee.1197027756228" id="8811637033172151852">
                <node role="operand" roleId="tpee.1197027771414" type="tpee.DotExpression" typeId="tpee.1197027756228" id="8811637033172151853">
                  <node role="operand" roleId="tpee.1197027771414" type="tpee.LocalInstanceFieldReference" typeId="tpee.7785501532031639928" id="8811637033172151854">
                    <link role="variableDeclaration" roleId="tpee.1068581517664" targetNodeId="1613125646032871437" resolveInfo="myModelStereotype" />
                  </node>
                  <node role="operation" roleId="tpee.1197027833540" type="tpee.InstanceMethodCallOperation" typeId="tpee.1202948039474" id="8811637033172151855">
                    <link role="baseMethodDeclaration" roleId="tpee.1068499141037" targetNodeId="dbrf.~JComboBox%dgetSelectedItem()%cjava%dlang%dObject" resolveInfo="getSelectedItem" />
                  </node>
                </node>
                <node role="operation" roleId="tpee.1197027833540" type="tpee.InstanceMethodCallOperation" typeId="tpee.1202948039474" id="8811637033172151856">
                  <link role="baseMethodDeclaration" roleId="tpee.1068499141037" targetNodeId="e2lb.~Object%dtoString()%cjava%dlang%dString" resolveInfo="toString" />
                </node>
              </node>
            </node>
            <node role="type" roleId="tpee.5680397130376446158" type="tpee.ClassifierType" typeId="tpee.1107535904670" id="8811637033172151851">
              <link role="classifier" roleId="tpee.1107535924139" targetNodeId="e2lb.~String" resolveInfo="String" />
            </node>
          </node>
        </node>
        <node role="statement" roleId="tpee.1068581517665" type="tpee.ExpressionStatement" typeId="tpee.1068580123155" id="8811637033172191492">
          <node role="expression" roleId="tpee.1068580123156" type="tpee.PlusExpression" typeId="tpee.1068581242875" id="8811637033172208729">
            <node role="leftExpression" roleId="tpee.1081773367580" type="tpee.DotExpression" typeId="tpee.1197027756228" id="1613125646032871858">
              <node role="operand" roleId="tpee.1197027771414" type="tpee.LocalInstanceFieldReference" typeId="tpee.7785501532031639928" id="1613125646032871859">
                <link role="variableDeclaration" roleId="tpee.1068581517664" targetNodeId="1613125646032871432" resolveInfo="myModelName" />
              </node>
              <node role="operation" roleId="tpee.1197027833540" type="tpee.InstanceMethodCallOperation" typeId="tpee.1202948039474" id="1613125646032871860">
                <link role="baseMethodDeclaration" roleId="tpee.1068499141037" targetNodeId="oj8w.~JTextComponent%dgetText()%cjava%dlang%dString" resolveInfo="getText" />
              </node>
            </node>
            <node role="rightExpression" roleId="tpee.1081773367579" type="tpee.ParenthesizedExpression" typeId="tpee.1079359253375" id="8811637033172272188">
              <node role="expression" roleId="tpee.1079359253376" type="tpee.TernaryOperatorExpression" typeId="tpee.1163668896201" id="8811637033172310798">
                <node role="ifFalse" roleId="tpee.1163668934364" type="tpee.StringLiteral" typeId="tpee.1070475926800" id="8811637033172403240">
                  <property name="value" nameId="tpee.1070475926801" value="" />
                </node>
                <node role="ifTrue" roleId="tpee.1163668922816" type="tpee.PlusExpression" typeId="tpee.1068581242875" id="8811637033172390079">
                  <node role="leftExpression" roleId="tpee.1081773367580" type="tpee.StringLiteral" typeId="tpee.1070475926800" id="8811637033172370810">
                    <property name="value" nameId="tpee.1070475926801" value="@" />
                  </node>
                  <node role="rightExpression" roleId="tpee.1081773367579" type="tpee.VariableReference" typeId="tpee.1068498886296" id="8811637033172396892">
                    <link role="variableDeclaration" roleId="tpee.1068581517664" targetNodeId="8811637033172151850" resolveInfo="stereo" />
                  </node>
                </node>
                <node role="condition" roleId="tpee.1163668914799" type="tpee.AndExpression" typeId="tpee.1080120340718" id="8811637033172327025">
                  <node role="rightExpression" roleId="tpee.1081773367579" type="tpee.GreaterThanExpression" typeId="tpee.1081506762703" id="8811637033172364719">
                    <node role="rightExpression" roleId="tpee.1081773367579" type="tpee.IntegerConstant" typeId="tpee.1068580320020" id="8811637033172364726">
                      <property name="value" nameId="tpee.1068580320021" value="0" />
                    </node>
                    <node role="leftExpression" roleId="tpee.1081773367580" type="tpee.DotExpression" typeId="tpee.1197027756228" id="8811637033172340234">
                      <node role="operand" roleId="tpee.1197027771414" type="tpee.VariableReference" typeId="tpee.1068498886296" id="8811637033172333188">
                        <link role="variableDeclaration" roleId="tpee.1068581517664" targetNodeId="8811637033172151850" resolveInfo="stereo" />
                      </node>
                      <node role="operation" roleId="tpee.1197027833540" type="tpee.InstanceMethodCallOperation" typeId="tpee.1202948039474" id="8811637033172354110">
                        <link role="baseMethodDeclaration" roleId="tpee.1068499141037" targetNodeId="e2lb.~String%dlength()%cint" resolveInfo="length" />
                      </node>
                    </node>
                  </node>
                  <node role="leftExpression" roleId="tpee.1081773367580" type="tpee.NotEqualsExpression" typeId="tpee.1073239437375" id="8811637033172285533">
                    <node role="leftExpression" roleId="tpee.1081773367580" type="tpee.VariableReference" typeId="tpee.1068498886296" id="8811637033172278134">
                      <link role="variableDeclaration" roleId="tpee.1068581517664" targetNodeId="8811637033172151850" resolveInfo="stereo" />
                    </node>
                    <node role="rightExpression" roleId="tpee.1081773367579" type="tpee.NullLiteral" typeId="tpee.1070534058343" id="8811637033172285544" />
                  </node>
                </node>
              </node>
            </node>
          </node>
        </node>
        <node role="statement" roleId="tpee.1068581517665" type="tpee.Statement" typeId="tpee.1068580123157" id="8811637033172191467" />
      </node>
    </node>
    <node role="member" roleId="tpee.5375687026011219971" type="tpee.InstanceMethodDeclaration" typeId="tpee.1068580123165" id="3298715926002509814">
      <property name="name" nameId="tpck.1169194664001" value="check" />
      <node role="returnType" roleId="tpee.1068580123133" type="tpee.BooleanType" typeId="tpee.1070534644030" id="3298715926002509821" />
      <node role="visibility" roleId="tpee.1178549979242" type="tpee.PrivateVisibility" typeId="tpee.1146644623116" id="3298715926002509818" />
      <node role="body" roleId="tpee.1068580123135" type="tpee.StatementList" typeId="tpee.1068580123136" id="3298715926002509817">
        <node role="statement" roleId="tpee.1068581517665" type="tpee.LocalVariableDeclarationStatement" typeId="tpee.1068581242864" id="3298715926002509852">
          <node role="localVariableDeclaration" roleId="tpee.1068581242865" type="tpee.LocalVariableDeclaration" typeId="tpee.1068581242863" id="3298715926002509853">
            <property name="name" nameId="tpck.1169194664001" value="selected" />
            <node role="type" roleId="tpee.5680397130376446158" type="tpee.ClassifierType" typeId="tpee.1107535904670" id="3298715926002509854">
              <link role="classifier" roleId="tpee.1107535924139" targetNodeId="e2lb.~Object" resolveInfo="Object" />
            </node>
            <node role="initializer" roleId="tpee.1068431790190" type="tpee.DotExpression" typeId="tpee.1197027756228" id="3298715926002509855">
              <node role="operand" roleId="tpee.1197027771414" type="tpee.LocalInstanceFieldReference" typeId="tpee.7785501532031639928" id="3298715926002509856">
                <link role="variableDeclaration" roleId="tpee.1068581517664" targetNodeId="1613125646032871442" resolveInfo="myModelRoots" />
              </node>
              <node role="operation" roleId="tpee.1197027833540" type="tpee.InstanceMethodCallOperation" typeId="tpee.1202948039474" id="3298715926002509857">
                <link role="baseMethodDeclaration" roleId="tpee.1068499141037" targetNodeId="dbrf.~JComboBox%dgetSelectedItem()%cjava%dlang%dObject" resolveInfo="getSelectedItem" />
              </node>
            </node>
          </node>
        </node>
        <node role="statement" roleId="tpee.1068581517665" type="tpee.IfStatement" typeId="tpee.1068580123159" id="1613125646032871705">
          <node role="condition" roleId="tpee.1068580123160" type="tpee.NotExpression" typeId="tpee.1081516740877" id="1613125646032871706">
            <node role="expression" roleId="tpee.1081516765348" type="tpee.ParenthesizedExpression" typeId="tpee.1079359253375" id="1613125646032871707">
              <node role="expression" roleId="tpee.1079359253376" type="tpee.InstanceOfExpression" typeId="tpee.1081256982272" id="1613125646032871708">
                <node role="classType" roleId="tpee.1081256993305" type="tpee.ClassifierType" typeId="tpee.1107535904670" id="8811637033172411210">
                  <link role="classifier" roleId="tpee.1107535924139" targetNodeId="qx6n.~ModelRoot" resolveInfo="ModelRoot" />
                </node>
                <node role="leftExpression" roleId="tpee.1081256993304" type="tpee.LocalVariableReference" typeId="tpee.1068581242866" id="3298715926002509858">
                  <link role="variableDeclaration" roleId="tpee.1068581517664" targetNodeId="3298715926002509853" resolveInfo="selected" />
                </node>
              </node>
            </node>
          </node>
          <node role="ifTrue" roleId="tpee.1068580123161" type="tpee.StatementList" typeId="tpee.1068580123136" id="1613125646032871713">
            <node role="statement" roleId="tpee.1068581517665" type="tpee.ExpressionStatement" typeId="tpee.1068580123155" id="3298715926002509841">
              <node role="expression" roleId="tpee.1068580123156" type="tpee.LocalInstanceMethodCall" typeId="tpee.3066917033203108594" id="3298715926002509842">
                <link role="baseMethodDeclaration" roleId="tpee.1068499141037" targetNodeId="h12.~DialogWrapper%dsetErrorText(java%dlang%dString)%cvoid" resolveInfo="setErrorText" />
                <node role="actualArgument" roleId="tpee.1068499141038" type="tpee.StringLiteral" typeId="tpee.1070475926800" id="3298715926002509844">
                  <property name="value" nameId="tpee.1070475926801" value="Model root is not selected" />
                </node>
              </node>
            </node>
            <node role="statement" roleId="tpee.1068581517665" type="tpee.ReturnStatement" typeId="tpee.1068581242878" id="3298715926002509831">
              <node role="expression" roleId="tpee.1068581517676" type="tpee.BooleanConstant" typeId="tpee.1068580123137" id="3298715926002509846">
                <property name="value" nameId="tpee.1068580123138" value="false" />
              </node>
            </node>
          </node>
        </node>
        <node role="statement" roleId="tpee.1068581517665" type="tpee.Statement" typeId="tpee.1068580123157" id="3298715926002509834" />
        <node role="statement" roleId="tpee.1068581517665" type="tpee.LocalVariableDeclarationStatement" typeId="tpee.1068581242864" id="3298715926002509862">
          <node role="localVariableDeclaration" roleId="tpee.1068581242865" type="tpee.LocalVariableDeclaration" typeId="tpee.1068581242863" id="3298715926002509863">
            <property name="name" nameId="tpck.1169194664001" value="mr" />
            <node role="type" roleId="tpee.5680397130376446158" type="tpee.ClassifierType" typeId="tpee.1107535904670" id="8811637033172418033">
              <link role="classifier" roleId="tpee.1107535924139" targetNodeId="qx6n.~ModelRoot" resolveInfo="ModelRoot" />
            </node>
            <node role="initializer" roleId="tpee.1068431790190" type="tpee.ParenthesizedExpression" typeId="tpee.1079359253375" id="3298715926002509867">
              <node role="expression" roleId="tpee.1079359253376" type="tpee.CastExpression" typeId="tpee.1070534934090" id="3298715926002509868">
                <node role="type" roleId="tpee.1070534934091" type="tpee.ClassifierType" typeId="tpee.1107535904670" id="8811637033172431541">
                  <link role="classifier" roleId="tpee.1107535924139" targetNodeId="qx6n.~ModelRoot" resolveInfo="ModelRoot" />
                </node>
                <node role="expression" roleId="tpee.1070534934092" type="tpee.LocalVariableReference" typeId="tpee.1068581242866" id="3298715926002509869">
                  <link role="variableDeclaration" roleId="tpee.1068581517664" targetNodeId="3298715926002509853" resolveInfo="selected" />
                </node>
              </node>
            </node>
          </node>
        </node>
        <node role="statement" roleId="tpee.1068581517665" type="tpee.Statement" typeId="tpee.1068580123157" id="3298715926002509894" />
        <node role="statement" roleId="tpee.1068581517665" type="tpee.LocalVariableDeclarationStatement" typeId="tpee.1068581242864" id="3298715926002509940">
          <node role="localVariableDeclaration" roleId="tpee.1068581242865" type="tpee.LocalVariableDeclaration" typeId="tpee.1068581242863" id="3298715926002509941">
            <property name="name" nameId="tpck.1169194664001" value="modelName" />
            <node role="type" roleId="tpee.5680397130376446158" type="tpee.ClassifierType" typeId="tpee.1107535904670" id="3298715926002509942">
              <link role="classifier" roleId="tpee.1107535924139" targetNodeId="e2lb.~String" resolveInfo="String" />
            </node>
            <node role="initializer" roleId="tpee.1068431790190" type="tpee.DotExpression" typeId="tpee.1197027756228" id="3298715926002509943">
              <node role="operand" roleId="tpee.1197027771414" type="tpee.LocalInstanceFieldReference" typeId="tpee.7785501532031639928" id="3298715926002509944">
                <link role="variableDeclaration" roleId="tpee.1068581517664" targetNodeId="1613125646032871432" resolveInfo="myModelName" />
              </node>
              <node role="operation" roleId="tpee.1197027833540" type="tpee.InstanceMethodCallOperation" typeId="tpee.1202948039474" id="3298715926002509945">
                <link role="baseMethodDeclaration" roleId="tpee.1068499141037" targetNodeId="oj8w.~JTextComponent%dgetText()%cjava%dlang%dString" resolveInfo="getText" />
              </node>
            </node>
          </node>
        </node>
        <node role="statement" roleId="tpee.1068581517665" type="tpee.IfStatement" typeId="tpee.1068580123159" id="3298715926002509946">
          <node role="condition" roleId="tpee.1068580123160" type="tpee.EqualsExpression" typeId="tpee.1068580123152" id="3298715926002509947">
            <node role="leftExpression" roleId="tpee.1081773367580" type="tpee.DotExpression" typeId="tpee.1197027756228" id="3298715926002509948">
              <node role="operand" roleId="tpee.1197027771414" type="tpee.LocalVariableReference" typeId="tpee.1068581242866" id="3298715926002509949">
                <link role="variableDeclaration" roleId="tpee.1068581517664" targetNodeId="3298715926002509941" resolveInfo="modelName" />
              </node>
              <node role="operation" roleId="tpee.1197027833540" type="tpee.InstanceMethodCallOperation" typeId="tpee.1202948039474" id="3298715926002509950">
                <link role="baseMethodDeclaration" roleId="tpee.1068499141037" targetNodeId="e2lb.~String%dlength()%cint" resolveInfo="length" />
              </node>
            </node>
            <node role="rightExpression" roleId="tpee.1081773367579" type="tpee.IntegerConstant" typeId="tpee.1068580320020" id="3298715926002509951">
              <property name="value" nameId="tpee.1068580320021" value="0" />
            </node>
          </node>
          <node role="ifTrue" roleId="tpee.1068580123161" type="tpee.StatementList" typeId="tpee.1068580123136" id="3298715926002509952">
            <node role="statement" roleId="tpee.1068581517665" type="tpee.ExpressionStatement" typeId="tpee.1068580123155" id="3298715926002509953">
              <node role="expression" roleId="tpee.1068580123156" type="tpee.LocalInstanceMethodCall" typeId="tpee.3066917033203108594" id="3298715926002509954">
                <link role="baseMethodDeclaration" roleId="tpee.1068499141037" targetNodeId="h12.~DialogWrapper%dsetErrorText(java%dlang%dString)%cvoid" resolveInfo="setErrorText" />
                <node role="actualArgument" roleId="tpee.1068499141038" type="tpee.StringLiteral" typeId="tpee.1070475926800" id="3298715926002509955">
                  <property name="value" nameId="tpee.1070475926801" value="Empty model name isn't allowed" />
                </node>
              </node>
            </node>
            <node role="statement" roleId="tpee.1068581517665" type="tpee.ReturnStatement" typeId="tpee.1068581242878" id="3298715926002509956">
              <node role="expression" roleId="tpee.1068581517676" type="tpee.BooleanConstant" typeId="tpee.1068580123137" id="3298715926002510019">
                <property name="value" nameId="tpee.1068580123138" value="false" />
              </node>
            </node>
          </node>
        </node>
        <node role="statement" roleId="tpee.1068581517665" type="tpee.Statement" typeId="tpee.1068580123157" id="3298715926002510034" />
        <node role="statement" roleId="tpee.1068581517665" type="tpee.LocalVariableDeclarationStatement" typeId="tpee.1068581242864" id="3298715926002509968">
          <node role="localVariableDeclaration" roleId="tpee.1068581242865" type="tpee.LocalVariableDeclaration" typeId="tpee.1068581242863" id="3298715926002509969">
            <property name="name" nameId="tpck.1169194664001" value="modelUID" />
            <node role="type" roleId="tpee.5680397130376446158" type="tpee.ClassifierType" typeId="tpee.1107535904670" id="3298715926002509970">
              <link role="classifier" roleId="tpee.1107535924139" targetNodeId="cu2c.~SModelFqName" resolveInfo="SModelFqName" />
            </node>
            <node role="initializer" roleId="tpee.1068431790190" type="tpee.GenericNewExpression" typeId="tpee.1145552977093" id="3298715926002509971">
              <node role="creator" roleId="tpee.1145553007750" type="tpee.ClassCreator" typeId="tpee.1212685548494" id="3298715926002509972">
                <link role="baseMethodDeclaration" roleId="tpee.1068499141037" targetNodeId="cu2c.~SModelFqName%d&lt;init&gt;(java%dlang%dString,java%dlang%dString)" resolveInfo="SModelFqName" />
                <node role="actualArgument" roleId="tpee.1068499141038" type="tpee.LocalVariableReference" typeId="tpee.1068581242866" id="3298715926002509973">
                  <link role="variableDeclaration" roleId="tpee.1068581517664" targetNodeId="3298715926002509941" resolveInfo="modelName" />
                </node>
                <node role="actualArgument" roleId="tpee.1068499141038" type="tpee.DotExpression" typeId="tpee.1197027756228" id="3298715926002509974">
                  <node role="operand" roleId="tpee.1197027771414" type="tpee.DotExpression" typeId="tpee.1197027756228" id="3298715926002509975">
                    <node role="operand" roleId="tpee.1197027771414" type="tpee.LocalInstanceFieldReference" typeId="tpee.7785501532031639928" id="3298715926002509976">
                      <link role="variableDeclaration" roleId="tpee.1068581517664" targetNodeId="1613125646032871437" resolveInfo="myModelStereotype" />
                    </node>
                    <node role="operation" roleId="tpee.1197027833540" type="tpee.InstanceMethodCallOperation" typeId="tpee.1202948039474" id="3298715926002509977">
                      <link role="baseMethodDeclaration" roleId="tpee.1068499141037" targetNodeId="dbrf.~JComboBox%dgetSelectedItem()%cjava%dlang%dObject" resolveInfo="getSelectedItem" />
                    </node>
                  </node>
                  <node role="operation" roleId="tpee.1197027833540" type="tpee.InstanceMethodCallOperation" typeId="tpee.1202948039474" id="3298715926002509978">
                    <link role="baseMethodDeclaration" roleId="tpee.1068499141037" targetNodeId="e2lb.~Object%dtoString()%cjava%dlang%dString" resolveInfo="toString" />
                  </node>
                </node>
              </node>
            </node>
          </node>
        </node>
        <node role="statement" roleId="tpee.1068581517665" type="tpee.IfStatement" typeId="tpee.1068580123159" id="3298715926002509979">
          <node role="condition" roleId="tpee.1068580123160" type="tpee.NotEqualsExpression" typeId="tpee.1073239437375" id="3298715926002509980">
            <node role="leftExpression" roleId="tpee.1081773367580" type="tpee.DotExpression" typeId="tpee.1197027756228" id="3298715926002509981">
              <node role="operand" roleId="tpee.1197027771414" type="tpee.StaticMethodCall" typeId="tpee.1081236700937" id="3298715926002509982">
                <link role="baseMethodDeclaration" roleId="tpee.1068499141037" targetNodeId="cu2c.~SModelRepository%dgetInstance()%cjetbrains%dmps%dsmodel%dSModelRepository" resolveInfo="getInstance" />
                <link role="classConcept" roleId="tpee.1144433194310" targetNodeId="cu2c.~SModelRepository" resolveInfo="SModelRepository" />
              </node>
              <node role="operation" roleId="tpee.1197027833540" type="tpee.InstanceMethodCallOperation" typeId="tpee.1202948039474" id="3298715926002509983">
                <link role="baseMethodDeclaration" roleId="tpee.1068499141037" targetNodeId="cu2c.~SModelRepository%dgetModelDescriptor(jetbrains%dmps%dsmodel%dSModelFqName)%cjetbrains%dmps%dsmodel%dSModelDescriptor" resolveInfo="getModelDescriptor" />
                <node role="actualArgument" roleId="tpee.1068499141038" type="tpee.LocalVariableReference" typeId="tpee.1068581242866" id="3298715926002509984">
                  <link role="variableDeclaration" roleId="tpee.1068581517664" targetNodeId="3298715926002509969" resolveInfo="modelUID" />
                </node>
              </node>
            </node>
            <node role="rightExpression" roleId="tpee.1081773367579" type="tpee.NullLiteral" typeId="tpee.1070534058343" id="3298715926002509985" />
          </node>
          <node role="ifTrue" roleId="tpee.1068580123161" type="tpee.StatementList" typeId="tpee.1068580123136" id="3298715926002509986">
            <node role="statement" roleId="tpee.1068581517665" type="tpee.ExpressionStatement" typeId="tpee.1068580123155" id="3298715926002509987">
              <node role="expression" roleId="tpee.1068580123156" type="tpee.LocalInstanceMethodCall" typeId="tpee.3066917033203108594" id="3298715926002509988">
                <link role="baseMethodDeclaration" roleId="tpee.1068499141037" targetNodeId="h12.~DialogWrapper%dsetErrorText(java%dlang%dString)%cvoid" resolveInfo="setErrorText" />
                <node role="actualArgument" roleId="tpee.1068499141038" type="tpee.PlusExpression" typeId="tpee.1068581242875" id="3298715926002509989">
                  <node role="leftExpression" roleId="tpee.1081773367580" type="tpee.PlusExpression" typeId="tpee.1068581242875" id="3298715926002509990">
                    <node role="leftExpression" roleId="tpee.1081773367580" type="tpee.StringLiteral" typeId="tpee.1070475926800" id="3298715926002509991">
                      <property name="value" nameId="tpee.1070475926801" value="Model with an uid " />
                    </node>
                    <node role="rightExpression" roleId="tpee.1081773367579" type="tpee.LocalVariableReference" typeId="tpee.1068581242866" id="3298715926002509992">
                      <link role="variableDeclaration" roleId="tpee.1068581517664" targetNodeId="3298715926002509941" resolveInfo="modelName" />
                    </node>
                  </node>
                  <node role="rightExpression" roleId="tpee.1081773367579" type="tpee.StringLiteral" typeId="tpee.1070475926800" id="3298715926002509993">
                    <property name="value" nameId="tpee.1070475926801" value=" already exists" />
                  </node>
                </node>
              </node>
            </node>
            <node role="statement" roleId="tpee.1068581517665" type="tpee.ReturnStatement" typeId="tpee.1068581242878" id="3298715926002509994">
              <node role="expression" roleId="tpee.1068581517676" type="tpee.BooleanConstant" typeId="tpee.1068580123137" id="3298715926002510021">
                <property name="value" nameId="tpee.1068580123138" value="false" />
              </node>
            </node>
          </node>
        </node>
        <node role="statement" roleId="tpee.1068581517665" type="tpee.Statement" typeId="tpee.1068580123157" id="3298715926002510036" />
        <node role="statement" roleId="tpee.1068581517665" type="tpee.IfStatement" typeId="tpee.1068580123159" id="3298715926002510004">
          <node role="condition" roleId="tpee.1068580123160" type="tpee.EqualsExpression" typeId="tpee.1068580123152" id="3298715926002510005">
            <node role="leftExpression" roleId="tpee.1081773367580" type="tpee.DotExpression" typeId="tpee.1197027756228" id="3298715926002510006">
              <node role="operand" roleId="tpee.1197027771414" type="tpee.LocalVariableReference" typeId="tpee.1068581242866" id="3298715926002510007">
                <link role="variableDeclaration" roleId="tpee.1068581517664" targetNodeId="3298715926002509941" resolveInfo="modelName" />
              </node>
              <node role="operation" roleId="tpee.1197027833540" type="tpee.InstanceMethodCallOperation" typeId="tpee.1202948039474" id="3298715926002510008">
                <link role="baseMethodDeclaration" roleId="tpee.1068499141037" targetNodeId="e2lb.~String%dlastIndexOf(java%dlang%dString)%cint" resolveInfo="lastIndexOf" />
                <node role="actualArgument" roleId="tpee.1068499141038" type="tpee.StringLiteral" typeId="tpee.1070475926800" id="3298715926002510009">
                  <property name="value" nameId="tpee.1070475926801" value="." />
                </node>
              </node>
            </node>
            <node role="rightExpression" roleId="tpee.1081773367579" type="tpee.DotExpression" typeId="tpee.1197027756228" id="3298715926002510010">
              <node role="operand" roleId="tpee.1197027771414" type="tpee.LocalVariableReference" typeId="tpee.1068581242866" id="3298715926002510011">
                <link role="variableDeclaration" roleId="tpee.1068581517664" targetNodeId="3298715926002509941" resolveInfo="modelName" />
              </node>
              <node role="operation" roleId="tpee.1197027833540" type="tpee.InstanceMethodCallOperation" typeId="tpee.1202948039474" id="3298715926002510012">
                <link role="baseMethodDeclaration" roleId="tpee.1068499141037" targetNodeId="e2lb.~String%dlength()%cint" resolveInfo="length" />
              </node>
            </node>
          </node>
          <node role="ifTrue" roleId="tpee.1068580123161" type="tpee.StatementList" typeId="tpee.1068580123136" id="3298715926002510013">
            <node role="statement" roleId="tpee.1068581517665" type="tpee.ExpressionStatement" typeId="tpee.1068580123155" id="3298715926002510014">
              <node role="expression" roleId="tpee.1068580123156" type="tpee.LocalInstanceMethodCall" typeId="tpee.3066917033203108594" id="3298715926002510015">
                <link role="baseMethodDeclaration" roleId="tpee.1068499141037" targetNodeId="h12.~DialogWrapper%dsetErrorText(java%dlang%dString)%cvoid" resolveInfo="setErrorText" />
                <node role="actualArgument" roleId="tpee.1068499141038" type="tpee.StringLiteral" typeId="tpee.1070475926800" id="3298715926002510016">
                  <property name="value" nameId="tpee.1070475926801" value="Empty model short name isn't allowed" />
                </node>
              </node>
            </node>
            <node role="statement" roleId="tpee.1068581517665" type="tpee.ReturnStatement" typeId="tpee.1068581242878" id="3298715926002510017">
              <node role="expression" roleId="tpee.1068581517676" type="tpee.BooleanConstant" typeId="tpee.1068580123137" id="3298715926002510022">
                <property name="value" nameId="tpee.1068580123138" value="false" />
              </node>
            </node>
          </node>
        </node>
        <node role="statement" roleId="tpee.1068581517665" type="tpee.Statement" typeId="tpee.1068580123157" id="3298715926002510038" />
        <node role="statement" roleId="tpee.1068581517665" type="tpee.IfStatement" typeId="tpee.1068580123159" id="1613125646032871959">
          <node role="condition" roleId="tpee.1068580123160" type="tpee.InstanceOfExpression" typeId="tpee.1081256982272" id="1613125646032871960">
            <node role="leftExpression" roleId="tpee.1081256993304" type="tpee.LocalInstanceFieldReference" typeId="tpee.7785501532031639928" id="1613125646032871961">
              <link role="variableDeclaration" roleId="tpee.1068581517664" targetNodeId="1613125646032871422" resolveInfo="myModule" />
            </node>
            <node role="classType" roleId="tpee.1081256993305" type="tpee.ClassifierType" typeId="tpee.1107535904670" id="1613125646032871962">
              <link role="classifier" roleId="tpee.1107535924139" targetNodeId="cu2c.~Language" resolveInfo="Language" />
            </node>
          </node>
          <node role="ifTrue" roleId="tpee.1068580123161" type="tpee.StatementList" typeId="tpee.1068580123136" id="1613125646032871963">
            <node role="statement" roleId="tpee.1068581517665" type="tpee.ForeachStatement" typeId="tpee.1144226303539" id="1613125646032871964">
              <node role="iterable" roleId="tpee.1144226360166" type="tpee.EnumValuesExpression" typeId="tpee.1224573963862" id="1613125646032877868">
                <link role="enumClass" roleId="tpee.1224573974191" targetNodeId="cu2c.~LanguageAspect" resolveInfo="LanguageAspect" />
              </node>
              <node role="variable" roleId="tpee.1144230900587" type="tpee.LocalVariableDeclaration" typeId="tpee.1068581242863" id="1613125646032871966">
                <property name="name" nameId="tpck.1169194664001" value="aspect" />
                <node role="type" roleId="tpee.5680397130376446158" type="tpee.ClassifierType" typeId="tpee.1107535904670" id="1613125646032871967">
                  <link role="classifier" roleId="tpee.1107535924139" targetNodeId="cu2c.~LanguageAspect" resolveInfo="LanguageAspect" />
                </node>
              </node>
              <node role="body" roleId="tpee.1154032183016" type="tpee.StatementList" typeId="tpee.1068580123136" id="1613125646032871968">
                <node role="statement" roleId="tpee.1068581517665" type="tpee.LocalVariableDeclarationStatement" typeId="tpee.1068581242864" id="1613125646032871969">
                  <node role="localVariableDeclaration" roleId="tpee.1068581242865" type="tpee.LocalVariableDeclaration" typeId="tpee.1068581242863" id="1613125646032871970">
                    <property name="name" nameId="tpck.1169194664001" value="shortName" />
                    <node role="type" roleId="tpee.5680397130376446158" type="tpee.ClassifierType" typeId="tpee.1107535904670" id="1613125646032871971">
                      <link role="classifier" roleId="tpee.1107535924139" targetNodeId="e2lb.~String" resolveInfo="String" />
                    </node>
                    <node role="initializer" roleId="tpee.1068431790190" type="tpee.DotExpression" typeId="tpee.1197027756228" id="1613125646032871972">
                      <node role="operand" roleId="tpee.1197027771414" type="tpee.LocalVariableReference" typeId="tpee.1068581242866" id="1613125646032871973">
                        <link role="variableDeclaration" roleId="tpee.1068581517664" targetNodeId="3298715926002509941" resolveInfo="modelName" />
                      </node>
                      <node role="operation" roleId="tpee.1197027833540" type="tpee.InstanceMethodCallOperation" typeId="tpee.1202948039474" id="1613125646032871974">
                        <link role="baseMethodDeclaration" roleId="tpee.1068499141037" targetNodeId="e2lb.~String%dsubstring(int)%cjava%dlang%dString" resolveInfo="substring" />
                        <node role="actualArgument" roleId="tpee.1068499141038" type="tpee.PlusExpression" typeId="tpee.1068581242875" id="3298715926002507281">
                          <node role="rightExpression" roleId="tpee.1081773367579" type="tpee.IntegerConstant" typeId="tpee.1068580320020" id="3298715926002507284">
                            <property name="value" nameId="tpee.1068580320021" value="1" />
                          </node>
                          <node role="leftExpression" roleId="tpee.1081773367580" type="tpee.DotExpression" typeId="tpee.1197027756228" id="3298715926002507275">
                            <node role="operand" roleId="tpee.1197027771414" type="tpee.LocalVariableReference" typeId="tpee.1068581242866" id="3298715926002507274">
                              <link role="variableDeclaration" roleId="tpee.1068581517664" targetNodeId="3298715926002509941" resolveInfo="modelName" />
                            </node>
                            <node role="operation" roleId="tpee.1197027833540" type="tpee.InstanceMethodCallOperation" typeId="tpee.1202948039474" id="3298715926002507279">
                              <link role="baseMethodDeclaration" roleId="tpee.1068499141037" targetNodeId="e2lb.~String%dlastIndexOf(java%dlang%dString)%cint" resolveInfo="lastIndexOf" />
                              <node role="actualArgument" roleId="tpee.1068499141038" type="tpee.StringLiteral" typeId="tpee.1070475926800" id="3298715926002507280">
                                <property name="value" nameId="tpee.1070475926801" value="." />
                              </node>
                            </node>
                          </node>
                        </node>
                      </node>
                    </node>
                  </node>
                </node>
                <node role="statement" roleId="tpee.1068581517665" type="tpee.IfStatement" typeId="tpee.1068580123159" id="1613125646032871978">
                  <node role="condition" roleId="tpee.1068580123160" type="tpee.DotExpression" typeId="tpee.1197027756228" id="1613125646032871979">
                    <node role="operand" roleId="tpee.1197027771414" type="tpee.LocalVariableReference" typeId="tpee.1068581242866" id="1613125646032871980">
                      <link role="variableDeclaration" roleId="tpee.1068581517664" targetNodeId="1613125646032871970" resolveInfo="shortName" />
                    </node>
                    <node role="operation" roleId="tpee.1197027833540" type="tpee.InstanceMethodCallOperation" typeId="tpee.1202948039474" id="1613125646032871981">
                      <link role="baseMethodDeclaration" roleId="tpee.1068499141037" targetNodeId="e2lb.~String%dequals(java%dlang%dObject)%cboolean" resolveInfo="equals" />
                      <node role="actualArgument" roleId="tpee.1068499141038" type="tpee.DotExpression" typeId="tpee.1197027756228" id="1613125646032871982">
                        <node role="operand" roleId="tpee.1197027771414" type="tpee.LocalVariableReference" typeId="tpee.1068581242866" id="1613125646032871983">
                          <link role="variableDeclaration" roleId="tpee.1068581517664" targetNodeId="1613125646032871966" resolveInfo="aspect" />
                        </node>
                        <node role="operation" roleId="tpee.1197027833540" type="tpee.InstanceMethodCallOperation" typeId="tpee.1202948039474" id="1613125646032871984">
                          <link role="baseMethodDeclaration" roleId="tpee.1068499141037" targetNodeId="cu2c.~LanguageAspect%dgetName()%cjava%dlang%dString" resolveInfo="getName" />
                        </node>
                      </node>
                    </node>
                  </node>
                  <node role="ifTrue" roleId="tpee.1068580123161" type="tpee.StatementList" typeId="tpee.1068580123136" id="1613125646032871985">
                    <node role="statement" roleId="tpee.1068581517665" type="tpee.ExpressionStatement" typeId="tpee.1068580123155" id="1613125646032871986">
                      <node role="expression" roleId="tpee.1068580123156" type="tpee.LocalInstanceMethodCall" typeId="tpee.3066917033203108594" id="1613125646032871987">
                        <link role="baseMethodDeclaration" roleId="tpee.1068499141037" targetNodeId="h12.~DialogWrapper%dsetErrorText(java%dlang%dString)%cvoid" resolveInfo="setErrorText" />
                        <node role="actualArgument" roleId="tpee.1068499141038" type="tpee.PlusExpression" typeId="tpee.1068581242875" id="1613125646032871988">
                          <node role="leftExpression" roleId="tpee.1081773367580" type="tpee.PlusExpression" typeId="tpee.1068581242875" id="1613125646032871989">
                            <node role="leftExpression" roleId="tpee.1081773367580" type="tpee.StringLiteral" typeId="tpee.1070475926800" id="1613125646032871990">
                              <property name="value" nameId="tpee.1070475926801" value="This name isn't allowed because '" />
                            </node>
                            <node role="rightExpression" roleId="tpee.1081773367579" type="tpee.LocalVariableReference" typeId="tpee.1068581242866" id="1613125646032871991">
                              <link role="variableDeclaration" roleId="tpee.1068581517664" targetNodeId="1613125646032871970" resolveInfo="shortName" />
                            </node>
                          </node>
                          <node role="rightExpression" roleId="tpee.1081773367579" type="tpee.StringLiteral" typeId="tpee.1070475926800" id="1613125646032871992">
                            <property name="value" nameId="tpee.1070475926801" value="' is language aspect name" />
                          </node>
                        </node>
                      </node>
                    </node>
                    <node role="statement" roleId="tpee.1068581517665" type="tpee.ReturnStatement" typeId="tpee.1068581242878" id="1613125646032871993">
                      <node role="expression" roleId="tpee.1068581517676" type="tpee.BooleanConstant" typeId="tpee.1068580123137" id="3298715926002510037">
                        <property name="value" nameId="tpee.1068580123138" value="false" />
                      </node>
                    </node>
                  </node>
                </node>
              </node>
            </node>
          </node>
        </node>
        <node role="statement" roleId="tpee.1068581517665" type="tpee.Statement" typeId="tpee.1068580123157" id="3111211977501179474" />
        <node role="statement" roleId="tpee.1068581517665" type="tpee.IfStatement" typeId="tpee.1068580123159" id="3298715926002509958">
          <node role="ifTrue" roleId="tpee.1068580123161" type="tpee.StatementList" typeId="tpee.1068580123136" id="3298715926002509959">
            <node role="statement" roleId="tpee.1068581517665" type="tpee.ExpressionStatement" typeId="tpee.1068580123155" id="3298715926002509960">
              <node role="expression" roleId="tpee.1068580123156" type="tpee.LocalInstanceMethodCall" typeId="tpee.3066917033203108594" id="3298715926002509961">
                <link role="baseMethodDeclaration" roleId="tpee.1068499141037" targetNodeId="h12.~DialogWrapper%dsetErrorText(java%dlang%dString)%cvoid" resolveInfo="setErrorText" />
                <node role="actualArgument" roleId="tpee.1068499141038" type="tpee.StringLiteral" typeId="tpee.1070475926800" id="3298715926002509962">
                  <property name="value" nameId="tpee.1070475926801" value="Model name should be valid Java package" />
                </node>
              </node>
            </node>
            <node role="statement" roleId="tpee.1068581517665" type="tpee.ReturnStatement" typeId="tpee.1068581242878" id="3298715926002509963">
              <node role="expression" roleId="tpee.1068581517676" type="tpee.BooleanConstant" typeId="tpee.1068580123137" id="3298715926002510020">
                <property name="value" nameId="tpee.1068580123138" value="false" />
              </node>
            </node>
          </node>
          <node role="condition" roleId="tpee.1068580123160" type="tpee.NotExpression" typeId="tpee.1081516740877" id="3298715926002509965">
            <node role="expression" roleId="tpee.1081516765348" type="tpee.StaticMethodCall" typeId="tpee.1081236700937" id="3298715926002509966">
              <link role="classConcept" roleId="tpee.1144433194310" targetNodeId="byws.~SourceVersion" resolveInfo="SourceVersion" />
              <link role="baseMethodDeclaration" roleId="tpee.1068499141037" targetNodeId="byws.~SourceVersion%disName(java%dlang%dCharSequence)%cboolean" resolveInfo="isName" />
              <node role="actualArgument" roleId="tpee.1068499141038" type="tpee.LocalVariableReference" typeId="tpee.1068581242866" id="3298715926002509967">
                <link role="variableDeclaration" roleId="tpee.1068581517664" targetNodeId="3298715926002509941" resolveInfo="modelName" />
              </node>
            </node>
          </node>
        </node>
        <node role="statement" roleId="tpee.1068581517665" type="tpee.Statement" typeId="tpee.1068580123157" id="3298715926002509939" />
        <node role="statement" roleId="tpee.1068581517665" type="tpee.IfStatement" typeId="tpee.1068580123159" id="3298715926002509898">
          <node role="ifTrue" roleId="tpee.1068580123161" type="tpee.StatementList" typeId="tpee.1068580123136" id="3298715926002509899">
            <node role="statement" roleId="tpee.1068581517665" type="tpee.ExpressionStatement" typeId="tpee.1068580123155" id="3298715926002510063">
              <node role="expression" roleId="tpee.1068580123156" type="tpee.LocalInstanceMethodCall" typeId="tpee.3066917033203108594" id="3298715926002510064">
                <link role="baseMethodDeclaration" roleId="tpee.1068499141037" targetNodeId="h12.~DialogWrapper%dsetErrorText(java%dlang%dString)%cvoid" resolveInfo="setErrorText" />
                <node role="actualArgument" roleId="tpee.1068499141038" type="tpee.StringLiteral" typeId="tpee.1070475926800" id="3298715926002510065">
                  <property name="value" nameId="tpee.1070475926801" value="Can't create a model with this name under this model root" />
                </node>
              </node>
            </node>
            <node role="statement" roleId="tpee.1068581517665" type="tpee.ReturnStatement" typeId="tpee.1068581242878" id="3298715926002510068">
              <node role="expression" roleId="tpee.1068581517676" type="tpee.BooleanConstant" typeId="tpee.1068580123137" id="3298715926002510070">
                <property name="value" nameId="tpee.1068580123138" value="false" />
              </node>
            </node>
          </node>
          <node role="condition" roleId="tpee.1068580123160" type="tpee.NotExpression" typeId="tpee.1081516740877" id="3298715926002509902">
            <node role="expression" roleId="tpee.1081516765348" type="tpee.DotExpression" typeId="tpee.1197027756228" id="3298715926002509905">
              <node role="operand" roleId="tpee.1197027771414" type="tpee.LocalVariableReference" typeId="tpee.1068581242866" id="6655323475915080769">
                <link role="variableDeclaration" roleId="tpee.1068581517664" targetNodeId="3298715926002509863" resolveInfo="mr" />
              </node>
              <node role="operation" roleId="tpee.1197027833540" type="tpee.InstanceMethodCallOperation" typeId="tpee.1202948039474" id="3298715926002509929">
                <link role="baseMethodDeclaration" roleId="tpee.1068499141037" targetNodeId="qx6n.~ModelRoot%dcanCreateModel(java%dlang%dString)%cboolean" resolveInfo="canCreateModel" />
                <node role="actualArgument" roleId="tpee.1068499141038" type="tpee.LocalInstanceMethodCall" typeId="tpee.3066917033203108594" id="3298715926002510062">
                  <link role="baseMethodDeclaration" roleId="tpee.1068499141037" targetNodeId="3298715926002510040" resolveInfo="getFqName" />
                </node>
              </node>
            </node>
          </node>
        </node>
        <node role="statement" roleId="tpee.1068581517665" type="tpee.Statement" typeId="tpee.1068580123157" id="3298715926002510066" />
        <node role="statement" roleId="tpee.1068581517665" type="tpee.ExpressionStatement" typeId="tpee.1068580123155" id="3111211977501179471">
          <node role="expression" roleId="tpee.1068580123156" type="tpee.LocalInstanceMethodCall" typeId="tpee.3066917033203108594" id="3111211977501179472">
            <link role="baseMethodDeclaration" roleId="tpee.1068499141037" targetNodeId="h12.~DialogWrapper%dsetErrorText(java%dlang%dString)%cvoid" resolveInfo="setErrorText" />
            <node role="actualArgument" roleId="tpee.1068499141038" type="tpee.NullLiteral" typeId="tpee.1070534058343" id="8630147074989658831" />
          </node>
        </node>
        <node role="statement" roleId="tpee.1068581517665" type="tpee.ReturnStatement" typeId="tpee.1068581242878" id="1613125646032871739">
          <node role="expression" roleId="tpee.1068581517676" type="tpee.BooleanConstant" typeId="tpee.1068580123137" id="3298715926002510072">
            <property name="value" nameId="tpee.1068580123138" value="true" />
          </node>
        </node>
      </node>
    </node>
    <node role="member" roleId="tpee.5375687026011219971" type="tpee.InstanceMethodDeclaration" typeId="tpee.1068580123165" id="6696746041597235382">
      <property name="isDeprecated" nameId="tpee.1224848525476" value="false" />
      <property name="isAbstract" nameId="tpee.1178608670077" value="false" />
      <property name="name" nameId="tpck.1169194664001" value="createCenterPanel" />
      <property name="isFinal" nameId="tpee.1181808852946" value="false" />
      <node role="visibility" roleId="tpee.1178549979242" type="tpee.ProtectedVisibility" typeId="tpee.1146644641414" id="6696746041597235383" />
      <node role="returnType" roleId="tpee.1068580123133" type="tpee.ClassifierType" typeId="tpee.1107535904670" id="6696746041597235384">
        <link role="classifier" roleId="tpee.1107535924139" targetNodeId="dbrf.~JComponent" resolveInfo="JComponent" />
      </node>
      <node role="annotation" roleId="tpee.1188208488637" type="tpee.AnnotationInstance" typeId="tpee.1188207840427" id="6696746041597235385">
        <link role="annotation" roleId="tpee.1188208074048" targetNodeId="68ai.~Nullable" resolveInfo="Nullable" />
      </node>
      <node role="body" roleId="tpee.1068580123135" type="tpee.StatementList" typeId="tpee.1068580123136" id="6696746041597235386">
        <node role="statement" roleId="tpee.1068581517665" type="tpee.ReturnStatement" typeId="tpee.1068581242878" id="6696746041597235409">
          <node role="expression" roleId="tpee.1068581517676" type="tpee.LocalInstanceFieldReference" typeId="tpee.7785501532031639928" id="6696746041597235410">
            <link role="variableDeclaration" roleId="tpee.1068581517664" targetNodeId="1613125646032871425" resolveInfo="myContentPane" />
          </node>
        </node>
      </node>
    </node>
  </root>
  <root id="1613125646032872003">
    <node role="superclass" roleId="tpee.1165602531693" type="tpee.ClassifierType" typeId="tpee.1107535904670" id="2602827338915202430">
      <link role="classifier" roleId="tpee.1107535924139" targetNodeId="h12.~DialogWrapper" resolveInfo="DialogWrapper" />
    </node>
    <node role="visibility" roleId="tpee.1178549979242" type="tpee.PublicVisibility" typeId="tpee.1146644602865" id="1613125646032872674" />
    <node role="member" roleId="tpee.5375687026011219971" type="tpee.FieldDeclaration" typeId="tpee.1068390468200" id="1613125646032872685">
      <property name="name" nameId="tpck.1169194664001" value="myContenetPane" />
      <node role="type" roleId="tpee.5680397130376446158" type="tpee.ClassifierType" typeId="tpee.1107535904670" id="1613125646032872686">
        <link role="classifier" roleId="tpee.1107535924139" targetNodeId="dbrf.~JPanel" resolveInfo="JPanel" />
      </node>
      <node role="visibility" roleId="tpee.1178549979242" type="tpee.PrivateVisibility" typeId="tpee.1146644623116" id="1613125646032872687" />
    </node>
    <node role="member" roleId="tpee.5375687026011219971" type="tpee.FieldDeclaration" typeId="tpee.1068390468200" id="1613125646032872688">
      <property name="name" nameId="tpck.1169194664001" value="myTemplateModelsDir" />
      <node role="type" roleId="tpee.5680397130376446158" type="tpee.ClassifierType" typeId="tpee.1107535904670" id="1613125646032872689">
        <link role="classifier" roleId="tpee.1107535924139" targetNodeId="h12.~TextFieldWithBrowseButton" resolveInfo="TextFieldWithBrowseButton" />
      </node>
      <node role="visibility" roleId="tpee.1178549979242" type="tpee.PrivateVisibility" typeId="tpee.1146644623116" id="1613125646032872690" />
    </node>
    <node role="member" roleId="tpee.5375687026011219971" type="tpee.FieldDeclaration" typeId="tpee.1068390468200" id="1613125646032872691">
      <property name="name" nameId="tpck.1169194664001" value="myGeneratorName" />
      <node role="type" roleId="tpee.5680397130376446158" type="tpee.ClassifierType" typeId="tpee.1107535904670" id="1613125646032872692">
        <link role="classifier" roleId="tpee.1107535924139" targetNodeId="dbrf.~JTextField" resolveInfo="JTextField" />
      </node>
      <node role="visibility" roleId="tpee.1178549979242" type="tpee.PrivateVisibility" typeId="tpee.1146644623116" id="1613125646032872693" />
    </node>
    <node role="member" roleId="tpee.5375687026011219971" type="tpee.FieldDeclaration" typeId="tpee.1068390468200" id="1613125646032872694">
      <property name="name" nameId="tpck.1169194664001" value="mySourceLanguage" />
      <node role="type" roleId="tpee.5680397130376446158" type="tpee.ClassifierType" typeId="tpee.1107535904670" id="1613125646032872695">
        <link role="classifier" roleId="tpee.1107535924139" targetNodeId="cu2c.~Language" resolveInfo="Language" />
      </node>
      <node role="visibility" roleId="tpee.1178549979242" type="tpee.PrivateVisibility" typeId="tpee.1146644623116" id="1613125646032872696" />
    </node>
    <node role="member" roleId="tpee.5375687026011219971" type="tpee.FieldDeclaration" typeId="tpee.1068390468200" id="1613125646032872697">
      <property name="name" nameId="tpck.1169194664001" value="myResult" />
      <node role="type" roleId="tpee.5680397130376446158" type="tpee.ClassifierType" typeId="tpee.1107535904670" id="1613125646032872698">
        <link role="classifier" roleId="tpee.1107535924139" targetNodeId="cu2c.~Generator" resolveInfo="Generator" />
      </node>
      <node role="visibility" roleId="tpee.1178549979242" type="tpee.PrivateVisibility" typeId="tpee.1146644623116" id="1613125646032872699" />
    </node>
    <node role="member" roleId="tpee.5375687026011219971" type="tpee.ConstructorDeclaration" typeId="tpee.1068580123140" id="1613125646032872700">
      <node role="visibility" roleId="tpee.1178549979242" type="tpee.PublicVisibility" typeId="tpee.1146644602865" id="1613125646032872701" />
      <node role="returnType" roleId="tpee.1068580123133" type="tpee.VoidType" typeId="tpee.1068581517677" id="1613125646032872702" />
      <node role="parameter" roleId="tpee.1068580123134" type="tpee.ParameterDeclaration" typeId="tpee.1068498886292" id="1613125646032872703">
        <property name="name" nameId="tpck.1169194664001" value="project" />
        <node role="type" roleId="tpee.5680397130376446158" type="tpee.ClassifierType" typeId="tpee.1107535904670" id="6634087980133027512">
          <link role="classifier" roleId="tpee.1107535924139" targetNodeId="ph2v.~Project" resolveInfo="Project" />
        </node>
      </node>
      <node role="parameter" roleId="tpee.1068580123134" type="tpee.ParameterDeclaration" typeId="tpee.1068498886292" id="1613125646032872705">
        <property name="name" nameId="tpck.1169194664001" value="sourceLanguage" />
        <node role="type" roleId="tpee.5680397130376446158" type="tpee.ClassifierType" typeId="tpee.1107535904670" id="1613125646032872706">
          <link role="classifier" roleId="tpee.1107535924139" targetNodeId="cu2c.~Language" resolveInfo="Language" />
        </node>
      </node>
      <node role="body" roleId="tpee.1068580123135" type="tpee.StatementList" typeId="tpee.1068580123136" id="1613125646032872707">
        <node role="statement" roleId="tpee.1068581517665" type="tpee.SuperConstructorInvocation" typeId="tpee.1070475587102" id="6634087980133060092">
          <link role="baseMethodDeclaration" roleId="tpee.1068499141037" targetNodeId="h12.~DialogWrapper%d&lt;init&gt;(com%dintellij%dopenapi%dproject%dProject)" resolveInfo="DialogWrapper" />
          <node role="actualArgument" roleId="tpee.1068499141038" type="tpee.ParameterReference" typeId="tpee.1068581242874" id="6634087980133060093">
            <link role="variableDeclaration" roleId="tpee.1068581517664" targetNodeId="1613125646032872703" resolveInfo="project" />
          </node>
        </node>
        <node role="statement" roleId="tpee.1068581517665" type="tpee.ExpressionStatement" typeId="tpee.1068580123155" id="2602827338915202499">
          <node role="expression" roleId="tpee.1068580123156" type="tpee.LocalInstanceMethodCall" typeId="tpee.3066917033203108594" id="2602827338915202500">
            <link role="baseMethodDeclaration" roleId="tpee.1068499141037" targetNodeId="h12.~DialogWrapper%dsetTitle(java%dlang%dString)%cvoid" resolveInfo="setTitle" />
            <node role="actualArgument" roleId="tpee.1068499141038" type="tpee.StringLiteral" typeId="tpee.1070475926800" id="2602827338915202503">
              <property name="value" nameId="tpee.1070475926801" value="New Generator" />
            </node>
          </node>
        </node>
        <node role="statement" roleId="tpee.1068581517665" type="tpee.ExpressionStatement" typeId="tpee.1068580123155" id="1613125646032872711">
          <node role="expression" roleId="tpee.1068580123156" type="tpee.AssignmentExpression" typeId="tpee.1068498886294" id="1613125646032872712">
            <node role="lValue" roleId="tpee.1068498886295" type="tpee.LocalInstanceFieldReference" typeId="tpee.7785501532031639928" id="1613125646032872713">
              <link role="variableDeclaration" roleId="tpee.1068581517664" targetNodeId="1613125646032872694" resolveInfo="mySourceLanguage" />
            </node>
            <node role="rValue" roleId="tpee.1068498886297" type="tpee.ParameterReference" typeId="tpee.1068581242874" id="1613125646032872714">
              <link role="variableDeclaration" roleId="tpee.1068581517664" targetNodeId="1613125646032872705" resolveInfo="sourceLanguage" />
            </node>
          </node>
        </node>
        <node role="statement" roleId="tpee.1068581517665" type="tpee.ExpressionStatement" typeId="tpee.1068580123155" id="1613125646032872715">
          <node role="expression" roleId="tpee.1068580123156" type="tpee.AssignmentExpression" typeId="tpee.1068498886294" id="1613125646032872716">
            <node role="lValue" roleId="tpee.1068498886295" type="tpee.LocalInstanceFieldReference" typeId="tpee.7785501532031639928" id="1613125646032872717">
              <link role="variableDeclaration" roleId="tpee.1068581517664" targetNodeId="1613125646032872685" resolveInfo="myContenetPane" />
            </node>
            <node role="rValue" roleId="tpee.1068498886297" type="tpee.GenericNewExpression" typeId="tpee.1145552977093" id="1613125646032872718">
              <node role="creator" roleId="tpee.1145553007750" type="tpee.ClassCreator" typeId="tpee.1212685548494" id="1613125646032872719">
                <link role="baseMethodDeclaration" roleId="tpee.1068499141037" targetNodeId="dbrf.~JPanel%d&lt;init&gt;(java%dawt%dLayoutManager)" resolveInfo="JPanel" />
                <node role="actualArgument" roleId="tpee.1068499141038" type="tpee.GenericNewExpression" typeId="tpee.1145552977093" id="1613125646032872720">
                  <node role="creator" roleId="tpee.1145553007750" type="tpee.ClassCreator" typeId="tpee.1212685548494" id="1613125646032872721">
                    <link role="baseMethodDeclaration" roleId="tpee.1068499141037" targetNodeId="1t7x.~GridLayout%d&lt;init&gt;(int,int)" resolveInfo="GridLayout" />
                    <node role="actualArgument" roleId="tpee.1068499141038" type="tpee.IntegerConstant" typeId="tpee.1068580320020" id="2602827338915475717">
                      <property name="value" nameId="tpee.1068580320021" value="4" />
                    </node>
                    <node role="actualArgument" roleId="tpee.1068499141038" type="tpee.IntegerConstant" typeId="tpee.1068580320020" id="2602827338915475722">
                      <property name="value" nameId="tpee.1068580320021" value="1" />
                    </node>
                  </node>
                </node>
              </node>
            </node>
          </node>
        </node>
        <node role="statement" roleId="tpee.1068581517665" type="tpee.ExpressionStatement" typeId="tpee.1068580123155" id="1613125646032872722">
          <node role="expression" roleId="tpee.1068580123156" type="tpee.LocalInstanceMethodCall" typeId="tpee.3066917033203108594" id="1613125646032872723">
            <link role="baseMethodDeclaration" roleId="tpee.1068499141037" targetNodeId="1613125646032872751" resolveInfo="initContentPane" />
          </node>
        </node>
        <node role="statement" roleId="tpee.1068581517665" type="tpee.Statement" typeId="tpee.1068580123157" id="2602827338915251891" />
        <node role="statement" roleId="tpee.1068581517665" type="tpee.ExpressionStatement" typeId="tpee.1068580123155" id="2602827338915251893">
          <node role="expression" roleId="tpee.1068580123156" type="tpee.LocalInstanceMethodCall" typeId="tpee.3066917033203108594" id="2602827338915251894">
            <link role="baseMethodDeclaration" roleId="tpee.1068499141037" targetNodeId="h12.~DialogWrapper%dinit()%cvoid" resolveInfo="init" />
          </node>
        </node>
      </node>
      <node role="throwsItem" roleId="tpee.1164879685961" type="tpee.ClassifierType" typeId="tpee.1107535904670" id="1613125646032872724">
        <link role="classifier" roleId="tpee.1107535924139" targetNodeId="1t7x.~HeadlessException" resolveInfo="HeadlessException" />
      </node>
    </node>
    <node role="member" roleId="tpee.5375687026011219971" type="tpee.InstanceMethodDeclaration" typeId="tpee.1068580123165" id="2602827338915203477">
      <property name="isDeprecated" nameId="tpee.1224848525476" value="false" />
      <property name="isAbstract" nameId="tpee.1178608670077" value="false" />
      <property name="name" nameId="tpck.1169194664001" value="createCenterPanel" />
      <property name="isFinal" nameId="tpee.1181808852946" value="false" />
      <node role="visibility" roleId="tpee.1178549979242" type="tpee.ProtectedVisibility" typeId="tpee.1146644641414" id="2602827338915203478" />
      <node role="returnType" roleId="tpee.1068580123133" type="tpee.ClassifierType" typeId="tpee.1107535904670" id="2602827338915203479">
        <link role="classifier" roleId="tpee.1107535924139" targetNodeId="dbrf.~JComponent" resolveInfo="JComponent" />
      </node>
      <node role="annotation" roleId="tpee.1188208488637" type="tpee.AnnotationInstance" typeId="tpee.1188207840427" id="2602827338915203480">
        <link role="annotation" roleId="tpee.1188208074048" targetNodeId="68ai.~Nullable" resolveInfo="Nullable" />
      </node>
      <node role="body" roleId="tpee.1068580123135" type="tpee.StatementList" typeId="tpee.1068580123136" id="2602827338915203481">
        <node role="statement" roleId="tpee.1068581517665" type="tpee.ExpressionStatement" typeId="tpee.1068580123155" id="2602827338915203510">
          <node role="expression" roleId="tpee.1068580123156" type="tpee.DotExpression" typeId="tpee.1197027756228" id="2602827338915203524">
            <node role="operand" roleId="tpee.1197027771414" type="tpee.LocalInstanceMethodCall" typeId="tpee.3066917033203108594" id="2602827338915203511">
              <link role="baseMethodDeclaration" roleId="tpee.1068499141037" targetNodeId="h12.~DialogWrapper%dgetWindow()%cjava%dawt%dWindow" resolveInfo="getWindow" />
            </node>
            <node role="operation" roleId="tpee.1197027833540" type="tpee.InstanceMethodCallOperation" typeId="tpee.1202948039474" id="2602827338915203529">
              <link role="baseMethodDeclaration" roleId="tpee.1068499141037" targetNodeId="1t7x.~Window%dsetMinimumSize(java%dawt%dDimension)%cvoid" resolveInfo="setMinimumSize" />
              <node role="actualArgument" roleId="tpee.1068499141038" type="tpee.GenericNewExpression" typeId="tpee.1145552977093" id="2602827338915203533">
                <node role="creator" roleId="tpee.1145553007750" type="tpee.ClassCreator" typeId="tpee.1212685548494" id="2602827338915251858">
                  <link role="baseMethodDeclaration" roleId="tpee.1068499141037" targetNodeId="1t7x.~Dimension%d&lt;init&gt;(int,int)" resolveInfo="Dimension" />
                  <node role="actualArgument" roleId="tpee.1068499141038" type="tpee.IntegerConstant" typeId="tpee.1068580320020" id="2602827338915251859">
                    <property name="value" nameId="tpee.1068580320021" value="600" />
                  </node>
                  <node role="actualArgument" roleId="tpee.1068499141038" type="tpee.IntegerConstant" typeId="tpee.1068580320020" id="2602827338915251861">
                    <property name="value" nameId="tpee.1068580320021" value="200" />
                  </node>
                </node>
              </node>
            </node>
          </node>
        </node>
        <node role="statement" roleId="tpee.1068581517665" type="tpee.ReturnStatement" typeId="tpee.1068581242878" id="2602827338915251864">
          <node role="expression" roleId="tpee.1068581517676" type="tpee.LocalInstanceFieldReference" typeId="tpee.7785501532031639928" id="2602827338915251866">
            <link role="variableDeclaration" roleId="tpee.1068581517664" targetNodeId="1613125646032872685" resolveInfo="myContenetPane" />
          </node>
        </node>
      </node>
    </node>
    <node role="member" roleId="tpee.5375687026011219971" type="tpee.InstanceMethodDeclaration" typeId="tpee.1068580123165" id="1613125646032872751">
      <property name="name" nameId="tpck.1169194664001" value="initContentPane" />
      <node role="visibility" roleId="tpee.1178549979242" type="tpee.PrivateVisibility" typeId="tpee.1146644623116" id="1613125646032872752" />
      <node role="returnType" roleId="tpee.1068580123133" type="tpee.VoidType" typeId="tpee.1068581517677" id="1613125646032872753" />
      <node role="body" roleId="tpee.1068580123135" type="tpee.StatementList" typeId="tpee.1068580123136" id="1613125646032872754">
        <node role="statement" roleId="tpee.1068581517665" type="tpee.ExpressionStatement" typeId="tpee.1068580123155" id="1613125646032872776">
          <node role="expression" roleId="tpee.1068580123156" type="tpee.DotExpression" typeId="tpee.1197027756228" id="1613125646032872777">
            <node role="operand" roleId="tpee.1197027771414" type="tpee.LocalInstanceFieldReference" typeId="tpee.7785501532031639928" id="1613125646032872778">
              <link role="variableDeclaration" roleId="tpee.1068581517664" targetNodeId="1613125646032872685" resolveInfo="myContenetPane" />
            </node>
            <node role="operation" roleId="tpee.1197027833540" type="tpee.InstanceMethodCallOperation" typeId="tpee.1202948039474" id="1613125646032872779">
              <link role="baseMethodDeclaration" roleId="tpee.1068499141037" targetNodeId="1t7x.~Container%dadd(java%dawt%dComponent)%cjava%dawt%dComponent" resolveInfo="add" />
              <node role="actualArgument" roleId="tpee.1068499141038" type="tpee.GenericNewExpression" typeId="tpee.1145552977093" id="1613125646032872780">
                <node role="creator" roleId="tpee.1145553007750" type="tpee.ClassCreator" typeId="tpee.1212685548494" id="1613125646032872781">
                  <link role="baseMethodDeclaration" roleId="tpee.1068499141037" targetNodeId="dbrf.~JLabel%d&lt;init&gt;(java%dlang%dString)" resolveInfo="JLabel" />
                  <node role="actualArgument" roleId="tpee.1068499141038" type="tpee.StringLiteral" typeId="tpee.1070475926800" id="1613125646032872782">
                    <property name="value" nameId="tpee.1070475926801" value="Generator name" />
                  </node>
                </node>
              </node>
            </node>
          </node>
        </node>
        <node role="statement" roleId="tpee.1068581517665" type="tpee.ExpressionStatement" typeId="tpee.1068580123155" id="1613125646032872805">
          <node role="expression" roleId="tpee.1068580123156" type="tpee.AssignmentExpression" typeId="tpee.1068498886294" id="1613125646032872806">
            <node role="lValue" roleId="tpee.1068498886295" type="tpee.LocalInstanceFieldReference" typeId="tpee.7785501532031639928" id="1613125646032872807">
              <link role="variableDeclaration" roleId="tpee.1068581517664" targetNodeId="1613125646032872691" resolveInfo="myGeneratorName" />
            </node>
            <node role="rValue" roleId="tpee.1068498886297" type="tpee.GenericNewExpression" typeId="tpee.1145552977093" id="1613125646032872808">
              <node role="creator" roleId="tpee.1145553007750" type="tpee.ClassCreator" typeId="tpee.1212685548494" id="1613125646032872809">
                <link role="baseMethodDeclaration" roleId="tpee.1068499141037" targetNodeId="dbrf.~JTextField%d&lt;init&gt;()" resolveInfo="JTextField" />
              </node>
            </node>
          </node>
        </node>
        <node role="statement" roleId="tpee.1068581517665" type="tpee.ExpressionStatement" typeId="tpee.1068580123155" id="1613125646032872810">
          <node role="expression" roleId="tpee.1068580123156" type="tpee.DotExpression" typeId="tpee.1197027756228" id="1613125646032872811">
            <node role="operand" roleId="tpee.1197027771414" type="tpee.LocalInstanceFieldReference" typeId="tpee.7785501532031639928" id="1613125646032872812">
              <link role="variableDeclaration" roleId="tpee.1068581517664" targetNodeId="1613125646032872685" resolveInfo="myContenetPane" />
            </node>
            <node role="operation" roleId="tpee.1197027833540" type="tpee.InstanceMethodCallOperation" typeId="tpee.1202948039474" id="1613125646032872813">
              <link role="baseMethodDeclaration" roleId="tpee.1068499141037" targetNodeId="1t7x.~Container%dadd(java%dawt%dComponent)%cjava%dawt%dComponent" resolveInfo="add" />
              <node role="actualArgument" roleId="tpee.1068499141038" type="tpee.LocalInstanceFieldReference" typeId="tpee.7785501532031639928" id="1613125646032872814">
                <link role="variableDeclaration" roleId="tpee.1068581517664" targetNodeId="1613125646032872691" resolveInfo="myGeneratorName" />
              </node>
            </node>
          </node>
        </node>
        <node role="statement" roleId="tpee.1068581517665" type="tpee.ExpressionStatement" typeId="tpee.1068580123155" id="1613125646032872837">
          <node role="expression" roleId="tpee.1068580123156" type="tpee.DotExpression" typeId="tpee.1197027756228" id="1613125646032872838">
            <node role="operand" roleId="tpee.1197027771414" type="tpee.LocalInstanceFieldReference" typeId="tpee.7785501532031639928" id="1613125646032872839">
              <link role="variableDeclaration" roleId="tpee.1068581517664" targetNodeId="1613125646032872685" resolveInfo="myContenetPane" />
            </node>
            <node role="operation" roleId="tpee.1197027833540" type="tpee.InstanceMethodCallOperation" typeId="tpee.1202948039474" id="1613125646032872840">
              <link role="baseMethodDeclaration" roleId="tpee.1068499141037" targetNodeId="1t7x.~Container%dadd(java%dawt%dComponent)%cjava%dawt%dComponent" resolveInfo="add" />
              <node role="actualArgument" roleId="tpee.1068499141038" type="tpee.GenericNewExpression" typeId="tpee.1145552977093" id="1613125646032872841">
                <node role="creator" roleId="tpee.1145553007750" type="tpee.ClassCreator" typeId="tpee.1212685548494" id="1613125646032872842">
                  <link role="baseMethodDeclaration" roleId="tpee.1068499141037" targetNodeId="dbrf.~JLabel%d&lt;init&gt;(java%dlang%dString)" resolveInfo="JLabel" />
                  <node role="actualArgument" roleId="tpee.1068499141038" type="tpee.StringLiteral" typeId="tpee.1070475926800" id="1613125646032872843">
                    <property name="value" nameId="tpee.1070475926801" value="Templates root" />
                  </node>
                </node>
              </node>
            </node>
          </node>
        </node>
        <node role="statement" roleId="tpee.1068581517665" type="tpee.Statement" typeId="tpee.1068580123157" id="2602827338915476234" />
        <node role="statement" roleId="tpee.1068581517665" type="tpee.ExpressionStatement" typeId="tpee.1068580123155" id="1613125646032872866">
          <node role="expression" roleId="tpee.1068580123156" type="tpee.AssignmentExpression" typeId="tpee.1068498886294" id="1613125646032872867">
            <node role="lValue" roleId="tpee.1068498886295" type="tpee.LocalInstanceFieldReference" typeId="tpee.7785501532031639928" id="1613125646032872868">
              <link role="variableDeclaration" roleId="tpee.1068581517664" targetNodeId="1613125646032872688" resolveInfo="myTemplateModelsDir" />
            </node>
            <node role="rValue" roleId="tpee.1068498886297" type="tpee.GenericNewExpression" typeId="tpee.1145552977093" id="1613125646032872869">
              <node role="creator" roleId="tpee.1145553007750" type="tpee.ClassCreator" typeId="tpee.1212685548494" id="1613125646032872870">
                <link role="baseMethodDeclaration" roleId="tpee.1068499141037" targetNodeId="h12.~TextFieldWithBrowseButton%d&lt;init&gt;()" resolveInfo="TextFieldWithBrowseButton" />
              </node>
            </node>
          </node>
        </node>
        <node role="statement" roleId="tpee.1068581517665" type="tpee.ExpressionStatement" typeId="tpee.1068580123155" id="1613125646032872871">
          <node role="expression" roleId="tpee.1068580123156" type="tpee.DotExpression" typeId="tpee.1197027756228" id="1613125646032872872">
            <node role="operand" roleId="tpee.1197027771414" type="tpee.LocalInstanceFieldReference" typeId="tpee.7785501532031639928" id="1613125646032872873">
              <link role="variableDeclaration" roleId="tpee.1068581517664" targetNodeId="1613125646032872688" resolveInfo="myTemplateModelsDir" />
            </node>
            <node role="operation" roleId="tpee.1197027833540" type="tpee.InstanceMethodCallOperation" typeId="tpee.1202948039474" id="1613125646032872874">
              <link role="baseMethodDeclaration" roleId="tpee.1068499141037" targetNodeId="h12.~ComponentWithBrowseButton%daddActionListener(java%dawt%devent%dActionListener)%cvoid" resolveInfo="addActionListener" />
              <node role="actualArgument" roleId="tpee.1068499141038" type="tpee.GenericNewExpression" typeId="tpee.1145552977093" id="1613125646032872875">
                <node role="creator" roleId="tpee.1145553007750" type="tpee.AnonymousClassCreator" typeId="tpee.1182160077978" id="1613125646032872876">
                  <node role="cls" roleId="tpee.1182160096073" type="tpee.AnonymousClass" typeId="tpee.1170345865475" id="1613125646032872877">
                    <property name="name" nameId="tpck.1169194664001" value="" />
                    <link role="classifier" roleId="tpee.1170346070688" targetNodeId="8q6x.~ActionListener" resolveInfo="ActionListener" />
                    <link role="baseMethodDeclaration" roleId="tpee.1068499141037" targetNodeId="e2lb.~Object%d&lt;init&gt;()" resolveInfo="Object" />
                    <node role="member" roleId="tpee.5375687026011219971" type="tpee.InstanceMethodDeclaration" typeId="tpee.1068580123165" id="1613125646032872878">
                      <property name="name" nameId="tpck.1169194664001" value="actionPerformed" />
                      <node role="visibility" roleId="tpee.1178549979242" type="tpee.PublicVisibility" typeId="tpee.1146644602865" id="1613125646032872879" />
                      <node role="returnType" roleId="tpee.1068580123133" type="tpee.VoidType" typeId="tpee.1068581517677" id="1613125646032872880" />
                      <node role="parameter" roleId="tpee.1068580123134" type="tpee.ParameterDeclaration" typeId="tpee.1068498886292" id="1613125646032872881">
                        <property name="name" nameId="tpck.1169194664001" value="e" />
                        <node role="type" roleId="tpee.5680397130376446158" type="tpee.ClassifierType" typeId="tpee.1107535904670" id="1613125646032872882">
                          <link role="classifier" roleId="tpee.1107535924139" targetNodeId="8q6x.~ActionEvent" resolveInfo="ActionEvent" />
                        </node>
                      </node>
                      <node role="body" roleId="tpee.1068580123135" type="tpee.StatementList" typeId="tpee.1068580123136" id="1613125646032873372">
                        <node role="statement" roleId="tpee.1068581517665" type="tpee.LocalVariableDeclarationStatement" typeId="tpee.1068581242864" id="1613125646032873373">
                          <node role="localVariableDeclaration" roleId="tpee.1068581242865" type="tpee.LocalVariableDeclaration" typeId="tpee.1068581242863" id="1613125646032873374">
                            <property name="name" nameId="tpck.1169194664001" value="oldPath" />
                            <node role="type" roleId="tpee.5680397130376446158" type="tpee.ClassifierType" typeId="tpee.1107535904670" id="1613125646032873375">
                              <link role="classifier" roleId="tpee.1107535924139" targetNodeId="e2lb.~String" resolveInfo="String" />
                            </node>
                            <node role="initializer" roleId="tpee.1068431790190" type="tpee.DotExpression" typeId="tpee.1197027756228" id="1613125646032873376">
                              <node role="operand" roleId="tpee.1197027771414" type="tpee.LocalInstanceFieldReference" typeId="tpee.7785501532031639928" id="1613125646032873377">
                                <link role="variableDeclaration" roleId="tpee.1068581517664" targetNodeId="1613125646032872688" resolveInfo="myTemplateModelsDir" />
                              </node>
                              <node role="operation" roleId="tpee.1197027833540" type="tpee.InstanceMethodCallOperation" typeId="tpee.1202948039474" id="1613125646032873378">
                                <link role="baseMethodDeclaration" roleId="tpee.1068499141037" targetNodeId="h12.~TextFieldWithBrowseButton%dgetText()%cjava%dlang%dString" resolveInfo="getText" />
                              </node>
                            </node>
                          </node>
                        </node>
                        <node role="statement" roleId="tpee.1068581517665" type="tpee.LocalVariableDeclarationStatement" typeId="tpee.1068581242864" id="1613125646032873379">
                          <node role="localVariableDeclaration" roleId="tpee.1068581242865" type="tpee.LocalVariableDeclaration" typeId="tpee.1068581242863" id="1613125646032873380">
                            <property name="name" nameId="tpck.1169194664001" value="chooser" />
                            <node role="type" roleId="tpee.5680397130376446158" type="tpee.ClassifierType" typeId="tpee.1107535904670" id="1613125646032873381">
                              <link role="classifier" roleId="tpee.1107535924139" targetNodeId="mfhd.~TreeFileChooser" resolveInfo="TreeFileChooser" />
                            </node>
                            <node role="initializer" roleId="tpee.1068431790190" type="tpee.GenericNewExpression" typeId="tpee.1145552977093" id="1613125646032873382">
                              <node role="creator" roleId="tpee.1145553007750" type="tpee.ClassCreator" typeId="tpee.1212685548494" id="1613125646032873383">
                                <link role="baseMethodDeclaration" roleId="tpee.1068499141037" targetNodeId="mfhd.~TreeFileChooser%d&lt;init&gt;()" resolveInfo="TreeFileChooser" />
                              </node>
                            </node>
                          </node>
                        </node>
                        <node role="statement" roleId="tpee.1068581517665" type="tpee.ExpressionStatement" typeId="tpee.1068580123155" id="1613125646032873384">
                          <node role="expression" roleId="tpee.1068580123156" type="tpee.DotExpression" typeId="tpee.1197027756228" id="1613125646032873385">
                            <node role="operand" roleId="tpee.1197027771414" type="tpee.LocalVariableReference" typeId="tpee.1068581242866" id="1613125646032873386">
                              <link role="variableDeclaration" roleId="tpee.1068581517664" targetNodeId="1613125646032873380" resolveInfo="chooser" />
                            </node>
                            <node role="operation" roleId="tpee.1197027833540" type="tpee.InstanceMethodCallOperation" typeId="tpee.1202948039474" id="1613125646032873387">
                              <link role="baseMethodDeclaration" roleId="tpee.1068499141037" targetNodeId="mfhd.~TreeFileChooser%dsetMode(int)%cvoid" resolveInfo="setMode" />
                              <node role="actualArgument" roleId="tpee.1068499141038" type="tpee.StaticFieldReference" typeId="tpee.1070533707846" id="1613125646032873388">
                                <link role="classifier" roleId="tpee.1144433057691" targetNodeId="mfhd.~TreeFileChooser" resolveInfo="TreeFileChooser" />
                                <link role="variableDeclaration" roleId="tpee.1068581517664" targetNodeId="mfhd.~TreeFileChooser%dMODE_DIRECTORIES" resolveInfo="MODE_DIRECTORIES" />
                              </node>
                            </node>
                          </node>
                        </node>
                        <node role="statement" roleId="tpee.1068581517665" type="tpee.IfStatement" typeId="tpee.1068580123159" id="1613125646032873389">
                          <node role="condition" roleId="tpee.1068580123160" type="tpee.AndExpression" typeId="tpee.1080120340718" id="1613125646032873390">
                            <node role="leftExpression" roleId="tpee.1081773367580" type="tpee.NotEqualsExpression" typeId="tpee.1073239437375" id="1613125646032873391">
                              <node role="leftExpression" roleId="tpee.1081773367580" type="tpee.LocalVariableReference" typeId="tpee.1068581242866" id="1613125646032873392">
                                <link role="variableDeclaration" roleId="tpee.1068581517664" targetNodeId="1613125646032873374" resolveInfo="oldPath" />
                              </node>
                              <node role="rightExpression" roleId="tpee.1081773367579" type="tpee.NullLiteral" typeId="tpee.1070534058343" id="1613125646032873393" />
                            </node>
                            <node role="rightExpression" roleId="tpee.1081773367579" type="tpee.NotEqualsExpression" typeId="tpee.1073239437375" id="1613125646032873394">
                              <node role="leftExpression" roleId="tpee.1081773367580" type="tpee.DotExpression" typeId="tpee.1197027756228" id="1613125646032873395">
                                <node role="operand" roleId="tpee.1197027771414" type="tpee.LocalVariableReference" typeId="tpee.1068581242866" id="1613125646032873396">
                                  <link role="variableDeclaration" roleId="tpee.1068581517664" targetNodeId="1613125646032873374" resolveInfo="oldPath" />
                                </node>
                                <node role="operation" roleId="tpee.1197027833540" type="tpee.InstanceMethodCallOperation" typeId="tpee.1202948039474" id="1613125646032873397">
                                  <link role="baseMethodDeclaration" roleId="tpee.1068499141037" targetNodeId="e2lb.~String%dlength()%cint" resolveInfo="length" />
                                </node>
                              </node>
                              <node role="rightExpression" roleId="tpee.1081773367579" type="tpee.IntegerConstant" typeId="tpee.1068580320020" id="1613125646032873398">
                                <property name="value" nameId="tpee.1068580320021" value="0" />
                              </node>
                            </node>
                          </node>
                          <node role="ifTrue" roleId="tpee.1068580123161" type="tpee.StatementList" typeId="tpee.1068580123136" id="1613125646032873399">
                            <node role="statement" roleId="tpee.1068581517665" type="tpee.ExpressionStatement" typeId="tpee.1068580123155" id="1613125646032873400">
                              <node role="expression" roleId="tpee.1068580123156" type="tpee.DotExpression" typeId="tpee.1197027756228" id="1613125646032873401">
                                <node role="operand" roleId="tpee.1197027771414" type="tpee.LocalVariableReference" typeId="tpee.1068581242866" id="1613125646032873402">
                                  <link role="variableDeclaration" roleId="tpee.1068581517664" targetNodeId="1613125646032873380" resolveInfo="chooser" />
                                </node>
                                <node role="operation" roleId="tpee.1197027833540" type="tpee.InstanceMethodCallOperation" typeId="tpee.1202948039474" id="1613125646032873403">
                                  <link role="baseMethodDeclaration" roleId="tpee.1068499141037" targetNodeId="mfhd.~TreeFileChooser%dsetInitialFile(jetbrains%dmps%dvfs%dIFile)%cvoid" resolveInfo="setInitialFile" />
                                  <node role="actualArgument" roleId="tpee.1068499141038" type="tpee.DotExpression" typeId="tpee.1197027756228" id="1613125646032873404">
                                    <node role="operand" roleId="tpee.1197027771414" type="tpee.StaticMethodCall" typeId="tpee.1081236700937" id="1613125646032873405">
                                      <link role="classConcept" roleId="tpee.1144433194310" targetNodeId="59et.~FileSystem" resolveInfo="FileSystem" />
                                      <link role="baseMethodDeclaration" roleId="tpee.1068499141037" targetNodeId="59et.~FileSystem%dgetInstance()%cjetbrains%dmps%dvfs%dFileSystem" resolveInfo="getInstance" />
                                    </node>
                                    <node role="operation" roleId="tpee.1197027833540" type="tpee.InstanceMethodCallOperation" typeId="tpee.1202948039474" id="1613125646032873406">
                                      <link role="baseMethodDeclaration" roleId="tpee.1068499141037" targetNodeId="59et.~FileSystem%dgetFileByPath(java%dlang%dString)%cjetbrains%dmps%dvfs%dIFile" resolveInfo="getFileByPath" />
                                      <node role="actualArgument" roleId="tpee.1068499141038" type="tpee.LocalVariableReference" typeId="tpee.1068581242866" id="1613125646032873407">
                                        <link role="variableDeclaration" roleId="tpee.1068581517664" targetNodeId="1613125646032873374" resolveInfo="oldPath" />
                                      </node>
                                    </node>
                                  </node>
                                </node>
                              </node>
                            </node>
                          </node>
                        </node>
                        <node role="statement" roleId="tpee.1068581517665" type="tpee.LocalVariableDeclarationStatement" typeId="tpee.1068581242864" id="1613125646032873408">
                          <node role="localVariableDeclaration" roleId="tpee.1068581242865" type="tpee.LocalVariableDeclaration" typeId="tpee.1068581242863" id="1613125646032873409">
                            <property name="name" nameId="tpck.1169194664001" value="result" />
                            <node role="type" roleId="tpee.5680397130376446158" type="tpee.ClassifierType" typeId="tpee.1107535904670" id="1613125646032873410">
                              <link role="classifier" roleId="tpee.1107535924139" targetNodeId="59et.~IFile" resolveInfo="IFile" />
                            </node>
                            <node role="initializer" roleId="tpee.1068431790190" type="tpee.DotExpression" typeId="tpee.1197027756228" id="1613125646032873411">
                              <node role="operand" roleId="tpee.1197027771414" type="tpee.LocalVariableReference" typeId="tpee.1068581242866" id="1613125646032873412">
                                <link role="variableDeclaration" roleId="tpee.1068581517664" targetNodeId="1613125646032873380" resolveInfo="chooser" />
                              </node>
                              <node role="operation" roleId="tpee.1197027833540" type="tpee.InstanceMethodCallOperation" typeId="tpee.1202948039474" id="1613125646032873413">
                                <link role="baseMethodDeclaration" roleId="tpee.1068499141037" targetNodeId="mfhd.~TreeFileChooser%dshowDialog()%cjetbrains%dmps%dvfs%dIFile" resolveInfo="showDialog" />
                              </node>
                            </node>
                          </node>
                        </node>
                        <node role="statement" roleId="tpee.1068581517665" type="tpee.IfStatement" typeId="tpee.1068580123159" id="1613125646032873414">
                          <node role="condition" roleId="tpee.1068580123160" type="tpee.NotEqualsExpression" typeId="tpee.1073239437375" id="1613125646032873415">
                            <node role="leftExpression" roleId="tpee.1081773367580" type="tpee.LocalVariableReference" typeId="tpee.1068581242866" id="1613125646032873416">
                              <link role="variableDeclaration" roleId="tpee.1068581517664" targetNodeId="1613125646032873409" resolveInfo="result" />
                            </node>
                            <node role="rightExpression" roleId="tpee.1081773367579" type="tpee.NullLiteral" typeId="tpee.1070534058343" id="1613125646032873417" />
                          </node>
                          <node role="ifTrue" roleId="tpee.1068580123161" type="tpee.StatementList" typeId="tpee.1068580123136" id="1613125646032873418">
                            <node role="statement" roleId="tpee.1068581517665" type="tpee.ExpressionStatement" typeId="tpee.1068580123155" id="1613125646032873419">
                              <node role="expression" roleId="tpee.1068580123156" type="tpee.DotExpression" typeId="tpee.1197027756228" id="1613125646032873420">
                                <node role="operand" roleId="tpee.1197027771414" type="tpee.LocalInstanceFieldReference" typeId="tpee.7785501532031639928" id="1613125646032873421">
                                  <link role="variableDeclaration" roleId="tpee.1068581517664" targetNodeId="1613125646032872688" resolveInfo="myTemplateModelsDir" />
                                </node>
                                <node role="operation" roleId="tpee.1197027833540" type="tpee.InstanceMethodCallOperation" typeId="tpee.1202948039474" id="1613125646032873422">
                                  <link role="baseMethodDeclaration" roleId="tpee.1068499141037" targetNodeId="h12.~TextFieldWithBrowseButton%dsetText(java%dlang%dString)%cvoid" resolveInfo="setText" />
                                  <node role="actualArgument" roleId="tpee.1068499141038" type="tpee.DotExpression" typeId="tpee.1197027756228" id="1613125646032873423">
                                    <node role="operand" roleId="tpee.1197027771414" type="tpee.LocalVariableReference" typeId="tpee.1068581242866" id="1613125646032873424">
                                      <link role="variableDeclaration" roleId="tpee.1068581517664" targetNodeId="1613125646032873409" resolveInfo="result" />
                                    </node>
                                    <node role="operation" roleId="tpee.1197027833540" type="tpee.InstanceMethodCallOperation" typeId="tpee.1202948039474" id="1613125646032873425">
                                      <link role="baseMethodDeclaration" roleId="tpee.1068499141037" targetNodeId="59et.~IFile%dgetPath()%cjava%dlang%dString" resolveInfo="getPath" />
                                    </node>
                                  </node>
                                </node>
                              </node>
                            </node>
                          </node>
                        </node>
                      </node>
                    </node>
                  </node>
                </node>
              </node>
            </node>
          </node>
        </node>
        <node role="statement" roleId="tpee.1068581517665" type="tpee.Statement" typeId="tpee.1068580123157" id="2602827338915476236" />
        <node role="statement" roleId="tpee.1068581517665" type="tpee.ExpressionStatement" typeId="tpee.1068580123155" id="1613125646032872883">
          <node role="expression" roleId="tpee.1068580123156" type="tpee.DotExpression" typeId="tpee.1197027756228" id="1613125646032872884">
            <node role="operand" roleId="tpee.1197027771414" type="tpee.LocalInstanceFieldReference" typeId="tpee.7785501532031639928" id="1613125646032872885">
              <link role="variableDeclaration" roleId="tpee.1068581517664" targetNodeId="1613125646032872685" resolveInfo="myContenetPane" />
            </node>
            <node role="operation" roleId="tpee.1197027833540" type="tpee.InstanceMethodCallOperation" typeId="tpee.1202948039474" id="1613125646032872886">
              <link role="baseMethodDeclaration" roleId="tpee.1068499141037" targetNodeId="1t7x.~Container%dadd(java%dawt%dComponent)%cjava%dawt%dComponent" resolveInfo="add" />
              <node role="actualArgument" roleId="tpee.1068499141038" type="tpee.LocalInstanceFieldReference" typeId="tpee.7785501532031639928" id="1613125646032872887">
                <link role="variableDeclaration" roleId="tpee.1068581517664" targetNodeId="1613125646032872688" resolveInfo="myTemplateModelsDir" />
              </node>
            </node>
          </node>
        </node>
        <node role="statement" roleId="tpee.1068581517665" type="tpee.ExpressionStatement" typeId="tpee.1068580123155" id="1613125646032872917">
          <node role="expression" roleId="tpee.1068580123156" type="tpee.LocalInstanceMethodCall" typeId="tpee.3066917033203108594" id="1613125646032872918">
            <link role="baseMethodDeclaration" roleId="tpee.1068499141037" targetNodeId="1613125646032872919" resolveInfo="updateTemplateModelsDir" />
          </node>
        </node>
      </node>
    </node>
    <node role="member" roleId="tpee.5375687026011219971" type="tpee.InstanceMethodDeclaration" typeId="tpee.1068580123165" id="1613125646032872919">
      <property name="name" nameId="tpck.1169194664001" value="updateTemplateModelsDir" />
      <node role="visibility" roleId="tpee.1178549979242" type="tpee.PrivateVisibility" typeId="tpee.1146644623116" id="1613125646032872920" />
      <node role="returnType" roleId="tpee.1068580123133" type="tpee.VoidType" typeId="tpee.1068581517677" id="1613125646032872921" />
      <node role="body" roleId="tpee.1068580123135" type="tpee.StatementList" typeId="tpee.1068580123136" id="1613125646032872922">
        <node role="statement" roleId="tpee.1068581517665" type="tpee.LocalVariableDeclarationStatement" typeId="tpee.1068581242864" id="1613125646032872923">
          <node role="localVariableDeclaration" roleId="tpee.1068581242865" type="tpee.LocalVariableDeclaration" typeId="tpee.1068581242863" id="1613125646032872924">
            <property name="name" nameId="tpck.1169194664001" value="descriptorFile" />
            <node role="type" roleId="tpee.5680397130376446158" type="tpee.ClassifierType" typeId="tpee.1107535904670" id="1613125646032872925">
              <link role="classifier" roleId="tpee.1107535924139" targetNodeId="59et.~IFile" resolveInfo="IFile" />
            </node>
            <node role="initializer" roleId="tpee.1068431790190" type="tpee.DotExpression" typeId="tpee.1197027756228" id="1613125646032872926">
              <node role="operand" roleId="tpee.1197027771414" type="tpee.LocalInstanceFieldReference" typeId="tpee.7785501532031639928" id="1613125646032872927">
                <link role="variableDeclaration" roleId="tpee.1068581517664" targetNodeId="1613125646032872694" resolveInfo="mySourceLanguage" />
              </node>
              <node role="operation" roleId="tpee.1197027833540" type="tpee.InstanceMethodCallOperation" typeId="tpee.1202948039474" id="1613125646032872928">
                <link role="baseMethodDeclaration" roleId="tpee.1068499141037" targetNodeId="vsqj.~AbstractModule%dgetDescriptorFile()%cjetbrains%dmps%dvfs%dIFile" resolveInfo="getDescriptorFile" />
              </node>
            </node>
          </node>
        </node>
        <node role="statement" roleId="tpee.1068581517665" type="tpee.AssertStatement" typeId="tpee.1160998861373" id="1613125646032872929">
          <node role="condition" roleId="tpee.1160998896846" type="tpee.NotEqualsExpression" typeId="tpee.1073239437375" id="1613125646032872930">
            <node role="leftExpression" roleId="tpee.1081773367580" type="tpee.LocalVariableReference" typeId="tpee.1068581242866" id="1613125646032872931">
              <link role="variableDeclaration" roleId="tpee.1068581517664" targetNodeId="1613125646032872924" resolveInfo="descriptorFile" />
            </node>
            <node role="rightExpression" roleId="tpee.1081773367579" type="tpee.NullLiteral" typeId="tpee.1070534058343" id="1613125646032872932" />
          </node>
        </node>
        <node role="statement" roleId="tpee.1068581517665" type="tpee.LocalVariableDeclarationStatement" typeId="tpee.1068581242864" id="1613125646032872933">
          <node role="localVariableDeclaration" roleId="tpee.1068581242865" type="tpee.LocalVariableDeclaration" typeId="tpee.1068581242863" id="1613125646032872934">
            <property name="name" nameId="tpck.1169194664001" value="path" />
            <node role="type" roleId="tpee.5680397130376446158" type="tpee.ClassifierType" typeId="tpee.1107535904670" id="1613125646032872935">
              <link role="classifier" roleId="tpee.1107535924139" targetNodeId="e2lb.~String" resolveInfo="String" />
            </node>
            <node role="initializer" roleId="tpee.1068431790190" type="tpee.DotExpression" typeId="tpee.1197027756228" id="1613125646032872936">
              <node role="operand" roleId="tpee.1197027771414" type="tpee.DotExpression" typeId="tpee.1197027756228" id="1613125646032872937">
                <node role="operand" roleId="tpee.1197027771414" type="tpee.LocalVariableReference" typeId="tpee.1068581242866" id="1613125646032872938">
                  <link role="variableDeclaration" roleId="tpee.1068581517664" targetNodeId="1613125646032872924" resolveInfo="descriptorFile" />
                </node>
                <node role="operation" roleId="tpee.1197027833540" type="tpee.InstanceMethodCallOperation" typeId="tpee.1202948039474" id="1613125646032872939">
                  <link role="baseMethodDeclaration" roleId="tpee.1068499141037" targetNodeId="59et.~IFile%dgetParent()%cjetbrains%dmps%dvfs%dIFile" resolveInfo="getParent" />
                </node>
              </node>
              <node role="operation" roleId="tpee.1197027833540" type="tpee.InstanceMethodCallOperation" typeId="tpee.1202948039474" id="1613125646032872940">
                <link role="baseMethodDeclaration" roleId="tpee.1068499141037" targetNodeId="59et.~IFile%dgetPath()%cjava%dlang%dString" resolveInfo="getPath" />
              </node>
            </node>
          </node>
        </node>
        <node role="statement" roleId="tpee.1068581517665" type="tpee.LocalVariableDeclarationStatement" typeId="tpee.1068581242864" id="1613125646032872941">
          <node role="localVariableDeclaration" roleId="tpee.1068581242865" type="tpee.LocalVariableDeclaration" typeId="tpee.1068581242863" id="1613125646032872942">
            <property name="name" nameId="tpck.1169194664001" value="modelsDir" />
            <node role="type" roleId="tpee.5680397130376446158" type="tpee.ClassifierType" typeId="tpee.1107535904670" id="1613125646032872943">
              <link role="classifier" roleId="tpee.1107535924139" targetNodeId="e2lb.~String" resolveInfo="String" />
            </node>
            <node role="initializer" roleId="tpee.1068431790190" type="tpee.PlusExpression" typeId="tpee.1068581242875" id="1613125646032872944">
              <node role="leftExpression" roleId="tpee.1081773367580" type="tpee.PlusExpression" typeId="tpee.1068581242875" id="1613125646032872945">
                <node role="leftExpression" roleId="tpee.1081773367580" type="tpee.PlusExpression" typeId="tpee.1068581242875" id="1613125646032872946">
                  <node role="leftExpression" roleId="tpee.1081773367580" type="tpee.PlusExpression" typeId="tpee.1068581242875" id="1613125646032872947">
                    <node role="leftExpression" roleId="tpee.1081773367580" type="tpee.LocalVariableReference" typeId="tpee.1068581242866" id="1613125646032872948">
                      <link role="variableDeclaration" roleId="tpee.1068581517664" targetNodeId="1613125646032872934" resolveInfo="path" />
                    </node>
                    <node role="rightExpression" roleId="tpee.1081773367579" type="tpee.StaticFieldReference" typeId="tpee.1070533707846" id="1613125646032872949">
                      <link role="classifier" roleId="tpee.1144433057691" targetNodeId="fxg7.~File" resolveInfo="File" />
                      <link role="variableDeclaration" roleId="tpee.1068581517664" targetNodeId="fxg7.~File%dseparatorChar" resolveInfo="separatorChar" />
                    </node>
                  </node>
                  <node role="rightExpression" roleId="tpee.1081773367579" type="tpee.StringLiteral" typeId="tpee.1070475926800" id="1613125646032872950">
                    <property name="value" nameId="tpee.1070475926801" value="generator" />
                  </node>
                </node>
                <node role="rightExpression" roleId="tpee.1081773367579" type="tpee.StaticFieldReference" typeId="tpee.1070533707846" id="1613125646032872951">
                  <link role="classifier" roleId="tpee.1144433057691" targetNodeId="fxg7.~File" resolveInfo="File" />
                  <link role="variableDeclaration" roleId="tpee.1068581517664" targetNodeId="fxg7.~File%dseparatorChar" resolveInfo="separatorChar" />
                </node>
              </node>
              <node role="rightExpression" roleId="tpee.1081773367579" type="tpee.StringLiteral" typeId="tpee.1070475926800" id="1613125646032872952">
                <property name="value" nameId="tpee.1070475926801" value="template" />
              </node>
            </node>
          </node>
        </node>
        <node role="statement" roleId="tpee.1068581517665" type="tpee.ExpressionStatement" typeId="tpee.1068580123155" id="1613125646032872953">
          <node role="expression" roleId="tpee.1068580123156" type="tpee.DotExpression" typeId="tpee.1197027756228" id="1613125646032872954">
            <node role="operand" roleId="tpee.1197027771414" type="tpee.LocalInstanceFieldReference" typeId="tpee.7785501532031639928" id="1613125646032872955">
              <link role="variableDeclaration" roleId="tpee.1068581517664" targetNodeId="1613125646032872688" resolveInfo="myTemplateModelsDir" />
            </node>
            <node role="operation" roleId="tpee.1197027833540" type="tpee.InstanceMethodCallOperation" typeId="tpee.1202948039474" id="1613125646032872956">
              <link role="baseMethodDeclaration" roleId="tpee.1068499141037" targetNodeId="h12.~TextFieldWithBrowseButton%dsetText(java%dlang%dString)%cvoid" resolveInfo="setText" />
              <node role="actualArgument" roleId="tpee.1068499141038" type="tpee.LocalVariableReference" typeId="tpee.1068581242866" id="1613125646032872957">
                <link role="variableDeclaration" roleId="tpee.1068581517664" targetNodeId="1613125646032872942" resolveInfo="modelsDir" />
              </node>
            </node>
          </node>
        </node>
      </node>
    </node>
    <node role="member" roleId="tpee.5375687026011219971" type="tpee.InstanceMethodDeclaration" typeId="tpee.1068580123165" id="1613125646032872958">
      <property name="name" nameId="tpck.1169194664001" value="isValidName" />
      <node role="visibility" roleId="tpee.1178549979242" type="tpee.PrivateVisibility" typeId="tpee.1146644623116" id="1613125646032872959" />
      <node role="returnType" roleId="tpee.1068580123133" type="tpee.BooleanType" typeId="tpee.1070534644030" id="1613125646032872960" />
      <node role="parameter" roleId="tpee.1068580123134" type="tpee.ParameterDeclaration" typeId="tpee.1068498886292" id="1613125646032872961">
        <property name="name" nameId="tpck.1169194664001" value="name" />
        <node role="type" roleId="tpee.5680397130376446158" type="tpee.ClassifierType" typeId="tpee.1107535904670" id="1613125646032872962">
          <link role="classifier" roleId="tpee.1107535924139" targetNodeId="e2lb.~String" resolveInfo="String" />
        </node>
      </node>
      <node role="body" roleId="tpee.1068580123135" type="tpee.StatementList" typeId="tpee.1068580123136" id="1613125646032872963">
        <node role="statement" roleId="tpee.1068581517665" type="tpee.ForeachStatement" typeId="tpee.1144226303539" id="1613125646032872964">
          <node role="iterable" roleId="tpee.1144226360166" type="tpee.DotExpression" typeId="tpee.1197027756228" id="1613125646032872965">
            <node role="operand" roleId="tpee.1197027771414" type="tpee.ParameterReference" typeId="tpee.1068581242874" id="1613125646032872966">
              <link role="variableDeclaration" roleId="tpee.1068581517664" targetNodeId="1613125646032872961" resolveInfo="name" />
            </node>
            <node role="operation" roleId="tpee.1197027833540" type="tpee.InstanceMethodCallOperation" typeId="tpee.1202948039474" id="1613125646032872967">
              <link role="baseMethodDeclaration" roleId="tpee.1068499141037" targetNodeId="e2lb.~String%dtoCharArray()%cchar[]" resolveInfo="toCharArray" />
            </node>
          </node>
          <node role="variable" roleId="tpee.1144230900587" type="tpee.LocalVariableDeclaration" typeId="tpee.1068581242863" id="1613125646032872968">
            <property name="name" nameId="tpck.1169194664001" value="c" />
            <node role="type" roleId="tpee.5680397130376446158" type="tpee.CharType" typeId="tpee.1070534555686" id="1613125646032872969" />
          </node>
          <node role="body" roleId="tpee.1154032183016" type="tpee.StatementList" typeId="tpee.1068580123136" id="1613125646032872970">
            <node role="statement" roleId="tpee.1068581517665" type="tpee.IfStatement" typeId="tpee.1068580123159" id="1613125646032872971">
              <node role="condition" roleId="tpee.1068580123160" type="tpee.AndExpression" typeId="tpee.1080120340718" id="1613125646032872972">
                <node role="leftExpression" roleId="tpee.1081773367580" type="tpee.NotExpression" typeId="tpee.1081516740877" id="1613125646032872973">
                  <node role="expression" roleId="tpee.1081516765348" type="tpee.StaticMethodCall" typeId="tpee.1081236700937" id="1613125646032872974">
                    <link role="classConcept" roleId="tpee.1144433194310" targetNodeId="e2lb.~Character" resolveInfo="Character" />
                    <link role="baseMethodDeclaration" roleId="tpee.1068499141037" targetNodeId="e2lb.~Character%disLetterOrDigit(char)%cboolean" resolveInfo="isLetterOrDigit" />
                    <node role="actualArgument" roleId="tpee.1068499141038" type="tpee.LocalVariableReference" typeId="tpee.1068581242866" id="1613125646032872975">
                      <link role="variableDeclaration" roleId="tpee.1068581517664" targetNodeId="1613125646032872968" resolveInfo="c" />
                    </node>
                  </node>
                </node>
                <node role="rightExpression" roleId="tpee.1081773367579" type="tpee.NotEqualsExpression" typeId="tpee.1073239437375" id="1613125646032872976">
                  <node role="leftExpression" roleId="tpee.1081773367580" type="tpee.LocalVariableReference" typeId="tpee.1068581242866" id="1613125646032872977">
                    <link role="variableDeclaration" roleId="tpee.1068581517664" targetNodeId="1613125646032872968" resolveInfo="c" />
                  </node>
                  <node role="rightExpression" roleId="tpee.1081773367579" type="tpee.CharConstant" typeId="tpee.1200397529627" id="1613125646032872978">
                    <property name="charConstant" nameId="tpee.1200397540847" value="_" />
                  </node>
                </node>
              </node>
              <node role="ifTrue" roleId="tpee.1068580123161" type="tpee.StatementList" typeId="tpee.1068580123136" id="1613125646032872979">
                <node role="statement" roleId="tpee.1068581517665" type="tpee.ReturnStatement" typeId="tpee.1068581242878" id="1613125646032872980">
                  <node role="expression" roleId="tpee.1068581517676" type="tpee.BooleanConstant" typeId="tpee.1068580123137" id="1613125646032872981" />
                </node>
              </node>
            </node>
          </node>
        </node>
        <node role="statement" roleId="tpee.1068581517665" type="tpee.ReturnStatement" typeId="tpee.1068581242878" id="1613125646032872982">
          <node role="expression" roleId="tpee.1068581517676" type="tpee.BooleanConstant" typeId="tpee.1068580123137" id="1613125646032872983">
            <property name="value" nameId="tpee.1068580123138" value="true" />
          </node>
        </node>
      </node>
    </node>
    <node role="member" roleId="tpee.5375687026011219971" type="tpee.InstanceMethodDeclaration" typeId="tpee.1068580123165" id="1613125646032872984">
      <property name="name" nameId="tpck.1169194664001" value="getResult" />
      <node role="visibility" roleId="tpee.1178549979242" type="tpee.PublicVisibility" typeId="tpee.1146644602865" id="1613125646032872985" />
      <node role="returnType" roleId="tpee.1068580123133" type="tpee.ClassifierType" typeId="tpee.1107535904670" id="1613125646032872986">
        <link role="classifier" roleId="tpee.1107535924139" targetNodeId="cu2c.~Generator" resolveInfo="Generator" />
      </node>
      <node role="body" roleId="tpee.1068580123135" type="tpee.StatementList" typeId="tpee.1068580123136" id="1613125646032872987">
        <node role="statement" roleId="tpee.1068581517665" type="tpee.ReturnStatement" typeId="tpee.1068581242878" id="1613125646032872988">
          <node role="expression" roleId="tpee.1068581517676" type="tpee.LocalInstanceFieldReference" typeId="tpee.7785501532031639928" id="1613125646032872989">
            <link role="variableDeclaration" roleId="tpee.1068581517664" targetNodeId="1613125646032872697" resolveInfo="myResult" />
          </node>
        </node>
      </node>
    </node>
<<<<<<< HEAD
    <node role="member" roleId="tpee.5375687026011219971" type="tpee.InstanceMethodDeclaration" typeId="tpee.1068580123165" id="1613125646032872990">
      <property name="name" nameId="tpck.1169194664001" value="buttonOK" />
      <node role="visibility" roleId="tpee.1178549979242" type="tpee.PublicVisibility" typeId="tpee.1146644602865" id="1613125646032872991" />
      <node role="returnType" roleId="tpee.1068580123133" type="tpee.VoidType" typeId="tpee.1068581517677" id="1613125646032872992" />
      <node role="body" roleId="tpee.1068580123135" type="tpee.StatementList" typeId="tpee.1068580123136" id="1613125646032872993">
=======
    <node role="member" roleId="tpee.5375687026011219971" type="tpee.InstanceMethodDeclaration" typeId="tpee.1068580123165" id="1939610764124496121">
      <property name="isDeprecated" nameId="tpee.1224848525476" value="false" />
      <property name="isAbstract" nameId="tpee.1178608670077" value="false" />
      <property name="name" nameId="tpck.1169194664001" value="doOKAction" />
      <property name="isFinal" nameId="tpee.1181808852946" value="false" />
      <node role="visibility" roleId="tpee.1178549979242" type="tpee.ProtectedVisibility" typeId="tpee.1146644641414" id="1939610764124496122" />
      <node role="returnType" roleId="tpee.1068580123133" type="tpee.VoidType" typeId="tpee.1068581517677" id="1939610764124496124" />
      <node role="body" roleId="tpee.1068580123135" type="tpee.StatementList" typeId="tpee.1068580123136" id="1939610764124496125">
>>>>>>> 9161bcdd
        <node role="statement" roleId="tpee.1068581517665" type="tpee.LocalVariableDeclarationStatement" typeId="tpee.1068581242864" id="1613125646032872994">
          <node role="localVariableDeclaration" roleId="tpee.1068581242865" type="tpee.LocalVariableDeclaration" typeId="tpee.1068581242863" id="1613125646032872995">
            <property name="name" nameId="tpck.1169194664001" value="templateModelsPath" />
            <node role="type" roleId="tpee.5680397130376446158" type="tpee.ClassifierType" typeId="tpee.1107535904670" id="1613125646032872996">
              <link role="classifier" roleId="tpee.1107535924139" targetNodeId="e2lb.~String" resolveInfo="String" />
            </node>
            <node role="initializer" roleId="tpee.1068431790190" type="tpee.DotExpression" typeId="tpee.1197027756228" id="1613125646032872997">
              <node role="operand" roleId="tpee.1197027771414" type="tpee.LocalInstanceFieldReference" typeId="tpee.7785501532031639928" id="1613125646032872998">
                <link role="variableDeclaration" roleId="tpee.1068581517664" targetNodeId="1613125646032872688" resolveInfo="myTemplateModelsDir" />
              </node>
              <node role="operation" roleId="tpee.1197027833540" type="tpee.InstanceMethodCallOperation" typeId="tpee.1202948039474" id="1613125646032872999">
                <link role="baseMethodDeclaration" roleId="tpee.1068499141037" targetNodeId="h12.~TextFieldWithBrowseButton%dgetText()%cjava%dlang%dString" resolveInfo="getText" />
              </node>
            </node>
          </node>
        </node>
        <node role="statement" roleId="tpee.1068581517665" type="tpee.IfStatement" typeId="tpee.1068580123159" id="1613125646032873000">
          <node role="condition" roleId="tpee.1068580123160" type="tpee.EqualsExpression" typeId="tpee.1068580123152" id="1613125646032873001">
            <node role="leftExpression" roleId="tpee.1081773367580" type="tpee.DotExpression" typeId="tpee.1197027756228" id="1613125646032873002">
              <node role="operand" roleId="tpee.1197027771414" type="tpee.LocalVariableReference" typeId="tpee.1068581242866" id="1613125646032873003">
                <link role="variableDeclaration" roleId="tpee.1068581517664" targetNodeId="1613125646032872995" resolveInfo="templateModelsPath" />
              </node>
              <node role="operation" roleId="tpee.1197027833540" type="tpee.InstanceMethodCallOperation" typeId="tpee.1202948039474" id="1613125646032873004">
                <link role="baseMethodDeclaration" roleId="tpee.1068499141037" targetNodeId="e2lb.~String%dlength()%cint" resolveInfo="length" />
              </node>
            </node>
            <node role="rightExpression" roleId="tpee.1081773367579" type="tpee.IntegerConstant" typeId="tpee.1068580320020" id="1613125646032873005">
              <property name="value" nameId="tpee.1068580320021" value="0" />
            </node>
          </node>
          <node role="ifTrue" roleId="tpee.1068580123161" type="tpee.StatementList" typeId="tpee.1068580123136" id="1613125646032873006">
            <node role="statement" roleId="tpee.1068581517665" type="tpee.ExpressionStatement" typeId="tpee.1068580123155" id="1613125646032873007">
              <node role="expression" roleId="tpee.1068580123156" type="tpee.LocalInstanceMethodCall" typeId="tpee.3066917033203108594" id="1613125646032873008">
                <link role="baseMethodDeclaration" roleId="tpee.1068499141037" targetNodeId="h12.~DialogWrapper%dsetErrorText(java%dlang%dString)%cvoid" resolveInfo="setErrorText" />
                <node role="actualArgument" roleId="tpee.1068499141038" type="tpee.StringLiteral" typeId="tpee.1070475926800" id="1613125646032873009">
                  <property name="value" nameId="tpee.1070475926801" value="No template models root" />
                </node>
              </node>
            </node>
            <node role="statement" roleId="tpee.1068581517665" type="tpee.ReturnStatement" typeId="tpee.1068581242878" id="1613125646032873010" />
          </node>
        </node>
        <node role="statement" roleId="tpee.1068581517665" type="tpee.LocalVariableDeclarationStatement" typeId="tpee.1068581242864" id="1613125646032873011">
          <node role="localVariableDeclaration" roleId="tpee.1068581242865" type="tpee.LocalVariableDeclaration" typeId="tpee.1068581242863" id="1613125646032873012">
            <property name="name" nameId="tpck.1169194664001" value="dir" />
            <property name="isFinal" nameId="tpee.1176718929932" value="true" />
            <node role="type" roleId="tpee.5680397130376446158" type="tpee.ClassifierType" typeId="tpee.1107535904670" id="1613125646032873013">
              <link role="classifier" roleId="tpee.1107535924139" targetNodeId="fxg7.~File" resolveInfo="File" />
            </node>
            <node role="initializer" roleId="tpee.1068431790190" type="tpee.GenericNewExpression" typeId="tpee.1145552977093" id="1613125646032873014">
              <node role="creator" roleId="tpee.1145553007750" type="tpee.ClassCreator" typeId="tpee.1212685548494" id="1613125646032873015">
                <link role="baseMethodDeclaration" roleId="tpee.1068499141037" targetNodeId="fxg7.~File%d&lt;init&gt;(java%dlang%dString)" resolveInfo="File" />
                <node role="actualArgument" roleId="tpee.1068499141038" type="tpee.LocalVariableReference" typeId="tpee.1068581242866" id="1613125646032873016">
                  <link role="variableDeclaration" roleId="tpee.1068581517664" targetNodeId="1613125646032872995" resolveInfo="templateModelsPath" />
                </node>
              </node>
            </node>
          </node>
        </node>
        <node role="statement" roleId="tpee.1068581517665" type="tpee.IfStatement" typeId="tpee.1068580123159" id="1613125646032873017">
          <node role="condition" roleId="tpee.1068580123160" type="tpee.NotExpression" typeId="tpee.1081516740877" id="1613125646032873018">
            <node role="expression" roleId="tpee.1081516765348" type="tpee.DotExpression" typeId="tpee.1197027756228" id="1613125646032873019">
              <node role="operand" roleId="tpee.1197027771414" type="tpee.LocalVariableReference" typeId="tpee.1068581242866" id="1613125646032873020">
                <link role="variableDeclaration" roleId="tpee.1068581517664" targetNodeId="1613125646032873012" resolveInfo="dir" />
              </node>
              <node role="operation" roleId="tpee.1197027833540" type="tpee.InstanceMethodCallOperation" typeId="tpee.1202948039474" id="1613125646032873021">
                <link role="baseMethodDeclaration" roleId="tpee.1068499141037" targetNodeId="fxg7.~File%disAbsolute()%cboolean" resolveInfo="isAbsolute" />
              </node>
            </node>
          </node>
          <node role="ifTrue" roleId="tpee.1068580123161" type="tpee.StatementList" typeId="tpee.1068580123136" id="1613125646032873022">
            <node role="statement" roleId="tpee.1068581517665" type="tpee.ExpressionStatement" typeId="tpee.1068580123155" id="1613125646032873023">
              <node role="expression" roleId="tpee.1068580123156" type="tpee.LocalInstanceMethodCall" typeId="tpee.3066917033203108594" id="1613125646032873024">
                <link role="baseMethodDeclaration" roleId="tpee.1068499141037" targetNodeId="h12.~DialogWrapper%dsetErrorText(java%dlang%dString)%cvoid" resolveInfo="setErrorText" />
                <node role="actualArgument" roleId="tpee.1068499141038" type="tpee.StringLiteral" typeId="tpee.1070475926800" id="1613125646032873025">
                  <property name="value" nameId="tpee.1070475926801" value="Path should be absolute" />
                </node>
              </node>
            </node>
            <node role="statement" roleId="tpee.1068581517665" type="tpee.ReturnStatement" typeId="tpee.1068581242878" id="1613125646032873026" />
          </node>
        </node>
        <node role="statement" roleId="tpee.1068581517665" type="tpee.LocalVariableDeclarationStatement" typeId="tpee.1068581242864" id="1613125646032873037">
          <node role="localVariableDeclaration" roleId="tpee.1068581242865" type="tpee.LocalVariableDeclaration" typeId="tpee.1068581242863" id="1613125646032873038">
            <property name="name" nameId="tpck.1169194664001" value="name" />
            <property name="isFinal" nameId="tpee.1176718929932" value="true" />
            <node role="type" roleId="tpee.5680397130376446158" type="tpee.ClassifierType" typeId="tpee.1107535904670" id="1613125646032873039">
              <link role="classifier" roleId="tpee.1107535924139" targetNodeId="e2lb.~String" resolveInfo="String" />
            </node>
            <node role="initializer" roleId="tpee.1068431790190" type="tpee.DotExpression" typeId="tpee.1197027756228" id="1613125646032873040">
              <node role="operand" roleId="tpee.1197027771414" type="tpee.LocalInstanceFieldReference" typeId="tpee.7785501532031639928" id="1613125646032873041">
                <link role="variableDeclaration" roleId="tpee.1068581517664" targetNodeId="1613125646032872691" resolveInfo="myGeneratorName" />
              </node>
              <node role="operation" roleId="tpee.1197027833540" type="tpee.InstanceMethodCallOperation" typeId="tpee.1202948039474" id="1613125646032873042">
                <link role="baseMethodDeclaration" roleId="tpee.1068499141037" targetNodeId="oj8w.~JTextComponent%dgetText()%cjava%dlang%dString" resolveInfo="getText" />
              </node>
            </node>
          </node>
        </node>
        <node role="statement" roleId="tpee.1068581517665" type="tpee.IfStatement" typeId="tpee.1068580123159" id="1613125646032873043">
          <node role="condition" roleId="tpee.1068580123160" type="tpee.NotExpression" typeId="tpee.1081516740877" id="1613125646032873044">
            <node role="expression" roleId="tpee.1081516765348" type="tpee.LocalInstanceMethodCall" typeId="tpee.3066917033203108594" id="1613125646032873045">
              <link role="baseMethodDeclaration" roleId="tpee.1068499141037" targetNodeId="1613125646032872958" resolveInfo="isValidName" />
              <node role="actualArgument" roleId="tpee.1068499141038" type="tpee.LocalVariableReference" typeId="tpee.1068581242866" id="1613125646032873046">
                <link role="variableDeclaration" roleId="tpee.1068581517664" targetNodeId="1613125646032873038" resolveInfo="name" />
              </node>
            </node>
          </node>
          <node role="ifTrue" roleId="tpee.1068580123161" type="tpee.StatementList" typeId="tpee.1068580123136" id="1613125646032873047">
            <node role="statement" roleId="tpee.1068581517665" type="tpee.ExpressionStatement" typeId="tpee.1068580123155" id="1613125646032873048">
              <node role="expression" roleId="tpee.1068580123156" type="tpee.LocalInstanceMethodCall" typeId="tpee.3066917033203108594" id="1613125646032873049">
                <link role="baseMethodDeclaration" roleId="tpee.1068499141037" targetNodeId="h12.~DialogWrapper%dsetErrorText(java%dlang%dString)%cvoid" resolveInfo="setErrorText" />
                <node role="actualArgument" roleId="tpee.1068499141038" type="tpee.StringLiteral" typeId="tpee.1070475926800" id="1613125646032873050">
                  <property name="value" nameId="tpee.1070475926801" value="Only letters, digits and '_' can be used in generator name." />
                </node>
              </node>
            </node>
            <node role="statement" roleId="tpee.1068581517665" type="tpee.ReturnStatement" typeId="tpee.1068581242878" id="1613125646032873051" />
          </node>
        </node>
        <node role="statement" roleId="tpee.1068581517665" type="tpee.ExpressionStatement" typeId="tpee.1068580123155" id="1613125646032873052">
          <node role="expression" roleId="tpee.1068580123156" type="tpee.LocalInstanceMethodCall" typeId="tpee.3066917033203108594" id="1613125646032873053">
            <link role="baseMethodDeclaration" roleId="tpee.1068499141037" targetNodeId="1613125646032873128" resolveInfo="dispose" />
          </node>
        </node>
        <node role="statement" roleId="tpee.1068581517665" type="tpee.LocalVariableDeclarationStatement" typeId="tpee.1068581242864" id="1613125646032873054">
          <node role="localVariableDeclaration" roleId="tpee.1068581242865" type="tpee.LocalVariableDeclaration" typeId="tpee.1068581242863" id="1613125646032873055">
            <property name="name" nameId="tpck.1169194664001" value="project" />
            <node role="type" roleId="tpee.5680397130376446158" type="tpee.ClassifierType" typeId="tpee.1107535904670" id="1613125646032873056">
              <link role="classifier" roleId="tpee.1107535924139" targetNodeId="ph2v.~Project" resolveInfo="Project" />
            </node>
            <node role="initializer" roleId="tpee.1068431790190" type="tpee.DotExpression" typeId="tpee.1197027756228" id="1613125646032873057">
              <node role="operand" roleId="tpee.1197027771414" type="tpee.StaticFieldReference" typeId="tpee.1070533707846" id="1613125646032873058">
                <link role="variableDeclaration" roleId="tpee.1068581517664" targetNodeId="6tyf.~PlatformDataKeys%dPROJECT" resolveInfo="PROJECT" />
                <link role="classifier" roleId="tpee.1144433057691" targetNodeId="6tyf.~PlatformDataKeys" resolveInfo="PlatformDataKeys" />
              </node>
              <node role="operation" roleId="tpee.1197027833540" type="tpee.InstanceMethodCallOperation" typeId="tpee.1202948039474" id="1613125646032873059">
                <link role="baseMethodDeclaration" roleId="tpee.1068499141037" targetNodeId="6tyf.~DataKey%dgetData(com%dintellij%dopenapi%dactionSystem%dDataContext)%cjava%dlang%dObject" resolveInfo="getData" />
                <node role="actualArgument" roleId="tpee.1068499141038" type="tpee.DotExpression" typeId="tpee.1197027756228" id="1613125646032873060">
                  <node role="operand" roleId="tpee.1197027771414" type="tpee.StaticMethodCall" typeId="tpee.1081236700937" id="1613125646032873061">
                    <link role="baseMethodDeclaration" roleId="tpee.1068499141037" targetNodeId="q9wm.~DataManager%dgetInstance()%ccom%dintellij%dide%dDataManager" resolveInfo="getInstance" />
                    <link role="classConcept" roleId="tpee.1144433194310" targetNodeId="q9wm.~DataManager" resolveInfo="DataManager" />
                  </node>
                  <node role="operation" roleId="tpee.1197027833540" type="tpee.InstanceMethodCallOperation" typeId="tpee.1202948039474" id="1613125646032873062">
                    <link role="baseMethodDeclaration" roleId="tpee.1068499141037" targetNodeId="q9wm.~DataManager%dgetDataContext()%ccom%dintellij%dopenapi%dactionSystem%dDataContext" resolveInfo="getDataContext" />
                  </node>
                </node>
              </node>
            </node>
          </node>
        </node>
        <node role="statement" roleId="tpee.1068581517665" type="tpee.AssertStatement" typeId="tpee.1160998861373" id="1613125646032873063">
          <node role="condition" roleId="tpee.1160998896846" type="tpee.NotEqualsExpression" typeId="tpee.1073239437375" id="1613125646032873064">
            <node role="leftExpression" roleId="tpee.1081773367580" type="tpee.LocalVariableReference" typeId="tpee.1068581242866" id="1613125646032873065">
              <link role="variableDeclaration" roleId="tpee.1068581517664" targetNodeId="1613125646032873055" resolveInfo="project" />
            </node>
            <node role="rightExpression" roleId="tpee.1081773367579" type="tpee.NullLiteral" typeId="tpee.1070534058343" id="1613125646032873066" />
          </node>
        </node>
        <node role="statement" roleId="tpee.1068581517665" type="tpee.LocalVariableDeclarationStatement" typeId="tpee.1068581242864" id="1613125646032873067">
          <node role="localVariableDeclaration" roleId="tpee.1068581242865" type="tpee.LocalVariableDeclaration" typeId="tpee.1068581242863" id="1613125646032873068">
            <property name="name" nameId="tpck.1169194664001" value="newGenerator" />
            <property name="isFinal" nameId="tpee.1176718929932" value="false" />
            <node role="type" roleId="tpee.5680397130376446158" type="tpee.ClassifierType" typeId="tpee.1107535904670" id="1613125646032873070">
              <link role="classifier" roleId="tpee.1107535924139" targetNodeId="cu2c.~Generator" resolveInfo="Generator" />
            </node>
            <node role="initializer" roleId="tpee.1068431790190" type="tpee.NullLiteral" typeId="tpee.1070534058343" id="5049856602248834931" />
          </node>
        </node>
        <node role="statement" roleId="tpee.1068581517665" type="tpee.ExpressionStatement" typeId="tpee.1068580123155" id="5049856602248834912">
          <node role="expression" roleId="tpee.1068580123156" type="tpee.StaticMethodCall" typeId="tpee.1081236700937" id="5049856602248792130">
            <link role="classConcept" roleId="tpee.1144433194310" targetNodeId="tprr.5890305283801268194" resolveInfo="NewModuleUtil" />
            <link role="baseMethodDeclaration" roleId="tpee.1068499141037" targetNodeId="tprr.5049856602248782874" resolveInfo="runModuleCreation" />
            <node role="actualArgument" roleId="tpee.1068499141038" type="tpee.LocalVariableReference" typeId="tpee.1068581242866" id="5049856602248834935">
              <link role="variableDeclaration" roleId="tpee.1068581517664" targetNodeId="1613125646032873055" resolveInfo="project" />
            </node>
            <node role="actualArgument" roleId="tpee.1068499141038" type="tp2c.ClosureLiteral" typeId="tp2c.1199569711397" id="5049856602248792141">
              <node role="body" roleId="tp2c.1199569916463" type="tpee.StatementList" typeId="tpee.1068580123136" id="5049856602248792142">
                <node role="statement" roleId="tpee.1068581517665" type="tpee.TryCatchStatement" typeId="tpee.1164879751025" id="2990056072202845341">
                  <node role="body" roleId="tpee.1164879758292" type="tpee.StatementList" typeId="tpee.1068580123136" id="2990056072202845342">
                    <node role="statement" roleId="tpee.1068581517665" type="tpee.ExpressionStatement" typeId="tpee.1068580123155" id="9109261426460234057">
                      <node role="expression" roleId="tpee.1068580123156" type="tpee.StaticMethodCall" typeId="tpee.1081236700937" id="9109261426460233355">
                        <link role="baseMethodDeclaration" roleId="tpee.1068499141037" targetNodeId="f6g1.~VfsUtil%dcreateDirectories(java%dlang%dString)%ccom%dintellij%dopenapi%dvfs%dVirtualFile" resolveInfo="createDirectories" />
                        <link role="classConcept" roleId="tpee.1144433194310" targetNodeId="f6g1.~VfsUtil" resolveInfo="VfsUtil" />
                        <node role="actualArgument" roleId="tpee.1068499141038" type="tpee.LocalVariableReference" typeId="tpee.1068581242866" id="9109261426460234058">
                          <link role="variableDeclaration" roleId="tpee.1068581517664" targetNodeId="1613125646032872995" resolveInfo="templateModelsPath" />
                        </node>
                      </node>
                    </node>
                    <node role="statement" roleId="tpee.1068581517665" type="tpee.ExpressionStatement" typeId="tpee.1068580123155" id="1613125646032873432">
                      <node role="expression" roleId="tpee.1068580123156" type="tpee.AssignmentExpression" typeId="tpee.1068498886294" id="1613125646032873433">
                        <node role="lValue" roleId="tpee.1068498886295" type="tpee.LocalVariableReference" typeId="tpee.1068581242866" id="1613125646032873435">
                          <link role="variableDeclaration" roleId="tpee.1068581517664" targetNodeId="1613125646032873068" resolveInfo="newGenerator" />
                        </node>
                        <node role="rValue" roleId="tpee.1068498886297" type="tpee.LocalInstanceMethodCall" typeId="tpee.3066917033203108594" id="1613125646032873437">
                          <link role="baseMethodDeclaration" roleId="tpee.1068499141037" targetNodeId="1613125646032873137" resolveInfo="createNewGenerator" />
                          <node role="actualArgument" roleId="tpee.1068499141038" type="tpee.LocalInstanceFieldReference" typeId="tpee.7785501532031639928" id="1613125646032873438">
                            <link role="variableDeclaration" roleId="tpee.1068581517664" targetNodeId="1613125646032872694" resolveInfo="mySourceLanguage" />
                          </node>
                          <node role="actualArgument" roleId="tpee.1068499141038" type="tpee.LocalVariableReference" typeId="tpee.1068581242866" id="9109261426460233350">
                            <link role="variableDeclaration" roleId="tpee.1068581517664" targetNodeId="1613125646032872995" resolveInfo="templateModelsPath" />
                          </node>
                          <node role="actualArgument" roleId="tpee.1068499141038" type="tpee.LocalVariableReference" typeId="tpee.1068581242866" id="1613125646032873440">
                            <link role="variableDeclaration" roleId="tpee.1068581517664" targetNodeId="1613125646032873038" resolveInfo="name" />
                          </node>
                        </node>
                      </node>
                    </node>
                    <node role="statement" roleId="tpee.1068581517665" type="tpee.ExpressionStatement" typeId="tpee.1068580123155" id="1613125646032873444">
                      <node role="expression" roleId="tpee.1068580123156" type="tpee.LocalInstanceMethodCall" typeId="tpee.3066917033203108594" id="1613125646032873445">
                        <link role="baseMethodDeclaration" roleId="tpee.1068499141037" targetNodeId="1613125646032873256" resolveInfo="adjustTemplateModel" />
                        <node role="actualArgument" roleId="tpee.1068499141038" type="tpee.LocalInstanceFieldReference" typeId="tpee.7785501532031639928" id="1613125646032873446">
                          <link role="variableDeclaration" roleId="tpee.1068581517664" targetNodeId="1613125646032872694" resolveInfo="mySourceLanguage" />
                        </node>
                        <node role="actualArgument" roleId="tpee.1068499141038" type="tpee.LocalVariableReference" typeId="tpee.1068581242866" id="1613125646032873448">
                          <link role="variableDeclaration" roleId="tpee.1068581517664" targetNodeId="1613125646032873068" resolveInfo="newGenerator" />
                        </node>
                      </node>
                    </node>
                  </node>
                  <node role="catchClause" roleId="tpee.1164903496223" type="tpee.CatchClause" typeId="tpee.1164903280175" id="2990056072202845344">
                    <node role="throwable" roleId="tpee.1164903359217" type="tpee.LocalVariableDeclaration" typeId="tpee.1068581242863" id="2990056072202845345">
                      <property name="name" nameId="tpck.1169194664001" value="e" />
                      <node role="type" roleId="tpee.5680397130376446158" type="tpee.ClassifierType" typeId="tpee.1107535904670" id="2990056072202845348">
                        <link role="classifier" roleId="tpee.1107535924139" targetNodeId="fxg7.~IOException" resolveInfo="IOException" />
                      </node>
                    </node>
                    <node role="catchBody" roleId="tpee.1164903359218" type="tpee.StatementList" typeId="tpee.1068580123136" id="2990056072202845347">
                      <node role="statement" roleId="tpee.1068581517665" type="tpib.LogStatement" typeId="tpib.1167227138527" id="2990056072202845376">
                        <property name="severity" nameId="tpib.1167245565795" value="error" />
                        <property name="hasException" nameId="tpib.1167228628751" value="true" />
                        <node role="logExpression" roleId="tpib.1167227463056" type="tpee.StringLiteral" typeId="tpee.1070475926800" id="2990056072202845377" />
                        <node role="exception" roleId="tpib.1167227561449" type="tpee.LocalVariableReference" typeId="tpee.1068581242866" id="2990056072202845378">
                          <link role="variableDeclaration" roleId="tpee.1068581517664" targetNodeId="2990056072202845345" resolveInfo="e" />
                        </node>
                      </node>
                      <node role="statement" roleId="tpee.1068581517665" type="tpee.ExpressionStatement" typeId="tpee.1068580123155" id="2990056072202845380">
                        <node role="expression" roleId="tpee.1068580123156" type="tpee.AssignmentExpression" typeId="tpee.1068498886294" id="2990056072202845394">
                          <node role="rValue" roleId="tpee.1068498886297" type="tpee.NullLiteral" typeId="tpee.1070534058343" id="2990056072202845397" />
                          <node role="lValue" roleId="tpee.1068498886295" type="tpee.LocalVariableReference" typeId="tpee.1068581242866" id="2990056072202845381">
                            <link role="variableDeclaration" roleId="tpee.1068581517664" targetNodeId="1613125646032873068" resolveInfo="newGenerator" />
                          </node>
                        </node>
                      </node>
                    </node>
                  </node>
                </node>
              </node>
            </node>
          </node>
        </node>
        <node role="statement" roleId="tpee.1068581517665" type="tpee.Statement" typeId="tpee.1068580123157" id="2694170484305070591" />
        <node role="statement" roleId="tpee.1068581517665" type="tpee.ExpressionStatement" typeId="tpee.1068580123155" id="1613125646032873100">
          <node role="expression" roleId="tpee.1068580123156" type="tpee.AssignmentExpression" typeId="tpee.1068498886294" id="1613125646032873101">
            <node role="lValue" roleId="tpee.1068498886295" type="tpee.LocalInstanceFieldReference" typeId="tpee.7785501532031639928" id="1613125646032873102">
              <link role="variableDeclaration" roleId="tpee.1068581517664" targetNodeId="1613125646032872697" resolveInfo="myResult" />
            </node>
            <node role="rValue" roleId="tpee.1068498886297" type="tpee.LocalVariableReference" typeId="tpee.1068581242866" id="1613125646032873104">
              <link role="variableDeclaration" roleId="tpee.1068581517664" targetNodeId="1613125646032873068" resolveInfo="newGenerator" />
            </node>
          </node>
        </node>
<<<<<<< HEAD
      </node>
      <node role="annotation" roleId="tpee.1188208488637" type="tpee.AnnotationInstance" typeId="tpee.1188207840427" id="1613125646032873106">
        <link role="annotation" roleId="tpee.1188208074048" targetNodeId="mzqo.~BaseDialog$Button" resolveInfo="BaseDialog.Button" />
        <node role="value" roleId="tpee.1188214630783" type="tpee.AnnotationInstanceValue" typeId="tpee.1188214545140" id="1613125646032873107">
          <link role="key" roleId="tpee.1188214555875" targetNodeId="mzqo.~BaseDialog$Button%dposition()" resolveInfo="position" />
          <node role="value" roleId="tpee.1188214607812" type="tpee.IntegerConstant" typeId="tpee.1068580320020" id="1613125646032873108">
            <property name="value" nameId="tpee.1068580320021" value="0" />
          </node>
        </node>
        <node role="value" roleId="tpee.1188214630783" type="tpee.AnnotationInstanceValue" typeId="tpee.1188214545140" id="1613125646032873109">
          <link role="key" roleId="tpee.1188214555875" targetNodeId="mzqo.~BaseDialog$Button%dname()" resolveInfo="name" />
          <node role="value" roleId="tpee.1188214607812" type="tpee.StringLiteral" typeId="tpee.1070475926800" id="1613125646032873110">
            <property name="value" nameId="tpee.1070475926801" value="OK" />
          </node>
        </node>
        <node role="value" roleId="tpee.1188214630783" type="tpee.AnnotationInstanceValue" typeId="tpee.1188214545140" id="1613125646032873111">
          <link role="key" roleId="tpee.1188214555875" targetNodeId="mzqo.~BaseDialog$Button%dmnemonic()" resolveInfo="mnemonic" />
          <node role="value" roleId="tpee.1188214607812" type="tpee.CharConstant" typeId="tpee.1200397529627" id="1613125646032873112">
            <property name="charConstant" nameId="tpee.1200397540847" value="O" />
          </node>
        </node>
        <node role="value" roleId="tpee.1188214630783" type="tpee.AnnotationInstanceValue" typeId="tpee.1188214545140" id="1613125646032873113">
          <link role="key" roleId="tpee.1188214555875" targetNodeId="mzqo.~BaseDialog$Button%ddefaultButton()" resolveInfo="defaultButton" />
          <node role="value" roleId="tpee.1188214607812" type="tpee.BooleanConstant" typeId="tpee.1068580123137" id="1613125646032873114">
            <property name="value" nameId="tpee.1068580123138" value="true" />
          </node>
        </node>
      </node>
    </node>
    <node role="member" roleId="tpee.5375687026011219971" type="tpee.InstanceMethodDeclaration" typeId="tpee.1068580123165" id="1613125646032873115">
      <property name="name" nameId="tpck.1169194664001" value="buttonCancel" />
      <node role="visibility" roleId="tpee.1178549979242" type="tpee.PublicVisibility" typeId="tpee.1146644602865" id="1613125646032873116" />
      <node role="returnType" roleId="tpee.1068580123133" type="tpee.VoidType" typeId="tpee.1068581517677" id="1613125646032873117" />
      <node role="body" roleId="tpee.1068580123135" type="tpee.StatementList" typeId="tpee.1068580123136" id="1613125646032873118">
        <node role="statement" roleId="tpee.1068581517665" type="tpee.ExpressionStatement" typeId="tpee.1068580123155" id="1613125646032873119">
          <node role="expression" roleId="tpee.1068580123156" type="tpee.LocalInstanceMethodCall" typeId="tpee.3066917033203108594" id="1613125646032873120">
            <link role="baseMethodDeclaration" roleId="tpee.1068499141037" targetNodeId="1613125646032873128" resolveInfo="dispose" />
=======
        <node role="statement" roleId="tpee.1068581517665" type="tpee.ExpressionStatement" typeId="tpee.1068580123155" id="1939610764124503356">
          <node role="expression" roleId="tpee.1068580123156" type="tpee.SuperMethodCall" typeId="tpee.1073063089578" id="1939610764124503355">
            <link role="baseMethodDeclaration" roleId="tpee.1068499141037" targetNodeId="h12.~DialogWrapper%ddoOKAction()%cvoid" resolveInfo="doOKAction" />
>>>>>>> 9161bcdd
          </node>
        </node>
      </node>
      <node role="annotation" roleId="tpee.1188208488637" type="tpee.AnnotationInstance" typeId="tpee.1188207840427" id="1939610764124503354">
        <link role="annotation" roleId="tpee.1188208074048" targetNodeId="e2lb.~Override" resolveInfo="Override" />
      </node>
    </node>
    <node role="member" roleId="tpee.5375687026011219971" type="tpee.InstanceMethodDeclaration" typeId="tpee.1068580123165" id="1613125646032873128">
      <property name="name" nameId="tpck.1169194664001" value="dispose" />
      <node role="visibility" roleId="tpee.1178549979242" type="tpee.ProtectedVisibility" typeId="tpee.1146644641414" id="2602827338915252843" />
      <node role="returnType" roleId="tpee.1068580123133" type="tpee.VoidType" typeId="tpee.1068581517677" id="1613125646032873130" />
      <node role="body" roleId="tpee.1068580123135" type="tpee.StatementList" typeId="tpee.1068580123136" id="1613125646032873131">
        <node role="statement" roleId="tpee.1068581517665" type="tpee.ExpressionStatement" typeId="tpee.1068580123155" id="1613125646032873132">
          <node role="expression" roleId="tpee.1068580123156" type="tpee.SuperMethodCall" typeId="tpee.1073063089578" id="1613125646032873133">
            <link role="baseMethodDeclaration" roleId="tpee.1068499141037" targetNodeId="h12.~DialogWrapper%ddispose()%cvoid" resolveInfo="dispose" />
          </node>
        </node>
        <node role="statement" roleId="tpee.1068581517665" type="tpee.ExpressionStatement" typeId="tpee.1068580123155" id="1613125646032873134">
          <node role="expression" roleId="tpee.1068580123156" type="tpee.StaticMethodCall" typeId="tpee.1081236700937" id="1613125646032873135">
            <link role="classConcept" roleId="tpee.1144433194310" targetNodeId="iwpw.~Disposer" resolveInfo="Disposer" />
            <link role="baseMethodDeclaration" roleId="tpee.1068499141037" targetNodeId="iwpw.~Disposer%ddispose(com%dintellij%dopenapi%dDisposable)%cvoid" resolveInfo="dispose" />
            <node role="actualArgument" roleId="tpee.1068499141038" type="tpee.LocalInstanceFieldReference" typeId="tpee.7785501532031639928" id="1613125646032873136">
              <link role="variableDeclaration" roleId="tpee.1068581517664" targetNodeId="1613125646032872688" resolveInfo="myTemplateModelsDir" />
            </node>
          </node>
        </node>
      </node>
    </node>
    <node role="member" roleId="tpee.5375687026011219971" type="tpee.InstanceMethodDeclaration" typeId="tpee.1068580123165" id="1613125646032873137">
      <property name="name" nameId="tpck.1169194664001" value="createNewGenerator" />
      <node role="visibility" roleId="tpee.1178549979242" type="tpee.ProtectedVisibility" typeId="tpee.1146644641414" id="1613125646032873138" />
      <node role="returnType" roleId="tpee.1068580123133" type="tpee.ClassifierType" typeId="tpee.1107535904670" id="1613125646032873139">
        <link role="classifier" roleId="tpee.1107535924139" targetNodeId="cu2c.~Generator" resolveInfo="Generator" />
      </node>
      <node role="parameter" roleId="tpee.1068580123134" type="tpee.ParameterDeclaration" typeId="tpee.1068498886292" id="1613125646032873140">
        <property name="name" nameId="tpck.1169194664001" value="language" />
        <property name="isFinal" nameId="tpee.1176718929932" value="true" />
        <node role="type" roleId="tpee.5680397130376446158" type="tpee.ClassifierType" typeId="tpee.1107535904670" id="1613125646032873141">
          <link role="classifier" roleId="tpee.1107535924139" targetNodeId="cu2c.~Language" resolveInfo="Language" />
        </node>
      </node>
      <node role="parameter" roleId="tpee.1068580123134" type="tpee.ParameterDeclaration" typeId="tpee.1068498886292" id="1613125646032873142">
        <property name="name" nameId="tpck.1169194664001" value="templateModelsDir" />
        <node role="type" roleId="tpee.5680397130376446158" type="tpee.StringType" typeId="tpee.1225271177708" id="9109261426460233351" />
      </node>
      <node role="parameter" roleId="tpee.1068580123134" type="tpee.ParameterDeclaration" typeId="tpee.1068498886292" id="1613125646032873144">
        <property name="name" nameId="tpck.1169194664001" value="name" />
        <node role="type" roleId="tpee.5680397130376446158" type="tpee.ClassifierType" typeId="tpee.1107535904670" id="1613125646032873145">
          <link role="classifier" roleId="tpee.1107535924139" targetNodeId="e2lb.~String" resolveInfo="String" />
        </node>
      </node>
      <node role="body" roleId="tpee.1068580123135" type="tpee.StatementList" typeId="tpee.1068580123136" id="1613125646032873146">
        <node role="statement" roleId="tpee.1068581517665" type="tpee.LocalVariableDeclarationStatement" typeId="tpee.1068581242864" id="1613125646032873147">
          <node role="localVariableDeclaration" roleId="tpee.1068581242865" type="tpee.LocalVariableDeclaration" typeId="tpee.1068581242863" id="1613125646032873148">
            <property name="name" nameId="tpck.1169194664001" value="languageDescriptor" />
            <property name="isFinal" nameId="tpee.1176718929932" value="true" />
            <node role="type" roleId="tpee.5680397130376446158" type="tpee.ClassifierType" typeId="tpee.1107535904670" id="1613125646032873149">
              <link role="classifier" roleId="tpee.1107535924139" targetNodeId="kqhl.~LanguageDescriptor" resolveInfo="LanguageDescriptor" />
            </node>
            <node role="initializer" roleId="tpee.1068431790190" type="tpee.DotExpression" typeId="tpee.1197027756228" id="1613125646032873150">
              <node role="operand" roleId="tpee.1197027771414" type="tpee.ParameterReference" typeId="tpee.1068581242874" id="1613125646032873151">
                <link role="variableDeclaration" roleId="tpee.1068581517664" targetNodeId="1613125646032873140" resolveInfo="language" />
              </node>
              <node role="operation" roleId="tpee.1197027833540" type="tpee.InstanceMethodCallOperation" typeId="tpee.1202948039474" id="1613125646032873152">
                <link role="baseMethodDeclaration" roleId="tpee.1068499141037" targetNodeId="cu2c.~Language%dgetModuleDescriptor()%cjetbrains%dmps%dproject%dstructure%dmodules%dLanguageDescriptor" resolveInfo="getModuleDescriptor" />
              </node>
            </node>
          </node>
        </node>
        <node role="statement" roleId="tpee.1068581517665" type="tpee.LocalVariableDeclarationStatement" typeId="tpee.1068581242864" id="1613125646032873153">
          <node role="localVariableDeclaration" roleId="tpee.1068581242865" type="tpee.LocalVariableDeclaration" typeId="tpee.1068581242863" id="1613125646032873154">
            <property name="name" nameId="tpck.1169194664001" value="generatorDescriptor" />
            <property name="isFinal" nameId="tpee.1176718929932" value="true" />
            <node role="type" roleId="tpee.5680397130376446158" type="tpee.ClassifierType" typeId="tpee.1107535904670" id="1613125646032873155">
              <link role="classifier" roleId="tpee.1107535924139" targetNodeId="kqhl.~GeneratorDescriptor" resolveInfo="GeneratorDescriptor" />
            </node>
            <node role="initializer" roleId="tpee.1068431790190" type="tpee.GenericNewExpression" typeId="tpee.1145552977093" id="1613125646032873156">
              <node role="creator" roleId="tpee.1145553007750" type="tpee.ClassCreator" typeId="tpee.1212685548494" id="1613125646032873157">
                <link role="baseMethodDeclaration" roleId="tpee.1068499141037" targetNodeId="kqhl.~GeneratorDescriptor%d&lt;init&gt;()" resolveInfo="GeneratorDescriptor" />
              </node>
            </node>
          </node>
        </node>
        <node role="statement" roleId="tpee.1068581517665" type="tpee.ExpressionStatement" typeId="tpee.1068580123155" id="1613125646032873158">
          <node role="expression" roleId="tpee.1068580123156" type="tpee.DotExpression" typeId="tpee.1197027756228" id="1613125646032873159">
            <node role="operand" roleId="tpee.1197027771414" type="tpee.LocalVariableReference" typeId="tpee.1068581242866" id="1613125646032873160">
              <link role="variableDeclaration" roleId="tpee.1068581517664" targetNodeId="1613125646032873154" resolveInfo="generatorDescriptor" />
            </node>
            <node role="operation" roleId="tpee.1197027833540" type="tpee.InstanceMethodCallOperation" typeId="tpee.1202948039474" id="1613125646032873161">
              <link role="baseMethodDeclaration" roleId="tpee.1068499141037" targetNodeId="kqhl.~GeneratorDescriptor%dsetGeneratorUID(java%dlang%dString)%cvoid" resolveInfo="setGeneratorUID" />
              <node role="actualArgument" roleId="tpee.1068499141038" type="tpee.StaticMethodCall" typeId="tpee.1081236700937" id="1613125646032873162">
                <link role="classConcept" roleId="tpee.1144433194310" targetNodeId="cu2c.~Generator" resolveInfo="Generator" />
                <link role="baseMethodDeclaration" roleId="tpee.1068499141037" targetNodeId="cu2c.~Generator%dgenerateGeneratorUID(jetbrains%dmps%dsmodel%dLanguage)%cjava%dlang%dString" resolveInfo="generateGeneratorUID" />
                <node role="actualArgument" roleId="tpee.1068499141038" type="tpee.ParameterReference" typeId="tpee.1068581242874" id="1613125646032873163">
                  <link role="variableDeclaration" roleId="tpee.1068581517664" targetNodeId="1613125646032873140" resolveInfo="language" />
                </node>
              </node>
            </node>
          </node>
        </node>
        <node role="statement" roleId="tpee.1068581517665" type="tpee.ExpressionStatement" typeId="tpee.1068580123155" id="1613125646032873164">
          <node role="expression" roleId="tpee.1068580123156" type="tpee.DotExpression" typeId="tpee.1197027756228" id="1613125646032873165">
            <node role="operand" roleId="tpee.1197027771414" type="tpee.LocalVariableReference" typeId="tpee.1068581242866" id="1613125646032873166">
              <link role="variableDeclaration" roleId="tpee.1068581517664" targetNodeId="1613125646032873154" resolveInfo="generatorDescriptor" />
            </node>
            <node role="operation" roleId="tpee.1197027833540" type="tpee.InstanceMethodCallOperation" typeId="tpee.1202948039474" id="1613125646032873167">
              <link role="baseMethodDeclaration" roleId="tpee.1068499141037" targetNodeId="kqhl.~ModuleDescriptor%dsetNamespace(java%dlang%dString)%cvoid" resolveInfo="setNamespace" />
              <node role="actualArgument" roleId="tpee.1068499141038" type="tpee.ParameterReference" typeId="tpee.1068581242874" id="1613125646032873168">
                <link role="variableDeclaration" roleId="tpee.1068581517664" targetNodeId="1613125646032873144" resolveInfo="name" />
              </node>
            </node>
          </node>
        </node>
        <node role="statement" roleId="tpee.1068581517665" type="tpee.LocalVariableDeclarationStatement" typeId="tpee.1068581242864" id="1613125646032873174">
          <node role="localVariableDeclaration" roleId="tpee.1068581242865" type="tpee.LocalVariableDeclaration" typeId="tpee.1068581242863" id="1613125646032873175">
            <property name="name" nameId="tpck.1169194664001" value="templateModelsRoot" />
            <node role="type" roleId="tpee.5680397130376446158" type="tpee.ClassifierType" typeId="tpee.1107535904670" id="8811637033172013043">
              <link role="classifier" roleId="tpee.1107535924139" targetNodeId="d2v5.~DefaultModelRoot" resolveInfo="DefaultModelRoot" />
            </node>
            <node role="initializer" roleId="tpee.1068431790190" type="tpee.GenericNewExpression" typeId="tpee.1145552977093" id="1613125646032873177">
              <node role="creator" roleId="tpee.1145553007750" type="tpee.ClassCreator" typeId="tpee.1212685548494" id="8811637033172028482">
                <link role="baseMethodDeclaration" roleId="tpee.1068499141037" targetNodeId="d2v5.~DefaultModelRoot%d&lt;init&gt;()" resolveInfo="DefaultModelRoot" />
              </node>
            </node>
          </node>
        </node>
        <node role="statement" roleId="tpee.1068581517665" type="tpee.ExpressionStatement" typeId="tpee.1068580123155" id="1613125646032873184">
          <node role="expression" roleId="tpee.1068580123156" type="tpee.DotExpression" typeId="tpee.1197027756228" id="1613125646032873185">
            <node role="operand" roleId="tpee.1197027771414" type="tpee.LocalVariableReference" typeId="tpee.1068581242866" id="1613125646032873186">
              <link role="variableDeclaration" roleId="tpee.1068581517664" targetNodeId="1613125646032873175" resolveInfo="templateModelsRoot" />
            </node>
            <node role="operation" roleId="tpee.1197027833540" type="tpee.InstanceMethodCallOperation" typeId="tpee.1202948039474" id="1613125646032873187">
              <link role="baseMethodDeclaration" roleId="tpee.1068499141037" targetNodeId="ep0o.~FolderModelRootBase%dsetPath(java%dlang%dString)%cvoid" resolveInfo="setPath" />
              <node role="actualArgument" roleId="tpee.1068499141038" type="tpee.ParameterReference" typeId="tpee.1068581242874" id="1613125646032873189">
                <link role="variableDeclaration" roleId="tpee.1068581517664" targetNodeId="1613125646032873142" resolveInfo="templateModelsDir" />
              </node>
            </node>
          </node>
        </node>
        <node role="statement" roleId="tpee.1068581517665" type="tpee.ExpressionStatement" typeId="tpee.1068580123155" id="1613125646032873191">
          <node role="expression" roleId="tpee.1068580123156" type="tpee.DotExpression" typeId="tpee.1197027756228" id="1613125646032873192">
            <node role="operand" roleId="tpee.1197027771414" type="tpee.DotExpression" typeId="tpee.1197027756228" id="1613125646032873193">
              <node role="operand" roleId="tpee.1197027771414" type="tpee.LocalVariableReference" typeId="tpee.1068581242866" id="1613125646032873194">
                <link role="variableDeclaration" roleId="tpee.1068581517664" targetNodeId="1613125646032873154" resolveInfo="generatorDescriptor" />
              </node>
              <node role="operation" roleId="tpee.1197027833540" type="tpee.InstanceMethodCallOperation" typeId="tpee.1202948039474" id="1613125646032873195">
                <link role="baseMethodDeclaration" roleId="tpee.1068499141037" targetNodeId="kqhl.~ModuleDescriptor%dgetModelRootDescriptors()%cjava%dutil%dCollection" resolveInfo="getModelRootDescriptors" />
              </node>
            </node>
            <node role="operation" roleId="tpee.1197027833540" type="tpee.InstanceMethodCallOperation" typeId="tpee.1202948039474" id="1613125646032873196">
              <link role="baseMethodDeclaration" roleId="tpee.1068499141037" targetNodeId="k7g3.~Collection%dadd(java%dlang%dObject)%cboolean" resolveInfo="add" />
              <node role="actualArgument" roleId="tpee.1068499141038" type="tpee.DotExpression" typeId="tpee.1197027756228" id="3886341793883625984">
                <node role="operation" roleId="tpee.1197027833540" type="tpee.InstanceMethodCallOperation" typeId="tpee.1202948039474" id="3886341793883630658">
                  <link role="baseMethodDeclaration" roleId="tpee.1068499141037" targetNodeId="d2v5.~DefaultModelRoot%dtoDescriptor()%cjetbrains%dmps%dproject%dstructure%dmodel%dModelRootDescriptor" resolveInfo="toDescriptor" />
                </node>
                <node role="operand" roleId="tpee.1197027771414" type="tpee.LocalVariableReference" typeId="tpee.1068581242866" id="1613125646032873197">
                  <link role="variableDeclaration" roleId="tpee.1068581517664" targetNodeId="1613125646032873175" resolveInfo="templateModelsRoot" />
                </node>
              </node>
            </node>
          </node>
        </node>
        <node role="statement" roleId="tpee.1068581517665" type="tpee.ExpressionStatement" typeId="tpee.1068580123155" id="1613125646032873198">
          <node role="expression" roleId="tpee.1068580123156" type="tpee.DotExpression" typeId="tpee.1197027756228" id="1613125646032873199">
            <node role="operand" roleId="tpee.1197027771414" type="tpee.DotExpression" typeId="tpee.1197027756228" id="1613125646032873200">
              <node role="operand" roleId="tpee.1197027771414" type="tpee.LocalVariableReference" typeId="tpee.1068581242866" id="1613125646032873201">
                <link role="variableDeclaration" roleId="tpee.1068581517664" targetNodeId="1613125646032873154" resolveInfo="generatorDescriptor" />
              </node>
              <node role="operation" roleId="tpee.1197027833540" type="tpee.InstanceMethodCallOperation" typeId="tpee.1202948039474" id="1613125646032873202">
                <link role="baseMethodDeclaration" roleId="tpee.1068499141037" targetNodeId="kqhl.~ModuleDescriptor%dgetUsedDevkits()%cjava%dutil%dCollection" resolveInfo="getUsedDevkits" />
              </node>
            </node>
            <node role="operation" roleId="tpee.1197027833540" type="tpee.InstanceMethodCallOperation" typeId="tpee.1202948039474" id="1613125646032873203">
              <link role="baseMethodDeclaration" roleId="tpee.1068499141037" targetNodeId="k7g3.~Collection%dadd(java%dlang%dObject)%cboolean" resolveInfo="add" />
              <node role="actualArgument" roleId="tpee.1068499141038" type="tpee.DotExpression" typeId="tpee.1197027756228" id="8978606230572474207">
                <node role="operand" roleId="tpee.1197027771414" type="tp25.ModuleReferenceExpression" typeId="tp25.4040588429969021681" id="8978606230572474208">
                  <property name="moduleId" nameId="tp25.4040588429969021683" value="fbc25dd2-5da4-483a-8b19-70928e1b62d7" />
                </node>
                <node role="operation" roleId="tpee.1197027833540" type="tpee.InstanceMethodCallOperation" typeId="tpee.1202948039474" id="8978606230572474209">
                  <link role="baseMethodDeclaration" roleId="tpee.1068499141037" targetNodeId="vsqj.~IModule%dgetModuleReference()%cjetbrains%dmps%dproject%dstructure%dmodules%dModuleReference" resolveInfo="getModuleReference" />
                </node>
              </node>
            </node>
          </node>
        </node>
        <node role="statement" roleId="tpee.1068581517665" type="tpee.ExpressionStatement" typeId="tpee.1068580123155" id="8978606230572474218">
          <node role="expression" roleId="tpee.1068580123156" type="tpee.DotExpression" typeId="tpee.1197027756228" id="8978606230572474219">
            <node role="operand" roleId="tpee.1197027771414" type="tpee.DotExpression" typeId="tpee.1197027756228" id="8978606230572474220">
              <node role="operand" roleId="tpee.1197027771414" type="tpee.LocalVariableReference" typeId="tpee.1068581242866" id="8978606230572474221">
                <link role="variableDeclaration" roleId="tpee.1068581517664" targetNodeId="1613125646032873154" resolveInfo="generatorDescriptor" />
              </node>
              <node role="operation" roleId="tpee.1197027833540" type="tpee.InstanceMethodCallOperation" typeId="tpee.1202948039474" id="8978606230572474222">
                <link role="baseMethodDeclaration" roleId="tpee.1068499141037" targetNodeId="kqhl.~ModuleDescriptor%dgetUsedLanguages()%cjava%dutil%dCollection" resolveInfo="getUsedLanguages" />
              </node>
            </node>
            <node role="operation" roleId="tpee.1197027833540" type="tpee.InstanceMethodCallOperation" typeId="tpee.1202948039474" id="8978606230572474223">
              <link role="baseMethodDeclaration" roleId="tpee.1068499141037" targetNodeId="k7g3.~Collection%dadd(java%dlang%dObject)%cboolean" resolveInfo="add" />
              <node role="actualArgument" roleId="tpee.1068499141038" type="tpee.DotExpression" typeId="tpee.1197027756228" id="8978606230572474215">
                <node role="operand" roleId="tpee.1197027771414" type="tp25.ModuleReferenceExpression" typeId="tp25.4040588429969021681" id="8978606230572474216">
                  <property name="moduleId" nameId="tp25.4040588429969021683" value="b401a680-8325-4110-8fd3-84331ff25bef" />
                </node>
                <node role="operation" roleId="tpee.1197027833540" type="tpee.InstanceMethodCallOperation" typeId="tpee.1202948039474" id="8978606230572474217">
                  <link role="baseMethodDeclaration" roleId="tpee.1068499141037" targetNodeId="vsqj.~IModule%dgetModuleReference()%cjetbrains%dmps%dproject%dstructure%dmodules%dModuleReference" resolveInfo="getModuleReference" />
                </node>
              </node>
            </node>
          </node>
        </node>
        <node role="statement" roleId="tpee.1068581517665" type="tpee.ExpressionStatement" typeId="tpee.1068580123155" id="5492287215007042962">
          <node role="expression" roleId="tpee.1068580123156" type="tpee.DotExpression" typeId="tpee.1197027756228" id="5492287215007042963">
            <node role="operand" roleId="tpee.1197027771414" type="tpee.DotExpression" typeId="tpee.1197027756228" id="5492287215007042964">
              <node role="operand" roleId="tpee.1197027771414" type="tpee.LocalVariableReference" typeId="tpee.1068581242866" id="5492287215007042965">
                <link role="variableDeclaration" roleId="tpee.1068581517664" targetNodeId="1613125646032873154" resolveInfo="generatorDescriptor" />
              </node>
              <node role="operation" roleId="tpee.1197027833540" type="tpee.InstanceMethodCallOperation" typeId="tpee.1202948039474" id="5492287215007042966">
                <link role="baseMethodDeclaration" roleId="tpee.1068499141037" targetNodeId="kqhl.~ModuleDescriptor%dgetUsedLanguages()%cjava%dutil%dCollection" resolveInfo="getUsedLanguages" />
              </node>
            </node>
            <node role="operation" roleId="tpee.1197027833540" type="tpee.InstanceMethodCallOperation" typeId="tpee.1202948039474" id="5492287215007042967">
              <link role="baseMethodDeclaration" roleId="tpee.1068499141037" targetNodeId="k7g3.~Collection%dadd(java%dlang%dObject)%cboolean" resolveInfo="add" />
              <node role="actualArgument" roleId="tpee.1068499141038" type="tpee.DotExpression" typeId="tpee.1197027756228" id="5492287215007042968">
                <node role="operand" roleId="tpee.1197027771414" type="tp25.ModuleReferenceExpression" typeId="tp25.4040588429969021681" id="5492287215007042969">
                  <property name="moduleId" nameId="tp25.4040588429969021683" value="d7706f63-9be2-479c-a3da-ae92af1e64d5" />
                </node>
                <node role="operation" roleId="tpee.1197027833540" type="tpee.InstanceMethodCallOperation" typeId="tpee.1202948039474" id="5492287215007042970">
                  <link role="baseMethodDeclaration" roleId="tpee.1068499141037" targetNodeId="vsqj.~IModule%dgetModuleReference()%cjetbrains%dmps%dproject%dstructure%dmodules%dModuleReference" resolveInfo="getModuleReference" />
                </node>
              </node>
            </node>
          </node>
        </node>
        <node role="statement" roleId="tpee.1068581517665" type="tpee.ExpressionStatement" typeId="tpee.1068580123155" id="1613125646032873205">
          <node role="expression" roleId="tpee.1068580123156" type="tpee.DotExpression" typeId="tpee.1197027756228" id="1613125646032873206">
            <node role="operand" roleId="tpee.1197027771414" type="tpee.DotExpression" typeId="tpee.1197027756228" id="1613125646032873207">
              <node role="operand" roleId="tpee.1197027771414" type="tpee.LocalVariableReference" typeId="tpee.1068581242866" id="1613125646032873208">
                <link role="variableDeclaration" roleId="tpee.1068581517664" targetNodeId="1613125646032873148" resolveInfo="languageDescriptor" />
              </node>
              <node role="operation" roleId="tpee.1197027833540" type="tpee.InstanceMethodCallOperation" typeId="tpee.1202948039474" id="1613125646032873209">
                <link role="baseMethodDeclaration" roleId="tpee.1068499141037" targetNodeId="kqhl.~LanguageDescriptor%dgetGenerators()%cjava%dutil%dList" resolveInfo="getGenerators" />
              </node>
            </node>
            <node role="operation" roleId="tpee.1197027833540" type="tpee.InstanceMethodCallOperation" typeId="tpee.1202948039474" id="1613125646032873210">
              <link role="baseMethodDeclaration" roleId="tpee.1068499141037" targetNodeId="k7g3.~List%dadd(java%dlang%dObject)%cboolean" resolveInfo="add" />
              <node role="actualArgument" roleId="tpee.1068499141038" type="tpee.LocalVariableReference" typeId="tpee.1068581242866" id="1613125646032873211">
                <link role="variableDeclaration" roleId="tpee.1068581517664" targetNodeId="1613125646032873154" resolveInfo="generatorDescriptor" />
              </node>
            </node>
          </node>
        </node>
        <node role="statement" roleId="tpee.1068581517665" type="tpee.ExpressionStatement" typeId="tpee.1068580123155" id="1613125646032873212">
          <node role="expression" roleId="tpee.1068580123156" type="tpee.DotExpression" typeId="tpee.1197027756228" id="1613125646032873213">
            <node role="operand" roleId="tpee.1197027771414" type="tpee.ParameterReference" typeId="tpee.1068581242874" id="1613125646032873214">
              <link role="variableDeclaration" roleId="tpee.1068581517664" targetNodeId="1613125646032873140" resolveInfo="language" />
            </node>
            <node role="operation" roleId="tpee.1197027833540" type="tpee.InstanceMethodCallOperation" typeId="tpee.1202948039474" id="1613125646032873215">
              <link role="baseMethodDeclaration" roleId="tpee.1068499141037" targetNodeId="cu2c.~Language%dsetLanguageDescriptor(jetbrains%dmps%dproject%dstructure%dmodules%dLanguageDescriptor,boolean)%cvoid" resolveInfo="setLanguageDescriptor" />
              <node role="actualArgument" roleId="tpee.1068499141038" type="tpee.LocalVariableReference" typeId="tpee.1068581242866" id="1613125646032873216">
                <link role="variableDeclaration" roleId="tpee.1068581517664" targetNodeId="1613125646032873148" resolveInfo="languageDescriptor" />
              </node>
              <node role="actualArgument" roleId="tpee.1068499141038" type="tpee.BooleanConstant" typeId="tpee.1068580123137" id="1613125646032873217" />
            </node>
          </node>
        </node>
        <node role="statement" roleId="tpee.1068581517665" type="tpee.ExpressionStatement" typeId="tpee.1068580123155" id="8978606230572474873">
          <node role="expression" roleId="tpee.1068580123156" type="tpee.DotExpression" typeId="tpee.1197027756228" id="1613125646032873452">
            <node role="operand" roleId="tpee.1197027771414" type="tpee.ParameterReference" typeId="tpee.1068581242874" id="1613125646032873453">
              <link role="variableDeclaration" roleId="tpee.1068581517664" targetNodeId="1613125646032873140" resolveInfo="language" />
            </node>
            <node role="operation" roleId="tpee.1197027833540" type="tpee.InstanceMethodCallOperation" typeId="tpee.1202948039474" id="1613125646032873454">
              <link role="baseMethodDeclaration" roleId="tpee.1068499141037" targetNodeId="cu2c.~Language%dsave()%cvoid" resolveInfo="save" />
            </node>
          </node>
        </node>
        <node role="statement" roleId="tpee.1068581517665" type="tpee.Statement" typeId="tpee.1068580123157" id="2273513587775220371" />
        <node role="statement" roleId="tpee.1068581517665" type="tpee.ReturnStatement" typeId="tpee.1068581242878" id="2273513587775220372">
          <node role="expression" roleId="tpee.1068581517676" type="tpee.CastExpression" typeId="tpee.1070534934090" id="2273513587775220373">
            <node role="expression" roleId="tpee.1070534934092" type="tpee.DotExpression" typeId="tpee.1197027756228" id="2273513587775220374">
              <node role="operand" roleId="tpee.1197027771414" type="tpee.StaticMethodCall" typeId="tpee.1081236700937" id="2273513587775220375">
                <link role="classConcept" roleId="tpee.1144433194310" targetNodeId="cu2c.~MPSModuleRepository" resolveInfo="MPSModuleRepository" />
                <link role="baseMethodDeclaration" roleId="tpee.1068499141037" targetNodeId="cu2c.~MPSModuleRepository%dgetInstance()%cjetbrains%dmps%dsmodel%dMPSModuleRepository" resolveInfo="getInstance" />
              </node>
              <node role="operation" roleId="tpee.1197027833540" type="tpee.InstanceMethodCallOperation" typeId="tpee.1202948039474" id="2273513587775220376">
                <link role="baseMethodDeclaration" roleId="tpee.1068499141037" targetNodeId="cu2c.~MPSModuleRepository%dgetModuleById(org%djetbrains%dmps%dopenapi%dmodule%dSModuleId)%cjetbrains%dmps%dproject%dIModule" resolveInfo="getModuleById" />
                <node role="actualArgument" roleId="tpee.1068499141038" type="tpee.DotExpression" typeId="tpee.1197027756228" id="2273513587775220377">
                  <node role="operand" roleId="tpee.1197027771414" type="tpee.LocalVariableReference" typeId="tpee.1068581242866" id="2273513587775220385">
                    <link role="variableDeclaration" roleId="tpee.1068581517664" targetNodeId="1613125646032873154" resolveInfo="generatorDescriptor" />
                  </node>
                  <node role="operation" roleId="tpee.1197027833540" type="tpee.InstanceMethodCallOperation" typeId="tpee.1202948039474" id="2273513587775220379">
                    <link role="baseMethodDeclaration" roleId="tpee.1068499141037" targetNodeId="kqhl.~ModuleDescriptor%dgetId()%cjetbrains%dmps%dproject%dModuleId" resolveInfo="getId" />
                  </node>
                </node>
              </node>
            </node>
            <node role="type" roleId="tpee.1070534934091" type="tpee.ClassifierType" typeId="tpee.1107535904670" id="2273513587775220380">
              <link role="classifier" roleId="tpee.1107535924139" targetNodeId="cu2c.~Generator" resolveInfo="Generator" />
            </node>
          </node>
        </node>
      </node>
    </node>
    <node role="member" roleId="tpee.5375687026011219971" type="tpee.InstanceMethodDeclaration" typeId="tpee.1068580123165" id="1613125646032873244">
      <property name="name" nameId="tpck.1169194664001" value="getTemplateModelPrefix" />
      <node role="visibility" roleId="tpee.1178549979242" type="tpee.PrivateVisibility" typeId="tpee.1146644623116" id="1613125646032873245" />
      <node role="returnType" roleId="tpee.1068580123133" type="tpee.ClassifierType" typeId="tpee.1107535904670" id="1613125646032873246">
        <link role="classifier" roleId="tpee.1107535924139" targetNodeId="e2lb.~String" resolveInfo="String" />
      </node>
      <node role="parameter" roleId="tpee.1068580123134" type="tpee.ParameterDeclaration" typeId="tpee.1068498886292" id="1613125646032873247">
        <property name="name" nameId="tpck.1169194664001" value="sourceLanguage" />
        <node role="type" roleId="tpee.5680397130376446158" type="tpee.ClassifierType" typeId="tpee.1107535904670" id="1613125646032873248">
          <link role="classifier" roleId="tpee.1107535924139" targetNodeId="cu2c.~Language" resolveInfo="Language" />
        </node>
      </node>
      <node role="body" roleId="tpee.1068580123135" type="tpee.StatementList" typeId="tpee.1068580123136" id="1613125646032873249">
        <node role="statement" roleId="tpee.1068581517665" type="tpee.ReturnStatement" typeId="tpee.1068581242878" id="1613125646032873250">
          <node role="expression" roleId="tpee.1068581517676" type="tpee.PlusExpression" typeId="tpee.1068581242875" id="1613125646032873251">
            <node role="leftExpression" roleId="tpee.1081773367580" type="tpee.DotExpression" typeId="tpee.1197027756228" id="1613125646032873252">
              <node role="operand" roleId="tpee.1197027771414" type="tpee.ParameterReference" typeId="tpee.1068581242874" id="1613125646032873253">
                <link role="variableDeclaration" roleId="tpee.1068581517664" targetNodeId="1613125646032873247" resolveInfo="sourceLanguage" />
              </node>
              <node role="operation" roleId="tpee.1197027833540" type="tpee.InstanceMethodCallOperation" typeId="tpee.1202948039474" id="1613125646032873254">
                <link role="baseMethodDeclaration" roleId="tpee.1068499141037" targetNodeId="vsqj.~AbstractModule%dgetModuleFqName()%cjava%dlang%dString" resolveInfo="getModuleFqName" />
              </node>
            </node>
            <node role="rightExpression" roleId="tpee.1081773367579" type="tpee.StringLiteral" typeId="tpee.1070475926800" id="1613125646032873255">
              <property name="value" nameId="tpee.1070475926801" value=".generator.template" />
            </node>
          </node>
        </node>
      </node>
    </node>
    <node role="member" roleId="tpee.5375687026011219971" type="tpee.InstanceMethodDeclaration" typeId="tpee.1068580123165" id="1613125646032873256">
      <property name="name" nameId="tpck.1169194664001" value="adjustTemplateModel" />
      <node role="visibility" roleId="tpee.1178549979242" type="tpee.PrivateVisibility" typeId="tpee.1146644623116" id="1613125646032873257" />
      <node role="returnType" roleId="tpee.1068580123133" type="tpee.VoidType" typeId="tpee.1068581517677" id="1613125646032873258" />
      <node role="parameter" roleId="tpee.1068580123134" type="tpee.ParameterDeclaration" typeId="tpee.1068498886292" id="1613125646032873259">
        <property name="name" nameId="tpck.1169194664001" value="sourceLanguage" />
        <node role="type" roleId="tpee.5680397130376446158" type="tpee.ClassifierType" typeId="tpee.1107535904670" id="1613125646032873260">
          <link role="classifier" roleId="tpee.1107535924139" targetNodeId="cu2c.~Language" resolveInfo="Language" />
        </node>
      </node>
      <node role="parameter" roleId="tpee.1068580123134" type="tpee.ParameterDeclaration" typeId="tpee.1068498886292" id="1613125646032873261">
        <property name="name" nameId="tpck.1169194664001" value="newGenerator" />
        <node role="type" roleId="tpee.5680397130376446158" type="tpee.ClassifierType" typeId="tpee.1107535904670" id="1613125646032873262">
          <link role="classifier" roleId="tpee.1107535924139" targetNodeId="cu2c.~Generator" resolveInfo="Generator" />
        </node>
      </node>
      <node role="body" roleId="tpee.1068580123135" type="tpee.StatementList" typeId="tpee.1068580123136" id="1613125646032873263">
        <node role="statement" roleId="tpee.1068581517665" type="tpee.LocalVariableDeclarationStatement" typeId="tpee.1068581242864" id="1613125646032873264">
          <node role="localVariableDeclaration" roleId="tpee.1068581242865" type="tpee.LocalVariableDeclaration" typeId="tpee.1068581242863" id="1613125646032873265">
            <property name="name" nameId="tpck.1169194664001" value="alreadyOwnsTemplateModel" />
            <node role="type" roleId="tpee.5680397130376446158" type="tpee.BooleanType" typeId="tpee.1070534644030" id="1613125646032873266" />
            <node role="initializer" roleId="tpee.1068431790190" type="tpee.BooleanConstant" typeId="tpee.1068580123137" id="1613125646032873267" />
          </node>
        </node>
        <node role="statement" roleId="tpee.1068581517665" type="tpee.ForeachStatement" typeId="tpee.1144226303539" id="1613125646032873268">
          <node role="iterable" roleId="tpee.1144226360166" type="tpee.DotExpression" typeId="tpee.1197027756228" id="1613125646032873269">
            <node role="operand" roleId="tpee.1197027771414" type="tpee.ParameterReference" typeId="tpee.1068581242874" id="1613125646032873270">
              <link role="variableDeclaration" roleId="tpee.1068581517664" targetNodeId="1613125646032873261" resolveInfo="newGenerator" />
            </node>
            <node role="operation" roleId="tpee.1197027833540" type="tpee.InstanceMethodCallOperation" typeId="tpee.1202948039474" id="1613125646032873271">
              <link role="baseMethodDeclaration" roleId="tpee.1068499141037" targetNodeId="vsqj.~AbstractModule%dgetOwnModelDescriptors()%cjava%dutil%dList" resolveInfo="getOwnModelDescriptors" />
            </node>
          </node>
          <node role="variable" roleId="tpee.1144230900587" type="tpee.LocalVariableDeclaration" typeId="tpee.1068581242863" id="1613125646032873272">
            <property name="name" nameId="tpck.1169194664001" value="modelDescriptor" />
            <node role="type" roleId="tpee.5680397130376446158" type="tpee.ClassifierType" typeId="tpee.1107535904670" id="1613125646032873273">
              <link role="classifier" roleId="tpee.1107535924139" targetNodeId="cu2c.~SModelDescriptor" resolveInfo="SModelDescriptor" />
            </node>
          </node>
          <node role="body" roleId="tpee.1154032183016" type="tpee.StatementList" typeId="tpee.1068580123136" id="1613125646032873274">
            <node role="statement" roleId="tpee.1068581517665" type="tpee.IfStatement" typeId="tpee.1068580123159" id="1613125646032873275">
              <node role="condition" roleId="tpee.1068580123160" type="tpee.StaticMethodCall" typeId="tpee.1081236700937" id="1613125646032873276">
                <link role="classConcept" roleId="tpee.1144433194310" targetNodeId="cu2c.~SModelStereotype" resolveInfo="SModelStereotype" />
                <link role="baseMethodDeclaration" roleId="tpee.1068499141037" targetNodeId="cu2c.~SModelStereotype%disGeneratorModel(org%djetbrains%dmps%dopenapi%dmodel%dSModel)%cboolean" resolveInfo="isGeneratorModel" />
                <node role="actualArgument" roleId="tpee.1068499141038" type="tpee.LocalVariableReference" typeId="tpee.1068581242866" id="1613125646032873277">
                  <link role="variableDeclaration" roleId="tpee.1068581517664" targetNodeId="1613125646032873272" resolveInfo="modelDescriptor" />
                </node>
              </node>
              <node role="ifTrue" roleId="tpee.1068580123161" type="tpee.StatementList" typeId="tpee.1068580123136" id="1613125646032873278">
                <node role="statement" roleId="tpee.1068581517665" type="tpee.ExpressionStatement" typeId="tpee.1068580123155" id="1613125646032873279">
                  <node role="expression" roleId="tpee.1068580123156" type="tpee.AssignmentExpression" typeId="tpee.1068498886294" id="1613125646032873280">
                    <node role="lValue" roleId="tpee.1068498886295" type="tpee.LocalVariableReference" typeId="tpee.1068581242866" id="1613125646032873281">
                      <link role="variableDeclaration" roleId="tpee.1068581517664" targetNodeId="1613125646032873265" resolveInfo="alreadyOwnsTemplateModel" />
                    </node>
                    <node role="rValue" roleId="tpee.1068498886297" type="tpee.BooleanConstant" typeId="tpee.1068580123137" id="1613125646032873282">
                      <property name="value" nameId="tpee.1068580123138" value="true" />
                    </node>
                  </node>
                </node>
                <node role="statement" roleId="tpee.1068581517665" type="tpee.BreakStatement" typeId="tpee.1081855346303" id="1613125646032873283" />
              </node>
            </node>
          </node>
        </node>
        <node role="statement" roleId="tpee.1068581517665" type="tpee.IfStatement" typeId="tpee.1068580123159" id="1613125646032873284">
          <node role="condition" roleId="tpee.1068580123160" type="tpee.LocalVariableReference" typeId="tpee.1068581242866" id="1613125646032873286">
            <link role="variableDeclaration" roleId="tpee.1068581517664" targetNodeId="1613125646032873265" resolveInfo="alreadyOwnsTemplateModel" />
          </node>
          <node role="ifTrue" roleId="tpee.1068580123161" type="tpee.StatementList" typeId="tpee.1068580123136" id="8978606230572474842">
            <node role="statement" roleId="tpee.1068581517665" type="tpee.ReturnStatement" typeId="tpee.1068581242878" id="8978606230572474845" />
          </node>
        </node>
        <node role="statement" roleId="tpee.1068581517665" type="tpee.LocalVariableDeclarationStatement" typeId="tpee.1068581242864" id="1613125646032873288">
          <node role="localVariableDeclaration" roleId="tpee.1068581242865" type="tpee.LocalVariableDeclaration" typeId="tpee.1068581242863" id="1613125646032873289">
            <property name="name" nameId="tpck.1169194664001" value="templateModelDescriptor" />
            <node role="type" roleId="tpee.5680397130376446158" type="tpee.ClassifierType" typeId="tpee.1107535904670" id="1613125646032873290">
              <link role="classifier" roleId="tpee.1107535924139" targetNodeId="rhwp.~EditableSModelDescriptor" resolveInfo="EditableSModelDescriptor" />
            </node>
            <node role="initializer" roleId="tpee.1068431790190" type="tpee.DotExpression" typeId="tpee.1197027756228" id="1613125646032873291">
              <node role="operand" roleId="tpee.1197027771414" type="tpee.ParameterReference" typeId="tpee.1068581242874" id="1613125646032873292">
                <link role="variableDeclaration" roleId="tpee.1068581517664" targetNodeId="1613125646032873261" resolveInfo="newGenerator" />
              </node>
              <node role="operation" roleId="tpee.1197027833540" type="tpee.InstanceMethodCallOperation" typeId="tpee.1202948039474" id="1613125646032873293">
                <link role="baseMethodDeclaration" roleId="tpee.1068499141037" targetNodeId="vsqj.~AbstractModule%dcreateModel(java%dlang%dString,org%djetbrains%dmps%dopenapi%dpersistence%dModelRoot,jetbrains%dmps%dproject%dIModule$ModelAdjuster)%cjetbrains%dmps%dsmodel%ddescriptor%dEditableSModelDescriptor" resolveInfo="createModel" />
                <node role="actualArgument" roleId="tpee.1068499141038" type="tpee.PlusExpression" typeId="tpee.1068581242875" id="3717579608294490417">
                  <node role="leftExpression" roleId="tpee.1081773367580" type="tpee.PlusExpression" typeId="tpee.1068581242875" id="1613125646032873296">
                    <node role="leftExpression" roleId="tpee.1081773367580" type="tpee.PlusExpression" typeId="tpee.1068581242875" id="1613125646032873297">
                      <node role="leftExpression" roleId="tpee.1081773367580" type="tpee.LocalInstanceMethodCall" typeId="tpee.3066917033203108594" id="1613125646032873298">
                        <link role="baseMethodDeclaration" roleId="tpee.1068499141037" targetNodeId="1613125646032873244" resolveInfo="getTemplateModelPrefix" />
                        <node role="actualArgument" roleId="tpee.1068499141038" type="tpee.ParameterReference" typeId="tpee.1068581242874" id="1613125646032873299">
                          <link role="variableDeclaration" roleId="tpee.1068581517664" targetNodeId="1613125646032873259" resolveInfo="sourceLanguage" />
                        </node>
                      </node>
                      <node role="rightExpression" roleId="tpee.1081773367579" type="tpee.StringLiteral" typeId="tpee.1070475926800" id="1613125646032873300">
                        <property name="value" nameId="tpee.1070475926801" value="." />
                      </node>
                    </node>
                    <node role="rightExpression" roleId="tpee.1081773367579" type="tpee.StringLiteral" typeId="tpee.1070475926800" id="1613125646032873301">
                      <property name="value" nameId="tpee.1070475926801" value="main@" />
                    </node>
                  </node>
                  <node role="rightExpression" roleId="tpee.1081773367579" type="tpee.StaticFieldReference" typeId="tpee.1070533707846" id="1613125646032873302">
                    <link role="variableDeclaration" roleId="tpee.1068581517664" targetNodeId="cu2c.~SModelStereotype%dGENERATOR" resolveInfo="GENERATOR" />
                    <link role="classifier" roleId="tpee.1144433057691" targetNodeId="cu2c.~SModelStereotype" resolveInfo="SModelStereotype" />
                  </node>
                </node>
                <node role="actualArgument" roleId="tpee.1068499141038" type="tpee.DotExpression" typeId="tpee.1197027756228" id="7097051478076259069">
                  <node role="operand" roleId="tpee.1197027771414" type="tpee.DotExpression" typeId="tpee.1197027756228" id="1613125646032873303">
                    <node role="operand" roleId="tpee.1197027771414" type="tpee.DotExpression" typeId="tpee.1197027756228" id="1613125646032873304">
                      <node role="operand" roleId="tpee.1197027771414" type="tpee.ParameterReference" typeId="tpee.1068581242874" id="1613125646032873305">
                        <link role="variableDeclaration" roleId="tpee.1068581517664" targetNodeId="1613125646032873261" resolveInfo="newGenerator" />
                      </node>
                      <node role="operation" roleId="tpee.1197027833540" type="tpee.InstanceMethodCallOperation" typeId="tpee.1202948039474" id="1613125646032873306">
                        <link role="baseMethodDeclaration" roleId="tpee.1068499141037" targetNodeId="vsqj.~AbstractModule%dgetModelRoots()%cjava%dlang%dIterable" resolveInfo="getModelRoots" />
                      </node>
                    </node>
                    <node role="operation" roleId="tpee.1197027833540" type="tpee.InstanceMethodCallOperation" typeId="tpee.1202948039474" id="7097051478076259066">
                      <link role="baseMethodDeclaration" roleId="tpee.1068499141037" targetNodeId="e2lb.~Iterable%diterator()%cjava%dutil%dIterator" resolveInfo="iterator" />
                    </node>
                  </node>
                  <node role="operation" roleId="tpee.1197027833540" type="tpee.InstanceMethodCallOperation" typeId="tpee.1202948039474" id="7097051478076259074">
                    <link role="baseMethodDeclaration" roleId="tpee.1068499141037" targetNodeId="k7g3.~Iterator%dnext()%cjava%dlang%dObject" resolveInfo="next" />
                  </node>
                </node>
                <node role="actualArgument" roleId="tpee.1068499141038" type="tpee.NullLiteral" typeId="tpee.1070534058343" id="1405729901652820695" />
              </node>
            </node>
          </node>
        </node>
        <node role="statement" roleId="tpee.1068581517665" type="tpee.LocalVariableDeclarationStatement" typeId="tpee.1068581242864" id="1613125646032873309">
          <node role="localVariableDeclaration" roleId="tpee.1068581242865" type="tpee.LocalVariableDeclaration" typeId="tpee.1068581242863" id="1613125646032873310">
            <property name="name" nameId="tpck.1169194664001" value="templateModel" />
            <node role="type" roleId="tpee.5680397130376446158" type="tp25.SModelType" typeId="tp25.1143226024141" id="1613125646032893746" />
            <node role="initializer" roleId="tpee.1068431790190" type="tpee.DotExpression" typeId="tpee.1197027756228" id="1613125646032873312">
              <node role="operand" roleId="tpee.1197027771414" type="tpee.LocalVariableReference" typeId="tpee.1068581242866" id="1613125646032873313">
                <link role="variableDeclaration" roleId="tpee.1068581517664" targetNodeId="1613125646032873289" resolveInfo="templateModelDescriptor" />
              </node>
              <node role="operation" roleId="tpee.1197027833540" type="tpee.InstanceMethodCallOperation" typeId="tpee.1202948039474" id="1613125646032873314">
                <link role="baseMethodDeclaration" roleId="tpee.1068499141037" targetNodeId="cu2c.~SModelDescriptor%dgetSModel()%cjetbrains%dmps%dsmodel%dSModel" resolveInfo="getSModel" />
              </node>
            </node>
          </node>
        </node>
        <node role="statement" roleId="tpee.1068581517665" type="tpee.LocalVariableDeclarationStatement" typeId="tpee.1068581242864" id="1613125646032873351">
          <node role="localVariableDeclaration" roleId="tpee.1068581242865" type="tpee.LocalVariableDeclaration" typeId="tpee.1068581242863" id="1613125646032873352">
            <property name="name" nameId="tpck.1169194664001" value="mappingConfiguration" />
            <node role="type" roleId="tpee.5680397130376446158" type="tp25.SNodeType" typeId="tp25.1138055754698" id="1613125646032893744">
              <link role="concept" roleId="tp25.1138405853777" targetNodeId="tpf8.1095416546421" resolveInfo="MappingConfiguration" />
            </node>
            <node role="initializer" roleId="tpee.1068431790190" type="tpee.DotExpression" typeId="tpee.1197027756228" id="1613125646032893784">
              <node role="operand" roleId="tpee.1197027771414" type="tpee.LocalVariableReference" typeId="tpee.1068581242866" id="1613125646032893785">
                <link role="variableDeclaration" roleId="tpee.1068581517664" targetNodeId="1613125646032873310" resolveInfo="templateModel" />
              </node>
              <node role="operation" roleId="tpee.1197027833540" type="tp25.Model_CreateNewNodeOperation" typeId="tp25.1143235216708" id="1613125646032893786">
                <link role="concept" roleId="tp25.1143235391024" targetNodeId="tpf8.1095416546421" resolveInfo="MappingConfiguration" />
              </node>
            </node>
          </node>
        </node>
        <node role="statement" roleId="tpee.1068581517665" type="tpee.ExpressionStatement" typeId="tpee.1068580123155" id="1613125646032873356">
          <node role="expression" roleId="tpee.1068580123156" type="tpee.AssignmentExpression" typeId="tpee.1068498886294" id="1613125646032893773">
            <node role="rValue" roleId="tpee.1068498886297" type="tpee.StringLiteral" typeId="tpee.1070475926800" id="1613125646032893776">
              <property name="value" nameId="tpee.1070475926801" value="main" />
            </node>
            <node role="lValue" roleId="tpee.1068498886295" type="tpee.DotExpression" typeId="tpee.1197027756228" id="1613125646032893768">
              <node role="operand" roleId="tpee.1197027771414" type="tpee.LocalVariableReference" typeId="tpee.1068581242866" id="1613125646032873358">
                <link role="variableDeclaration" roleId="tpee.1068581517664" targetNodeId="1613125646032873352" resolveInfo="mappingConfiguration" />
              </node>
              <node role="operation" roleId="tpee.1197027833540" type="tp25.SPropertyAccess" typeId="tp25.1138056022639" id="1613125646032893772">
                <link role="property" roleId="tp25.1138056395725" targetNodeId="tpck.1169194664001" resolveInfo="name" />
              </node>
            </node>
          </node>
        </node>
        <node role="statement" roleId="tpee.1068581517665" type="tpee.ExpressionStatement" typeId="tpee.1068580123155" id="1613125646032873361">
          <node role="expression" roleId="tpee.1068580123156" type="tpee.DotExpression" typeId="tpee.1197027756228" id="1613125646032893777">
            <node role="operand" roleId="tpee.1197027771414" type="tpee.LocalVariableReference" typeId="tpee.1068581242866" id="1613125646032873363">
              <link role="variableDeclaration" roleId="tpee.1068581517664" targetNodeId="1613125646032873310" resolveInfo="templateModel" />
            </node>
            <node role="operation" roleId="tpee.1197027833540" type="tp25.Model_AddRootOperation" typeId="tp25.1206482823744" id="1613125646032893781">
              <node role="nodeArgument" roleId="tp25.1206482823746" type="tpee.LocalVariableReference" typeId="tpee.1068581242866" id="1613125646032893783">
                <link role="variableDeclaration" roleId="tpee.1068581517664" targetNodeId="1613125646032873352" resolveInfo="mappingConfiguration" />
              </node>
            </node>
          </node>
        </node>
        <node role="statement" roleId="tpee.1068581517665" type="tpee.ExpressionStatement" typeId="tpee.1068580123155" id="1613125646032873368">
          <node role="expression" roleId="tpee.1068580123156" type="tpee.DotExpression" typeId="tpee.1197027756228" id="1613125646032873369">
            <node role="operand" roleId="tpee.1197027771414" type="tpee.LocalVariableReference" typeId="tpee.1068581242866" id="1613125646032873370">
              <link role="variableDeclaration" roleId="tpee.1068581517664" targetNodeId="1613125646032873289" resolveInfo="templateModelDescriptor" />
            </node>
            <node role="operation" roleId="tpee.1197027833540" type="tpee.InstanceMethodCallOperation" typeId="tpee.1202948039474" id="1613125646032873371">
              <link role="baseMethodDeclaration" roleId="tpee.1068499141037" targetNodeId="rhwp.~EditableSModelDescriptor%dsave()%cvoid" resolveInfo="save" />
            </node>
          </node>
        </node>
      </node>
    </node>
  </root>
</model>
<|MERGE_RESOLUTION|>--- conflicted
+++ resolved
@@ -2260,13 +2260,6 @@
         </node>
       </node>
     </node>
-<<<<<<< HEAD
-    <node role="member" roleId="tpee.5375687026011219971" type="tpee.InstanceMethodDeclaration" typeId="tpee.1068580123165" id="1613125646032872990">
-      <property name="name" nameId="tpck.1169194664001" value="buttonOK" />
-      <node role="visibility" roleId="tpee.1178549979242" type="tpee.PublicVisibility" typeId="tpee.1146644602865" id="1613125646032872991" />
-      <node role="returnType" roleId="tpee.1068580123133" type="tpee.VoidType" typeId="tpee.1068581517677" id="1613125646032872992" />
-      <node role="body" roleId="tpee.1068580123135" type="tpee.StatementList" typeId="tpee.1068580123136" id="1613125646032872993">
-=======
     <node role="member" roleId="tpee.5375687026011219971" type="tpee.InstanceMethodDeclaration" typeId="tpee.1068580123165" id="1939610764124496121">
       <property name="isDeprecated" nameId="tpee.1224848525476" value="false" />
       <property name="isAbstract" nameId="tpee.1178608670077" value="false" />
@@ -2275,7 +2268,6 @@
       <node role="visibility" roleId="tpee.1178549979242" type="tpee.ProtectedVisibility" typeId="tpee.1146644641414" id="1939610764124496122" />
       <node role="returnType" roleId="tpee.1068580123133" type="tpee.VoidType" typeId="tpee.1068581517677" id="1939610764124496124" />
       <node role="body" roleId="tpee.1068580123135" type="tpee.StatementList" typeId="tpee.1068580123136" id="1939610764124496125">
->>>>>>> 9161bcdd
         <node role="statement" roleId="tpee.1068581517665" type="tpee.LocalVariableDeclarationStatement" typeId="tpee.1068581242864" id="1613125646032872994">
           <node role="localVariableDeclaration" roleId="tpee.1068581242865" type="tpee.LocalVariableDeclaration" typeId="tpee.1068581242863" id="1613125646032872995">
             <property name="name" nameId="tpck.1169194664001" value="templateModelsPath" />
@@ -2538,49 +2530,9 @@
             </node>
           </node>
         </node>
-<<<<<<< HEAD
-      </node>
-      <node role="annotation" roleId="tpee.1188208488637" type="tpee.AnnotationInstance" typeId="tpee.1188207840427" id="1613125646032873106">
-        <link role="annotation" roleId="tpee.1188208074048" targetNodeId="mzqo.~BaseDialog$Button" resolveInfo="BaseDialog.Button" />
-        <node role="value" roleId="tpee.1188214630783" type="tpee.AnnotationInstanceValue" typeId="tpee.1188214545140" id="1613125646032873107">
-          <link role="key" roleId="tpee.1188214555875" targetNodeId="mzqo.~BaseDialog$Button%dposition()" resolveInfo="position" />
-          <node role="value" roleId="tpee.1188214607812" type="tpee.IntegerConstant" typeId="tpee.1068580320020" id="1613125646032873108">
-            <property name="value" nameId="tpee.1068580320021" value="0" />
-          </node>
-        </node>
-        <node role="value" roleId="tpee.1188214630783" type="tpee.AnnotationInstanceValue" typeId="tpee.1188214545140" id="1613125646032873109">
-          <link role="key" roleId="tpee.1188214555875" targetNodeId="mzqo.~BaseDialog$Button%dname()" resolveInfo="name" />
-          <node role="value" roleId="tpee.1188214607812" type="tpee.StringLiteral" typeId="tpee.1070475926800" id="1613125646032873110">
-            <property name="value" nameId="tpee.1070475926801" value="OK" />
-          </node>
-        </node>
-        <node role="value" roleId="tpee.1188214630783" type="tpee.AnnotationInstanceValue" typeId="tpee.1188214545140" id="1613125646032873111">
-          <link role="key" roleId="tpee.1188214555875" targetNodeId="mzqo.~BaseDialog$Button%dmnemonic()" resolveInfo="mnemonic" />
-          <node role="value" roleId="tpee.1188214607812" type="tpee.CharConstant" typeId="tpee.1200397529627" id="1613125646032873112">
-            <property name="charConstant" nameId="tpee.1200397540847" value="O" />
-          </node>
-        </node>
-        <node role="value" roleId="tpee.1188214630783" type="tpee.AnnotationInstanceValue" typeId="tpee.1188214545140" id="1613125646032873113">
-          <link role="key" roleId="tpee.1188214555875" targetNodeId="mzqo.~BaseDialog$Button%ddefaultButton()" resolveInfo="defaultButton" />
-          <node role="value" roleId="tpee.1188214607812" type="tpee.BooleanConstant" typeId="tpee.1068580123137" id="1613125646032873114">
-            <property name="value" nameId="tpee.1068580123138" value="true" />
-          </node>
-        </node>
-      </node>
-    </node>
-    <node role="member" roleId="tpee.5375687026011219971" type="tpee.InstanceMethodDeclaration" typeId="tpee.1068580123165" id="1613125646032873115">
-      <property name="name" nameId="tpck.1169194664001" value="buttonCancel" />
-      <node role="visibility" roleId="tpee.1178549979242" type="tpee.PublicVisibility" typeId="tpee.1146644602865" id="1613125646032873116" />
-      <node role="returnType" roleId="tpee.1068580123133" type="tpee.VoidType" typeId="tpee.1068581517677" id="1613125646032873117" />
-      <node role="body" roleId="tpee.1068580123135" type="tpee.StatementList" typeId="tpee.1068580123136" id="1613125646032873118">
-        <node role="statement" roleId="tpee.1068581517665" type="tpee.ExpressionStatement" typeId="tpee.1068580123155" id="1613125646032873119">
-          <node role="expression" roleId="tpee.1068580123156" type="tpee.LocalInstanceMethodCall" typeId="tpee.3066917033203108594" id="1613125646032873120">
-            <link role="baseMethodDeclaration" roleId="tpee.1068499141037" targetNodeId="1613125646032873128" resolveInfo="dispose" />
-=======
         <node role="statement" roleId="tpee.1068581517665" type="tpee.ExpressionStatement" typeId="tpee.1068580123155" id="1939610764124503356">
           <node role="expression" roleId="tpee.1068580123156" type="tpee.SuperMethodCall" typeId="tpee.1073063089578" id="1939610764124503355">
             <link role="baseMethodDeclaration" roleId="tpee.1068499141037" targetNodeId="h12.~DialogWrapper%ddoOKAction()%cvoid" resolveInfo="doOKAction" />
->>>>>>> 9161bcdd
           </node>
         </node>
       </node>
