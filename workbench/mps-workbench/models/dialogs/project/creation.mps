--- conflicted
+++ resolved
@@ -3545,7 +3545,7 @@
         </node>
         <node role="statement" roleId="tpee.1068581517665" type="tpee.LocalVariableDeclarationStatement" typeId="tpee.1068581242864" id="8623608763345593586">
           <node role="localVariableDeclaration" roleId="tpee.1068581242865" type="tpee.LocalVariableDeclaration" typeId="tpee.1068581242863" id="8623608763345593587">
-            <property name="name" nameId="tpck.1169194664001" value="templateModelDescriptor" />
+            <property name="name" nameId="tpck.1169194664001" value="templateModel" />
             <node role="type" roleId="tpee.5680397130376446158" type="tpee.ClassifierType" typeId="tpee.1107535904670" id="8623608763345593580">
               <link role="classifier" roleId="tpee.1107535924139" targetNodeId="51te.~EditableSModel" resolveInfo="EditableSModel" />
             </node>
@@ -3595,33 +3595,6 @@
             </node>
           </node>
         </node>
-        <node role="statement" roleId="tpee.1068581517665" type="tpee.LocalVariableDeclarationStatement" typeId="tpee.1068581242864" id="1613125646032873309">
-          <node role="localVariableDeclaration" roleId="tpee.1068581242865" type="tpee.LocalVariableDeclaration" typeId="tpee.1068581242863" id="1613125646032873310">
-            <property name="name" nameId="tpck.1169194664001" value="templateModel" />
-<<<<<<< HEAD
-            <node role="type" roleId="tpee.5680397130376446158" type="tp25.SModelType" typeId="tp25.1143226024141" id="1613125646032893746" />
-            <node role="initializer" roleId="tpee.1068431790190" type="tpee.DotExpression" typeId="tpee.1197027756228" id="1613125646032873312">
-              <node role="operand" roleId="tpee.1197027771414" type="tpee.ParenthesizedExpression" typeId="tpee.1079359253375" id="8221899801922524987">
-                <node role="expression" roleId="tpee.1079359253376" type="tpee.CastExpression" typeId="tpee.1070534934090" id="8221899801922524984">
-                  <node role="expression" roleId="tpee.1070534934092" type="tpee.LocalVariableReference" typeId="tpee.1068581242866" id="8221899801922524989">
-                    <link role="variableDeclaration" roleId="tpee.1068581517664" targetNodeId="8623608763345593587" resolveInfo="templateModelDescriptor" />
-                  </node>
-                  <node role="type" roleId="tpee.1070534934091" type="tpee.ClassifierType" typeId="tpee.1107535904670" id="2033319863820885281">
-                    <link role="classifier" roleId="tpee.1107535924139" targetNodeId="cu2c.~SModelInternal" resolveInfo="SModelInternal" />
-                  </node>
-                </node>
-              </node>
-              <node role="operation" roleId="tpee.1197027833540" type="tpee.InstanceMethodCallOperation" typeId="tpee.1202948039474" id="1613125646032873314">
-                <link role="baseMethodDeclaration" roleId="tpee.1068499141037" targetNodeId="cu2c.~SModelInternal%dgetSModel()%corg%djetbrains%dmps%dopenapi%dmodel%dSModel" resolveInfo="getSModel" />
-              </node>
-=======
-            <node role="initializer" roleId="tpee.1068431790190" type="tpee.VariableReference" typeId="tpee.1068498886296" id="2450295125633564227">
-              <link role="variableDeclaration" roleId="tpee.1068581517664" targetNodeId="1613125646032873289" resolveInfo="templateModelDescriptor" />
->>>>>>> c32d093e
-            </node>
-            <node role="type" roleId="tpee.5680397130376446158" type="tp25.SModelType" typeId="tp25.1143226024141" id="1613125646032893746" />
-          </node>
-        </node>
         <node role="statement" roleId="tpee.1068581517665" type="tpee.LocalVariableDeclarationStatement" typeId="tpee.1068581242864" id="1613125646032873351">
           <node role="localVariableDeclaration" roleId="tpee.1068581242865" type="tpee.LocalVariableDeclaration" typeId="tpee.1068581242863" id="1613125646032873352">
             <property name="name" nameId="tpck.1169194664001" value="mappingConfiguration" />
@@ -3629,8 +3602,8 @@
               <link role="concept" roleId="tp25.1138405853777" targetNodeId="tpf8.1095416546421" resolveInfo="MappingConfiguration" />
             </node>
             <node role="initializer" roleId="tpee.1068431790190" type="tpee.DotExpression" typeId="tpee.1197027756228" id="1613125646032893784">
-              <node role="operand" roleId="tpee.1197027771414" type="tpee.LocalVariableReference" typeId="tpee.1068581242866" id="1613125646032893785">
-                <link role="variableDeclaration" roleId="tpee.1068581517664" targetNodeId="1613125646032873310" resolveInfo="templateModel" />
+              <node role="operand" roleId="tpee.1197027771414" type="tpee.VariableReference" typeId="tpee.1068498886296" id="8593264044801070466">
+                <link role="variableDeclaration" roleId="tpee.1068581517664" targetNodeId="8623608763345593587" resolveInfo="templateModel" />
               </node>
               <node role="operation" roleId="tpee.1197027833540" type="tp25.Model_CreateNewNodeOperation" typeId="tp25.1143235216708" id="1613125646032893786">
                 <link role="concept" roleId="tp25.1143235391024" targetNodeId="tpf8.1095416546421" resolveInfo="MappingConfiguration" />
@@ -3655,8 +3628,8 @@
         </node>
         <node role="statement" roleId="tpee.1068581517665" type="tpee.ExpressionStatement" typeId="tpee.1068580123155" id="1613125646032873361">
           <node role="expression" roleId="tpee.1068580123156" type="tpee.DotExpression" typeId="tpee.1197027756228" id="1613125646032893777">
-            <node role="operand" roleId="tpee.1197027771414" type="tpee.LocalVariableReference" typeId="tpee.1068581242866" id="1613125646032873363">
-              <link role="variableDeclaration" roleId="tpee.1068581517664" targetNodeId="1613125646032873310" resolveInfo="templateModel" />
+            <node role="operand" roleId="tpee.1197027771414" type="tpee.VariableReference" typeId="tpee.1068498886296" id="8593264044801072548">
+              <link role="variableDeclaration" roleId="tpee.1068581517664" targetNodeId="8623608763345593587" resolveInfo="templateModel" />
             </node>
             <node role="operation" roleId="tpee.1197027833540" type="tp25.Model_AddRootOperation" typeId="tp25.1206482823744" id="1613125646032893781">
               <node role="nodeArgument" roleId="tp25.1206482823746" type="tpee.LocalVariableReference" typeId="tpee.1068581242866" id="1613125646032893783">
@@ -3667,7 +3640,7 @@
         </node>
         <node role="statement" roleId="tpee.1068581517665" type="tpee.ExpressionStatement" typeId="tpee.1068580123155" id="1613125646032873368">
           <node role="expression" roleId="tpee.1068580123156" type="tpee.DotExpression" typeId="tpee.1197027756228" id="1613125646032873369">
-            <node role="operand" roleId="tpee.1197027771414" type="tpee.LocalVariableReference" typeId="tpee.1068581242866" id="1613125646032873370">
+            <node role="operand" roleId="tpee.1197027771414" type="tpee.VariableReference" typeId="tpee.1068498886296" id="8593264044801065937">
               <link role="variableDeclaration" roleId="tpee.1068581517664" targetNodeId="8623608763345593587" resolveInfo="templateModelDescriptor" />
             </node>
             <node role="operation" roleId="tpee.1197027833540" type="tpee.InstanceMethodCallOperation" typeId="tpee.1202948039474" id="1613125646032873371">
