--- conflicted
+++ resolved
@@ -89,38 +89,37 @@
   </root>
   <root nodeRef="d43affd0-e5f9-482c-adc1-9400b73f2a8d/r:b2267b28-bfcc-40f1-8447-02c15480f0d2(jetbrains.mps.lang.classLike.pluginSolution/jetbrains.mps.baseLanguage.lightweightdsl.pluginSolution.plugin)/3402736933910154624">
     <file name="ClassLikes_ActionGroup.java">
-<<<<<<< HEAD
-      <node id="3402736933910154624" at="33,0,34,0" concept="11" trace="ID" />
-      <node id="3402736933910154624" at="34,0,35,0" concept="3" trace="myPlaces" />
-      <node id="3402736933910154624" at="35,35,36,28" concept="13" />
-      <node id="3402736933910154624" at="36,28,37,30" concept="2" />
-      <node id="3402736933910154624" at="37,30,38,25" concept="2" />
-      <node id="1910216689115792000" at="40,45,41,75" concept="7" />
-      <node id="3402736933910607751" at="42,54,43,13" concept="8" />
-      <node id="4497478346159656557" at="44,5,45,74" concept="9" />
-      <node id="3402736933910618632" at="45,74,46,88" concept="7" />
-      <node id="3402736933910761994" at="48,43,49,36" concept="8" />
-      <node id="3402736933910762016" at="52,54,53,39" concept="8" />
-      <node id="3402736933910762025" at="56,51,57,216" concept="8" />
-      <node id="4601407620868443110" at="60,39,61,518" concept="8" />
-      <node id="3402736933910782520" at="63,7,64,0" concept="10" />
-      <node id="3402736933910944072" at="64,0,65,44" concept="2" />
-      <node id="3402736933910785349" at="66,55,67,172" concept="2" />
-      <node id="3402736933910154624" at="69,70,70,39" concept="2" />
-      <node id="3402736933910154624" at="73,81,74,109" concept="2" />
-      <node id="3402736933910154624" at="76,29,77,17" concept="8" />
-      <node id="3402736933910605209" at="41,75,44,5" concept="5" />
-      <node id="3402736933910761992" at="48,0,51,0" concept="6" trace="select#(Lorg/jetbrains/mps/openapi/language/SLanguage;)Lorg/jetbrains/mps/openapi/module/SModule;" />
-      <node id="3402736933910762014" at="52,0,55,0" concept="6" trace="translate#(Ljetbrains/mps/smodel/Language;)Ljava/lang/Iterable;" />
-      <node id="3402736933910762023" at="56,0,59,0" concept="6" trace="translate#(Lorg/jetbrains/mps/openapi/model/SModel;)Ljava/lang/Iterable;" />
-      <node id="4601407620868441946" at="60,0,63,0" concept="6" trace="accept#(Lorg/jetbrains/mps/openapi/model/SNode;)Z" />
-      <node id="3402736933910771378" at="65,44,68,5" concept="4" />
-      <node id="3402736933910154624" at="68,5,71,5" concept="4" />
-      <node id="3402736933910154624" at="73,0,76,0" concept="6" trace="addPlace#(Ljetbrains/mps/workbench/ActionPlace;Lorg/jetbrains/mps/util/Condition;)V" />
-      <node id="3402736933910154624" at="76,0,79,0" concept="6" trace="isStrict#()Z" />
+      <node id="3402736933910154624" at="33,0,34,0" concept="12" trace="ID" />
+      <node id="3402736933910154624" at="34,0,35,0" concept="4" trace="myPlaces" />
+      <node id="3402736933910154624" at="35,35,36,28" concept="14" />
+      <node id="3402736933910154624" at="36,28,37,30" concept="3" />
+      <node id="3402736933910154624" at="37,30,38,25" concept="3" />
+      <node id="1910216689115792000" at="40,45,41,75" concept="8" />
+      <node id="3402736933910607751" at="42,54,43,13" concept="9" />
+      <node id="4497478346159656557" at="44,5,45,74" concept="10" />
+      <node id="3402736933910618632" at="45,74,46,88" concept="8" />
+      <node id="3402736933910761994" at="48,43,49,36" concept="9" />
+      <node id="3402736933910762016" at="52,54,53,39" concept="9" />
+      <node id="3402736933910762025" at="56,51,57,216" concept="9" />
+      <node id="4601407620868443110" at="60,39,61,518" concept="9" />
+      <node id="3402736933910782520" at="63,7,64,0" concept="11" />
+      <node id="3402736933910944072" at="64,0,65,44" concept="3" />
+      <node id="3402736933910785349" at="66,55,67,172" concept="3" />
+      <node id="3402736933910154624" at="69,70,70,39" concept="3" />
+      <node id="3402736933910154624" at="73,81,74,109" concept="3" />
+      <node id="3402736933910154624" at="76,29,77,17" concept="9" />
+      <node id="3402736933910605209" at="41,75,44,5" concept="6" />
+      <node id="3402736933910761992" at="48,0,51,0" concept="7" trace="select#(Lorg/jetbrains/mps/openapi/language/SLanguage;)Lorg/jetbrains/mps/openapi/module/SModule;" />
+      <node id="3402736933910762014" at="52,0,55,0" concept="7" trace="translate#(Ljetbrains/mps/smodel/Language;)Ljava/lang/Iterable;" />
+      <node id="3402736933910762023" at="56,0,59,0" concept="7" trace="translate#(Lorg/jetbrains/mps/openapi/model/SModel;)Ljava/lang/Iterable;" />
+      <node id="4601407620868441946" at="60,0,63,0" concept="7" trace="accept#(Lorg/jetbrains/mps/openapi/model/SNode;)Z" />
+      <node id="3402736933910771378" at="65,44,68,5" concept="5" />
+      <node id="3402736933910154624" at="68,5,71,5" concept="5" />
+      <node id="3402736933910154624" at="73,0,76,0" concept="7" trace="addPlace#(Ljetbrains/mps/workbench/ActionPlace;Lorg/jetbrains/mps/util/Condition;)V" />
+      <node id="3402736933910154624" at="76,0,79,0" concept="7" trace="isStrict#()Z" />
       <node id="3402736933910154624" at="35,0,40,0" concept="1" trace="ClassLikes_ActionGroup#()V" />
-      <node id="3402736933910761984" at="46,88,63,7" concept="7" />
-      <node id="3402736933910154624" at="40,0,73,0" concept="6" trace="doUpdate#(Lcom/intellij/openapi/actionSystem/AnActionEvent;)V" />
+      <node id="3402736933910761984" at="46,88,63,7" concept="8" />
+      <node id="3402736933910154624" at="40,0,73,0" concept="7" trace="doUpdate#(Lcom/intellij/openapi/actionSystem/AnActionEvent;)V" />
       <scope id="3402736933910605212" at="42,54,43,13" />
       <scope id="3402736933910761993" at="48,43,49,36" />
       <scope id="3402736933910762015" at="52,54,53,39" />
@@ -132,63 +131,6 @@
       <scope id="3402736933910154624" at="76,29,77,17" />
       <scope id="3402736933910154624" at="35,35,38,25" />
       <scope id="3402736933910761992" at="48,0,51,0">
-=======
-      <node id="3402736933910154624" at="35,0,36,0" concept="12" trace="LOG" />
-      <node id="3402736933910154624" at="36,0,37,0" concept="12" trace="ID" />
-      <node id="3402736933910154624" at="37,0,38,0" concept="4" trace="myPlaces" />
-      <node id="3402736933910154624" at="38,35,39,28" concept="14" />
-      <node id="3402736933910154624" at="39,28,40,30" concept="3" />
-      <node id="3402736933910154624" at="40,30,41,25" concept="3" />
-      <node id="3402736933910154624" at="43,27,44,39" concept="3" />
-      <node id="1910216689115792000" at="48,9,49,77" concept="8" />
-      <node id="3402736933910607751" at="50,56,51,15" concept="9" />
-      <node id="4497478346159656557" at="52,7,53,76" concept="10" />
-      <node id="3402736933910618632" at="53,76,54,90" concept="8" />
-      <node id="3402736933910761994" at="56,45,57,38" concept="9" />
-      <node id="3402736933910762016" at="60,56,61,41" concept="9" />
-      <node id="3402736933910762025" at="64,53,65,218" concept="9" />
-      <node id="4601407620868443110" at="68,41,69,520" concept="9" />
-      <node id="3402736933910782520" at="71,9,72,0" concept="11" />
-      <node id="3402736933910944072" at="72,0,73,46" concept="3" />
-      <node id="3402736933910785349" at="74,57,75,174" concept="3" />
-      <node id="3402736933910154624" at="77,27,78,39" concept="3" />
-      <node id="3402736933910154624" at="80,70,81,39" concept="3" />
-      <node id="3402736933910154624" at="84,81,85,109" concept="3" />
-      <node id="3402736933910154624" at="87,29,88,17" concept="9" />
-      <node id="3402736933910605209" at="49,77,52,7" concept="6" />
-      <node id="3402736933910761992" at="56,0,59,0" concept="7" trace="select#(Lorg/jetbrains/mps/openapi/language/SLanguage;)Lorg/jetbrains/mps/openapi/module/SModule;" />
-      <node id="3402736933910762014" at="60,0,63,0" concept="7" trace="translate#(Ljetbrains/mps/smodel/Language;)Ljava/lang/Iterable;" />
-      <node id="3402736933910762023" at="64,0,67,0" concept="7" trace="translate#(Lorg/jetbrains/mps/openapi/model/SModel;)Ljava/lang/Iterable;" />
-      <node id="4601407620868441946" at="68,0,71,0" concept="7" trace="accept#(Lorg/jetbrains/mps/openapi/model/SNode;)Z" />
-      <node id="3402736933910771378" at="73,46,76,7" concept="5" />
-      <node id="3402736933910154624" at="79,5,82,5" concept="5" />
-      <node id="3402736933910154624" at="84,0,87,0" concept="7" trace="addPlace#(Ljetbrains/mps/workbench/ActionPlace;Lorg/jetbrains/mps/util/Condition;)V" />
-      <node id="3402736933910154624" at="87,0,90,0" concept="7" trace="isStrict#()Z" />
-      <node id="3402736933910154624" at="41,25,45,5" concept="15" />
-      <node id="3402736933910154624" at="38,0,47,0" concept="1" trace="ClassLikes_ActionGroup#()V" />
-      <node id="3402736933910761984" at="54,90,71,9" concept="8" />
-      <node id="3402736933910154624" at="47,45,79,5" concept="15" />
-      <node id="3402736933910154624" at="47,0,84,0" concept="7" trace="doUpdate#(Lcom/intellij/openapi/actionSystem/AnActionEvent;)V" />
-      <scope id="3402736933910154624" at="42,9,42,9" />
-      <scope id="3402736933910154624" at="43,0,44,39">
-        <var name="t" id="3402736933910154624" />
-      </scope>
-      <scope id="3402736933910154624" at="43,27,44,39" />
-      <scope id="3402736933910605212" at="50,56,51,15" />
-      <scope id="3402736933910761993" at="56,45,57,38" />
-      <scope id="3402736933910762015" at="60,56,61,41" />
-      <scope id="3402736933910762024" at="64,53,65,218" />
-      <scope id="4601407620868441947" at="68,41,69,520" />
-      <scope id="3402736933910771393" at="74,57,75,174" />
-      <scope id="3402736933910154624" at="77,0,78,39">
-        <var name="t" id="3402736933910154624" />
-      </scope>
-      <scope id="3402736933910154624" at="77,27,78,39" />
-      <scope id="3402736933910154624" at="80,70,81,39" />
-      <scope id="3402736933910154624" at="84,81,85,109" />
-      <scope id="3402736933910154624" at="87,29,88,17" />
-      <scope id="3402736933910761992" at="56,0,59,0">
->>>>>>> 4bde438e
         <var name="it" id="3402736933910761992" />
       </scope>
       <scope id="3402736933910762014" at="52,0,55,0">
