--- conflicted
+++ resolved
@@ -169,7 +169,7 @@
         <child id="1068580123160" name="condition" index="3clFbw" />
         <child id="1068580123161" name="ifTrue" index="3clFbx" />
       </concept>
-      <concept id="1068580123136" name="jetbrains.mps.baseLanguage.structure.StatementList" flags="sn" stub="5293379017992965193" index="3clFbS">
+      <concept id="1068580123136" name="jetbrains.mps.baseLanguage.structure.StatementList" flags="sn" index="3clFbS">
         <child id="1068581517665" name="statement" index="3cqZAp" />
       </concept>
       <concept id="1068580123137" name="jetbrains.mps.baseLanguage.structure.BooleanConstant" flags="nn" index="3clFbT">
@@ -261,17 +261,12 @@
       <concept id="1171315804604" name="jetbrains.mps.lang.smodel.structure.Model_RootsOperation" flags="nn" index="2RRcyG">
         <reference id="1171315804605" name="concept" index="2RRcyH" />
       </concept>
-<<<<<<< HEAD
-      <concept id="334628810661441841" name="jetbrains.mps.lang.smodel.structure.AsSConcept" flags="nn" index="1rGIog" />
-      <concept id="4040588429969021681" name="jetbrains.mps.lang.smodel.structure.ModuleReferenceExpression" flags="nn" index="3rM5sP">
-        <property id="4040588429969021683" name="moduleId" index="3rM5sR" />
-=======
       <concept id="3542851458883438784" name="jetbrains.mps.lang.smodel.structure.LanguageId" flags="ng" index="2V$Bhx">
         <property id="3542851458883439831" name="namespace" index="2V$B1Q" />
         <property id="3542851458883439833" name="version" index="2V$B1S" />
         <property id="3542851458883439832" name="languageId" index="2V$B1T" />
->>>>>>> 63970703
-      </concept>
+      </concept>
+      <concept id="334628810661441841" name="jetbrains.mps.lang.smodel.structure.AsSConcept" flags="nn" index="1rGIog" />
       <concept id="1180636770613" name="jetbrains.mps.lang.smodel.structure.SNodeCreator" flags="nn" index="3zrR0B">
         <child id="1180636770616" name="createdType" index="3zrR0E" />
       </concept>
@@ -722,9 +717,6 @@
         <node concept="3cpWs8" id="2WSWNq1RtLd" role="3cqZAp">
           <node concept="3cpWsn" id="2WSWNq1RtLe" role="3cpWs9">
             <property role="TrG5h" value="newClass" />
-            <node concept="3Tqbb2" id="2WSWNq1RtLb" role="1tU5fm">
-              <ref role="ehGHo" to="tpee:fz12cDA" resolve="ClassConcept" />
-            </node>
             <node concept="1PxgMI" id="2iCqkkxCXuJ" role="33vP2m">
               <ref role="1PxNhF" to="tpee:fz12cDA" resolve="ClassConcept" />
               <node concept="2OqwBi" id="2gRrw8RnlRQ" role="1PxMeX">
@@ -742,6 +734,9 @@
                 <node concept="q_SaT" id="2gRrw8RnlRW" role="2OqNvi" />
               </node>
             </node>
+            <node concept="3Tqbb2" id="2WSWNq1RtLb" role="1tU5fm">
+              <ref role="ehGHo" to="tpee:fz12cDA" resolve="ClassConcept" />
+            </node>
           </node>
         </node>
         <node concept="3clFbF" id="2VRROcYajNl" role="3cqZAp">
@@ -803,11 +798,11 @@
         <node concept="3clFbF" id="2WSWNq1VabK" role="3cqZAp">
           <node concept="2OqwBi" id="2WSWNq1VlPz" role="3clFbG">
             <node concept="2OqwBi" id="2WSWNq1VaNR" role="2Oq$k0">
+              <node concept="2qgKlT" id="2iCqkkxuPki" role="2OqNvi">
+                <ref role="37wK5l" to="9nqt:2iCqkkxuhoj" resolve="getClassLikeMembers" />
+              </node>
               <node concept="37vLTw" id="1E0uMqHw6qL" role="2Oq$k0">
                 <ref role="3cqZAo" node="1E0uMqHw4AJ" resolve="descr" />
-              </node>
-              <node concept="2qgKlT" id="2iCqkkxuPki" role="2OqNvi">
-                <ref role="37wK5l" to="9nqt:2iCqkkxuhoj" resolve="getClassLikeMembers" />
               </node>
             </node>
             <node concept="2es0OD" id="2WSWNq1VmLi" role="2OqNvi">
