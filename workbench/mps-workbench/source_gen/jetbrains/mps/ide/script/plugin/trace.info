<?xml version="1.0" encoding="UTF-8"?>
<debugInfo>
  <root nodeId="7316415153790561334" modelId="r:3275c448-5bfc-4d48-bc81-3a9535817eb1(jetbrains.mps.ide.script.plugin)">
    <nodeInfo nodeId="7316415153790561785" fileName="AbstractMigrationScriptHelper.java" startLine="29" startPosition="97" endLine="30" endPosition="93" conceptFqName="jetbrains.mps.baseLanguage.structure.ExpressionStatement" />
    <nodeInfo nodeId="7316415153790561807" fileName="AbstractMigrationScriptHelper.java" startLine="33" startPosition="125" endLine="34" endPosition="117" conceptFqName="jetbrains.mps.baseLanguage.structure.LocalVariableDeclarationStatement" />
    <nodeInfo nodeId="7316415153790561820" fileName="AbstractMigrationScriptHelper.java" startLine="36" startPosition="45" endLine="37" endPosition="39" conceptFqName="jetbrains.mps.baseLanguage.structure.ExpressionStatement" />
    <nodeInfo nodeId="7316415153790561830" fileName="AbstractMigrationScriptHelper.java" startLine="39" startPosition="38" endLine="40" endPosition="41" conceptFqName="jetbrains.mps.baseLanguage.structure.ExpressionStatement" />
    <nodeInfo nodeId="7316415153790561840" fileName="AbstractMigrationScriptHelper.java" startLine="41" startPosition="41" endLine="42" endPosition="48" conceptFqName="jetbrains.mps.baseLanguage.structure.LocalVariableDeclarationStatement" />
    <nodeInfo nodeId="7316415153790561853" fileName="AbstractMigrationScriptHelper.java" startLine="43" startPosition="64" endLine="44" endPosition="48" conceptFqName="jetbrains.mps.baseLanguage.structure.ExpressionStatement" />
    <nodeInfo nodeId="6586015060859882873" fileName="AbstractMigrationScriptHelper.java" startLine="48" startPosition="5" endLine="49" endPosition="33" conceptFqName="jetbrains.mps.baseLanguage.structure.SingleLineComment" />
    <nodeInfo nodeId="7316415153790561870" fileName="AbstractMigrationScriptHelper.java" startLine="51" startPosition="76" endLine="52" endPosition="41" conceptFqName="jetbrains.mps.baseLanguage.structure.ExpressionStatement" />
    <nodeInfo nodeId="7316415153790561875" fileName="AbstractMigrationScriptHelper.java" startLine="54" startPosition="5" endLine="55" endPosition="26" conceptFqName="jetbrains.mps.baseLanguage.structure.ReturnStatement" />
    <nodeInfo nodeId="6586015060859882801" fileName="AbstractMigrationScriptHelper.java" startLine="58" startPosition="99" endLine="59" endPosition="117" conceptFqName="jetbrains.mps.baseLanguage.structure.LocalVariableDeclarationStatement" />
    <nodeInfo nodeId="6586015060859882814" fileName="AbstractMigrationScriptHelper.java" startLine="60" startPosition="43" endLine="61" endPosition="37" conceptFqName="jetbrains.mps.baseLanguage.structure.ExpressionStatement" />
    <nodeInfo nodeId="6586015060859882824" fileName="AbstractMigrationScriptHelper.java" startLine="63" startPosition="36" endLine="64" endPosition="39" conceptFqName="jetbrains.mps.baseLanguage.structure.ExpressionStatement" />
    <nodeInfo nodeId="6586015060859882834" fileName="AbstractMigrationScriptHelper.java" startLine="65" startPosition="39" endLine="66" endPosition="46" conceptFqName="jetbrains.mps.baseLanguage.structure.LocalVariableDeclarationStatement" />
    <nodeInfo nodeId="6586015060859882847" fileName="AbstractMigrationScriptHelper.java" startLine="67" startPosition="62" endLine="68" endPosition="46" conceptFqName="jetbrains.mps.baseLanguage.structure.ExpressionStatement" />
    <nodeInfo nodeId="6586015060859882869" fileName="AbstractMigrationScriptHelper.java" startLine="71" startPosition="5" endLine="72" endPosition="26" conceptFqName="jetbrains.mps.baseLanguage.structure.ReturnStatement" />
    <nodeInfo nodeId="7316415153790561719" fileName="AbstractMigrationScriptHelper.java" startLine="75" startPosition="57" endLine="76" endPosition="83" conceptFqName="jetbrains.mps.baseLanguage.structure.FieldDeclaration" propertyString="myModels" />
    <nodeInfo nodeId="7316415153790561920" fileName="AbstractMigrationScriptHelper.java" startLine="82" startPosition="58" endLine="83" endPosition="15" conceptFqName="jetbrains.mps.baseLanguage.structure.ReturnStatement" />
    <nodeInfo nodeId="7316415153790561929" fileName="AbstractMigrationScriptHelper.java" startLine="85" startPosition="59" endLine="86" endPosition="15" conceptFqName="jetbrains.mps.baseLanguage.structure.ReturnStatement" />
    <nodeInfo nodeId="7316415153790561957" fileName="AbstractMigrationScriptHelper.java" startLine="89" startPosition="199" endLine="90" endPosition="17" conceptFqName="jetbrains.mps.baseLanguage.structure.ReturnStatement" />
    <nodeInfo nodeId="7316415153790561958" fileName="AbstractMigrationScriptHelper.java" startLine="92" startPosition="7" endLine="93" endPosition="26" conceptFqName="jetbrains.mps.baseLanguage.structure.ExpressionStatement" />
    <nodeInfo nodeId="7316415153790561977" fileName="AbstractMigrationScriptHelper.java" startLine="98" startPosition="72" endLine="99" endPosition="26" conceptFqName="jetbrains.mps.baseLanguage.structure.ExpressionStatement" />
    <nodeInfo nodeId="7316415153790561981" fileName="AbstractMigrationScriptHelper.java" startLine="104" startPosition="57" endLine="105" endPosition="55" conceptFqName="jetbrains.mps.baseLanguage.structure.ReturnStatement" />
    <nodeInfo nodeId="7316415153790561987" fileName="AbstractMigrationScriptHelper.java" startLine="108" startPosition="80" endLine="109" endPosition="74" conceptFqName="jetbrains.mps.baseLanguage.structure.ReturnStatement" />
    <nodeInfo nodeId="7316415153790561993" fileName="AbstractMigrationScriptHelper.java" startLine="112" startPosition="49" endLine="113" endPosition="48" conceptFqName="jetbrains.mps.baseLanguage.structure.ThrowStatement" />
    <nodeInfo nodeId="7316415153790561997" fileName="AbstractMigrationScriptHelper.java" startLine="116" startPosition="45" endLine="117" endPosition="48" conceptFqName="jetbrains.mps.baseLanguage.structure.ThrowStatement" />
    <nodeInfo nodeId="7316415153790562001" fileName="AbstractMigrationScriptHelper.java" startLine="120" startPosition="66" endLine="121" endPosition="68" conceptFqName="jetbrains.mps.baseLanguage.structure.ReturnStatement" />
    <nodeInfo nodeId="7316415153790562007" fileName="AbstractMigrationScriptHelper.java" startLine="124" startPosition="50" endLine="125" endPosition="54" conceptFqName="jetbrains.mps.baseLanguage.structure.ReturnStatement" />
    <nodeInfo nodeId="7316415153790562013" fileName="AbstractMigrationScriptHelper.java" startLine="128" startPosition="45" endLine="129" endPosition="48" conceptFqName="jetbrains.mps.baseLanguage.structure.ThrowStatement" />
    <nodeInfo nodeId="7316415153790562017" fileName="AbstractMigrationScriptHelper.java" startLine="132" startPosition="30" endLine="133" endPosition="32" conceptFqName="jetbrains.mps.baseLanguage.structure.ReturnStatement" />
    <nodeInfo nodeId="7316415153790561770" fileName="AbstractMigrationScriptHelper.java" startLine="25" startPosition="53" endLine="27" endPosition="3" conceptFqName="jetbrains.mps.baseLanguage.structure.ConstructorDeclaration" propertyString="AbstractMigrationScriptHelper#()V" />
    <nodeInfo nodeId="7316415153790561723" fileName="AbstractMigrationScriptHelper.java" startLine="77" startPosition="0" endLine="79" endPosition="5" conceptFqName="jetbrains.mps.baseLanguage.structure.ConstructorDeclaration" propertyString="MigrationScope#()V" />
    <nodeInfo nodeId="7316415153790561815" fileName="AbstractMigrationScriptHelper.java" startLine="35" startPosition="27" endLine="38" endPosition="7" conceptFqName="jetbrains.mps.baseLanguage.structure.ForeachStatement" />
    <nodeInfo nodeId="7316415153790561846" fileName="AbstractMigrationScriptHelper.java" startLine="42" startPosition="48" endLine="45" endPosition="11" conceptFqName="jetbrains.mps.baseLanguage.structure.ForeachStatement" />
    <nodeInfo nodeId="7316415153790561863" fileName="AbstractMigrationScriptHelper.java" startLine="50" startPosition="35" endLine="53" endPosition="7" conceptFqName="jetbrains.mps.baseLanguage.structure.ForeachStatement" />
    <nodeInfo nodeId="6586015060859882809" fileName="AbstractMigrationScriptHelper.java" startLine="59" startPosition="117" endLine="62" endPosition="5" conceptFqName="jetbrains.mps.baseLanguage.structure.ForeachStatement" />
    <nodeInfo nodeId="6586015060859882840" fileName="AbstractMigrationScriptHelper.java" startLine="66" startPosition="46" endLine="69" endPosition="9" conceptFqName="jetbrains.mps.baseLanguage.structure.ForeachStatement" />
    <nodeInfo nodeId="7316415153790561913" fileName="AbstractMigrationScriptHelper.java" startLine="81" startPosition="50" endLine="84" endPosition="7" conceptFqName="jetbrains.mps.baseLanguage.structure.IfStatement" />
    <nodeInfo nodeId="7316415153790561921" fileName="AbstractMigrationScriptHelper.java" startLine="84" startPosition="7" endLine="87" endPosition="7" conceptFqName="jetbrains.mps.baseLanguage.structure.IfStatement" />
    <nodeInfo nodeId="7316415153790561937" fileName="AbstractMigrationScriptHelper.java" startLine="88" startPosition="42" endLine="91" endPosition="9" conceptFqName="jetbrains.mps.baseLanguage.structure.IfStatement" />
    <nodeInfo nodeId="7316415153790561970" fileName="AbstractMigrationScriptHelper.java" startLine="97" startPosition="35" endLine="100" endPosition="9" conceptFqName="jetbrains.mps.baseLanguage.structure.ForeachStatement" />
    <nodeInfo nodeId="7316415153790561774" fileName="AbstractMigrationScriptHelper.java" startLine="28" startPosition="0" endLine="32" endPosition="0" conceptFqName="jetbrains.mps.baseLanguage.structure.StaticMethodDeclaration" propertyString="doRunScripts#(Ljava/util/List;Ljetbrains/mps/smodel/IScope;Ljetbrains/mps/smodel/IOperationContext;)V" />
    <nodeInfo nodeId="7316415153790561736" fileName="AbstractMigrationScriptHelper.java" startLine="103" startPosition="0" endLine="107" endPosition="0" conceptFqName="jetbrains.mps.baseLanguage.structure.InstanceMethodDeclaration" propertyString="getModelDescriptors#()Ljava/util/List;" />
    <nodeInfo nodeId="7316415153790561740" fileName="AbstractMigrationScriptHelper.java" startLine="107" startPosition="0" endLine="111" endPosition="0" conceptFqName="jetbrains.mps.baseLanguage.structure.InstanceMethodDeclaration" propertyString="getModelDescriptor#(Ljetbrains/mps/smodel/SModelReference;)Ljetbrains/mps/smodel/SModelDescriptor;" />
    <nodeInfo nodeId="7316415153790561745" fileName="AbstractMigrationScriptHelper.java" startLine="111" startPosition="0" endLine="115" endPosition="0" conceptFqName="jetbrains.mps.baseLanguage.structure.InstanceMethodDeclaration" propertyString="getVisibleLanguages#()Ljava/util/List;" />
    <nodeInfo nodeId="7316415153790561749" fileName="AbstractMigrationScriptHelper.java" startLine="115" startPosition="0" endLine="119" endPosition="0" conceptFqName="jetbrains.mps.baseLanguage.structure.InstanceMethodDeclaration" propertyString="getVisibleDevkits#()Ljava/util/List;" />
    <nodeInfo nodeId="7316415153790561753" fileName="AbstractMigrationScriptHelper.java" startLine="119" startPosition="0" endLine="123" endPosition="0" conceptFqName="jetbrains.mps.baseLanguage.structure.InstanceMethodDeclaration" propertyString="getLanguage#(Ljetbrains/mps/project/structure/modules/ModuleReference;)Ljetbrains/mps/smodel/Language;" />
    <nodeInfo nodeId="7316415153790561758" fileName="AbstractMigrationScriptHelper.java" startLine="123" startPosition="0" endLine="127" endPosition="0" conceptFqName="jetbrains.mps.baseLanguage.structure.InstanceMethodDeclaration" propertyString="getDevKit#(Ljetbrains/mps/project/structure/modules/ModuleReference;)Ljetbrains/mps/project/DevKit;" />
    <nodeInfo nodeId="7316415153790561763" fileName="AbstractMigrationScriptHelper.java" startLine="127" startPosition="0" endLine="131" endPosition="0" conceptFqName="jetbrains.mps.baseLanguage.structure.InstanceMethodDeclaration" propertyString="getVisibleModules#()Ljava/util/Set;" />
    <nodeInfo nodeId="7316415153790561767" fileName="AbstractMigrationScriptHelper.java" startLine="131" startPosition="0" endLine="135" endPosition="0" conceptFqName="jetbrains.mps.baseLanguage.structure.InstanceMethodDeclaration" propertyString="isEmpty#()Z" />
    <nodeInfo nodeId="7316415153790561858" fileName="AbstractMigrationScriptHelper.java" startLine="49" startPosition="33" endLine="54" endPosition="5" conceptFqName="jetbrains.mps.baseLanguage.structure.IfStatement" />
    <nodeInfo nodeId="7316415153790561930" fileName="AbstractMigrationScriptHelper.java" startLine="87" startPosition="7" endLine="92" endPosition="7" conceptFqName="jetbrains.mps.baseLanguage.structure.IfStatement" />
    <nodeInfo nodeId="7316415153790561964" fileName="AbstractMigrationScriptHelper.java" startLine="96" startPosition="43" endLine="101" endPosition="7" conceptFqName="jetbrains.mps.baseLanguage.structure.IfStatement" />
    <nodeInfo nodeId="7316415153790561835" fileName="AbstractMigrationScriptHelper.java" startLine="40" startPosition="41" endLine="46" endPosition="9" conceptFqName="jetbrains.mps.baseLanguage.structure.IfStatement" />
    <nodeInfo nodeId="6586015060859882829" fileName="AbstractMigrationScriptHelper.java" startLine="64" startPosition="39" endLine="70" endPosition="7" conceptFqName="jetbrains.mps.baseLanguage.structure.IfStatement" />
    <nodeInfo nodeId="7316415153790561731" fileName="AbstractMigrationScriptHelper.java" startLine="95" startPosition="0" endLine="103" endPosition="0" conceptFqName="jetbrains.mps.baseLanguage.structure.InstanceMethodDeclaration" propertyString="addModule#(Ljetbrains/mps/project/IModule;)V" />
    <nodeInfo nodeId="7316415153790561825" fileName="AbstractMigrationScriptHelper.java" startLine="38" startPosition="7" endLine="47" endPosition="7" conceptFqName="jetbrains.mps.baseLanguage.structure.ForeachStatement" />
    <nodeInfo nodeId="6586015060859882819" fileName="AbstractMigrationScriptHelper.java" startLine="62" startPosition="5" endLine="71" endPosition="5" conceptFqName="jetbrains.mps.baseLanguage.structure.ForeachStatement" />
    <nodeInfo nodeId="7316415153790561812" fileName="AbstractMigrationScriptHelper.java" startLine="34" startPosition="117" endLine="48" endPosition="5" conceptFqName="jetbrains.mps.baseLanguage.structure.IfStatement" />
    <nodeInfo nodeId="7316415153790561726" fileName="AbstractMigrationScriptHelper.java" startLine="80" startPosition="0" endLine="95" endPosition="0" conceptFqName="jetbrains.mps.baseLanguage.structure.InstanceMethodDeclaration" propertyString="addModel#(Ljetbrains/mps/smodel/SModelDescriptor;)V" />
    <nodeInfo nodeId="6586015060859882789" fileName="AbstractMigrationScriptHelper.java" startLine="57" startPosition="0" endLine="74" endPosition="0" conceptFqName="jetbrains.mps.baseLanguage.structure.StaticMethodDeclaration" propertyString="createMigrationScope#(Ljava/util/List;Ljava/util/List;)Ljetbrains/mps/smodel/IScope;" />
    <nodeInfo nodeId="7316415153790561795" fileName="AbstractMigrationScriptHelper.java" startLine="32" startPosition="0" endLine="57" endPosition="0" conceptFqName="jetbrains.mps.baseLanguage.structure.StaticMethodDeclaration" propertyString="createMigrationScope#(Ljava/util/List;Ljava/util/List;Z)Ljetbrains/mps/smodel/IScope;" />
    <scopeInfo nodeId="7316415153790561773" fileName="AbstractMigrationScriptHelper.java" startLine="26" startPosition="42" endLine="26" endPosition="42" />
    <scopeInfo nodeId="7316415153790561880" fileName="AbstractMigrationScriptHelper.java" startLine="78" startPosition="30" endLine="78" endPosition="30" />
    <scopeInfo nodeId="7316415153790561784" fileName="AbstractMigrationScriptHelper.java" startLine="29" startPosition="97" endLine="30" endPosition="93" />
    <scopeInfo nodeId="7316415153790561819" fileName="AbstractMigrationScriptHelper.java" startLine="36" startPosition="45" endLine="37" endPosition="39" />
    <scopeInfo nodeId="7316415153790561852" fileName="AbstractMigrationScriptHelper.java" startLine="43" startPosition="64" endLine="44" endPosition="48" />
    <scopeInfo nodeId="7316415153790561869" fileName="AbstractMigrationScriptHelper.java" startLine="51" startPosition="76" endLine="52" endPosition="41" />
    <scopeInfo nodeId="6586015060859882813" fileName="AbstractMigrationScriptHelper.java" startLine="60" startPosition="43" endLine="61" endPosition="37" />
    <scopeInfo nodeId="6586015060859882846" fileName="AbstractMigrationScriptHelper.java" startLine="67" startPosition="62" endLine="68" endPosition="46" />
    <scopeInfo nodeId="7316415153790561919" fileName="AbstractMigrationScriptHelper.java" startLine="82" startPosition="58" endLine="83" endPosition="15" />
    <scopeInfo nodeId="7316415153790561928" fileName="AbstractMigrationScriptHelper.java" startLine="85" startPosition="59" endLine="86" endPosition="15" />
    <scopeInfo nodeId="7316415153790561956" fileName="AbstractMigrationScriptHelper.java" startLine="89" startPosition="199" endLine="90" endPosition="17" />
    <scopeInfo nodeId="7316415153790561976" fileName="AbstractMigrationScriptHelper.java" startLine="98" startPosition="72" endLine="99" endPosition="26" />
    <scopeInfo nodeId="7316415153790561980" fileName="AbstractMigrationScriptHelper.java" startLine="104" startPosition="57" endLine="105" endPosition="55" />
    <scopeInfo nodeId="7316415153790561986" fileName="AbstractMigrationScriptHelper.java" startLine="108" startPosition="80" endLine="109" endPosition="74" />
    <scopeInfo nodeId="7316415153790561992" fileName="AbstractMigrationScriptHelper.java" startLine="112" startPosition="49" endLine="113" endPosition="48" />
    <scopeInfo nodeId="7316415153790561996" fileName="AbstractMigrationScriptHelper.java" startLine="116" startPosition="45" endLine="117" endPosition="48" />
    <scopeInfo nodeId="7316415153790562000" fileName="AbstractMigrationScriptHelper.java" startLine="120" startPosition="66" endLine="121" endPosition="68" />
    <scopeInfo nodeId="7316415153790562006" fileName="AbstractMigrationScriptHelper.java" startLine="124" startPosition="50" endLine="125" endPosition="54" />
    <scopeInfo nodeId="7316415153790562012" fileName="AbstractMigrationScriptHelper.java" startLine="128" startPosition="45" endLine="129" endPosition="48" />
    <scopeInfo nodeId="7316415153790562016" fileName="AbstractMigrationScriptHelper.java" startLine="132" startPosition="30" endLine="133" endPosition="32" />
    <scopeInfo nodeId="7316415153790561770" fileName="AbstractMigrationScriptHelper.java" startLine="25" startPosition="53" endLine="27" endPosition="3" />
    <scopeInfo nodeId="7316415153790561723" fileName="AbstractMigrationScriptHelper.java" startLine="77" startPosition="0" endLine="79" endPosition="5" />
    <scopeInfo nodeId="7316415153790561815" fileName="AbstractMigrationScriptHelper.java" startLine="35" startPosition="27" endLine="38" endPosition="7">
      <varInfo nodeId="7316415153790561817" varName="model" />
    </scopeInfo>
    <scopeInfo nodeId="7316415153790561846" fileName="AbstractMigrationScriptHelper.java" startLine="42" startPosition="48" endLine="45" endPosition="11">
      <varInfo nodeId="7316415153790561850" varName="generator" />
    </scopeInfo>
    <scopeInfo nodeId="7316415153790561862" fileName="AbstractMigrationScriptHelper.java" startLine="50" startPosition="35" endLine="53" endPosition="7" />
    <scopeInfo nodeId="7316415153790561863" fileName="AbstractMigrationScriptHelper.java" startLine="50" startPosition="35" endLine="53" endPosition="7">
      <varInfo nodeId="7316415153790561867" varName="module" />
    </scopeInfo>
    <scopeInfo nodeId="6586015060859882809" fileName="AbstractMigrationScriptHelper.java" startLine="59" startPosition="117" endLine="62" endPosition="5">
      <varInfo nodeId="6586015060859882811" varName="model" />
    </scopeInfo>
    <scopeInfo nodeId="6586015060859882840" fileName="AbstractMigrationScriptHelper.java" startLine="66" startPosition="46" endLine="69" endPosition="9">
      <varInfo nodeId="6586015060859882844" varName="generator" />
    </scopeInfo>
    <scopeInfo nodeId="7316415153790561936" fileName="AbstractMigrationScriptHelper.java" startLine="88" startPosition="42" endLine="91" endPosition="9" />
    <scopeInfo nodeId="7316415153790561969" fileName="AbstractMigrationScriptHelper.java" startLine="97" startPosition="35" endLine="100" endPosition="9" />
<<<<<<< HEAD
=======
    <scopeInfo nodeId="7316415153790561970" fileName="AbstractMigrationScriptHelper.java" startLine="97" startPosition="35" endLine="100" endPosition="9">
      <varInfo nodeId="7316415153790561974" varName="model" />
    </scopeInfo>
>>>>>>> 96201e47
    <scopeInfo nodeId="7316415153790561774" fileName="AbstractMigrationScriptHelper.java" startLine="28" startPosition="0" endLine="32" endPosition="0">
      <varInfo nodeId="7316415153790561782" varName="context" />
      <varInfo nodeId="7316415153790561780" varName="scope" />
      <varInfo nodeId="7316415153790561777" varName="scripts" />
    </scopeInfo>
    <scopeInfo nodeId="7316415153790561839" fileName="AbstractMigrationScriptHelper.java" startLine="41" startPosition="41" endLine="45" endPosition="11">
      <varInfo nodeId="7316415153790561841" varName="language" />
    </scopeInfo>
    <scopeInfo nodeId="6586015060859882833" fileName="AbstractMigrationScriptHelper.java" startLine="65" startPosition="39" endLine="69" endPosition="9">
      <varInfo nodeId="6586015060859882835" varName="language" />
    </scopeInfo>
    <scopeInfo nodeId="7316415153790561736" fileName="AbstractMigrationScriptHelper.java" startLine="103" startPosition="0" endLine="107" endPosition="0" />
    <scopeInfo nodeId="7316415153790561740" fileName="AbstractMigrationScriptHelper.java" startLine="107" startPosition="0" endLine="111" endPosition="0">
      <varInfo nodeId="7316415153790561743" varName="modelReference" />
    </scopeInfo>
    <scopeInfo nodeId="7316415153790561745" fileName="AbstractMigrationScriptHelper.java" startLine="111" startPosition="0" endLine="115" endPosition="0" />
    <scopeInfo nodeId="7316415153790561749" fileName="AbstractMigrationScriptHelper.java" startLine="115" startPosition="0" endLine="119" endPosition="0" />
    <scopeInfo nodeId="7316415153790561753" fileName="AbstractMigrationScriptHelper.java" startLine="119" startPosition="0" endLine="123" endPosition="0">
      <varInfo nodeId="7316415153790561756" varName="moduleReference" />
    </scopeInfo>
    <scopeInfo nodeId="7316415153790561758" fileName="AbstractMigrationScriptHelper.java" startLine="123" startPosition="0" endLine="127" endPosition="0">
      <varInfo nodeId="7316415153790561761" varName="ref" />
    </scopeInfo>
    <scopeInfo nodeId="7316415153790561763" fileName="AbstractMigrationScriptHelper.java" startLine="127" startPosition="0" endLine="131" endPosition="0" />
    <scopeInfo nodeId="7316415153790561767" fileName="AbstractMigrationScriptHelper.java" startLine="131" startPosition="0" endLine="135" endPosition="0" />
    <scopeInfo nodeId="7316415153790561963" fileName="AbstractMigrationScriptHelper.java" startLine="96" startPosition="43" endLine="101" endPosition="7" />
    <scopeInfo nodeId="7316415153790561829" fileName="AbstractMigrationScriptHelper.java" startLine="39" startPosition="38" endLine="46" endPosition="9" />
    <scopeInfo nodeId="6586015060859882823" fileName="AbstractMigrationScriptHelper.java" startLine="63" startPosition="36" endLine="70" endPosition="7" />
    <scopeInfo nodeId="7316415153790561731" fileName="AbstractMigrationScriptHelper.java" startLine="95" startPosition="0" endLine="103" endPosition="0">
      <varInfo nodeId="7316415153790561734" varName="module" />
    </scopeInfo>
    <scopeInfo nodeId="7316415153790561825" fileName="AbstractMigrationScriptHelper.java" startLine="38" startPosition="7" endLine="47" endPosition="7">
      <varInfo nodeId="7316415153790561827" varName="module" />
    </scopeInfo>
    <scopeInfo nodeId="6586015060859882819" fileName="AbstractMigrationScriptHelper.java" startLine="62" startPosition="5" endLine="71" endPosition="5">
      <varInfo nodeId="6586015060859882821" varName="module" />
    </scopeInfo>
    <scopeInfo nodeId="7316415153790561814" fileName="AbstractMigrationScriptHelper.java" startLine="35" startPosition="27" endLine="47" endPosition="7" />
    <scopeInfo nodeId="7316415153790561881" fileName="AbstractMigrationScriptHelper.java" startLine="81" startPosition="50" endLine="93" endPosition="26" />
    <scopeInfo nodeId="6586015060859882800" fileName="AbstractMigrationScriptHelper.java" startLine="58" startPosition="99" endLine="72" endPosition="26">
      <varInfo nodeId="6586015060859882802" varName="migrationScope" />
    </scopeInfo>
    <scopeInfo nodeId="7316415153790561726" fileName="AbstractMigrationScriptHelper.java" startLine="80" startPosition="0" endLine="95" endPosition="0">
      <varInfo nodeId="7316415153790561729" varName="model" />
    </scopeInfo>
    <scopeInfo nodeId="6586015060859882789" fileName="AbstractMigrationScriptHelper.java" startLine="57" startPosition="0" endLine="74" endPosition="0">
      <varInfo nodeId="6586015060859882792" varName="models" />
      <varInfo nodeId="6586015060859882795" varName="modules" />
    </scopeInfo>
    <scopeInfo nodeId="7316415153790561806" fileName="AbstractMigrationScriptHelper.java" startLine="33" startPosition="125" endLine="55" endPosition="26">
      <varInfo nodeId="7316415153790561808" varName="migrationScope" />
    </scopeInfo>
    <scopeInfo nodeId="7316415153790561795" fileName="AbstractMigrationScriptHelper.java" startLine="32" startPosition="0" endLine="57" endPosition="0">
      <varInfo nodeId="7316415153790561804" varName="applyToSelection" />
      <varInfo nodeId="7316415153790561798" varName="models" />
      <varInfo nodeId="7316415153790561801" varName="modules" />
    </scopeInfo>
    <unitInfo nodeId="7316415153790561716" fileName="AbstractMigrationScriptHelper.java" startLine="75" startPosition="0" endLine="136" endPosition="0" unitName="jetbrains.mps.ide.script.plugin.AbstractMigrationScriptHelper$MigrationScope" />
    <unitInfo nodeId="7316415153790561334" fileName="AbstractMigrationScriptHelper.java" startLine="25" startPosition="0" endLine="137" endPosition="0" unitName="jetbrains.mps.ide.script.plugin.AbstractMigrationScriptHelper" />
  </root>
  <root nodeId="7316415153790561545" modelId="r:3275c448-5bfc-4d48-bc81-3a9535817eb1(jetbrains.mps.ide.script.plugin)">
    <nodeInfo nodeId="7316415153790561548" fileName="RunMigrationScriptAction.java" startLine="20" startPosition="79" endLine="21" endPosition="25" conceptFqName="jetbrains.mps.baseLanguage.structure.FieldDeclaration" propertyString="myScript" />
    <nodeInfo nodeId="7316415153790561551" fileName="RunMigrationScriptAction.java" startLine="21" startPosition="25" endLine="22" endPosition="37" conceptFqName="jetbrains.mps.baseLanguage.structure.FieldDeclaration" propertyString="myApplyToSelection" />
    <nodeInfo nodeId="7316415153790561554" fileName="RunMigrationScriptAction.java" startLine="22" startPosition="37" endLine="23" endPosition="38" conceptFqName="jetbrains.mps.baseLanguage.structure.FieldDeclaration" propertyString="myContext" />
    <nodeInfo nodeId="7316415153790561557" fileName="RunMigrationScriptAction.java" startLine="23" startPosition="38" endLine="24" endPosition="42" conceptFqName="jetbrains.mps.baseLanguage.structure.FieldDeclaration" propertyString="myModels" />
    <nodeInfo nodeId="7316415153790561561" fileName="RunMigrationScriptAction.java" startLine="24" startPosition="42" endLine="25" endPosition="34" conceptFqName="jetbrains.mps.baseLanguage.structure.FieldDeclaration" propertyString="myModules" />
    <nodeInfo nodeId="7316415153790561575" fileName="RunMigrationScriptAction.java" startLine="27" startPosition="88" endLine="28" endPosition="16" conceptFqName="jetbrains.mps.baseLanguage.structure.SuperConstructorInvocation" />
    <nodeInfo nodeId="7316415153790561577" fileName="RunMigrationScriptAction.java" startLine="28" startPosition="16" endLine="29" endPosition="22" conceptFqName="jetbrains.mps.baseLanguage.structure.ExpressionStatement" />
    <nodeInfo nodeId="7316415153790561581" fileName="RunMigrationScriptAction.java" startLine="29" startPosition="22" endLine="30" endPosition="42" conceptFqName="jetbrains.mps.baseLanguage.structure.ExpressionStatement" />
    <nodeInfo nodeId="7316415153790561595" fileName="RunMigrationScriptAction.java" startLine="33" startPosition="74" endLine="34" endPosition="120" conceptFqName="jetbrains.mps.baseLanguage.structure.LocalVariableDeclarationStatement" />
    <nodeInfo nodeId="7316415153790561612" fileName="RunMigrationScriptAction.java" startLine="35" startPosition="71" endLine="36" endPosition="13" conceptFqName="jetbrains.mps.baseLanguage.structure.ReturnStatement" />
    <nodeInfo nodeId="7316415153790561613" fileName="RunMigrationScriptAction.java" startLine="37" startPosition="5" endLine="38" endPosition="49" conceptFqName="jetbrains.mps.baseLanguage.structure.LocalVariableDeclarationStatement" />
    <nodeInfo nodeId="7316415153790561620" fileName="RunMigrationScriptAction.java" startLine="38" startPosition="49" endLine="39" endPosition="26" conceptFqName="jetbrains.mps.baseLanguage.structure.ExpressionStatement" />
    <nodeInfo nodeId="7316415153790561625" fileName="RunMigrationScriptAction.java" startLine="39" startPosition="26" endLine="40" endPosition="83" conceptFqName="jetbrains.mps.baseLanguage.structure.ExpressionStatement" />
    <nodeInfo nodeId="7316415153790561646" fileName="RunMigrationScriptAction.java" startLine="44" startPosition="49" endLine="45" endPosition="19" conceptFqName="jetbrains.mps.baseLanguage.structure.ReturnStatement" />
    <nodeInfo nodeId="7316415153790561648" fileName="RunMigrationScriptAction.java" startLine="46" startPosition="5" endLine="47" endPosition="63" conceptFqName="jetbrains.mps.baseLanguage.structure.ExpressionStatement" />
    <nodeInfo nodeId="7316415153790561660" fileName="RunMigrationScriptAction.java" startLine="48" startPosition="28" endLine="49" endPosition="19" conceptFqName="jetbrains.mps.baseLanguage.structure.ReturnStatement" />
    <nodeInfo nodeId="7316415153790561662" fileName="RunMigrationScriptAction.java" startLine="50" startPosition="5" endLine="51" endPosition="53" conceptFqName="jetbrains.mps.baseLanguage.structure.LocalVariableDeclarationStatement" />
    <nodeInfo nodeId="7316415153790561674" fileName="RunMigrationScriptAction.java" startLine="52" startPosition="26" endLine="53" endPosition="19" conceptFqName="jetbrains.mps.baseLanguage.structure.ReturnStatement" />
    <nodeInfo nodeId="7316415153790561676" fileName="RunMigrationScriptAction.java" startLine="54" startPosition="5" endLine="55" endPosition="51" conceptFqName="jetbrains.mps.baseLanguage.structure.ExpressionStatement" />
    <nodeInfo nodeId="7316415153790561688" fileName="RunMigrationScriptAction.java" startLine="56" startPosition="27" endLine="57" endPosition="51" conceptFqName="jetbrains.mps.baseLanguage.structure.ExpressionStatement" />
    <nodeInfo nodeId="7316415153790561694" fileName="RunMigrationScriptAction.java" startLine="58" startPosition="5" endLine="59" endPosition="47" conceptFqName="jetbrains.mps.baseLanguage.structure.ExpressionStatement" />
    <nodeInfo nodeId="7316415153790561706" fileName="RunMigrationScriptAction.java" startLine="60" startPosition="28" endLine="61" endPosition="43" conceptFqName="jetbrains.mps.baseLanguage.structure.ExpressionStatement" />
    <nodeInfo nodeId="7316415153790561712" fileName="RunMigrationScriptAction.java" startLine="62" startPosition="5" endLine="63" endPosition="16" conceptFqName="jetbrains.mps.baseLanguage.structure.ReturnStatement" />
    <nodeInfo nodeId="7316415153790561602" fileName="RunMigrationScriptAction.java" startLine="34" startPosition="120" endLine="37" endPosition="5" conceptFqName="jetbrains.mps.baseLanguage.structure.IfStatement" />
    <nodeInfo nodeId="7316415153790561640" fileName="RunMigrationScriptAction.java" startLine="43" startPosition="85" endLine="46" endPosition="5" conceptFqName="jetbrains.mps.baseLanguage.structure.IfStatement" />
    <nodeInfo nodeId="7316415153790561655" fileName="RunMigrationScriptAction.java" startLine="47" startPosition="63" endLine="50" endPosition="5" conceptFqName="jetbrains.mps.baseLanguage.structure.IfStatement" />
    <nodeInfo nodeId="7316415153790561669" fileName="RunMigrationScriptAction.java" startLine="51" startPosition="53" endLine="54" endPosition="5" conceptFqName="jetbrains.mps.baseLanguage.structure.IfStatement" />
    <nodeInfo nodeId="7316415153790561683" fileName="RunMigrationScriptAction.java" startLine="55" startPosition="51" endLine="58" endPosition="5" conceptFqName="jetbrains.mps.baseLanguage.structure.IfStatement" />
    <nodeInfo nodeId="7316415153790561701" fileName="RunMigrationScriptAction.java" startLine="59" startPosition="47" endLine="62" endPosition="5" conceptFqName="jetbrains.mps.baseLanguage.structure.IfStatement" />
    <nodeInfo nodeId="7316415153790561565" fileName="RunMigrationScriptAction.java" startLine="26" startPosition="0" endLine="31" endPosition="3" conceptFqName="jetbrains.mps.baseLanguage.structure.ConstructorDeclaration" propertyString="RunMigrationScriptAction#(Ljetbrains/mps/smodel/SNode;Ljava/lang/String;Z)V" />
    <nodeInfo nodeId="7316415153790561585" fileName="RunMigrationScriptAction.java" startLine="32" startPosition="0" endLine="42" endPosition="0" conceptFqName="jetbrains.mps.baseLanguage.structure.InstanceMethodDeclaration" propertyString="doExecute#(Lcom/intellij/openapi/actionSystem/AnActionEvent;Ljava/util/Map;)V" />
    <nodeInfo nodeId="7316415153790561630" fileName="RunMigrationScriptAction.java" startLine="42" startPosition="0" endLine="65" endPosition="0" conceptFqName="jetbrains.mps.baseLanguage.structure.InstanceMethodDeclaration" propertyString="collectActionData#(Lcom/intellij/openapi/actionSystem/AnActionEvent;Ljava/util/Map;)Z" />
    <scopeInfo nodeId="7316415153790561611" fileName="RunMigrationScriptAction.java" startLine="35" startPosition="71" endLine="36" endPosition="13" />
    <scopeInfo nodeId="7316415153790561645" fileName="RunMigrationScriptAction.java" startLine="44" startPosition="49" endLine="45" endPosition="19" />
    <scopeInfo nodeId="7316415153790561659" fileName="RunMigrationScriptAction.java" startLine="48" startPosition="28" endLine="49" endPosition="19" />
    <scopeInfo nodeId="7316415153790561673" fileName="RunMigrationScriptAction.java" startLine="52" startPosition="26" endLine="53" endPosition="19" />
    <scopeInfo nodeId="7316415153790561687" fileName="RunMigrationScriptAction.java" startLine="56" startPosition="27" endLine="57" endPosition="51" />
    <scopeInfo nodeId="7316415153790561705" fileName="RunMigrationScriptAction.java" startLine="60" startPosition="28" endLine="61" endPosition="43" />
    <scopeInfo nodeId="7316415153790561574" fileName="RunMigrationScriptAction.java" startLine="27" startPosition="88" endLine="30" endPosition="42" />
    <scopeInfo nodeId="7316415153790561565" fileName="RunMigrationScriptAction.java" startLine="26" startPosition="0" endLine="31" endPosition="3">
      <varInfo nodeId="7316415153790561572" varName="applyToSelection" />
      <varInfo nodeId="7316415153790561570" varName="name" />
      <varInfo nodeId="7316415153790561568" varName="script" />
    </scopeInfo>
    <scopeInfo nodeId="7316415153790561594" fileName="RunMigrationScriptAction.java" startLine="33" startPosition="74" endLine="40" endPosition="83">
      <varInfo nodeId="7316415153790561596" varName="migrationScope" />
      <varInfo nodeId="7316415153790561614" varName="scripts" />
    </scopeInfo>
    <scopeInfo nodeId="7316415153790561585" fileName="RunMigrationScriptAction.java" startLine="32" startPosition="0" endLine="42" endPosition="0">
      <varInfo nodeId="7316415153790561590" varName="_params" />
      <varInfo nodeId="7316415153790561588" varName="e" />
    </scopeInfo>
    <scopeInfo nodeId="7316415153790561639" fileName="RunMigrationScriptAction.java" startLine="43" startPosition="85" endLine="63" endPosition="16">
      <varInfo nodeId="7316415153790561663" varName="project" />
    </scopeInfo>
    <scopeInfo nodeId="7316415153790561630" fileName="RunMigrationScriptAction.java" startLine="42" startPosition="0" endLine="65" endPosition="0">
      <varInfo nodeId="7316415153790561635" varName="_params" />
      <varInfo nodeId="7316415153790561633" varName="e" />
    </scopeInfo>
    <unitInfo nodeId="7316415153790561545" fileName="RunMigrationScriptAction.java" startLine="20" startPosition="0" endLine="66" endPosition="0" unitName="jetbrains.mps.ide.script.plugin.RunMigrationScriptAction" />
  </root>
  <root nodeId="7316415153790565440" modelId="r:3275c448-5bfc-4d48-bc81-3a9535817eb1(jetbrains.mps.ide.script.plugin)">
    <nodeInfo nodeId="7316415153790565442" fileName="ScriptsActionGroupHelper.java" startLine="22" startPosition="39" endLine="23" endPosition="78" conceptFqName="jetbrains.mps.baseLanguage.structure.StaticFieldDeclaration" propertyString="ourSelectedScripts" />
    <nodeInfo nodeId="7316415153790565458" fileName="ScriptsActionGroupHelper.java" startLine="28" startPosition="50" endLine="29" endPosition="30" conceptFqName="jetbrains.mps.baseLanguage.structure.ReturnStatement" />
    <nodeInfo nodeId="5299416737275104571" fileName="ScriptsActionGroupHelper.java" startLine="34" startPosition="46" endLine="35" endPosition="83" conceptFqName="jetbrains.mps.baseLanguage.structure.LocalVariableDeclarationStatement" />
    <nodeInfo nodeId="5299416737275104577" fileName="ScriptsActionGroupHelper.java" startLine="35" startPosition="83" endLine="36" endPosition="83" conceptFqName="jetbrains.mps.baseLanguage.structure.LocalVariableDeclarationStatement" />
    <nodeInfo nodeId="5299416737275104588" fileName="ScriptsActionGroupHelper.java" startLine="37" startPosition="27" endLine="38" endPosition="20" conceptFqName="jetbrains.mps.baseLanguage.structure.ExpressionStatement" />
    <nodeInfo nodeId="5299416737275104597" fileName="ScriptsActionGroupHelper.java" startLine="40" startPosition="27" endLine="41" endPosition="20" conceptFqName="jetbrains.mps.baseLanguage.structure.ExpressionStatement" />
    <nodeInfo nodeId="5299416737275104617" fileName="ScriptsActionGroupHelper.java" startLine="43" startPosition="40" endLine="44" endPosition="75" conceptFqName="jetbrains.mps.baseLanguage.structure.LocalVariableDeclarationStatement" />
    <nodeInfo nodeId="5299416737275104623" fileName="ScriptsActionGroupHelper.java" startLine="44" startPosition="75" endLine="45" endPosition="75" conceptFqName="jetbrains.mps.baseLanguage.structure.LocalVariableDeclarationStatement" />
    <nodeInfo nodeId="5299416737275104634" fileName="ScriptsActionGroupHelper.java" startLine="46" startPosition="35" endLine="47" endPosition="28" conceptFqName="jetbrains.mps.baseLanguage.structure.ExpressionStatement" />
    <nodeInfo nodeId="5299416737275104643" fileName="ScriptsActionGroupHelper.java" startLine="49" startPosition="35" endLine="50" endPosition="28" conceptFqName="jetbrains.mps.baseLanguage.structure.ExpressionStatement" />
    <nodeInfo nodeId="5299416737275104647" fileName="ScriptsActionGroupHelper.java" startLine="51" startPosition="11" endLine="52" endPosition="50" conceptFqName="jetbrains.mps.baseLanguage.structure.ReturnStatement" />
    <nodeInfo nodeId="5299416737275104606" fileName="ScriptsActionGroupHelper.java" startLine="53" startPosition="9" endLine="54" endPosition="0" conceptFqName="jetbrains.mps.baseLanguage.structure.Statement" />
    <nodeInfo nodeId="5299416737275104601" fileName="ScriptsActionGroupHelper.java" startLine="54" startPosition="0" endLine="55" endPosition="36" conceptFqName="jetbrains.mps.baseLanguage.structure.ReturnStatement" />
    <nodeInfo nodeId="7316415153790565489" fileName="ScriptsActionGroupHelper.java" startLine="60" startPosition="75" endLine="61" endPosition="58" conceptFqName="jetbrains.mps.baseLanguage.structure.LocalVariableDeclarationStatement" />
    <nodeInfo nodeId="7316415153790565514" fileName="ScriptsActionGroupHelper.java" startLine="62" startPosition="41" endLine="63" endPosition="132" conceptFqName="jetbrains.mps.baseLanguage.structure.ExpressionStatement" />
    <nodeInfo nodeId="7316415153790565524" fileName="ScriptsActionGroupHelper.java" startLine="64" startPosition="5" endLine="65" endPosition="28" conceptFqName="jetbrains.mps.baseLanguage.structure.ReturnStatement" />
    <nodeInfo nodeId="7316415153790565537" fileName="ScriptsActionGroupHelper.java" startLine="68" startPosition="124" endLine="69" endPosition="77" conceptFqName="jetbrains.mps.baseLanguage.structure.LocalVariableDeclarationStatement" />
    <nodeInfo nodeId="7316415153790565553" fileName="ScriptsActionGroupHelper.java" startLine="70" startPosition="52" endLine="71" endPosition="134" conceptFqName="jetbrains.mps.baseLanguage.structure.LocalVariableDeclarationStatement" />
    <nodeInfo nodeId="7316415153790565564" fileName="ScriptsActionGroupHelper.java" startLine="72" startPosition="24" endLine="73" endPosition="32" conceptFqName="jetbrains.mps.baseLanguage.structure.ExpressionStatement" />
    <nodeInfo nodeId="7316415153790565575" fileName="ScriptsActionGroupHelper.java" startLine="75" startPosition="43" endLine="76" endPosition="52" conceptFqName="jetbrains.mps.baseLanguage.structure.ExpressionStatement" />
    <nodeInfo nodeId="7316415153790565583" fileName="ScriptsActionGroupHelper.java" startLine="77" startPosition="7" endLine="78" endPosition="77" conceptFqName="jetbrains.mps.baseLanguage.structure.ExpressionStatement" />
    <nodeInfo nodeId="7316415153790566016" fileName="ScriptsActionGroupHelper.java" startLine="82" startPosition="43" endLine="83" endPosition="19" conceptFqName="jetbrains.mps.baseLanguage.structure.ReturnStatement" />
    <nodeInfo nodeId="7316415153790566024" fileName="ScriptsActionGroupHelper.java" startLine="85" startPosition="43" endLine="86" endPosition="20" conceptFqName="jetbrains.mps.baseLanguage.structure.ReturnStatement" />
    <nodeInfo nodeId="7316415153790566027" fileName="ScriptsActionGroupHelper.java" startLine="87" startPosition="9" endLine="88" endPosition="32" conceptFqName="jetbrains.mps.baseLanguage.structure.ReturnStatement" />
    <nodeInfo nodeId="7316415153790565609" fileName="ScriptsActionGroupHelper.java" startLine="90" startPosition="7" endLine="91" endPosition="39" conceptFqName="jetbrains.mps.baseLanguage.structure.ExpressionStatement" />
    <nodeInfo nodeId="7316415153790565621" fileName="ScriptsActionGroupHelper.java" startLine="92" startPosition="31" endLine="93" endPosition="55" conceptFqName="jetbrains.mps.baseLanguage.structure.LocalVariableDeclarationStatement" />
    <nodeInfo nodeId="7316415153790565636" fileName="ScriptsActionGroupHelper.java" startLine="94" startPosition="48" endLine="95" endPosition="233" conceptFqName="jetbrains.mps.baseLanguage.structure.ExpressionStatement" />
    <nodeInfo nodeId="7316415153790565652" fileName="ScriptsActionGroupHelper.java" startLine="96" startPosition="7" endLine="97" endPosition="35" conceptFqName="jetbrains.mps.baseLanguage.structure.ExpressionStatement" />
    <nodeInfo nodeId="7316415153790565657" fileName="ScriptsActionGroupHelper.java" startLine="97" startPosition="35" endLine="98" endPosition="36" conceptFqName="jetbrains.mps.baseLanguage.structure.ExpressionStatement" />
    <nodeInfo nodeId="7316415153790565673" fileName="ScriptsActionGroupHelper.java" startLine="102" startPosition="121" endLine="103" endPosition="74" conceptFqName="jetbrains.mps.baseLanguage.structure.LocalVariableDeclarationStatement" />
    <nodeInfo nodeId="7316415153790565689" fileName="ScriptsActionGroupHelper.java" startLine="104" startPosition="52" endLine="105" endPosition="79" conceptFqName="jetbrains.mps.baseLanguage.structure.LocalVariableDeclarationStatement" />
    <nodeInfo nodeId="7316415153790565700" fileName="ScriptsActionGroupHelper.java" startLine="106" startPosition="26" endLine="107" endPosition="32" conceptFqName="jetbrains.mps.baseLanguage.structure.ExpressionStatement" />
    <nodeInfo nodeId="7316415153790565711" fileName="ScriptsActionGroupHelper.java" startLine="109" startPosition="42" endLine="110" endPosition="51" conceptFqName="jetbrains.mps.baseLanguage.structure.ExpressionStatement" />
    <nodeInfo nodeId="7316415153790565719" fileName="ScriptsActionGroupHelper.java" startLine="111" startPosition="7" endLine="112" endPosition="76" conceptFqName="jetbrains.mps.baseLanguage.structure.ExpressionStatement" />
    <nodeInfo nodeId="7316415153790565727" fileName="ScriptsActionGroupHelper.java" startLine="113" startPosition="5" endLine="114" endPosition="63" conceptFqName="jetbrains.mps.baseLanguage.structure.LocalVariableDeclarationStatement" />
    <nodeInfo nodeId="7316415153790565742" fileName="ScriptsActionGroupHelper.java" startLine="115" startPosition="33" endLine="116" endPosition="73" conceptFqName="jetbrains.mps.baseLanguage.structure.LocalVariableDeclarationStatement" />
    <nodeInfo nodeId="7316415153790565759" fileName="ScriptsActionGroupHelper.java" startLine="117" startPosition="47" endLine="118" endPosition="249" conceptFqName="jetbrains.mps.baseLanguage.structure.ExpressionStatement" />
    <nodeInfo nodeId="7316415153790565775" fileName="ScriptsActionGroupHelper.java" startLine="119" startPosition="7" endLine="120" endPosition="35" conceptFqName="jetbrains.mps.baseLanguage.structure.ExpressionStatement" />
    <nodeInfo nodeId="7316415153790565780" fileName="ScriptsActionGroupHelper.java" startLine="120" startPosition="35" endLine="121" endPosition="36" conceptFqName="jetbrains.mps.baseLanguage.structure.ExpressionStatement" />
    <nodeInfo nodeId="7316415153790565808" fileName="ScriptsActionGroupHelper.java" startLine="125" startPosition="113" endLine="126" endPosition="85" conceptFqName="jetbrains.mps.baseLanguage.structure.LocalVariableDeclarationStatement" />
    <nodeInfo nodeId="7316415153790565823" fileName="ScriptsActionGroupHelper.java" startLine="127" startPosition="60" endLine="128" endPosition="13" conceptFqName="jetbrains.mps.baseLanguage.structure.ReturnStatement" />
    <nodeInfo nodeId="7316415153790565824" fileName="ScriptsActionGroupHelper.java" startLine="129" startPosition="5" endLine="130" endPosition="83" conceptFqName="jetbrains.mps.baseLanguage.structure.LocalVariableDeclarationStatement" />
    <nodeInfo nodeId="7316415153790565838" fileName="ScriptsActionGroupHelper.java" startLine="131" startPosition="43" endLine="132" endPosition="298" conceptFqName="jetbrains.mps.baseLanguage.structure.ExpressionStatement" />
    <nodeInfo nodeId="7316415153790565863" fileName="ScriptsActionGroupHelper.java" startLine="134" startPosition="42" endLine="135" endPosition="42" conceptFqName="jetbrains.mps.baseLanguage.structure.ExpressionStatement" />
    <nodeInfo nodeId="7316415153790565867" fileName="ScriptsActionGroupHelper.java" startLine="136" startPosition="5" endLine="137" endPosition="40" conceptFqName="jetbrains.mps.baseLanguage.structure.ExpressionStatement" />
    <nodeInfo nodeId="7316415153790565872" fileName="ScriptsActionGroupHelper.java" startLine="137" startPosition="40" endLine="138" endPosition="41" conceptFqName="jetbrains.mps.baseLanguage.structure.ExpressionStatement" />
    <nodeInfo nodeId="7316415153790565887" fileName="ScriptsActionGroupHelper.java" startLine="141" startPosition="90" endLine="142" endPosition="43" conceptFqName="jetbrains.mps.baseLanguage.structure.LocalVariableDeclarationStatement" />
    <nodeInfo nodeId="7316415153790565897" fileName="ScriptsActionGroupHelper.java" startLine="143" startPosition="27" endLine="144" endPosition="39" conceptFqName="jetbrains.mps.baseLanguage.structure.ExpressionStatement" />
    <nodeInfo nodeId="7316415153790565905" fileName="ScriptsActionGroupHelper.java" startLine="145" startPosition="5" endLine="146" endPosition="21" conceptFqName="jetbrains.mps.baseLanguage.structure.ExpressionStatement" />
    <nodeInfo nodeId="7316415153790565915" fileName="ScriptsActionGroupHelper.java" startLine="147" startPosition="24" endLine="148" endPosition="59" conceptFqName="jetbrains.mps.baseLanguage.structure.ExpressionStatement" />
    <nodeInfo nodeId="7316415153790565926" fileName="ScriptsActionGroupHelper.java" startLine="149" startPosition="5" endLine="150" endPosition="25" conceptFqName="jetbrains.mps.baseLanguage.structure.ReturnStatement" />
    <nodeInfo nodeId="7316415153790565449" fileName="ScriptsActionGroupHelper.java" startLine="24" startPosition="0" endLine="26" endPosition="3" conceptFqName="jetbrains.mps.baseLanguage.structure.ConstructorDeclaration" propertyString="ScriptsActionGroupHelper#()V" />
    <nodeInfo nodeId="5299416737275104583" fileName="ScriptsActionGroupHelper.java" startLine="36" startPosition="83" endLine="39" endPosition="9" conceptFqName="jetbrains.mps.baseLanguage.structure.IfStatement" />
    <nodeInfo nodeId="5299416737275104592" fileName="ScriptsActionGroupHelper.java" startLine="39" startPosition="9" endLine="42" endPosition="9" conceptFqName="jetbrains.mps.baseLanguage.structure.IfStatement" />
    <nodeInfo nodeId="5299416737275104629" fileName="ScriptsActionGroupHelper.java" startLine="45" startPosition="75" endLine="48" endPosition="11" conceptFqName="jetbrains.mps.baseLanguage.structure.IfStatement" />
    <nodeInfo nodeId="5299416737275104638" fileName="ScriptsActionGroupHelper.java" startLine="48" startPosition="11" endLine="51" endPosition="11" conceptFqName="jetbrains.mps.baseLanguage.structure.IfStatement" />
    <nodeInfo nodeId="7316415153790565496" fileName="ScriptsActionGroupHelper.java" startLine="61" startPosition="58" endLine="64" endPosition="5" conceptFqName="jetbrains.mps.baseLanguage.structure.ForeachStatement" />
    <nodeInfo nodeId="7316415153790565559" fileName="ScriptsActionGroupHelper.java" startLine="71" startPosition="134" endLine="74" endPosition="7" conceptFqName="jetbrains.mps.baseLanguage.structure.IfStatement" />
    <nodeInfo nodeId="7316415153790565568" fileName="ScriptsActionGroupHelper.java" startLine="74" startPosition="7" endLine="77" endPosition="7" conceptFqName="jetbrains.mps.baseLanguage.structure.IfStatement" />
    <nodeInfo nodeId="7316415153790566010" fileName="ScriptsActionGroupHelper.java" startLine="81" startPosition="48" endLine="84" endPosition="9" conceptFqName="jetbrains.mps.baseLanguage.structure.IfStatement" />
    <nodeInfo nodeId="7316415153790566018" fileName="ScriptsActionGroupHelper.java" startLine="84" startPosition="9" endLine="87" endPosition="9" conceptFqName="jetbrains.mps.baseLanguage.structure.IfStatement" />
    <nodeInfo nodeId="7316415153790565628" fileName="ScriptsActionGroupHelper.java" startLine="93" startPosition="55" endLine="96" endPosition="7" conceptFqName="jetbrains.mps.baseLanguage.structure.ForeachStatement" />
    <nodeInfo nodeId="7316415153790565695" fileName="ScriptsActionGroupHelper.java" startLine="105" startPosition="79" endLine="108" endPosition="7" conceptFqName="jetbrains.mps.baseLanguage.structure.IfStatement" />
    <nodeInfo nodeId="7316415153790565704" fileName="ScriptsActionGroupHelper.java" startLine="108" startPosition="7" endLine="111" endPosition="7" conceptFqName="jetbrains.mps.baseLanguage.structure.IfStatement" />
    <nodeInfo nodeId="7316415153790565751" fileName="ScriptsActionGroupHelper.java" startLine="116" startPosition="73" endLine="119" endPosition="7" conceptFqName="jetbrains.mps.baseLanguage.structure.ForeachStatement" />
    <nodeInfo nodeId="7316415153790565818" fileName="ScriptsActionGroupHelper.java" startLine="126" startPosition="85" endLine="129" endPosition="5" conceptFqName="jetbrains.mps.baseLanguage.structure.IfStatement" />
    <nodeInfo nodeId="7316415153790565833" fileName="ScriptsActionGroupHelper.java" startLine="130" startPosition="83" endLine="133" endPosition="5" conceptFqName="jetbrains.mps.baseLanguage.structure.ForeachStatement" />
    <nodeInfo nodeId="7316415153790565856" fileName="ScriptsActionGroupHelper.java" startLine="133" startPosition="5" endLine="136" endPosition="5" conceptFqName="jetbrains.mps.baseLanguage.structure.IfStatement" />
    <nodeInfo nodeId="7316415153790565892" fileName="ScriptsActionGroupHelper.java" startLine="142" startPosition="43" endLine="145" endPosition="5" conceptFqName="jetbrains.mps.baseLanguage.structure.IfStatement" />
    <nodeInfo nodeId="7316415153790565910" fileName="ScriptsActionGroupHelper.java" startLine="146" startPosition="21" endLine="149" endPosition="5" conceptFqName="jetbrains.mps.baseLanguage.structure.IfStatement" />
    <nodeInfo nodeId="7316415153790565453" fileName="ScriptsActionGroupHelper.java" startLine="27" startPosition="0" endLine="31" endPosition="0" conceptFqName="jetbrains.mps.baseLanguage.structure.StaticMethodDeclaration" propertyString="getSelectedScripts#()Ljava/util/Set;" />
    <nodeInfo nodeId="7316415153790565481" fileName="ScriptsActionGroupHelper.java" startLine="59" startPosition="0" endLine="67" endPosition="0" conceptFqName="jetbrains.mps.baseLanguage.structure.StaticMethodDeclaration" propertyString="getMigrationScripts#(Ljava/util/List;)Ljava/util/List;" />
    <nodeInfo nodeId="7316415153790565616" fileName="ScriptsActionGroupHelper.java" startLine="91" startPosition="39" endLine="99" endPosition="5" conceptFqName="jetbrains.mps.baseLanguage.structure.ForeachStatement" />
    <nodeInfo nodeId="7316415153790565737" fileName="ScriptsActionGroupHelper.java" startLine="114" startPosition="63" endLine="122" endPosition="5" conceptFqName="jetbrains.mps.baseLanguage.structure.ForeachStatement" />
    <nodeInfo nodeId="7316415153790565548" fileName="ScriptsActionGroupHelper.java" startLine="69" startPosition="77" endLine="79" endPosition="5" conceptFqName="jetbrains.mps.baseLanguage.structure.ForeachStatement" />
    <nodeInfo nodeId="7316415153790565602" fileName="ScriptsActionGroupHelper.java" startLine="80" startPosition="71" endLine="90" endPosition="0" conceptFqName="jetbrains.mps.baseLanguage.structure.InstanceMethodDeclaration" propertyString="compare#(Ljava/lang/String;Ljava/lang/String;)I" />
    <nodeInfo nodeId="7316415153790565684" fileName="ScriptsActionGroupHelper.java" startLine="103" startPosition="74" endLine="113" endPosition="5" conceptFqName="jetbrains.mps.baseLanguage.structure.ForeachStatement" />
    <nodeInfo nodeId="5299416737275104607" fileName="ScriptsActionGroupHelper.java" startLine="42" startPosition="9" endLine="53" endPosition="9" conceptFqName="jetbrains.mps.baseLanguage.structure.IfStatement" />
    <nodeInfo nodeId="7316415153790565591" fileName="ScriptsActionGroupHelper.java" startLine="79" startPosition="5" endLine="90" endPosition="7" conceptFqName="jetbrains.mps.baseLanguage.structure.LocalVariableDeclarationStatement" />
    <nodeInfo nodeId="7316415153790565877" fileName="ScriptsActionGroupHelper.java" startLine="140" startPosition="0" endLine="152" endPosition="0" conceptFqName="jetbrains.mps.baseLanguage.structure.StaticMethodDeclaration" propertyString="makeScriptActionName#(Ljava/lang/String;Ljava/lang/String;Ljava/lang/String;)Ljava/lang/String;" />
    <nodeInfo nodeId="7316415153790565785" fileName="ScriptsActionGroupHelper.java" startLine="124" startPosition="0" endLine="140" endPosition="0" conceptFqName="jetbrains.mps.baseLanguage.structure.StaticMethodDeclaration" propertyString="populateByLanguageGroup#(Ljetbrains/mps/smodel/Language;Ljetbrains/mps/workbench/action/BaseGroup;Z)V" />
    <nodeInfo nodeId="7316415153790565662" fileName="ScriptsActionGroupHelper.java" startLine="101" startPosition="0" endLine="124" endPosition="0" conceptFqName="jetbrains.mps.baseLanguage.structure.StaticMethodDeclaration" propertyString="populateByBuildGroup#(Ljava/util/List;Ljetbrains/mps/workbench/action/BaseGroup;Z)V" />
    <nodeInfo nodeId="7316415153790565474" fileName="ScriptsActionGroupHelper.java" startLine="33" startPosition="55" endLine="57" endPosition="0" conceptFqName="jetbrains.mps.baseLanguage.structure.InstanceMethodDeclaration" propertyString="compare#(Ljetbrains/mps/smodel/SNode;Ljetbrains/mps/smodel/SNode;)I" />
    <nodeInfo nodeId="7316415153790565467" fileName="ScriptsActionGroupHelper.java" startLine="32" startPosition="55" endLine="57" endPosition="7" conceptFqName="jetbrains.mps.baseLanguage.structure.ExpressionStatement" />
    <nodeInfo nodeId="7316415153790565460" fileName="ScriptsActionGroupHelper.java" startLine="31" startPosition="0" endLine="59" endPosition="0" conceptFqName="jetbrains.mps.baseLanguage.structure.StaticMethodDeclaration" propertyString="sortScripts#(Ljava/util/List;)V" />
    <nodeInfo nodeId="7316415153790565526" fileName="ScriptsActionGroupHelper.java" startLine="67" startPosition="0" endLine="101" endPosition="0" conceptFqName="jetbrains.mps.baseLanguage.structure.StaticMethodDeclaration" propertyString="populateByCategoryGroup#(Ljava/util/List;Ljetbrains/mps/workbench/action/BaseGroup;Z)V" />
    <scopeInfo nodeId="7316415153790565452" fileName="ScriptsActionGroupHelper.java" startLine="25" startPosition="37" endLine="25" endPosition="37" />
    <scopeInfo nodeId="7316415153790565457" fileName="ScriptsActionGroupHelper.java" startLine="28" startPosition="50" endLine="29" endPosition="30" />
    <scopeInfo nodeId="5299416737275104587" fileName="ScriptsActionGroupHelper.java" startLine="37" startPosition="27" endLine="38" endPosition="20" />
    <scopeInfo nodeId="5299416737275104596" fileName="ScriptsActionGroupHelper.java" startLine="40" startPosition="27" endLine="41" endPosition="20" />
    <scopeInfo nodeId="5299416737275104633" fileName="ScriptsActionGroupHelper.java" startLine="46" startPosition="35" endLine="47" endPosition="28" />
    <scopeInfo nodeId="5299416737275104642" fileName="ScriptsActionGroupHelper.java" startLine="49" startPosition="35" endLine="50" endPosition="28" />
    <scopeInfo nodeId="7316415153790565500" fileName="ScriptsActionGroupHelper.java" startLine="62" startPosition="41" endLine="63" endPosition="132" />
    <scopeInfo nodeId="7316415153790565563" fileName="ScriptsActionGroupHelper.java" startLine="72" startPosition="24" endLine="73" endPosition="32" />
    <scopeInfo nodeId="7316415153790565574" fileName="ScriptsActionGroupHelper.java" startLine="75" startPosition="43" endLine="76" endPosition="52" />
    <scopeInfo nodeId="7316415153790566015" fileName="ScriptsActionGroupHelper.java" startLine="82" startPosition="43" endLine="83" endPosition="19" />
    <scopeInfo nodeId="7316415153790566023" fileName="ScriptsActionGroupHelper.java" startLine="85" startPosition="43" endLine="86" endPosition="20" />
    <scopeInfo nodeId="7316415153790565635" fileName="ScriptsActionGroupHelper.java" startLine="94" startPosition="48" endLine="95" endPosition="233" />
    <scopeInfo nodeId="7316415153790565699" fileName="ScriptsActionGroupHelper.java" startLine="106" startPosition="26" endLine="107" endPosition="32" />
    <scopeInfo nodeId="7316415153790565710" fileName="ScriptsActionGroupHelper.java" startLine="109" startPosition="42" endLine="110" endPosition="51" />
    <scopeInfo nodeId="7316415153790565758" fileName="ScriptsActionGroupHelper.java" startLine="117" startPosition="47" endLine="118" endPosition="249" />
    <scopeInfo nodeId="7316415153790565822" fileName="ScriptsActionGroupHelper.java" startLine="127" startPosition="60" endLine="128" endPosition="13" />
    <scopeInfo nodeId="7316415153790565837" fileName="ScriptsActionGroupHelper.java" startLine="131" startPosition="43" endLine="132" endPosition="298" />
    <scopeInfo nodeId="7316415153790565862" fileName="ScriptsActionGroupHelper.java" startLine="134" startPosition="42" endLine="135" endPosition="42" />
    <scopeInfo nodeId="7316415153790565896" fileName="ScriptsActionGroupHelper.java" startLine="143" startPosition="27" endLine="144" endPosition="39" />
    <scopeInfo nodeId="7316415153790565914" fileName="ScriptsActionGroupHelper.java" startLine="147" startPosition="24" endLine="148" endPosition="59" />
    <scopeInfo nodeId="7316415153790565449" fileName="ScriptsActionGroupHelper.java" startLine="24" startPosition="0" endLine="26" endPosition="3" />
    <scopeInfo nodeId="7316415153790565496" fileName="ScriptsActionGroupHelper.java" startLine="61" startPosition="58" endLine="64" endPosition="5">
      <varInfo nodeId="7316415153790565498" varName="language" />
    </scopeInfo>
    <scopeInfo nodeId="7316415153790565628" fileName="ScriptsActionGroupHelper.java" startLine="93" startPosition="55" endLine="96" endPosition="7">
      <varInfo nodeId="7316415153790565633" varName="script" />
    </scopeInfo>
    <scopeInfo nodeId="7316415153790565751" fileName="ScriptsActionGroupHelper.java" startLine="116" startPosition="73" endLine="119" endPosition="7">
      <varInfo nodeId="7316415153790565756" varName="script" />
    </scopeInfo>
    <scopeInfo nodeId="7316415153790565833" fileName="ScriptsActionGroupHelper.java" startLine="130" startPosition="83" endLine="133" endPosition="5">
      <varInfo nodeId="7316415153790565835" varName="script" />
    </scopeInfo>
    <scopeInfo nodeId="7316415153790565453" fileName="ScriptsActionGroupHelper.java" startLine="27" startPosition="0" endLine="31" endPosition="0" />
    <scopeInfo nodeId="7316415153790565488" fileName="ScriptsActionGroupHelper.java" startLine="60" startPosition="75" endLine="65" endPosition="28">
      <varInfo nodeId="7316415153790565490" varName="migrationScripts" />
    </scopeInfo>
    <scopeInfo nodeId="7316415153790565620" fileName="ScriptsActionGroupHelper.java" startLine="92" startPosition="31" endLine="98" endPosition="36">
      <varInfo nodeId="7316415153790565622" varName="categoryGroup" />
    </scopeInfo>
    <scopeInfo nodeId="7316415153790565741" fileName="ScriptsActionGroupHelper.java" startLine="115" startPosition="33" endLine="121" endPosition="36">
      <varInfo nodeId="7316415153790565743" varName="categoryGroup" />
    </scopeInfo>
    <scopeInfo nodeId="7316415153790566009" fileName="ScriptsActionGroupHelper.java" startLine="81" startPosition="48" endLine="88" endPosition="32" />
    <scopeInfo nodeId="7316415153790565481" fileName="ScriptsActionGroupHelper.java" startLine="59" startPosition="0" endLine="67" endPosition="0">
      <varInfo nodeId="7316415153790565485" varName="languages" />
    </scopeInfo>
    <scopeInfo nodeId="7316415153790565552" fileName="ScriptsActionGroupHelper.java" startLine="70" startPosition="52" endLine="78" endPosition="77">
      <varInfo nodeId="7316415153790565554" varName="cat" />
    </scopeInfo>
    <scopeInfo nodeId="7316415153790565616" fileName="ScriptsActionGroupHelper.java" startLine="91" startPosition="39" endLine="99" endPosition="5">
      <varInfo nodeId="7316415153790565618" varName="cat" />
    </scopeInfo>
    <scopeInfo nodeId="7316415153790565688" fileName="ScriptsActionGroupHelper.java" startLine="104" startPosition="52" endLine="112" endPosition="76">
      <varInfo nodeId="7316415153790565690" varName="build" />
    </scopeInfo>
    <scopeInfo nodeId="7316415153790565737" fileName="ScriptsActionGroupHelper.java" startLine="114" startPosition="63" endLine="122" endPosition="5">
      <varInfo nodeId="7316415153790565739" varName="build" />
    </scopeInfo>
    <scopeInfo nodeId="5299416737275104614" fileName="ScriptsActionGroupHelper.java" startLine="43" startPosition="40" endLine="52" endPosition="50">
      <varInfo nodeId="5299416737275104618" varName="fromBuild1" />
      <varInfo nodeId="5299416737275104624" varName="fromBuild2" />
    </scopeInfo>
    <scopeInfo nodeId="7316415153790565886" fileName="ScriptsActionGroupHelper.java" startLine="141" startPosition="90" endLine="150" endPosition="25">
      <varInfo nodeId="7316415153790565888" varName="sb" />
    </scopeInfo>
    <scopeInfo nodeId="7316415153790565548" fileName="ScriptsActionGroupHelper.java" startLine="69" startPosition="77" endLine="79" endPosition="5">
      <varInfo nodeId="7316415153790565550" varName="migrationScript" />
    </scopeInfo>
    <scopeInfo nodeId="7316415153790565602" fileName="ScriptsActionGroupHelper.java" startLine="80" startPosition="71" endLine="90" endPosition="0">
      <varInfo nodeId="7316415153790565605" varName="o1" />
      <varInfo nodeId="7316415153790565607" varName="o2" />
    </scopeInfo>
    <scopeInfo nodeId="7316415153790565684" fileName="ScriptsActionGroupHelper.java" startLine="103" startPosition="74" endLine="113" endPosition="5">
      <varInfo nodeId="7316415153790565686" varName="migrationScript" />
    </scopeInfo>
    <scopeInfo nodeId="7316415153790565877" fileName="ScriptsActionGroupHelper.java" startLine="140" startPosition="0" endLine="152" endPosition="0">
      <varInfo nodeId="7316415153790565884" varName="build" />
      <varInfo nodeId="7316415153790565880" varName="category" />
      <varInfo nodeId="7316415153790565882" varName="title" />
    </scopeInfo>
    <scopeInfo nodeId="7316415153790565794" fileName="ScriptsActionGroupHelper.java" startLine="125" startPosition="113" endLine="138" endPosition="41">
      <varInfo nodeId="7316415153790565825" varName="languageScriptsGroup" />
      <varInfo nodeId="7316415153790565809" varName="migrationScripts" />
    </scopeInfo>
    <scopeInfo nodeId="7316415153790565785" fileName="ScriptsActionGroupHelper.java" startLine="124" startPosition="0" endLine="140" endPosition="0">
      <varInfo nodeId="7316415153790565792" varName="applyToSelection" />
      <varInfo nodeId="7316415153790565788" varName="language" />
      <varInfo nodeId="7316415153790565790" varName="ownerGroup" />
    </scopeInfo>
    <scopeInfo nodeId="7316415153790565672" fileName="ScriptsActionGroupHelper.java" startLine="102" startPosition="121" endLine="122" endPosition="5">
      <varInfo nodeId="7316415153790565674" varName="byBuild" />
      <varInfo nodeId="7316415153790565728" varName="sorted" />
    </scopeInfo>
    <scopeInfo nodeId="7316415153790565930" fileName="ScriptsActionGroupHelper.java" startLine="34" startPosition="46" endLine="55" endPosition="36">
      <varInfo nodeId="5299416737275104572" varName="cat1" />
      <varInfo nodeId="5299416737275104578" varName="cat2" />
    </scopeInfo>
    <scopeInfo nodeId="7316415153790565662" fileName="ScriptsActionGroupHelper.java" startLine="101" startPosition="0" endLine="124" endPosition="0">
      <varInfo nodeId="7316415153790565670" varName="applyToSelection" />
      <varInfo nodeId="7316415153790565665" varName="migrationScripts" />
      <varInfo nodeId="7316415153790565668" varName="ownerGroup" />
    </scopeInfo>
    <scopeInfo nodeId="7316415153790565474" fileName="ScriptsActionGroupHelper.java" startLine="33" startPosition="55" endLine="57" endPosition="0">
      <varInfo nodeId="7316415153790565477" varName="s1" />
      <varInfo nodeId="7316415153790565479" varName="s2" />
    </scopeInfo>
    <scopeInfo nodeId="7316415153790565466" fileName="ScriptsActionGroupHelper.java" startLine="32" startPosition="55" endLine="57" endPosition="7" />
    <scopeInfo nodeId="7316415153790565460" fileName="ScriptsActionGroupHelper.java" startLine="31" startPosition="0" endLine="59" endPosition="0">
      <varInfo nodeId="7316415153790565463" varName="scripts" />
    </scopeInfo>
    <scopeInfo nodeId="7316415153790565536" fileName="ScriptsActionGroupHelper.java" startLine="68" startPosition="124" endLine="99" endPosition="5">
      <varInfo nodeId="7316415153790565538" varName="byCategory" />
      <varInfo nodeId="7316415153790565592" varName="sorted" />
    </scopeInfo>
    <scopeInfo nodeId="7316415153790565526" fileName="ScriptsActionGroupHelper.java" startLine="67" startPosition="0" endLine="101" endPosition="0">
      <varInfo nodeId="7316415153790565534" varName="applyToSelection" />
      <varInfo nodeId="7316415153790565529" varName="migrationScripts" />
      <varInfo nodeId="7316415153790565532" varName="ownerGroup" />
    </scopeInfo>
    <unitInfo nodeId="7316415153790565600" fileName="ScriptsActionGroupHelper.java" startLine="80" startPosition="49" endLine="90" endPosition="5" unitName="jetbrains.mps.ide.script.plugin.ScriptsActionGroupHelper$2" />
    <unitInfo nodeId="7316415153790565472" fileName="ScriptsActionGroupHelper.java" startLine="33" startPosition="34" endLine="57" endPosition="5" unitName="jetbrains.mps.ide.script.plugin.ScriptsActionGroupHelper$1" />
    <unitInfo nodeId="7316415153790565440" fileName="ScriptsActionGroupHelper.java" startLine="22" startPosition="0" endLine="153" endPosition="0" unitName="jetbrains.mps.ide.script.plugin.ScriptsActionGroupHelper" />
  </root>
  <root nodeId="7316415153790566285" modelId="r:3275c448-5bfc-4d48-bc81-3a9535817eb1(jetbrains.mps.ide.script.plugin)">
    <nodeInfo nodeId="7316415153790566472" fileName="RunMigrationScriptsDialog.java" startLine="47" startPosition="56" endLine="48" endPosition="32" conceptFqName="jetbrains.mps.baseLanguage.structure.FieldDeclaration" propertyString="myScripts" />
    <nodeInfo nodeId="7316415153790566476" fileName="RunMigrationScriptsDialog.java" startLine="48" startPosition="32" endLine="49" endPosition="42" conceptFqName="jetbrains.mps.baseLanguage.structure.FieldDeclaration" propertyString="mySelectedScriptIds" />
    <nodeInfo nodeId="7316415153790566480" fileName="RunMigrationScriptsDialog.java" startLine="49" startPosition="42" endLine="50" endPosition="25" conceptFqName="jetbrains.mps.baseLanguage.structure.FieldDeclaration" propertyString="myTable" />
    <nodeInfo nodeId="7316415153790566483" fileName="RunMigrationScriptsDialog.java" startLine="50" startPosition="25" endLine="51" endPosition="32" conceptFqName="jetbrains.mps.baseLanguage.structure.FieldDeclaration" propertyString="myCheckButton" />
    <nodeInfo nodeId="7316415153790566486" fileName="RunMigrationScriptsDialog.java" startLine="51" startPosition="32" endLine="52" endPosition="34" conceptFqName="jetbrains.mps.baseLanguage.structure.FieldDeclaration" propertyString="myUnCheckButton" />
    <nodeInfo nodeId="7316415153790566489" fileName="RunMigrationScriptsDialog.java" startLine="52" startPosition="34" endLine="53" endPosition="37" conceptFqName="jetbrains.mps.baseLanguage.structure.FieldDeclaration" propertyString="myRunCheckedButton" />
    <nodeInfo nodeId="7316415153790566492" fileName="RunMigrationScriptsDialog.java" startLine="53" startPosition="37" endLine="54" endPosition="39" conceptFqName="jetbrains.mps.baseLanguage.structure.FieldDeclaration" propertyString="myOpenSelectedButton" />
    <nodeInfo nodeId="7316415153790566495" fileName="RunMigrationScriptsDialog.java" startLine="54" startPosition="39" endLine="55" endPosition="31" conceptFqName="jetbrains.mps.baseLanguage.structure.FieldDeclaration" propertyString="myRunChecked" />
    <nodeInfo nodeId="7316415153790566498" fileName="RunMigrationScriptsDialog.java" startLine="55" startPosition="31" endLine="56" endPosition="33" conceptFqName="jetbrains.mps.baseLanguage.structure.FieldDeclaration" propertyString="myOpenSelected" />
    <nodeInfo nodeId="7316415153790566513" fileName="RunMigrationScriptsDialog.java" startLine="58" startPosition="126" endLine="59" endPosition="44" conceptFqName="jetbrains.mps.baseLanguage.structure.SuperConstructorInvocation" />
    <nodeInfo nodeId="7316415153790566517" fileName="RunMigrationScriptsDialog.java" startLine="59" startPosition="44" endLine="60" endPosition="24" conceptFqName="jetbrains.mps.baseLanguage.structure.ExpressionStatement" />
    <nodeInfo nodeId="7316415153790566521" fileName="RunMigrationScriptsDialog.java" startLine="60" startPosition="24" endLine="61" endPosition="44" conceptFqName="jetbrains.mps.baseLanguage.structure.ExpressionStatement" />
    <nodeInfo nodeId="7316415153790566525" fileName="RunMigrationScriptsDialog.java" startLine="61" startPosition="44" endLine="62" endPosition="11" conceptFqName="jetbrains.mps.baseLanguage.structure.ExpressionStatement" />
    <nodeInfo nodeId="7316415153790566527" fileName="RunMigrationScriptsDialog.java" startLine="62" startPosition="11" endLine="63" endPosition="63" conceptFqName="jetbrains.mps.baseLanguage.structure.ExpressionStatement" />
    <nodeInfo nodeId="7316415153790566530" fileName="RunMigrationScriptsDialog.java" startLine="63" startPosition="63" endLine="64" endPosition="22" conceptFqName="jetbrains.mps.baseLanguage.structure.ExpressionStatement" />
    <nodeInfo nodeId="7316415153790566539" fileName="RunMigrationScriptsDialog.java" startLine="67" startPosition="23" endLine="68" endPosition="61" conceptFqName="jetbrains.mps.baseLanguage.structure.LocalVariableDeclarationStatement" />
    <nodeInfo nodeId="7316415153790566546" fileName="RunMigrationScriptsDialog.java" startLine="68" startPosition="61" endLine="69" endPosition="46" conceptFqName="jetbrains.mps.baseLanguage.structure.ExpressionStatement" />
    <nodeInfo nodeId="7316415153790566552" fileName="RunMigrationScriptsDialog.java" startLine="69" startPosition="46" endLine="70" endPosition="71" conceptFqName="jetbrains.mps.baseLanguage.structure.ExpressionStatement" />
    <nodeInfo nodeId="7316415153790567754" fileName="RunMigrationScriptsDialog.java" startLine="72" startPosition="50" endLine="73" endPosition="26" conceptFqName="jetbrains.mps.baseLanguage.structure.ExpressionStatement" />
    <nodeInfo nodeId="7316415153790566577" fileName="RunMigrationScriptsDialog.java" startLine="75" startPosition="76" endLine="76" endPosition="50" conceptFqName="jetbrains.mps.baseLanguage.structure.LocalVariableDeclarationStatement" />
    <nodeInfo nodeId="7316415153790566584" fileName="RunMigrationScriptsDialog.java" startLine="76" startPosition="50" endLine="77" endPosition="48" conceptFqName="jetbrains.mps.baseLanguage.structure.ExpressionStatement" />
    <nodeInfo nodeId="7316415153790566590" fileName="RunMigrationScriptsDialog.java" startLine="77" startPosition="48" endLine="78" endPosition="107" conceptFqName="jetbrains.mps.baseLanguage.structure.LocalVariableDeclarationStatement" />
    <nodeInfo nodeId="7316415153790566595" fileName="RunMigrationScriptsDialog.java" startLine="78" startPosition="107" endLine="79" endPosition="30" conceptFqName="jetbrains.mps.baseLanguage.structure.ExpressionStatement" />
    <nodeInfo nodeId="7316415153790566601" fileName="RunMigrationScriptsDialog.java" startLine="79" startPosition="30" endLine="80" endPosition="24" conceptFqName="jetbrains.mps.baseLanguage.structure.ExpressionStatement" />
    <nodeInfo nodeId="7316415153790566606" fileName="RunMigrationScriptsDialog.java" startLine="80" startPosition="24" endLine="81" endPosition="60" conceptFqName="jetbrains.mps.baseLanguage.structure.LocalVariableDeclarationStatement" />
    <nodeInfo nodeId="7316415153790566612" fileName="RunMigrationScriptsDialog.java" startLine="81" startPosition="60" endLine="82" endPosition="45" conceptFqName="jetbrains.mps.baseLanguage.structure.ExpressionStatement" />
    <nodeInfo nodeId="7316415153790566620" fileName="RunMigrationScriptsDialog.java" startLine="82" startPosition="45" endLine="83" endPosition="49" conceptFqName="jetbrains.mps.baseLanguage.structure.ExpressionStatement" />
    <nodeInfo nodeId="7316415153790566628" fileName="RunMigrationScriptsDialog.java" startLine="83" startPosition="49" endLine="84" endPosition="46" conceptFqName="jetbrains.mps.baseLanguage.structure.ExpressionStatement" />
    <nodeInfo nodeId="8498647004438721857" fileName="RunMigrationScriptsDialog.java" startLine="84" startPosition="46" endLine="85" endPosition="46" conceptFqName="jetbrains.mps.baseLanguage.structure.ExpressionStatement" />
    <nodeInfo nodeId="7316415153790566636" fileName="RunMigrationScriptsDialog.java" startLine="85" startPosition="46" endLine="86" endPosition="80" conceptFqName="jetbrains.mps.baseLanguage.structure.ExpressionStatement" />
    <nodeInfo nodeId="7316415153790566644" fileName="RunMigrationScriptsDialog.java" startLine="86" startPosition="80" endLine="87" endPosition="38" conceptFqName="jetbrains.mps.baseLanguage.structure.LocalVariableDeclarationStatement" />
    <nodeInfo nodeId="7316415153790566649" fileName="RunMigrationScriptsDialog.java" startLine="87" startPosition="38" endLine="88" endPosition="41" conceptFqName="jetbrains.mps.baseLanguage.structure.ExpressionStatement" />
    <nodeInfo nodeId="7316415153790566655" fileName="RunMigrationScriptsDialog.java" startLine="88" startPosition="41" endLine="89" endPosition="45" conceptFqName="jetbrains.mps.baseLanguage.structure.ExpressionStatement" />
    <nodeInfo nodeId="7316415153790566661" fileName="RunMigrationScriptsDialog.java" startLine="89" startPosition="45" endLine="90" endPosition="52" conceptFqName="jetbrains.mps.baseLanguage.structure.ExpressionStatement" />
    <nodeInfo nodeId="7316415153790566667" fileName="RunMigrationScriptsDialog.java" startLine="90" startPosition="52" endLine="91" endPosition="56" conceptFqName="jetbrains.mps.baseLanguage.structure.ExpressionStatement" />
    <nodeInfo nodeId="7316415153790566673" fileName="RunMigrationScriptsDialog.java" startLine="91" startPosition="56" endLine="92" endPosition="47" conceptFqName="jetbrains.mps.baseLanguage.structure.LocalVariableDeclarationStatement" />
    <nodeInfo nodeId="7316415153790566679" fileName="RunMigrationScriptsDialog.java" startLine="92" startPosition="47" endLine="93" endPosition="35" conceptFqName="jetbrains.mps.baseLanguage.structure.ExpressionStatement" />
    <nodeInfo nodeId="7316415153790566684" fileName="RunMigrationScriptsDialog.java" startLine="93" startPosition="35" endLine="94" endPosition="37" conceptFqName="jetbrains.mps.baseLanguage.structure.ExpressionStatement" />
    <nodeInfo nodeId="7316415153790566689" fileName="RunMigrationScriptsDialog.java" startLine="94" startPosition="37" endLine="95" endPosition="40" conceptFqName="jetbrains.mps.baseLanguage.structure.ExpressionStatement" />
    <nodeInfo nodeId="7316415153790566694" fileName="RunMigrationScriptsDialog.java" startLine="95" startPosition="40" endLine="96" endPosition="42" conceptFqName="jetbrains.mps.baseLanguage.structure.ExpressionStatement" />
    <nodeInfo nodeId="7316415153790566699" fileName="RunMigrationScriptsDialog.java" startLine="96" startPosition="42" endLine="97" endPosition="33" conceptFqName="jetbrains.mps.baseLanguage.structure.ExpressionStatement" />
    <nodeInfo nodeId="7316415153790567758" fileName="RunMigrationScriptsDialog.java" startLine="99" startPosition="50" endLine="100" endPosition="47" conceptFqName="jetbrains.mps.baseLanguage.structure.LocalVariableDeclarationStatement" />
    <nodeInfo nodeId="7316415153790567770" fileName="RunMigrationScriptsDialog.java" startLine="101" startPosition="28" endLine="102" endPosition="41" conceptFqName="jetbrains.mps.baseLanguage.structure.ExpressionStatement" />
    <nodeInfo nodeId="7316415153790567778" fileName="RunMigrationScriptsDialog.java" startLine="107" startPosition="50" endLine="108" endPosition="47" conceptFqName="jetbrains.mps.baseLanguage.structure.LocalVariableDeclarationStatement" />
    <nodeInfo nodeId="7316415153790567790" fileName="RunMigrationScriptsDialog.java" startLine="109" startPosition="28" endLine="110" endPosition="42" conceptFqName="jetbrains.mps.baseLanguage.structure.ExpressionStatement" />
    <nodeInfo nodeId="7316415153790567798" fileName="RunMigrationScriptsDialog.java" startLine="115" startPosition="50" endLine="116" endPosition="28" conceptFqName="jetbrains.mps.baseLanguage.structure.ExpressionStatement" />
    <nodeInfo nodeId="7316415153790567802" fileName="RunMigrationScriptsDialog.java" startLine="116" startPosition="28" endLine="117" endPosition="57" conceptFqName="jetbrains.mps.baseLanguage.structure.ExpressionStatement" />
    <nodeInfo nodeId="7316415153790567808" fileName="RunMigrationScriptsDialog.java" startLine="121" startPosition="50" endLine="122" endPosition="30" conceptFqName="jetbrains.mps.baseLanguage.structure.ExpressionStatement" />
    <nodeInfo nodeId="7316415153790567812" fileName="RunMigrationScriptsDialog.java" startLine="122" startPosition="30" endLine="123" endPosition="57" conceptFqName="jetbrains.mps.baseLanguage.structure.ExpressionStatement" />
    <nodeInfo nodeId="7316415153790567818" fileName="RunMigrationScriptsDialog.java" startLine="127" startPosition="50" endLine="128" endPosition="57" conceptFqName="jetbrains.mps.baseLanguage.structure.ExpressionStatement" />
    <nodeInfo nodeId="7316415153790566764" fileName="RunMigrationScriptsDialog.java" startLine="130" startPosition="7" endLine="131" endPosition="52" conceptFqName="jetbrains.mps.baseLanguage.structure.LocalVariableDeclarationStatement" />
    <nodeInfo nodeId="7316415153790566771" fileName="RunMigrationScriptsDialog.java" startLine="131" startPosition="52" endLine="132" endPosition="67" conceptFqName="jetbrains.mps.baseLanguage.structure.ExpressionStatement" />
    <nodeInfo nodeId="7316415153790566780" fileName="RunMigrationScriptsDialog.java" startLine="132" startPosition="67" endLine="133" endPosition="48" conceptFqName="jetbrains.mps.baseLanguage.structure.ExpressionStatement" />
    <nodeInfo nodeId="7316415153790566786" fileName="RunMigrationScriptsDialog.java" startLine="133" startPosition="48" endLine="134" endPosition="43" conceptFqName="jetbrains.mps.baseLanguage.structure.ExpressionStatement" />
    <nodeInfo nodeId="7316415153790567824" fileName="RunMigrationScriptsDialog.java" startLine="136" startPosition="51" endLine="137" endPosition="55" conceptFqName="jetbrains.mps.baseLanguage.structure.ExpressionStatement" />
    <nodeInfo nodeId="7316415153790567829" fileName="RunMigrationScriptsDialog.java" startLine="141" startPosition="54" endLine="142" endPosition="55" conceptFqName="jetbrains.mps.baseLanguage.structure.ExpressionStatement" />
    <nodeInfo nodeId="7316415153790566820" fileName="RunMigrationScriptsDialog.java" startLine="144" startPosition="7" endLine="145" endPosition="20" conceptFqName="jetbrains.mps.baseLanguage.structure.ExpressionStatement" />
    <nodeInfo nodeId="7316415153790566826" fileName="RunMigrationScriptsDialog.java" startLine="148" startPosition="32" endLine="149" endPosition="43" conceptFqName="jetbrains.mps.baseLanguage.structure.LocalVariableDeclarationStatement" />
    <nodeInfo nodeId="7316415153790566833" fileName="RunMigrationScriptsDialog.java" startLine="149" startPosition="43" endLine="150" endPosition="32" conceptFqName="jetbrains.mps.baseLanguage.structure.LocalVariableDeclarationStatement" />
    <nodeInfo nodeId="7316415153790566837" fileName="RunMigrationScriptsDialog.java" startLine="150" startPosition="32" endLine="151" endPosition="34" conceptFqName="jetbrains.mps.baseLanguage.structure.LocalVariableDeclarationStatement" />
    <nodeInfo nodeId="7316415153790566864" fileName="RunMigrationScriptsDialog.java" startLine="153" startPosition="61" endLine="154" endPosition="27" conceptFqName="jetbrains.mps.baseLanguage.structure.ExpressionStatement" />
    <nodeInfo nodeId="7316415153790566859" fileName="RunMigrationScriptsDialog.java" startLine="155" startPosition="14" endLine="156" endPosition="29" conceptFqName="jetbrains.mps.baseLanguage.structure.ExpressionStatement" />
    <nodeInfo nodeId="7316415153790566868" fileName="RunMigrationScriptsDialog.java" startLine="158" startPosition="5" endLine="159" endPosition="42" conceptFqName="jetbrains.mps.baseLanguage.structure.ExpressionStatement" />
    <nodeInfo nodeId="7316415153790566873" fileName="RunMigrationScriptsDialog.java" startLine="159" startPosition="42" endLine="160" endPosition="46" conceptFqName="jetbrains.mps.baseLanguage.structure.ExpressionStatement" />
    <nodeInfo nodeId="7316415153790566878" fileName="RunMigrationScriptsDialog.java" startLine="160" startPosition="46" endLine="161" endPosition="70" conceptFqName="jetbrains.mps.baseLanguage.structure.ExpressionStatement" />
    <nodeInfo nodeId="7316415153790566887" fileName="RunMigrationScriptsDialog.java" startLine="161" startPosition="70" endLine="162" endPosition="67" conceptFqName="jetbrains.mps.baseLanguage.structure.ExpressionStatement" />
    <nodeInfo nodeId="7316415153790566901" fileName="RunMigrationScriptsDialog.java" startLine="165" startPosition="43" endLine="166" endPosition="46" conceptFqName="jetbrains.mps.baseLanguage.structure.LocalVariableDeclarationStatement" />
    <nodeInfo nodeId="7316415153790566908" fileName="RunMigrationScriptsDialog.java" startLine="166" startPosition="46" endLine="167" endPosition="43" conceptFqName="jetbrains.mps.baseLanguage.structure.LocalVariableDeclarationStatement" />
    <nodeInfo nodeId="7316415153790566920" fileName="RunMigrationScriptsDialog.java" startLine="168" startPosition="28" endLine="169" endPosition="122" conceptFqName="jetbrains.mps.baseLanguage.structure.LocalVariableDeclarationStatement" />
    <nodeInfo nodeId="7316415153790566932" fileName="RunMigrationScriptsDialog.java" startLine="169" startPosition="122" endLine="170" endPosition="102" conceptFqName="jetbrains.mps.baseLanguage.structure.ExpressionStatement" />
    <nodeInfo nodeId="7316415153790566940" fileName="RunMigrationScriptsDialog.java" startLine="171" startPosition="5" endLine="172" endPosition="16" conceptFqName="jetbrains.mps.baseLanguage.structure.ReturnStatement" />
    <nodeInfo nodeId="7316415153790566947" fileName="RunMigrationScriptsDialog.java" startLine="175" startPosition="42" endLine="176" endPosition="46" conceptFqName="jetbrains.mps.baseLanguage.structure.LocalVariableDeclarationStatement" />
    <nodeInfo nodeId="7316415153790566954" fileName="RunMigrationScriptsDialog.java" startLine="176" startPosition="46" endLine="177" endPosition="49" conceptFqName="jetbrains.mps.baseLanguage.structure.LocalVariableDeclarationStatement" />
    <nodeInfo nodeId="7316415153790566983" fileName="RunMigrationScriptsDialog.java" startLine="179" startPosition="94" endLine="180" endPosition="95" conceptFqName="jetbrains.mps.baseLanguage.structure.ExpressionStatement" />
    <nodeInfo nodeId="7316415153790566991" fileName="RunMigrationScriptsDialog.java" startLine="182" startPosition="5" endLine="183" endPosition="16" conceptFqName="jetbrains.mps.baseLanguage.structure.ReturnStatement" />
    <nodeInfo nodeId="7316415153790566997" fileName="RunMigrationScriptsDialog.java" startLine="186" startPosition="33" endLine="187" endPosition="24" conceptFqName="jetbrains.mps.baseLanguage.structure.ReturnStatement" />
    <nodeInfo nodeId="7316415153790567003" fileName="RunMigrationScriptsDialog.java" startLine="190" startPosition="35" endLine="191" endPosition="26" conceptFqName="jetbrains.mps.baseLanguage.structure.ReturnStatement" />
    <nodeInfo nodeId="7316415153790567006" fileName="RunMigrationScriptsDialog.java" startLine="195" startPosition="27" endLine="196" endPosition="106" conceptFqName="jetbrains.mps.baseLanguage.structure.SuperConstructorInvocation" />
    <nodeInfo nodeId="7316415153790567018" fileName="RunMigrationScriptsDialog.java" startLine="199" startPosition="56" endLine="200" endPosition="25" conceptFqName="jetbrains.mps.baseLanguage.structure.ReturnStatement" />
    <nodeInfo nodeId="7316415153790567028" fileName="RunMigrationScriptsDialog.java" startLine="204" startPosition="24" endLine="205" endPosition="29" conceptFqName="jetbrains.mps.baseLanguage.structure.ReturnStatement" />
    <nodeInfo nodeId="7316415153790567030" fileName="RunMigrationScriptsDialog.java" startLine="206" startPosition="7" endLine="207" endPosition="42" conceptFqName="jetbrains.mps.baseLanguage.structure.ReturnStatement" />
    <nodeInfo nodeId="5066936557122938663" fileName="RunMigrationScriptsDialog.java" startLine="210" startPosition="51" endLine="211" endPosition="66" conceptFqName="jetbrains.mps.baseLanguage.structure.LocalVariableDeclarationStatement" />
    <nodeInfo nodeId="7316415153790567039" fileName="RunMigrationScriptsDialog.java" startLine="212" startPosition="24" endLine="213" endPosition="26" conceptFqName="jetbrains.mps.baseLanguage.structure.LocalVariableDeclarationStatement" />
    <nodeInfo nodeId="7316415153790567046" fileName="RunMigrationScriptsDialog.java" startLine="213" startPosition="26" endLine="214" endPosition="60" conceptFqName="jetbrains.mps.baseLanguage.structure.ReturnStatement" />
    <nodeInfo nodeId="7316415153790567058" fileName="RunMigrationScriptsDialog.java" startLine="216" startPosition="24" endLine="217" endPosition="65" conceptFqName="jetbrains.mps.baseLanguage.structure.ReturnStatement" />
    <nodeInfo nodeId="5066936557122991505" fileName="RunMigrationScriptsDialog.java" startLine="220" startPosition="83" endLine="221" endPosition="138" conceptFqName="jetbrains.mps.baseLanguage.structure.ReturnStatement" />
    <nodeInfo nodeId="5066936557122991533" fileName="RunMigrationScriptsDialog.java" startLine="222" startPosition="16" endLine="223" endPosition="78" conceptFqName="jetbrains.mps.baseLanguage.structure.ReturnStatement" />
    <nodeInfo nodeId="539747710029918718" fileName="RunMigrationScriptsDialog.java" startLine="226" startPosition="24" endLine="227" endPosition="95" conceptFqName="jetbrains.mps.baseLanguage.structure.ReturnStatement" />
    <nodeInfo nodeId="5066936557122991542" fileName="RunMigrationScriptsDialog.java" startLine="228" startPosition="7" endLine="229" endPosition="18" conceptFqName="jetbrains.mps.baseLanguage.structure.ReturnStatement" />
    <nodeInfo nodeId="7316415153790567109" fileName="RunMigrationScriptsDialog.java" startLine="232" startPosition="64" endLine="233" endPosition="75" conceptFqName="jetbrains.mps.baseLanguage.structure.LocalVariableDeclarationStatement" />
    <nodeInfo nodeId="7316415153790567130" fileName="RunMigrationScriptsDialog.java" startLine="234" startPosition="29" endLine="235" endPosition="36" conceptFqName="jetbrains.mps.baseLanguage.structure.ExpressionStatement" />
    <nodeInfo nodeId="7316415153790567124" fileName="RunMigrationScriptsDialog.java" startLine="236" startPosition="14" endLine="237" endPosition="39" conceptFqName="jetbrains.mps.baseLanguage.structure.ExpressionStatement" />
    <nodeInfo nodeId="7316415153790567135" fileName="RunMigrationScriptsDialog.java" startLine="238" startPosition="7" endLine="239" endPosition="44" conceptFqName="jetbrains.mps.baseLanguage.structure.ExpressionStatement" />
    <nodeInfo nodeId="7316415153790566326" fileName="RunMigrationScriptsDialog.java" startLine="243" startPosition="84" endLine="244" endPosition="38" conceptFqName="jetbrains.mps.baseLanguage.structure.StaticFieldDeclaration" propertyString="NONE" />
    <nodeInfo nodeId="7316415153790566329" fileName="RunMigrationScriptsDialog.java" startLine="244" startPosition="38" endLine="245" endPosition="37" conceptFqName="jetbrains.mps.baseLanguage.structure.StaticFieldDeclaration" propertyString="ASC" />
    <nodeInfo nodeId="7316415153790566332" fileName="RunMigrationScriptsDialog.java" startLine="245" startPosition="37" endLine="246" endPosition="38" conceptFqName="jetbrains.mps.baseLanguage.structure.StaticFieldDeclaration" propertyString="DESC" />
    <nodeInfo nodeId="7316415153790566335" fileName="RunMigrationScriptsDialog.java" startLine="247" startPosition="0" endLine="248" endPosition="36" conceptFqName="jetbrains.mps.baseLanguage.structure.FieldDeclaration" propertyString="mySortedColumn" />
    <nodeInfo nodeId="7316415153790566338" fileName="RunMigrationScriptsDialog.java" startLine="248" startPosition="36" endLine="249" endPosition="38" conceptFqName="jetbrains.mps.baseLanguage.structure.FieldDeclaration" propertyString="mySortingOrder" />
    <nodeInfo nodeId="7316415153790566341" fileName="RunMigrationScriptsDialog.java" startLine="249" startPosition="38" endLine="250" endPosition="35" conceptFqName="jetbrains.mps.baseLanguage.structure.FieldDeclaration" propertyString="myViewToModelMap" />
    <nodeInfo nodeId="7316415153790567148" fileName="RunMigrationScriptsDialog.java" startLine="255" startPosition="56" endLine="256" endPosition="71" conceptFqName="jetbrains.mps.baseLanguage.structure.ReturnStatement" />
    <nodeInfo nodeId="7316415153790567154" fileName="RunMigrationScriptsDialog.java" startLine="259" startPosition="48" endLine="260" endPosition="42" conceptFqName="jetbrains.mps.baseLanguage.structure.ReturnStatement" />
    <nodeInfo nodeId="7316415153790567158" fileName="RunMigrationScriptsDialog.java" startLine="263" startPosition="51" endLine="264" endPosition="67" conceptFqName="jetbrains.mps.baseLanguage.structure.ReturnStatement" />
    <nodeInfo nodeId="7316415153790567164" fileName="RunMigrationScriptsDialog.java" startLine="267" startPosition="64" endLine="268" endPosition="68" conceptFqName="jetbrains.mps.baseLanguage.structure.ExpressionStatement" />
    <nodeInfo nodeId="7316415153790567170" fileName="RunMigrationScriptsDialog.java" startLine="268" startPosition="68" endLine="269" endPosition="40" conceptFqName="jetbrains.mps.baseLanguage.structure.ExpressionStatement" />
    <nodeInfo nodeId="7316415153790567175" fileName="RunMigrationScriptsDialog.java" startLine="272" startPosition="39" endLine="273" endPosition="48" conceptFqName="jetbrains.mps.baseLanguage.structure.ReturnStatement" />
    <nodeInfo nodeId="7316415153790567187" fileName="RunMigrationScriptsDialog.java" startLine="277" startPosition="35" endLine="278" endPosition="25" conceptFqName="jetbrains.mps.baseLanguage.structure.ReturnStatement" />
    <nodeInfo nodeId="7316415153790567189" fileName="RunMigrationScriptsDialog.java" startLine="279" startPosition="7" endLine="280" endPosition="41" conceptFqName="jetbrains.mps.baseLanguage.structure.ReturnStatement" />
    <nodeInfo nodeId="7316415153790567199" fileName="RunMigrationScriptsDialog.java" startLine="284" startPosition="35" endLine="285" endPosition="26" conceptFqName="jetbrains.mps.baseLanguage.structure.ReturnStatement" />
    <nodeInfo nodeId="7316415153790567220" fileName="RunMigrationScriptsDialog.java" startLine="288" startPosition="48" endLine="289" endPosition="19" conceptFqName="jetbrains.mps.baseLanguage.structure.ReturnStatement" />
    <nodeInfo nodeId="7316415153790567222" fileName="RunMigrationScriptsDialog.java" startLine="291" startPosition="7" endLine="292" endPosition="16" conceptFqName="jetbrains.mps.baseLanguage.structure.ReturnStatement" />
    <nodeInfo nodeId="7316415153790567226" fileName="RunMigrationScriptsDialog.java" startLine="295" startPosition="45" endLine="296" endPosition="60" conceptFqName="jetbrains.mps.baseLanguage.structure.LocalVariableDeclarationStatement" />
    <nodeInfo nodeId="7316415153790567414" fileName="RunMigrationScriptsDialog.java" startLine="299" startPosition="145" endLine="300" endPosition="149" conceptFqName="jetbrains.mps.baseLanguage.structure.LocalVariableDeclarationStatement" />
    <nodeInfo nodeId="7316415153790567430" fileName="RunMigrationScriptsDialog.java" startLine="300" startPosition="149" endLine="301" endPosition="61" conceptFqName="jetbrains.mps.baseLanguage.structure.ExpressionStatement" />
    <nodeInfo nodeId="7316415153790567480" fileName="RunMigrationScriptsDialog.java" startLine="303" startPosition="88" endLine="304" endPosition="82" conceptFqName="jetbrains.mps.baseLanguage.structure.ExpressionStatement" />
    <nodeInfo nodeId="7316415153790567469" fileName="RunMigrationScriptsDialog.java" startLine="306" startPosition="89" endLine="307" endPosition="80" conceptFqName="jetbrains.mps.baseLanguage.structure.ExpressionStatement" />
    <nodeInfo nodeId="7316415153790567460" fileName="RunMigrationScriptsDialog.java" startLine="308" startPosition="20" endLine="309" endPosition="41" conceptFqName="jetbrains.mps.baseLanguage.structure.ExpressionStatement" />
    <nodeInfo nodeId="7316415153790567443" fileName="RunMigrationScriptsDialog.java" startLine="310" startPosition="20" endLine="311" endPosition="41" conceptFqName="jetbrains.mps.baseLanguage.structure.ExpressionStatement" />
    <nodeInfo nodeId="7316415153790567490" fileName="RunMigrationScriptsDialog.java" startLine="312" startPosition="13" endLine="313" endPosition="21" conceptFqName="jetbrains.mps.baseLanguage.structure.ReturnStatement" />
    <nodeInfo nodeId="7316415153790567269" fileName="RunMigrationScriptsDialog.java" startLine="316" startPosition="7" endLine="317" endPosition="57" conceptFqName="jetbrains.mps.baseLanguage.structure.LocalVariableDeclarationStatement" />
    <nodeInfo nodeId="7316415153790567493" fileName="RunMigrationScriptsDialog.java" startLine="319" startPosition="48" endLine="320" endPosition="55" conceptFqName="jetbrains.mps.baseLanguage.structure.LocalVariableDeclarationStatement" />
    <nodeInfo nodeId="7316415153790567502" fileName="RunMigrationScriptsDialog.java" startLine="320" startPosition="55" endLine="321" endPosition="65" conceptFqName="jetbrains.mps.baseLanguage.structure.ExpressionStatement" />
    <nodeInfo nodeId="7316415153790567516" fileName="RunMigrationScriptsDialog.java" startLine="322" startPosition="25" endLine="323" endPosition="19" conceptFqName="jetbrains.mps.baseLanguage.structure.ReturnStatement" />
    <nodeInfo nodeId="7316415153790567517" fileName="RunMigrationScriptsDialog.java" startLine="324" startPosition="11" endLine="325" endPosition="79" conceptFqName="jetbrains.mps.baseLanguage.structure.LocalVariableDeclarationStatement" />
    <nodeInfo nodeId="7316415153790567546" fileName="RunMigrationScriptsDialog.java" startLine="327" startPosition="87" endLine="328" endPosition="79" conceptFqName="jetbrains.mps.baseLanguage.structure.ExpressionStatement" />
    <nodeInfo nodeId="7316415153790567555" fileName="RunMigrationScriptsDialog.java" startLine="330" startPosition="86" endLine="331" endPosition="80" conceptFqName="jetbrains.mps.baseLanguage.structure.ExpressionStatement" />
    <nodeInfo nodeId="7316415153790567564" fileName="RunMigrationScriptsDialog.java" startLine="333" startPosition="87" endLine="334" endPosition="80" conceptFqName="jetbrains.mps.baseLanguage.structure.ExpressionStatement" />
    <nodeInfo nodeId="7316415153790567536" fileName="RunMigrationScriptsDialog.java" startLine="337" startPosition="87" endLine="338" endPosition="79" conceptFqName="jetbrains.mps.baseLanguage.structure.ExpressionStatement" />
    <nodeInfo nodeId="7316415153790567531" fileName="RunMigrationScriptsDialog.java" startLine="339" startPosition="18" endLine="340" endPosition="42" conceptFqName="jetbrains.mps.baseLanguage.structure.ExpressionStatement" />
    <nodeInfo nodeId="7316415153790567568" fileName="RunMigrationScriptsDialog.java" startLine="341" startPosition="11" endLine="342" endPosition="55" conceptFqName="jetbrains.mps.baseLanguage.structure.LocalVariableDeclarationStatement" />
    <nodeInfo nodeId="7316415153790567587" fileName="RunMigrationScriptsDialog.java" startLine="343" startPosition="57" endLine="344" endPosition="70" conceptFqName="jetbrains.mps.baseLanguage.structure.ExpressionStatement" />
    <nodeInfo nodeId="7316415153790567596" fileName="RunMigrationScriptsDialog.java" startLine="345" startPosition="11" endLine="346" endPosition="59" conceptFqName="jetbrains.mps.baseLanguage.structure.ExpressionStatement" />
    <nodeInfo nodeId="7316415153790567607" fileName="RunMigrationScriptsDialog.java" startLine="347" startPosition="48" endLine="348" endPosition="61" conceptFqName="jetbrains.mps.baseLanguage.structure.ExpressionStatement" />
    <nodeInfo nodeId="7316415153790567612" fileName="RunMigrationScriptsDialog.java" startLine="348" startPosition="61" endLine="349" endPosition="68" conceptFqName="jetbrains.mps.baseLanguage.structure.ExpressionStatement" />
    <nodeInfo nodeId="7316415153790567288" fileName="RunMigrationScriptsDialog.java" startLine="355" startPosition="52" endLine="356" endPosition="29" conceptFqName="jetbrains.mps.baseLanguage.structure.ExpressionStatement" />
    <nodeInfo nodeId="7316415153790567292" fileName="RunMigrationScriptsDialog.java" startLine="356" startPosition="29" endLine="357" endPosition="30" conceptFqName="jetbrains.mps.baseLanguage.structure.ExpressionStatement" />
    <nodeInfo nodeId="7316415153790567302" fileName="RunMigrationScriptsDialog.java" startLine="359" startPosition="14" endLine="360" endPosition="84" conceptFqName="jetbrains.mps.baseLanguage.structure.LocalVariableDeclarationStatement" />
    <nodeInfo nodeId="7316415153790567323" fileName="RunMigrationScriptsDialog.java" startLine="361" startPosition="49" endLine="362" endPosition="96" conceptFqName="jetbrains.mps.baseLanguage.structure.ExpressionStatement" />
    <nodeInfo nodeId="7316415153790567336" fileName="RunMigrationScriptsDialog.java" startLine="363" startPosition="9" endLine="364" endPosition="96" conceptFqName="jetbrains.mps.baseLanguage.structure.LocalVariableDeclarationStatement" />
    <nodeInfo nodeId="7316415153790567619" fileName="RunMigrationScriptsDialog.java" startLine="366" startPosition="82" endLine="367" endPosition="42" conceptFqName="jetbrains.mps.baseLanguage.structure.ReturnStatement" />
    <nodeInfo nodeId="7316415153790567373" fileName="RunMigrationScriptsDialog.java" startLine="370" startPosition="28" endLine="371" endPosition="44" conceptFqName="jetbrains.mps.baseLanguage.structure.ExpressionStatement" />
    <nodeInfo nodeId="7316415153790567376" fileName="RunMigrationScriptsDialog.java" startLine="372" startPosition="9" endLine="373" endPosition="50" conceptFqName="jetbrains.mps.baseLanguage.structure.ExpressionStatement" />
    <nodeInfo nodeId="7316415153790567398" fileName="RunMigrationScriptsDialog.java" startLine="374" startPosition="49" endLine="375" endPosition="68" conceptFqName="jetbrains.mps.baseLanguage.structure.ExpressionStatement" />
    <nodeInfo nodeId="7316415153790567411" fileName="RunMigrationScriptsDialog.java" startLine="377" startPosition="7" endLine="378" endPosition="29" conceptFqName="jetbrains.mps.baseLanguage.structure.ExpressionStatement" />
    <nodeInfo nodeId="7316415153790566407" fileName="RunMigrationScriptsDialog.java" startLine="382" startPosition="44" endLine="383" endPosition="23" conceptFqName="jetbrains.mps.baseLanguage.structure.FieldDeclaration" propertyString="mySize" />
    <nodeInfo nodeId="7316415153790566410" fileName="RunMigrationScriptsDialog.java" startLine="383" startPosition="23" endLine="384" endPosition="27" conceptFqName="jetbrains.mps.baseLanguage.structure.FieldDeclaration" propertyString="myXoff" />
    <nodeInfo nodeId="7316415153790566413" fileName="RunMigrationScriptsDialog.java" startLine="384" startPosition="27" endLine="385" endPosition="27" conceptFqName="jetbrains.mps.baseLanguage.structure.FieldDeclaration" propertyString="myYoff" />
    <nodeInfo nodeId="7316415153790567631" fileName="RunMigrationScriptsDialog.java" startLine="387" startPosition="34" endLine="388" endPosition="20" conceptFqName="jetbrains.mps.baseLanguage.structure.ExpressionStatement" />
    <nodeInfo nodeId="7316415153790567636" fileName="RunMigrationScriptsDialog.java" startLine="391" startPosition="66" endLine="392" endPosition="56" conceptFqName="jetbrains.mps.baseLanguage.structure.ExpressionStatement" />
    <nodeInfo nodeId="7316415153790567642" fileName="RunMigrationScriptsDialog.java" startLine="392" startPosition="56" endLine="393" endPosition="151" conceptFqName="jetbrains.mps.baseLanguage.structure.ExpressionStatement" />
    <nodeInfo nodeId="7316415153790567679" fileName="RunMigrationScriptsDialog.java" startLine="396" startPosition="31" endLine="397" endPosition="29" conceptFqName="jetbrains.mps.baseLanguage.structure.ReturnStatement" />
    <nodeInfo nodeId="7316415153790567684" fileName="RunMigrationScriptsDialog.java" startLine="400" startPosition="32" endLine="401" endPosition="29" conceptFqName="jetbrains.mps.baseLanguage.structure.ReturnStatement" />
    <nodeInfo nodeId="7316415153790566441" fileName="RunMigrationScriptsDialog.java" startLine="405" startPosition="42" endLine="406" endPosition="23" conceptFqName="jetbrains.mps.baseLanguage.structure.FieldDeclaration" propertyString="mySize" />
    <nodeInfo nodeId="7316415153790566444" fileName="RunMigrationScriptsDialog.java" startLine="406" startPosition="23" endLine="407" endPosition="27" conceptFqName="jetbrains.mps.baseLanguage.structure.FieldDeclaration" propertyString="myXoff" />
    <nodeInfo nodeId="7316415153790566447" fileName="RunMigrationScriptsDialog.java" startLine="407" startPosition="27" endLine="408" endPosition="27" conceptFqName="jetbrains.mps.baseLanguage.structure.FieldDeclaration" propertyString="myYoff" />
    <nodeInfo nodeId="7316415153790567691" fileName="RunMigrationScriptsDialog.java" startLine="410" startPosition="32" endLine="411" endPosition="20" conceptFqName="jetbrains.mps.baseLanguage.structure.ExpressionStatement" />
    <nodeInfo nodeId="7316415153790567696" fileName="RunMigrationScriptsDialog.java" startLine="414" startPosition="66" endLine="415" endPosition="56" conceptFqName="jetbrains.mps.baseLanguage.structure.ExpressionStatement" />
    <nodeInfo nodeId="7316415153790567702" fileName="RunMigrationScriptsDialog.java" startLine="415" startPosition="56" endLine="416" endPosition="171" conceptFqName="jetbrains.mps.baseLanguage.structure.ExpressionStatement" />
    <nodeInfo nodeId="7316415153790567744" fileName="RunMigrationScriptsDialog.java" startLine="419" startPosition="31" endLine="420" endPosition="29" conceptFqName="jetbrains.mps.baseLanguage.structure.ReturnStatement" />
    <nodeInfo nodeId="7316415153790567749" fileName="RunMigrationScriptsDialog.java" startLine="423" startPosition="32" endLine="424" endPosition="29" conceptFqName="jetbrains.mps.baseLanguage.structure.ReturnStatement" />
    <nodeInfo nodeId="7316415153790566857" fileName="RunMigrationScriptsDialog.java" startLine="155" startPosition="12" endLine="157" endPosition="7" conceptFqName="jetbrains.mps.baseLanguage.structure.BlockStatement" />
    <nodeInfo nodeId="5066936557122991531" fileName="RunMigrationScriptsDialog.java" startLine="222" startPosition="14" endLine="224" endPosition="9" conceptFqName="jetbrains.mps.baseLanguage.structure.BlockStatement" />
    <nodeInfo nodeId="7316415153790567122" fileName="RunMigrationScriptsDialog.java" startLine="236" startPosition="12" endLine="238" endPosition="7" conceptFqName="jetbrains.mps.baseLanguage.structure.BlockStatement" />
    <nodeInfo nodeId="7316415153790566345" fileName="RunMigrationScriptsDialog.java" startLine="251" startPosition="0" endLine="253" endPosition="5" conceptFqName="jetbrains.mps.baseLanguage.structure.ConstructorDeclaration" propertyString="MySortingTableModel#()V" />
    <nodeInfo nodeId="7316415153790567441" fileName="RunMigrationScriptsDialog.java" startLine="310" startPosition="18" endLine="312" endPosition="13" conceptFqName="jetbrains.mps.baseLanguage.structure.BlockStatement" />
    <nodeInfo nodeId="7316415153790567765" fileName="RunMigrationScriptsDialog.java" startLine="100" startPosition="47" endLine="103" endPosition="9" conceptFqName="jetbrains.mps.baseLanguage.structure.ForeachStatement" />
    <nodeInfo nodeId="7316415153790567785" fileName="RunMigrationScriptsDialog.java" startLine="108" startPosition="47" endLine="111" endPosition="9" conceptFqName="jetbrains.mps.baseLanguage.structure.ForeachStatement" />
    <nodeInfo nodeId="7316415153790566972" fileName="RunMigrationScriptsDialog.java" startLine="178" startPosition="37" endLine="181" endPosition="7" conceptFqName="jetbrains.mps.baseLanguage.structure.IfStatement" />
    <nodeInfo nodeId="7316415153790566291" fileName="RunMigrationScriptsDialog.java" startLine="194" startPosition="56" endLine="197" endPosition="5" conceptFqName="jetbrains.mps.baseLanguage.structure.ConstructorDeclaration" propertyString="MyTableModel#()V" />
    <nodeInfo nodeId="7316415153790567023" fileName="RunMigrationScriptsDialog.java" startLine="203" startPosition="48" endLine="206" endPosition="7" conceptFqName="jetbrains.mps.baseLanguage.structure.IfStatement" />
    <nodeInfo nodeId="7316415153790567053" fileName="RunMigrationScriptsDialog.java" startLine="215" startPosition="7" endLine="218" endPosition="7" conceptFqName="jetbrains.mps.baseLanguage.structure.IfStatement" />
    <nodeInfo nodeId="539747710029918709" fileName="RunMigrationScriptsDialog.java" startLine="225" startPosition="7" endLine="228" endPosition="7" conceptFqName="jetbrains.mps.baseLanguage.structure.IfStatement" />
    <nodeInfo nodeId="7316415153790567182" fileName="RunMigrationScriptsDialog.java" startLine="276" startPosition="54" endLine="279" endPosition="7" conceptFqName="jetbrains.mps.baseLanguage.structure.IfStatement" />
    <nodeInfo nodeId="7316415153790567194" fileName="RunMigrationScriptsDialog.java" startLine="283" startPosition="54" endLine="286" endPosition="7" conceptFqName="jetbrains.mps.baseLanguage.structure.IfStatement" />
    <nodeInfo nodeId="7316415153790567213" fileName="RunMigrationScriptsDialog.java" startLine="287" startPosition="57" endLine="290" endPosition="9" conceptFqName="jetbrains.mps.baseLanguage.structure.IfStatement" />
    <nodeInfo nodeId="7316415153790567511" fileName="RunMigrationScriptsDialog.java" startLine="321" startPosition="65" endLine="324" endPosition="11" conceptFqName="jetbrains.mps.baseLanguage.structure.IfStatement" />
    <nodeInfo nodeId="7316415153790567541" fileName="RunMigrationScriptsDialog.java" startLine="326" startPosition="38" endLine="329" endPosition="13" conceptFqName="jetbrains.mps.baseLanguage.structure.IfStatement" />
    <nodeInfo nodeId="7316415153790567550" fileName="RunMigrationScriptsDialog.java" startLine="329" startPosition="13" endLine="332" endPosition="13" conceptFqName="jetbrains.mps.baseLanguage.structure.IfStatement" />
    <nodeInfo nodeId="7316415153790567559" fileName="RunMigrationScriptsDialog.java" startLine="332" startPosition="13" endLine="335" endPosition="13" conceptFqName="jetbrains.mps.baseLanguage.structure.IfStatement" />
    <nodeInfo nodeId="7316415153790567575" fileName="RunMigrationScriptsDialog.java" startLine="342" startPosition="55" endLine="345" endPosition="11" conceptFqName="jetbrains.mps.baseLanguage.structure.ForStatement" />
    <nodeInfo nodeId="7316415153790567313" fileName="RunMigrationScriptsDialog.java" startLine="360" startPosition="84" endLine="363" endPosition="9" conceptFqName="jetbrains.mps.baseLanguage.structure.ForStatement" />
    <nodeInfo nodeId="7316415153790567368" fileName="RunMigrationScriptsDialog.java" startLine="369" startPosition="11" endLine="372" endPosition="9" conceptFqName="jetbrains.mps.baseLanguage.structure.IfStatement" />
    <nodeInfo nodeId="7316415153790567386" fileName="RunMigrationScriptsDialog.java" startLine="373" startPosition="50" endLine="376" endPosition="9" conceptFqName="jetbrains.mps.baseLanguage.structure.ForStatement" />
    <nodeInfo nodeId="7316415153790566416" fileName="RunMigrationScriptsDialog.java" startLine="386" startPosition="0" endLine="389" endPosition="5" conceptFqName="jetbrains.mps.baseLanguage.structure.ConstructorDeclaration" propertyString="MyDownIcon#(I)V" />
    <nodeInfo nodeId="7316415153790566450" fileName="RunMigrationScriptsDialog.java" startLine="409" startPosition="0" endLine="412" endPosition="5" conceptFqName="jetbrains.mps.baseLanguage.structure.ConstructorDeclaration" propertyString="MyUpIcon#(I)V" />
    <nodeInfo nodeId="7316415153790566568" fileName="RunMigrationScriptsDialog.java" startLine="71" startPosition="77" endLine="75" endPosition="0" conceptFqName="jetbrains.mps.baseLanguage.structure.InstanceMethodDeclaration" propertyString="actionPerformed#(Ljava/awt/event/ActionEvent;)V" />
    <nodeInfo nodeId="7316415153790566759" fileName="RunMigrationScriptsDialog.java" startLine="126" startPosition="56" endLine="130" endPosition="0" conceptFqName="jetbrains.mps.baseLanguage.structure.InstanceMethodDeclaration" propertyString="actionPerformed#(Ljava/awt/event/ActionEvent;)V" />
    <nodeInfo nodeId="7316415153790566801" fileName="RunMigrationScriptsDialog.java" startLine="135" startPosition="71" endLine="139" endPosition="0" conceptFqName="jetbrains.mps.baseLanguage.structure.InstanceMethodDeclaration" propertyString="tableChanged#(Ljavax/swing/event/TableModelEvent;)V" />
    <nodeInfo nodeId="7316415153790566815" fileName="RunMigrationScriptsDialog.java" startLine="140" startPosition="86" endLine="144" endPosition="0" conceptFqName="jetbrains.mps.baseLanguage.structure.InstanceMethodDeclaration" propertyString="valueChanged#(Ljavax/swing/event/ListSelectionEvent;)V" />
    <nodeInfo nodeId="7316415153790566915" fileName="RunMigrationScriptsDialog.java" startLine="167" startPosition="43" endLine="171" endPosition="5" conceptFqName="jetbrains.mps.baseLanguage.structure.ForeachStatement" />
    <nodeInfo nodeId="7316415153790566993" fileName="RunMigrationScriptsDialog.java" startLine="185" startPosition="0" endLine="189" endPosition="0" conceptFqName="jetbrains.mps.baseLanguage.structure.InstanceMethodDeclaration" propertyString="isRunChecked#()Z" />
    <nodeInfo nodeId="7316415153790566999" fileName="RunMigrationScriptsDialog.java" startLine="189" startPosition="0" endLine="193" endPosition="0" conceptFqName="jetbrains.mps.baseLanguage.structure.InstanceMethodDeclaration" propertyString="isOpenSelected#()Z" />
    <nodeInfo nodeId="7316415153790566294" fileName="RunMigrationScriptsDialog.java" startLine="198" startPosition="0" endLine="202" endPosition="0" conceptFqName="jetbrains.mps.baseLanguage.structure.InstanceMethodDeclaration" propertyString="isCellEditable#(II)Z" />
    <nodeInfo nodeId="7316415153790567034" fileName="RunMigrationScriptsDialog.java" startLine="211" startPosition="66" endLine="215" endPosition="7" conceptFqName="jetbrains.mps.baseLanguage.structure.IfStatement" />
    <nodeInfo nodeId="7316415153790566348" fileName="RunMigrationScriptsDialog.java" startLine="254" startPosition="0" endLine="258" endPosition="0" conceptFqName="jetbrains.mps.baseLanguage.structure.InstanceMethodDeclaration" propertyString="isCellEditable#(II)Z" />
    <nodeInfo nodeId="7316415153790566355" fileName="RunMigrationScriptsDialog.java" startLine="258" startPosition="0" endLine="262" endPosition="0" conceptFqName="jetbrains.mps.baseLanguage.structure.InstanceMethodDeclaration" propertyString="getColumnClass#(I)Ljava/lang/Class;" />
    <nodeInfo nodeId="7316415153790566361" fileName="RunMigrationScriptsDialog.java" startLine="262" startPosition="0" endLine="266" endPosition="0" conceptFqName="jetbrains.mps.baseLanguage.structure.InstanceMethodDeclaration" propertyString="getValueAt#(II)Ljava/lang/Object;" />
    <nodeInfo nodeId="7316415153790566377" fileName="RunMigrationScriptsDialog.java" startLine="271" startPosition="0" endLine="275" endPosition="0" conceptFqName="jetbrains.mps.baseLanguage.structure.InstanceMethodDeclaration" propertyString="isChecked#(I)Z" />
    <nodeInfo nodeId="7316415153790567456" fileName="RunMigrationScriptsDialog.java" startLine="305" startPosition="20" endLine="309" endPosition="41" conceptFqName="jetbrains.mps.baseLanguage.structure.IfStatement" />
    <nodeInfo nodeId="7316415153790567527" fileName="RunMigrationScriptsDialog.java" startLine="336" startPosition="18" endLine="340" endPosition="42" conceptFqName="jetbrains.mps.baseLanguage.structure.IfStatement" />
    <nodeInfo nodeId="7316415153790567602" fileName="RunMigrationScriptsDialog.java" startLine="346" startPosition="59" endLine="350" endPosition="11" conceptFqName="jetbrains.mps.baseLanguage.structure.ForeachStatement" />
    <nodeInfo nodeId="7316415153790567357" fileName="RunMigrationScriptsDialog.java" startLine="365" startPosition="80" endLine="369" endPosition="0" conceptFqName="jetbrains.mps.baseLanguage.structure.InstanceMethodDeclaration" propertyString="compare#(Ljetbrains/mps/util/Pair;Ljetbrains/mps/util/Pair;)I" />
    <nodeInfo nodeId="7316415153790566432" fileName="RunMigrationScriptsDialog.java" startLine="395" startPosition="0" endLine="399" endPosition="0" conceptFqName="jetbrains.mps.baseLanguage.structure.InstanceMethodDeclaration" propertyString="getIconWidth#()I" />
    <nodeInfo nodeId="7316415153790566435" fileName="RunMigrationScriptsDialog.java" startLine="399" startPosition="0" endLine="403" endPosition="0" conceptFqName="jetbrains.mps.baseLanguage.structure.InstanceMethodDeclaration" propertyString="getIconHeight#()I" />
    <nodeInfo nodeId="7316415153790566466" fileName="RunMigrationScriptsDialog.java" startLine="418" startPosition="0" endLine="422" endPosition="0" conceptFqName="jetbrains.mps.baseLanguage.structure.InstanceMethodDeclaration" propertyString="getIconWidth#()I" />
    <nodeInfo nodeId="7316415153790566469" fileName="RunMigrationScriptsDialog.java" startLine="422" startPosition="0" endLine="426" endPosition="0" conceptFqName="jetbrains.mps.baseLanguage.structure.InstanceMethodDeclaration" propertyString="getIconHeight#()I" />
    <nodeInfo nodeId="7316415153790566561" fileName="RunMigrationScriptsDialog.java" startLine="70" startPosition="71" endLine="75" endPosition="76" conceptFqName="jetbrains.mps.baseLanguage.structure.ExpressionStatement" />
    <nodeInfo nodeId="7316415153790566735" fileName="RunMigrationScriptsDialog.java" startLine="114" startPosition="63" endLine="119" endPosition="0" conceptFqName="jetbrains.mps.baseLanguage.structure.InstanceMethodDeclaration" propertyString="actionPerformed#(Ljava/awt/event/ActionEvent;)V" />
    <nodeInfo nodeId="7316415153790566747" fileName="RunMigrationScriptsDialog.java" startLine="120" startPosition="65" endLine="125" endPosition="0" conceptFqName="jetbrains.mps.baseLanguage.structure.InstanceMethodDeclaration" propertyString="actionPerformed#(Ljava/awt/event/ActionEvent;)V" />
    <nodeInfo nodeId="7316415153790566752" fileName="RunMigrationScriptsDialog.java" startLine="125" startPosition="7" endLine="130" endPosition="7" conceptFqName="jetbrains.mps.baseLanguage.structure.ExpressionStatement" />
    <nodeInfo nodeId="7316415153790566792" fileName="RunMigrationScriptsDialog.java" startLine="134" startPosition="43" endLine="139" endPosition="7" conceptFqName="jetbrains.mps.baseLanguage.structure.ExpressionStatement" />
    <nodeInfo nodeId="7316415153790566806" fileName="RunMigrationScriptsDialog.java" startLine="139" startPosition="7" endLine="144" endPosition="7" conceptFqName="jetbrains.mps.baseLanguage.structure.ExpressionStatement" />
    <nodeInfo nodeId="7316415153790566846" fileName="RunMigrationScriptsDialog.java" startLine="152" startPosition="24" endLine="157" endPosition="7" conceptFqName="jetbrains.mps.baseLanguage.structure.IfStatement" />
    <nodeInfo nodeId="7316415153790566962" fileName="RunMigrationScriptsDialog.java" startLine="177" startPosition="49" endLine="182" endPosition="5" conceptFqName="jetbrains.mps.baseLanguage.structure.ForStatement" />
    <nodeInfo nodeId="5066936557122938607" fileName="RunMigrationScriptsDialog.java" startLine="219" startPosition="24" endLine="224" endPosition="9" conceptFqName="jetbrains.mps.baseLanguage.structure.IfStatement" />
    <nodeInfo nodeId="7316415153790567118" fileName="RunMigrationScriptsDialog.java" startLine="233" startPosition="75" endLine="238" endPosition="7" conceptFqName="jetbrains.mps.baseLanguage.structure.IfStatement" />
    <nodeInfo nodeId="7316415153790566368" fileName="RunMigrationScriptsDialog.java" startLine="266" startPosition="0" endLine="271" endPosition="0" conceptFqName="jetbrains.mps.baseLanguage.structure.InstanceMethodDeclaration" propertyString="setValueAt#(Ljava/lang/Object;II)V" />
    <nodeInfo nodeId="7316415153790567201" fileName="RunMigrationScriptsDialog.java" startLine="286" startPosition="7" endLine="291" endPosition="7" conceptFqName="jetbrains.mps.baseLanguage.structure.ForStatement" />
    <nodeInfo nodeId="7316415153790567525" fileName="RunMigrationScriptsDialog.java" startLine="336" startPosition="16" endLine="341" endPosition="11" conceptFqName="jetbrains.mps.baseLanguage.structure.BlockStatement" />
    <nodeInfo nodeId="7316415153790567348" fileName="RunMigrationScriptsDialog.java" startLine="364" startPosition="96" endLine="369" endPosition="11" conceptFqName="jetbrains.mps.baseLanguage.structure.ExpressionStatement" />
    <nodeInfo nodeId="7316415153790566421" fileName="RunMigrationScriptsDialog.java" startLine="390" startPosition="0" endLine="395" endPosition="0" conceptFqName="jetbrains.mps.baseLanguage.structure.InstanceMethodDeclaration" propertyString="paintIcon#(Ljava/awt/Component;Ljava/awt/Graphics;II)V" />
    <nodeInfo nodeId="7316415153790566455" fileName="RunMigrationScriptsDialog.java" startLine="413" startPosition="0" endLine="418" endPosition="0" conceptFqName="jetbrains.mps.baseLanguage.structure.InstanceMethodDeclaration" propertyString="paintIcon#(Ljava/awt/Component;Ljava/awt/Graphics;II)V" />
    <nodeInfo nodeId="7316415153790566728" fileName="RunMigrationScriptsDialog.java" startLine="113" startPosition="7" endLine="119" endPosition="7" conceptFqName="jetbrains.mps.baseLanguage.structure.ExpressionStatement" />
    <nodeInfo nodeId="7316415153790566740" fileName="RunMigrationScriptsDialog.java" startLine="119" startPosition="7" endLine="125" endPosition="7" conceptFqName="jetbrains.mps.baseLanguage.structure.ExpressionStatement" />
    <nodeInfo nodeId="7316415153790566711" fileName="RunMigrationScriptsDialog.java" startLine="98" startPosition="58" endLine="105" endPosition="0" conceptFqName="jetbrains.mps.baseLanguage.structure.InstanceMethodDeclaration" propertyString="actionPerformed#(Ljava/awt/event/ActionEvent;)V" />
    <nodeInfo nodeId="7316415153790566723" fileName="RunMigrationScriptsDialog.java" startLine="106" startPosition="60" endLine="113" endPosition="0" conceptFqName="jetbrains.mps.baseLanguage.structure.InstanceMethodDeclaration" propertyString="actionPerformed#(Ljava/awt/event/ActionEvent;)V" />
    <nodeInfo nodeId="7316415153790566841" fileName="RunMigrationScriptsDialog.java" startLine="151" startPosition="34" endLine="158" endPosition="5" conceptFqName="jetbrains.mps.baseLanguage.structure.ForeachStatement" />
    <nodeInfo nodeId="7316415153790566301" fileName="RunMigrationScriptsDialog.java" startLine="202" startPosition="0" endLine="209" endPosition="0" conceptFqName="jetbrains.mps.baseLanguage.structure.InstanceMethodDeclaration" propertyString="getColumnClass#(I)Ljava/lang/Class;" />
    <nodeInfo nodeId="7316415153790567067" fileName="RunMigrationScriptsDialog.java" startLine="218" startPosition="7" endLine="225" endPosition="7" conceptFqName="jetbrains.mps.baseLanguage.structure.IfStatement" />
    <nodeInfo nodeId="7316415153790566382" fileName="RunMigrationScriptsDialog.java" startLine="275" startPosition="0" endLine="282" endPosition="0" conceptFqName="jetbrains.mps.baseLanguage.structure.InstanceMethodDeclaration" propertyString="convertRowIndexToModel#(I)I" />
    <nodeInfo nodeId="7316415153790567452" fileName="RunMigrationScriptsDialog.java" startLine="302" startPosition="43" endLine="309" endPosition="41" conceptFqName="jetbrains.mps.baseLanguage.structure.IfStatement" />
    <nodeInfo nodeId="7316415153790566501" fileName="RunMigrationScriptsDialog.java" startLine="57" startPosition="0" endLine="65" endPosition="3" conceptFqName="jetbrains.mps.baseLanguage.structure.ConstructorDeclaration" propertyString="RunMigrationScriptsDialog#(Ljava/awt/Frame;Ljava/util/List;Ljava/util/Set;)V" />
    <nodeInfo nodeId="7316415153790566704" fileName="RunMigrationScriptsDialog.java" startLine="97" startPosition="33" endLine="105" endPosition="7" conceptFqName="jetbrains.mps.baseLanguage.structure.ExpressionStatement" />
    <nodeInfo nodeId="7316415153790566716" fileName="RunMigrationScriptsDialog.java" startLine="105" startPosition="7" endLine="113" endPosition="7" conceptFqName="jetbrains.mps.baseLanguage.structure.ExpressionStatement" />
    <nodeInfo nodeId="7316415153790566896" fileName="RunMigrationScriptsDialog.java" startLine="164" startPosition="0" endLine="174" endPosition="0" conceptFqName="jetbrains.mps.baseLanguage.structure.InstanceMethodDeclaration" propertyString="getSelectedScripts#()Ljava/util/List;" />
    <nodeInfo nodeId="7316415153790566314" fileName="RunMigrationScriptsDialog.java" startLine="231" startPosition="0" endLine="241" endPosition="0" conceptFqName="jetbrains.mps.baseLanguage.structure.InstanceMethodDeclaration" propertyString="setValueAt#(Ljava/lang/Object;II)V" />
    <nodeInfo nodeId="7316415153790566942" fileName="RunMigrationScriptsDialog.java" startLine="174" startPosition="0" endLine="185" endPosition="0" conceptFqName="jetbrains.mps.baseLanguage.structure.InstanceMethodDeclaration" propertyString="getCheckedScripts#()Ljava/util/List;" />
    <nodeInfo nodeId="7316415153790567437" fileName="RunMigrationScriptsDialog.java" startLine="301" startPosition="61" endLine="312" endPosition="13" conceptFqName="jetbrains.mps.baseLanguage.structure.IfStatement" />
    <nodeInfo nodeId="7316415153790566387" fileName="RunMigrationScriptsDialog.java" startLine="282" startPosition="0" endLine="294" endPosition="0" conceptFqName="jetbrains.mps.baseLanguage.structure.InstanceMethodDeclaration" propertyString="convertRowIndexToView#(I)I" />
    <nodeInfo nodeId="7316415153790567521" fileName="RunMigrationScriptsDialog.java" startLine="325" startPosition="79" endLine="341" endPosition="11" conceptFqName="jetbrains.mps.baseLanguage.structure.IfStatement" />
    <nodeInfo nodeId="7316415153790566822" fileName="RunMigrationScriptsDialog.java" startLine="147" startPosition="0" endLine="164" endPosition="0" conceptFqName="jetbrains.mps.baseLanguage.structure.InstanceMethodDeclaration" propertyString="updateButtons#()V" />
    <nodeInfo nodeId="7316415153790567254" fileName="RunMigrationScriptsDialog.java" startLine="298" startPosition="76" endLine="315" endPosition="0" conceptFqName="jetbrains.mps.baseLanguage.structure.InstanceMethodDeclaration" propertyString="getTableCellRendererComponent#(Ljavax/swing/JTable;Ljava/lang/Object;ZZII)Ljava/awt/Component;" />
    <nodeInfo nodeId="7316415153790567244" fileName="RunMigrationScriptsDialog.java" startLine="297" startPosition="62" endLine="315" endPosition="11" conceptFqName="jetbrains.mps.baseLanguage.structure.ExpressionStatement" />
    <nodeInfo nodeId="7316415153790567300" fileName="RunMigrationScriptsDialog.java" startLine="359" startPosition="12" endLine="377" endPosition="7" conceptFqName="jetbrains.mps.baseLanguage.structure.BlockStatement" />
    <nodeInfo nodeId="7316415153790567232" fileName="RunMigrationScriptsDialog.java" startLine="296" startPosition="60" endLine="316" endPosition="7" conceptFqName="jetbrains.mps.baseLanguage.structure.ForStatement" />
    <nodeInfo nodeId="7316415153790567296" fileName="RunMigrationScriptsDialog.java" startLine="357" startPosition="30" endLine="377" endPosition="7" conceptFqName="jetbrains.mps.baseLanguage.structure.IfStatement" />
    <nodeInfo nodeId="7316415153790566307" fileName="RunMigrationScriptsDialog.java" startLine="209" startPosition="0" endLine="231" endPosition="0" conceptFqName="jetbrains.mps.baseLanguage.structure.InstanceMethodDeclaration" propertyString="getValueAt#(II)Ljava/lang/Object;" />
    <nodeInfo nodeId="7316415153790566397" fileName="RunMigrationScriptsDialog.java" startLine="354" startPosition="0" endLine="380" endPosition="0" conceptFqName="jetbrains.mps.baseLanguage.structure.InstanceMethodDeclaration" propertyString="sort#(II)V" />
    <nodeInfo nodeId="7316415153790567282" fileName="RunMigrationScriptsDialog.java" startLine="318" startPosition="50" endLine="352" endPosition="0" conceptFqName="jetbrains.mps.baseLanguage.structure.InstanceMethodDeclaration" propertyString="mouseClicked#(Ljava/awt/event/MouseEvent;)V" />
    <nodeInfo nodeId="7316415153790567275" fileName="RunMigrationScriptsDialog.java" startLine="317" startPosition="57" endLine="352" endPosition="9" conceptFqName="jetbrains.mps.baseLanguage.structure.ExpressionStatement" />
    <nodeInfo nodeId="7316415153790566392" fileName="RunMigrationScriptsDialog.java" startLine="294" startPosition="0" endLine="354" endPosition="0" conceptFqName="jetbrains.mps.baseLanguage.structure.InstanceMethodDeclaration" propertyString="install#(Ljavax/swing/JTable;)V" />
    <nodeInfo nodeId="7316415153790566535" fileName="RunMigrationScriptsDialog.java" startLine="66" startPosition="0" endLine="147" endPosition="0" conceptFqName="jetbrains.mps.baseLanguage.structure.InstanceMethodDeclaration" propertyString="init#()V" />
    <scopeInfo nodeId="7316415153790567146" fileName="RunMigrationScriptsDialog.java" startLine="252" startPosition="35" endLine="252" endPosition="35" />
    <scopeInfo nodeId="7316415153790567410" fileName="RunMigrationScriptsDialog.java" startLine="358" startPosition="26" endLine="358" endPosition="26" />
    <scopeInfo nodeId="7316415153790567753" fileName="RunMigrationScriptsDialog.java" startLine="72" startPosition="50" endLine="73" endPosition="26" />
    <scopeInfo nodeId="7316415153790567769" fileName="RunMigrationScriptsDialog.java" startLine="101" startPosition="28" endLine="102" endPosition="41" />
    <scopeInfo nodeId="7316415153790567789" fileName="RunMigrationScriptsDialog.java" startLine="109" startPosition="28" endLine="110" endPosition="42" />
    <scopeInfo nodeId="7316415153790567817" fileName="RunMigrationScriptsDialog.java" startLine="127" startPosition="50" endLine="128" endPosition="57" />
    <scopeInfo nodeId="7316415153790567823" fileName="RunMigrationScriptsDialog.java" startLine="136" startPosition="51" endLine="137" endPosition="55" />
    <scopeInfo nodeId="7316415153790567828" fileName="RunMigrationScriptsDialog.java" startLine="141" startPosition="54" endLine="142" endPosition="55" />
    <scopeInfo nodeId="7316415153790566863" fileName="RunMigrationScriptsDialog.java" startLine="153" startPosition="61" endLine="154" endPosition="27" />
    <scopeInfo nodeId="7316415153790566858" fileName="RunMigrationScriptsDialog.java" startLine="155" startPosition="14" endLine="156" endPosition="29" />
    <scopeInfo nodeId="7316415153790566982" fileName="RunMigrationScriptsDialog.java" startLine="179" startPosition="94" endLine="180" endPosition="95" />
    <scopeInfo nodeId="7316415153790566996" fileName="RunMigrationScriptsDialog.java" startLine="186" startPosition="33" endLine="187" endPosition="24" />
    <scopeInfo nodeId="7316415153790567002" fileName="RunMigrationScriptsDialog.java" startLine="190" startPosition="35" endLine="191" endPosition="26" />
    <scopeInfo nodeId="7316415153790567005" fileName="RunMigrationScriptsDialog.java" startLine="195" startPosition="27" endLine="196" endPosition="106" />
    <scopeInfo nodeId="7316415153790567017" fileName="RunMigrationScriptsDialog.java" startLine="199" startPosition="56" endLine="200" endPosition="25" />
    <scopeInfo nodeId="7316415153790567027" fileName="RunMigrationScriptsDialog.java" startLine="204" startPosition="24" endLine="205" endPosition="29" />
    <scopeInfo nodeId="7316415153790567057" fileName="RunMigrationScriptsDialog.java" startLine="216" startPosition="24" endLine="217" endPosition="65" />
    <scopeInfo nodeId="5066936557122938608" fileName="RunMigrationScriptsDialog.java" startLine="220" startPosition="83" endLine="221" endPosition="138" />
    <scopeInfo nodeId="5066936557122991532" fileName="RunMigrationScriptsDialog.java" startLine="222" startPosition="16" endLine="223" endPosition="78" />
    <scopeInfo nodeId="539747710029918710" fileName="RunMigrationScriptsDialog.java" startLine="226" startPosition="24" endLine="227" endPosition="95" />
    <scopeInfo nodeId="7316415153790567129" fileName="RunMigrationScriptsDialog.java" startLine="234" startPosition="29" endLine="235" endPosition="36" />
    <scopeInfo nodeId="7316415153790567123" fileName="RunMigrationScriptsDialog.java" startLine="236" startPosition="14" endLine="237" endPosition="39" />
    <scopeInfo nodeId="7316415153790567147" fileName="RunMigrationScriptsDialog.java" startLine="255" startPosition="56" endLine="256" endPosition="71" />
    <scopeInfo nodeId="7316415153790567153" fileName="RunMigrationScriptsDialog.java" startLine="259" startPosition="48" endLine="260" endPosition="42" />
    <scopeInfo nodeId="7316415153790567157" fileName="RunMigrationScriptsDialog.java" startLine="263" startPosition="51" endLine="264" endPosition="67" />
    <scopeInfo nodeId="7316415153790567174" fileName="RunMigrationScriptsDialog.java" startLine="272" startPosition="39" endLine="273" endPosition="48" />
    <scopeInfo nodeId="7316415153790567186" fileName="RunMigrationScriptsDialog.java" startLine="277" startPosition="35" endLine="278" endPosition="25" />
    <scopeInfo nodeId="7316415153790567198" fileName="RunMigrationScriptsDialog.java" startLine="284" startPosition="35" endLine="285" endPosition="26" />
    <scopeInfo nodeId="7316415153790567219" fileName="RunMigrationScriptsDialog.java" startLine="288" startPosition="48" endLine="289" endPosition="19" />
    <scopeInfo nodeId="7316415153790567479" fileName="RunMigrationScriptsDialog.java" startLine="303" startPosition="88" endLine="304" endPosition="82" />
    <scopeInfo nodeId="7316415153790567468" fileName="RunMigrationScriptsDialog.java" startLine="306" startPosition="89" endLine="307" endPosition="80" />
    <scopeInfo nodeId="7316415153790567442" fileName="RunMigrationScriptsDialog.java" startLine="310" startPosition="20" endLine="311" endPosition="41" />
    <scopeInfo nodeId="7316415153790567515" fileName="RunMigrationScriptsDialog.java" startLine="322" startPosition="25" endLine="323" endPosition="19" />
    <scopeInfo nodeId="7316415153790567545" fileName="RunMigrationScriptsDialog.java" startLine="327" startPosition="87" endLine="328" endPosition="79" />
    <scopeInfo nodeId="7316415153790567554" fileName="RunMigrationScriptsDialog.java" startLine="330" startPosition="86" endLine="331" endPosition="80" />
    <scopeInfo nodeId="7316415153790567563" fileName="RunMigrationScriptsDialog.java" startLine="333" startPosition="87" endLine="334" endPosition="80" />
    <scopeInfo nodeId="7316415153790567535" fileName="RunMigrationScriptsDialog.java" startLine="337" startPosition="87" endLine="338" endPosition="79" />
    <scopeInfo nodeId="7316415153790567586" fileName="RunMigrationScriptsDialog.java" startLine="343" startPosition="57" endLine="344" endPosition="70" />
    <scopeInfo nodeId="7316415153790567322" fileName="RunMigrationScriptsDialog.java" startLine="361" startPosition="49" endLine="362" endPosition="96" />
    <scopeInfo nodeId="7316415153790567618" fileName="RunMigrationScriptsDialog.java" startLine="366" startPosition="82" endLine="367" endPosition="42" />
    <scopeInfo nodeId="7316415153790567372" fileName="RunMigrationScriptsDialog.java" startLine="370" startPosition="28" endLine="371" endPosition="44" />
    <scopeInfo nodeId="7316415153790567397" fileName="RunMigrationScriptsDialog.java" startLine="374" startPosition="49" endLine="375" endPosition="68" />
    <scopeInfo nodeId="7316415153790567630" fileName="RunMigrationScriptsDialog.java" startLine="387" startPosition="34" endLine="388" endPosition="20" />
    <scopeInfo nodeId="7316415153790567678" fileName="RunMigrationScriptsDialog.java" startLine="396" startPosition="31" endLine="397" endPosition="29" />
    <scopeInfo nodeId="7316415153790567683" fileName="RunMigrationScriptsDialog.java" startLine="400" startPosition="32" endLine="401" endPosition="29" />
    <scopeInfo nodeId="7316415153790567690" fileName="RunMigrationScriptsDialog.java" startLine="410" startPosition="32" endLine="411" endPosition="20" />
    <scopeInfo nodeId="7316415153790567743" fileName="RunMigrationScriptsDialog.java" startLine="419" startPosition="31" endLine="420" endPosition="29" />
    <scopeInfo nodeId="7316415153790567748" fileName="RunMigrationScriptsDialog.java" startLine="423" startPosition="32" endLine="424" endPosition="29" />
    <scopeInfo nodeId="7316415153790567797" fileName="RunMigrationScriptsDialog.java" startLine="115" startPosition="50" endLine="117" endPosition="57" />
    <scopeInfo nodeId="7316415153790567807" fileName="RunMigrationScriptsDialog.java" startLine="121" startPosition="50" endLine="123" endPosition="57" />
    <scopeInfo nodeId="7316415153790566919" fileName="RunMigrationScriptsDialog.java" startLine="168" startPosition="28" endLine="170" endPosition="102">
      <varInfo nodeId="7316415153790566921" varName="modelIndex" />
    </scopeInfo>
    <scopeInfo nodeId="7316415153790567038" fileName="RunMigrationScriptsDialog.java" startLine="212" startPosition="24" endLine="214" endPosition="60">
      <varInfo nodeId="7316415153790567040" varName="script" />
    </scopeInfo>
    <scopeInfo nodeId="7316415153790566345" fileName="RunMigrationScriptsDialog.java" startLine="251" startPosition="0" endLine="253" endPosition="5" />
    <scopeInfo nodeId="7316415153790567163" fileName="RunMigrationScriptsDialog.java" startLine="267" startPosition="64" endLine="269" endPosition="40" />
    <scopeInfo nodeId="7316415153790567606" fileName="RunMigrationScriptsDialog.java" startLine="347" startPosition="48" endLine="349" endPosition="68" />
    <scopeInfo nodeId="7316415153790567635" fileName="RunMigrationScriptsDialog.java" startLine="391" startPosition="66" endLine="393" endPosition="151" />
    <scopeInfo nodeId="7316415153790567695" fileName="RunMigrationScriptsDialog.java" startLine="414" startPosition="66" endLine="416" endPosition="171" />
    <scopeInfo nodeId="7316415153790567765" fileName="RunMigrationScriptsDialog.java" startLine="100" startPosition="47" endLine="103" endPosition="9">
      <varInfo nodeId="7316415153790567767" varName="i" />
    </scopeInfo>
    <scopeInfo nodeId="7316415153790567785" fileName="RunMigrationScriptsDialog.java" startLine="108" startPosition="47" endLine="111" endPosition="9">
      <varInfo nodeId="7316415153790567787" varName="i" />
    </scopeInfo>
    <scopeInfo nodeId="7316415153790566971" fileName="RunMigrationScriptsDialog.java" startLine="178" startPosition="37" endLine="181" endPosition="7" />
    <scopeInfo nodeId="7316415153790566291" fileName="RunMigrationScriptsDialog.java" startLine="194" startPosition="56" endLine="197" endPosition="5" />
    <scopeInfo nodeId="7316415153790567212" fileName="RunMigrationScriptsDialog.java" startLine="287" startPosition="57" endLine="290" endPosition="9" />
    <scopeInfo nodeId="7316415153790567575" fileName="RunMigrationScriptsDialog.java" startLine="342" startPosition="55" endLine="345" endPosition="11">
      <varInfo nodeId="7316415153790567581" varName="i" />
    </scopeInfo>
    <scopeInfo nodeId="7316415153790567313" fileName="RunMigrationScriptsDialog.java" startLine="360" startPosition="84" endLine="363" endPosition="9">
      <varInfo nodeId="7316415153790567317" varName="i" />
    </scopeInfo>
    <scopeInfo nodeId="7316415153790567386" fileName="RunMigrationScriptsDialog.java" startLine="373" startPosition="50" endLine="376" endPosition="9">
      <varInfo nodeId="7316415153790567392" varName="i" />
    </scopeInfo>
    <scopeInfo nodeId="7316415153790566416" fileName="RunMigrationScriptsDialog.java" startLine="386" startPosition="0" endLine="389" endPosition="5">
      <varInfo nodeId="7316415153790566419" varName="size" />
    </scopeInfo>
    <scopeInfo nodeId="7316415153790566450" fileName="RunMigrationScriptsDialog.java" startLine="409" startPosition="0" endLine="412" endPosition="5">
      <varInfo nodeId="7316415153790566453" varName="size" />
    </scopeInfo>
    <scopeInfo nodeId="7316415153790566568" fileName="RunMigrationScriptsDialog.java" startLine="71" startPosition="77" endLine="75" endPosition="0">
      <varInfo nodeId="7316415153790566571" varName="e" />
    </scopeInfo>
    <scopeInfo nodeId="7316415153790567757" fileName="RunMigrationScriptsDialog.java" startLine="99" startPosition="50" endLine="103" endPosition="9">
      <varInfo nodeId="7316415153790567759" varName="ints" />
    </scopeInfo>
    <scopeInfo nodeId="7316415153790567777" fileName="RunMigrationScriptsDialog.java" startLine="107" startPosition="50" endLine="111" endPosition="9">
      <varInfo nodeId="7316415153790567779" varName="ints" />
    </scopeInfo>
    <scopeInfo nodeId="7316415153790566759" fileName="RunMigrationScriptsDialog.java" startLine="126" startPosition="56" endLine="130" endPosition="0">
      <varInfo nodeId="7316415153790566762" varName="e" />
    </scopeInfo>
    <scopeInfo nodeId="7316415153790566801" fileName="RunMigrationScriptsDialog.java" startLine="135" startPosition="71" endLine="139" endPosition="0">
      <varInfo nodeId="7316415153790566804" varName="e" />
    </scopeInfo>
    <scopeInfo nodeId="7316415153790566815" fileName="RunMigrationScriptsDialog.java" startLine="140" startPosition="86" endLine="144" endPosition="0">
      <varInfo nodeId="7316415153790566818" varName="e" />
    </scopeInfo>
    <scopeInfo nodeId="7316415153790566915" fileName="RunMigrationScriptsDialog.java" startLine="167" startPosition="43" endLine="171" endPosition="5">
      <varInfo nodeId="7316415153790566917" varName="anInt" />
    </scopeInfo>
    <scopeInfo nodeId="7316415153790566993" fileName="RunMigrationScriptsDialog.java" startLine="185" startPosition="0" endLine="189" endPosition="0" />
    <scopeInfo nodeId="7316415153790566999" fileName="RunMigrationScriptsDialog.java" startLine="189" startPosition="0" endLine="193" endPosition="0" />
    <scopeInfo nodeId="7316415153790566294" fileName="RunMigrationScriptsDialog.java" startLine="198" startPosition="0" endLine="202" endPosition="0">
      <varInfo nodeId="7316415153790566299" varName="column" />
      <varInfo nodeId="7316415153790566297" varName="row" />
    </scopeInfo>
    <scopeInfo nodeId="7316415153790567022" fileName="RunMigrationScriptsDialog.java" startLine="203" startPosition="48" endLine="207" endPosition="42" />
    <scopeInfo nodeId="7316415153790566348" fileName="RunMigrationScriptsDialog.java" startLine="254" startPosition="0" endLine="258" endPosition="0">
      <varInfo nodeId="7316415153790566353" varName="column" />
      <varInfo nodeId="7316415153790566351" varName="row" />
    </scopeInfo>
    <scopeInfo nodeId="7316415153790566355" fileName="RunMigrationScriptsDialog.java" startLine="258" startPosition="0" endLine="262" endPosition="0">
      <varInfo nodeId="7316415153790566359" varName="column" />
    </scopeInfo>
    <scopeInfo nodeId="7316415153790566361" fileName="RunMigrationScriptsDialog.java" startLine="262" startPosition="0" endLine="266" endPosition="0">
      <varInfo nodeId="7316415153790566366" varName="column" />
      <varInfo nodeId="7316415153790566364" varName="row" />
    </scopeInfo>
    <scopeInfo nodeId="7316415153790566377" fileName="RunMigrationScriptsDialog.java" startLine="271" startPosition="0" endLine="275" endPosition="0">
      <varInfo nodeId="7316415153790566380" varName="row" />
    </scopeInfo>
    <scopeInfo nodeId="7316415153790567181" fileName="RunMigrationScriptsDialog.java" startLine="276" startPosition="54" endLine="280" endPosition="41" />
    <scopeInfo nodeId="7316415153790567526" fileName="RunMigrationScriptsDialog.java" startLine="336" startPosition="18" endLine="340" endPosition="42" />
    <scopeInfo nodeId="7316415153790567602" fileName="RunMigrationScriptsDialog.java" startLine="346" startPosition="59" endLine="350" endPosition="11">
      <varInfo nodeId="7316415153790567604" varName="selectedRow" />
    </scopeInfo>
    <scopeInfo nodeId="7316415153790567357" fileName="RunMigrationScriptsDialog.java" startLine="365" startPosition="80" endLine="369" endPosition="0">
      <varInfo nodeId="7316415153790567360" varName="o1" />
      <varInfo nodeId="7316415153790567364" varName="o2" />
    </scopeInfo>
    <scopeInfo nodeId="7316415153790566432" fileName="RunMigrationScriptsDialog.java" startLine="395" startPosition="0" endLine="399" endPosition="0" />
    <scopeInfo nodeId="7316415153790566435" fileName="RunMigrationScriptsDialog.java" startLine="399" startPosition="0" endLine="403" endPosition="0" />
    <scopeInfo nodeId="7316415153790566466" fileName="RunMigrationScriptsDialog.java" startLine="418" startPosition="0" endLine="422" endPosition="0" />
    <scopeInfo nodeId="7316415153790566469" fileName="RunMigrationScriptsDialog.java" startLine="422" startPosition="0" endLine="426" endPosition="0" />
    <scopeInfo nodeId="7316415153790566735" fileName="RunMigrationScriptsDialog.java" startLine="114" startPosition="63" endLine="119" endPosition="0">
      <varInfo nodeId="7316415153790566738" varName="e" />
    </scopeInfo>
    <scopeInfo nodeId="7316415153790566747" fileName="RunMigrationScriptsDialog.java" startLine="120" startPosition="65" endLine="125" endPosition="0">
      <varInfo nodeId="7316415153790566750" varName="e" />
    </scopeInfo>
    <scopeInfo nodeId="7316415153790566845" fileName="RunMigrationScriptsDialog.java" startLine="152" startPosition="24" endLine="157" endPosition="7" />
    <scopeInfo nodeId="7316415153790566962" fileName="RunMigrationScriptsDialog.java" startLine="177" startPosition="49" endLine="182" endPosition="5">
      <varInfo nodeId="7316415153790566966" varName="i" />
    </scopeInfo>
    <scopeInfo nodeId="7316415153790567071" fileName="RunMigrationScriptsDialog.java" startLine="219" startPosition="24" endLine="224" endPosition="9" />
    <scopeInfo nodeId="7316415153790566368" fileName="RunMigrationScriptsDialog.java" startLine="266" startPosition="0" endLine="271" endPosition="0">
      <varInfo nodeId="7316415153790566371" varName="aValue" />
      <varInfo nodeId="7316415153790566375" varName="column" />
      <varInfo nodeId="7316415153790566373" varName="row" />
    </scopeInfo>
    <scopeInfo nodeId="7316415153790567201" fileName="RunMigrationScriptsDialog.java" startLine="286" startPosition="7" endLine="291" endPosition="7">
      <varInfo nodeId="7316415153790567207" varName="i" />
    </scopeInfo>
    <scopeInfo nodeId="7316415153790566421" fileName="RunMigrationScriptsDialog.java" startLine="390" startPosition="0" endLine="395" endPosition="0">
      <varInfo nodeId="7316415153790566424" varName="c" />
      <varInfo nodeId="7316415153790566426" varName="g" />
      <varInfo nodeId="7316415153790566428" varName="x" />
      <varInfo nodeId="7316415153790566430" varName="y" />
    </scopeInfo>
    <scopeInfo nodeId="7316415153790566455" fileName="RunMigrationScriptsDialog.java" startLine="413" startPosition="0" endLine="418" endPosition="0">
      <varInfo nodeId="7316415153790566458" varName="c" />
      <varInfo nodeId="7316415153790566460" varName="g" />
      <varInfo nodeId="7316415153790566462" varName="x" />
      <varInfo nodeId="7316415153790566464" varName="y" />
    </scopeInfo>
    <scopeInfo nodeId="7316415153790566512" fileName="RunMigrationScriptsDialog.java" startLine="58" startPosition="126" endLine="64" endPosition="22" />
    <scopeInfo nodeId="7316415153790566711" fileName="RunMigrationScriptsDialog.java" startLine="98" startPosition="58" endLine="105" endPosition="0">
      <varInfo nodeId="7316415153790566714" varName="e" />
    </scopeInfo>
    <scopeInfo nodeId="7316415153790566723" fileName="RunMigrationScriptsDialog.java" startLine="106" startPosition="60" endLine="113" endPosition="0">
      <varInfo nodeId="7316415153790566726" varName="e" />
    </scopeInfo>
    <scopeInfo nodeId="7316415153790566841" fileName="RunMigrationScriptsDialog.java" startLine="151" startPosition="34" endLine="158" endPosition="5">
      <varInfo nodeId="7316415153790566843" varName="i" />
    </scopeInfo>
    <scopeInfo nodeId="7316415153790566900" fileName="RunMigrationScriptsDialog.java" startLine="165" startPosition="43" endLine="172" endPosition="16">
      <varInfo nodeId="7316415153790566909" varName="ints" />
      <varInfo nodeId="7316415153790566902" varName="list" />
    </scopeInfo>
    <scopeInfo nodeId="7316415153790566301" fileName="RunMigrationScriptsDialog.java" startLine="202" startPosition="0" endLine="209" endPosition="0">
      <varInfo nodeId="7316415153790566305" varName="column" />
    </scopeInfo>
    <scopeInfo nodeId="7316415153790567108" fileName="RunMigrationScriptsDialog.java" startLine="232" startPosition="64" endLine="239" endPosition="44">
      <varInfo nodeId="7316415153790567110" varName="id" />
    </scopeInfo>
    <scopeInfo nodeId="7316415153790566382" fileName="RunMigrationScriptsDialog.java" startLine="275" startPosition="0" endLine="282" endPosition="0">
      <varInfo nodeId="7316415153790566385" varName="viewIndex" />
    </scopeInfo>
    <scopeInfo nodeId="7316415153790567451" fileName="RunMigrationScriptsDialog.java" startLine="302" startPosition="43" endLine="309" endPosition="41" />
    <scopeInfo nodeId="7316415153790566501" fileName="RunMigrationScriptsDialog.java" startLine="57" startPosition="0" endLine="65" endPosition="3">
      <varInfo nodeId="7316415153790566504" varName="owner" />
      <varInfo nodeId="7316415153790566506" varName="scripts" />
      <varInfo nodeId="7316415153790566509" varName="selectedScriptIds" />
    </scopeInfo>
    <scopeInfo nodeId="7316415153790566946" fileName="RunMigrationScriptsDialog.java" startLine="175" startPosition="42" endLine="183" endPosition="16">
      <varInfo nodeId="7316415153790566955" varName="count" />
      <varInfo nodeId="7316415153790566948" varName="list" />
    </scopeInfo>
    <scopeInfo nodeId="7316415153790567193" fileName="RunMigrationScriptsDialog.java" startLine="283" startPosition="54" endLine="292" endPosition="16" />
    <scopeInfo nodeId="7316415153790567540" fileName="RunMigrationScriptsDialog.java" startLine="326" startPosition="38" endLine="335" endPosition="13" />
    <scopeInfo nodeId="7316415153790566896" fileName="RunMigrationScriptsDialog.java" startLine="164" startPosition="0" endLine="174" endPosition="0" />
    <scopeInfo nodeId="7316415153790566314" fileName="RunMigrationScriptsDialog.java" startLine="231" startPosition="0" endLine="241" endPosition="0">
      <varInfo nodeId="7316415153790566317" varName="aValue" />
      <varInfo nodeId="7316415153790566321" varName="column" />
      <varInfo nodeId="7316415153790566319" varName="row" />
    </scopeInfo>
    <scopeInfo nodeId="7316415153790566942" fileName="RunMigrationScriptsDialog.java" startLine="174" startPosition="0" endLine="185" endPosition="0" />
    <scopeInfo nodeId="7316415153790566387" fileName="RunMigrationScriptsDialog.java" startLine="282" startPosition="0" endLine="294" endPosition="0">
      <varInfo nodeId="7316415153790566390" varName="modelIndex" />
    </scopeInfo>
    <scopeInfo nodeId="7316415153790566825" fileName="RunMigrationScriptsDialog.java" startLine="148" startPosition="32" endLine="162" endPosition="67">
      <varInfo nodeId="7316415153790566834" varName="enableCheck" />
      <varInfo nodeId="7316415153790566838" varName="enableUnCheck" />
      <varInfo nodeId="7316415153790566827" varName="ints" />
    </scopeInfo>
    <scopeInfo nodeId="7316415153790567413" fileName="RunMigrationScriptsDialog.java" startLine="299" startPosition="145" endLine="313" endPosition="21">
      <varInfo nodeId="7316415153790567415" varName="c" />
    </scopeInfo>
    <scopeInfo nodeId="7316415153790566822" fileName="RunMigrationScriptsDialog.java" startLine="147" startPosition="0" endLine="164" endPosition="0" />
    <scopeInfo nodeId="7316415153790567254" fileName="RunMigrationScriptsDialog.java" startLine="298" startPosition="76" endLine="315" endPosition="0">
      <varInfo nodeId="7316415153790567267" varName="column" />
      <varInfo nodeId="7316415153790567263" varName="hasFocus" />
      <varInfo nodeId="7316415153790567261" varName="isSelected" />
      <varInfo nodeId="7316415153790567265" varName="row" />
      <varInfo nodeId="7316415153790567257" varName="table" />
      <varInfo nodeId="7316415153790567259" varName="value" />
    </scopeInfo>
    <scopeInfo nodeId="7316415153790567301" fileName="RunMigrationScriptsDialog.java" startLine="359" startPosition="14" endLine="376" endPosition="9">
      <varInfo nodeId="7316415153790567303" varName="values" />
      <varInfo nodeId="7316415153790567337" varName="valuesSorted" />
    </scopeInfo>
    <scopeInfo nodeId="7316415153790567243" fileName="RunMigrationScriptsDialog.java" startLine="297" startPosition="62" endLine="315" endPosition="11" />
    <scopeInfo nodeId="7316415153790567033" fileName="RunMigrationScriptsDialog.java" startLine="210" startPosition="51" endLine="229" endPosition="18">
      <varInfo nodeId="5066936557122938664" varName="sn" />
    </scopeInfo>
    <scopeInfo nodeId="7316415153790567232" fileName="RunMigrationScriptsDialog.java" startLine="296" startPosition="60" endLine="316" endPosition="7">
      <varInfo nodeId="7316415153790567238" varName="i" />
    </scopeInfo>
    <scopeInfo nodeId="7316415153790566307" fileName="RunMigrationScriptsDialog.java" startLine="209" startPosition="0" endLine="231" endPosition="0">
      <varInfo nodeId="7316415153790566312" varName="column" />
      <varInfo nodeId="7316415153790566310" varName="row" />
    </scopeInfo>
    <scopeInfo nodeId="7316415153790567287" fileName="RunMigrationScriptsDialog.java" startLine="355" startPosition="52" endLine="378" endPosition="29" />
    <scopeInfo nodeId="7316415153790566397" fileName="RunMigrationScriptsDialog.java" startLine="354" startPosition="0" endLine="380" endPosition="0">
      <varInfo nodeId="7316415153790566400" varName="column" />
      <varInfo nodeId="7316415153790566402" varName="order" />
    </scopeInfo>
    <scopeInfo nodeId="7316415153790567492" fileName="RunMigrationScriptsDialog.java" startLine="319" startPosition="48" endLine="350" endPosition="11">
      <varInfo nodeId="7316415153790567494" varName="col" />
      <varInfo nodeId="7316415153790567569" varName="selectedRows" />
      <varInfo nodeId="7316415153790567518" varName="sortingOrder" />
    </scopeInfo>
    <scopeInfo nodeId="7316415153790567282" fileName="RunMigrationScriptsDialog.java" startLine="318" startPosition="50" endLine="352" endPosition="0">
      <varInfo nodeId="7316415153790567285" varName="e" />
    </scopeInfo>
    <scopeInfo nodeId="7316415153790567225" fileName="RunMigrationScriptsDialog.java" startLine="295" startPosition="45" endLine="352" endPosition="9">
      <varInfo nodeId="7316415153790567227" varName="columnModel" />
      <varInfo nodeId="7316415153790567270" varName="header" />
    </scopeInfo>
    <scopeInfo nodeId="7316415153790566392" fileName="RunMigrationScriptsDialog.java" startLine="294" startPosition="0" endLine="354" endPosition="0">
      <varInfo nodeId="7316415153790566395" varName="table" />
    </scopeInfo>
    <scopeInfo nodeId="7316415153790566538" fileName="RunMigrationScriptsDialog.java" startLine="67" startPosition="23" endLine="145" endPosition="20">
      <varInfo nodeId="7316415153790566765" varName="buttons" />
      <varInfo nodeId="7316415153790566645" varName="buttonsFlow" />
      <varInfo nodeId="7316415153790566674" varName="closeButton" />
      <varInfo nodeId="7316415153790566607" varName="columnModel" />
      <varInfo nodeId="7316415153790566540" varName="contentPane" />
      <varInfo nodeId="7316415153790566578" varName="panel" />
      <varInfo nodeId="7316415153790566591" varName="tm" />
    </scopeInfo>
    <scopeInfo nodeId="7316415153790566535" fileName="RunMigrationScriptsDialog.java" startLine="66" startPosition="0" endLine="147" endPosition="0" />
    <unitInfo nodeId="7316415153790566567" fileName="RunMigrationScriptsDialog.java" startLine="71" startPosition="43" endLine="75" endPosition="5" unitName="jetbrains.mps.ide.script.plugin.RunMigrationScriptsDialog$1" />
    <unitInfo nodeId="7316415153790566758" fileName="RunMigrationScriptsDialog.java" startLine="126" startPosition="38" endLine="130" endPosition="5" unitName="jetbrains.mps.ide.script.plugin.RunMigrationScriptsDialog$6" />
    <unitInfo nodeId="7316415153790566800" fileName="RunMigrationScriptsDialog.java" startLine="135" startPosition="49" endLine="139" endPosition="5" unitName="jetbrains.mps.ide.script.plugin.RunMigrationScriptsDialog$7" />
    <unitInfo nodeId="7316415153790566814" fileName="RunMigrationScriptsDialog.java" startLine="140" startPosition="61" endLine="144" endPosition="5" unitName="jetbrains.mps.ide.script.plugin.RunMigrationScriptsDialog$8" />
    <unitInfo nodeId="7316415153790567353" fileName="RunMigrationScriptsDialog.java" startLine="365" startPosition="43" endLine="369" endPosition="9" unitName="jetbrains.mps.ide.script.plugin.RunMigrationScriptsDialog$3" />
    <unitInfo nodeId="7316415153790566734" fileName="RunMigrationScriptsDialog.java" startLine="114" startPosition="45" endLine="119" endPosition="5" unitName="jetbrains.mps.ide.script.plugin.RunMigrationScriptsDialog$4" />
    <unitInfo nodeId="7316415153790566746" fileName="RunMigrationScriptsDialog.java" startLine="120" startPosition="47" endLine="125" endPosition="5" unitName="jetbrains.mps.ide.script.plugin.RunMigrationScriptsDialog$5" />
    <unitInfo nodeId="7316415153790566710" fileName="RunMigrationScriptsDialog.java" startLine="98" startPosition="40" endLine="105" endPosition="5" unitName="jetbrains.mps.ide.script.plugin.RunMigrationScriptsDialog$2" />
    <unitInfo nodeId="7316415153790566722" fileName="RunMigrationScriptsDialog.java" startLine="106" startPosition="42" endLine="113" endPosition="5" unitName="jetbrains.mps.ide.script.plugin.RunMigrationScriptsDialog$3" />
    <unitInfo nodeId="7316415153790567253" fileName="RunMigrationScriptsDialog.java" startLine="298" startPosition="55" endLine="315" endPosition="9" unitName="jetbrains.mps.ide.script.plugin.RunMigrationScriptsDialog$1" />
    <unitInfo nodeId="7316415153790566404" fileName="RunMigrationScriptsDialog.java" startLine="382" startPosition="0" endLine="404" endPosition="0" unitName="jetbrains.mps.ide.script.plugin.RunMigrationScriptsDialog$MyDownIcon" />
    <unitInfo nodeId="7316415153790566438" fileName="RunMigrationScriptsDialog.java" startLine="405" startPosition="0" endLine="427" endPosition="0" unitName="jetbrains.mps.ide.script.plugin.RunMigrationScriptsDialog$MyUpIcon" />
    <unitInfo nodeId="7316415153790567281" fileName="RunMigrationScriptsDialog.java" startLine="318" startPosition="34" endLine="352" endPosition="7" unitName="jetbrains.mps.ide.script.plugin.RunMigrationScriptsDialog$2" />
    <unitInfo nodeId="7316415153790566288" fileName="RunMigrationScriptsDialog.java" startLine="194" startPosition="0" endLine="242" endPosition="0" unitName="jetbrains.mps.ide.script.plugin.RunMigrationScriptsDialog$MyTableModel" />
    <unitInfo nodeId="7316415153790566323" fileName="RunMigrationScriptsDialog.java" startLine="243" startPosition="0" endLine="381" endPosition="0" unitName="jetbrains.mps.ide.script.plugin.RunMigrationScriptsDialog$MySortingTableModel" />
    <unitInfo nodeId="7316415153790566285" fileName="RunMigrationScriptsDialog.java" startLine="47" startPosition="0" endLine="428" endPosition="0" unitName="jetbrains.mps.ide.script.plugin.RunMigrationScriptsDialog" />
  </root>
</debugInfo>
<|MERGE_RESOLUTION|>--- conflicted
+++ resolved
@@ -102,12 +102,9 @@
     </scopeInfo>
     <scopeInfo nodeId="7316415153790561936" fileName="AbstractMigrationScriptHelper.java" startLine="88" startPosition="42" endLine="91" endPosition="9" />
     <scopeInfo nodeId="7316415153790561969" fileName="AbstractMigrationScriptHelper.java" startLine="97" startPosition="35" endLine="100" endPosition="9" />
-<<<<<<< HEAD
-=======
     <scopeInfo nodeId="7316415153790561970" fileName="AbstractMigrationScriptHelper.java" startLine="97" startPosition="35" endLine="100" endPosition="9">
       <varInfo nodeId="7316415153790561974" varName="model" />
     </scopeInfo>
->>>>>>> 96201e47
     <scopeInfo nodeId="7316415153790561774" fileName="AbstractMigrationScriptHelper.java" startLine="28" startPosition="0" endLine="32" endPosition="0">
       <varInfo nodeId="7316415153790561782" varName="context" />
       <varInfo nodeId="7316415153790561780" varName="scope" />
