<?xml version="1.0" encoding="UTF-8"?>
<debugInfo>
  <root nodeId="1613125646032871391" modelId="r:478bf62d-84fb-4fba-aeda-183fb2769e64(jetbrains.mps.ide.dialogs.project.creation)">
    <nodeInfo nodeId="1613125646032871419" fileName="NewModelDialog.java" startLine="40" startPosition="48" endLine="41" endPosition="38" conceptFqName="jetbrains.mps.baseLanguage.structure.FieldDeclaration" propertyString="myContext" />
    <nodeInfo nodeId="1613125646032871422" fileName="NewModelDialog.java" startLine="41" startPosition="38" endLine="42" endPosition="27" conceptFqName="jetbrains.mps.baseLanguage.structure.FieldDeclaration" propertyString="myModule" />
    <nodeInfo nodeId="1613125646032871425" fileName="NewModelDialog.java" startLine="42" startPosition="27" endLine="43" endPosition="64" conceptFqName="jetbrains.mps.baseLanguage.structure.FieldDeclaration" propertyString="myContentPane" />
    <nodeInfo nodeId="1613125646032871432" fileName="NewModelDialog.java" startLine="43" startPosition="64" endLine="44" endPosition="52" conceptFqName="jetbrains.mps.baseLanguage.structure.FieldDeclaration" propertyString="myModelName" />
    <nodeInfo nodeId="1613125646032871437" fileName="NewModelDialog.java" startLine="44" startPosition="52" endLine="45" endPosition="56" conceptFqName="jetbrains.mps.baseLanguage.structure.FieldDeclaration" propertyString="myModelStereotype" />
    <nodeInfo nodeId="1613125646032871442" fileName="NewModelDialog.java" startLine="45" startPosition="56" endLine="46" endPosition="51" conceptFqName="jetbrains.mps.baseLanguage.structure.FieldDeclaration" propertyString="myModelRoots" />
    <nodeInfo nodeId="1613125646032871447" fileName="NewModelDialog.java" startLine="46" startPosition="51" endLine="47" endPosition="36" conceptFqName="jetbrains.mps.baseLanguage.structure.FieldDeclaration" propertyString="myResult" />
    <nodeInfo nodeId="1613125646032871450" fileName="NewModelDialog.java" startLine="47" startPosition="36" endLine="48" endPosition="29" conceptFqName="jetbrains.mps.baseLanguage.structure.FieldDeclaration" propertyString="myNamespace" />
    <nodeInfo nodeId="1613125646032871467" fileName="NewModelDialog.java" startLine="50" startPosition="146" endLine="51" endPosition="72" conceptFqName="jetbrains.mps.baseLanguage.structure.SuperConstructorInvocation" />
    <nodeInfo nodeId="1613125646032871472" fileName="NewModelDialog.java" startLine="51" startPosition="72" endLine="52" endPosition="24" conceptFqName="jetbrains.mps.baseLanguage.structure.ExpressionStatement" />
    <nodeInfo nodeId="1613125646032871476" fileName="NewModelDialog.java" startLine="52" startPosition="24" endLine="53" endPosition="22" conceptFqName="jetbrains.mps.baseLanguage.structure.ExpressionStatement" />
    <nodeInfo nodeId="1613125646032871484" fileName="NewModelDialog.java" startLine="57" startPosition="6" endLine="58" endPosition="105" conceptFqName="jetbrains.mps.baseLanguage.structure.AssertStatement" />
    <nodeInfo nodeId="1613125646032871493" fileName="NewModelDialog.java" startLine="58" startPosition="105" endLine="59" endPosition="22" conceptFqName="jetbrains.mps.baseLanguage.structure.ExpressionStatement" />
    <nodeInfo nodeId="1613125646032871500" fileName="NewModelDialog.java" startLine="60" startPosition="29" endLine="61" endPosition="52" conceptFqName="jetbrains.mps.baseLanguage.structure.ExpressionStatement" />
    <nodeInfo nodeId="1613125646032871505" fileName="NewModelDialog.java" startLine="61" startPosition="52" endLine="62" endPosition="46" conceptFqName="jetbrains.mps.baseLanguage.structure.ExpressionStatement" />
    <nodeInfo nodeId="1613125646032871516" fileName="NewModelDialog.java" startLine="66" startPosition="82" endLine="67" endPosition="77" conceptFqName="jetbrains.mps.baseLanguage.structure.ReturnStatement" />
    <nodeInfo nodeId="1613125646032871527" fileName="NewModelDialog.java" startLine="70" startPosition="39" endLine="71" endPosition="20" conceptFqName="jetbrains.mps.baseLanguage.structure.ReturnStatement" />
    <nodeInfo nodeId="1613125646032871533" fileName="NewModelDialog.java" startLine="74" startPosition="34" endLine="75" endPosition="56" conceptFqName="jetbrains.mps.baseLanguage.structure.LocalVariableDeclarationStatement" />
    <nodeInfo nodeId="3298715926002433722" fileName="NewModelDialog.java" startLine="75" startPosition="56" endLine="76" endPosition="0" conceptFqName="jetbrains.mps.baseLanguage.structure.Statement" />
    <nodeInfo nodeId="1613125646032871578" fileName="NewModelDialog.java" startLine="76" startPosition="0" endLine="77" endPosition="45" conceptFqName="jetbrains.mps.baseLanguage.structure.ExpressionStatement" />
    <nodeInfo nodeId="1613125646032871585" fileName="NewModelDialog.java" startLine="77" startPosition="45" endLine="78" endPosition="32" conceptFqName="jetbrains.mps.baseLanguage.structure.ExpressionStatement" />
    <nodeInfo nodeId="1613125646032871590" fileName="NewModelDialog.java" startLine="78" startPosition="32" endLine="79" endPosition="60" conceptFqName="jetbrains.mps.baseLanguage.structure.LocalVariableDeclarationStatement" />
    <nodeInfo nodeId="5260425423232753341" fileName="NewModelDialog.java" startLine="80" startPosition="55" endLine="81" endPosition="52" conceptFqName="jetbrains.mps.baseLanguage.structure.LocalVariableDeclarationStatement" />
    <nodeInfo nodeId="1613125646032871614" fileName="NewModelDialog.java" startLine="82" startPosition="91" endLine="83" endPosition="31" conceptFqName="jetbrains.mps.baseLanguage.structure.ExpressionStatement" />
    <nodeInfo nodeId="3298715926002507883" fileName="NewModelDialog.java" startLine="85" startPosition="5" endLine="86" endPosition="0" conceptFqName="jetbrains.mps.baseLanguage.structure.Statement" />
    <nodeInfo nodeId="1613125646032871628" fileName="NewModelDialog.java" startLine="87" startPosition="31" endLine="88" endPosition="66" conceptFqName="jetbrains.mps.baseLanguage.structure.ExpressionStatement" />
    <nodeInfo nodeId="3298715926002509760" fileName="NewModelDialog.java" startLine="93" startPosition="43" endLine="94" endPosition="46" conceptFqName="jetbrains.mps.baseLanguage.structure.LocalVariableDeclarationStatement" />
    <nodeInfo nodeId="3298715926002509794" fileName="NewModelDialog.java" startLine="94" startPosition="46" endLine="95" endPosition="96" conceptFqName="jetbrains.mps.baseLanguage.structure.LocalVariableDeclarationStatement" />
    <nodeInfo nodeId="3298715926002509808" fileName="NewModelDialog.java" startLine="95" startPosition="96" endLine="96" endPosition="70" conceptFqName="jetbrains.mps.baseLanguage.structure.ExpressionStatement" />
    <nodeInfo nodeId="3298715926002509739" fileName="NewModelDialog.java" startLine="97" startPosition="9" endLine="98" endPosition="74" conceptFqName="jetbrains.mps.baseLanguage.structure.ReturnStatement" />
    <nodeInfo nodeId="1613125646032871852" fileName="NewModelDialog.java" startLine="102" startPosition="49" endLine="103" endPosition="16" conceptFqName="jetbrains.mps.baseLanguage.structure.ExpressionStatement" />
    <nodeInfo nodeId="1613125646032871645" fileName="NewModelDialog.java" startLine="105" startPosition="7" endLine="106" endPosition="33" conceptFqName="jetbrains.mps.baseLanguage.structure.ExpressionStatement" />
    <nodeInfo nodeId="3298715926002509819" fileName="NewModelDialog.java" startLine="106" startPosition="33" endLine="107" endPosition="0" conceptFqName="jetbrains.mps.baseLanguage.structure.Statement" />
    <nodeInfo nodeId="1613125646032871542" fileName="NewModelDialog.java" startLine="111" startPosition="7" endLine="112" endPosition="45" conceptFqName="jetbrains.mps.baseLanguage.structure.ExpressionStatement" />
    <nodeInfo nodeId="1613125646032871549" fileName="NewModelDialog.java" startLine="112" startPosition="45" endLine="113" endPosition="31" conceptFqName="jetbrains.mps.baseLanguage.structure.ExpressionStatement" />
    <nodeInfo nodeId="2784446709006311161" fileName="NewModelDialog.java" startLine="115" startPosition="47" endLine="116" endPosition="16" conceptFqName="jetbrains.mps.baseLanguage.structure.ExpressionStatement" />
    <nodeInfo nodeId="3298715926002509820" fileName="NewModelDialog.java" startLine="118" startPosition="7" endLine="119" endPosition="0" conceptFqName="jetbrains.mps.baseLanguage.structure.Statement" />
    <nodeInfo nodeId="1613125646032871554" fileName="NewModelDialog.java" startLine="119" startPosition="0" endLine="120" endPosition="45" conceptFqName="jetbrains.mps.baseLanguage.structure.ExpressionStatement" />
    <nodeInfo nodeId="1613125646032871561" fileName="NewModelDialog.java" startLine="120" startPosition="45" endLine="121" endPosition="40" conceptFqName="jetbrains.mps.baseLanguage.structure.ExpressionStatement" />
    <nodeInfo nodeId="1613125646032871566" fileName="NewModelDialog.java" startLine="121" startPosition="40" endLine="122" endPosition="82" conceptFqName="jetbrains.mps.baseLanguage.structure.ExpressionStatement" />
    <nodeInfo nodeId="2784446709006311178" fileName="NewModelDialog.java" startLine="124" startPosition="47" endLine="125" endPosition="16" conceptFqName="jetbrains.mps.baseLanguage.structure.ExpressionStatement" />
    <nodeInfo nodeId="3419827872459024679" fileName="NewModelDialog.java" startLine="129" startPosition="50" endLine="130" endPosition="16" conceptFqName="jetbrains.mps.baseLanguage.structure.ExpressionStatement" />
    <nodeInfo nodeId="1613125646032871573" fileName="NewModelDialog.java" startLine="132" startPosition="7" endLine="133" endPosition="37" conceptFqName="jetbrains.mps.baseLanguage.structure.ExpressionStatement" />
    <nodeInfo nodeId="3298715926002433723" fileName="NewModelDialog.java" startLine="133" startPosition="37" endLine="134" endPosition="0" conceptFqName="jetbrains.mps.baseLanguage.structure.Statement" />
    <nodeInfo nodeId="1613125646032871652" fileName="NewModelDialog.java" startLine="134" startPosition="0" endLine="135" endPosition="53" conceptFqName="jetbrains.mps.baseLanguage.structure.ExpressionStatement" />
    <nodeInfo nodeId="1613125646032871658" fileName="NewModelDialog.java" startLine="135" startPosition="53" endLine="136" endPosition="57" conceptFqName="jetbrains.mps.baseLanguage.structure.ExpressionStatement" />
    <nodeInfo nodeId="3298715926002509830" fileName="NewModelDialog.java" startLine="141" startPosition="21" endLine="142" endPosition="13" conceptFqName="jetbrains.mps.baseLanguage.structure.ReturnStatement" />
    <nodeInfo nodeId="3298715926002509832" fileName="NewModelDialog.java" startLine="143" startPosition="5" endLine="144" endPosition="0" conceptFqName="jetbrains.mps.baseLanguage.structure.Statement" />
    <nodeInfo nodeId="1613125646032871873" fileName="NewModelDialog.java" startLine="146" startPosition="41" endLine="147" endPosition="42" conceptFqName="jetbrains.mps.baseLanguage.structure.LocalVariableDeclarationStatement" />
    <nodeInfo nodeId="1613125646032871901" fileName="NewModelDialog.java" startLine="147" startPosition="42" endLine="148" endPosition="68" conceptFqName="jetbrains.mps.baseLanguage.structure.LocalVariableDeclarationStatement" />
    <nodeInfo nodeId="1613125646032871995" fileName="NewModelDialog.java" startLine="148" startPosition="68" endLine="149" endPosition="54" conceptFqName="jetbrains.mps.baseLanguage.structure.ReturnStatement" />
    <nodeInfo nodeId="3298715926002510025" fileName="NewModelDialog.java" startLine="151" startPosition="31" endLine="152" endPosition="0" conceptFqName="jetbrains.mps.baseLanguage.structure.Statement" />
    <nodeInfo nodeId="3298715926002510027" fileName="NewModelDialog.java" startLine="152" startPosition="0" endLine="153" endPosition="28" conceptFqName="jetbrains.mps.baseLanguage.structure.AssertStatement" />
    <nodeInfo nodeId="1613125646032871762" fileName="NewModelDialog.java" startLine="153" startPosition="28" endLine="154" endPosition="82" conceptFqName="jetbrains.mps.baseLanguage.structure.ExpressionStatement" />
    <nodeInfo nodeId="1613125646032871768" fileName="NewModelDialog.java" startLine="154" startPosition="82" endLine="155" endPosition="14" conceptFqName="jetbrains.mps.baseLanguage.structure.ExpressionStatement" />
    <nodeInfo nodeId="3298715926002510045" fileName="NewModelDialog.java" startLine="158" startPosition="36" endLine="159" endPosition="99" conceptFqName="jetbrains.mps.baseLanguage.structure.ReturnStatement" />
    <nodeInfo nodeId="1613125646032871783" fileName="NewModelDialog.java" startLine="163" startPosition="30" endLine="164" endPosition="14" conceptFqName="jetbrains.mps.baseLanguage.structure.ExpressionStatement" />
    <nodeInfo nodeId="3298715926002509852" fileName="NewModelDialog.java" startLine="167" startPosition="27" endLine="168" endPosition="53" conceptFqName="jetbrains.mps.baseLanguage.structure.LocalVariableDeclarationStatement" />
    <nodeInfo nodeId="3298715926002509841" fileName="NewModelDialog.java" startLine="169" startPosition="46" endLine="170" endPosition="49" conceptFqName="jetbrains.mps.baseLanguage.structure.ExpressionStatement" />
    <nodeInfo nodeId="3298715926002509831" fileName="NewModelDialog.java" startLine="170" startPosition="49" endLine="171" endPosition="19" conceptFqName="jetbrains.mps.baseLanguage.structure.ReturnStatement" />
    <nodeInfo nodeId="3298715926002509834" fileName="NewModelDialog.java" startLine="172" startPosition="5" endLine="173" endPosition="0" conceptFqName="jetbrains.mps.baseLanguage.structure.Statement" />
    <nodeInfo nodeId="3298715926002509862" fileName="NewModelDialog.java" startLine="173" startPosition="0" endLine="174" endPosition="44" conceptFqName="jetbrains.mps.baseLanguage.structure.LocalVariableDeclarationStatement" />
    <nodeInfo nodeId="3298715926002509881" fileName="NewModelDialog.java" startLine="174" startPosition="44" endLine="175" endPosition="48" conceptFqName="jetbrains.mps.baseLanguage.structure.LocalVariableDeclarationStatement" />
    <nodeInfo nodeId="3298715926002509889" fileName="NewModelDialog.java" startLine="176" startPosition="26" endLine="177" endPosition="49" conceptFqName="jetbrains.mps.baseLanguage.structure.ExpressionStatement" />
    <nodeInfo nodeId="3298715926002509893" fileName="NewModelDialog.java" startLine="177" startPosition="49" endLine="178" endPosition="19" conceptFqName="jetbrains.mps.baseLanguage.structure.ReturnStatement" />
    <nodeInfo nodeId="3298715926002509894" fileName="NewModelDialog.java" startLine="179" startPosition="5" endLine="180" endPosition="0" conceptFqName="jetbrains.mps.baseLanguage.structure.Statement" />
    <nodeInfo nodeId="3298715926002509940" fileName="NewModelDialog.java" startLine="180" startPosition="0" endLine="181" endPosition="45" conceptFqName="jetbrains.mps.baseLanguage.structure.LocalVariableDeclarationStatement" />
    <nodeInfo nodeId="3298715926002509953" fileName="NewModelDialog.java" startLine="182" startPosition="34" endLine="183" endPosition="53" conceptFqName="jetbrains.mps.baseLanguage.structure.ExpressionStatement" />
    <nodeInfo nodeId="3298715926002509956" fileName="NewModelDialog.java" startLine="183" startPosition="53" endLine="184" endPosition="19" conceptFqName="jetbrains.mps.baseLanguage.structure.ReturnStatement" />
    <nodeInfo nodeId="3298715926002510034" fileName="NewModelDialog.java" startLine="185" startPosition="5" endLine="186" endPosition="0" conceptFqName="jetbrains.mps.baseLanguage.structure.Statement" />
    <nodeInfo nodeId="3298715926002509968" fileName="NewModelDialog.java" startLine="186" startPosition="0" endLine="187" endPosition="104" conceptFqName="jetbrains.mps.baseLanguage.structure.LocalVariableDeclarationStatement" />
    <nodeInfo nodeId="3298715926002509987" fileName="NewModelDialog.java" startLine="188" startPosition="78" endLine="189" endPosition="73" conceptFqName="jetbrains.mps.baseLanguage.structure.ExpressionStatement" />
    <nodeInfo nodeId="3298715926002509994" fileName="NewModelDialog.java" startLine="189" startPosition="73" endLine="190" endPosition="19" conceptFqName="jetbrains.mps.baseLanguage.structure.ReturnStatement" />
    <nodeInfo nodeId="3298715926002510036" fileName="NewModelDialog.java" startLine="191" startPosition="5" endLine="192" endPosition="0" conceptFqName="jetbrains.mps.baseLanguage.structure.Statement" />
    <nodeInfo nodeId="3298715926002510014" fileName="NewModelDialog.java" startLine="193" startPosition="59" endLine="194" endPosition="59" conceptFqName="jetbrains.mps.baseLanguage.structure.ExpressionStatement" />
    <nodeInfo nodeId="3298715926002510017" fileName="NewModelDialog.java" startLine="194" startPosition="59" endLine="195" endPosition="19" conceptFqName="jetbrains.mps.baseLanguage.structure.ReturnStatement" />
    <nodeInfo nodeId="3298715926002510038" fileName="NewModelDialog.java" startLine="196" startPosition="5" endLine="197" endPosition="0" conceptFqName="jetbrains.mps.baseLanguage.structure.Statement" />
    <nodeInfo nodeId="1613125646032871969" fileName="NewModelDialog.java" startLine="199" startPosition="61" endLine="200" endPosition="79" conceptFqName="jetbrains.mps.baseLanguage.structure.LocalVariableDeclarationStatement" />
    <nodeInfo nodeId="1613125646032871986" fileName="NewModelDialog.java" startLine="201" startPosition="49" endLine="202" endPosition="102" conceptFqName="jetbrains.mps.baseLanguage.structure.ExpressionStatement" />
    <nodeInfo nodeId="1613125646032871993" fileName="NewModelDialog.java" startLine="202" startPosition="102" endLine="203" endPosition="23" conceptFqName="jetbrains.mps.baseLanguage.structure.ReturnStatement" />
    <nodeInfo nodeId="3111211977501179474" fileName="NewModelDialog.java" startLine="206" startPosition="5" endLine="207" endPosition="0" conceptFqName="jetbrains.mps.baseLanguage.structure.Statement" />
    <nodeInfo nodeId="3298715926002509960" fileName="NewModelDialog.java" startLine="208" startPosition="45" endLine="209" endPosition="62" conceptFqName="jetbrains.mps.baseLanguage.structure.ExpressionStatement" />
    <nodeInfo nodeId="3298715926002509963" fileName="NewModelDialog.java" startLine="209" startPosition="62" endLine="210" endPosition="19" conceptFqName="jetbrains.mps.baseLanguage.structure.ReturnStatement" />
    <nodeInfo nodeId="3298715926002509939" fileName="NewModelDialog.java" startLine="211" startPosition="5" endLine="212" endPosition="0" conceptFqName="jetbrains.mps.baseLanguage.structure.Statement" />
    <nodeInfo nodeId="3298715926002510063" fileName="NewModelDialog.java" startLine="213" startPosition="78" endLine="214" endPosition="80" conceptFqName="jetbrains.mps.baseLanguage.structure.ExpressionStatement" />
    <nodeInfo nodeId="3298715926002510068" fileName="NewModelDialog.java" startLine="214" startPosition="80" endLine="215" endPosition="19" conceptFqName="jetbrains.mps.baseLanguage.structure.ReturnStatement" />
    <nodeInfo nodeId="3298715926002510066" fileName="NewModelDialog.java" startLine="216" startPosition="5" endLine="217" endPosition="0" conceptFqName="jetbrains.mps.baseLanguage.structure.Statement" />
    <nodeInfo nodeId="3111211977501179471" fileName="NewModelDialog.java" startLine="217" startPosition="0" endLine="218" endPosition="21" conceptFqName="jetbrains.mps.baseLanguage.structure.ExpressionStatement" />
    <nodeInfo nodeId="1613125646032871739" fileName="NewModelDialog.java" startLine="218" startPosition="21" endLine="219" endPosition="16" conceptFqName="jetbrains.mps.baseLanguage.structure.ReturnStatement" />
    <nodeInfo nodeId="1613125646032871796" fileName="NewModelDialog.java" startLine="222" startPosition="43" endLine="223" endPosition="25" conceptFqName="jetbrains.mps.baseLanguage.structure.ReturnStatement" />
    <nodeInfo nodeId="3298715926002507286" fileName="NewModelDialog.java" startLine="81" startPosition="52" endLine="84" endPosition="7" conceptFqName="jetbrains.mps.baseLanguage.structure.IfStatement" />
    <nodeInfo nodeId="1613125646032871621" fileName="NewModelDialog.java" startLine="86" startPosition="0" endLine="89" endPosition="5" conceptFqName="jetbrains.mps.baseLanguage.structure.IfStatement" />
    <nodeInfo nodeId="3298715926002509823" fileName="NewModelDialog.java" startLine="140" startPosition="26" endLine="143" endPosition="5" conceptFqName="jetbrains.mps.baseLanguage.structure.IfStatement" />
    <nodeInfo nodeId="1613125646032871480" fileName="NewModelDialog.java" startLine="53" startPosition="22" endLine="57" endPosition="6" conceptFqName="jetbrains.mps.baseLanguage.structure.ExpressionStatement" />
    <nodeInfo nodeId="1613125646032871495" fileName="NewModelDialog.java" startLine="59" startPosition="22" endLine="63" endPosition="5" conceptFqName="jetbrains.mps.baseLanguage.structure.IfStatement" />
    <nodeInfo nodeId="1613125646032871512" fileName="NewModelDialog.java" startLine="65" startPosition="0" endLine="69" endPosition="0" conceptFqName="jetbrains.mps.baseLanguage.structure.InstanceMethodDeclaration" propertyString="getDefaultDimensionSettings#()Ljetbrains/mps/ide/dialogs/DialogDimensionsSettings/DialogDimensions;" />
    <nodeInfo nodeId="1613125646032871523" fileName="NewModelDialog.java" startLine="69" startPosition="0" endLine="73" endPosition="0" conceptFqName="jetbrains.mps.baseLanguage.structure.InstanceMethodDeclaration" propertyString="getResult#()Ljetbrains/mps/smodel/SModelDescriptor;" />
    <nodeInfo nodeId="1613125646032871640" fileName="NewModelDialog.java" startLine="101" startPosition="53" endLine="105" endPosition="0" conceptFqName="jetbrains.mps.baseLanguage.structure.InstanceMethodDeclaration" propertyString="itemStateChanged#(Ljava/awt/event/ItemEvent;)V" />
    <nodeInfo nodeId="1613125646032871689" fileName="NewModelDialog.java" startLine="107" startPosition="0" endLine="111" endPosition="7" conceptFqName="jetbrains.mps.baseLanguage.structure.ExpressionStatement" />
    <nodeInfo nodeId="2784446709006311155" fileName="NewModelDialog.java" startLine="114" startPosition="49" endLine="118" endPosition="0" conceptFqName="jetbrains.mps.baseLanguage.structure.InstanceMethodDeclaration" propertyString="keyReleased#(Ljava/awt/event/KeyEvent;)V" />
    <nodeInfo nodeId="2784446709006311172" fileName="NewModelDialog.java" startLine="123" startPosition="55" endLine="127" endPosition="0" conceptFqName="jetbrains.mps.baseLanguage.structure.InstanceMethodDeclaration" propertyString="keyReleased#(Ljava/awt/event/KeyEvent;)V" />
    <nodeInfo nodeId="3419827872459024673" fileName="NewModelDialog.java" startLine="128" startPosition="58" endLine="132" endPosition="0" conceptFqName="jetbrains.mps.baseLanguage.structure.InstanceMethodDeclaration" propertyString="itemStateChanged#(Ljava/awt/event/ItemEvent;)V" />
    <nodeInfo nodeId="3298715926002510040" fileName="NewModelDialog.java" startLine="157" startPosition="0" endLine="161" endPosition="0" conceptFqName="jetbrains.mps.baseLanguage.structure.InstanceMethodDeclaration" propertyString="getFqName#()Ljetbrains/mps/smodel/SModelFqName;" />
    <nodeInfo nodeId="1613125646032871705" fileName="NewModelDialog.java" startLine="168" startPosition="53" endLine="172" endPosition="5" conceptFqName="jetbrains.mps.baseLanguage.structure.IfStatement" />
    <nodeInfo nodeId="3298715926002509848" fileName="NewModelDialog.java" startLine="175" startPosition="48" endLine="179" endPosition="5" conceptFqName="jetbrains.mps.baseLanguage.structure.IfStatement" />
    <nodeInfo nodeId="3298715926002509946" fileName="NewModelDialog.java" startLine="181" startPosition="45" endLine="185" endPosition="5" conceptFqName="jetbrains.mps.baseLanguage.structure.IfStatement" />
    <nodeInfo nodeId="3298715926002509979" fileName="NewModelDialog.java" startLine="187" startPosition="104" endLine="191" endPosition="5" conceptFqName="jetbrains.mps.baseLanguage.structure.IfStatement" />
    <nodeInfo nodeId="3298715926002510004" fileName="NewModelDialog.java" startLine="192" startPosition="0" endLine="196" endPosition="5" conceptFqName="jetbrains.mps.baseLanguage.structure.IfStatement" />
    <nodeInfo nodeId="1613125646032871978" fileName="NewModelDialog.java" startLine="200" startPosition="79" endLine="204" endPosition="9" conceptFqName="jetbrains.mps.baseLanguage.structure.IfStatement" />
    <nodeInfo nodeId="3298715926002509958" fileName="NewModelDialog.java" startLine="207" startPosition="0" endLine="211" endPosition="5" conceptFqName="jetbrains.mps.baseLanguage.structure.IfStatement" />
    <nodeInfo nodeId="3298715926002509898" fileName="NewModelDialog.java" startLine="212" startPosition="0" endLine="216" endPosition="5" conceptFqName="jetbrains.mps.baseLanguage.structure.IfStatement" />
    <nodeInfo nodeId="1613125646032871792" fileName="NewModelDialog.java" startLine="221" startPosition="0" endLine="225" endPosition="0" conceptFqName="jetbrains.mps.baseLanguage.structure.InstanceMethodDeclaration" propertyString="getMainComponent#()Ljavax/swing/JComponent;" />
    <nodeInfo nodeId="3298715926002509728" fileName="NewModelDialog.java" startLine="92" startPosition="110" endLine="97" endPosition="9" conceptFqName="jetbrains.mps.baseLanguage.structure.IfStatement" />
    <nodeInfo nodeId="1613125646032871633" fileName="NewModelDialog.java" startLine="100" startPosition="7" endLine="105" endPosition="7" conceptFqName="jetbrains.mps.baseLanguage.structure.ExpressionStatement" />
    <nodeInfo nodeId="3419827872458909719" fileName="NewModelDialog.java" startLine="113" startPosition="31" endLine="118" endPosition="7" conceptFqName="jetbrains.mps.baseLanguage.structure.ExpressionStatement" />
    <nodeInfo nodeId="2784446709006311164" fileName="NewModelDialog.java" startLine="122" startPosition="82" endLine="127" endPosition="7" conceptFqName="jetbrains.mps.baseLanguage.structure.ExpressionStatement" />
    <nodeInfo nodeId="3419827872459024661" fileName="NewModelDialog.java" startLine="127" startPosition="7" endLine="132" endPosition="7" conceptFqName="jetbrains.mps.baseLanguage.structure.ExpressionStatement" />
    <nodeInfo nodeId="1613125646032871779" fileName="NewModelDialog.java" startLine="161" startPosition="0" endLine="166" endPosition="0" conceptFqName="jetbrains.mps.baseLanguage.structure.InstanceMethodDeclaration" propertyString="buttonCancel#()V" />
    <nodeInfo nodeId="1613125646032871595" fileName="NewModelDialog.java" startLine="79" startPosition="60" endLine="85" endPosition="5" conceptFqName="jetbrains.mps.baseLanguage.structure.ForeachStatement" />
    <nodeInfo nodeId="1613125646032871750" fileName="NewModelDialog.java" startLine="145" startPosition="98" endLine="151" endPosition="0" conceptFqName="jetbrains.mps.baseLanguage.structure.InstanceMethodDeclaration" propertyString="compute#()Ljetbrains/mps/smodel/SModelDescriptor;" />
    <nodeInfo nodeId="1613125646032871740" fileName="NewModelDialog.java" startLine="144" startPosition="0" endLine="151" endPosition="31" conceptFqName="jetbrains.mps.baseLanguage.structure.ExpressionStatement" />
    <nodeInfo nodeId="1613125646032871964" fileName="NewModelDialog.java" startLine="198" startPosition="39" endLine="205" endPosition="7" conceptFqName="jetbrains.mps.baseLanguage.structure.ForeachStatement" />
    <nodeInfo nodeId="1613125646032871959" fileName="NewModelDialog.java" startLine="197" startPosition="0" endLine="206" endPosition="5" conceptFqName="jetbrains.mps.baseLanguage.structure.IfStatement" />
    <nodeInfo nodeId="3298715926002509705" fileName="NewModelDialog.java" startLine="90" startPosition="60" endLine="100" endPosition="0" conceptFqName="jetbrains.mps.baseLanguage.structure.InstanceMethodDeclaration" propertyString="getListCellRendererComponent#(Ljavax/swing/JList;Ljava/lang/Object;IZZ)Ljava/awt/Component;" />
    <nodeInfo nodeId="3298715926002508769" fileName="NewModelDialog.java" startLine="89" startPosition="5" endLine="100" endPosition="7" conceptFqName="jetbrains.mps.baseLanguage.structure.ExpressionStatement" />
    <nodeInfo nodeId="1613125646032871453" fileName="NewModelDialog.java" startLine="49" startPosition="0" endLine="64" endPosition="3" conceptFqName="jetbrains.mps.baseLanguage.structure.ConstructorDeclaration" propertyString="NewModelDialog#(Ljetbrains/mps/project/IModule;Ljava/lang/String;Ljetbrains/mps/smodel/IOperationContext;Ljava/lang/String;Z)V" />
    <nodeInfo nodeId="1613125646032871701" fileName="NewModelDialog.java" startLine="138" startPosition="0" endLine="157" endPosition="0" conceptFqName="jetbrains.mps.baseLanguage.structure.InstanceMethodDeclaration" propertyString="buttonOk#()V" />
    <nodeInfo nodeId="3298715926002509814" fileName="NewModelDialog.java" startLine="166" startPosition="0" endLine="221" endPosition="0" conceptFqName="jetbrains.mps.baseLanguage.structure.InstanceMethodDeclaration" propertyString="check#()Z" />
    <nodeInfo nodeId="1613125646032871529" fileName="NewModelDialog.java" startLine="73" startPosition="0" endLine="138" endPosition="0" conceptFqName="jetbrains.mps.baseLanguage.structure.InstanceMethodDeclaration" propertyString="initContentPane#()V" />
    <scopeInfo nodeId="1613125646032871515" fileName="NewModelDialog.java" startLine="66" startPosition="82" endLine="67" endPosition="77" />
    <scopeInfo nodeId="1613125646032871526" fileName="NewModelDialog.java" startLine="70" startPosition="39" endLine="71" endPosition="20" />
    <scopeInfo nodeId="3298715926002507287" fileName="NewModelDialog.java" startLine="82" startPosition="91" endLine="83" endPosition="31" />
    <scopeInfo nodeId="1613125646032871627" fileName="NewModelDialog.java" startLine="87" startPosition="31" endLine="88" endPosition="66" />
    <scopeInfo nodeId="1613125646032871851" fileName="NewModelDialog.java" startLine="102" startPosition="49" endLine="103" endPosition="16" />
    <scopeInfo nodeId="2784446709006311160" fileName="NewModelDialog.java" startLine="115" startPosition="47" endLine="116" endPosition="16" />
    <scopeInfo nodeId="2784446709006311177" fileName="NewModelDialog.java" startLine="124" startPosition="47" endLine="125" endPosition="16" />
    <scopeInfo nodeId="3419827872459024678" fileName="NewModelDialog.java" startLine="129" startPosition="50" endLine="130" endPosition="16" />
    <scopeInfo nodeId="3298715926002509824" fileName="NewModelDialog.java" startLine="141" startPosition="21" endLine="142" endPosition="13" />
    <scopeInfo nodeId="3298715926002510044" fileName="NewModelDialog.java" startLine="158" startPosition="36" endLine="159" endPosition="99" />
    <scopeInfo nodeId="1613125646032871782" fileName="NewModelDialog.java" startLine="163" startPosition="30" endLine="164" endPosition="14" />
    <scopeInfo nodeId="1613125646032871795" fileName="NewModelDialog.java" startLine="222" startPosition="43" endLine="223" endPosition="25" />
    <scopeInfo nodeId="1613125646032871499" fileName="NewModelDialog.java" startLine="60" startPosition="29" endLine="62" endPosition="46" />
    <scopeInfo nodeId="1613125646032871713" fileName="NewModelDialog.java" startLine="169" startPosition="46" endLine="171" endPosition="19" />
    <scopeInfo nodeId="3298715926002509849" fileName="NewModelDialog.java" startLine="176" startPosition="26" endLine="178" endPosition="19" />
    <scopeInfo nodeId="3298715926002509952" fileName="NewModelDialog.java" startLine="182" startPosition="34" endLine="184" endPosition="19" />
    <scopeInfo nodeId="3298715926002509986" fileName="NewModelDialog.java" startLine="188" startPosition="78" endLine="190" endPosition="19" />
    <scopeInfo nodeId="3298715926002510013" fileName="NewModelDialog.java" startLine="193" startPosition="59" endLine="195" endPosition="19" />
    <scopeInfo nodeId="1613125646032871985" fileName="NewModelDialog.java" startLine="201" startPosition="49" endLine="203" endPosition="23" />
    <scopeInfo nodeId="3298715926002509959" fileName="NewModelDialog.java" startLine="208" startPosition="45" endLine="210" endPosition="19" />
    <scopeInfo nodeId="3298715926002509899" fileName="NewModelDialog.java" startLine="213" startPosition="78" endLine="215" endPosition="19" />
    <scopeInfo nodeId="3298715926002509804" fileName="NewModelDialog.java" startLine="93" startPosition="43" endLine="96" endPosition="70">
      <varInfo nodeId="3298715926002509795" varName="manager" />
      <varInfo nodeId="3298715926002509761" varName="mr" />
    </scopeInfo>
    <scopeInfo nodeId="1613125646032871854" fileName="NewModelDialog.java" startLine="146" startPosition="41" endLine="149" endPosition="54">
      <varInfo nodeId="1613125646032871874" varName="fqName" />
      <varInfo nodeId="1613125646032871902" varName="mr" />
    </scopeInfo>
    <scopeInfo nodeId="1613125646032871512" fileName="NewModelDialog.java" startLine="65" startPosition="0" endLine="69" endPosition="0" />
    <scopeInfo nodeId="1613125646032871523" fileName="NewModelDialog.java" startLine="69" startPosition="0" endLine="73" endPosition="0" />
    <scopeInfo nodeId="1613125646032871601" fileName="NewModelDialog.java" startLine="80" startPosition="55" endLine="84" endPosition="7">
      <varInfo nodeId="5260425423232753342" varName="manager" />
    </scopeInfo>
    <scopeInfo nodeId="1613125646032871640" fileName="NewModelDialog.java" startLine="101" startPosition="53" endLine="105" endPosition="0">
      <varInfo nodeId="1613125646032871643" varName="e" />
    </scopeInfo>
    <scopeInfo nodeId="2784446709006311155" fileName="NewModelDialog.java" startLine="114" startPosition="49" endLine="118" endPosition="0">
      <varInfo nodeId="2784446709006311158" varName="event" />
    </scopeInfo>
    <scopeInfo nodeId="2784446709006311172" fileName="NewModelDialog.java" startLine="123" startPosition="55" endLine="127" endPosition="0">
      <varInfo nodeId="2784446709006311175" varName="event" />
    </scopeInfo>
    <scopeInfo nodeId="3419827872459024673" fileName="NewModelDialog.java" startLine="128" startPosition="58" endLine="132" endPosition="0">
      <varInfo nodeId="3419827872459024676" varName="p0" />
    </scopeInfo>
    <scopeInfo nodeId="3298715926002510040" fileName="NewModelDialog.java" startLine="157" startPosition="0" endLine="161" endPosition="0" />
    <scopeInfo nodeId="1613125646032871792" fileName="NewModelDialog.java" startLine="221" startPosition="0" endLine="225" endPosition="0" />
    <scopeInfo nodeId="1613125646032871779" fileName="NewModelDialog.java" startLine="161" startPosition="0" endLine="166" endPosition="0" />
    <scopeInfo nodeId="1613125646032871968" fileName="NewModelDialog.java" startLine="199" startPosition="61" endLine="204" endPosition="9">
      <varInfo nodeId="1613125646032871970" varName="shortName" />
    </scopeInfo>
    <scopeInfo nodeId="1613125646032871595" fileName="NewModelDialog.java" startLine="79" startPosition="60" endLine="85" endPosition="5">
      <varInfo nodeId="1613125646032871599" varName="root" />
    </scopeInfo>
    <scopeInfo nodeId="3298715926002509718" fileName="NewModelDialog.java" startLine="92" startPosition="110" endLine="98" endPosition="74" />
    <scopeInfo nodeId="1613125646032871750" fileName="NewModelDialog.java" startLine="145" startPosition="98" endLine="151" endPosition="0" />
    <scopeInfo nodeId="1613125646032871963" fileName="NewModelDialog.java" startLine="198" startPosition="39" endLine="205" endPosition="7" />
<<<<<<< HEAD
=======
    <scopeInfo nodeId="1613125646032871964" fileName="NewModelDialog.java" startLine="198" startPosition="39" endLine="205" endPosition="7">
      <varInfo nodeId="1613125646032871966" varName="aspect" />
    </scopeInfo>
>>>>>>> 96201e47
    <scopeInfo nodeId="3298715926002509705" fileName="NewModelDialog.java" startLine="90" startPosition="60" endLine="100" endPosition="0">
      <varInfo nodeId="3298715926002509714" varName="b" />
      <varInfo nodeId="3298715926002509716" varName="b1" />
      <varInfo nodeId="3298715926002509712" varName="i" />
      <varInfo nodeId="3298715926002509708" varName="list" />
      <varInfo nodeId="3298715926002509710" varName="object" />
    </scopeInfo>
    <scopeInfo nodeId="1613125646032871466" fileName="NewModelDialog.java" startLine="50" startPosition="146" endLine="63" endPosition="5" />
    <scopeInfo nodeId="1613125646032871453" fileName="NewModelDialog.java" startLine="49" startPosition="0" endLine="64" endPosition="3">
      <varInfo nodeId="1613125646032871460" varName="context" />
      <varInfo nodeId="1613125646032871456" varName="module" />
      <varInfo nodeId="1613125646032871458" varName="namespace" />
      <varInfo nodeId="1613125646032871462" varName="stereotype" />
      <varInfo nodeId="1613125646032871464" varName="strict" />
    </scopeInfo>
    <scopeInfo nodeId="1613125646032871704" fileName="NewModelDialog.java" startLine="140" startPosition="26" endLine="155" endPosition="14" />
    <scopeInfo nodeId="1613125646032871701" fileName="NewModelDialog.java" startLine="138" startPosition="0" endLine="157" endPosition="0" />
    <scopeInfo nodeId="3298715926002509817" fileName="NewModelDialog.java" startLine="167" startPosition="27" endLine="219" endPosition="16">
      <varInfo nodeId="3298715926002509882" varName="manager" />
      <varInfo nodeId="3298715926002509941" varName="modelName" />
      <varInfo nodeId="3298715926002509969" varName="modelUID" />
      <varInfo nodeId="3298715926002509863" varName="mr" />
      <varInfo nodeId="3298715926002509853" varName="selected" />
    </scopeInfo>
    <scopeInfo nodeId="3298715926002509814" fileName="NewModelDialog.java" startLine="166" startPosition="0" endLine="221" endPosition="0" />
    <scopeInfo nodeId="1613125646032871532" fileName="NewModelDialog.java" startLine="74" startPosition="34" endLine="136" endPosition="57">
      <varInfo nodeId="1613125646032871534" varName="mainPanel" />
      <varInfo nodeId="1613125646032871591" varName="model" />
    </scopeInfo>
    <scopeInfo nodeId="1613125646032871529" fileName="NewModelDialog.java" startLine="73" startPosition="0" endLine="138" endPosition="0" />
    <unitInfo nodeId="1613125646032871639" fileName="NewModelDialog.java" startLine="101" startPosition="37" endLine="105" endPosition="5" unitName="jetbrains.mps.ide.dialogs.project.creation.NewModelDialog$2" />
    <unitInfo nodeId="3111211977501179478" fileName="NewModelDialog.java" startLine="114" startPosition="35" endLine="118" endPosition="5" unitName="jetbrains.mps.ide.dialogs.project.creation.NewModelDialog$3" />
    <unitInfo nodeId="2784446709006311170" fileName="NewModelDialog.java" startLine="123" startPosition="41" endLine="127" endPosition="5" unitName="jetbrains.mps.ide.dialogs.project.creation.NewModelDialog$4" />
    <unitInfo nodeId="3419827872459024671" fileName="NewModelDialog.java" startLine="128" startPosition="42" endLine="132" endPosition="5" unitName="jetbrains.mps.ide.dialogs.project.creation.NewModelDialog$5" />
    <unitInfo nodeId="1613125646032871748" fileName="NewModelDialog.java" startLine="145" startPosition="66" endLine="151" endPosition="5" unitName="jetbrains.mps.ide.dialogs.project.creation.NewModelDialog$6" />
    <unitInfo nodeId="3298715926002509703" fileName="NewModelDialog.java" startLine="90" startPosition="33" endLine="100" endPosition="5" unitName="jetbrains.mps.ide.dialogs.project.creation.NewModelDialog$1" />
    <unitInfo nodeId="1613125646032871391" fileName="NewModelDialog.java" startLine="40" startPosition="0" endLine="226" endPosition="0" unitName="jetbrains.mps.ide.dialogs.project.creation.NewModelDialog" />
  </root>
  <root nodeId="1613125646032872003" modelId="r:478bf62d-84fb-4fba-aeda-183fb2769e64(jetbrains.mps.ide.dialogs.project.creation)">
    <nodeInfo nodeId="1613125646032872676" fileName="NewGeneratorDialog.java" startLine="50" startPosition="52" endLine="51" endPosition="161" conceptFqName="jetbrains.mps.baseLanguage.structure.StaticFieldDeclaration" propertyString="ourDefaultDimensionSettings" />
    <nodeInfo nodeId="1613125646032872003" fileName="NewGeneratorDialog.java" startLine="51" startPosition="161" endLine="52" endPosition="73" conceptFqName="jetbrains.mps.baseLanguage.structure.StaticFieldDeclaration" propertyString="log" />
    <nodeInfo nodeId="1613125646032872685" fileName="NewGeneratorDialog.java" startLine="53" startPosition="0" endLine="54" endPosition="32" conceptFqName="jetbrains.mps.baseLanguage.structure.FieldDeclaration" propertyString="myContenetPane" />
    <nodeInfo nodeId="1613125646032872688" fileName="NewGeneratorDialog.java" startLine="54" startPosition="32" endLine="55" endPosition="56" conceptFqName="jetbrains.mps.baseLanguage.structure.FieldDeclaration" propertyString="myTemplateModelsDir" />
    <nodeInfo nodeId="1613125646032872691" fileName="NewGeneratorDialog.java" startLine="55" startPosition="56" endLine="56" endPosition="37" conceptFqName="jetbrains.mps.baseLanguage.structure.FieldDeclaration" propertyString="myGeneratorName" />
    <nodeInfo nodeId="1613125646032872694" fileName="NewGeneratorDialog.java" startLine="56" startPosition="37" endLine="57" endPosition="36" conceptFqName="jetbrains.mps.baseLanguage.structure.FieldDeclaration" propertyString="mySourceLanguage" />
    <nodeInfo nodeId="1613125646032872697" fileName="NewGeneratorDialog.java" startLine="57" startPosition="36" endLine="58" endPosition="29" conceptFqName="jetbrains.mps.baseLanguage.structure.FieldDeclaration" propertyString="myResult" />
    <nodeInfo nodeId="1613125646032872708" fileName="NewGeneratorDialog.java" startLine="60" startPosition="96" endLine="61" endPosition="38" conceptFqName="jetbrains.mps.baseLanguage.structure.SuperConstructorInvocation" />
    <nodeInfo nodeId="1613125646032872711" fileName="NewGeneratorDialog.java" startLine="61" startPosition="38" endLine="62" endPosition="38" conceptFqName="jetbrains.mps.baseLanguage.structure.ExpressionStatement" />
    <nodeInfo nodeId="1613125646032872715" fileName="NewGeneratorDialog.java" startLine="62" startPosition="38" endLine="63" endPosition="53" conceptFqName="jetbrains.mps.baseLanguage.structure.ExpressionStatement" />
    <nodeInfo nodeId="1613125646032872722" fileName="NewGeneratorDialog.java" startLine="63" startPosition="53" endLine="64" endPosition="22" conceptFqName="jetbrains.mps.baseLanguage.structure.ExpressionStatement" />
    <nodeInfo nodeId="1613125646032872734" fileName="NewGeneratorDialog.java" startLine="68" startPosition="12" endLine="69" endPosition="13" conceptFqName="jetbrains.mps.baseLanguage.structure.ExpressionStatement" />
    <nodeInfo nodeId="1613125646032872736" fileName="NewGeneratorDialog.java" startLine="70" startPosition="5" endLine="71" endPosition="24" conceptFqName="jetbrains.mps.baseLanguage.structure.ExpressionStatement" />
    <nodeInfo nodeId="1613125646032872743" fileName="NewGeneratorDialog.java" startLine="74" startPosition="82" endLine="75" endPosition="39" conceptFqName="jetbrains.mps.baseLanguage.structure.ReturnStatement" />
    <nodeInfo nodeId="1613125646032872749" fileName="NewGeneratorDialog.java" startLine="78" startPosition="43" endLine="79" endPosition="26" conceptFqName="jetbrains.mps.baseLanguage.structure.ReturnStatement" />
    <nodeInfo nodeId="1613125646032872755" fileName="NewGeneratorDialog.java" startLine="82" startPosition="34" endLine="83" endPosition="160" conceptFqName="jetbrains.mps.baseLanguage.structure.LocalVariableDeclarationStatement" />
    <nodeInfo nodeId="1613125646032872776" fileName="NewGeneratorDialog.java" startLine="83" startPosition="160" endLine="84" endPosition="68" conceptFqName="jetbrains.mps.baseLanguage.structure.ExpressionStatement" />
    <nodeInfo nodeId="1613125646032872784" fileName="NewGeneratorDialog.java" startLine="84" startPosition="68" endLine="85" endPosition="161" conceptFqName="jetbrains.mps.baseLanguage.structure.LocalVariableDeclarationStatement" />
    <nodeInfo nodeId="1613125646032872805" fileName="NewGeneratorDialog.java" startLine="85" startPosition="161" endLine="86" endPosition="39" conceptFqName="jetbrains.mps.baseLanguage.structure.ExpressionStatement" />
    <nodeInfo nodeId="1613125646032872810" fileName="NewGeneratorDialog.java" startLine="86" startPosition="39" endLine="87" endPosition="50" conceptFqName="jetbrains.mps.baseLanguage.structure.ExpressionStatement" />
    <nodeInfo nodeId="1613125646032872816" fileName="NewGeneratorDialog.java" startLine="87" startPosition="50" endLine="88" endPosition="162" conceptFqName="jetbrains.mps.baseLanguage.structure.LocalVariableDeclarationStatement" />
    <nodeInfo nodeId="1613125646032872837" fileName="NewGeneratorDialog.java" startLine="88" startPosition="162" endLine="89" endPosition="70" conceptFqName="jetbrains.mps.baseLanguage.structure.ExpressionStatement" />
    <nodeInfo nodeId="1613125646032872845" fileName="NewGeneratorDialog.java" startLine="89" startPosition="70" endLine="90" endPosition="163" conceptFqName="jetbrains.mps.baseLanguage.structure.LocalVariableDeclarationStatement" />
    <nodeInfo nodeId="1613125646032872866" fileName="NewGeneratorDialog.java" startLine="90" startPosition="163" endLine="91" endPosition="58" conceptFqName="jetbrains.mps.baseLanguage.structure.ExpressionStatement" />
    <nodeInfo nodeId="1613125646032873373" fileName="NewGeneratorDialog.java" startLine="93" startPosition="50" endLine="94" endPosition="55" conceptFqName="jetbrains.mps.baseLanguage.structure.LocalVariableDeclarationStatement" />
    <nodeInfo nodeId="1613125646032873379" fileName="NewGeneratorDialog.java" startLine="94" startPosition="55" endLine="95" endPosition="56" conceptFqName="jetbrains.mps.baseLanguage.structure.LocalVariableDeclarationStatement" />
    <nodeInfo nodeId="1613125646032873384" fileName="NewGeneratorDialog.java" startLine="95" startPosition="56" endLine="96" endPosition="58" conceptFqName="jetbrains.mps.baseLanguage.structure.ExpressionStatement" />
    <nodeInfo nodeId="1613125646032873400" fileName="NewGeneratorDialog.java" startLine="97" startPosition="55" endLine="98" endPosition="82" conceptFqName="jetbrains.mps.baseLanguage.structure.ExpressionStatement" />
    <nodeInfo nodeId="1613125646032873408" fileName="NewGeneratorDialog.java" startLine="99" startPosition="9" endLine="100" endPosition="44" conceptFqName="jetbrains.mps.baseLanguage.structure.LocalVariableDeclarationStatement" />
    <nodeInfo nodeId="1613125646032873419" fileName="NewGeneratorDialog.java" startLine="101" startPosition="29" endLine="102" endPosition="56" conceptFqName="jetbrains.mps.baseLanguage.structure.ExpressionStatement" />
    <nodeInfo nodeId="1613125646032872883" fileName="NewGeneratorDialog.java" startLine="105" startPosition="7" endLine="106" endPosition="56" conceptFqName="jetbrains.mps.baseLanguage.structure.ExpressionStatement" />
    <nodeInfo nodeId="1613125646032872889" fileName="NewGeneratorDialog.java" startLine="106" startPosition="56" endLine="107" endPosition="154" conceptFqName="jetbrains.mps.baseLanguage.structure.LocalVariableDeclarationStatement" />
    <nodeInfo nodeId="1613125646032872910" fileName="NewGeneratorDialog.java" startLine="107" startPosition="154" endLine="108" endPosition="46" conceptFqName="jetbrains.mps.baseLanguage.structure.ExpressionStatement" />
    <nodeInfo nodeId="1613125646032872917" fileName="NewGeneratorDialog.java" startLine="108" startPosition="46" endLine="109" endPosition="30" conceptFqName="jetbrains.mps.baseLanguage.structure.ExpressionStatement" />
    <nodeInfo nodeId="1613125646032872923" fileName="NewGeneratorDialog.java" startLine="112" startPosition="42" endLine="113" endPosition="64" conceptFqName="jetbrains.mps.baseLanguage.structure.LocalVariableDeclarationStatement" />
    <nodeInfo nodeId="1613125646032872929" fileName="NewGeneratorDialog.java" startLine="113" startPosition="64" endLine="114" endPosition="34" conceptFqName="jetbrains.mps.baseLanguage.structure.AssertStatement" />
    <nodeInfo nodeId="1613125646032872933" fileName="NewGeneratorDialog.java" startLine="114" startPosition="34" endLine="115" endPosition="55" conceptFqName="jetbrains.mps.baseLanguage.structure.LocalVariableDeclarationStatement" />
    <nodeInfo nodeId="1613125646032872941" fileName="NewGeneratorDialog.java" startLine="115" startPosition="55" endLine="116" endPosition="97" conceptFqName="jetbrains.mps.baseLanguage.structure.LocalVariableDeclarationStatement" />
    <nodeInfo nodeId="1613125646032872953" fileName="NewGeneratorDialog.java" startLine="116" startPosition="97" endLine="117" endPosition="43" conceptFqName="jetbrains.mps.baseLanguage.structure.ExpressionStatement" />
    <nodeInfo nodeId="1613125646032872980" fileName="NewGeneratorDialog.java" startLine="122" startPosition="56" endLine="123" endPosition="21" conceptFqName="jetbrains.mps.baseLanguage.structure.ReturnStatement" />
    <nodeInfo nodeId="1613125646032872982" fileName="NewGeneratorDialog.java" startLine="125" startPosition="5" endLine="126" endPosition="16" conceptFqName="jetbrains.mps.baseLanguage.structure.ReturnStatement" />
    <nodeInfo nodeId="1613125646032872988" fileName="NewGeneratorDialog.java" startLine="129" startPosition="32" endLine="130" endPosition="20" conceptFqName="jetbrains.mps.baseLanguage.structure.ReturnStatement" />
    <nodeInfo nodeId="1613125646032872994" fileName="NewGeneratorDialog.java" startLine="134" startPosition="26" endLine="135" endPosition="68" conceptFqName="jetbrains.mps.baseLanguage.structure.LocalVariableDeclarationStatement" />
    <nodeInfo nodeId="1613125646032873007" fileName="NewGeneratorDialog.java" startLine="136" startPosition="43" endLine="137" endPosition="46" conceptFqName="jetbrains.mps.baseLanguage.structure.ExpressionStatement" />
    <nodeInfo nodeId="1613125646032873010" fileName="NewGeneratorDialog.java" startLine="137" startPosition="46" endLine="138" endPosition="13" conceptFqName="jetbrains.mps.baseLanguage.structure.ReturnStatement" />
    <nodeInfo nodeId="1613125646032873011" fileName="NewGeneratorDialog.java" startLine="139" startPosition="5" endLine="140" endPosition="50" conceptFqName="jetbrains.mps.baseLanguage.structure.LocalVariableDeclarationStatement" />
    <nodeInfo nodeId="1613125646032873023" fileName="NewGeneratorDialog.java" startLine="141" startPosition="30" endLine="142" endPosition="46" conceptFqName="jetbrains.mps.baseLanguage.structure.ExpressionStatement" />
    <nodeInfo nodeId="1613125646032873026" fileName="NewGeneratorDialog.java" startLine="142" startPosition="46" endLine="143" endPosition="13" conceptFqName="jetbrains.mps.baseLanguage.structure.ReturnStatement" />
    <nodeInfo nodeId="1613125646032873037" fileName="NewGeneratorDialog.java" startLine="144" startPosition="5" endLine="145" endPosition="50" conceptFqName="jetbrains.mps.baseLanguage.structure.LocalVariableDeclarationStatement" />
    <nodeInfo nodeId="1613125646032873048" fileName="NewGeneratorDialog.java" startLine="146" startPosition="31" endLine="147" endPosition="82" conceptFqName="jetbrains.mps.baseLanguage.structure.ExpressionStatement" />
    <nodeInfo nodeId="1613125646032873051" fileName="NewGeneratorDialog.java" startLine="147" startPosition="82" endLine="148" endPosition="13" conceptFqName="jetbrains.mps.baseLanguage.structure.ReturnStatement" />
    <nodeInfo nodeId="1613125646032873052" fileName="NewGeneratorDialog.java" startLine="149" startPosition="5" endLine="150" endPosition="14" conceptFqName="jetbrains.mps.baseLanguage.structure.ExpressionStatement" />
    <nodeInfo nodeId="1613125646032873054" fileName="NewGeneratorDialog.java" startLine="150" startPosition="14" endLine="151" endPosition="99" conceptFqName="jetbrains.mps.baseLanguage.structure.LocalVariableDeclarationStatement" />
    <nodeInfo nodeId="1613125646032873063" fileName="NewGeneratorDialog.java" startLine="151" startPosition="99" endLine="152" endPosition="27" conceptFqName="jetbrains.mps.baseLanguage.structure.AssertStatement" />
    <nodeInfo nodeId="1613125646032873067" fileName="NewGeneratorDialog.java" startLine="152" startPosition="27" endLine="153" endPosition="81" conceptFqName="jetbrains.mps.baseLanguage.structure.LocalVariableDeclarationStatement" />
    <nodeInfo nodeId="9109261426460234057" fileName="NewGeneratorDialog.java" startLine="156" startPosition="13" endLine="157" endPosition="56" conceptFqName="jetbrains.mps.baseLanguage.structure.ExpressionStatement" />
    <nodeInfo nodeId="1613125646032873432" fileName="NewGeneratorDialog.java" startLine="157" startPosition="56" endLine="158" endPosition="94" conceptFqName="jetbrains.mps.baseLanguage.structure.ExpressionStatement" />
    <nodeInfo nodeId="1613125646032873444" fileName="NewGeneratorDialog.java" startLine="158" startPosition="94" endLine="159" endPosition="68" conceptFqName="jetbrains.mps.baseLanguage.structure.ExpressionStatement" />
    <nodeInfo nodeId="2990056072202845376" fileName="NewGeneratorDialog.java" startLine="161" startPosition="37" endLine="162" endPosition="29" conceptFqName="jetbrains.mps.baseLanguage.structure.ExpressionStatement" />
    <nodeInfo nodeId="2990056072202845380" fileName="NewGeneratorDialog.java" startLine="163" startPosition="11" endLine="164" endPosition="36" conceptFqName="jetbrains.mps.baseLanguage.structure.ExpressionStatement" />
    <nodeInfo nodeId="2694170484305070591" fileName="NewGeneratorDialog.java" startLine="167" startPosition="7" endLine="168" endPosition="0" conceptFqName="jetbrains.mps.baseLanguage.structure.Statement" />
    <nodeInfo nodeId="1613125646032873100" fileName="NewGeneratorDialog.java" startLine="168" startPosition="0" endLine="169" endPosition="34" conceptFqName="jetbrains.mps.baseLanguage.structure.ExpressionStatement" />
    <nodeInfo nodeId="1613125646032873119" fileName="NewGeneratorDialog.java" startLine="173" startPosition="30" endLine="174" endPosition="14" conceptFqName="jetbrains.mps.baseLanguage.structure.ExpressionStatement" />
    <nodeInfo nodeId="1613125646032873132" fileName="NewGeneratorDialog.java" startLine="177" startPosition="25" endLine="178" endPosition="20" conceptFqName="jetbrains.mps.baseLanguage.structure.ExpressionStatement" />
    <nodeInfo nodeId="1613125646032873134" fileName="NewGeneratorDialog.java" startLine="178" startPosition="20" endLine="179" endPosition="42" conceptFqName="jetbrains.mps.baseLanguage.structure.ExpressionStatement" />
    <nodeInfo nodeId="1613125646032873147" fileName="NewGeneratorDialog.java" startLine="182" startPosition="106" endLine="183" endPosition="81" conceptFqName="jetbrains.mps.baseLanguage.structure.LocalVariableDeclarationStatement" />
    <nodeInfo nodeId="1613125646032873153" fileName="NewGeneratorDialog.java" startLine="183" startPosition="81" endLine="184" endPosition="78" conceptFqName="jetbrains.mps.baseLanguage.structure.LocalVariableDeclarationStatement" />
    <nodeInfo nodeId="1613125646032873158" fileName="NewGeneratorDialog.java" startLine="184" startPosition="78" endLine="185" endPosition="82" conceptFqName="jetbrains.mps.baseLanguage.structure.ExpressionStatement" />
    <nodeInfo nodeId="1613125646032873164" fileName="NewGeneratorDialog.java" startLine="185" startPosition="82" endLine="186" endPosition="43" conceptFqName="jetbrains.mps.baseLanguage.structure.ExpressionStatement" />
    <nodeInfo nodeId="1613125646032873174" fileName="NewGeneratorDialog.java" startLine="186" startPosition="43" endLine="187" endPosition="51" conceptFqName="jetbrains.mps.baseLanguage.structure.LocalVariableDeclarationStatement" />
    <nodeInfo nodeId="1613125646032873184" fileName="NewGeneratorDialog.java" startLine="187" startPosition="51" endLine="188" endPosition="50" conceptFqName="jetbrains.mps.baseLanguage.structure.ExpressionStatement" />
    <nodeInfo nodeId="1613125646032873191" fileName="NewGeneratorDialog.java" startLine="188" startPosition="50" endLine="189" endPosition="64" conceptFqName="jetbrains.mps.baseLanguage.structure.ExpressionStatement" />
    <nodeInfo nodeId="1613125646032873198" fileName="NewGeneratorDialog.java" startLine="189" startPosition="64" endLine="190" endPosition="176" conceptFqName="jetbrains.mps.baseLanguage.structure.ExpressionStatement" />
    <nodeInfo nodeId="8978606230572474218" fileName="NewGeneratorDialog.java" startLine="190" startPosition="176" endLine="191" endPosition="178" conceptFqName="jetbrains.mps.baseLanguage.structure.ExpressionStatement" />
    <nodeInfo nodeId="5492287215007042962" fileName="NewGeneratorDialog.java" startLine="191" startPosition="178" endLine="192" endPosition="178" conceptFqName="jetbrains.mps.baseLanguage.structure.ExpressionStatement" />
    <nodeInfo nodeId="1613125646032873205" fileName="NewGeneratorDialog.java" startLine="192" startPosition="178" endLine="193" endPosition="64" conceptFqName="jetbrains.mps.baseLanguage.structure.ExpressionStatement" />
    <nodeInfo nodeId="1613125646032873212" fileName="NewGeneratorDialog.java" startLine="193" startPosition="64" endLine="194" endPosition="62" conceptFqName="jetbrains.mps.baseLanguage.structure.ExpressionStatement" />
    <nodeInfo nodeId="8978606230572474873" fileName="NewGeneratorDialog.java" startLine="194" startPosition="62" endLine="195" endPosition="20" conceptFqName="jetbrains.mps.baseLanguage.structure.ExpressionStatement" />
    <nodeInfo nodeId="2273513587775220371" fileName="NewGeneratorDialog.java" startLine="195" startPosition="20" endLine="196" endPosition="0" conceptFqName="jetbrains.mps.baseLanguage.structure.Statement" />
    <nodeInfo nodeId="2273513587775220372" fileName="NewGeneratorDialog.java" startLine="196" startPosition="0" endLine="197" endPosition="100" conceptFqName="jetbrains.mps.baseLanguage.structure.ReturnStatement" />
    <nodeInfo nodeId="1613125646032873250" fileName="NewGeneratorDialog.java" startLine="200" startPosition="66" endLine="201" endPosition="68" conceptFqName="jetbrains.mps.baseLanguage.structure.ReturnStatement" />
    <nodeInfo nodeId="1613125646032873264" fileName="NewGeneratorDialog.java" startLine="204" startPosition="85" endLine="205" endPosition="45" conceptFqName="jetbrains.mps.baseLanguage.structure.LocalVariableDeclarationStatement" />
    <nodeInfo nodeId="1613125646032873279" fileName="NewGeneratorDialog.java" startLine="207" startPosition="63" endLine="208" endPosition="40" conceptFqName="jetbrains.mps.baseLanguage.structure.ExpressionStatement" />
    <nodeInfo nodeId="1613125646032873283" fileName="NewGeneratorDialog.java" startLine="208" startPosition="40" endLine="209" endPosition="14" conceptFqName="jetbrains.mps.baseLanguage.structure.BreakStatement" />
    <nodeInfo nodeId="8978606230572474845" fileName="NewGeneratorDialog.java" startLine="212" startPosition="35" endLine="213" endPosition="13" conceptFqName="jetbrains.mps.baseLanguage.structure.ReturnStatement" />
    <nodeInfo nodeId="1613125646032873288" fileName="NewGeneratorDialog.java" startLine="214" startPosition="5" endLine="215" endPosition="236" conceptFqName="jetbrains.mps.baseLanguage.structure.LocalVariableDeclarationStatement" />
    <nodeInfo nodeId="1613125646032873309" fileName="NewGeneratorDialog.java" startLine="215" startPosition="236" endLine="216" endPosition="63" conceptFqName="jetbrains.mps.baseLanguage.structure.LocalVariableDeclarationStatement" />
    <nodeInfo nodeId="1613125646032873351" fileName="NewGeneratorDialog.java" startLine="216" startPosition="63" endLine="217" endPosition="148" conceptFqName="jetbrains.mps.baseLanguage.structure.LocalVariableDeclarationStatement" />
    <nodeInfo nodeId="1613125646032873356" fileName="NewGeneratorDialog.java" startLine="217" startPosition="148" endLine="218" endPosition="66" conceptFqName="jetbrains.mps.baseLanguage.structure.ExpressionStatement" />
    <nodeInfo nodeId="1613125646032873361" fileName="NewGeneratorDialog.java" startLine="218" startPosition="66" endLine="219" endPosition="70" conceptFqName="jetbrains.mps.baseLanguage.structure.ExpressionStatement" />
    <nodeInfo nodeId="1613125646032873368" fileName="NewGeneratorDialog.java" startLine="219" startPosition="70" endLine="220" endPosition="35" conceptFqName="jetbrains.mps.baseLanguage.structure.ExpressionStatement" />
    <nodeInfo nodeId="1613125646032872731" fileName="NewGeneratorDialog.java" startLine="67" startPosition="37" endLine="70" endPosition="5" conceptFqName="jetbrains.mps.baseLanguage.structure.IfStatement" />
    <nodeInfo nodeId="1613125646032873389" fileName="NewGeneratorDialog.java" startLine="96" startPosition="58" endLine="99" endPosition="9" conceptFqName="jetbrains.mps.baseLanguage.structure.IfStatement" />
    <nodeInfo nodeId="1613125646032873414" fileName="NewGeneratorDialog.java" startLine="100" startPosition="44" endLine="103" endPosition="9" conceptFqName="jetbrains.mps.baseLanguage.structure.IfStatement" />
    <nodeInfo nodeId="1613125646032872971" fileName="NewGeneratorDialog.java" startLine="121" startPosition="39" endLine="124" endPosition="7" conceptFqName="jetbrains.mps.baseLanguage.structure.IfStatement" />
    <nodeInfo nodeId="2990056072202845376" fileName="NewGeneratorDialog.java" startLine="160" startPosition="33" endLine="163" endPosition="11" conceptFqName="jetbrains.mps.baseLanguage.structure.BlockStatement" />
    <nodeInfo nodeId="2990056072202845376" fileName="NewGeneratorDialog.java" startLine="160" startPosition="33" endLine="163" endPosition="11" conceptFqName="jetbrains.mps.baseLanguage.structure.IfStatement" />
    <nodeInfo nodeId="1613125646032873284" fileName="NewGeneratorDialog.java" startLine="211" startPosition="5" endLine="214" endPosition="5" conceptFqName="jetbrains.mps.baseLanguage.structure.IfStatement" />
    <nodeInfo nodeId="1613125646032872739" fileName="NewGeneratorDialog.java" startLine="73" startPosition="0" endLine="77" endPosition="0" conceptFqName="jetbrains.mps.baseLanguage.structure.InstanceMethodDeclaration" propertyString="getDefaultDimensionSettings#()Ljetbrains/mps/ide/dialogs/DialogDimensionsSettings/DialogDimensions;" />
    <nodeInfo nodeId="1613125646032872745" fileName="NewGeneratorDialog.java" startLine="77" startPosition="0" endLine="81" endPosition="0" conceptFqName="jetbrains.mps.baseLanguage.structure.InstanceMethodDeclaration" propertyString="getMainComponent#()Ljavax/swing/JComponent;" />
    <nodeInfo nodeId="1613125646032872984" fileName="NewGeneratorDialog.java" startLine="128" startPosition="0" endLine="132" endPosition="0" conceptFqName="jetbrains.mps.baseLanguage.structure.InstanceMethodDeclaration" propertyString="getResult#()Ljetbrains/mps/smodel/Generator;" />
    <nodeInfo nodeId="1613125646032873000" fileName="NewGeneratorDialog.java" startLine="135" startPosition="68" endLine="139" endPosition="5" conceptFqName="jetbrains.mps.baseLanguage.structure.IfStatement" />
    <nodeInfo nodeId="1613125646032873017" fileName="NewGeneratorDialog.java" startLine="140" startPosition="50" endLine="144" endPosition="5" conceptFqName="jetbrains.mps.baseLanguage.structure.IfStatement" />
    <nodeInfo nodeId="1613125646032873043" fileName="NewGeneratorDialog.java" startLine="145" startPosition="50" endLine="149" endPosition="5" conceptFqName="jetbrains.mps.baseLanguage.structure.IfStatement" />
    <nodeInfo nodeId="1613125646032873244" fileName="NewGeneratorDialog.java" startLine="199" startPosition="0" endLine="203" endPosition="0" conceptFqName="jetbrains.mps.baseLanguage.structure.InstanceMethodDeclaration" propertyString="getTemplateModelPrefix#(Ljetbrains/mps/smodel/Language;)Ljava/lang/String;" />
    <nodeInfo nodeId="1613125646032873275" fileName="NewGeneratorDialog.java" startLine="206" startPosition="84" endLine="210" endPosition="7" conceptFqName="jetbrains.mps.baseLanguage.structure.IfStatement" />
    <nodeInfo nodeId="1613125646032872964" fileName="NewGeneratorDialog.java" startLine="120" startPosition="44" endLine="125" endPosition="5" conceptFqName="jetbrains.mps.baseLanguage.structure.ForeachStatement" />
    <nodeInfo nodeId="1613125646032873115" fileName="NewGeneratorDialog.java" startLine="171" startPosition="0" endLine="176" endPosition="0" conceptFqName="jetbrains.mps.baseLanguage.structure.InstanceMethodDeclaration" propertyString="buttonCancel#()V" />
    <nodeInfo nodeId="1613125646032873128" fileName="NewGeneratorDialog.java" startLine="176" startPosition="0" endLine="181" endPosition="0" conceptFqName="jetbrains.mps.baseLanguage.structure.InstanceMethodDeclaration" propertyString="dispose#()V" />
    <nodeInfo nodeId="1613125646032872700" fileName="NewGeneratorDialog.java" startLine="59" startPosition="0" endLine="65" endPosition="3" conceptFqName="jetbrains.mps.baseLanguage.structure.ConstructorDeclaration" propertyString="NewGeneratorDialog#(Ljava/awt/Frame;Ljetbrains/mps/smodel/Language;)V" />
    <nodeInfo nodeId="1613125646032873268" fileName="NewGeneratorDialog.java" startLine="205" startPosition="45" endLine="211" endPosition="5" conceptFqName="jetbrains.mps.baseLanguage.structure.ForeachStatement" />
    <nodeInfo nodeId="1613125646032872725" fileName="NewGeneratorDialog.java" startLine="66" startPosition="0" endLine="73" endPosition="0" conceptFqName="jetbrains.mps.baseLanguage.structure.InstanceMethodDeclaration" propertyString="setVisible#(Z)V" />
    <nodeInfo nodeId="1613125646032872919" fileName="NewGeneratorDialog.java" startLine="111" startPosition="0" endLine="119" endPosition="0" conceptFqName="jetbrains.mps.baseLanguage.structure.InstanceMethodDeclaration" propertyString="updateTemplateModelsDir#()V" />
    <nodeInfo nodeId="1613125646032872958" fileName="NewGeneratorDialog.java" startLine="119" startPosition="0" endLine="128" endPosition="0" conceptFqName="jetbrains.mps.baseLanguage.structure.InstanceMethodDeclaration" propertyString="isValidName#(Ljava/lang/String;)Z" />
    <nodeInfo nodeId="2990056072202845341" fileName="NewGeneratorDialog.java" startLine="155" startPosition="28" endLine="165" endPosition="9" conceptFqName="jetbrains.mps.baseLanguage.structure.TryCatchStatement" />
    <nodeInfo nodeId="1613125646032872878" fileName="NewGeneratorDialog.java" startLine="92" startPosition="64" endLine="105" endPosition="0" conceptFqName="jetbrains.mps.baseLanguage.structure.InstanceMethodDeclaration" propertyString="actionPerformed#(Ljava/awt/event/ActionEvent;)V" />
    <nodeInfo nodeId="5049856602248792141" fileName="NewGeneratorDialog.java" startLine="154" startPosition="79" endLine="167" endPosition="0" conceptFqName="jetbrains.mps.baseLanguage.structure.InstanceMethodDeclaration" propertyString="invoke#()V" />
    <nodeInfo nodeId="1613125646032872871" fileName="NewGeneratorDialog.java" startLine="91" startPosition="58" endLine="105" endPosition="7" conceptFqName="jetbrains.mps.baseLanguage.structure.ExpressionStatement" />
    <nodeInfo nodeId="5049856602248834912" fileName="NewGeneratorDialog.java" startLine="153" startPosition="81" endLine="167" endPosition="7" conceptFqName="jetbrains.mps.baseLanguage.structure.ExpressionStatement" />
    <nodeInfo nodeId="1613125646032873137" fileName="NewGeneratorDialog.java" startLine="181" startPosition="0" endLine="199" endPosition="0" conceptFqName="jetbrains.mps.baseLanguage.structure.InstanceMethodDeclaration" propertyString="createNewGenerator#(Ljetbrains/mps/smodel/Language;Ljava/lang/String;Ljava/lang/String;)Ljetbrains/mps/smodel/Generator;" />
    <nodeInfo nodeId="1613125646032873256" fileName="NewGeneratorDialog.java" startLine="203" startPosition="0" endLine="222" endPosition="0" conceptFqName="jetbrains.mps.baseLanguage.structure.InstanceMethodDeclaration" propertyString="adjustTemplateModel#(Ljetbrains/mps/smodel/Language;Ljetbrains/mps/smodel/Generator;)V" />
    <nodeInfo nodeId="1613125646032872751" fileName="NewGeneratorDialog.java" startLine="81" startPosition="0" endLine="111" endPosition="0" conceptFqName="jetbrains.mps.baseLanguage.structure.InstanceMethodDeclaration" propertyString="initContentPane#()V" />
    <nodeInfo nodeId="1613125646032872990" fileName="NewGeneratorDialog.java" startLine="132" startPosition="0" endLine="171" endPosition="0" conceptFqName="jetbrains.mps.baseLanguage.structure.InstanceMethodDeclaration" propertyString="buttonOK#()V" />
    <scopeInfo nodeId="1613125646032872733" fileName="NewGeneratorDialog.java" startLine="68" startPosition="12" endLine="69" endPosition="13" />
    <scopeInfo nodeId="1613125646032872742" fileName="NewGeneratorDialog.java" startLine="74" startPosition="82" endLine="75" endPosition="39" />
    <scopeInfo nodeId="1613125646032872748" fileName="NewGeneratorDialog.java" startLine="78" startPosition="43" endLine="79" endPosition="26" />
    <scopeInfo nodeId="1613125646032873399" fileName="NewGeneratorDialog.java" startLine="97" startPosition="55" endLine="98" endPosition="82" />
    <scopeInfo nodeId="1613125646032873418" fileName="NewGeneratorDialog.java" startLine="101" startPosition="29" endLine="102" endPosition="56" />
    <scopeInfo nodeId="1613125646032872979" fileName="NewGeneratorDialog.java" startLine="122" startPosition="56" endLine="123" endPosition="21" />
    <scopeInfo nodeId="1613125646032872987" fileName="NewGeneratorDialog.java" startLine="129" startPosition="32" endLine="130" endPosition="20" />
    <scopeInfo nodeId="2990056072202845376" fileName="NewGeneratorDialog.java" startLine="161" startPosition="37" endLine="162" endPosition="29" />
    <scopeInfo nodeId="1613125646032873118" fileName="NewGeneratorDialog.java" startLine="173" startPosition="30" endLine="174" endPosition="14" />
    <scopeInfo nodeId="1613125646032873249" fileName="NewGeneratorDialog.java" startLine="200" startPosition="66" endLine="201" endPosition="68" />
    <scopeInfo nodeId="8978606230572474842" fileName="NewGeneratorDialog.java" startLine="212" startPosition="35" endLine="213" endPosition="13" />
    <scopeInfo nodeId="1613125646032873006" fileName="NewGeneratorDialog.java" startLine="136" startPosition="43" endLine="138" endPosition="13" />
    <scopeInfo nodeId="1613125646032873022" fileName="NewGeneratorDialog.java" startLine="141" startPosition="30" endLine="143" endPosition="13" />
    <scopeInfo nodeId="1613125646032873047" fileName="NewGeneratorDialog.java" startLine="146" startPosition="31" endLine="148" endPosition="13" />
    <scopeInfo nodeId="1613125646032873131" fileName="NewGeneratorDialog.java" startLine="177" startPosition="25" endLine="179" endPosition="42" />
    <scopeInfo nodeId="1613125646032873278" fileName="NewGeneratorDialog.java" startLine="207" startPosition="63" endLine="209" endPosition="14" />
    <scopeInfo nodeId="1613125646032872970" fileName="NewGeneratorDialog.java" startLine="121" startPosition="39" endLine="124" endPosition="7" />
    <scopeInfo nodeId="2990056072202845342" fileName="NewGeneratorDialog.java" startLine="156" startPosition="13" endLine="159" endPosition="68" />
    <scopeInfo nodeId="2990056072202845376" fileName="NewGeneratorDialog.java" startLine="160" startPosition="33" endLine="163" endPosition="11" />
    <scopeInfo nodeId="1613125646032872707" fileName="NewGeneratorDialog.java" startLine="60" startPosition="96" endLine="64" endPosition="22" />
    <scopeInfo nodeId="1613125646032872730" fileName="NewGeneratorDialog.java" startLine="67" startPosition="37" endLine="71" endPosition="24" />
    <scopeInfo nodeId="1613125646032872739" fileName="NewGeneratorDialog.java" startLine="73" startPosition="0" endLine="77" endPosition="0" />
    <scopeInfo nodeId="1613125646032872745" fileName="NewGeneratorDialog.java" startLine="77" startPosition="0" endLine="81" endPosition="0" />
    <scopeInfo nodeId="1613125646032872984" fileName="NewGeneratorDialog.java" startLine="128" startPosition="0" endLine="132" endPosition="0" />
    <scopeInfo nodeId="2990056072202845344" fileName="NewGeneratorDialog.java" startLine="160" startPosition="0" endLine="164" endPosition="36">
      <varInfo nodeId="2990056072202845345" varName="e" />
    </scopeInfo>
    <scopeInfo nodeId="2990056072202845347" fileName="NewGeneratorDialog.java" startLine="160" startPosition="33" endLine="164" endPosition="36" />
    <scopeInfo nodeId="1613125646032873244" fileName="NewGeneratorDialog.java" startLine="199" startPosition="0" endLine="203" endPosition="0">
      <varInfo nodeId="1613125646032873247" varName="sourceLanguage" />
    </scopeInfo>
    <scopeInfo nodeId="1613125646032873274" fileName="NewGeneratorDialog.java" startLine="206" startPosition="84" endLine="210" endPosition="7" />
    <scopeInfo nodeId="1613125646032872922" fileName="NewGeneratorDialog.java" startLine="112" startPosition="42" endLine="117" endPosition="43">
      <varInfo nodeId="1613125646032872924" varName="descriptorFile" />
      <varInfo nodeId="1613125646032872942" varName="modelsDir" />
      <varInfo nodeId="1613125646032872934" varName="path" />
    </scopeInfo>
    <scopeInfo nodeId="1613125646032872964" fileName="NewGeneratorDialog.java" startLine="120" startPosition="44" endLine="125" endPosition="5">
      <varInfo nodeId="1613125646032872968" varName="c" />
    </scopeInfo>
    <scopeInfo nodeId="1613125646032873115" fileName="NewGeneratorDialog.java" startLine="171" startPosition="0" endLine="176" endPosition="0" />
    <scopeInfo nodeId="1613125646032873128" fileName="NewGeneratorDialog.java" startLine="176" startPosition="0" endLine="181" endPosition="0" />
    <scopeInfo nodeId="1613125646032872700" fileName="NewGeneratorDialog.java" startLine="59" startPosition="0" endLine="65" endPosition="3">
      <varInfo nodeId="1613125646032872703" varName="mainFrame" />
      <varInfo nodeId="1613125646032872705" varName="sourceLanguage" />
    </scopeInfo>
    <scopeInfo nodeId="1613125646032872963" fileName="NewGeneratorDialog.java" startLine="120" startPosition="44" endLine="126" endPosition="16" />
    <scopeInfo nodeId="1613125646032873268" fileName="NewGeneratorDialog.java" startLine="205" startPosition="45" endLine="211" endPosition="5">
      <varInfo nodeId="1613125646032873272" varName="modelDescriptor" />
    </scopeInfo>
    <scopeInfo nodeId="1613125646032872725" fileName="NewGeneratorDialog.java" startLine="66" startPosition="0" endLine="73" endPosition="0">
      <varInfo nodeId="1613125646032872728" varName="b" />
    </scopeInfo>
    <scopeInfo nodeId="1613125646032872919" fileName="NewGeneratorDialog.java" startLine="111" startPosition="0" endLine="119" endPosition="0" />
    <scopeInfo nodeId="1613125646032872958" fileName="NewGeneratorDialog.java" startLine="119" startPosition="0" endLine="128" endPosition="0">
      <varInfo nodeId="1613125646032872961" varName="name" />
    </scopeInfo>
    <scopeInfo nodeId="1613125646032873372" fileName="NewGeneratorDialog.java" startLine="93" startPosition="50" endLine="103" endPosition="9">
      <varInfo nodeId="1613125646032873380" varName="chooser" />
      <varInfo nodeId="1613125646032873374" varName="oldPath" />
      <varInfo nodeId="1613125646032873409" varName="result" />
    </scopeInfo>
    <scopeInfo nodeId="5049856602248792142" fileName="NewGeneratorDialog.java" startLine="155" startPosition="28" endLine="165" endPosition="9" />
    <scopeInfo nodeId="1613125646032872878" fileName="NewGeneratorDialog.java" startLine="92" startPosition="64" endLine="105" endPosition="0">
      <varInfo nodeId="1613125646032872881" varName="e" />
    </scopeInfo>
    <scopeInfo nodeId="5049856602248792141" fileName="NewGeneratorDialog.java" startLine="154" startPosition="79" endLine="167" endPosition="0" />
    <scopeInfo nodeId="1613125646032873146" fileName="NewGeneratorDialog.java" startLine="182" startPosition="106" endLine="197" endPosition="100">
      <varInfo nodeId="1613125646032873154" varName="generatorDescriptor" />
      <varInfo nodeId="1613125646032873148" varName="languageDescriptor" />
      <varInfo nodeId="1613125646032873175" varName="templateModelsRoot" />
    </scopeInfo>
    <scopeInfo nodeId="1613125646032873263" fileName="NewGeneratorDialog.java" startLine="204" startPosition="85" endLine="220" endPosition="35">
      <varInfo nodeId="1613125646032873265" varName="alreadyOwnsTemplateModel" />
      <varInfo nodeId="1613125646032873352" varName="mappingConfiguration" />
      <varInfo nodeId="1613125646032873310" varName="templateModel" />
      <varInfo nodeId="1613125646032873289" varName="templateModelDescriptor" />
    </scopeInfo>
    <scopeInfo nodeId="1613125646032873137" fileName="NewGeneratorDialog.java" startLine="181" startPosition="0" endLine="199" endPosition="0">
      <varInfo nodeId="1613125646032873140" varName="language" />
      <varInfo nodeId="1613125646032873144" varName="name" />
      <varInfo nodeId="1613125646032873142" varName="templateModelsDir" />
    </scopeInfo>
    <scopeInfo nodeId="1613125646032873256" fileName="NewGeneratorDialog.java" startLine="203" startPosition="0" endLine="222" endPosition="0">
      <varInfo nodeId="1613125646032873261" varName="newGenerator" />
      <varInfo nodeId="1613125646032873259" varName="sourceLanguage" />
    </scopeInfo>
    <scopeInfo nodeId="1613125646032872754" fileName="NewGeneratorDialog.java" startLine="82" startPosition="34" endLine="109" endPosition="30">
      <varInfo nodeId="1613125646032872890" varName="cFiller" />
      <varInfo nodeId="1613125646032872785" varName="cGenName" />
      <varInfo nodeId="1613125646032872756" varName="cGenNameLabel" />
      <varInfo nodeId="1613125646032872846" varName="cModelsDir" />
      <varInfo nodeId="1613125646032872817" varName="cModelsDirLabel" />
    </scopeInfo>
    <scopeInfo nodeId="1613125646032872751" fileName="NewGeneratorDialog.java" startLine="81" startPosition="0" endLine="111" endPosition="0" />
    <scopeInfo nodeId="1613125646032872993" fileName="NewGeneratorDialog.java" startLine="134" startPosition="26" endLine="169" endPosition="34">
      <varInfo nodeId="1613125646032873012" varName="dir" />
      <varInfo nodeId="1613125646032873038" varName="name" />
      <varInfo nodeId="1613125646032873068" varName="newGenerator" />
      <varInfo nodeId="1613125646032873055" varName="project" />
      <varInfo nodeId="1613125646032872995" varName="templateModelsPath" />
    </scopeInfo>
    <scopeInfo nodeId="1613125646032872990" fileName="NewGeneratorDialog.java" startLine="132" startPosition="0" endLine="171" endPosition="0" />
    <unitInfo nodeId="1613125646032872877" fileName="NewGeneratorDialog.java" startLine="92" startPosition="46" endLine="105" endPosition="5" unitName="jetbrains.mps.ide.dialogs.project.creation.NewGeneratorDialog$1" />
    <unitInfo nodeId="5049856602248792141" fileName="NewGeneratorDialog.java" startLine="154" startPosition="49" endLine="167" endPosition="5" unitName="jetbrains.mps.ide.dialogs.project.creation.NewGeneratorDialog$2" />
    <unitInfo nodeId="1613125646032872003" fileName="NewGeneratorDialog.java" startLine="50" startPosition="0" endLine="223" endPosition="0" unitName="jetbrains.mps.ide.dialogs.project.creation.NewGeneratorDialog" />
  </root>
</debugInfo>
<|MERGE_RESOLUTION|>--- conflicted
+++ resolved
@@ -188,12 +188,9 @@
     <scopeInfo nodeId="3298715926002509718" fileName="NewModelDialog.java" startLine="92" startPosition="110" endLine="98" endPosition="74" />
     <scopeInfo nodeId="1613125646032871750" fileName="NewModelDialog.java" startLine="145" startPosition="98" endLine="151" endPosition="0" />
     <scopeInfo nodeId="1613125646032871963" fileName="NewModelDialog.java" startLine="198" startPosition="39" endLine="205" endPosition="7" />
-<<<<<<< HEAD
-=======
     <scopeInfo nodeId="1613125646032871964" fileName="NewModelDialog.java" startLine="198" startPosition="39" endLine="205" endPosition="7">
       <varInfo nodeId="1613125646032871966" varName="aspect" />
     </scopeInfo>
->>>>>>> 96201e47
     <scopeInfo nodeId="3298715926002509705" fileName="NewModelDialog.java" startLine="90" startPosition="60" endLine="100" endPosition="0">
       <varInfo nodeId="3298715926002509714" varName="b" />
       <varInfo nodeId="3298715926002509716" varName="b1" />
