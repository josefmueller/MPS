<?xml version="1.0" encoding="UTF-8"?>
<debugInfo>
  <root nodeId="3131436097929922645" modelId="r:e9e5ee4e-8216-40bc-b13e-6f1480c626c5(jetbrains.mps.ide.depanalyzer)">
    <nodeInfo nodeId="3131436097929922660" fileName="DependencyTree.java" startLine="33" startPosition="69" endLine="34" endPosition="28" conceptFqName="jetbrains.mps.baseLanguage.structure.FieldDeclaration" propertyString="myProject" />
    <nodeInfo nodeId="4584053716645516213" fileName="DependencyTree.java" startLine="34" startPosition="28" endLine="35" endPosition="34" conceptFqName="jetbrains.mps.baseLanguage.structure.FieldDeclaration" propertyString="myModules" />
    <nodeInfo nodeId="6830499346919777341" fileName="DependencyTree.java" startLine="35" startPosition="34" endLine="36" endPosition="32" conceptFqName="jetbrains.mps.baseLanguage.structure.FieldDeclaration" propertyString="myShowRuntime" />
    <nodeInfo nodeId="6830499346919779312" fileName="DependencyTree.java" startLine="36" startPosition="32" endLine="37" endPosition="44" conceptFqName="jetbrains.mps.baseLanguage.structure.FieldDeclaration" propertyString="myShowUsedLanguage" />
    <nodeInfo nodeId="7537828092111958096" fileName="DependencyTree.java" startLine="37" startPosition="44" endLine="38" endPosition="38" conceptFqName="jetbrains.mps.baseLanguage.structure.FieldDeclaration" propertyString="myHideSourceModules" />
    <nodeInfo nodeId="8401817752074459548" fileName="DependencyTree.java" startLine="38" startPosition="38" endLine="39" endPosition="78" conceptFqName="jetbrains.mps.baseLanguage.structure.FieldDeclaration" propertyString="myCycles" />
    <nodeInfo nodeId="209150240168832360" fileName="DependencyTree.java" startLine="41" startPosition="42" endLine="42" endPosition="24" conceptFqName="jetbrains.mps.baseLanguage.structure.ExpressionStatement" />
    <nodeInfo nodeId="6165815584335544632" fileName="DependencyTree.java" startLine="45" startPosition="31" endLine="46" endPosition="21" conceptFqName="jetbrains.mps.baseLanguage.structure.ReturnStatement" />
    <nodeInfo nodeId="4584053716645516219" fileName="DependencyTree.java" startLine="49" startPosition="49" endLine="50" endPosition="24" conceptFqName="jetbrains.mps.baseLanguage.structure.ExpressionStatement" />
    <nodeInfo nodeId="406377762343928407" fileName="DependencyTree.java" startLine="53" startPosition="37" endLine="54" endPosition="21" conceptFqName="jetbrains.mps.baseLanguage.structure.ReturnStatement" />
    <nodeInfo nodeId="6830499346919779349" fileName="DependencyTree.java" startLine="57" startPosition="34" endLine="58" endPosition="25" conceptFqName="jetbrains.mps.baseLanguage.structure.ReturnStatement" />
    <nodeInfo nodeId="6830499346919779324" fileName="DependencyTree.java" startLine="61" startPosition="51" endLine="62" endPosition="32" conceptFqName="jetbrains.mps.baseLanguage.structure.ExpressionStatement" />
    <nodeInfo nodeId="6830499346919779366" fileName="DependencyTree.java" startLine="65" startPosition="39" endLine="66" endPosition="30" conceptFqName="jetbrains.mps.baseLanguage.structure.ReturnStatement" />
    <nodeInfo nodeId="6830499346919779336" fileName="DependencyTree.java" startLine="69" startPosition="61" endLine="70" endPosition="42" conceptFqName="jetbrains.mps.baseLanguage.structure.ExpressionStatement" />
    <nodeInfo nodeId="7537828092111960084" fileName="DependencyTree.java" startLine="73" startPosition="40" endLine="74" endPosition="31" conceptFqName="jetbrains.mps.baseLanguage.structure.ReturnStatement" />
    <nodeInfo nodeId="7537828092111960073" fileName="DependencyTree.java" startLine="77" startPosition="63" endLine="78" endPosition="44" conceptFqName="jetbrains.mps.baseLanguage.structure.ExpressionStatement" />
    <nodeInfo nodeId="8401817752074459635" fileName="DependencyTree.java" startLine="81" startPosition="34" endLine="82" endPosition="20" conceptFqName="jetbrains.mps.baseLanguage.structure.ReturnStatement" />
    <nodeInfo nodeId="8401817752074459562" fileName="DependencyTree.java" startLine="85" startPosition="35" endLine="86" endPosition="42" conceptFqName="jetbrains.mps.baseLanguage.structure.ExpressionStatement" />
    <nodeInfo nodeId="4584053716645516238" fileName="DependencyTree.java" startLine="87" startPosition="74" endLine="88" endPosition="53" conceptFqName="jetbrains.mps.baseLanguage.structure.ReturnStatement" />
    <nodeInfo nodeId="8401817752074462142" fileName="DependencyTree.java" startLine="91" startPosition="85" endLine="92" endPosition="85" conceptFqName="jetbrains.mps.baseLanguage.structure.ReturnStatement" />
    <nodeInfo nodeId="8401817752074462159" fileName="DependencyTree.java" startLine="95" startPosition="74" endLine="96" endPosition="39" conceptFqName="jetbrains.mps.baseLanguage.structure.ReturnStatement" />
    <nodeInfo nodeId="8401817752074459612" fileName="DependencyTree.java" startLine="99" startPosition="74" endLine="100" endPosition="24" conceptFqName="jetbrains.mps.baseLanguage.structure.ReturnStatement" />
    <nodeInfo nodeId="1583804046736510746" fileName="DependencyTree.java" startLine="102" startPosition="8" endLine="103" endPosition="74" conceptFqName="jetbrains.mps.baseLanguage.structure.LocalVariableDeclarationStatement" />
    <nodeInfo nodeId="1583804046736513624" fileName="DependencyTree.java" startLine="103" startPosition="74" endLine="104" endPosition="17" conceptFqName="jetbrains.mps.baseLanguage.structure.ExpressionStatement" />
    <nodeInfo nodeId="607341550221350906" fileName="DependencyTree.java" startLine="104" startPosition="17" endLine="105" endPosition="16" conceptFqName="jetbrains.mps.baseLanguage.structure.ReturnStatement" />
    <nodeInfo nodeId="3937129192385011568" fileName="DependencyTree.java" startLine="109" startPosition="62" endLine="110" endPosition="282" conceptFqName="jetbrains.mps.baseLanguage.structure.LocalVariableDeclarationStatement" />
    <nodeInfo nodeId="3937129192385011575" fileName="DependencyTree.java" startLine="110" startPosition="282" endLine="111" endPosition="105" conceptFqName="jetbrains.mps.baseLanguage.structure.ReturnStatement" />
    <nodeInfo nodeId="3937129192385011541" fileName="DependencyTree.java" startLine="115" startPosition="44" endLine="116" endPosition="99" conceptFqName="jetbrains.mps.baseLanguage.structure.LocalVariableDeclarationStatement" />
    <nodeInfo nodeId="1942098792227679026" fileName="DependencyTree.java" startLine="117" startPosition="61" endLine="118" endPosition="21" conceptFqName="jetbrains.mps.baseLanguage.structure.ReturnStatement" />
    <nodeInfo nodeId="3937129192385011519" fileName="DependencyTree.java" startLine="120" startPosition="61" endLine="121" endPosition="43" conceptFqName="jetbrains.mps.baseLanguage.structure.ReturnStatement" />
    <nodeInfo nodeId="530921175557516488" fileName="DependencyTree.java" startLine="123" startPosition="56" endLine="124" endPosition="60" conceptFqName="jetbrains.mps.baseLanguage.structure.LocalVariableDeclarationStatement" />
    <nodeInfo nodeId="3937129192385011483" fileName="DependencyTree.java" startLine="124" startPosition="60" endLine="125" endPosition="49" conceptFqName="jetbrains.mps.baseLanguage.structure.LocalVariableDeclarationStatement" />
    <nodeInfo nodeId="4691887782450489122" fileName="DependencyTree.java" startLine="126" startPosition="103" endLine="127" endPosition="20" conceptFqName="jetbrains.mps.baseLanguage.structure.ReturnStatement" />
    <nodeInfo nodeId="530921175557780663" fileName="DependencyTree.java" startLine="128" startPosition="7" endLine="129" endPosition="52" conceptFqName="jetbrains.mps.baseLanguage.structure.ReturnStatement" />
    <nodeInfo nodeId="972552857839233957" fileName="DependencyTree.java" startLine="130" startPosition="5" endLine="131" endPosition="16" conceptFqName="jetbrains.mps.baseLanguage.structure.ReturnStatement" />
    <nodeInfo nodeId="530921175557514516" fileName="DependencyTree.java" startLine="135" startPosition="36" endLine="136" endPosition="53" conceptFqName="jetbrains.mps.baseLanguage.structure.ReturnStatement" />
    <nodeInfo nodeId="530921175557514516" fileName="DependencyTree.java" startLine="137" startPosition="5" endLine="138" endPosition="16" conceptFqName="jetbrains.mps.baseLanguage.structure.ReturnStatement" />
    <nodeInfo nodeId="530921175557516499" fileName="DependencyTree.java" startLine="142" startPosition="36" endLine="143" endPosition="44" conceptFqName="jetbrains.mps.baseLanguage.structure.ReturnStatement" />
    <nodeInfo nodeId="530921175557516499" fileName="DependencyTree.java" startLine="144" startPosition="5" endLine="145" endPosition="16" conceptFqName="jetbrains.mps.baseLanguage.structure.ReturnStatement" />
    <nodeInfo nodeId="209150240168832352" fileName="DependencyTree.java" startLine="40" startPosition="0" endLine="43" endPosition="3" conceptFqName="jetbrains.mps.baseLanguage.structure.ConstructorDeclaration" propertyString="DependencyTree#(Lcom/intellij/openapi/project/Project;)V" />
    <nodeInfo nodeId="4584053716645516229" fileName="DependencyTree.java" startLine="86" startPosition="42" endLine="89" endPosition="5" conceptFqName="jetbrains.mps.baseLanguage.structure.IfStatement" />
    <nodeInfo nodeId="1942098792227679015" fileName="DependencyTree.java" startLine="116" startPosition="99" endLine="119" endPosition="5" conceptFqName="jetbrains.mps.baseLanguage.structure.IfStatement" />
    <nodeInfo nodeId="3937129192385011511" fileName="DependencyTree.java" startLine="119" startPosition="5" endLine="122" endPosition="5" conceptFqName="jetbrains.mps.baseLanguage.structure.IfStatement" />
    <nodeInfo nodeId="4691887782450489102" fileName="DependencyTree.java" startLine="125" startPosition="49" endLine="128" endPosition="7" conceptFqName="jetbrains.mps.baseLanguage.structure.IfStatement" />
    <nodeInfo nodeId="530921175557514516" fileName="DependencyTree.java" startLine="134" startPosition="97" endLine="137" endPosition="5" conceptFqName="jetbrains.mps.baseLanguage.structure.IfStatement" />
    <nodeInfo nodeId="530921175557516499" fileName="DependencyTree.java" startLine="141" startPosition="93" endLine="144" endPosition="5" conceptFqName="jetbrains.mps.baseLanguage.structure.IfStatement" />
    <nodeInfo nodeId="6165815584335534710" fileName="DependencyTree.java" startLine="44" startPosition="0" endLine="48" endPosition="0" conceptFqName="jetbrains.mps.baseLanguage.structure.InstanceMethodDeclaration" propertyString="getProject#()Lcom/intellij/openapi/project/Project;" />
    <nodeInfo nodeId="4584053716645516205" fileName="DependencyTree.java" startLine="48" startPosition="0" endLine="52" endPosition="0" conceptFqName="jetbrains.mps.baseLanguage.structure.InstanceMethodDeclaration" propertyString="setModules#(Ljava/util/List;)V" />
    <nodeInfo nodeId="406377762343928400" fileName="DependencyTree.java" startLine="52" startPosition="0" endLine="56" endPosition="0" conceptFqName="jetbrains.mps.baseLanguage.structure.InstanceMethodDeclaration" propertyString="getModules#()Ljava/util/List;" />
    <nodeInfo nodeId="6830499346919779344" fileName="DependencyTree.java" startLine="56" startPosition="0" endLine="60" endPosition="0" conceptFqName="jetbrains.mps.baseLanguage.structure.InstanceMethodDeclaration" propertyString="isShowRuntime#()Z" />
    <nodeInfo nodeId="6830499346919779318" fileName="DependencyTree.java" startLine="60" startPosition="0" endLine="64" endPosition="0" conceptFqName="jetbrains.mps.baseLanguage.structure.InstanceMethodDeclaration" propertyString="setShowRuntime#(Z)V" />
    <nodeInfo nodeId="6830499346919779361" fileName="DependencyTree.java" startLine="64" startPosition="0" endLine="68" endPosition="0" conceptFqName="jetbrains.mps.baseLanguage.structure.InstanceMethodDeclaration" propertyString="isShowUsedLanguage#()Z" />
    <nodeInfo nodeId="6830499346919779330" fileName="DependencyTree.java" startLine="68" startPosition="0" endLine="72" endPosition="0" conceptFqName="jetbrains.mps.baseLanguage.structure.InstanceMethodDeclaration" propertyString="setShowUsedLanguage#(Z)V" />
    <nodeInfo nodeId="7537828092111960079" fileName="DependencyTree.java" startLine="72" startPosition="0" endLine="76" endPosition="0" conceptFqName="jetbrains.mps.baseLanguage.structure.InstanceMethodDeclaration" propertyString="isHideSourceModules#()Z" />
    <nodeInfo nodeId="7537828092111960067" fileName="DependencyTree.java" startLine="76" startPosition="0" endLine="80" endPosition="0" conceptFqName="jetbrains.mps.baseLanguage.structure.InstanceMethodDeclaration" propertyString="setHideSourceModules#(Z)V" />
    <nodeInfo nodeId="8401817752074459628" fileName="DependencyTree.java" startLine="80" startPosition="0" endLine="84" endPosition="0" conceptFqName="jetbrains.mps.baseLanguage.structure.InstanceMethodDeclaration" propertyString="getLoops#()Ljava/util/Set;" />
    <nodeInfo nodeId="8401817752074462140" fileName="DependencyTree.java" startLine="90" startPosition="159" endLine="94" endPosition="0" conceptFqName="jetbrains.mps.baseLanguage.structure.InstanceMethodDeclaration" propertyString="translate#(Ljetbrains/mps/project/IModule;)Ljava/lang/Iterable;" />
    <nodeInfo nodeId="8401817752074462155" fileName="DependencyTree.java" startLine="94" startPosition="74" endLine="98" endPosition="0" conceptFqName="jetbrains.mps.baseLanguage.structure.InstanceMethodDeclaration" propertyString="accept#(Ljetbrains/mps/baseLanguage/tuples/runtime/Tuples/_2;)Z" />
    <nodeInfo nodeId="8401817752074459608" fileName="DependencyTree.java" startLine="98" startPosition="81" endLine="102" endPosition="0" conceptFqName="jetbrains.mps.baseLanguage.structure.InstanceMethodDeclaration" propertyString="select#(Ljetbrains/mps/baseLanguage/tuples/runtime/Tuples/_2;)Ljetbrains/mps/project/IModule;" />
    <nodeInfo nodeId="3937129192385011544" fileName="DependencyTree.java" startLine="148" startPosition="67" endLine="152" endPosition="6" conceptFqName="jetbrains.mps.baseLanguage.structure.ReturnStatement" />
    <nodeInfo nodeId="3131436097929922755" fileName="DependencyTree.java" startLine="107" startPosition="0" endLine="113" endPosition="0" conceptFqName="jetbrains.mps.baseLanguage.structure.InstanceMethodDeclaration" propertyString="createPopupMenu#(Ljetbrains/mps/ide/ui/MPSTreeNode;)Ljavax/swing/JPopupMenu;" />
    <nodeInfo nodeId="530921175557514516" fileName="DependencyTree.java" startLine="133" startPosition="0" endLine="140" endPosition="0" conceptFqName="jetbrains.mps.baseLanguage.structure.StaticMethodDeclaration" propertyString="check_he3vmc_a0a2a21#(Ljetbrains/mps/ide/depanalyzer/ModuleDependencyNode;)Ljetbrains/mps/smodel/IOperationContext;" />
    <nodeInfo nodeId="530921175557516499" fileName="DependencyTree.java" startLine="140" startPosition="0" endLine="147" endPosition="0" conceptFqName="jetbrains.mps.baseLanguage.structure.StaticMethodDeclaration" propertyString="check_he3vmc_a0a0d0m#(Ljetbrains/mps/ide/depanalyzer/ModuleDependencyNode;)Ljava/util/List;" />
    <nodeInfo nodeId="3937129192385011544" fileName="DependencyTree.java" startLine="147" startPosition="0" endLine="154" endPosition="0" conceptFqName="jetbrains.mps.baseLanguage.structure.StaticMethodDeclaration" propertyString="as_he3vmc_a0a0a21#(Ljava/lang/Object;Ljava/lang/Class;)null" />
    <nodeInfo nodeId="3937129192385011550" fileName="DependencyTree.java" startLine="122" startPosition="5" endLine="130" endPosition="5" conceptFqName="jetbrains.mps.baseLanguage.structure.IfStatement" />
    <nodeInfo nodeId="8401817752074459559" fileName="DependencyTree.java" startLine="89" startPosition="5" endLine="102" endPosition="8" conceptFqName="jetbrains.mps.baseLanguage.structure.ExpressionStatement" />
    <nodeInfo nodeId="3937129192385011381" fileName="DependencyTree.java" startLine="113" startPosition="0" endLine="133" endPosition="0" conceptFqName="jetbrains.mps.baseLanguage.structure.InstanceMethodDeclaration" propertyString="getData#(Ljava/lang/String;)Ljava/lang/Object;" />
    <nodeInfo nodeId="3131436097929922694" fileName="DependencyTree.java" startLine="84" startPosition="0" endLine="107" endPosition="0" conceptFqName="jetbrains.mps.baseLanguage.structure.InstanceMethodDeclaration" propertyString="rebuild#()Ljetbrains/mps/ide/ui/MPSTreeNode;" />
    <scopeInfo nodeId="209150240168832359" fileName="DependencyTree.java" startLine="41" startPosition="42" endLine="42" endPosition="24" />
    <scopeInfo nodeId="6165815584335534713" fileName="DependencyTree.java" startLine="45" startPosition="31" endLine="46" endPosition="21" />
    <scopeInfo nodeId="4584053716645516208" fileName="DependencyTree.java" startLine="49" startPosition="49" endLine="50" endPosition="24" />
    <scopeInfo nodeId="406377762343928403" fileName="DependencyTree.java" startLine="53" startPosition="37" endLine="54" endPosition="21" />
    <scopeInfo nodeId="6830499346919779347" fileName="DependencyTree.java" startLine="57" startPosition="34" endLine="58" endPosition="25" />
    <scopeInfo nodeId="6830499346919779321" fileName="DependencyTree.java" startLine="61" startPosition="51" endLine="62" endPosition="32" />
    <scopeInfo nodeId="6830499346919779364" fileName="DependencyTree.java" startLine="65" startPosition="39" endLine="66" endPosition="30" />
    <scopeInfo nodeId="6830499346919779333" fileName="DependencyTree.java" startLine="69" startPosition="61" endLine="70" endPosition="42" />
    <scopeInfo nodeId="7537828092111960082" fileName="DependencyTree.java" startLine="73" startPosition="40" endLine="74" endPosition="31" />
    <scopeInfo nodeId="7537828092111960070" fileName="DependencyTree.java" startLine="77" startPosition="63" endLine="78" endPosition="44" />
    <scopeInfo nodeId="8401817752074459631" fileName="DependencyTree.java" startLine="81" startPosition="34" endLine="82" endPosition="20" />
    <scopeInfo nodeId="4584053716645516230" fileName="DependencyTree.java" startLine="87" startPosition="74" endLine="88" endPosition="53" />
    <scopeInfo nodeId="8401817752074462141" fileName="DependencyTree.java" startLine="91" startPosition="85" endLine="92" endPosition="85" />
    <scopeInfo nodeId="8401817752074462156" fileName="DependencyTree.java" startLine="95" startPosition="74" endLine="96" endPosition="39" />
    <scopeInfo nodeId="8401817752074459609" fileName="DependencyTree.java" startLine="99" startPosition="74" endLine="100" endPosition="24" />
    <scopeInfo nodeId="1942098792227679016" fileName="DependencyTree.java" startLine="117" startPosition="61" endLine="118" endPosition="21" />
    <scopeInfo nodeId="3937129192385011518" fileName="DependencyTree.java" startLine="120" startPosition="61" endLine="121" endPosition="43" />
    <scopeInfo nodeId="4691887782450489103" fileName="DependencyTree.java" startLine="126" startPosition="103" endLine="127" endPosition="20" />
    <scopeInfo nodeId="530921175557514516" fileName="DependencyTree.java" startLine="135" startPosition="36" endLine="136" endPosition="53" />
    <scopeInfo nodeId="530921175557516499" fileName="DependencyTree.java" startLine="142" startPosition="36" endLine="143" endPosition="44" />
    <scopeInfo nodeId="3131436097929922760" fileName="DependencyTree.java" startLine="109" startPosition="62" endLine="111" endPosition="105">
      <varInfo nodeId="3937129192385011569" varName="group" />
    </scopeInfo>
    <scopeInfo nodeId="209150240168832352" fileName="DependencyTree.java" startLine="40" startPosition="0" endLine="43" endPosition="3">
      <varInfo nodeId="209150240168832355" varName="project" />
    </scopeInfo>
    <scopeInfo nodeId="6165815584335534710" fileName="DependencyTree.java" startLine="44" startPosition="0" endLine="48" endPosition="0" />
    <scopeInfo nodeId="4584053716645516205" fileName="DependencyTree.java" startLine="48" startPosition="0" endLine="52" endPosition="0">
      <varInfo nodeId="4584053716645516209" varName="modules" />
    </scopeInfo>
    <scopeInfo nodeId="406377762343928400" fileName="DependencyTree.java" startLine="52" startPosition="0" endLine="56" endPosition="0" />
    <scopeInfo nodeId="6830499346919779344" fileName="DependencyTree.java" startLine="56" startPosition="0" endLine="60" endPosition="0" />
    <scopeInfo nodeId="6830499346919779318" fileName="DependencyTree.java" startLine="60" startPosition="0" endLine="64" endPosition="0">
      <varInfo nodeId="6830499346919779322" varName="showRuntime" />
    </scopeInfo>
    <scopeInfo nodeId="6830499346919779361" fileName="DependencyTree.java" startLine="64" startPosition="0" endLine="68" endPosition="0" />
    <scopeInfo nodeId="6830499346919779330" fileName="DependencyTree.java" startLine="68" startPosition="0" endLine="72" endPosition="0">
      <varInfo nodeId="6830499346919779334" varName="showUsedLanguage" />
    </scopeInfo>
    <scopeInfo nodeId="7537828092111960079" fileName="DependencyTree.java" startLine="72" startPosition="0" endLine="76" endPosition="0" />
    <scopeInfo nodeId="7537828092111960067" fileName="DependencyTree.java" startLine="76" startPosition="0" endLine="80" endPosition="0">
      <varInfo nodeId="7537828092111960071" varName="hideSourceModules" />
    </scopeInfo>
    <scopeInfo nodeId="8401817752074459628" fileName="DependencyTree.java" startLine="80" startPosition="0" endLine="84" endPosition="0" />
    <scopeInfo nodeId="8401817752074462140" fileName="DependencyTree.java" startLine="90" startPosition="159" endLine="94" endPosition="0">
      <varInfo nodeId="8401817752074462140" varName="m" />
    </scopeInfo>
    <scopeInfo nodeId="8401817752074462155" fileName="DependencyTree.java" startLine="94" startPosition="74" endLine="98" endPosition="0">
      <varInfo nodeId="8401817752074462155" varName="dep" />
    </scopeInfo>
    <scopeInfo nodeId="8401817752074459608" fileName="DependencyTree.java" startLine="98" startPosition="81" endLine="102" endPosition="0">
      <varInfo nodeId="8401817752074459608" varName="dep" />
    </scopeInfo>
    <scopeInfo nodeId="530921175557514516" fileName="DependencyTree.java" startLine="134" startPosition="97" endLine="138" endPosition="16" />
    <scopeInfo nodeId="530921175557516499" fileName="DependencyTree.java" startLine="141" startPosition="93" endLine="145" endPosition="16" />
    <scopeInfo nodeId="3937129192385011544" fileName="DependencyTree.java" startLine="148" startPosition="67" endLine="152" endPosition="6" />
    <scopeInfo nodeId="3131436097929922755" fileName="DependencyTree.java" startLine="107" startPosition="0" endLine="113" endPosition="0">
      <varInfo nodeId="3131436097929922758" varName="treeNode" />
    </scopeInfo>
    <scopeInfo nodeId="3937129192385011557" fileName="DependencyTree.java" startLine="123" startPosition="56" endLine="129" endPosition="52">
      <varInfo nodeId="530921175557516489" varName="modules" />
      <varInfo nodeId="3937129192385011484" varName="selection" />
    </scopeInfo>
    <scopeInfo nodeId="530921175557514516" fileName="DependencyTree.java" startLine="133" startPosition="0" endLine="140" endPosition="0">
      <varInfo nodeId="530921175557514516" varName="checkedDotOperand" />
    </scopeInfo>
    <scopeInfo nodeId="530921175557516499" fileName="DependencyTree.java" startLine="140" startPosition="0" endLine="147" endPosition="0">
      <varInfo nodeId="530921175557516499" varName="checkedDotOperand" />
    </scopeInfo>
    <scopeInfo nodeId="3937129192385011544" fileName="DependencyTree.java" startLine="147" startPosition="0" endLine="154" endPosition="0">
      <varInfo nodeId="3937129192385011544" varName="o" />
      <varInfo nodeId="3937129192385011544" varName="type" />
    </scopeInfo>
    <scopeInfo nodeId="3937129192385011388" fileName="DependencyTree.java" startLine="115" startPosition="44" endLine="131" endPosition="16">
      <varInfo nodeId="3937129192385011542" varName="current" />
    </scopeInfo>
    <scopeInfo nodeId="3131436097929922697" fileName="DependencyTree.java" startLine="85" startPosition="35" endLine="105" endPosition="16">
      <varInfo nodeId="1583804046736510747" varName="root" />
    </scopeInfo>
    <scopeInfo nodeId="3937129192385011381" fileName="DependencyTree.java" startLine="113" startPosition="0" endLine="133" endPosition="0">
      <varInfo nodeId="3937129192385011384" varName="id" />
    </scopeInfo>
    <scopeInfo nodeId="3131436097929922694" fileName="DependencyTree.java" startLine="84" startPosition="0" endLine="107" endPosition="0" />
    <unitInfo nodeId="8401817752074462140" fileName="DependencyTree.java" startLine="90" startPosition="93" endLine="94" endPosition="5" unitName="jetbrains.mps.ide.depanalyzer.DependencyTree$1" />
    <unitInfo nodeId="8401817752074462155" fileName="DependencyTree.java" startLine="94" startPosition="17" endLine="98" endPosition="5" unitName="jetbrains.mps.ide.depanalyzer.DependencyTree$2" />
    <unitInfo nodeId="8401817752074459608" fileName="DependencyTree.java" startLine="98" startPosition="18" endLine="102" endPosition="5" unitName="jetbrains.mps.ide.depanalyzer.DependencyTree$3" />
    <unitInfo nodeId="3131436097929922645" fileName="DependencyTree.java" startLine="33" startPosition="0" endLine="155" endPosition="0" unitName="jetbrains.mps.ide.depanalyzer.DependencyTree" />
  </root>
  <root nodeId="3131436097929923142" modelId="r:e9e5ee4e-8216-40bc-b13e-6f1480c626c5(jetbrains.mps.ide.depanalyzer)">
    <nodeInfo nodeId="7732415541001061654" fileName="DependencyTreeNode.java" startLine="12" startPosition="53" endLine="13" endPosition="37" conceptFqName="jetbrains.mps.baseLanguage.structure.FieldDeclaration" propertyString="myLink" />
    <nodeInfo nodeId="5239301882070488633" fileName="DependencyTreeNode.java" startLine="13" startPosition="37" endLine="14" endPosition="42" conceptFqName="jetbrains.mps.baseLanguage.structure.FieldDeclaration" propertyString="myLinkedNode" />
    <nodeInfo nodeId="7732415541001061680" fileName="DependencyTreeNode.java" startLine="16" startPosition="91" endLine="17" endPosition="34" conceptFqName="jetbrains.mps.baseLanguage.structure.SuperConstructorInvocation" />
    <nodeInfo nodeId="7732415541001061683" fileName="DependencyTreeNode.java" startLine="17" startPosition="34" endLine="18" endPosition="18" conceptFqName="jetbrains.mps.baseLanguage.structure.ExpressionStatement" />
    <nodeInfo nodeId="7732415541001061691" fileName="DependencyTreeNode.java" startLine="18" startPosition="18" endLine="19" endPosition="49" conceptFqName="jetbrains.mps.baseLanguage.structure.ExpressionStatement" />
    <nodeInfo nodeId="7732415541001061695" fileName="DependencyTreeNode.java" startLine="23" startPosition="6" endLine="24" endPosition="69" conceptFqName="jetbrains.mps.baseLanguage.structure.ExpressionStatement" />
    <nodeInfo nodeId="7732415541001061702" fileName="DependencyTreeNode.java" startLine="24" startPosition="69" endLine="25" endPosition="77" conceptFqName="jetbrains.mps.baseLanguage.structure.ExpressionStatement" />
    <nodeInfo nodeId="7732415541001061664" fileName="DependencyTreeNode.java" startLine="28" startPosition="40" endLine="29" endPosition="18" conceptFqName="jetbrains.mps.baseLanguage.structure.ReturnStatement" />
    <nodeInfo nodeId="2620473038276753020" fileName="DependencyTreeNode.java" startLine="32" startPosition="30" endLine="33" endPosition="37" conceptFqName="jetbrains.mps.baseLanguage.structure.ReturnStatement" />
    <nodeInfo nodeId="8300867715641541231" fileName="DependencyTreeNode.java" startLine="40" startPosition="6" endLine="41" endPosition="91" conceptFqName="jetbrains.mps.baseLanguage.structure.ExpressionStatement" />
    <nodeInfo nodeId="5239301882070488638" fileName="DependencyTreeNode.java" startLine="44" startPosition="58" endLine="45" endPosition="30" conceptFqName="jetbrains.mps.baseLanguage.structure.ExpressionStatement" />
    <nodeInfo nodeId="5239301882070486647" fileName="DependencyTreeNode.java" startLine="49" startPosition="6" endLine="50" endPosition="93" conceptFqName="jetbrains.mps.baseLanguage.structure.ExpressionStatement" />
    <nodeInfo nodeId="8300867715641541168" fileName="DependencyTreeNode.java" startLine="53" startPosition="27" endLine="54" endPosition="50" conceptFqName="jetbrains.mps.baseLanguage.structure.ReturnStatement" />
    <nodeInfo nodeId="6904963720429782660" fileName="DependencyTreeNode.java" startLine="58" startPosition="31" endLine="59" endPosition="126" conceptFqName="jetbrains.mps.baseLanguage.structure.ExpressionStatement" />
    <nodeInfo nodeId="7717375145636294252" fileName="DependencyTreeNode.java" startLine="60" startPosition="12" endLine="61" endPosition="41" conceptFqName="jetbrains.mps.baseLanguage.structure.ExpressionStatement" />
    <nodeInfo nodeId="3937129192385006362" fileName="DependencyTreeNode.java" startLine="66" startPosition="36" endLine="67" endPosition="38" conceptFqName="jetbrains.mps.baseLanguage.structure.ReturnStatement" />
    <nodeInfo nodeId="3937129192385006362" fileName="DependencyTreeNode.java" startLine="68" startPosition="5" endLine="69" endPosition="16" conceptFqName="jetbrains.mps.baseLanguage.structure.ReturnStatement" />
    <nodeInfo nodeId="6904963720429810553" fileName="DependencyTreeNode.java" startLine="73" startPosition="36" endLine="74" endPosition="44" conceptFqName="jetbrains.mps.baseLanguage.structure.ReturnStatement" />
    <nodeInfo nodeId="6904963720429810553" fileName="DependencyTreeNode.java" startLine="75" startPosition="5" endLine="76" endPosition="16" conceptFqName="jetbrains.mps.baseLanguage.structure.ReturnStatement" />
    <nodeInfo nodeId="7717375145636294250" fileName="DependencyTreeNode.java" startLine="60" startPosition="10" endLine="62" endPosition="5" conceptFqName="jetbrains.mps.baseLanguage.structure.BlockStatement" />
    <nodeInfo nodeId="3937129192385006362" fileName="DependencyTreeNode.java" startLine="65" startPosition="83" endLine="68" endPosition="5" conceptFqName="jetbrains.mps.baseLanguage.structure.IfStatement" />
    <nodeInfo nodeId="6904963720429810553" fileName="DependencyTreeNode.java" startLine="72" startPosition="131" endLine="75" endPosition="5" conceptFqName="jetbrains.mps.baseLanguage.structure.IfStatement" />
    <nodeInfo nodeId="6416099634000456811" fileName="DependencyTreeNode.java" startLine="19" startPosition="49" endLine="23" endPosition="6" conceptFqName="jetbrains.mps.baseLanguage.structure.LocalVariableDeclarationStatement" />
    <nodeInfo nodeId="7732415541001061659" fileName="DependencyTreeNode.java" startLine="27" startPosition="0" endLine="31" endPosition="0" conceptFqName="jetbrains.mps.baseLanguage.structure.InstanceMethodDeclaration" propertyString="getLink#()Ljetbrains/mps/ide/depanalyzer/DependencyUtil/Link;" />
    <nodeInfo nodeId="3131436097929923151" fileName="DependencyTreeNode.java" startLine="31" startPosition="0" endLine="35" endPosition="0" conceptFqName="jetbrains.mps.baseLanguage.structure.InstanceMethodDeclaration" propertyString="getModule#()Ljetbrains/mps/project/IModule;" />
    <nodeInfo nodeId="7094104350169520707" fileName="DependencyTreeNode.java" startLine="36" startPosition="28" endLine="40" endPosition="6" conceptFqName="jetbrains.mps.baseLanguage.structure.LocalVariableDeclarationStatement" />
    <nodeInfo nodeId="7094104350169520729" fileName="DependencyTreeNode.java" startLine="45" startPosition="30" endLine="49" endPosition="6" conceptFqName="jetbrains.mps.baseLanguage.structure.LocalVariableDeclarationStatement" />
    <nodeInfo nodeId="8300867715641541160" fileName="DependencyTreeNode.java" startLine="52" startPosition="0" endLine="56" endPosition="0" conceptFqName="jetbrains.mps.baseLanguage.structure.InstanceMethodDeclaration" propertyString="isLeaf#()Z" />
    <nodeInfo nodeId="7717375145636294241" fileName="DependencyTreeNode.java" startLine="57" startPosition="29" endLine="62" endPosition="5" conceptFqName="jetbrains.mps.baseLanguage.structure.IfStatement" />
    <nodeInfo nodeId="3937129192385006362" fileName="DependencyTreeNode.java" startLine="64" startPosition="0" endLine="71" endPosition="0" conceptFqName="jetbrains.mps.baseLanguage.structure.StaticMethodDeclaration" propertyString="check_akkfj9_a0a1#(Ljetbrains/mps/ide/depanalyzer/DependencyUtil/Link;)Ljetbrains/mps/project/IModule;" />
    <nodeInfo nodeId="6904963720429810553" fileName="DependencyTreeNode.java" startLine="71" startPosition="0" endLine="78" endPosition="0" conceptFqName="jetbrains.mps.baseLanguage.structure.StaticMethodDeclaration" propertyString="check_akkfj9_a0a0a0a5#(Ljetbrains/mps/ide/depanalyzer/DependencyPathTree;Ljetbrains/mps/ide/depanalyzer/DependencyTreeNode;)Lcom/intellij/openapi/project/Project;" />
    <nodeInfo nodeId="8300867715641541170" fileName="DependencyTreeNode.java" startLine="35" startPosition="0" endLine="43" endPosition="0" conceptFqName="jetbrains.mps.baseLanguage.structure.InstanceMethodDeclaration" propertyString="setDepLeaf#()V" />
    <nodeInfo nodeId="6904963720429782656" fileName="DependencyTreeNode.java" startLine="56" startPosition="0" endLine="64" endPosition="0" conceptFqName="jetbrains.mps.baseLanguage.structure.InstanceMethodDeclaration" propertyString="doubleClick#()V" />
    <nodeInfo nodeId="5239301882070486622" fileName="DependencyTreeNode.java" startLine="43" startPosition="0" endLine="52" endPosition="0" conceptFqName="jetbrains.mps.baseLanguage.structure.InstanceMethodDeclaration" propertyString="setLinkLeaf#(Ljetbrains/mps/ide/depanalyzer/DependencyTreeNode;)V" />
    <nodeInfo nodeId="7732415541001061670" fileName="DependencyTreeNode.java" startLine="15" startPosition="0" endLine="26" endPosition="3" conceptFqName="jetbrains.mps.baseLanguage.structure.ConstructorDeclaration" propertyString="DependencyTreeNode#(Ljetbrains/mps/ide/depanalyzer/DependencyUtil/Link;Ljetbrains/mps/smodel/IOperationContext;)V" />
    <scopeInfo nodeId="7732415541001061662" fileName="DependencyTreeNode.java" startLine="28" startPosition="40" endLine="29" endPosition="18" />
    <scopeInfo nodeId="3131436097929923154" fileName="DependencyTreeNode.java" startLine="32" startPosition="30" endLine="33" endPosition="37" />
    <scopeInfo nodeId="8300867715641541163" fileName="DependencyTreeNode.java" startLine="53" startPosition="27" endLine="54" endPosition="50" />
    <scopeInfo nodeId="7717375145636294242" fileName="DependencyTreeNode.java" startLine="58" startPosition="31" endLine="59" endPosition="126" />
    <scopeInfo nodeId="7717375145636294251" fileName="DependencyTreeNode.java" startLine="60" startPosition="12" endLine="61" endPosition="41" />
    <scopeInfo nodeId="3937129192385006362" fileName="DependencyTreeNode.java" startLine="66" startPosition="36" endLine="67" endPosition="38" />
    <scopeInfo nodeId="6904963720429810553" fileName="DependencyTreeNode.java" startLine="73" startPosition="36" endLine="74" endPosition="44" />
    <scopeInfo nodeId="7732415541001061659" fileName="DependencyTreeNode.java" startLine="27" startPosition="0" endLine="31" endPosition="0" />
    <scopeInfo nodeId="3131436097929923151" fileName="DependencyTreeNode.java" startLine="31" startPosition="0" endLine="35" endPosition="0" />
    <scopeInfo nodeId="8300867715641541160" fileName="DependencyTreeNode.java" startLine="52" startPosition="0" endLine="56" endPosition="0" />
    <scopeInfo nodeId="3937129192385006362" fileName="DependencyTreeNode.java" startLine="65" startPosition="83" endLine="69" endPosition="16" />
    <scopeInfo nodeId="6904963720429810553" fileName="DependencyTreeNode.java" startLine="72" startPosition="131" endLine="76" endPosition="16" />
    <scopeInfo nodeId="8300867715641541173" fileName="DependencyTreeNode.java" startLine="36" startPosition="28" endLine="41" endPosition="91">
      <varInfo nodeId="7094104350169520708" varName="linktype" />
    </scopeInfo>
    <scopeInfo nodeId="6904963720429782659" fileName="DependencyTreeNode.java" startLine="57" startPosition="29" endLine="62" endPosition="5" />
    <scopeInfo nodeId="5239301882070486625" fileName="DependencyTreeNode.java" startLine="44" startPosition="58" endLine="50" endPosition="93">
      <varInfo nodeId="7094104350169520730" varName="linktype" />
    </scopeInfo>
    <scopeInfo nodeId="3937129192385006362" fileName="DependencyTreeNode.java" startLine="64" startPosition="0" endLine="71" endPosition="0">
      <varInfo nodeId="3937129192385006362" varName="checkedDotOperand" />
    </scopeInfo>
    <scopeInfo nodeId="6904963720429810553" fileName="DependencyTreeNode.java" startLine="71" startPosition="0" endLine="78" endPosition="0">
      <varInfo nodeId="6904963720429810553" varName="checkedDotOperand" />
      <varInfo nodeId="6904963720429810553" varName="checkedDotThisExpression" />
    </scopeInfo>
    <scopeInfo nodeId="8300867715641541170" fileName="DependencyTreeNode.java" startLine="35" startPosition="0" endLine="43" endPosition="0" />
    <scopeInfo nodeId="6904963720429782656" fileName="DependencyTreeNode.java" startLine="56" startPosition="0" endLine="64" endPosition="0" />
    <scopeInfo nodeId="7732415541001061679" fileName="DependencyTreeNode.java" startLine="16" startPosition="91" endLine="25" endPosition="77">
      <varInfo nodeId="6416099634000456812" varName="linktype" />
    </scopeInfo>
    <scopeInfo nodeId="5239301882070486622" fileName="DependencyTreeNode.java" startLine="43" startPosition="0" endLine="52" endPosition="0">
      <varInfo nodeId="5239301882070488631" varName="linkedNode" />
    </scopeInfo>
    <scopeInfo nodeId="7732415541001061670" fileName="DependencyTreeNode.java" startLine="15" startPosition="0" endLine="26" endPosition="3">
      <varInfo nodeId="7732415541001061673" varName="link" />
      <varInfo nodeId="7732415541001061677" varName="operationContext" />
    </scopeInfo>
    <unitInfo nodeId="3131436097929923142" fileName="DependencyTreeNode.java" startLine="12" startPosition="0" endLine="79" endPosition="0" unitName="jetbrains.mps.ide.depanalyzer.DependencyTreeNode" />
  </root>
  <root nodeId="4584053716645504515" modelId="r:e9e5ee4e-8216-40bc-b13e-6f1480c626c5(jetbrains.mps.ide.depanalyzer)">
    <nodeInfo nodeId="7653827905501443878" fileName="ModuleDependencyNode.java" startLine="25" startPosition="55" endLine="26" endPosition="34" conceptFqName="jetbrains.mps.baseLanguage.structure.FieldDeclaration" propertyString="myModules" />
    <nodeInfo nodeId="8261829475851811608" fileName="ModuleDependencyNode.java" startLine="26" startPosition="34" endLine="27" endPosition="32" conceptFqName="jetbrains.mps.baseLanguage.structure.FieldDeclaration" propertyString="myInitialized" />
    <nodeInfo nodeId="978271742633931673" fileName="ModuleDependencyNode.java" startLine="27" startPosition="32" endLine="28" endPosition="27" conceptFqName="jetbrains.mps.baseLanguage.structure.FieldDeclaration" propertyString="myCyclic" />
    <nodeInfo nodeId="9102965682596470411" fileName="ModuleDependencyNode.java" startLine="30" startPosition="74" endLine="31" endPosition="83" conceptFqName="jetbrains.mps.baseLanguage.structure.ThisConstructorInvocation" />
    <nodeInfo nodeId="7653827905501443920" fileName="ModuleDependencyNode.java" startLine="34" startPosition="81" endLine="35" endPosition="19" conceptFqName="jetbrains.mps.baseLanguage.structure.SuperConstructorInvocation" />
    <nodeInfo nodeId="7653827905501443923" fileName="ModuleDependencyNode.java" startLine="35" startPosition="19" endLine="36" endPosition="24" conceptFqName="jetbrains.mps.baseLanguage.structure.ExpressionStatement" />
    <nodeInfo nodeId="7653827905501443945" fileName="ModuleDependencyNode.java" startLine="37" startPosition="60" endLine="38" endPosition="78" conceptFqName="jetbrains.mps.baseLanguage.structure.ExpressionStatement" />
    <nodeInfo nodeId="7653827905501462571" fileName="ModuleDependencyNode.java" startLine="39" startPosition="5" endLine="40" endPosition="75" conceptFqName="jetbrains.mps.baseLanguage.structure.LocalVariableDeclarationStatement" />
    <nodeInfo nodeId="7653827905501462601" fileName="ModuleDependencyNode.java" startLine="41" startPosition="53" endLine="42" endPosition="84" conceptFqName="jetbrains.mps.baseLanguage.structure.ExpressionStatement" />
    <nodeInfo nodeId="7653827905501462638" fileName="ModuleDependencyNode.java" startLine="43" startPosition="55" endLine="44" endPosition="81" conceptFqName="jetbrains.mps.baseLanguage.structure.ExpressionStatement" />
    <nodeInfo nodeId="495798258579891330" fileName="ModuleDependencyNode.java" startLine="45" startPosition="7" endLine="46" endPosition="40" conceptFqName="jetbrains.mps.baseLanguage.structure.ExpressionStatement" />
    <nodeInfo nodeId="7653827905501462659" fileName="ModuleDependencyNode.java" startLine="47" startPosition="5" endLine="48" endPosition="28" conceptFqName="jetbrains.mps.baseLanguage.structure.ExpressionStatement" />
    <nodeInfo nodeId="245336372463195946" fileName="ModuleDependencyNode.java" startLine="51" startPosition="37" endLine="52" endPosition="21" conceptFqName="jetbrains.mps.baseLanguage.structure.ReturnStatement" />
    <nodeInfo nodeId="6015823014695284499" fileName="ModuleDependencyNode.java" startLine="55" startPosition="35" endLine="56" endPosition="17" conceptFqName="jetbrains.mps.baseLanguage.structure.ReturnStatement" />
    <nodeInfo nodeId="978271742633931681" fileName="ModuleDependencyNode.java" startLine="59" startPosition="27" endLine="60" endPosition="20" conceptFqName="jetbrains.mps.baseLanguage.structure.ExpressionStatement" />
    <nodeInfo nodeId="1942098792227681901" fileName="ModuleDependencyNode.java" startLine="63" startPosition="29" endLine="64" endPosition="20" conceptFqName="jetbrains.mps.baseLanguage.structure.ReturnStatement" />
    <nodeInfo nodeId="245336372463195960" fileName="ModuleDependencyNode.java" startLine="67" startPosition="45" endLine="68" endPosition="32" conceptFqName="jetbrains.mps.baseLanguage.structure.LocalVariableDeclarationStatement" />
    <nodeInfo nodeId="245336372463195982" fileName="ModuleDependencyNode.java" startLine="69" startPosition="43" endLine="70" endPosition="30" conceptFqName="jetbrains.mps.baseLanguage.structure.ExpressionStatement" />
    <nodeInfo nodeId="245336372463196016" fileName="ModuleDependencyNode.java" startLine="72" startPosition="63" endLine="73" endPosition="41" conceptFqName="jetbrains.mps.baseLanguage.structure.ReturnStatement" />
    <nodeInfo nodeId="245336372463196008" fileName="ModuleDependencyNode.java" startLine="74" startPosition="5" endLine="75" endPosition="16" conceptFqName="jetbrains.mps.baseLanguage.structure.ReturnStatement" />
    <nodeInfo nodeId="5729621269484866139" fileName="ModuleDependencyNode.java" startLine="78" startPosition="27" endLine="79" endPosition="74" conceptFqName="jetbrains.mps.baseLanguage.structure.LocalVariableDeclarationStatement" />
    <nodeInfo nodeId="8150963788803844018" fileName="ModuleDependencyNode.java" startLine="79" startPosition="74" endLine="80" endPosition="73" conceptFqName="jetbrains.mps.baseLanguage.structure.LocalVariableDeclarationStatement" />
    <nodeInfo nodeId="5729621269484869053" fileName="ModuleDependencyNode.java" startLine="80" startPosition="73" endLine="81" endPosition="77" conceptFqName="jetbrains.mps.baseLanguage.structure.LocalVariableDeclarationStatement" />
    <nodeInfo nodeId="5729621269484869072" fileName="ModuleDependencyNode.java" startLine="81" startPosition="77" endLine="82" endPosition="0" conceptFqName="jetbrains.mps.baseLanguage.structure.Statement" />
    <nodeInfo nodeId="6830499346919779353" fileName="ModuleDependencyNode.java" startLine="82" startPosition="0" endLine="83" endPosition="53" conceptFqName="jetbrains.mps.baseLanguage.structure.LocalVariableDeclarationStatement" />
    <nodeInfo nodeId="4050009690223857243" fileName="ModuleDependencyNode.java" startLine="83" startPosition="53" endLine="84" endPosition="0" conceptFqName="jetbrains.mps.baseLanguage.structure.Statement" />
    <nodeInfo nodeId="2334420805846557964" fileName="ModuleDependencyNode.java" startLine="85" startPosition="61" endLine="86" endPosition="95" conceptFqName="jetbrains.mps.baseLanguage.structure.LocalVariableDeclarationStatement" />
    <nodeInfo nodeId="2334420805846557972" fileName="ModuleDependencyNode.java" startLine="86" startPosition="95" endLine="87" endPosition="157" conceptFqName="jetbrains.mps.baseLanguage.structure.ExpressionStatement" />
    <nodeInfo nodeId="8150963788803844028" fileName="ModuleDependencyNode.java" startLine="87" startPosition="157" endLine="88" endPosition="156" conceptFqName="jetbrains.mps.baseLanguage.structure.ExpressionStatement" />
    <nodeInfo nodeId="2334420805846557985" fileName="ModuleDependencyNode.java" startLine="88" startPosition="156" endLine="89" endPosition="119" conceptFqName="jetbrains.mps.baseLanguage.structure.ExpressionStatement" />
    <nodeInfo nodeId="7094104350169527946" fileName="ModuleDependencyNode.java" startLine="90" startPosition="5" endLine="91" endPosition="0" conceptFqName="jetbrains.mps.baseLanguage.structure.Statement" />
    <nodeInfo nodeId="978271742633925283" fileName="ModuleDependencyNode.java" startLine="95" startPosition="6" endLine="96" endPosition="44" conceptFqName="jetbrains.mps.baseLanguage.structure.LocalVariableDeclarationStatement" />
    <nodeInfo nodeId="8401817752074459773" fileName="ModuleDependencyNode.java" startLine="96" startPosition="44" endLine="97" endPosition="90" conceptFqName="jetbrains.mps.baseLanguage.structure.SingleLineComment" />
    <nodeInfo nodeId="8401817752074459718" fileName="ModuleDependencyNode.java" startLine="97" startPosition="90" endLine="98" endPosition="123" conceptFqName="jetbrains.mps.baseLanguage.structure.ExpressionStatement" />
    <nodeInfo nodeId="8401817752074459701" fileName="ModuleDependencyNode.java" startLine="98" startPosition="123" endLine="99" endPosition="0" conceptFqName="jetbrains.mps.baseLanguage.structure.Statement" />
    <nodeInfo nodeId="7537828092111966466" fileName="ModuleDependencyNode.java" startLine="100" startPosition="37" endLine="101" endPosition="95" conceptFqName="jetbrains.mps.baseLanguage.structure.ExpressionStatement" />
    <nodeInfo nodeId="7537828092111966476" fileName="ModuleDependencyNode.java" startLine="101" startPosition="95" endLine="102" endPosition="98" conceptFqName="jetbrains.mps.baseLanguage.structure.ExpressionStatement" />
    <nodeInfo nodeId="7537828092111966449" fileName="ModuleDependencyNode.java" startLine="103" startPosition="5" endLine="104" endPosition="0" conceptFqName="jetbrains.mps.baseLanguage.structure.Statement" />
    <nodeInfo nodeId="5729621269484866174" fileName="ModuleDependencyNode.java" startLine="106" startPosition="40" endLine="107" endPosition="36" conceptFqName="jetbrains.mps.baseLanguage.structure.ReturnStatement" />
    <nodeInfo nodeId="4050009690223855260" fileName="ModuleDependencyNode.java" startLine="109" startPosition="15" endLine="110" endPosition="171" conceptFqName="jetbrains.mps.baseLanguage.structure.ExpressionStatement" />
    <nodeInfo nodeId="6830499346919779379" fileName="ModuleDependencyNode.java" startLine="111" startPosition="5" endLine="112" endPosition="0" conceptFqName="jetbrains.mps.baseLanguage.structure.Statement" />
    <nodeInfo nodeId="5729621269484864455" fileName="ModuleDependencyNode.java" startLine="113" startPosition="36" endLine="114" endPosition="95" conceptFqName="jetbrains.mps.baseLanguage.structure.LocalVariableDeclarationStatement" />
    <nodeInfo nodeId="5729621269484869089" fileName="ModuleDependencyNode.java" startLine="116" startPosition="42" endLine="117" endPosition="38" conceptFqName="jetbrains.mps.baseLanguage.structure.ReturnStatement" />
    <nodeInfo nodeId="5729621269484869184" fileName="ModuleDependencyNode.java" startLine="119" startPosition="17" endLine="120" endPosition="98" conceptFqName="jetbrains.mps.baseLanguage.structure.ExpressionStatement" />
    <nodeInfo nodeId="2159080179880021208" fileName="ModuleDependencyNode.java" startLine="121" startPosition="7" endLine="122" endPosition="25" conceptFqName="jetbrains.mps.baseLanguage.structure.ExpressionStatement" />
    <nodeInfo nodeId="9101860198374203899" fileName="ModuleDependencyNode.java" startLine="123" startPosition="5" endLine="124" endPosition="25" conceptFqName="jetbrains.mps.baseLanguage.structure.ExpressionStatement" />
    <nodeInfo nodeId="8261829475851821498" fileName="ModuleDependencyNode.java" startLine="127" startPosition="34" endLine="128" endPosition="25" conceptFqName="jetbrains.mps.baseLanguage.structure.ReturnStatement" />
    <nodeInfo nodeId="3937129192385011401" fileName="ModuleDependencyNode.java" startLine="132" startPosition="62" endLine="133" endPosition="151" conceptFqName="jetbrains.mps.baseLanguage.structure.ExpressionStatement" />
    <nodeInfo nodeId="978271742633931691" fileName="ModuleDependencyNode.java" startLine="137" startPosition="41" endLine="138" endPosition="33" conceptFqName="jetbrains.mps.baseLanguage.structure.ExpressionStatement" />
    <nodeInfo nodeId="978271742633931698" fileName="ModuleDependencyNode.java" startLine="139" startPosition="19" endLine="140" endPosition="26" conceptFqName="jetbrains.mps.baseLanguage.structure.ExpressionStatement" />
    <nodeInfo nodeId="3937129192385011404" fileName="ModuleDependencyNode.java" startLine="145" startPosition="36" endLine="146" endPosition="44" conceptFqName="jetbrains.mps.baseLanguage.structure.ReturnStatement" />
    <nodeInfo nodeId="3937129192385011404" fileName="ModuleDependencyNode.java" startLine="147" startPosition="5" endLine="148" endPosition="16" conceptFqName="jetbrains.mps.baseLanguage.structure.ReturnStatement" />
    <nodeInfo nodeId="9102965682596470401" fileName="ModuleDependencyNode.java" startLine="152" startPosition="110" endLine="153" endPosition="29" conceptFqName="jetbrains.mps.baseLanguage.structure.SuperConstructorInvocation" />
    <nodeInfo nodeId="9102965682596470427" fileName="ModuleDependencyNode.java" startLine="154" startPosition="22" endLine="155" endPosition="62" conceptFqName="jetbrains.mps.baseLanguage.structure.ExpressionStatement" />
    <nodeInfo nodeId="8401817752074471821" fileName="ModuleDependencyNode.java" startLine="157" startPosition="21" endLine="158" endPosition="20" conceptFqName="jetbrains.mps.baseLanguage.structure.ExpressionStatement" />
    <nodeInfo nodeId="9102965682596470491" fileName="ModuleDependencyNode.java" startLine="162" startPosition="37" endLine="163" endPosition="19" conceptFqName="jetbrains.mps.baseLanguage.structure.ReturnStatement" />
    <nodeInfo nodeId="9102965682596470504" fileName="ModuleDependencyNode.java" startLine="168" startPosition="75" endLine="169" endPosition="29" conceptFqName="jetbrains.mps.baseLanguage.structure.SuperConstructorInvocation" />
    <nodeInfo nodeId="9102965682596470523" fileName="ModuleDependencyNode.java" startLine="172" startPosition="37" endLine="173" endPosition="18" conceptFqName="jetbrains.mps.baseLanguage.structure.ReturnStatement" />
    <nodeInfo nodeId="9102965682596470407" fileName="ModuleDependencyNode.java" startLine="29" startPosition="0" endLine="32" endPosition="3" conceptFqName="jetbrains.mps.baseLanguage.structure.ConstructorDeclaration" propertyString="ModuleDependencyNode#(Ljetbrains/mps/project/IModule;Ljetbrains/mps/smodel/IOperationContext;)V" />
    <nodeInfo nodeId="7653827905501443930" fileName="ModuleDependencyNode.java" startLine="36" startPosition="24" endLine="39" endPosition="5" conceptFqName="jetbrains.mps.baseLanguage.structure.IfStatement" />
    <nodeInfo nodeId="7653827905501462624" fileName="ModuleDependencyNode.java" startLine="42" startPosition="84" endLine="45" endPosition="7" conceptFqName="jetbrains.mps.baseLanguage.structure.IfStatement" />
    <nodeInfo nodeId="245336372463195968" fileName="ModuleDependencyNode.java" startLine="68" startPosition="32" endLine="71" endPosition="5" conceptFqName="jetbrains.mps.baseLanguage.structure.IfStatement" />
    <nodeInfo nodeId="245336372463195995" fileName="ModuleDependencyNode.java" startLine="71" startPosition="5" endLine="74" endPosition="5" conceptFqName="jetbrains.mps.baseLanguage.structure.IfStatement" />
    <nodeInfo nodeId="3937129192385011424" fileName="ModuleDependencyNode.java" startLine="131" startPosition="29" endLine="134" endPosition="5" conceptFqName="jetbrains.mps.baseLanguage.structure.IfStatement" />
    <nodeInfo nodeId="978271742633931693" fileName="ModuleDependencyNode.java" startLine="138" startPosition="33" endLine="141" endPosition="5" conceptFqName="jetbrains.mps.baseLanguage.structure.IfStatement" />
    <nodeInfo nodeId="3937129192385011404" fileName="ModuleDependencyNode.java" startLine="144" startPosition="129" endLine="147" endPosition="5" conceptFqName="jetbrains.mps.baseLanguage.structure.IfStatement" />
    <nodeInfo nodeId="9102965682596470425" fileName="ModuleDependencyNode.java" startLine="153" startPosition="29" endLine="156" endPosition="7" conceptFqName="jetbrains.mps.baseLanguage.structure.IfStatement" />
    <nodeInfo nodeId="8401817752074471816" fileName="ModuleDependencyNode.java" startLine="156" startPosition="7" endLine="159" endPosition="7" conceptFqName="jetbrains.mps.baseLanguage.structure.IfStatement" />
    <nodeInfo nodeId="9102965682596470499" fileName="ModuleDependencyNode.java" startLine="167" startPosition="72" endLine="170" endPosition="5" conceptFqName="jetbrains.mps.baseLanguage.structure.ConstructorDeclaration" propertyString="ULangDependencyNode#(Ljetbrains/mps/project/IModule;Ljetbrains/mps/smodel/IOperationContext;)V" />
    <nodeInfo nodeId="245336372463195939" fileName="ModuleDependencyNode.java" startLine="50" startPosition="0" endLine="54" endPosition="0" conceptFqName="jetbrains.mps.baseLanguage.structure.InstanceMethodDeclaration" propertyString="getModules#()Ljava/util/List;" />
    <nodeInfo nodeId="6015823014695284494" fileName="ModuleDependencyNode.java" startLine="54" startPosition="0" endLine="58" endPosition="0" conceptFqName="jetbrains.mps.baseLanguage.structure.InstanceMethodDeclaration" propertyString="isUsedLanguage#()Z" />
    <nodeInfo nodeId="978271742633931677" fileName="ModuleDependencyNode.java" startLine="58" startPosition="0" endLine="62" endPosition="0" conceptFqName="jetbrains.mps.baseLanguage.structure.InstanceMethodDeclaration" propertyString="setCyclic#()V" />
    <nodeInfo nodeId="1942098792227681896" fileName="ModuleDependencyNode.java" startLine="62" startPosition="0" endLine="66" endPosition="0" conceptFqName="jetbrains.mps.baseLanguage.structure.InstanceMethodDeclaration" propertyString="isCyclic#()Z" />
    <nodeInfo nodeId="6830499346919779381" fileName="ModuleDependencyNode.java" startLine="91" startPosition="0" endLine="95" endPosition="6" conceptFqName="jetbrains.mps.baseLanguage.structure.LocalVariableDeclarationStatement" />
    <nodeInfo nodeId="7537828092111966451" fileName="ModuleDependencyNode.java" startLine="99" startPosition="0" endLine="103" endPosition="5" conceptFqName="jetbrains.mps.baseLanguage.structure.IfStatement" />
    <nodeInfo nodeId="5729621269484866169" fileName="ModuleDependencyNode.java" startLine="105" startPosition="92" endLine="109" endPosition="0" conceptFqName="jetbrains.mps.baseLanguage.structure.InstanceMethodDeclaration" propertyString="select#(Ljetbrains/mps/project/IModule;)Ljava/lang/String;" />
    <nodeInfo nodeId="5729621269484869084" fileName="ModuleDependencyNode.java" startLine="115" startPosition="97" endLine="119" endPosition="0" conceptFqName="jetbrains.mps.baseLanguage.structure.InstanceMethodDeclaration" propertyString="select#(Ljetbrains/mps/project/IModule;)Ljava/lang/String;" />
    <nodeInfo nodeId="8261829475851811601" fileName="ModuleDependencyNode.java" startLine="126" startPosition="0" endLine="130" endPosition="0" conceptFqName="jetbrains.mps.baseLanguage.structure.InstanceMethodDeclaration" propertyString="isInitialized#()Z" />
    <nodeInfo nodeId="9102965682596470486" fileName="ModuleDependencyNode.java" startLine="161" startPosition="0" endLine="165" endPosition="0" conceptFqName="jetbrains.mps.baseLanguage.structure.InstanceMethodDeclaration" propertyString="isUsedLanguage#()Z" />
    <nodeInfo nodeId="9102965682596470518" fileName="ModuleDependencyNode.java" startLine="171" startPosition="0" endLine="175" endPosition="0" conceptFqName="jetbrains.mps.baseLanguage.structure.InstanceMethodDeclaration" propertyString="isUsedLanguage#()Z" />
    <nodeInfo nodeId="2334420805846557959" fileName="ModuleDependencyNode.java" startLine="84" startPosition="0" endLine="90" endPosition="5" conceptFqName="jetbrains.mps.baseLanguage.structure.ForeachStatement" />
    <nodeInfo nodeId="3937129192385011395" fileName="ModuleDependencyNode.java" startLine="130" startPosition="0" endLine="136" endPosition="0" conceptFqName="jetbrains.mps.baseLanguage.structure.InstanceMethodDeclaration" propertyString="doubleClick#()V" />
    <nodeInfo nodeId="7653827905501462587" fileName="ModuleDependencyNode.java" startLine="40" startPosition="75" endLine="47" endPosition="5" conceptFqName="jetbrains.mps.baseLanguage.structure.IfStatement" />
    <nodeInfo nodeId="5729621269484864466" fileName="ModuleDependencyNode.java" startLine="104" startPosition="0" endLine="111" endPosition="5" conceptFqName="jetbrains.mps.baseLanguage.structure.ForeachStatement" />
    <nodeInfo nodeId="5729621269484869074" fileName="ModuleDependencyNode.java" startLine="114" startPosition="95" endLine="121" endPosition="7" conceptFqName="jetbrains.mps.baseLanguage.structure.ForeachStatement" />
    <nodeInfo nodeId="978271742633931687" fileName="ModuleDependencyNode.java" startLine="136" startPosition="0" endLine="143" endPosition="0" conceptFqName="jetbrains.mps.baseLanguage.structure.InstanceMethodDeclaration" propertyString="doUpdatePresentation#()V" />
    <nodeInfo nodeId="3937129192385011404" fileName="ModuleDependencyNode.java" startLine="143" startPosition="0" endLine="150" endPosition="0" conceptFqName="jetbrains.mps.baseLanguage.structure.StaticMethodDeclaration" propertyString="check_lba8jw_a0a0a0a7#(Ljetbrains/mps/ide/depanalyzer/DependencyTree;Ljetbrains/mps/ide/depanalyzer/ModuleDependencyNode;)Lcom/intellij/openapi/project/Project;" />
    <nodeInfo nodeId="9102965682596470385" fileName="ModuleDependencyNode.java" startLine="151" startPosition="70" endLine="160" endPosition="5" conceptFqName="jetbrains.mps.baseLanguage.structure.ConstructorDeclaration" propertyString="DepDependencyNode#(Ljetbrains/mps/project/IModule;ZZLjetbrains/mps/smodel/IOperationContext;)V" />
    <nodeInfo nodeId="245336372463195948" fileName="ModuleDependencyNode.java" startLine="66" startPosition="0" endLine="77" endPosition="0" conceptFqName="jetbrains.mps.baseLanguage.structure.InstanceMethodDeclaration" propertyString="getFromNode#()Ljetbrains/mps/ide/depanalyzer/ModuleDependencyNode;" />
    <nodeInfo nodeId="6830499346919779369" fileName="ModuleDependencyNode.java" startLine="112" startPosition="0" endLine="123" endPosition="5" conceptFqName="jetbrains.mps.baseLanguage.structure.IfStatement" />
    <nodeInfo nodeId="7653827905501443886" fileName="ModuleDependencyNode.java" startLine="33" startPosition="0" endLine="49" endPosition="3" conceptFqName="jetbrains.mps.baseLanguage.structure.ConstructorDeclaration" propertyString="ModuleDependencyNode#(Ljava/util/List;Ljetbrains/mps/smodel/IOperationContext;)V" />
    <nodeInfo nodeId="2159080179880014630" fileName="ModuleDependencyNode.java" startLine="77" startPosition="0" endLine="126" endPosition="0" conceptFqName="jetbrains.mps.baseLanguage.structure.InstanceMethodDeclaration" propertyString="doInit#()V" />
    <scopeInfo nodeId="9102965682596470410" fileName="ModuleDependencyNode.java" startLine="30" startPosition="74" endLine="31" endPosition="83" />
    <scopeInfo nodeId="7653827905501443931" fileName="ModuleDependencyNode.java" startLine="37" startPosition="60" endLine="38" endPosition="78" />
    <scopeInfo nodeId="7653827905501462625" fileName="ModuleDependencyNode.java" startLine="43" startPosition="55" endLine="44" endPosition="81" />
    <scopeInfo nodeId="245336372463195942" fileName="ModuleDependencyNode.java" startLine="51" startPosition="37" endLine="52" endPosition="21" />
    <scopeInfo nodeId="6015823014695284497" fileName="ModuleDependencyNode.java" startLine="55" startPosition="35" endLine="56" endPosition="17" />
    <scopeInfo nodeId="978271742633931680" fileName="ModuleDependencyNode.java" startLine="59" startPosition="27" endLine="60" endPosition="20" />
    <scopeInfo nodeId="1942098792227681899" fileName="ModuleDependencyNode.java" startLine="63" startPosition="29" endLine="64" endPosition="20" />
    <scopeInfo nodeId="245336372463195969" fileName="ModuleDependencyNode.java" startLine="69" startPosition="43" endLine="70" endPosition="30" />
    <scopeInfo nodeId="245336372463195996" fileName="ModuleDependencyNode.java" startLine="72" startPosition="63" endLine="73" endPosition="41" />
    <scopeInfo nodeId="5729621269484866170" fileName="ModuleDependencyNode.java" startLine="106" startPosition="40" endLine="107" endPosition="36" />
    <scopeInfo nodeId="5729621269484864469" fileName="ModuleDependencyNode.java" startLine="109" startPosition="15" endLine="110" endPosition="171" />
    <scopeInfo nodeId="5729621269484869085" fileName="ModuleDependencyNode.java" startLine="116" startPosition="42" endLine="117" endPosition="38" />
    <scopeInfo nodeId="5729621269484869077" fileName="ModuleDependencyNode.java" startLine="119" startPosition="17" endLine="120" endPosition="98" />
    <scopeInfo nodeId="8261829475851811604" fileName="ModuleDependencyNode.java" startLine="127" startPosition="34" endLine="128" endPosition="25" />
    <scopeInfo nodeId="3937129192385011425" fileName="ModuleDependencyNode.java" startLine="132" startPosition="62" endLine="133" endPosition="151" />
    <scopeInfo nodeId="978271742633931697" fileName="ModuleDependencyNode.java" startLine="139" startPosition="19" endLine="140" endPosition="26" />
    <scopeInfo nodeId="3937129192385011404" fileName="ModuleDependencyNode.java" startLine="145" startPosition="36" endLine="146" endPosition="44" />
    <scopeInfo nodeId="9102965682596470426" fileName="ModuleDependencyNode.java" startLine="154" startPosition="22" endLine="155" endPosition="62" />
    <scopeInfo nodeId="8401817752074471817" fileName="ModuleDependencyNode.java" startLine="157" startPosition="21" endLine="158" endPosition="20" />
    <scopeInfo nodeId="9102965682596470489" fileName="ModuleDependencyNode.java" startLine="162" startPosition="37" endLine="163" endPosition="19" />
    <scopeInfo nodeId="9102965682596470502" fileName="ModuleDependencyNode.java" startLine="168" startPosition="75" endLine="169" endPosition="29" />
    <scopeInfo nodeId="9102965682596470521" fileName="ModuleDependencyNode.java" startLine="172" startPosition="37" endLine="173" endPosition="18" />
    <scopeInfo nodeId="7537828092111966452" fileName="ModuleDependencyNode.java" startLine="100" startPosition="37" endLine="102" endPosition="98" />
    <scopeInfo nodeId="9102965682596470407" fileName="ModuleDependencyNode.java" startLine="29" startPosition="0" endLine="32" endPosition="3">
      <varInfo nodeId="9102965682596470441" varName="context" />
      <varInfo nodeId="9102965682596470433" varName="module" />
    </scopeInfo>
    <scopeInfo nodeId="3937129192385011398" fileName="ModuleDependencyNode.java" startLine="131" startPosition="29" endLine="134" endPosition="5" />
    <scopeInfo nodeId="9102965682596470499" fileName="ModuleDependencyNode.java" startLine="167" startPosition="72" endLine="170" endPosition="5">
      <varInfo nodeId="9102965682596470510" varName="context" />
      <varInfo nodeId="9102965682596470505" varName="module" />
    </scopeInfo>
    <scopeInfo nodeId="245336372463195939" fileName="ModuleDependencyNode.java" startLine="50" startPosition="0" endLine="54" endPosition="0" />
    <scopeInfo nodeId="6015823014695284494" fileName="ModuleDependencyNode.java" startLine="54" startPosition="0" endLine="58" endPosition="0" />
    <scopeInfo nodeId="978271742633931677" fileName="ModuleDependencyNode.java" startLine="58" startPosition="0" endLine="62" endPosition="0" />
    <scopeInfo nodeId="1942098792227681896" fileName="ModuleDependencyNode.java" startLine="62" startPosition="0" endLine="66" endPosition="0" />
    <scopeInfo nodeId="2334420805846557962" fileName="ModuleDependencyNode.java" startLine="85" startPosition="61" endLine="89" endPosition="119">
      <varInfo nodeId="2334420805846557965" varName="depManager" />
    </scopeInfo>
    <scopeInfo nodeId="5729621269484866169" fileName="ModuleDependencyNode.java" startLine="105" startPosition="92" endLine="109" endPosition="0">
      <varInfo nodeId="5729621269484866169" varName="it" />
    </scopeInfo>
    <scopeInfo nodeId="5729621269484869084" fileName="ModuleDependencyNode.java" startLine="115" startPosition="97" endLine="119" endPosition="0">
      <varInfo nodeId="5729621269484869084" varName="it" />
    </scopeInfo>
    <scopeInfo nodeId="8261829475851811601" fileName="ModuleDependencyNode.java" startLine="126" startPosition="0" endLine="130" endPosition="0" />
    <scopeInfo nodeId="978271742633931690" fileName="ModuleDependencyNode.java" startLine="137" startPosition="41" endLine="141" endPosition="5" />
    <scopeInfo nodeId="3937129192385011404" fileName="ModuleDependencyNode.java" startLine="144" startPosition="129" endLine="148" endPosition="16" />
    <scopeInfo nodeId="9102965682596470486" fileName="ModuleDependencyNode.java" startLine="161" startPosition="0" endLine="165" endPosition="0" />
    <scopeInfo nodeId="9102965682596470518" fileName="ModuleDependencyNode.java" startLine="171" startPosition="0" endLine="175" endPosition="0" />
    <scopeInfo nodeId="7653827905501462588" fileName="ModuleDependencyNode.java" startLine="41" startPosition="53" endLine="46" endPosition="40" />
    <scopeInfo nodeId="2334420805846557959" fileName="ModuleDependencyNode.java" startLine="84" startPosition="0" endLine="90" endPosition="5">
      <varInfo nodeId="2334420805846557960" varName="module" />
    </scopeInfo>
    <scopeInfo nodeId="3937129192385011395" fileName="ModuleDependencyNode.java" startLine="130" startPosition="0" endLine="136" endPosition="0" />
    <scopeInfo nodeId="5729621269484864466" fileName="ModuleDependencyNode.java" startLine="104" startPosition="0" endLine="111" endPosition="5">
      <varInfo nodeId="5729621269484864467" varName="m" />
    </scopeInfo>
    <scopeInfo nodeId="5729621269484869074" fileName="ModuleDependencyNode.java" startLine="114" startPosition="95" endLine="121" endPosition="7">
      <varInfo nodeId="5729621269484869075" varName="l" />
    </scopeInfo>
    <scopeInfo nodeId="978271742633931687" fileName="ModuleDependencyNode.java" startLine="136" startPosition="0" endLine="143" endPosition="0" />
    <scopeInfo nodeId="3937129192385011404" fileName="ModuleDependencyNode.java" startLine="143" startPosition="0" endLine="150" endPosition="0">
      <varInfo nodeId="3937129192385011404" varName="checkedDotOperand" />
      <varInfo nodeId="3937129192385011404" varName="checkedDotThisExpression" />
    </scopeInfo>
    <scopeInfo nodeId="9102965682596470388" fileName="ModuleDependencyNode.java" startLine="152" startPosition="110" endLine="159" endPosition="7" />
    <scopeInfo nodeId="245336372463195951" fileName="ModuleDependencyNode.java" startLine="67" startPosition="45" endLine="75" endPosition="16">
      <varInfo nodeId="245336372463195961" varName="node" />
    </scopeInfo>
    <scopeInfo nodeId="6830499346919779370" fileName="ModuleDependencyNode.java" startLine="113" startPosition="36" endLine="122" endPosition="25">
      <varInfo nodeId="5729621269484864456" varName="usedlanguages" />
    </scopeInfo>
    <scopeInfo nodeId="9102965682596470385" fileName="ModuleDependencyNode.java" startLine="151" startPosition="70" endLine="160" endPosition="5">
      <varInfo nodeId="9102965682596470398" varName="context" />
      <varInfo nodeId="9102965682596470395" varName="isCyclic" />
      <varInfo nodeId="9102965682596470392" varName="isRuntime" />
      <varInfo nodeId="9102965682596470390" varName="module" />
    </scopeInfo>
    <scopeInfo nodeId="245336372463195948" fileName="ModuleDependencyNode.java" startLine="66" startPosition="0" endLine="77" endPosition="0" />
    <scopeInfo nodeId="7653827905501443889" fileName="ModuleDependencyNode.java" startLine="34" startPosition="81" endLine="48" endPosition="28">
      <varInfo nodeId="7653827905501462572" varName="text" />
    </scopeInfo>
    <scopeInfo nodeId="7653827905501443886" fileName="ModuleDependencyNode.java" startLine="33" startPosition="0" endLine="49" endPosition="3">
      <varInfo nodeId="7653827905501443915" varName="context" />
      <varInfo nodeId="7653827905501443911" varName="modules" />
    </scopeInfo>
    <scopeInfo nodeId="2159080179880014633" fileName="ModuleDependencyNode.java" startLine="78" startPosition="27" endLine="124" endPosition="25">
      <varInfo nodeId="6830499346919779382" varName="allModules" />
      <varInfo nodeId="978271742633925284" varName="depLoops" />
      <varInfo nodeId="5729621269484866140" varName="reqModules" />
      <varInfo nodeId="8150963788803844019" varName="rtModules" />
      <varInfo nodeId="6830499346919779354" varName="tree" />
      <varInfo nodeId="5729621269484869054" varName="usedLanguages" />
    </scopeInfo>
    <scopeInfo nodeId="2159080179880014630" fileName="ModuleDependencyNode.java" startLine="77" startPosition="0" endLine="126" endPosition="0" />
    <unitInfo nodeId="5729621269484866169" fileName="ModuleDependencyNode.java" startLine="105" startPosition="62" endLine="109" endPosition="5" unitName="jetbrains.mps.ide.depanalyzer.ModuleDependencyNode$1" />
    <unitInfo nodeId="5729621269484869084" fileName="ModuleDependencyNode.java" startLine="115" startPosition="67" endLine="119" endPosition="7" unitName="jetbrains.mps.ide.depanalyzer.ModuleDependencyNode$2" />
    <unitInfo nodeId="9102965682596470497" fileName="ModuleDependencyNode.java" startLine="167" startPosition="0" endLine="176" endPosition="0" unitName="jetbrains.mps.ide.depanalyzer.ModuleDependencyNode$ULangDependencyNode" />
    <unitInfo nodeId="9102965682596470383" fileName="ModuleDependencyNode.java" startLine="151" startPosition="0" endLine="166" endPosition="0" unitName="jetbrains.mps.ide.depanalyzer.ModuleDependencyNode$DepDependencyNode" />
    <unitInfo nodeId="4584053716645504515" fileName="ModuleDependencyNode.java" startLine="25" startPosition="0" endLine="177" endPosition="0" unitName="jetbrains.mps.ide.depanalyzer.ModuleDependencyNode" />
  </root>
  <root nodeId="6059554334738541128" modelId="r:e9e5ee4e-8216-40bc-b13e-6f1480c626c5(jetbrains.mps.ide.depanalyzer)">
    <nodeInfo nodeId="209150240168770322" fileName="ModuleDependenciesView.java" startLine="38" startPosition="52" endLine="39" endPosition="36" conceptFqName="jetbrains.mps.baseLanguage.structure.FieldDeclaration" propertyString="myLeftTree" />
    <nodeInfo nodeId="209150240168804813" fileName="ModuleDependenciesView.java" startLine="39" startPosition="36" endLine="40" endPosition="41" conceptFqName="jetbrains.mps.baseLanguage.structure.FieldDeclaration" propertyString="myRightTree" />
    <nodeInfo nodeId="5660841153991296776" fileName="ModuleDependenciesView.java" startLine="42" startPosition="65" endLine="43" endPosition="30" conceptFqName="jetbrains.mps.baseLanguage.structure.SuperConstructorInvocation" />
    <nodeInfo nodeId="6059554334738559566" fileName="ModuleDependenciesView.java" startLine="43" startPosition="30" endLine="44" endPosition="45" conceptFqName="jetbrains.mps.baseLanguage.structure.ExpressionStatement" />
    <nodeInfo nodeId="6059554334738559576" fileName="ModuleDependenciesView.java" startLine="44" startPosition="45" endLine="45" endPosition="50" conceptFqName="jetbrains.mps.baseLanguage.structure.ExpressionStatement" />
    <nodeInfo nodeId="7007116172552297623" fileName="ModuleDependenciesView.java" startLine="45" startPosition="50" endLine="46" endPosition="0" conceptFqName="jetbrains.mps.baseLanguage.structure.Statement" />
    <nodeInfo nodeId="7537828092111966497" fileName="ModuleDependenciesView.java" startLine="48" startPosition="37" endLine="49" endPosition="32" conceptFqName="jetbrains.mps.baseLanguage.structure.ExpressionStatement" />
    <nodeInfo nodeId="2442969026332318218" fileName="ModuleDependenciesView.java" startLine="52" startPosition="37" endLine="53" endPosition="26" conceptFqName="jetbrains.mps.baseLanguage.structure.ExpressionStatement" />
    <nodeInfo nodeId="2442969026332318266" fileName="ModuleDependenciesView.java" startLine="56" startPosition="37" endLine="57" endPosition="32" conceptFqName="jetbrains.mps.baseLanguage.structure.ExpressionStatement" />
    <nodeInfo nodeId="4661162987546350210" fileName="ModuleDependenciesView.java" startLine="60" startPosition="37" endLine="61" endPosition="27" conceptFqName="jetbrains.mps.baseLanguage.structure.ExpressionStatement" />
    <nodeInfo nodeId="6059554334738559599" fileName="ModuleDependenciesView.java" startLine="63" startPosition="8" endLine="64" endPosition="0" conceptFqName="jetbrains.mps.baseLanguage.structure.Statement" />
    <nodeInfo nodeId="2948265564061035533" fileName="ModuleDependenciesView.java" startLine="64" startPosition="0" endLine="65" endPosition="123" conceptFqName="jetbrains.mps.baseLanguage.structure.LocalVariableDeclarationStatement" />
    <nodeInfo nodeId="6059554334738559601" fileName="ModuleDependenciesView.java" startLine="65" startPosition="123" endLine="66" endPosition="37" conceptFqName="jetbrains.mps.baseLanguage.structure.ExpressionStatement" />
    <nodeInfo nodeId="2948265564061144966" fileName="ModuleDependenciesView.java" startLine="66" startPosition="37" endLine="67" endPosition="0" conceptFqName="jetbrains.mps.baseLanguage.structure.Statement" />
    <nodeInfo nodeId="2948265564061035522" fileName="ModuleDependenciesView.java" startLine="67" startPosition="0" endLine="68" endPosition="39" conceptFqName="jetbrains.mps.baseLanguage.structure.LocalVariableDeclarationStatement" />
    <nodeInfo nodeId="4592840740430609225" fileName="ModuleDependenciesView.java" startLine="68" startPosition="39" endLine="69" endPosition="32" conceptFqName="jetbrains.mps.baseLanguage.structure.ExpressionStatement" />
    <nodeInfo nodeId="6059554334738559608" fileName="ModuleDependenciesView.java" startLine="69" startPosition="32" endLine="70" endPosition="39" conceptFqName="jetbrains.mps.baseLanguage.structure.ExpressionStatement" />
    <nodeInfo nodeId="209150240168907744" fileName="ModuleDependenciesView.java" startLine="70" startPosition="39" endLine="71" endPosition="61" conceptFqName="jetbrains.mps.baseLanguage.structure.ExpressionStatement" />
    <nodeInfo nodeId="6541592330987612969" fileName="ModuleDependenciesView.java" startLine="71" startPosition="61" endLine="72" endPosition="63" conceptFqName="jetbrains.mps.baseLanguage.structure.ExpressionStatement" />
    <nodeInfo nodeId="245336372463017801" fileName="ModuleDependenciesView.java" startLine="72" startPosition="63" endLine="73" endPosition="0" conceptFqName="jetbrains.mps.baseLanguage.structure.Statement" />
    <nodeInfo nodeId="6059554334738559721" fileName="ModuleDependenciesView.java" startLine="75" startPosition="54" endLine="76" endPosition="30" conceptFqName="jetbrains.mps.baseLanguage.structure.ExpressionStatement" />
    <nodeInfo nodeId="6059554334738584791" fileName="ModuleDependenciesView.java" startLine="81" startPosition="49" endLine="82" endPosition="35" conceptFqName="jetbrains.mps.baseLanguage.structure.ExpressionStatement" />
    <nodeInfo nodeId="9102965682596361634" fileName="ModuleDependenciesView.java" startLine="82" startPosition="35" endLine="83" endPosition="15" conceptFqName="jetbrains.mps.baseLanguage.structure.ExpressionStatement" />
    <nodeInfo nodeId="9102965682596361637" fileName="ModuleDependenciesView.java" startLine="86" startPosition="37" endLine="87" endPosition="57" conceptFqName="jetbrains.mps.baseLanguage.structure.SingleLineComment" />
    <nodeInfo nodeId="6059554334738559657" fileName="ModuleDependenciesView.java" startLine="87" startPosition="57" endLine="88" endPosition="36" conceptFqName="jetbrains.mps.baseLanguage.structure.ExpressionStatement" />
    <nodeInfo nodeId="7574561536407727903" fileName="ModuleDependenciesView.java" startLine="88" startPosition="36" endLine="89" endPosition="54" conceptFqName="jetbrains.mps.baseLanguage.structure.LocalVariableDeclarationStatement" />
    <nodeInfo nodeId="7574561536407727890" fileName="ModuleDependenciesView.java" startLine="90" startPosition="24" endLine="91" endPosition="120" conceptFqName="jetbrains.mps.baseLanguage.structure.LocalVariableDeclarationStatement" />
    <nodeInfo nodeId="6015823014695284072" fileName="ModuleDependenciesView.java" startLine="91" startPosition="120" endLine="92" endPosition="121" conceptFqName="jetbrains.mps.baseLanguage.structure.LocalVariableDeclarationStatement" />
    <nodeInfo nodeId="7574561536407727918" fileName="ModuleDependenciesView.java" startLine="93" startPosition="35" endLine="94" endPosition="47" conceptFqName="jetbrains.mps.baseLanguage.structure.LocalVariableDeclarationStatement" />
    <nodeInfo nodeId="7574561536407727928" fileName="ModuleDependenciesView.java" startLine="95" startPosition="48" endLine="96" endPosition="63" conceptFqName="jetbrains.mps.baseLanguage.structure.LocalVariableDeclarationStatement" />
    <nodeInfo nodeId="7574561536407727934" fileName="ModuleDependenciesView.java" startLine="96" startPosition="63" endLine="97" endPosition="76" conceptFqName="jetbrains.mps.baseLanguage.structure.LocalVariableDeclarationStatement" />
    <nodeInfo nodeId="7574561536407727947" fileName="ModuleDependenciesView.java" startLine="103" startPosition="71" endLine="104" endPosition="105" conceptFqName="jetbrains.mps.baseLanguage.structure.ExpressionStatement" />
    <nodeInfo nodeId="7574561536407727960" fileName="ModuleDependenciesView.java" startLine="105" startPosition="13" endLine="106" endPosition="131" conceptFqName="jetbrains.mps.baseLanguage.structure.ExpressionStatement" />
    <nodeInfo nodeId="6059554334738559672" fileName="ModuleDependenciesView.java" startLine="110" startPosition="169" endLine="111" endPosition="128" conceptFqName="jetbrains.mps.baseLanguage.structure.ExpressionStatement" />
    <nodeInfo nodeId="6059554334738559695" fileName="ModuleDependenciesView.java" startLine="113" startPosition="5" endLine="114" endPosition="29" conceptFqName="jetbrains.mps.baseLanguage.structure.ExpressionStatement" />
    <nodeInfo nodeId="1546590992555320341" fileName="ModuleDependenciesView.java" startLine="114" startPosition="29" endLine="115" endPosition="28" conceptFqName="jetbrains.mps.baseLanguage.structure.ExpressionStatement" />
    <nodeInfo nodeId="2442969026332318221" fileName="ModuleDependenciesView.java" startLine="118" startPosition="42" endLine="119" endPosition="33" conceptFqName="jetbrains.mps.baseLanguage.structure.ExpressionStatement" />
    <nodeInfo nodeId="2442969026332318226" fileName="ModuleDependenciesView.java" startLine="119" startPosition="33" endLine="120" endPosition="34" conceptFqName="jetbrains.mps.baseLanguage.structure.ExpressionStatement" />
    <nodeInfo nodeId="2442969026332318231" fileName="ModuleDependenciesView.java" startLine="120" startPosition="34" endLine="121" endPosition="15" conceptFqName="jetbrains.mps.baseLanguage.structure.ExpressionStatement" />
    <nodeInfo nodeId="2442969026332318239" fileName="ModuleDependenciesView.java" startLine="124" startPosition="48" endLine="125" endPosition="38" conceptFqName="jetbrains.mps.baseLanguage.structure.ExpressionStatement" />
    <nodeInfo nodeId="2442969026332318244" fileName="ModuleDependenciesView.java" startLine="125" startPosition="38" endLine="126" endPosition="15" conceptFqName="jetbrains.mps.baseLanguage.structure.ExpressionStatement" />
    <nodeInfo nodeId="4661162987546350194" fileName="ModuleDependenciesView.java" startLine="129" startPosition="43" endLine="130" endPosition="35" conceptFqName="jetbrains.mps.baseLanguage.structure.ExpressionStatement" />
    <nodeInfo nodeId="4592840740430605606" fileName="ModuleDependenciesView.java" startLine="130" startPosition="35" endLine="131" endPosition="29" conceptFqName="jetbrains.mps.baseLanguage.structure.ExpressionStatement" />
    <nodeInfo nodeId="4592840740430605610" fileName="ModuleDependenciesView.java" startLine="131" startPosition="29" endLine="132" endPosition="28" conceptFqName="jetbrains.mps.baseLanguage.structure.ExpressionStatement" />
    <nodeInfo nodeId="7537828092111966508" fileName="ModuleDependenciesView.java" startLine="135" startPosition="47" endLine="136" endPosition="39" conceptFqName="jetbrains.mps.baseLanguage.structure.ExpressionStatement" />
    <nodeInfo nodeId="6920342817566622655" fileName="ModuleDependenciesView.java" startLine="136" startPosition="39" endLine="137" endPosition="15" conceptFqName="jetbrains.mps.baseLanguage.structure.ExpressionStatement" />
    <nodeInfo nodeId="7574561536407728012" fileName="ModuleDependenciesView.java" startLine="140" startPosition="26" endLine="141" endPosition="28" conceptFqName="jetbrains.mps.baseLanguage.structure.ExpressionStatement" />
    <nodeInfo nodeId="2021912758216808712" fileName="ModuleDependenciesView.java" startLine="141" startPosition="28" endLine="142" endPosition="26" conceptFqName="jetbrains.mps.baseLanguage.structure.ExpressionStatement" />
    <nodeInfo nodeId="5710768378796635600" fileName="ModuleDependenciesView.java" startLine="145" startPosition="58" endLine="146" endPosition="76" conceptFqName="jetbrains.mps.baseLanguage.structure.LocalVariableDeclarationStatement" />
    <nodeInfo nodeId="5710768378796635628" fileName="ModuleDependenciesView.java" startLine="146" startPosition="76" endLine="147" endPosition="40" conceptFqName="jetbrains.mps.baseLanguage.structure.LocalVariableDeclarationStatement" />
    <nodeInfo nodeId="1942098792227682080" fileName="ModuleDependenciesView.java" startLine="147" startPosition="40" endLine="148" endPosition="51" conceptFqName="jetbrains.mps.baseLanguage.structure.SingleLineComment" />
    <nodeInfo nodeId="1942098792227681955" fileName="ModuleDependenciesView.java" startLine="148" startPosition="51" endLine="149" endPosition="53" conceptFqName="jetbrains.mps.baseLanguage.structure.LocalVariableDeclarationStatement" />
    <nodeInfo nodeId="1942098792227682078" fileName="ModuleDependenciesView.java" startLine="150" startPosition="154" endLine="151" endPosition="13" conceptFqName="jetbrains.mps.baseLanguage.structure.ReturnStatement" />
    <nodeInfo nodeId="1942098792227682112" fileName="ModuleDependenciesView.java" startLine="152" startPosition="5" endLine="153" endPosition="51" conceptFqName="jetbrains.mps.baseLanguage.structure.SingleLineComment" />
    <nodeInfo nodeId="5710768378796632185" fileName="ModuleDependenciesView.java" startLine="155" startPosition="25" endLine="156" endPosition="54" conceptFqName="jetbrains.mps.baseLanguage.structure.ExpressionStatement" />
    <nodeInfo nodeId="5710768378796635559" fileName="ModuleDependenciesView.java" startLine="157" startPosition="63" endLine="158" endPosition="97" conceptFqName="jetbrains.mps.baseLanguage.structure.LocalVariableDeclarationStatement" />
    <nodeInfo nodeId="5710768378796635577" fileName="ModuleDependenciesView.java" startLine="159" startPosition="26" endLine="160" endPosition="21" conceptFqName="jetbrains.mps.baseLanguage.structure.ContinueStatement" />
    <nodeInfo nodeId="5710768378796635618" fileName="ModuleDependenciesView.java" startLine="162" startPosition="72" endLine="163" endPosition="31" conceptFqName="jetbrains.mps.baseLanguage.structure.ExpressionStatement" />
    <nodeInfo nodeId="7574561536407727938" fileName="ModuleDependenciesView.java" startLine="171" startPosition="36" endLine="172" endPosition="44" conceptFqName="jetbrains.mps.baseLanguage.structure.ReturnStatement" />
    <nodeInfo nodeId="7574561536407727938" fileName="ModuleDependenciesView.java" startLine="173" startPosition="5" endLine="174" endPosition="16" conceptFqName="jetbrains.mps.baseLanguage.structure.ReturnStatement" />
    <nodeInfo nodeId="2442969026332317197" fileName="ModuleDependenciesView.java" startLine="184" startPosition="59" endLine="185" endPosition="28" conceptFqName="jetbrains.mps.baseLanguage.structure.FieldDeclaration" propertyString="myValue" />
    <nodeInfo nodeId="2442969026332317214" fileName="ModuleDependenciesView.java" startLine="185" startPosition="28" endLine="186" endPosition="67" conceptFqName="jetbrains.mps.baseLanguage.structure.FieldDeclaration" propertyString="mySetValue" />
    <nodeInfo nodeId="2442969026332317273" fileName="ModuleDependenciesView.java" startLine="188" startPosition="121" endLine="189" endPosition="32" conceptFqName="jetbrains.mps.baseLanguage.structure.SuperConstructorInvocation" />
    <nodeInfo nodeId="2442969026332317221" fileName="ModuleDependenciesView.java" startLine="189" startPosition="32" endLine="190" endPosition="22" conceptFqName="jetbrains.mps.baseLanguage.structure.ExpressionStatement" />
    <nodeInfo nodeId="2442969026332317228" fileName="ModuleDependenciesView.java" startLine="190" startPosition="22" endLine="191" endPosition="28" conceptFqName="jetbrains.mps.baseLanguage.structure.ExpressionStatement" />
    <nodeInfo nodeId="2442969026332317252" fileName="ModuleDependenciesView.java" startLine="194" startPosition="61" endLine="195" endPosition="37" conceptFqName="jetbrains.mps.baseLanguage.structure.ExpressionStatement" />
    <nodeInfo nodeId="2442969026332317250" fileName="ModuleDependenciesView.java" startLine="198" startPosition="52" endLine="199" endPosition="21" conceptFqName="jetbrains.mps.baseLanguage.structure.ReturnStatement" />
    <nodeInfo nodeId="7574561536407727945" fileName="ModuleDependenciesView.java" startLine="102" startPosition="14" endLine="105" endPosition="13" conceptFqName="jetbrains.mps.baseLanguage.structure.IfStatement" />
    <nodeInfo nodeId="7574561536407727978" fileName="ModuleDependenciesView.java" startLine="109" startPosition="7" endLine="112" endPosition="7" conceptFqName="jetbrains.mps.baseLanguage.structure.ForeachStatement" />
    <nodeInfo nodeId="1942098792227681966" fileName="ModuleDependenciesView.java" startLine="149" startPosition="53" endLine="152" endPosition="5" conceptFqName="jetbrains.mps.baseLanguage.structure.IfStatement" />
    <nodeInfo nodeId="5710768378796635568" fileName="ModuleDependenciesView.java" startLine="158" startPosition="97" endLine="161" endPosition="11" conceptFqName="jetbrains.mps.baseLanguage.structure.IfStatement" />
    <nodeInfo nodeId="5710768378796635579" fileName="ModuleDependenciesView.java" startLine="161" startPosition="11" endLine="164" endPosition="11" conceptFqName="jetbrains.mps.baseLanguage.structure.IfStatement" />
    <nodeInfo nodeId="7574561536407727938" fileName="ModuleDependenciesView.java" startLine="170" startPosition="97" endLine="173" endPosition="5" conceptFqName="jetbrains.mps.baseLanguage.structure.IfStatement" />
    <nodeInfo nodeId="7537828092111966495" fileName="ModuleDependenciesView.java" startLine="47" startPosition="211" endLine="51" endPosition="0" conceptFqName="jetbrains.mps.baseLanguage.structure.InstanceMethodDeclaration" propertyString="invoke#(Ljava/lang/Boolean;)V" />
    <nodeInfo nodeId="2442969026332317285" fileName="ModuleDependenciesView.java" startLine="51" startPosition="187" endLine="55" endPosition="0" conceptFqName="jetbrains.mps.baseLanguage.structure.InstanceMethodDeclaration" propertyString="invoke#(Ljava/lang/Boolean;)V" />
    <nodeInfo nodeId="2442969026332318264" fileName="ModuleDependenciesView.java" startLine="55" startPosition="192" endLine="59" endPosition="0" conceptFqName="jetbrains.mps.baseLanguage.structure.InstanceMethodDeclaration" propertyString="invoke#(Ljava/lang/Boolean;)V" />
    <nodeInfo nodeId="4661162987546348272" fileName="ModuleDependenciesView.java" startLine="59" startPosition="138" endLine="63" endPosition="0" conceptFqName="jetbrains.mps.baseLanguage.structure.InstanceMethodDeclaration" propertyString="invoke#(Ljava/lang/Boolean;)V" />
    <nodeInfo nodeId="6059554334738559629" fileName="ModuleDependenciesView.java" startLine="74" startPosition="69" endLine="78" endPosition="0" conceptFqName="jetbrains.mps.baseLanguage.structure.InstanceMethodDeclaration" propertyString="valueChanged#(Ljavax/swing/event/TreeSelectionEvent;)V" />
    <nodeInfo nodeId="6015823014695284542" fileName="ModuleDependenciesView.java" startLine="98" startPosition="29" endLine="102" endPosition="14" conceptFqName="jetbrains.mps.baseLanguage.structure.LocalVariableDeclarationStatement" />
    <nodeInfo nodeId="5710768378796635564" fileName="ModuleDependenciesView.java" startLine="177" startPosition="76" endLine="181" endPosition="6" conceptFqName="jetbrains.mps.baseLanguage.structure.ReturnStatement" />
    <nodeInfo nodeId="2442969026332317234" fileName="ModuleDependenciesView.java" startLine="193" startPosition="0" endLine="197" endPosition="0" conceptFqName="jetbrains.mps.baseLanguage.structure.InstanceMethodDeclaration" propertyString="setSelected#(Lcom/intellij/openapi/actionSystem/AnActionEvent;Z)V" />
    <nodeInfo nodeId="2442969026332317242" fileName="ModuleDependenciesView.java" startLine="197" startPosition="0" endLine="201" endPosition="0" conceptFqName="jetbrains.mps.baseLanguage.structure.InstanceMethodDeclaration" propertyString="isSelected#(Lcom/intellij/openapi/actionSystem/AnActionEvent;)Z" />
    <nodeInfo nodeId="6059554334738559618" fileName="ModuleDependenciesView.java" startLine="73" startPosition="0" endLine="78" endPosition="7" conceptFqName="jetbrains.mps.baseLanguage.structure.ExpressionStatement" />
    <nodeInfo nodeId="6059554334738584777" fileName="ModuleDependenciesView.java" startLine="80" startPosition="0" endLine="85" endPosition="0" conceptFqName="jetbrains.mps.baseLanguage.structure.InstanceMethodDeclaration" propertyString="setModules#(Ljava/util/List;)V" />
    <nodeInfo nodeId="2442969026332318233" fileName="ModuleDependenciesView.java" startLine="123" startPosition="0" endLine="128" endPosition="0" conceptFqName="jetbrains.mps.baseLanguage.structure.InstanceMethodDeclaration" propertyString="setShowUsedLanguages#(Z)V" />
    <nodeInfo nodeId="7537828092111966502" fileName="ModuleDependenciesView.java" startLine="134" startPosition="0" endLine="139" endPosition="0" conceptFqName="jetbrains.mps.baseLanguage.structure.InstanceMethodDeclaration" propertyString="setHideSourceModules#(Z)V" />
    <nodeInfo nodeId="6059554334738559702" fileName="ModuleDependenciesView.java" startLine="139" startPosition="0" endLine="144" endPosition="0" conceptFqName="jetbrains.mps.baseLanguage.structure.InstanceMethodDeclaration" propertyString="resetAll#()V" />
    <nodeInfo nodeId="2442969026332309261" fileName="ModuleDependenciesView.java" startLine="187" startPosition="0" endLine="192" endPosition="5" conceptFqName="jetbrains.mps.baseLanguage.structure.ConstructorDeclaration" propertyString="MyToggleAction#(Ljava/lang/String;Ljavax/swing/Icon;ZLjetbrains/mps/baseLanguage/closures/runtime/_FunctionTypes/_void_P1_E0;)V" />
    <nodeInfo nodeId="2442969026332317289" fileName="ModuleDependenciesView.java" startLine="117" startPosition="0" endLine="123" endPosition="0" conceptFqName="jetbrains.mps.baseLanguage.structure.InstanceMethodDeclaration" propertyString="setShowRuntime#(Z)V" />
    <nodeInfo nodeId="4661162987546350188" fileName="ModuleDependenciesView.java" startLine="128" startPosition="0" endLine="134" endPosition="0" conceptFqName="jetbrains.mps.baseLanguage.structure.InstanceMethodDeclaration" propertyString="setShowAllPaths#(Z)V" />
    <nodeInfo nodeId="7574561536407727938" fileName="ModuleDependenciesView.java" startLine="169" startPosition="0" endLine="176" endPosition="0" conceptFqName="jetbrains.mps.baseLanguage.structure.StaticMethodDeclaration" propertyString="check_jxc64t_a0b0b0c0d0b#(Ljetbrains/mps/ide/depanalyzer/ModuleDependencyNode;)Ljava/util/List;" />
    <nodeInfo nodeId="5710768378796635564" fileName="ModuleDependenciesView.java" startLine="176" startPosition="0" endLine="183" endPosition="0" conceptFqName="jetbrains.mps.baseLanguage.structure.StaticMethodDeclaration" propertyString="as_jxc64t_a0a0a1a0a0a0a6a7#(Ljava/lang/Object;Ljava/lang/Class;)null" />
    <nodeInfo nodeId="5710768378796635552" fileName="ModuleDependenciesView.java" startLine="156" startPosition="54" endLine="165" endPosition="9" conceptFqName="jetbrains.mps.baseLanguage.structure.ForeachStatement" />
    <nodeInfo nodeId="7574561536407727943" fileName="ModuleDependenciesView.java" startLine="97" startPosition="76" endLine="107" endPosition="11" conceptFqName="jetbrains.mps.baseLanguage.structure.IfStatement" />
    <nodeInfo nodeId="5710768378796635504" fileName="ModuleDependenciesView.java" startLine="154" startPosition="57" endLine="167" endPosition="0" conceptFqName="jetbrains.mps.baseLanguage.structure.InstanceMethodDeclaration" propertyString="run#()V" />
    <nodeInfo nodeId="7574561536407727926" fileName="ModuleDependenciesView.java" startLine="94" startPosition="47" endLine="108" endPosition="9" conceptFqName="jetbrains.mps.baseLanguage.structure.IfStatement" />
    <nodeInfo nodeId="5710768378796635503" fileName="ModuleDependenciesView.java" startLine="153" startPosition="51" endLine="167" endPosition="7" conceptFqName="jetbrains.mps.baseLanguage.structure.ExpressionStatement" />
    <nodeInfo nodeId="2948265564061035528" fileName="ModuleDependenciesView.java" startLine="46" startPosition="0" endLine="63" endPosition="8" conceptFqName="jetbrains.mps.baseLanguage.structure.LocalVariableDeclarationStatement" />
    <nodeInfo nodeId="7574561536407727914" fileName="ModuleDependenciesView.java" startLine="92" startPosition="121" endLine="109" endPosition="7" conceptFqName="jetbrains.mps.baseLanguage.structure.ForeachStatement" />
    <nodeInfo nodeId="7574561536407727912" fileName="ModuleDependenciesView.java" startLine="89" startPosition="54" endLine="113" endPosition="5" conceptFqName="jetbrains.mps.baseLanguage.structure.IfStatement" />
    <nodeInfo nodeId="1942098792227673529" fileName="ModuleDependenciesView.java" startLine="144" startPosition="0" endLine="169" endPosition="0" conceptFqName="jetbrains.mps.baseLanguage.structure.InstanceMethodDeclaration" propertyString="showLoops#(Ljetbrains/mps/ide/depanalyzer/ModuleDependencyNode;)V" />
    <nodeInfo nodeId="6059554334738559652" fileName="ModuleDependenciesView.java" startLine="85" startPosition="0" endLine="117" endPosition="0" conceptFqName="jetbrains.mps.baseLanguage.structure.InstanceMethodDeclaration" propertyString="rebuildDependencies#()V" />
    <nodeInfo nodeId="6059554334738541130" fileName="ModuleDependenciesView.java" startLine="41" startPosition="0" endLine="79" endPosition="3" conceptFqName="jetbrains.mps.baseLanguage.structure.ConstructorDeclaration" propertyString="ModuleDependenciesView#(Ljetbrains/mps/ide/tools/BaseTool;Lcom/intellij/openapi/project/Project;)V" />
    <scopeInfo nodeId="7537828092111966496" fileName="ModuleDependenciesView.java" startLine="48" startPosition="37" endLine="49" endPosition="32" />
    <scopeInfo nodeId="2442969026332317286" fileName="ModuleDependenciesView.java" startLine="52" startPosition="37" endLine="53" endPosition="26" />
    <scopeInfo nodeId="2442969026332318265" fileName="ModuleDependenciesView.java" startLine="56" startPosition="37" endLine="57" endPosition="32" />
    <scopeInfo nodeId="4661162987546348273" fileName="ModuleDependenciesView.java" startLine="60" startPosition="37" endLine="61" endPosition="27" />
    <scopeInfo nodeId="6059554334738559634" fileName="ModuleDependenciesView.java" startLine="75" startPosition="54" endLine="76" endPosition="30" />
    <scopeInfo nodeId="7574561536407727946" fileName="ModuleDependenciesView.java" startLine="103" startPosition="71" endLine="104" endPosition="105" />
    <scopeInfo nodeId="7574561536407727981" fileName="ModuleDependenciesView.java" startLine="110" startPosition="169" endLine="111" endPosition="128" />
    <scopeInfo nodeId="1942098792227681967" fileName="ModuleDependenciesView.java" startLine="150" startPosition="154" endLine="151" endPosition="13" />
    <scopeInfo nodeId="5710768378796635569" fileName="ModuleDependenciesView.java" startLine="159" startPosition="26" endLine="160" endPosition="21" />
    <scopeInfo nodeId="5710768378796635580" fileName="ModuleDependenciesView.java" startLine="162" startPosition="72" endLine="163" endPosition="31" />
    <scopeInfo nodeId="7574561536407727938" fileName="ModuleDependenciesView.java" startLine="171" startPosition="36" endLine="172" endPosition="44" />
    <scopeInfo nodeId="2442969026332317241" fileName="ModuleDependenciesView.java" startLine="194" startPosition="61" endLine="195" endPosition="37" />
    <scopeInfo nodeId="2442969026332317247" fileName="ModuleDependenciesView.java" startLine="198" startPosition="52" endLine="199" endPosition="21" />
    <scopeInfo nodeId="6059554334738584780" fileName="ModuleDependenciesView.java" startLine="81" startPosition="49" endLine="83" endPosition="15" />
    <scopeInfo nodeId="2442969026332318236" fileName="ModuleDependenciesView.java" startLine="124" startPosition="48" endLine="126" endPosition="15" />
    <scopeInfo nodeId="7537828092111966505" fileName="ModuleDependenciesView.java" startLine="135" startPosition="47" endLine="137" endPosition="15" />
    <scopeInfo nodeId="6059554334738559705" fileName="ModuleDependenciesView.java" startLine="140" startPosition="26" endLine="142" endPosition="26" />
    <scopeInfo nodeId="7574561536407727978" fileName="ModuleDependenciesView.java" startLine="109" startPosition="7" endLine="112" endPosition="7">
      <varInfo nodeId="7574561536407727979" varName="key" />
    </scopeInfo>
    <scopeInfo nodeId="2442969026332317292" fileName="ModuleDependenciesView.java" startLine="118" startPosition="42" endLine="121" endPosition="15" />
    <scopeInfo nodeId="4661162987546350191" fileName="ModuleDependenciesView.java" startLine="129" startPosition="43" endLine="132" endPosition="28" />
    <scopeInfo nodeId="2442969026332309264" fileName="ModuleDependenciesView.java" startLine="188" startPosition="121" endLine="191" endPosition="28" />
    <scopeInfo nodeId="7537828092111966495" fileName="ModuleDependenciesView.java" startLine="47" startPosition="211" endLine="51" endPosition="0">
      <varInfo nodeId="7537828092111966495" varName="b" />
    </scopeInfo>
    <scopeInfo nodeId="2442969026332317285" fileName="ModuleDependenciesView.java" startLine="51" startPosition="187" endLine="55" endPosition="0">
      <varInfo nodeId="2442969026332317285" varName="b" />
    </scopeInfo>
    <scopeInfo nodeId="2442969026332318264" fileName="ModuleDependenciesView.java" startLine="55" startPosition="192" endLine="59" endPosition="0">
      <varInfo nodeId="2442969026332318264" varName="b" />
    </scopeInfo>
    <scopeInfo nodeId="4661162987546348272" fileName="ModuleDependenciesView.java" startLine="59" startPosition="138" endLine="63" endPosition="0">
      <varInfo nodeId="4661162987546348272" varName="b" />
    </scopeInfo>
    <scopeInfo nodeId="6059554334738559629" fileName="ModuleDependenciesView.java" startLine="74" startPosition="69" endLine="78" endPosition="0">
      <varInfo nodeId="6059554334738559632" varName="e" />
    </scopeInfo>
    <scopeInfo nodeId="7574561536407727938" fileName="ModuleDependenciesView.java" startLine="170" startPosition="97" endLine="174" endPosition="16" />
    <scopeInfo nodeId="5710768378796635564" fileName="ModuleDependenciesView.java" startLine="177" startPosition="76" endLine="181" endPosition="6" />
    <scopeInfo nodeId="2442969026332317234" fileName="ModuleDependenciesView.java" startLine="193" startPosition="0" endLine="197" endPosition="0">
      <varInfo nodeId="2442969026332317239" varName="b" />
      <varInfo nodeId="2442969026332317237" varName="event" />
    </scopeInfo>
    <scopeInfo nodeId="2442969026332317242" fileName="ModuleDependenciesView.java" startLine="197" startPosition="0" endLine="201" endPosition="0">
      <varInfo nodeId="2442969026332317245" varName="event" />
    </scopeInfo>
    <scopeInfo nodeId="6059554334738584777" fileName="ModuleDependenciesView.java" startLine="80" startPosition="0" endLine="85" endPosition="0">
      <varInfo nodeId="6059554334738584781" varName="modules" />
    </scopeInfo>
    <scopeInfo nodeId="2442969026332318233" fileName="ModuleDependenciesView.java" startLine="123" startPosition="0" endLine="128" endPosition="0">
      <varInfo nodeId="2442969026332318237" varName="b" />
    </scopeInfo>
    <scopeInfo nodeId="7537828092111966502" fileName="ModuleDependenciesView.java" startLine="134" startPosition="0" endLine="139" endPosition="0">
      <varInfo nodeId="7537828092111966506" varName="b" />
    </scopeInfo>
    <scopeInfo nodeId="6059554334738559702" fileName="ModuleDependenciesView.java" startLine="139" startPosition="0" endLine="144" endPosition="0" />
    <scopeInfo nodeId="2442969026332309261" fileName="ModuleDependenciesView.java" startLine="187" startPosition="0" endLine="192" endPosition="5">
      <varInfo nodeId="2442969026332317269" varName="icon" />
      <varInfo nodeId="2442969026332317203" varName="setValue" />
      <varInfo nodeId="2442969026332317266" varName="title" />
      <varInfo nodeId="2442969026332317201" varName="value" />
    </scopeInfo>
    <scopeInfo nodeId="2442969026332317289" fileName="ModuleDependenciesView.java" startLine="117" startPosition="0" endLine="123" endPosition="0">
      <varInfo nodeId="2442969026332317293" varName="b" />
    </scopeInfo>
    <scopeInfo nodeId="4661162987546350188" fileName="ModuleDependenciesView.java" startLine="128" startPosition="0" endLine="134" endPosition="0">
      <varInfo nodeId="4661162987546350192" varName="b" />
    </scopeInfo>
    <scopeInfo nodeId="5710768378796635555" fileName="ModuleDependenciesView.java" startLine="157" startPosition="63" endLine="164" endPosition="11">
      <varInfo nodeId="5710768378796635560" varName="n" />
    </scopeInfo>
    <scopeInfo nodeId="7574561536407727938" fileName="ModuleDependenciesView.java" startLine="169" startPosition="0" endLine="176" endPosition="0">
      <varInfo nodeId="7574561536407727938" varName="checkedDotOperand" />
    </scopeInfo>
    <scopeInfo nodeId="5710768378796635564" fileName="ModuleDependenciesView.java" startLine="176" startPosition="0" endLine="183" endPosition="0">
      <varInfo nodeId="5710768378796635564" varName="o" />
      <varInfo nodeId="5710768378796635564" varName="type" />
    </scopeInfo>
    <scopeInfo nodeId="7574561536407727944" fileName="ModuleDependenciesView.java" startLine="98" startPosition="29" endLine="106" endPosition="131">
      <varInfo nodeId="6015823014695284543" varName="collection" />
    </scopeInfo>
    <scopeInfo nodeId="5710768378796635552" fileName="ModuleDependenciesView.java" startLine="156" startPosition="54" endLine="165" endPosition="9">
      <varInfo nodeId="5710768378796635553" varName="child" />
    </scopeInfo>
    <scopeInfo nodeId="5710768378796635505" fileName="ModuleDependenciesView.java" startLine="155" startPosition="25" endLine="165" endPosition="9" />
    <scopeInfo nodeId="7574561536407727927" fileName="ModuleDependenciesView.java" startLine="95" startPosition="48" endLine="107" endPosition="11">
      <varInfo nodeId="7574561536407727935" varName="from" />
      <varInfo nodeId="7574561536407727929" varName="node" />
    </scopeInfo>
    <scopeInfo nodeId="5710768378796635504" fileName="ModuleDependenciesView.java" startLine="154" startPosition="57" endLine="167" endPosition="0" />
    <scopeInfo nodeId="7574561536407727917" fileName="ModuleDependenciesView.java" startLine="93" startPosition="35" endLine="108" endPosition="9">
      <varInfo nodeId="7574561536407727919" varName="o" />
    </scopeInfo>
    <scopeInfo nodeId="7574561536407727914" fileName="ModuleDependenciesView.java" startLine="92" startPosition="121" endLine="109" endPosition="7">
      <varInfo nodeId="7574561536407727915" varName="path" />
    </scopeInfo>
    <scopeInfo nodeId="7574561536407727913" fileName="ModuleDependenciesView.java" startLine="90" startPosition="24" endLine="112" endPosition="7">
      <varInfo nodeId="7574561536407727891" varName="dependencies" />
      <varInfo nodeId="6015823014695284073" varName="usedlanguages" />
    </scopeInfo>
    <scopeInfo nodeId="1942098792227673532" fileName="ModuleDependenciesView.java" startLine="145" startPosition="58" endLine="167" endPosition="7">
      <varInfo nodeId="5710768378796635601" varName="module" />
      <varInfo nodeId="1942098792227681956" varName="parent" />
      <varInfo nodeId="5710768378796635629" varName="tree" />
    </scopeInfo>
    <scopeInfo nodeId="1942098792227673529" fileName="ModuleDependenciesView.java" startLine="144" startPosition="0" endLine="169" endPosition="0">
      <varInfo nodeId="1942098792227673533" varName="node" />
    </scopeInfo>
    <scopeInfo nodeId="6059554334738559655" fileName="ModuleDependenciesView.java" startLine="86" startPosition="37" endLine="115" endPosition="28">
      <varInfo nodeId="7574561536407727904" varName="paths" />
    </scopeInfo>
    <scopeInfo nodeId="6059554334738559652" fileName="ModuleDependenciesView.java" startLine="85" startPosition="0" endLine="117" endPosition="0" />
    <scopeInfo nodeId="6059554334738541133" fileName="ModuleDependenciesView.java" startLine="42" startPosition="65" endLine="78" endPosition="7">
      <varInfo nodeId="2948265564061035529" varName="group" />
      <varInfo nodeId="2948265564061035523" varName="splitter" />
      <varInfo nodeId="2948265564061035534" varName="toolbar" />
    </scopeInfo>
    <scopeInfo nodeId="6059554334738541130" fileName="ModuleDependenciesView.java" startLine="41" startPosition="0" endLine="79" endPosition="3">
      <varInfo nodeId="6059554334738559558" varName="project" />
      <varInfo nodeId="6059554334738559584" varName="tool" />
    </scopeInfo>
    <unitInfo nodeId="7537828092111966495" fileName="ModuleDependenciesView.java" startLine="47" startPosition="172" endLine="51" endPosition="5" unitName="jetbrains.mps.ide.depanalyzer.ModuleDependenciesView$2" />
    <unitInfo nodeId="2442969026332317285" fileName="ModuleDependenciesView.java" startLine="51" startPosition="148" endLine="55" endPosition="5" unitName="jetbrains.mps.ide.depanalyzer.ModuleDependenciesView$3" />
    <unitInfo nodeId="2442969026332318264" fileName="ModuleDependenciesView.java" startLine="55" startPosition="153" endLine="59" endPosition="5" unitName="jetbrains.mps.ide.depanalyzer.ModuleDependenciesView$4" />
    <unitInfo nodeId="4661162987546348272" fileName="ModuleDependenciesView.java" startLine="59" startPosition="99" endLine="63" endPosition="5" unitName="jetbrains.mps.ide.depanalyzer.ModuleDependenciesView$5" />
    <unitInfo nodeId="6059554334738559627" fileName="ModuleDependenciesView.java" startLine="74" startPosition="44" endLine="78" endPosition="5" unitName="jetbrains.mps.ide.depanalyzer.ModuleDependenciesView$6" />
    <unitInfo nodeId="5710768378796635504" fileName="ModuleDependenciesView.java" startLine="154" startPosition="45" endLine="167" endPosition="5" unitName="jetbrains.mps.ide.depanalyzer.ModuleDependenciesView$1" />
    <unitInfo nodeId="2442969026332309259" fileName="ModuleDependenciesView.java" startLine="184" startPosition="0" endLine="202" endPosition="0" unitName="jetbrains.mps.ide.depanalyzer.ModuleDependenciesView$MyToggleAction" />
    <unitInfo nodeId="6059554334738541128" fileName="ModuleDependenciesView.java" startLine="38" startPosition="0" endLine="203" endPosition="0" unitName="jetbrains.mps.ide.depanalyzer.ModuleDependenciesView" />
  </root>
  <root nodeId="691189692235652543" modelId="r:e9e5ee4e-8216-40bc-b13e-6f1480c626c5(jetbrains.mps.ide.depanalyzer)">
    <nodeInfo nodeId="691189692235661067" fileName="DependencyPathTree.java" startLine="39" startPosition="73" endLine="40" endPosition="180" conceptFqName="jetbrains.mps.baseLanguage.structure.FieldDeclaration" propertyString="myAllDependencies" />
    <nodeInfo nodeId="6904963720429810502" fileName="DependencyPathTree.java" startLine="40" startPosition="180" endLine="41" endPosition="28" conceptFqName="jetbrains.mps.baseLanguage.structure.FieldDeclaration" propertyString="myProject" />
    <nodeInfo nodeId="4661162987546350151" fileName="DependencyPathTree.java" startLine="41" startPosition="28" endLine="42" endPosition="33" conceptFqName="jetbrains.mps.baseLanguage.structure.FieldDeclaration" propertyString="myShowAllPaths" />
    <nodeInfo nodeId="6185984347889882480" fileName="DependencyPathTree.java" startLine="42" startPosition="33" endLine="43" endPosition="32" conceptFqName="jetbrains.mps.baseLanguage.structure.FieldDeclaration" propertyString="myShowRuntime" />
    <nodeInfo nodeId="6904963720429810510" fileName="DependencyPathTree.java" startLine="45" startPosition="46" endLine="46" endPosition="24" conceptFqName="jetbrains.mps.baseLanguage.structure.ExpressionStatement" />
    <nodeInfo nodeId="6781040156628208439" fileName="DependencyPathTree.java" startLine="46" startPosition="24" endLine="47" endPosition="83" conceptFqName="jetbrains.mps.baseLanguage.structure.ExpressionStatement" />
    <nodeInfo nodeId="6904963720429810539" fileName="DependencyPathTree.java" startLine="50" startPosition="31" endLine="51" endPosition="21" conceptFqName="jetbrains.mps.baseLanguage.structure.ReturnStatement" />
    <nodeInfo nodeId="6185984347889884461" fileName="DependencyPathTree.java" startLine="54" startPosition="45" endLine="55" endPosition="26" conceptFqName="jetbrains.mps.baseLanguage.structure.ExpressionStatement" />
    <nodeInfo nodeId="6185984347889884482" fileName="DependencyPathTree.java" startLine="58" startPosition="34" endLine="59" endPosition="25" conceptFqName="jetbrains.mps.baseLanguage.structure.ReturnStatement" />
    <nodeInfo nodeId="4661162987546350161" fileName="DependencyPathTree.java" startLine="62" startPosition="46" endLine="63" endPosition="27" conceptFqName="jetbrains.mps.baseLanguage.structure.ExpressionStatement" />
    <nodeInfo nodeId="4661162987546350172" fileName="DependencyPathTree.java" startLine="66" startPosition="30" endLine="67" endPosition="26" conceptFqName="jetbrains.mps.baseLanguage.structure.ReturnStatement" />
    <nodeInfo nodeId="691189692235661099" fileName="DependencyPathTree.java" startLine="70" startPosition="35" endLine="71" endPosition="53" conceptFqName="jetbrains.mps.baseLanguage.structure.ExpressionStatement" />
    <nodeInfo nodeId="691189692235661127" fileName="DependencyPathTree.java" startLine="74" startPosition="107" endLine="75" endPosition="302" conceptFqName="jetbrains.mps.baseLanguage.structure.ExpressionStatement" />
    <nodeInfo nodeId="7732415541001061575" fileName="DependencyPathTree.java" startLine="78" startPosition="99" endLine="79" endPosition="193" conceptFqName="jetbrains.mps.baseLanguage.structure.LocalVariableDeclarationStatement" />
    <nodeInfo nodeId="6904963720429041167" fileName="DependencyPathTree.java" startLine="79" startPosition="193" endLine="80" endPosition="124" conceptFqName="jetbrains.mps.baseLanguage.structure.LocalVariableDeclarationStatement" />
    <nodeInfo nodeId="1964814216499840545" fileName="DependencyPathTree.java" startLine="80" startPosition="124" endLine="81" endPosition="0" conceptFqName="jetbrains.mps.baseLanguage.structure.Statement" />
    <nodeInfo nodeId="6904963720429119197" fileName="DependencyPathTree.java" startLine="81" startPosition="0" endLine="82" endPosition="140" conceptFqName="jetbrains.mps.baseLanguage.structure.LocalVariableDeclarationStatement" />
    <nodeInfo nodeId="6904963720429088479" fileName="DependencyPathTree.java" startLine="82" startPosition="140" endLine="83" endPosition="62" conceptFqName="jetbrains.mps.baseLanguage.structure.ExpressionStatement" />
    <nodeInfo nodeId="7732415541001107714" fileName="DependencyPathTree.java" startLine="83" startPosition="62" endLine="84" endPosition="0" conceptFqName="jetbrains.mps.baseLanguage.structure.Statement" />
    <nodeInfo nodeId="7732415541001061610" fileName="DependencyPathTree.java" startLine="85" startPosition="63" endLine="86" endPosition="99" conceptFqName="jetbrains.mps.baseLanguage.structure.LocalVariableDeclarationStatement" />
    <nodeInfo nodeId="8300867715641539997" fileName="DependencyPathTree.java" startLine="87" startPosition="203" endLine="88" endPosition="34" conceptFqName="jetbrains.mps.baseLanguage.structure.SingleLineComment" />
    <nodeInfo nodeId="4224922001290503162" fileName="DependencyPathTree.java" startLine="88" startPosition="34" endLine="89" endPosition="26" conceptFqName="jetbrains.mps.baseLanguage.structure.ExpressionStatement" />
    <nodeInfo nodeId="5357325088693689885" fileName="DependencyPathTree.java" startLine="91" startPosition="29" endLine="92" endPosition="19" conceptFqName="jetbrains.mps.baseLanguage.structure.ContinueStatement" />
    <nodeInfo nodeId="1964814216499834900" fileName="DependencyPathTree.java" startLine="93" startPosition="9" endLine="94" endPosition="153" conceptFqName="jetbrains.mps.baseLanguage.structure.LocalVariableDeclarationStatement" />
    <nodeInfo nodeId="4224922001290506530" fileName="DependencyPathTree.java" startLine="94" startPosition="153" endLine="95" endPosition="27" conceptFqName="jetbrains.mps.baseLanguage.structure.ExpressionStatement" />
    <nodeInfo nodeId="7380325050105958435" fileName="DependencyPathTree.java" startLine="95" startPosition="27" endLine="96" endPosition="60" conceptFqName="jetbrains.mps.baseLanguage.structure.SingleLineComment" />
    <nodeInfo nodeId="4224922001290506539" fileName="DependencyPathTree.java" startLine="97" startPosition="25" endLine="98" endPosition="30" conceptFqName="jetbrains.mps.baseLanguage.structure.ExpressionStatement" />
    <nodeInfo nodeId="8300867715641540091" fileName="DependencyPathTree.java" startLine="100" startPosition="14" endLine="101" endPosition="127" conceptFqName="jetbrains.mps.baseLanguage.structure.ExpressionStatement" />
    <nodeInfo nodeId="7693590883518970126" fileName="DependencyPathTree.java" startLine="101" startPosition="127" endLine="102" endPosition="87" conceptFqName="jetbrains.mps.baseLanguage.structure.ExpressionStatement" />
    <nodeInfo nodeId="8300867715641540069" fileName="DependencyPathTree.java" startLine="103" startPosition="144" endLine="104" endPosition="86" conceptFqName="jetbrains.mps.baseLanguage.structure.LocalVariableDeclarationStatement" />
    <nodeInfo nodeId="8300867715641540086" fileName="DependencyPathTree.java" startLine="104" startPosition="86" endLine="105" endPosition="65" conceptFqName="jetbrains.mps.baseLanguage.structure.ExpressionStatement" />
    <nodeInfo nodeId="6904963720429088476" fileName="DependencyPathTree.java" startLine="108" startPosition="5" endLine="109" endPosition="0" conceptFqName="jetbrains.mps.baseLanguage.structure.Statement" />
    <nodeInfo nodeId="7732415541001061614" fileName="DependencyPathTree.java" startLine="109" startPosition="0" endLine="110" endPosition="21" conceptFqName="jetbrains.mps.baseLanguage.structure.ReturnStatement" />
    <nodeInfo nodeId="5483656719609571896" fileName="DependencyPathTree.java" startLine="113" startPosition="84" endLine="114" endPosition="117" conceptFqName="jetbrains.mps.baseLanguage.structure.LocalVariableDeclarationStatement" />
    <nodeInfo nodeId="5483656719609571915" fileName="DependencyPathTree.java" startLine="115" startPosition="29" endLine="116" endPosition="35" conceptFqName="jetbrains.mps.baseLanguage.structure.ExpressionStatement" />
    <nodeInfo nodeId="5483656719609571924" fileName="DependencyPathTree.java" startLine="117" startPosition="5" endLine="118" endPosition="118" conceptFqName="jetbrains.mps.baseLanguage.structure.LocalVariableDeclarationStatement" />
    <nodeInfo nodeId="5483656719609571933" fileName="DependencyPathTree.java" startLine="119" startPosition="23" endLine="120" endPosition="30" conceptFqName="jetbrains.mps.baseLanguage.structure.ExpressionStatement" />
    <nodeInfo nodeId="5483656719609571943" fileName="DependencyPathTree.java" startLine="121" startPosition="5" endLine="122" endPosition="56" conceptFqName="jetbrains.mps.baseLanguage.structure.ReturnStatement" />
    <nodeInfo nodeId="8427130069758290957" fileName="DependencyPathTree.java" startLine="131" startPosition="55" endLine="132" endPosition="60" conceptFqName="jetbrains.mps.baseLanguage.structure.LocalVariableDeclarationStatement" />
    <nodeInfo nodeId="7732415541001107698" fileName="DependencyPathTree.java" startLine="133" startPosition="27" endLine="134" endPosition="55" conceptFqName="jetbrains.mps.baseLanguage.structure.ExpressionStatement" />
    <nodeInfo nodeId="4693357630797912898" fileName="DependencyPathTree.java" startLine="137" startPosition="5" endLine="138" endPosition="71" conceptFqName="jetbrains.mps.baseLanguage.structure.ExpressionStatement" />
    <nodeInfo nodeId="1804267686594753027" fileName="DependencyPathTree.java" startLine="138" startPosition="71" endLine="139" endPosition="79" conceptFqName="jetbrains.mps.baseLanguage.structure.ExpressionStatement" />
    <nodeInfo nodeId="691189692235678840" fileName="DependencyPathTree.java" startLine="139" startPosition="79" endLine="140" endPosition="18" conceptFqName="jetbrains.mps.baseLanguage.structure.ReturnStatement" />
    <nodeInfo nodeId="8367704267130507995" fileName="DependencyPathTree.java" startLine="144" startPosition="58" endLine="145" endPosition="399" conceptFqName="jetbrains.mps.baseLanguage.structure.LocalVariableDeclarationStatement" />
    <nodeInfo nodeId="866755926374577659" fileName="DependencyPathTree.java" startLine="145" startPosition="399" endLine="146" endPosition="105" conceptFqName="jetbrains.mps.baseLanguage.structure.ReturnStatement" />
    <nodeInfo nodeId="4270869135739189523" fileName="DependencyPathTree.java" startLine="150" startPosition="44" endLine="151" endPosition="95" conceptFqName="jetbrains.mps.baseLanguage.structure.LocalVariableDeclarationStatement" />
    <nodeInfo nodeId="4691887782450489186" fileName="DependencyPathTree.java" startLine="152" startPosition="61" endLine="153" endPosition="21" conceptFqName="jetbrains.mps.baseLanguage.structure.ReturnStatement" />
    <nodeInfo nodeId="866755926374577596" fileName="DependencyPathTree.java" startLine="155" startPosition="61" endLine="156" endPosition="43" conceptFqName="jetbrains.mps.baseLanguage.structure.ReturnStatement" />
    <nodeInfo nodeId="866755926374577608" fileName="DependencyPathTree.java" startLine="158" startPosition="56" endLine="159" endPosition="43" conceptFqName="jetbrains.mps.baseLanguage.structure.ReturnStatement" />
    <nodeInfo nodeId="866755926374577641" fileName="DependencyPathTree.java" startLine="160" startPosition="5" endLine="161" endPosition="16" conceptFqName="jetbrains.mps.baseLanguage.structure.ReturnStatement" />
    <nodeInfo nodeId="4691887782450489195" fileName="DependencyPathTree.java" startLine="165" startPosition="36" endLine="166" endPosition="53" conceptFqName="jetbrains.mps.baseLanguage.structure.ReturnStatement" />
    <nodeInfo nodeId="4691887782450489195" fileName="DependencyPathTree.java" startLine="167" startPosition="5" endLine="168" endPosition="16" conceptFqName="jetbrains.mps.baseLanguage.structure.ReturnStatement" />
    <nodeInfo nodeId="4691887782450489198" fileName="DependencyPathTree.java" startLine="172" startPosition="36" endLine="173" endPosition="43" conceptFqName="jetbrains.mps.baseLanguage.structure.ReturnStatement" />
    <nodeInfo nodeId="4691887782450489198" fileName="DependencyPathTree.java" startLine="174" startPosition="5" endLine="175" endPosition="16" conceptFqName="jetbrains.mps.baseLanguage.structure.ReturnStatement" />
    <nodeInfo nodeId="4224922001290486569" fileName="DependencyPathTree.java" startLine="185" startPosition="32" endLine="186" endPosition="37" conceptFqName="jetbrains.mps.baseLanguage.structure.FieldDeclaration" propertyString="link" />
    <nodeInfo nodeId="4224922001290494504" fileName="DependencyPathTree.java" startLine="186" startPosition="37" endLine="187" endPosition="45" conceptFqName="jetbrains.mps.baseLanguage.structure.FieldDeclaration" propertyString="from" />
    <nodeInfo nodeId="7380325050105958439" fileName="DependencyPathTree.java" startLine="187" startPosition="45" endLine="188" endPosition="125" conceptFqName="jetbrains.mps.baseLanguage.structure.FieldDeclaration" propertyString="backdeps" />
    <nodeInfo nodeId="4224922001290494508" fileName="DependencyPathTree.java" startLine="188" startPosition="125" endLine="189" endPosition="36" conceptFqName="jetbrains.mps.baseLanguage.structure.FieldDeclaration" propertyString="node" />
    <nodeInfo nodeId="4224922001290496400" fileName="DependencyPathTree.java" startLine="191" startPosition="81" endLine="192" endPosition="23" conceptFqName="jetbrains.mps.baseLanguage.structure.ExpressionStatement" />
    <nodeInfo nodeId="4224922001290496412" fileName="DependencyPathTree.java" startLine="192" startPosition="23" endLine="193" endPosition="23" conceptFqName="jetbrains.mps.baseLanguage.structure.ExpressionStatement" />
    <nodeInfo nodeId="4224922001290503005" fileName="DependencyPathTree.java" startLine="196" startPosition="29" endLine="197" endPosition="26" conceptFqName="jetbrains.mps.baseLanguage.structure.ReturnStatement" />
    <nodeInfo nodeId="4224922001290506573" fileName="DependencyPathTree.java" startLine="201" startPosition="21" endLine="202" endPosition="15" conceptFqName="jetbrains.mps.baseLanguage.structure.ReturnStatement" />
    <nodeInfo nodeId="4224922001290503016" fileName="DependencyPathTree.java" startLine="203" startPosition="7" endLine="204" endPosition="48" conceptFqName="jetbrains.mps.baseLanguage.structure.ExpressionStatement" />
    <nodeInfo nodeId="4224922001290506575" fileName="DependencyPathTree.java" startLine="205" startPosition="25" endLine="206" endPosition="23" conceptFqName="jetbrains.mps.baseLanguage.structure.ExpressionStatement" />
    <nodeInfo nodeId="4224922001290503133" fileName="DependencyPathTree.java" startLine="206" startPosition="23" endLine="207" endPosition="28" conceptFqName="jetbrains.mps.baseLanguage.structure.ExpressionStatement" />
    <nodeInfo nodeId="7380325050105958426" fileName="DependencyPathTree.java" startLine="210" startPosition="60" endLine="211" endPosition="41" conceptFqName="jetbrains.mps.baseLanguage.structure.ExpressionStatement" />
    <nodeInfo nodeId="7380325050105958382" fileName="DependencyPathTree.java" startLine="216" startPosition="63" endLine="217" endPosition="16" conceptFqName="jetbrains.mps.baseLanguage.structure.ExpressionStatement" />
    <nodeInfo nodeId="7380325050105958385" fileName="DependencyPathTree.java" startLine="217" startPosition="16" endLine="218" endPosition="34" conceptFqName="jetbrains.mps.baseLanguage.structure.ExpressionStatement" />
    <nodeInfo nodeId="7380325050105958468" fileName="DependencyPathTree.java" startLine="221" startPosition="30" endLine="222" endPosition="16" conceptFqName="jetbrains.mps.baseLanguage.structure.ExpressionStatement" />
    <nodeInfo nodeId="7380325050105958470" fileName="DependencyPathTree.java" startLine="222" startPosition="16" endLine="223" endPosition="24" conceptFqName="jetbrains.mps.baseLanguage.structure.ExpressionStatement" />
    <nodeInfo nodeId="4224922001290503226" fileName="DependencyPathTree.java" startLine="226" startPosition="61" endLine="227" endPosition="54" conceptFqName="jetbrains.mps.baseLanguage.structure.ExpressionStatement" />
    <nodeInfo nodeId="5357325088693689878" fileName="DependencyPathTree.java" startLine="90" startPosition="140" endLine="93" endPosition="9" conceptFqName="jetbrains.mps.baseLanguage.structure.IfStatement" />
    <nodeInfo nodeId="7596036446944204021" fileName="DependencyPathTree.java" startLine="96" startPosition="60" endLine="99" endPosition="9" conceptFqName="jetbrains.mps.baseLanguage.structure.IfStatement" />
    <nodeInfo nodeId="5483656719609571905" fileName="DependencyPathTree.java" startLine="114" startPosition="117" endLine="117" endPosition="5" conceptFqName="jetbrains.mps.baseLanguage.structure.IfStatement" />
    <nodeInfo nodeId="5483656719609571931" fileName="DependencyPathTree.java" startLine="118" startPosition="118" endLine="121" endPosition="5" conceptFqName="jetbrains.mps.baseLanguage.structure.IfStatement" />
    <nodeInfo nodeId="8427130069758291346" fileName="DependencyPathTree.java" startLine="132" startPosition="60" endLine="135" endPosition="9" conceptFqName="jetbrains.mps.baseLanguage.structure.IfStatement" />
    <nodeInfo nodeId="4691887782450489184" fileName="DependencyPathTree.java" startLine="151" startPosition="95" endLine="154" endPosition="5" conceptFqName="jetbrains.mps.baseLanguage.structure.IfStatement" />
    <nodeInfo nodeId="866755926374577588" fileName="DependencyPathTree.java" startLine="154" startPosition="5" endLine="157" endPosition="5" conceptFqName="jetbrains.mps.baseLanguage.structure.IfStatement" />
    <nodeInfo nodeId="866755926374577600" fileName="DependencyPathTree.java" startLine="157" startPosition="5" endLine="160" endPosition="5" conceptFqName="jetbrains.mps.baseLanguage.structure.IfStatement" />
    <nodeInfo nodeId="4691887782450489195" fileName="DependencyPathTree.java" startLine="164" startPosition="95" endLine="167" endPosition="5" conceptFqName="jetbrains.mps.baseLanguage.structure.IfStatement" />
    <nodeInfo nodeId="4691887782450489198" fileName="DependencyPathTree.java" startLine="171" startPosition="85" endLine="174" endPosition="5" conceptFqName="jetbrains.mps.baseLanguage.structure.IfStatement" />
    <nodeInfo nodeId="4224922001290506566" fileName="DependencyPathTree.java" startLine="200" startPosition="27" endLine="203" endPosition="7" conceptFqName="jetbrains.mps.baseLanguage.structure.IfStatement" />
    <nodeInfo nodeId="691189692235652545" fileName="DependencyPathTree.java" startLine="44" startPosition="0" endLine="48" endPosition="3" conceptFqName="jetbrains.mps.baseLanguage.structure.ConstructorDeclaration" propertyString="DependencyPathTree#(Lcom/intellij/openapi/project/Project;)V" />
    <nodeInfo nodeId="6904963720429810535" fileName="DependencyPathTree.java" startLine="49" startPosition="0" endLine="53" endPosition="0" conceptFqName="jetbrains.mps.baseLanguage.structure.InstanceMethodDeclaration" propertyString="getProject#()Lcom/intellij/openapi/project/Project;" />
    <nodeInfo nodeId="6185984347889884455" fileName="DependencyPathTree.java" startLine="53" startPosition="0" endLine="57" endPosition="0" conceptFqName="jetbrains.mps.baseLanguage.structure.InstanceMethodDeclaration" propertyString="setShowRuntime#(Z)V" />
    <nodeInfo nodeId="6185984347889884477" fileName="DependencyPathTree.java" startLine="57" startPosition="0" endLine="61" endPosition="0" conceptFqName="jetbrains.mps.baseLanguage.structure.InstanceMethodDeclaration" propertyString="isShowRuntime#()Z" />
    <nodeInfo nodeId="4661162987546350155" fileName="DependencyPathTree.java" startLine="61" startPosition="0" endLine="65" endPosition="0" conceptFqName="jetbrains.mps.baseLanguage.structure.InstanceMethodDeclaration" propertyString="setShowAllPaths#(Z)V" />
    <nodeInfo nodeId="4661162987546350167" fileName="DependencyPathTree.java" startLine="65" startPosition="0" endLine="69" endPosition="0" conceptFqName="jetbrains.mps.baseLanguage.structure.InstanceMethodDeclaration" propertyString="isShowAll#()Z" />
    <nodeInfo nodeId="691189692235661063" fileName="DependencyPathTree.java" startLine="69" startPosition="0" endLine="73" endPosition="0" conceptFqName="jetbrains.mps.baseLanguage.structure.InstanceMethodDeclaration" propertyString="resetDependencies#()V" />
    <nodeInfo nodeId="691189692235661106" fileName="DependencyPathTree.java" startLine="73" startPosition="0" endLine="77" endPosition="0" conceptFqName="jetbrains.mps.baseLanguage.structure.InstanceMethodDeclaration" propertyString="addDependency#(Ljava/lang/Iterable;Ljava/lang/Iterable;Ljava/lang/Iterable;)V" />
    <nodeInfo nodeId="8300867715641541279" fileName="DependencyPathTree.java" startLine="102" startPosition="87" endLine="106" endPosition="9" conceptFqName="jetbrains.mps.baseLanguage.structure.ForeachStatement" />
    <nodeInfo nodeId="691189692235678828" fileName="DependencyPathTree.java" startLine="125" startPosition="35" endLine="129" endPosition="13" conceptFqName="jetbrains.mps.baseLanguage.structure.LocalVariableDeclarationStatement" />
    <nodeInfo nodeId="4270869135739189530" fileName="DependencyPathTree.java" startLine="178" startPosition="67" endLine="182" endPosition="6" conceptFqName="jetbrains.mps.baseLanguage.structure.ReturnStatement" />
    <nodeInfo nodeId="4224922001290486565" fileName="DependencyPathTree.java" startLine="190" startPosition="0" endLine="194" endPosition="5" conceptFqName="jetbrains.mps.baseLanguage.structure.ConstructorDeclaration" propertyString="LinkFrom#(Ljetbrains/mps/ide/depanalyzer/DependencyUtil/Link;Ljetbrains/mps/ide/depanalyzer/DependencyPathTree/LinkFrom;)V" />
    <nodeInfo nodeId="4224922001290503000" fileName="DependencyPathTree.java" startLine="195" startPosition="0" endLine="199" endPosition="0" conceptFqName="jetbrains.mps.baseLanguage.structure.InstanceMethodDeclaration" propertyString="isUsed#()Z" />
    <nodeInfo nodeId="4224922001290503116" fileName="DependencyPathTree.java" startLine="204" startPosition="48" endLine="208" endPosition="7" conceptFqName="jetbrains.mps.baseLanguage.structure.IfStatement" />
    <nodeInfo nodeId="7380325050105958422" fileName="DependencyPathTree.java" startLine="209" startPosition="92" endLine="213" endPosition="0" conceptFqName="jetbrains.mps.baseLanguage.structure.InstanceMethodDeclaration" propertyString="visit#(Ljetbrains/mps/ide/depanalyzer/DependencyPathTree/LinkFrom;)V" />
    <nodeInfo nodeId="4224922001290503190" fileName="DependencyPathTree.java" startLine="225" startPosition="0" endLine="229" endPosition="0" conceptFqName="jetbrains.mps.baseLanguage.structure.InstanceMethodDeclaration" propertyString="addBackDep#(Ljetbrains/mps/ide/depanalyzer/DependencyPathTree/LinkFrom;)V" />
    <nodeInfo nodeId="7380325050105958411" fileName="DependencyPathTree.java" startLine="208" startPosition="7" endLine="213" endPosition="9" conceptFqName="jetbrains.mps.baseLanguage.structure.ExpressionStatement" />
    <nodeInfo nodeId="7380325050105958376" fileName="DependencyPathTree.java" startLine="215" startPosition="0" endLine="220" endPosition="0" conceptFqName="jetbrains.mps.baseLanguage.structure.InstanceMethodDeclaration" propertyString="setLinkUsed#(Ljetbrains/mps/ide/depanalyzer/DependencyPathTree/LinkFrom;)V" />
    <nodeInfo nodeId="7380325050105958464" fileName="DependencyPathTree.java" startLine="220" startPosition="0" endLine="225" endPosition="0" conceptFqName="jetbrains.mps.baseLanguage.structure.InstanceMethodDeclaration" propertyString="setDepUsed#()V" />
    <nodeInfo nodeId="1599873085866639476" fileName="DependencyPathTree.java" startLine="130" startPosition="110" endLine="136" endPosition="7" conceptFqName="jetbrains.mps.baseLanguage.structure.ForeachStatement" />
    <nodeInfo nodeId="4270869135739102444" fileName="DependencyPathTree.java" startLine="142" startPosition="0" endLine="148" endPosition="0" conceptFqName="jetbrains.mps.baseLanguage.structure.InstanceMethodDeclaration" propertyString="createPopupMenu#(Ljetbrains/mps/ide/ui/MPSTreeNode;)Ljavax/swing/JPopupMenu;" />
    <nodeInfo nodeId="8300867715641540067" fileName="DependencyPathTree.java" startLine="100" startPosition="12" endLine="107" endPosition="7" conceptFqName="jetbrains.mps.baseLanguage.structure.BlockStatement" />
    <nodeInfo nodeId="4691887782450489195" fileName="DependencyPathTree.java" startLine="163" startPosition="0" endLine="170" endPosition="0" conceptFqName="jetbrains.mps.baseLanguage.structure.StaticMethodDeclaration" propertyString="check_9bg0dz_a0a2a11#(Ljetbrains/mps/ide/depanalyzer/DependencyTreeNode;)Ljetbrains/mps/smodel/IOperationContext;" />
    <nodeInfo nodeId="4691887782450489198" fileName="DependencyPathTree.java" startLine="170" startPosition="0" endLine="177" endPosition="0" conceptFqName="jetbrains.mps.baseLanguage.structure.StaticMethodDeclaration" propertyString="check_9bg0dz_a0a3a11#(Ljetbrains/mps/ide/depanalyzer/DependencyTreeNode;)Ljetbrains/mps/project/IModule;" />
    <nodeInfo nodeId="4270869135739189530" fileName="DependencyPathTree.java" startLine="177" startPosition="0" endLine="184" endPosition="0" conceptFqName="jetbrains.mps.baseLanguage.structure.StaticMethodDeclaration" propertyString="as_9bg0dz_a0a0a11#(Ljava/lang/Object;Ljava/lang/Class;)null" />
    <nodeInfo nodeId="691189692235678844" fileName="DependencyPathTree.java" startLine="129" startPosition="13" endLine="137" endPosition="5" conceptFqName="jetbrains.mps.baseLanguage.structure.ForeachStatement" />
    <nodeInfo nodeId="5483656719609571877" fileName="DependencyPathTree.java" startLine="112" startPosition="0" endLine="124" endPosition="0" conceptFqName="jetbrains.mps.baseLanguage.structure.InstanceMethodDeclaration" propertyString="testBuildTree#(Ljetbrains/mps/project/IModule;Ljetbrains/mps/project/IModule;Ljetbrains/mps/project/IModule;)Ljetbrains/mps/ide/ui/MPSTreeNode;" />
    <nodeInfo nodeId="4270869135739188450" fileName="DependencyPathTree.java" startLine="148" startPosition="0" endLine="163" endPosition="0" conceptFqName="jetbrains.mps.baseLanguage.structure.InstanceMethodDeclaration" propertyString="getData#(Ljava/lang/String;)Ljava/lang/Object;" />
    <nodeInfo nodeId="4224922001290502960" fileName="DependencyPathTree.java" startLine="199" startPosition="0" endLine="215" endPosition="0" conceptFqName="jetbrains.mps.baseLanguage.structure.InstanceMethodDeclaration" propertyString="setUsed#()V" />
    <nodeInfo nodeId="691189692235652925" fileName="DependencyPathTree.java" startLine="124" startPosition="0" endLine="142" endPosition="0" conceptFqName="jetbrains.mps.baseLanguage.structure.InstanceMethodDeclaration" propertyString="rebuild#()Ljetbrains/mps/ide/ui/MPSTreeNode;" />
    <nodeInfo nodeId="8300867715641539978" fileName="DependencyPathTree.java" startLine="86" startPosition="99" endLine="107" endPosition="7" conceptFqName="jetbrains.mps.baseLanguage.structure.IfStatement" />
    <nodeInfo nodeId="7732415541001061599" fileName="DependencyPathTree.java" startLine="84" startPosition="0" endLine="108" endPosition="5" conceptFqName="jetbrains.mps.baseLanguage.structure.WhileStatement" />
    <nodeInfo nodeId="6904963720429041183" fileName="DependencyPathTree.java" startLine="77" startPosition="0" endLine="112" endPosition="0" conceptFqName="jetbrains.mps.baseLanguage.structure.InstanceMethodDeclaration" propertyString="buildTree#(Ljetbrains/mps/project/IModule;Ljava/util/Set;Ljava/util/Set;)Ljetbrains/mps/ide/ui/MPSTreeNode;" />
    <scopeInfo nodeId="6904963720429810538" fileName="DependencyPathTree.java" startLine="50" startPosition="31" endLine="51" endPosition="21" />
    <scopeInfo nodeId="6185984347889884458" fileName="DependencyPathTree.java" startLine="54" startPosition="45" endLine="55" endPosition="26" />
    <scopeInfo nodeId="6185984347889884480" fileName="DependencyPathTree.java" startLine="58" startPosition="34" endLine="59" endPosition="25" />
    <scopeInfo nodeId="4661162987546350158" fileName="DependencyPathTree.java" startLine="62" startPosition="46" endLine="63" endPosition="27" />
    <scopeInfo nodeId="4661162987546350170" fileName="DependencyPathTree.java" startLine="66" startPosition="30" endLine="67" endPosition="26" />
    <scopeInfo nodeId="691189692235661066" fileName="DependencyPathTree.java" startLine="70" startPosition="35" endLine="71" endPosition="53" />
    <scopeInfo nodeId="691189692235661109" fileName="DependencyPathTree.java" startLine="74" startPosition="107" endLine="75" endPosition="302" />
    <scopeInfo nodeId="5357325088693689879" fileName="DependencyPathTree.java" startLine="91" startPosition="29" endLine="92" endPosition="19" />
    <scopeInfo nodeId="7596036446944204022" fileName="DependencyPathTree.java" startLine="97" startPosition="25" endLine="98" endPosition="30" />
    <scopeInfo nodeId="5483656719609571906" fileName="DependencyPathTree.java" startLine="115" startPosition="29" endLine="116" endPosition="35" />
    <scopeInfo nodeId="5483656719609571932" fileName="DependencyPathTree.java" startLine="119" startPosition="23" endLine="120" endPosition="30" />
    <scopeInfo nodeId="8427130069758291347" fileName="DependencyPathTree.java" startLine="133" startPosition="27" endLine="134" endPosition="55" />
    <scopeInfo nodeId="4691887782450489185" fileName="DependencyPathTree.java" startLine="152" startPosition="61" endLine="153" endPosition="21" />
    <scopeInfo nodeId="866755926374577595" fileName="DependencyPathTree.java" startLine="155" startPosition="61" endLine="156" endPosition="43" />
    <scopeInfo nodeId="866755926374577607" fileName="DependencyPathTree.java" startLine="158" startPosition="56" endLine="159" endPosition="43" />
    <scopeInfo nodeId="4691887782450489195" fileName="DependencyPathTree.java" startLine="165" startPosition="36" endLine="166" endPosition="53" />
    <scopeInfo nodeId="4691887782450489198" fileName="DependencyPathTree.java" startLine="172" startPosition="36" endLine="173" endPosition="43" />
    <scopeInfo nodeId="4224922001290503003" fileName="DependencyPathTree.java" startLine="196" startPosition="29" endLine="197" endPosition="26" />
    <scopeInfo nodeId="4224922001290506567" fileName="DependencyPathTree.java" startLine="201" startPosition="21" endLine="202" endPosition="15" />
    <scopeInfo nodeId="7380325050105958423" fileName="DependencyPathTree.java" startLine="210" startPosition="60" endLine="211" endPosition="41" />
    <scopeInfo nodeId="4224922001290503193" fileName="DependencyPathTree.java" startLine="226" startPosition="61" endLine="227" endPosition="54" />
    <scopeInfo nodeId="691189692235652548" fileName="DependencyPathTree.java" startLine="45" startPosition="46" endLine="47" endPosition="83" />
    <scopeInfo nodeId="8300867715641539979" fileName="DependencyPathTree.java" startLine="87" startPosition="203" endLine="89" endPosition="26" />
    <scopeInfo nodeId="8300867715641541282" fileName="DependencyPathTree.java" startLine="103" startPosition="144" endLine="105" endPosition="65">
      <varInfo nodeId="8300867715641540070" varName="n" />
    </scopeInfo>
    <scopeInfo nodeId="4270869135739102449" fileName="DependencyPathTree.java" startLine="144" startPosition="58" endLine="146" endPosition="105">
      <varInfo nodeId="8367704267130507996" varName="group" />
    </scopeInfo>
    <scopeInfo nodeId="4224922001290486568" fileName="DependencyPathTree.java" startLine="191" startPosition="81" endLine="193" endPosition="23" />
    <scopeInfo nodeId="4224922001290503117" fileName="DependencyPathTree.java" startLine="205" startPosition="25" endLine="207" endPosition="28" />
    <scopeInfo nodeId="7380325050105958379" fileName="DependencyPathTree.java" startLine="216" startPosition="63" endLine="218" endPosition="34" />
    <scopeInfo nodeId="7380325050105958467" fileName="DependencyPathTree.java" startLine="221" startPosition="30" endLine="223" endPosition="24" />
    <scopeInfo nodeId="691189692235652545" fileName="DependencyPathTree.java" startLine="44" startPosition="0" endLine="48" endPosition="3">
      <varInfo nodeId="6904963720429810506" varName="project" />
    </scopeInfo>
    <scopeInfo nodeId="6904963720429810535" fileName="DependencyPathTree.java" startLine="49" startPosition="0" endLine="53" endPosition="0" />
    <scopeInfo nodeId="6185984347889884455" fileName="DependencyPathTree.java" startLine="53" startPosition="0" endLine="57" endPosition="0">
      <varInfo nodeId="6185984347889884459" varName="value" />
    </scopeInfo>
    <scopeInfo nodeId="6185984347889884477" fileName="DependencyPathTree.java" startLine="57" startPosition="0" endLine="61" endPosition="0" />
    <scopeInfo nodeId="4661162987546350155" fileName="DependencyPathTree.java" startLine="61" startPosition="0" endLine="65" endPosition="0">
      <varInfo nodeId="4661162987546350159" varName="value" />
    </scopeInfo>
    <scopeInfo nodeId="4661162987546350167" fileName="DependencyPathTree.java" startLine="65" startPosition="0" endLine="69" endPosition="0" />
    <scopeInfo nodeId="691189692235661063" fileName="DependencyPathTree.java" startLine="69" startPosition="0" endLine="73" endPosition="0" />
    <scopeInfo nodeId="691189692235661106" fileName="DependencyPathTree.java" startLine="73" startPosition="0" endLine="77" endPosition="0">
      <varInfo nodeId="691189692235661110" varName="from" />
      <varInfo nodeId="691189692235661117" varName="to" />
      <varInfo nodeId="691189692235661122" varName="usedLanguage" />
    </scopeInfo>
    <scopeInfo nodeId="8300867715641541279" fileName="DependencyPathTree.java" startLine="102" startPosition="87" endLine="106" endPosition="9">
      <varInfo nodeId="8300867715641541280" varName="link" />
    </scopeInfo>
    <scopeInfo nodeId="1599873085866639479" fileName="DependencyPathTree.java" startLine="131" startPosition="55" endLine="135" endPosition="9">
      <varInfo nodeId="8427130069758290958" varName="node" />
    </scopeInfo>
    <scopeInfo nodeId="4691887782450489195" fileName="DependencyPathTree.java" startLine="164" startPosition="95" endLine="168" endPosition="16" />
    <scopeInfo nodeId="4691887782450489198" fileName="DependencyPathTree.java" startLine="171" startPosition="85" endLine="175" endPosition="16" />
    <scopeInfo nodeId="4270869135739189530" fileName="DependencyPathTree.java" startLine="178" startPosition="67" endLine="182" endPosition="6" />
    <scopeInfo nodeId="4224922001290486565" fileName="DependencyPathTree.java" startLine="190" startPosition="0" endLine="194" endPosition="5">
      <varInfo nodeId="4224922001290496397" varName="from" />
      <varInfo nodeId="4224922001290496395" varName="link" />
    </scopeInfo>
    <scopeInfo nodeId="4224922001290503000" fileName="DependencyPathTree.java" startLine="195" startPosition="0" endLine="199" endPosition="0" />
    <scopeInfo nodeId="7380325050105958422" fileName="DependencyPathTree.java" startLine="209" startPosition="92" endLine="213" endPosition="0">
      <varInfo nodeId="7380325050105958422" varName="dep" />
    </scopeInfo>
    <scopeInfo nodeId="4224922001290503190" fileName="DependencyPathTree.java" startLine="225" startPosition="0" endLine="229" endPosition="0">
      <varInfo nodeId="4224922001290503194" varName="dep" />
    </scopeInfo>
    <scopeInfo nodeId="7380325050105958376" fileName="DependencyPathTree.java" startLine="215" startPosition="0" endLine="220" endPosition="0">
      <varInfo nodeId="7380325050105958380" varName="link" />
    </scopeInfo>
    <scopeInfo nodeId="7380325050105958464" fileName="DependencyPathTree.java" startLine="220" startPosition="0" endLine="225" endPosition="0" />
    <scopeInfo nodeId="8300867715641540068" fileName="DependencyPathTree.java" startLine="100" startPosition="14" endLine="106" endPosition="9" />
<<<<<<< HEAD
=======
    <scopeInfo nodeId="1599873085866639476" fileName="DependencyPathTree.java" startLine="130" startPosition="110" endLine="136" endPosition="7">
      <varInfo nodeId="1599873085866639476" varName="m" />
    </scopeInfo>
>>>>>>> 96201e47
    <scopeInfo nodeId="691189692235678847" fileName="DependencyPathTree.java" startLine="130" startPosition="110" endLine="136" endPosition="7" />
    <scopeInfo nodeId="4270869135739102444" fileName="DependencyPathTree.java" startLine="142" startPosition="0" endLine="148" endPosition="0">
      <varInfo nodeId="4270869135739102447" varName="node" />
    </scopeInfo>
    <scopeInfo nodeId="4691887782450489195" fileName="DependencyPathTree.java" startLine="163" startPosition="0" endLine="170" endPosition="0">
      <varInfo nodeId="4691887782450489195" varName="checkedDotOperand" />
    </scopeInfo>
    <scopeInfo nodeId="4691887782450489198" fileName="DependencyPathTree.java" startLine="170" startPosition="0" endLine="177" endPosition="0">
      <varInfo nodeId="4691887782450489198" varName="checkedDotOperand" />
    </scopeInfo>
    <scopeInfo nodeId="4270869135739189530" fileName="DependencyPathTree.java" startLine="177" startPosition="0" endLine="184" endPosition="0">
      <varInfo nodeId="4270869135739189530" varName="o" />
      <varInfo nodeId="4270869135739189530" varName="type" />
    </scopeInfo>
    <scopeInfo nodeId="691189692235678844" fileName="DependencyPathTree.java" startLine="129" startPosition="13" endLine="137" endPosition="5">
      <varInfo nodeId="691189692235678845" varName="dep" />
    </scopeInfo>
    <scopeInfo nodeId="8300867715641540056" fileName="DependencyPathTree.java" startLine="90" startPosition="140" endLine="99" endPosition="9">
      <varInfo nodeId="1964814216499834901" varName="n" />
    </scopeInfo>
    <scopeInfo nodeId="5483656719609571880" fileName="DependencyPathTree.java" startLine="113" startPosition="84" endLine="122" endPosition="56">
      <varInfo nodeId="5483656719609571897" varName="dependencies" />
      <varInfo nodeId="5483656719609571925" varName="usedLanguages" />
    </scopeInfo>
    <scopeInfo nodeId="4270869135739188457" fileName="DependencyPathTree.java" startLine="150" startPosition="44" endLine="161" endPosition="16">
      <varInfo nodeId="4270869135739189524" varName="current" />
    </scopeInfo>
    <scopeInfo nodeId="5483656719609571877" fileName="DependencyPathTree.java" startLine="112" startPosition="0" endLine="124" endPosition="0">
      <varInfo nodeId="5483656719609571884" varName="dependency" />
      <varInfo nodeId="5483656719609571881" varName="from" />
      <varInfo nodeId="5483656719609571887" varName="used" />
    </scopeInfo>
    <scopeInfo nodeId="4224922001290502963" fileName="DependencyPathTree.java" startLine="200" startPosition="27" endLine="213" endPosition="9" />
    <scopeInfo nodeId="691189692235652928" fileName="DependencyPathTree.java" startLine="125" startPosition="35" endLine="140" endPosition="18">
      <varInfo nodeId="691189692235678829" varName="result" />
    </scopeInfo>
    <scopeInfo nodeId="4270869135739188450" fileName="DependencyPathTree.java" startLine="148" startPosition="0" endLine="163" endPosition="0">
      <varInfo nodeId="4270869135739188453" varName="id" />
    </scopeInfo>
    <scopeInfo nodeId="4224922001290502960" fileName="DependencyPathTree.java" startLine="199" startPosition="0" endLine="215" endPosition="0" />
    <scopeInfo nodeId="691189692235652925" fileName="DependencyPathTree.java" startLine="124" startPosition="0" endLine="142" endPosition="0" />
    <scopeInfo nodeId="7732415541001061601" fileName="DependencyPathTree.java" startLine="85" startPosition="63" endLine="107" endPosition="7">
      <varInfo nodeId="7732415541001061611" varName="node" />
    </scopeInfo>
    <scopeInfo nodeId="6904963720429041186" fileName="DependencyPathTree.java" startLine="78" startPosition="99" endLine="110" endPosition="21">
      <varInfo nodeId="6904963720429119198" varName="root" />
      <varInfo nodeId="6904963720429041168" varName="unprocessed" />
      <varInfo nodeId="7732415541001061576" varName="visited" />
    </scopeInfo>
    <scopeInfo nodeId="6904963720429041183" fileName="DependencyPathTree.java" startLine="77" startPosition="0" endLine="112" endPosition="0">
      <varInfo nodeId="6904963720429088464" varName="dependency" />
      <varInfo nodeId="6904963720429088461" varName="from" />
      <varInfo nodeId="6904963720429088469" varName="usedlanguage" />
    </scopeInfo>
    <unitInfo nodeId="7380325050105958422" fileName="DependencyPathTree.java" startLine="209" startPosition="51" endLine="213" endPosition="7" unitName="jetbrains.mps.ide.depanalyzer.DependencyPathTree$1" />
    <unitInfo nodeId="4224922001290486563" fileName="DependencyPathTree.java" startLine="185" startPosition="0" endLine="230" endPosition="0" unitName="jetbrains.mps.ide.depanalyzer.DependencyPathTree$LinkFrom" />
    <unitInfo nodeId="691189692235652543" fileName="DependencyPathTree.java" startLine="39" startPosition="0" endLine="231" endPosition="0" unitName="jetbrains.mps.ide.depanalyzer.DependencyPathTree" />
  </root>
  <root nodeId="978271742633844808" modelId="r:e9e5ee4e-8216-40bc-b13e-6f1480c626c5(jetbrains.mps.ide.depanalyzer)">
    <nodeInfo nodeId="978271742633845002" fileName="DependencyUtil.java" startLine="30" startPosition="120" endLine="31" endPosition="99" conceptFqName="jetbrains.mps.baseLanguage.structure.LocalVariableDeclarationStatement" />
    <nodeInfo nodeId="978271742633845009" fileName="DependencyUtil.java" startLine="31" startPosition="99" endLine="32" endPosition="58" conceptFqName="jetbrains.mps.baseLanguage.structure.LocalVariableDeclarationStatement" />
    <nodeInfo nodeId="111710558725769972" fileName="DependencyUtil.java" startLine="33" startPosition="24" endLine="34" endPosition="20" conceptFqName="jetbrains.mps.baseLanguage.structure.ReturnStatement" />
    <nodeInfo nodeId="978271742633845019" fileName="DependencyUtil.java" startLine="37" startPosition="16" endLine="38" endPosition="22" conceptFqName="jetbrains.mps.baseLanguage.structure.SingleLineComment" />
    <nodeInfo nodeId="978271742633845021" fileName="DependencyUtil.java" startLine="38" startPosition="22" endLine="39" endPosition="116" conceptFqName="jetbrains.mps.baseLanguage.structure.ExpressionStatement" />
    <nodeInfo nodeId="978271742633845029" fileName="DependencyUtil.java" startLine="39" startPosition="116" endLine="40" endPosition="122" conceptFqName="jetbrains.mps.baseLanguage.structure.ExpressionStatement" />
    <nodeInfo nodeId="978271742633845037" fileName="DependencyUtil.java" startLine="40" startPosition="122" endLine="41" endPosition="121" conceptFqName="jetbrains.mps.baseLanguage.structure.ExpressionStatement" />
    <nodeInfo nodeId="978271742633845044" fileName="DependencyUtil.java" startLine="41" startPosition="121" endLine="42" endPosition="119" conceptFqName="jetbrains.mps.baseLanguage.structure.ExpressionStatement" />
    <nodeInfo nodeId="4415986789183679969" fileName="DependencyUtil.java" startLine="43" startPosition="50" endLine="44" endPosition="185" conceptFqName="jetbrains.mps.baseLanguage.structure.ExpressionStatement" />
    <nodeInfo nodeId="3805046970175494622" fileName="DependencyUtil.java" startLine="44" startPosition="185" endLine="45" endPosition="255" conceptFqName="jetbrains.mps.baseLanguage.structure.ExpressionStatement" />
    <nodeInfo nodeId="111710558725770362" fileName="DependencyUtil.java" startLine="47" startPosition="51" endLine="48" endPosition="64" conceptFqName="jetbrains.mps.baseLanguage.structure.LocalVariableDeclarationStatement" />
    <nodeInfo nodeId="3805046970175494557" fileName="DependencyUtil.java" startLine="48" startPosition="64" endLine="49" endPosition="128" conceptFqName="jetbrains.mps.baseLanguage.structure.ExpressionStatement" />
    <nodeInfo nodeId="3805046970175494586" fileName="DependencyUtil.java" startLine="49" startPosition="128" endLine="50" endPosition="228" conceptFqName="jetbrains.mps.baseLanguage.structure.ExpressionStatement" />
    <nodeInfo nodeId="111710558725770395" fileName="DependencyUtil.java" startLine="50" startPosition="228" endLine="51" endPosition="233" conceptFqName="jetbrains.mps.baseLanguage.structure.ExpressionStatement" />
    <nodeInfo nodeId="978271742633845051" fileName="DependencyUtil.java" startLine="52" startPosition="9" endLine="53" endPosition="14" conceptFqName="jetbrains.mps.baseLanguage.structure.BreakStatement" />
    <nodeInfo nodeId="978271742633845052" fileName="DependencyUtil.java" startLine="53" startPosition="14" endLine="54" endPosition="0" conceptFqName="jetbrains.mps.baseLanguage.structure.Statement" />
    <nodeInfo nodeId="111710558725769715" fileName="DependencyUtil.java" startLine="55" startPosition="22" endLine="56" endPosition="85" conceptFqName="jetbrains.mps.baseLanguage.structure.LocalVariableDeclarationStatement" />
    <nodeInfo nodeId="111710558725769952" fileName="DependencyUtil.java" startLine="57" startPosition="29" endLine="58" endPosition="16" conceptFqName="jetbrains.mps.baseLanguage.structure.BreakStatement" />
    <nodeInfo nodeId="978271742633845055" fileName="DependencyUtil.java" startLine="59" startPosition="9" endLine="60" endPosition="124" conceptFqName="jetbrains.mps.baseLanguage.structure.ExpressionStatement" />
    <nodeInfo nodeId="978271742633845065" fileName="DependencyUtil.java" startLine="60" startPosition="124" endLine="61" endPosition="130" conceptFqName="jetbrains.mps.baseLanguage.structure.ExpressionStatement" />
    <nodeInfo nodeId="978271742633845075" fileName="DependencyUtil.java" startLine="61" startPosition="130" endLine="62" endPosition="131" conceptFqName="jetbrains.mps.baseLanguage.structure.ExpressionStatement" />
    <nodeInfo nodeId="978271742633845085" fileName="DependencyUtil.java" startLine="62" startPosition="131" endLine="63" endPosition="14" conceptFqName="jetbrains.mps.baseLanguage.structure.BreakStatement" />
    <nodeInfo nodeId="978271742633845086" fileName="DependencyUtil.java" startLine="63" startPosition="14" endLine="64" endPosition="0" conceptFqName="jetbrains.mps.baseLanguage.structure.Statement" />
    <nodeInfo nodeId="111710558725769732" fileName="DependencyUtil.java" startLine="66" startPosition="24" endLine="67" endPosition="87" conceptFqName="jetbrains.mps.baseLanguage.structure.LocalVariableDeclarationStatement" />
    <nodeInfo nodeId="111710558725769901" fileName="DependencyUtil.java" startLine="68" startPosition="27" endLine="69" endPosition="16" conceptFqName="jetbrains.mps.baseLanguage.structure.BreakStatement" />
    <nodeInfo nodeId="978271742633845091" fileName="DependencyUtil.java" startLine="70" startPosition="9" endLine="71" endPosition="131" conceptFqName="jetbrains.mps.baseLanguage.structure.ExpressionStatement" />
    <nodeInfo nodeId="978271742633845103" fileName="DependencyUtil.java" startLine="72" startPosition="27" endLine="73" endPosition="126" conceptFqName="jetbrains.mps.baseLanguage.structure.ExpressionStatement" />
    <nodeInfo nodeId="111710558725769924" fileName="DependencyUtil.java" startLine="74" startPosition="57" endLine="75" endPosition="162" conceptFqName="jetbrains.mps.baseLanguage.structure.ExpressionStatement" />
    <nodeInfo nodeId="978271742633845114" fileName="DependencyUtil.java" startLine="77" startPosition="9" endLine="78" endPosition="14" conceptFqName="jetbrains.mps.baseLanguage.structure.BreakStatement" />
    <nodeInfo nodeId="978271742633845115" fileName="DependencyUtil.java" startLine="78" startPosition="14" endLine="79" endPosition="0" conceptFqName="jetbrains.mps.baseLanguage.structure.Statement" />
    <nodeInfo nodeId="978271742633845119" fileName="DependencyUtil.java" startLine="80" startPosition="25" endLine="81" endPosition="121" conceptFqName="jetbrains.mps.baseLanguage.structure.ExpressionStatement" />
    <nodeInfo nodeId="4415986789183680836" fileName="DependencyUtil.java" startLine="82" startPosition="50" endLine="83" endPosition="185" conceptFqName="jetbrains.mps.baseLanguage.structure.ExpressionStatement" />
    <nodeInfo nodeId="978271742633845128" fileName="DependencyUtil.java" startLine="85" startPosition="27" endLine="86" endPosition="120" conceptFqName="jetbrains.mps.baseLanguage.structure.ExpressionStatement" />
    <nodeInfo nodeId="978271742633845136" fileName="DependencyUtil.java" startLine="87" startPosition="9" endLine="88" endPosition="14" conceptFqName="jetbrains.mps.baseLanguage.structure.BreakStatement" />
    <nodeInfo nodeId="978271742633845137" fileName="DependencyUtil.java" startLine="88" startPosition="14" endLine="89" endPosition="0" conceptFqName="jetbrains.mps.baseLanguage.structure.Statement" />
    <nodeInfo nodeId="3805046970175494671" fileName="DependencyUtil.java" startLine="91" startPosition="27" endLine="92" endPosition="122" conceptFqName="jetbrains.mps.baseLanguage.structure.ExpressionStatement" />
    <nodeInfo nodeId="3805046970175494612" fileName="DependencyUtil.java" startLine="92" startPosition="122" endLine="93" endPosition="120" conceptFqName="jetbrains.mps.baseLanguage.structure.ExpressionStatement" />
    <nodeInfo nodeId="3805046970175494606" fileName="DependencyUtil.java" startLine="94" startPosition="9" endLine="95" endPosition="14" conceptFqName="jetbrains.mps.baseLanguage.structure.BreakStatement" />
    <nodeInfo nodeId="3805046970175494604" fileName="DependencyUtil.java" startLine="95" startPosition="14" endLine="96" endPosition="0" conceptFqName="jetbrains.mps.baseLanguage.structure.Statement" />
    <nodeInfo nodeId="978271742633845143" fileName="DependencyUtil.java" startLine="97" startPosition="24" endLine="98" endPosition="120" conceptFqName="jetbrains.mps.baseLanguage.structure.ExpressionStatement" />
    <nodeInfo nodeId="978271742633845150" fileName="DependencyUtil.java" startLine="98" startPosition="120" endLine="99" endPosition="118" conceptFqName="jetbrains.mps.baseLanguage.structure.ExpressionStatement" />
    <nodeInfo nodeId="978271742633845157" fileName="DependencyUtil.java" startLine="99" startPosition="118" endLine="100" endPosition="14" conceptFqName="jetbrains.mps.baseLanguage.structure.BreakStatement" />
    <nodeInfo nodeId="978271742633845158" fileName="DependencyUtil.java" startLine="100" startPosition="14" endLine="101" endPosition="0" conceptFqName="jetbrains.mps.baseLanguage.structure.Statement" />
    <nodeInfo nodeId="7693590883518970175" fileName="DependencyUtil.java" startLine="102" startPosition="23" endLine="103" endPosition="14" conceptFqName="jetbrains.mps.baseLanguage.structure.BreakStatement" />
    <nodeInfo nodeId="7693590883518970173" fileName="DependencyUtil.java" startLine="103" startPosition="14" endLine="104" endPosition="0" conceptFqName="jetbrains.mps.baseLanguage.structure.Statement" />
    <nodeInfo nodeId="111710558725772060" fileName="DependencyUtil.java" startLine="105" startPosition="29" endLine="106" endPosition="182" conceptFqName="jetbrains.mps.baseLanguage.structure.ExpressionStatement" />
    <nodeInfo nodeId="111710558725772078" fileName="DependencyUtil.java" startLine="106" startPosition="182" endLine="107" endPosition="176" conceptFqName="jetbrains.mps.baseLanguage.structure.ExpressionStatement" />
    <nodeInfo nodeId="111710558725772058" fileName="DependencyUtil.java" startLine="107" startPosition="176" endLine="108" endPosition="14" conceptFqName="jetbrains.mps.baseLanguage.structure.BreakStatement" />
    <nodeInfo nodeId="111710558725772056" fileName="DependencyUtil.java" startLine="108" startPosition="14" endLine="109" endPosition="0" conceptFqName="jetbrains.mps.baseLanguage.structure.Statement" />
    <nodeInfo nodeId="978271742633845159" fileName="DependencyUtil.java" startLine="111" startPosition="5" endLine="112" endPosition="18" conceptFqName="jetbrains.mps.baseLanguage.structure.ReturnStatement" />
    <nodeInfo nodeId="978271742633845177" fileName="DependencyUtil.java" startLine="116" startPosition="26" endLine="117" endPosition="13" conceptFqName="jetbrains.mps.baseLanguage.structure.ReturnStatement" />
    <nodeInfo nodeId="978271742633845192" fileName="DependencyUtil.java" startLine="120" startPosition="50" endLine="121" endPosition="64" conceptFqName="jetbrains.mps.baseLanguage.structure.ReturnStatement" />
    <nodeInfo nodeId="978271742633845202" fileName="DependencyUtil.java" startLine="124" startPosition="45" endLine="125" endPosition="30" conceptFqName="jetbrains.mps.baseLanguage.structure.ReturnStatement" />
    <nodeInfo nodeId="978271742633845211" fileName="DependencyUtil.java" startLine="128" startPosition="57" endLine="129" endPosition="63" conceptFqName="jetbrains.mps.baseLanguage.structure.ReturnStatement" />
    <nodeInfo nodeId="978271742633845239" fileName="DependencyUtil.java" startLine="136" startPosition="85" endLine="137" endPosition="32" conceptFqName="jetbrains.mps.baseLanguage.structure.ReturnStatement" />
    <nodeInfo nodeId="978271742633845248" fileName="DependencyUtil.java" startLine="140" startPosition="93" endLine="141" endPosition="34" conceptFqName="jetbrains.mps.baseLanguage.structure.ReturnStatement" />
    <nodeInfo nodeId="978271742633845274" fileName="DependencyUtil.java" startLine="148" startPosition="85" endLine="149" endPosition="35" conceptFqName="jetbrains.mps.baseLanguage.structure.ReturnStatement" />
    <nodeInfo nodeId="978271742633845284" fileName="DependencyUtil.java" startLine="152" startPosition="93" endLine="153" endPosition="34" conceptFqName="jetbrains.mps.baseLanguage.structure.ReturnStatement" />
    <nodeInfo nodeId="3926887065466347780" fileName="DependencyUtil.java" startLine="158" startPosition="108" endLine="159" endPosition="73" conceptFqName="jetbrains.mps.baseLanguage.structure.LocalVariableDeclarationStatement" />
    <nodeInfo nodeId="3926887065466347819" fileName="DependencyUtil.java" startLine="160" startPosition="53" endLine="161" endPosition="139" conceptFqName="jetbrains.mps.baseLanguage.structure.ReturnStatement" />
    <nodeInfo nodeId="3926887065466347608" fileName="DependencyUtil.java" startLine="163" startPosition="57" endLine="164" endPosition="52" conceptFqName="jetbrains.mps.baseLanguage.structure.ExpressionStatement" />
    <nodeInfo nodeId="3926887065466347613" fileName="DependencyUtil.java" startLine="164" startPosition="52" endLine="165" endPosition="51" conceptFqName="jetbrains.mps.baseLanguage.structure.ExpressionStatement" />
    <nodeInfo nodeId="3926887065466347790" fileName="DependencyUtil.java" startLine="166" startPosition="110" endLine="167" endPosition="132" conceptFqName="jetbrains.mps.baseLanguage.structure.ExpressionStatement" />
    <nodeInfo nodeId="3926887065466347641" fileName="DependencyUtil.java" startLine="168" startPosition="7" endLine="169" endPosition="54" conceptFqName="jetbrains.mps.baseLanguage.structure.ExpressionStatement" />
    <nodeInfo nodeId="3926887065466347849" fileName="DependencyUtil.java" startLine="170" startPosition="5" endLine="171" endPosition="15" conceptFqName="jetbrains.mps.baseLanguage.structure.ReturnStatement" />
    <nodeInfo nodeId="978271742633844883" fileName="DependencyUtil.java" startLine="174" startPosition="135" endLine="175" endPosition="134" conceptFqName="jetbrains.mps.baseLanguage.structure.LocalVariableDeclarationStatement" />
    <nodeInfo nodeId="978271742633844890" fileName="DependencyUtil.java" startLine="175" startPosition="134" endLine="176" endPosition="135" conceptFqName="jetbrains.mps.baseLanguage.structure.LocalVariableDeclarationStatement" />
    <nodeInfo nodeId="1461848529218599218" fileName="DependencyUtil.java" startLine="176" startPosition="135" endLine="177" endPosition="186" conceptFqName="jetbrains.mps.baseLanguage.structure.ExpressionStatement" />
    <nodeInfo nodeId="978271742633844982" fileName="DependencyUtil.java" startLine="177" startPosition="186" endLine="178" endPosition="18" conceptFqName="jetbrains.mps.baseLanguage.structure.ReturnStatement" />
    <nodeInfo nodeId="1461848529218599187" fileName="DependencyUtil.java" startLine="182" startPosition="52" endLine="183" endPosition="134" conceptFqName="jetbrains.mps.baseLanguage.structure.ExpressionStatement" />
    <nodeInfo nodeId="1461848529218599007" fileName="DependencyUtil.java" startLine="183" startPosition="134" endLine="184" endPosition="13" conceptFqName="jetbrains.mps.baseLanguage.structure.ReturnStatement" />
    <nodeInfo nodeId="1461848529218599045" fileName="DependencyUtil.java" startLine="186" startPosition="53" endLine="187" endPosition="13" conceptFqName="jetbrains.mps.baseLanguage.structure.ReturnStatement" />
    <nodeInfo nodeId="9192266849716387949" fileName="DependencyUtil.java" startLine="188" startPosition="5" endLine="189" endPosition="49" conceptFqName="jetbrains.mps.baseLanguage.structure.ExpressionStatement" />
    <nodeInfo nodeId="1461848529218599153" fileName="DependencyUtil.java" startLine="189" startPosition="49" endLine="190" endPosition="48" conceptFqName="jetbrains.mps.baseLanguage.structure.ExpressionStatement" />
    <nodeInfo nodeId="1461848529218599174" fileName="DependencyUtil.java" startLine="191" startPosition="108" endLine="192" endPosition="123" conceptFqName="jetbrains.mps.baseLanguage.structure.ExpressionStatement" />
    <nodeInfo nodeId="1461848529218599163" fileName="DependencyUtil.java" startLine="193" startPosition="5" endLine="194" endPosition="52" conceptFqName="jetbrains.mps.baseLanguage.structure.ExpressionStatement" />
    <nodeInfo nodeId="111710558725772073" fileName="DependencyUtil.java" startLine="198" startPosition="36" endLine="199" endPosition="54" conceptFqName="jetbrains.mps.baseLanguage.structure.ReturnStatement" />
    <nodeInfo nodeId="111710558725772073" fileName="DependencyUtil.java" startLine="200" startPosition="5" endLine="201" endPosition="16" conceptFqName="jetbrains.mps.baseLanguage.structure.ReturnStatement" />
    <nodeInfo nodeId="111710558725772082" fileName="DependencyUtil.java" startLine="205" startPosition="36" endLine="206" endPosition="51" conceptFqName="jetbrains.mps.baseLanguage.structure.ReturnStatement" />
    <nodeInfo nodeId="111710558725772082" fileName="DependencyUtil.java" startLine="207" startPosition="5" endLine="208" endPosition="16" conceptFqName="jetbrains.mps.baseLanguage.structure.ReturnStatement" />
    <nodeInfo nodeId="3926887065466324952" fileName="DependencyUtil.java" startLine="281" startPosition="0" endLine="282" endPosition="26" conceptFqName="jetbrains.mps.baseLanguage.structure.FieldDeclaration" propertyString="myText" />
    <nodeInfo nodeId="7667249657080246202" fileName="DependencyUtil.java" startLine="284" startPosition="27" endLine="285" endPosition="20" conceptFqName="jetbrains.mps.baseLanguage.structure.ExpressionStatement" />
    <nodeInfo nodeId="3926887065466326925" fileName="DependencyUtil.java" startLine="289" startPosition="30" endLine="290" endPosition="20" conceptFqName="jetbrains.mps.baseLanguage.structure.ReturnStatement" />
    <nodeInfo nodeId="3805046970175479475" fileName="DependencyUtil.java" startLine="308" startPosition="37" endLine="309" endPosition="54" conceptFqName="jetbrains.mps.baseLanguage.structure.ReturnStatement" />
    <nodeInfo nodeId="3805046970175479487" fileName="DependencyUtil.java" startLine="312" startPosition="37" endLine="313" endPosition="99" conceptFqName="jetbrains.mps.baseLanguage.structure.ReturnStatement" />
    <nodeInfo nodeId="3805046970175479508" fileName="DependencyUtil.java" startLine="316" startPosition="37" endLine="317" endPosition="97" conceptFqName="jetbrains.mps.baseLanguage.structure.ReturnStatement" />
    <nodeInfo nodeId="3805046970175479543" fileName="DependencyUtil.java" startLine="320" startPosition="35" endLine="321" endPosition="50" conceptFqName="jetbrains.mps.baseLanguage.structure.ReturnStatement" />
    <nodeInfo nodeId="3926887065466327645" fileName="DependencyUtil.java" startLine="326" startPosition="25" endLine="327" endPosition="14" conceptFqName="jetbrains.mps.baseLanguage.structure.SuperConstructorInvocation" />
    <nodeInfo nodeId="3926887065466327645" fileName="DependencyUtil.java" startLine="330" startPosition="65" endLine="331" endPosition="26" conceptFqName="jetbrains.mps.baseLanguage.structure.SuperConstructorInvocation" />
    <nodeInfo nodeId="3926887065466327645" fileName="DependencyUtil.java" startLine="334" startPosition="42" endLine="335" endPosition="29" conceptFqName="jetbrains.mps.baseLanguage.structure.ReturnStatement" />
    <nodeInfo nodeId="3926887065466327645" fileName="DependencyUtil.java" startLine="338" startPosition="64" endLine="339" endPosition="29" conceptFqName="jetbrains.mps.baseLanguage.structure.ReturnStatement" />
    <nodeInfo nodeId="3926887065466327645" fileName="DependencyUtil.java" startLine="342" startPosition="29" endLine="343" endPosition="24" conceptFqName="jetbrains.mps.baseLanguage.structure.ReturnStatement" />
    <nodeInfo nodeId="3926887065466327645" fileName="DependencyUtil.java" startLine="346" startPosition="39" endLine="347" endPosition="24" conceptFqName="jetbrains.mps.baseLanguage.structure.ReturnStatement" />
    <nodeInfo nodeId="3926887065466327645" fileName="DependencyUtil.java" startLine="351" startPosition="95" endLine="352" endPosition="60" conceptFqName="jetbrains.mps.baseLanguage.structure.ReturnStatement" />
    <nodeInfo nodeId="7693590883518970035" fileName="DependencyUtil.java" startLine="356" startPosition="28" endLine="357" endPosition="36" conceptFqName="jetbrains.mps.baseLanguage.structure.FieldDeclaration" propertyString="role" />
    <nodeInfo nodeId="7693590883518970038" fileName="DependencyUtil.java" startLine="357" startPosition="36" endLine="358" endPosition="26" conceptFqName="jetbrains.mps.baseLanguage.structure.FieldDeclaration" propertyString="module" />
    <nodeInfo nodeId="7693590883518970041" fileName="DependencyUtil.java" startLine="358" startPosition="26" endLine="359" endPosition="44" conceptFqName="jetbrains.mps.baseLanguage.structure.FieldDeclaration" propertyString="linktype" />
    <nodeInfo nodeId="7693590883518970049" fileName="DependencyUtil.java" startLine="361" startPosition="93" endLine="362" endPosition="27" conceptFqName="jetbrains.mps.baseLanguage.structure.ExpressionStatement" />
    <nodeInfo nodeId="7693590883518970055" fileName="DependencyUtil.java" startLine="362" startPosition="27" endLine="363" endPosition="23" conceptFqName="jetbrains.mps.baseLanguage.structure.ExpressionStatement" />
    <nodeInfo nodeId="7693590883518970061" fileName="DependencyUtil.java" startLine="363" startPosition="23" endLine="364" endPosition="31" conceptFqName="jetbrains.mps.baseLanguage.structure.ExpressionStatement" />
    <nodeInfo nodeId="7693590883518970081" fileName="DependencyUtil.java" startLine="369" startPosition="50" endLine="370" endPosition="64" conceptFqName="jetbrains.mps.baseLanguage.structure.LocalVariableDeclarationStatement" />
    <nodeInfo nodeId="7693590883518970087" fileName="DependencyUtil.java" startLine="370" startPosition="64" endLine="371" endPosition="92" conceptFqName="jetbrains.mps.baseLanguage.structure.ReturnStatement" />
    <nodeInfo nodeId="7693590883518970109" fileName="DependencyUtil.java" startLine="372" startPosition="7" endLine="373" endPosition="19" conceptFqName="jetbrains.mps.baseLanguage.structure.ReturnStatement" />
    <nodeInfo nodeId="7693590883518970116" fileName="DependencyUtil.java" startLine="377" startPosition="27" endLine="378" endPosition="53" conceptFqName="jetbrains.mps.baseLanguage.structure.ReturnStatement" />
    <nodeInfo nodeId="978271742633844810" fileName="DependencyUtil.java" startLine="26" startPosition="29" endLine="28" endPosition="3" conceptFqName="jetbrains.mps.baseLanguage.structure.ConstructorDeclaration" propertyString="DependencyUtil#()V" />
    <nodeInfo nodeId="7693590883518970030" fileName="DependencyUtil.java" startLine="304" startPosition="0" endLine="306" endPosition="5" conceptFqName="jetbrains.mps.baseLanguage.structure.ConstructorDeclaration" propertyString="Role#()V" />
    <nodeInfo nodeId="111710558725769963" fileName="DependencyUtil.java" startLine="32" startPosition="58" endLine="35" endPosition="5" conceptFqName="jetbrains.mps.baseLanguage.structure.IfStatement" />
    <nodeInfo nodeId="111710558725769943" fileName="DependencyUtil.java" startLine="56" startPosition="85" endLine="59" endPosition="9" conceptFqName="jetbrains.mps.baseLanguage.structure.IfStatement" />
    <nodeInfo nodeId="111710558725769892" fileName="DependencyUtil.java" startLine="67" startPosition="87" endLine="70" endPosition="9" conceptFqName="jetbrains.mps.baseLanguage.structure.IfStatement" />
    <nodeInfo nodeId="111710558725769903" fileName="DependencyUtil.java" startLine="73" startPosition="126" endLine="76" endPosition="11" conceptFqName="jetbrains.mps.baseLanguage.structure.IfStatement" />
    <nodeInfo nodeId="4415986789183680810" fileName="DependencyUtil.java" startLine="81" startPosition="121" endLine="84" endPosition="9" conceptFqName="jetbrains.mps.baseLanguage.structure.IfStatement" />
    <nodeInfo nodeId="978271742633845126" fileName="DependencyUtil.java" startLine="84" startPosition="9" endLine="87" endPosition="9" conceptFqName="jetbrains.mps.baseLanguage.structure.IfStatement" />
    <nodeInfo nodeId="978271742633845175" fileName="DependencyUtil.java" startLine="115" startPosition="172" endLine="118" endPosition="5" conceptFqName="jetbrains.mps.baseLanguage.structure.IfStatement" />
    <nodeInfo nodeId="3926887065466347583" fileName="DependencyUtil.java" startLine="159" startPosition="73" endLine="162" endPosition="5" conceptFqName="jetbrains.mps.baseLanguage.structure.IfStatement" />
    <nodeInfo nodeId="3926887065466347618" fileName="DependencyUtil.java" startLine="165" startPosition="51" endLine="168" endPosition="7" conceptFqName="jetbrains.mps.baseLanguage.structure.ForeachStatement" />
    <nodeInfo nodeId="1461848529218599024" fileName="DependencyUtil.java" startLine="185" startPosition="5" endLine="188" endPosition="5" conceptFqName="jetbrains.mps.baseLanguage.structure.IfStatement" />
    <nodeInfo nodeId="1461848529218599049" fileName="DependencyUtil.java" startLine="190" startPosition="48" endLine="193" endPosition="5" conceptFqName="jetbrains.mps.baseLanguage.structure.ForeachStatement" />
    <nodeInfo nodeId="111710558725772073" fileName="DependencyUtil.java" startLine="197" startPosition="99" endLine="200" endPosition="5" conceptFqName="jetbrains.mps.baseLanguage.structure.IfStatement" />
    <nodeInfo nodeId="111710558725772082" fileName="DependencyUtil.java" startLine="204" startPosition="99" endLine="207" endPosition="5" conceptFqName="jetbrains.mps.baseLanguage.structure.IfStatement" />
    <nodeInfo nodeId="7693590883518970017" fileName="DependencyUtil.java" startLine="283" startPosition="0" endLine="286" endPosition="5" conceptFqName="jetbrains.mps.baseLanguage.structure.ConstructorDeclaration" propertyString="LinkType#(Ljava/lang/String;)V" />
    <nodeInfo nodeId="3926887065466327645" fileName="DependencyUtil.java" startLine="325" startPosition="86" endLine="328" endPosition="5" conceptFqName="jetbrains.mps.baseLanguage.structure.ConstructorDeclaration" propertyString="Dependency#()V" />
    <nodeInfo nodeId="3926887065466327645" fileName="DependencyUtil.java" startLine="329" startPosition="0" endLine="332" endPosition="5" conceptFqName="jetbrains.mps.baseLanguage.structure.ConstructorDeclaration" propertyString="Dependency#(Ljetbrains/mps/project/IModule;Ljetbrains/mps/ide/depanalyzer/DependencyUtil/Role;)V" />
    <nodeInfo nodeId="111710558725770000" fileName="DependencyUtil.java" startLine="42" startPosition="119" endLine="46" endPosition="9" conceptFqName="jetbrains.mps.baseLanguage.structure.IfStatement" />
    <nodeInfo nodeId="3805046970175494610" fileName="DependencyUtil.java" startLine="90" startPosition="24" endLine="94" endPosition="9" conceptFqName="jetbrains.mps.baseLanguage.structure.IfStatement" />
    <nodeInfo nodeId="978271742633845190" fileName="DependencyUtil.java" startLine="119" startPosition="127" endLine="123" endPosition="0" conceptFqName="jetbrains.mps.baseLanguage.structure.InstanceMethodDeclaration" propertyString="select#(Ljetbrains/mps/project/structure/modules/ModuleReference;)Ljetbrains/mps/project/IModule;" />
    <nodeInfo nodeId="978271742633845200" fileName="DependencyUtil.java" startLine="123" startPosition="42" endLine="127" endPosition="0" conceptFqName="jetbrains.mps.baseLanguage.structure.InstanceMethodDeclaration" propertyString="accept#(Ljetbrains/mps/project/IModule;)Z" />
    <nodeInfo nodeId="978271742633845209" fileName="DependencyUtil.java" startLine="127" startPosition="61" endLine="131" endPosition="0" conceptFqName="jetbrains.mps.baseLanguage.structure.InstanceMethodDeclaration" propertyString="select#(Ljetbrains/mps/project/IModule;)Ljetbrains/mps/ide/depanalyzer/DependencyUtil/Link;" />
    <nodeInfo nodeId="978271742633845237" fileName="DependencyUtil.java" startLine="135" startPosition="194" endLine="139" endPosition="0" conceptFqName="jetbrains.mps.baseLanguage.structure.InstanceMethodDeclaration" propertyString="accept#(Ljetbrains/mps/project/structure/modules/Dependency;)Z" />
    <nodeInfo nodeId="978271742633845246" fileName="DependencyUtil.java" startLine="139" startPosition="100" endLine="143" endPosition="0" conceptFqName="jetbrains.mps.baseLanguage.structure.InstanceMethodDeclaration" propertyString="select#(Ljetbrains/mps/project/structure/modules/Dependency;)Ljetbrains/mps/project/structure/modules/ModuleReference;" />
    <nodeInfo nodeId="978271742633845272" fileName="DependencyUtil.java" startLine="147" startPosition="194" endLine="151" endPosition="0" conceptFqName="jetbrains.mps.baseLanguage.structure.InstanceMethodDeclaration" propertyString="accept#(Ljetbrains/mps/project/structure/modules/Dependency;)Z" />
    <nodeInfo nodeId="978271742633845282" fileName="DependencyUtil.java" startLine="151" startPosition="100" endLine="155" endPosition="0" conceptFqName="jetbrains.mps.baseLanguage.structure.InstanceMethodDeclaration" propertyString="select#(Ljetbrains/mps/project/structure/modules/Dependency;)Ljetbrains/mps/project/structure/modules/ModuleReference;" />
    <nodeInfo nodeId="1461848529218598982" fileName="DependencyUtil.java" startLine="181" startPosition="259" endLine="185" endPosition="5" conceptFqName="jetbrains.mps.baseLanguage.structure.IfStatement" />
    <nodeInfo nodeId="4415986789183680779" fileName="DependencyUtil.java" startLine="211" startPosition="73" endLine="215" endPosition="6" conceptFqName="jetbrains.mps.baseLanguage.structure.ReturnStatement" />
    <nodeInfo nodeId="3805046970175494594" fileName="DependencyUtil.java" startLine="218" startPosition="76" endLine="222" endPosition="6" conceptFqName="jetbrains.mps.baseLanguage.structure.ReturnStatement" />
    <nodeInfo nodeId="111710558725770404" fileName="DependencyUtil.java" startLine="225" startPosition="76" endLine="229" endPosition="6" conceptFqName="jetbrains.mps.baseLanguage.structure.ReturnStatement" />
    <nodeInfo nodeId="111710558725769720" fileName="DependencyUtil.java" startLine="232" startPosition="69" endLine="236" endPosition="6" conceptFqName="jetbrains.mps.baseLanguage.structure.ReturnStatement" />
    <nodeInfo nodeId="111710558725769736" fileName="DependencyUtil.java" startLine="239" startPosition="69" endLine="243" endPosition="6" conceptFqName="jetbrains.mps.baseLanguage.structure.ReturnStatement" />
    <nodeInfo nodeId="4415986789183680841" fileName="DependencyUtil.java" startLine="246" startPosition="73" endLine="250" endPosition="6" conceptFqName="jetbrains.mps.baseLanguage.structure.ReturnStatement" />
    <nodeInfo nodeId="111710558725772069" fileName="DependencyUtil.java" startLine="253" startPosition="70" endLine="257" endPosition="6" conceptFqName="jetbrains.mps.baseLanguage.structure.ReturnStatement" />
    <nodeInfo nodeId="111710558725772083" fileName="DependencyUtil.java" startLine="260" startPosition="70" endLine="264" endPosition="6" conceptFqName="jetbrains.mps.baseLanguage.structure.ReturnStatement" />
    <nodeInfo nodeId="3805046970175479470" fileName="DependencyUtil.java" startLine="307" startPosition="0" endLine="311" endPosition="0" conceptFqName="jetbrains.mps.baseLanguage.structure.InstanceMethodDeclaration" propertyString="isUsedLanguage#()Z" />
    <nodeInfo nodeId="3805046970175479482" fileName="DependencyUtil.java" startLine="311" startPosition="0" endLine="315" endPosition="0" conceptFqName="jetbrains.mps.baseLanguage.structure.InstanceMethodDeclaration" propertyString="isDTDependency#()Z" />
    <nodeInfo nodeId="3805046970175479503" fileName="DependencyUtil.java" startLine="315" startPosition="0" endLine="319" endPosition="0" conceptFqName="jetbrains.mps.baseLanguage.structure.InstanceMethodDeclaration" propertyString="isRTDependency#()Z" />
    <nodeInfo nodeId="3805046970175479538" fileName="DependencyUtil.java" startLine="319" startPosition="0" endLine="323" endPosition="0" conceptFqName="jetbrains.mps.baseLanguage.structure.InstanceMethodDeclaration" propertyString="isDependency#()Z" />
    <nodeInfo nodeId="3926887065466327645" fileName="DependencyUtil.java" startLine="333" startPosition="0" endLine="337" endPosition="0" conceptFqName="jetbrains.mps.baseLanguage.structure.InstanceMethodDeclaration" propertyString="module#(Ljetbrains/mps/project/IModule;)Ljetbrains/mps/project/IModule;" />
    <nodeInfo nodeId="3926887065466327645" fileName="DependencyUtil.java" startLine="337" startPosition="0" endLine="341" endPosition="0" conceptFqName="jetbrains.mps.baseLanguage.structure.InstanceMethodDeclaration" propertyString="role#(Ljetbrains/mps/ide/depanalyzer/DependencyUtil/Role;)Ljetbrains/mps/ide/depanalyzer/DependencyUtil/Role;" />
    <nodeInfo nodeId="3926887065466327645" fileName="DependencyUtil.java" startLine="341" startPosition="0" endLine="345" endPosition="0" conceptFqName="jetbrains.mps.baseLanguage.structure.InstanceMethodDeclaration" propertyString="module#()Ljetbrains/mps/project/IModule;" />
    <nodeInfo nodeId="3926887065466327645" fileName="DependencyUtil.java" startLine="345" startPosition="0" endLine="349" endPosition="0" conceptFqName="jetbrains.mps.baseLanguage.structure.InstanceMethodDeclaration" propertyString="role#()Ljetbrains/mps/ide/depanalyzer/DependencyUtil/Role;" />
    <nodeInfo nodeId="7693590883518970079" fileName="DependencyUtil.java" startLine="368" startPosition="42" endLine="372" endPosition="7" conceptFqName="jetbrains.mps.baseLanguage.structure.IfStatement" />
    <nodeInfo nodeId="3926887065466324945" fileName="DependencyUtil.java" startLine="287" startPosition="0" endLine="292" endPosition="0" conceptFqName="jetbrains.mps.baseLanguage.structure.InstanceMethodDeclaration" propertyString="toString#()Ljava/lang/String;" />
    <nodeInfo nodeId="3926887065466327645" fileName="DependencyUtil.java" startLine="349" startPosition="0" endLine="354" endPosition="0" conceptFqName="jetbrains.mps.baseLanguage.structure.InstanceMethodDeclaration" propertyString="assignFrom#(Ljetbrains/mps/baseLanguage/tuples/runtime/Tuples/_2;)Ljetbrains/mps/ide/depanalyzer/DependencyUtil/Dependency;" />
    <nodeInfo nodeId="7693590883518970045" fileName="DependencyUtil.java" startLine="360" startPosition="0" endLine="365" endPosition="5" conceptFqName="jetbrains.mps.baseLanguage.structure.ConstructorDeclaration" propertyString="Link#(Ljetbrains/mps/project/IModule;Ljetbrains/mps/ide/depanalyzer/DependencyUtil/Role;Ljetbrains/mps/ide/depanalyzer/DependencyUtil/LinkType;)V" />
    <nodeInfo nodeId="7693590883518970112" fileName="DependencyUtil.java" startLine="375" startPosition="0" endLine="380" endPosition="0" conceptFqName="jetbrains.mps.baseLanguage.structure.InstanceMethodDeclaration" propertyString="hashCode#()I" />
    <nodeInfo nodeId="111710558725770351" fileName="DependencyUtil.java" startLine="46" startPosition="9" endLine="52" endPosition="9" conceptFqName="jetbrains.mps.baseLanguage.structure.IfStatement" />
    <nodeInfo nodeId="978271742633845101" fileName="DependencyUtil.java" startLine="71" startPosition="131" endLine="77" endPosition="9" conceptFqName="jetbrains.mps.baseLanguage.structure.IfStatement" />
    <nodeInfo nodeId="978271742633844880" fileName="DependencyUtil.java" startLine="173" startPosition="0" endLine="180" endPosition="0" conceptFqName="jetbrains.mps.baseLanguage.structure.StaticMethodDeclaration" propertyString="getLoops#(Ljetbrains/mps/ide/depanalyzer/DependencyUtil/Role;Ljetbrains/mps/project/IModule;Z)Ljava/util/Set;" />
    <nodeInfo nodeId="111710558725772073" fileName="DependencyUtil.java" startLine="196" startPosition="0" endLine="203" endPosition="0" conceptFqName="jetbrains.mps.baseLanguage.structure.StaticMethodDeclaration" propertyString="check_he47wm_b0a0i3a0#(Ljetbrains/mps/project/structure/modules/LanguageDescriptor;)Ljava/util/Set;" />
    <nodeInfo nodeId="111710558725772082" fileName="DependencyUtil.java" startLine="203" startPosition="0" endLine="210" endPosition="0" conceptFqName="jetbrains.mps.baseLanguage.structure.StaticMethodDeclaration" propertyString="check_he47wm_b0b0i3a0#(Ljetbrains/mps/project/structure/modules/LanguageDescriptor;)Ljava/util/Set;" />
    <nodeInfo nodeId="4415986789183680779" fileName="DependencyUtil.java" startLine="210" startPosition="0" endLine="217" endPosition="0" conceptFqName="jetbrains.mps.baseLanguage.structure.StaticMethodDeclaration" propertyString="as_he47wm_a0a1a0a5a0d0a#(Ljava/lang/Object;Ljava/lang/Class;)null" />
    <nodeInfo nodeId="3805046970175494594" fileName="DependencyUtil.java" startLine="217" startPosition="0" endLine="224" endPosition="0" conceptFqName="jetbrains.mps.baseLanguage.structure.StaticMethodDeclaration" propertyString="as_he47wm_a0a0a0a0c0g0a3a0#(Ljava/lang/Object;Ljava/lang/Class;)null" />
    <nodeInfo nodeId="111710558725770404" fileName="DependencyUtil.java" startLine="224" startPosition="0" endLine="231" endPosition="0" conceptFqName="jetbrains.mps.baseLanguage.structure.StaticMethodDeclaration" propertyString="as_he47wm_a0a0a0a0d0g0a3a0#(Ljava/lang/Object;Ljava/lang/Class;)null" />
    <nodeInfo nodeId="111710558725769720" fileName="DependencyUtil.java" startLine="231" startPosition="0" endLine="238" endPosition="0" conceptFqName="jetbrains.mps.baseLanguage.structure.StaticMethodDeclaration" propertyString="as_he47wm_a0a0a1d0a#(Ljava/lang/Object;Ljava/lang/Class;)null" />
    <nodeInfo nodeId="111710558725769736" fileName="DependencyUtil.java" startLine="238" startPosition="0" endLine="245" endPosition="0" conceptFqName="jetbrains.mps.baseLanguage.structure.StaticMethodDeclaration" propertyString="as_he47wm_a0a0a3d0a#(Ljava/lang/Object;Ljava/lang/Class;)null" />
    <nodeInfo nodeId="4415986789183680841" fileName="DependencyUtil.java" startLine="245" startPosition="0" endLine="252" endPosition="0" conceptFqName="jetbrains.mps.baseLanguage.structure.StaticMethodDeclaration" propertyString="as_he47wm_a0a1a0a1a4d0a#(Ljava/lang/Object;Ljava/lang/Class;)null" />
    <nodeInfo nodeId="111710558725772069" fileName="DependencyUtil.java" startLine="252" startPosition="0" endLine="259" endPosition="0" conceptFqName="jetbrains.mps.baseLanguage.structure.StaticMethodDeclaration" propertyString="as_he47wm_a0b0a0i3a0#(Ljava/lang/Object;Ljava/lang/Class;)null" />
    <nodeInfo nodeId="111710558725772083" fileName="DependencyUtil.java" startLine="259" startPosition="0" endLine="266" endPosition="0" conceptFqName="jetbrains.mps.baseLanguage.structure.StaticMethodDeclaration" propertyString="as_he47wm_a0b0b0i3a0#(Ljava/lang/Object;Ljava/lang/Class;)null" />
    <nodeInfo nodeId="3926887065466347853" fileName="DependencyUtil.java" startLine="162" startPosition="5" endLine="170" endPosition="5" conceptFqName="jetbrains.mps.baseLanguage.structure.IfStatement" />
    <nodeInfo nodeId="978271742633845226" fileName="DependencyUtil.java" startLine="134" startPosition="84" endLine="143" endPosition="7" conceptFqName="jetbrains.mps.baseLanguage.structure.ReturnStatement" />
    <nodeInfo nodeId="978271742633845261" fileName="DependencyUtil.java" startLine="146" startPosition="87" endLine="155" endPosition="7" conceptFqName="jetbrains.mps.baseLanguage.structure.ReturnStatement" />
    <nodeInfo nodeId="7693590883518970073" fileName="DependencyUtil.java" startLine="366" startPosition="0" endLine="375" endPosition="0" conceptFqName="jetbrains.mps.baseLanguage.structure.InstanceMethodDeclaration" propertyString="equals#(Ljava/lang/Object;)Z" />
    <nodeInfo nodeId="978271742633845220" fileName="DependencyUtil.java" startLine="133" startPosition="0" endLine="145" endPosition="0" conceptFqName="jetbrains.mps.baseLanguage.structure.StaticMethodDeclaration" propertyString="getReexportDeps#(Ljetbrains/mps/project/structure/modules/ModuleDescriptor;)Ljava/lang/Iterable;" />
    <nodeInfo nodeId="978271742633845255" fileName="DependencyUtil.java" startLine="145" startPosition="0" endLine="157" endPosition="0" conceptFqName="jetbrains.mps.baseLanguage.structure.StaticMethodDeclaration" propertyString="getNonreexportDeps#(Ljetbrains/mps/project/structure/modules/ModuleDescriptor;)Ljava/lang/Iterable;" />
    <nodeInfo nodeId="978271742633845181" fileName="DependencyUtil.java" startLine="118" startPosition="5" endLine="131" endPosition="8" conceptFqName="jetbrains.mps.baseLanguage.structure.ExpressionStatement" />
    <nodeInfo nodeId="3926887065466347579" fileName="DependencyUtil.java" startLine="157" startPosition="0" endLine="173" endPosition="0" conceptFqName="jetbrains.mps.baseLanguage.structure.StaticMethodDeclaration" propertyString="getCyclic#(Ljetbrains/mps/baseLanguage/tuples/runtime/Tuples/_0;Ljava/util/Set;Ljava/util/List;)Ljava/util/Set;" />
    <nodeInfo nodeId="1461848529218598950" fileName="DependencyUtil.java" startLine="180" startPosition="0" endLine="196" endPosition="0" conceptFqName="jetbrains.mps.baseLanguage.structure.StaticMethodDeclaration" propertyString="calcLoops#(Ljetbrains/mps/baseLanguage/tuples/runtime/Tuples/_2;ZLjava/util/Set;Ljava/util/List;Ljava/util/Set;)V" />
    <nodeInfo nodeId="978271742633845162" fileName="DependencyUtil.java" startLine="114" startPosition="0" endLine="133" endPosition="0" conceptFqName="jetbrains.mps.baseLanguage.structure.StaticMethodDeclaration" propertyString="addDeps#(Ljava/util/List;Ljava/lang/Iterable;Ljetbrains/mps/ide/depanalyzer/DependencyUtil/Role;Ljetbrains/mps/ide/depanalyzer/DependencyUtil/LinkType;)V" />
    <nodeInfo nodeId="978271742633845015" fileName="DependencyUtil.java" startLine="35" startPosition="5" endLine="111" endPosition="5" conceptFqName="jetbrains.mps.baseLanguage.structure.SwitchStatement" />
    <nodeInfo nodeId="978271742633844992" fileName="DependencyUtil.java" startLine="29" startPosition="0" endLine="114" endPosition="0" conceptFqName="jetbrains.mps.baseLanguage.structure.StaticMethodDeclaration" propertyString="dependencies#(Ljetbrains/mps/ide/depanalyzer/DependencyUtil/Role;Ljetbrains/mps/project/IModule;Z)Ljava/util/List;" />
    <scopeInfo nodeId="978271742633844813" fileName="DependencyUtil.java" startLine="27" startPosition="27" endLine="27" endPosition="27" />
    <scopeInfo nodeId="7882440148097214160" fileName="DependencyUtil.java" startLine="65" startPosition="27" endLine="65" endPosition="27" />
    <scopeInfo nodeId="978271742633845139" fileName="DependencyUtil.java" startLine="110" startPosition="14" endLine="110" endPosition="14" />
    <scopeInfo nodeId="7693590883518970033" fileName="DependencyUtil.java" startLine="305" startPosition="12" endLine="305" endPosition="12" />
    <scopeInfo nodeId="111710558725769964" fileName="DependencyUtil.java" startLine="33" startPosition="24" endLine="34" endPosition="20" />
    <scopeInfo nodeId="111710558725769944" fileName="DependencyUtil.java" startLine="57" startPosition="29" endLine="58" endPosition="16" />
    <scopeInfo nodeId="111710558725769893" fileName="DependencyUtil.java" startLine="68" startPosition="27" endLine="69" endPosition="16" />
    <scopeInfo nodeId="111710558725769904" fileName="DependencyUtil.java" startLine="74" startPosition="57" endLine="75" endPosition="162" />
    <scopeInfo nodeId="4415986789183680811" fileName="DependencyUtil.java" startLine="82" startPosition="50" endLine="83" endPosition="185" />
    <scopeInfo nodeId="978271742633845127" fileName="DependencyUtil.java" startLine="85" startPosition="27" endLine="86" endPosition="120" />
    <scopeInfo nodeId="978271742633845176" fileName="DependencyUtil.java" startLine="116" startPosition="26" endLine="117" endPosition="13" />
    <scopeInfo nodeId="978271742633845191" fileName="DependencyUtil.java" startLine="120" startPosition="50" endLine="121" endPosition="64" />
    <scopeInfo nodeId="978271742633845201" fileName="DependencyUtil.java" startLine="124" startPosition="45" endLine="125" endPosition="30" />
    <scopeInfo nodeId="978271742633845210" fileName="DependencyUtil.java" startLine="128" startPosition="57" endLine="129" endPosition="63" />
    <scopeInfo nodeId="978271742633845238" fileName="DependencyUtil.java" startLine="136" startPosition="85" endLine="137" endPosition="32" />
    <scopeInfo nodeId="978271742633845247" fileName="DependencyUtil.java" startLine="140" startPosition="93" endLine="141" endPosition="34" />
    <scopeInfo nodeId="978271742633845273" fileName="DependencyUtil.java" startLine="148" startPosition="85" endLine="149" endPosition="35" />
    <scopeInfo nodeId="978271742633845283" fileName="DependencyUtil.java" startLine="152" startPosition="93" endLine="153" endPosition="34" />
    <scopeInfo nodeId="3926887065466347588" fileName="DependencyUtil.java" startLine="160" startPosition="53" endLine="161" endPosition="139" />
    <scopeInfo nodeId="3926887065466347628" fileName="DependencyUtil.java" startLine="166" startPosition="110" endLine="167" endPosition="132" />
    <scopeInfo nodeId="1461848529218599025" fileName="DependencyUtil.java" startLine="186" startPosition="53" endLine="187" endPosition="13" />
    <scopeInfo nodeId="1461848529218599052" fileName="DependencyUtil.java" startLine="191" startPosition="108" endLine="192" endPosition="123" />
    <scopeInfo nodeId="111710558725772073" fileName="DependencyUtil.java" startLine="198" startPosition="36" endLine="199" endPosition="54" />
    <scopeInfo nodeId="111710558725772082" fileName="DependencyUtil.java" startLine="205" startPosition="36" endLine="206" endPosition="51" />
    <scopeInfo nodeId="7693590883518970020" fileName="DependencyUtil.java" startLine="284" startPosition="27" endLine="285" endPosition="20" />
    <scopeInfo nodeId="3926887065466324948" fileName="DependencyUtil.java" startLine="289" startPosition="30" endLine="290" endPosition="20" />
    <scopeInfo nodeId="3805046970175479473" fileName="DependencyUtil.java" startLine="308" startPosition="37" endLine="309" endPosition="54" />
    <scopeInfo nodeId="3805046970175479485" fileName="DependencyUtil.java" startLine="312" startPosition="37" endLine="313" endPosition="99" />
    <scopeInfo nodeId="3805046970175479506" fileName="DependencyUtil.java" startLine="316" startPosition="37" endLine="317" endPosition="97" />
    <scopeInfo nodeId="3805046970175479541" fileName="DependencyUtil.java" startLine="320" startPosition="35" endLine="321" endPosition="50" />
    <scopeInfo nodeId="3926887065466327645" fileName="DependencyUtil.java" startLine="326" startPosition="25" endLine="327" endPosition="14" />
    <scopeInfo nodeId="3926887065466327645" fileName="DependencyUtil.java" startLine="330" startPosition="65" endLine="331" endPosition="26" />
    <scopeInfo nodeId="3926887065466327645" fileName="DependencyUtil.java" startLine="334" startPosition="42" endLine="335" endPosition="29" />
    <scopeInfo nodeId="3926887065466327645" fileName="DependencyUtil.java" startLine="338" startPosition="64" endLine="339" endPosition="29" />
    <scopeInfo nodeId="3926887065466327645" fileName="DependencyUtil.java" startLine="342" startPosition="29" endLine="343" endPosition="24" />
    <scopeInfo nodeId="3926887065466327645" fileName="DependencyUtil.java" startLine="346" startPosition="39" endLine="347" endPosition="24" />
    <scopeInfo nodeId="3926887065466327645" fileName="DependencyUtil.java" startLine="351" startPosition="95" endLine="352" endPosition="60" />
    <scopeInfo nodeId="7693590883518970115" fileName="DependencyUtil.java" startLine="377" startPosition="27" endLine="378" endPosition="53" />
    <scopeInfo nodeId="978271742633844810" fileName="DependencyUtil.java" startLine="26" startPosition="29" endLine="28" endPosition="3" />
    <scopeInfo nodeId="111710558725770001" fileName="DependencyUtil.java" startLine="43" startPosition="50" endLine="45" endPosition="255" />
    <scopeInfo nodeId="3805046970175494611" fileName="DependencyUtil.java" startLine="91" startPosition="27" endLine="93" endPosition="120" />
    <scopeInfo nodeId="7693590883518970168" fileName="DependencyUtil.java" startLine="102" startPosition="23" endLine="104" endPosition="0" />
    <scopeInfo nodeId="1461848529218598984" fileName="DependencyUtil.java" startLine="182" startPosition="52" endLine="184" endPosition="13" />
    <scopeInfo nodeId="7693590883518970030" fileName="DependencyUtil.java" startLine="304" startPosition="0" endLine="306" endPosition="5" />
    <scopeInfo nodeId="7693590883518970080" fileName="DependencyUtil.java" startLine="369" startPosition="50" endLine="371" endPosition="92">
      <varInfo nodeId="7693590883518970082" varName="link" />
    </scopeInfo>
    <scopeInfo nodeId="3926887065466347618" fileName="DependencyUtil.java" startLine="165" startPosition="51" endLine="168" endPosition="7">
      <varInfo nodeId="3926887065466347619" varName="link" />
    </scopeInfo>
    <scopeInfo nodeId="1461848529218599049" fileName="DependencyUtil.java" startLine="190" startPosition="48" endLine="193" endPosition="5">
      <varInfo nodeId="1461848529218599050" varName="link" />
    </scopeInfo>
    <scopeInfo nodeId="7693590883518970017" fileName="DependencyUtil.java" startLine="283" startPosition="0" endLine="286" endPosition="5">
      <varInfo nodeId="3926887065466326923" varName="text" />
    </scopeInfo>
    <scopeInfo nodeId="3926887065466327645" fileName="DependencyUtil.java" startLine="325" startPosition="86" endLine="328" endPosition="5" />
    <scopeInfo nodeId="3926887065466327645" fileName="DependencyUtil.java" startLine="329" startPosition="0" endLine="332" endPosition="5">
      <varInfo nodeId="3926887065466327645" varName="module" />
      <varInfo nodeId="3926887065466327645" varName="role" />
    </scopeInfo>
    <scopeInfo nodeId="7693590883518970048" fileName="DependencyUtil.java" startLine="361" startPosition="93" endLine="364" endPosition="31" />
    <scopeInfo nodeId="111710558725770352" fileName="DependencyUtil.java" startLine="47" startPosition="51" endLine="51" endPosition="233">
      <varInfo nodeId="111710558725770363" varName="gen" />
    </scopeInfo>
    <scopeInfo nodeId="978271742633845102" fileName="DependencyUtil.java" startLine="72" startPosition="27" endLine="76" endPosition="11" />
    <scopeInfo nodeId="978271742633845142" fileName="DependencyUtil.java" startLine="97" startPosition="24" endLine="101" endPosition="0" />
    <scopeInfo nodeId="111710558725772053" fileName="DependencyUtil.java" startLine="105" startPosition="29" endLine="109" endPosition="0" />
    <scopeInfo nodeId="978271742633845190" fileName="DependencyUtil.java" startLine="119" startPosition="127" endLine="123" endPosition="0">
      <varInfo nodeId="978271742633845190" varName="ref" />
    </scopeInfo>
    <scopeInfo nodeId="978271742633845200" fileName="DependencyUtil.java" startLine="123" startPosition="42" endLine="127" endPosition="0">
      <varInfo nodeId="978271742633845200" varName="module" />
    </scopeInfo>
    <scopeInfo nodeId="978271742633845209" fileName="DependencyUtil.java" startLine="127" startPosition="61" endLine="131" endPosition="0">
      <varInfo nodeId="978271742633845209" varName="module" />
    </scopeInfo>
    <scopeInfo nodeId="978271742633845237" fileName="DependencyUtil.java" startLine="135" startPosition="194" endLine="139" endPosition="0">
      <varInfo nodeId="978271742633845237" varName="dep" />
    </scopeInfo>
    <scopeInfo nodeId="978271742633845246" fileName="DependencyUtil.java" startLine="139" startPosition="100" endLine="143" endPosition="0">
      <varInfo nodeId="978271742633845246" varName="dep" />
    </scopeInfo>
    <scopeInfo nodeId="978271742633845272" fileName="DependencyUtil.java" startLine="147" startPosition="194" endLine="151" endPosition="0">
      <varInfo nodeId="978271742633845272" varName="dep" />
    </scopeInfo>
    <scopeInfo nodeId="978271742633845282" fileName="DependencyUtil.java" startLine="151" startPosition="100" endLine="155" endPosition="0">
      <varInfo nodeId="978271742633845282" varName="dep" />
    </scopeInfo>
    <scopeInfo nodeId="978271742633844882" fileName="DependencyUtil.java" startLine="174" startPosition="135" endLine="178" endPosition="18">
      <varInfo nodeId="978271742633844884" varName="result" />
      <varInfo nodeId="978271742633844891" varName="visited" />
    </scopeInfo>
    <scopeInfo nodeId="111710558725772073" fileName="DependencyUtil.java" startLine="197" startPosition="99" endLine="201" endPosition="16" />
    <scopeInfo nodeId="111710558725772082" fileName="DependencyUtil.java" startLine="204" startPosition="99" endLine="208" endPosition="16" />
    <scopeInfo nodeId="4415986789183680779" fileName="DependencyUtil.java" startLine="211" startPosition="73" endLine="215" endPosition="6" />
    <scopeInfo nodeId="3805046970175494594" fileName="DependencyUtil.java" startLine="218" startPosition="76" endLine="222" endPosition="6" />
    <scopeInfo nodeId="111710558725770404" fileName="DependencyUtil.java" startLine="225" startPosition="76" endLine="229" endPosition="6" />
    <scopeInfo nodeId="111710558725769720" fileName="DependencyUtil.java" startLine="232" startPosition="69" endLine="236" endPosition="6" />
    <scopeInfo nodeId="111710558725769736" fileName="DependencyUtil.java" startLine="239" startPosition="69" endLine="243" endPosition="6" />
    <scopeInfo nodeId="4415986789183680841" fileName="DependencyUtil.java" startLine="246" startPosition="73" endLine="250" endPosition="6" />
    <scopeInfo nodeId="111710558725772069" fileName="DependencyUtil.java" startLine="253" startPosition="70" endLine="257" endPosition="6" />
    <scopeInfo nodeId="111710558725772083" fileName="DependencyUtil.java" startLine="260" startPosition="70" endLine="264" endPosition="6" />
    <scopeInfo nodeId="3805046970175479470" fileName="DependencyUtil.java" startLine="307" startPosition="0" endLine="311" endPosition="0" />
    <scopeInfo nodeId="3805046970175479482" fileName="DependencyUtil.java" startLine="311" startPosition="0" endLine="315" endPosition="0" />
    <scopeInfo nodeId="3805046970175479503" fileName="DependencyUtil.java" startLine="315" startPosition="0" endLine="319" endPosition="0" />
    <scopeInfo nodeId="3805046970175479538" fileName="DependencyUtil.java" startLine="319" startPosition="0" endLine="323" endPosition="0" />
    <scopeInfo nodeId="3926887065466327645" fileName="DependencyUtil.java" startLine="333" startPosition="0" endLine="337" endPosition="0">
      <varInfo nodeId="3926887065466327645" varName="value" />
    </scopeInfo>
    <scopeInfo nodeId="3926887065466327645" fileName="DependencyUtil.java" startLine="337" startPosition="0" endLine="341" endPosition="0">
      <varInfo nodeId="3926887065466327645" varName="value" />
    </scopeInfo>
    <scopeInfo nodeId="3926887065466327645" fileName="DependencyUtil.java" startLine="341" startPosition="0" endLine="345" endPosition="0" />
    <scopeInfo nodeId="3926887065466327645" fileName="DependencyUtil.java" startLine="345" startPosition="0" endLine="349" endPosition="0" />
    <scopeInfo nodeId="3926887065466324945" fileName="DependencyUtil.java" startLine="287" startPosition="0" endLine="292" endPosition="0" />
    <scopeInfo nodeId="3926887065466327645" fileName="DependencyUtil.java" startLine="349" startPosition="0" endLine="354" endPosition="0">
      <varInfo nodeId="3926887065466327645" varName="from" />
    </scopeInfo>
    <scopeInfo nodeId="7693590883518970045" fileName="DependencyUtil.java" startLine="360" startPosition="0" endLine="365" endPosition="5">
      <varInfo nodeId="7693590883518970071" varName="linktype" />
      <varInfo nodeId="7693590883518970067" varName="module" />
      <varInfo nodeId="7693590883518970069" varName="role" />
    </scopeInfo>
    <scopeInfo nodeId="7693590883518970078" fileName="DependencyUtil.java" startLine="368" startPosition="42" endLine="373" endPosition="19" />
    <scopeInfo nodeId="7693590883518970112" fileName="DependencyUtil.java" startLine="375" startPosition="0" endLine="380" endPosition="0" />
    <scopeInfo nodeId="3805046970175494603" fileName="DependencyUtil.java" startLine="90" startPosition="24" endLine="96" endPosition="0" />
    <scopeInfo nodeId="3926887065466347854" fileName="DependencyUtil.java" startLine="163" startPosition="57" endLine="169" endPosition="54" />
    <scopeInfo nodeId="978271742633844880" fileName="DependencyUtil.java" startLine="173" startPosition="0" endLine="180" endPosition="0">
      <varInfo nodeId="978271742633844988" varName="module" />
      <varInfo nodeId="978271742633844986" varName="role" />
      <varInfo nodeId="978271742633844990" varName="trackRuntime" />
    </scopeInfo>
    <scopeInfo nodeId="111710558725772073" fileName="DependencyUtil.java" startLine="196" startPosition="0" endLine="203" endPosition="0">
      <varInfo nodeId="111710558725772073" varName="checkedDotOperand" />
    </scopeInfo>
    <scopeInfo nodeId="111710558725772082" fileName="DependencyUtil.java" startLine="203" startPosition="0" endLine="210" endPosition="0">
      <varInfo nodeId="111710558725772082" varName="checkedDotOperand" />
    </scopeInfo>
    <scopeInfo nodeId="4415986789183680779" fileName="DependencyUtil.java" startLine="210" startPosition="0" endLine="217" endPosition="0">
      <varInfo nodeId="4415986789183680779" varName="o" />
      <varInfo nodeId="4415986789183680779" varName="type" />
    </scopeInfo>
    <scopeInfo nodeId="3805046970175494594" fileName="DependencyUtil.java" startLine="217" startPosition="0" endLine="224" endPosition="0">
      <varInfo nodeId="3805046970175494594" varName="o" />
      <varInfo nodeId="3805046970175494594" varName="type" />
    </scopeInfo>
    <scopeInfo nodeId="111710558725770404" fileName="DependencyUtil.java" startLine="224" startPosition="0" endLine="231" endPosition="0">
      <varInfo nodeId="111710558725770404" varName="o" />
      <varInfo nodeId="111710558725770404" varName="type" />
    </scopeInfo>
    <scopeInfo nodeId="111710558725769720" fileName="DependencyUtil.java" startLine="231" startPosition="0" endLine="238" endPosition="0">
      <varInfo nodeId="111710558725769720" varName="o" />
      <varInfo nodeId="111710558725769720" varName="type" />
    </scopeInfo>
    <scopeInfo nodeId="111710558725769736" fileName="DependencyUtil.java" startLine="238" startPosition="0" endLine="245" endPosition="0">
      <varInfo nodeId="111710558725769736" varName="o" />
      <varInfo nodeId="111710558725769736" varName="type" />
    </scopeInfo>
    <scopeInfo nodeId="4415986789183680841" fileName="DependencyUtil.java" startLine="245" startPosition="0" endLine="252" endPosition="0">
      <varInfo nodeId="4415986789183680841" varName="o" />
      <varInfo nodeId="4415986789183680841" varName="type" />
    </scopeInfo>
    <scopeInfo nodeId="111710558725772069" fileName="DependencyUtil.java" startLine="252" startPosition="0" endLine="259" endPosition="0">
      <varInfo nodeId="111710558725772069" varName="o" />
      <varInfo nodeId="111710558725772069" varName="type" />
    </scopeInfo>
    <scopeInfo nodeId="111710558725772083" fileName="DependencyUtil.java" startLine="259" startPosition="0" endLine="266" endPosition="0">
      <varInfo nodeId="111710558725772083" varName="o" />
      <varInfo nodeId="111710558725772083" varName="type" />
    </scopeInfo>
    <scopeInfo nodeId="978271742633845054" fileName="DependencyUtil.java" startLine="55" startPosition="22" endLine="64" endPosition="0">
      <varInfo nodeId="111710558725769716" varName="devkit" />
    </scopeInfo>
    <scopeInfo nodeId="978271742633845118" fileName="DependencyUtil.java" startLine="80" startPosition="25" endLine="89" endPosition="0" />
    <scopeInfo nodeId="978271742633845225" fileName="DependencyUtil.java" startLine="134" startPosition="84" endLine="143" endPosition="7" />
    <scopeInfo nodeId="978271742633845260" fileName="DependencyUtil.java" startLine="146" startPosition="87" endLine="155" endPosition="7" />
    <scopeInfo nodeId="7693590883518970073" fileName="DependencyUtil.java" startLine="366" startPosition="0" endLine="375" endPosition="0">
      <varInfo nodeId="7693590883518970076" varName="object" />
    </scopeInfo>
    <scopeInfo nodeId="978271742633845220" fileName="DependencyUtil.java" startLine="133" startPosition="0" endLine="145" endPosition="0">
      <varInfo nodeId="978271742633845223" varName="descr" />
    </scopeInfo>
    <scopeInfo nodeId="978271742633845255" fileName="DependencyUtil.java" startLine="145" startPosition="0" endLine="157" endPosition="0">
      <varInfo nodeId="978271742633845258" varName="descr" />
    </scopeInfo>
    <scopeInfo nodeId="978271742633845090" fileName="DependencyUtil.java" startLine="66" startPosition="24" endLine="79" endPosition="0">
      <varInfo nodeId="111710558725769733" varName="lang" />
    </scopeInfo>
    <scopeInfo nodeId="3926887065466347582" fileName="DependencyUtil.java" startLine="158" startPosition="108" endLine="171" endPosition="15">
      <varInfo nodeId="3926887065466347781" varName="res" />
    </scopeInfo>
    <scopeInfo nodeId="1461848529218598953" fileName="DependencyUtil.java" startLine="181" startPosition="259" endLine="194" endPosition="52" />
    <scopeInfo nodeId="978271742633845174" fileName="DependencyUtil.java" startLine="115" startPosition="172" endLine="131" endPosition="8" />
    <scopeInfo nodeId="3926887065466347579" fileName="DependencyUtil.java" startLine="157" startPosition="0" endLine="173" endPosition="0">
      <varInfo nodeId="3926887065466347645" varName="node" />
      <varInfo nodeId="3926887065466347654" varName="path" />
      <varInfo nodeId="3926887065466347649" varName="visited" />
    </scopeInfo>
    <scopeInfo nodeId="1461848529218598950" fileName="DependencyUtil.java" startLine="180" startPosition="0" endLine="196" endPosition="0">
      <varInfo nodeId="1461848529218599035" varName="cur" />
      <varInfo nodeId="1461848529218598973" varName="path" />
      <varInfo nodeId="1461848529218599014" varName="result" />
      <varInfo nodeId="3926887065466347867" varName="trackRuntime" />
      <varInfo nodeId="1461848529218598962" varName="visited" />
    </scopeInfo>
    <scopeInfo nodeId="978271742633845018" fileName="DependencyUtil.java" startLine="37" startPosition="16" endLine="54" endPosition="0" />
    <scopeInfo nodeId="978271742633845162" fileName="DependencyUtil.java" startLine="114" startPosition="0" endLine="133" endPosition="0">
      <varInfo nodeId="978271742633845172" varName="linktype" />
      <varInfo nodeId="978271742633845167" varName="modules" />
      <varInfo nodeId="978271742633845164" varName="result" />
      <varInfo nodeId="978271742633845170" varName="role" />
    </scopeInfo>
    <scopeInfo nodeId="978271742633845001" fileName="DependencyUtil.java" startLine="30" startPosition="120" endLine="112" endPosition="18">
      <varInfo nodeId="978271742633845010" varName="descr" />
      <varInfo nodeId="978271742633845003" varName="result" />
    </scopeInfo>
    <scopeInfo nodeId="978271742633844992" fileName="DependencyUtil.java" startLine="29" startPosition="0" endLine="114" endPosition="0">
      <varInfo nodeId="978271742633844997" varName="module" />
      <varInfo nodeId="978271742633844995" varName="role" />
      <varInfo nodeId="978271742633844999" varName="trackRuntime" />
    </scopeInfo>
    <unitInfo nodeId="978271742633845190" fileName="DependencyUtil.java" startLine="119" startPosition="88" endLine="123" endPosition="5" unitName="jetbrains.mps.ide.depanalyzer.DependencyUtil$1" />
    <unitInfo nodeId="978271742633845200" fileName="DependencyUtil.java" startLine="123" startPosition="17" endLine="127" endPosition="5" unitName="jetbrains.mps.ide.depanalyzer.DependencyUtil$2" />
    <unitInfo nodeId="978271742633845209" fileName="DependencyUtil.java" startLine="127" startPosition="18" endLine="131" endPosition="5" unitName="jetbrains.mps.ide.depanalyzer.DependencyUtil$3" />
    <unitInfo nodeId="978271742633845237" fileName="DependencyUtil.java" startLine="135" startPosition="126" endLine="139" endPosition="5" unitName="jetbrains.mps.ide.depanalyzer.DependencyUtil$4" />
    <unitInfo nodeId="978271742633845246" fileName="DependencyUtil.java" startLine="139" startPosition="18" endLine="143" endPosition="5" unitName="jetbrains.mps.ide.depanalyzer.DependencyUtil$5" />
    <unitInfo nodeId="978271742633845272" fileName="DependencyUtil.java" startLine="147" startPosition="126" endLine="151" endPosition="5" unitName="jetbrains.mps.ide.depanalyzer.DependencyUtil$6" />
    <unitInfo nodeId="978271742633845282" fileName="DependencyUtil.java" startLine="151" startPosition="18" endLine="155" endPosition="5" unitName="jetbrains.mps.ide.depanalyzer.DependencyUtil$7" />
    <unitInfo nodeId="7693590883518970034" fileName="DependencyUtil.java" startLine="356" startPosition="0" endLine="381" endPosition="0" unitName="jetbrains.mps.ide.depanalyzer.DependencyUtil$Link" />
    <unitInfo nodeId="7693590883518970005" fileName="DependencyUtil.java" startLine="267" startPosition="0" endLine="293" endPosition="0" unitName="jetbrains.mps.ide.depanalyzer.DependencyUtil$LinkType" />
    <unitInfo nodeId="7693590883518970021" fileName="DependencyUtil.java" startLine="294" startPosition="0" endLine="324" endPosition="0" unitName="jetbrains.mps.ide.depanalyzer.DependencyUtil$Role" />
    <unitInfo nodeId="3926887065466327645" fileName="DependencyUtil.java" startLine="325" startPosition="0" endLine="355" endPosition="0" unitName="jetbrains.mps.ide.depanalyzer.DependencyUtil$Dependency" />
    <unitInfo nodeId="978271742633844808" fileName="DependencyUtil.java" startLine="26" startPosition="0" endLine="382" endPosition="0" unitName="jetbrains.mps.ide.depanalyzer.DependencyUtil" />
  </root>
</debugInfo>
<|MERGE_RESOLUTION|>--- conflicted
+++ resolved
@@ -855,12 +855,9 @@
     </scopeInfo>
     <scopeInfo nodeId="7380325050105958464" fileName="DependencyPathTree.java" startLine="220" startPosition="0" endLine="225" endPosition="0" />
     <scopeInfo nodeId="8300867715641540068" fileName="DependencyPathTree.java" startLine="100" startPosition="14" endLine="106" endPosition="9" />
-<<<<<<< HEAD
-=======
     <scopeInfo nodeId="1599873085866639476" fileName="DependencyPathTree.java" startLine="130" startPosition="110" endLine="136" endPosition="7">
-      <varInfo nodeId="1599873085866639476" varName="m" />
-    </scopeInfo>
->>>>>>> 96201e47
+      <varInfo nodeId="1599873085866639477" varName="m" />
+    </scopeInfo>
     <scopeInfo nodeId="691189692235678847" fileName="DependencyPathTree.java" startLine="130" startPosition="110" endLine="136" endPosition="7" />
     <scopeInfo nodeId="4270869135739102444" fileName="DependencyPathTree.java" startLine="142" startPosition="0" endLine="148" endPosition="0">
       <varInfo nodeId="4270869135739102447" varName="node" />
