<?xml version="1.0" encoding="UTF-8"?>
<debug-info>
  <concept fqn="jetbrains.mps.baseLanguage.structure.BlockStatement" />
  <concept fqn="jetbrains.mps.baseLanguage.structure.BreakStatement" />
  <concept fqn="jetbrains.mps.baseLanguage.structure.ConstructorDeclaration" />
  <concept fqn="jetbrains.mps.baseLanguage.structure.DoWhileStatement" />
  <concept fqn="jetbrains.mps.baseLanguage.structure.ExpressionStatement" />
  <concept fqn="jetbrains.mps.baseLanguage.structure.FieldDeclaration" />
  <concept fqn="jetbrains.mps.baseLanguage.structure.ForeachStatement" />
  <concept fqn="jetbrains.mps.baseLanguage.structure.IfStatement" />
  <concept fqn="jetbrains.mps.baseLanguage.structure.InstanceMethodDeclaration" />
  <concept fqn="jetbrains.mps.baseLanguage.structure.LocalVariableDeclarationStatement" />
  <concept fqn="jetbrains.mps.baseLanguage.structure.ReturnStatement" />
  <concept fqn="jetbrains.mps.baseLanguage.structure.SingleLineComment" />
  <concept fqn="jetbrains.mps.baseLanguage.structure.Statement" />
  <concept fqn="jetbrains.mps.baseLanguage.structure.StaticFieldDeclaration" />
  <concept fqn="jetbrains.mps.baseLanguage.structure.StaticMethodDeclaration" />
  <concept fqn="jetbrains.mps.baseLanguage.structure.SuperConstructorInvocation" />
  <concept fqn="jetbrains.mps.baseLanguage.structure.SwitchStatement" />
  <concept fqn="jetbrains.mps.baseLanguage.structure.ThrowStatement" />
  <concept fqn="jetbrains.mps.baseLanguage.structure.TryCatchStatement" />
  <concept fqn="jetbrains.mps.baseLanguage.structure.TryStatement" />
  <concept fqn="jetbrains.mps.baseLanguage.structure.WhileStatement" />
  <root nodeRef="r:0e3b77a4-c2c4-4ca6-a3b1-df5ad0152a9c(jetbrains.mps.ide.make)/173672751428921800">
    <file name="MakeTask.java">
      <node id="173672751428922060" at="30,0,31,0" concept="5" trace="myLatch" />
      <node id="173672751428922066" at="31,0,32,0" concept="5" trace="myState" />
      <node id="173672751428922074" at="32,0,33,0" concept="5" trace="coreTask" />
      <node id="173672751428922077" at="33,0,34,0" concept="5" trace="isCanceled" />
      <node id="4634869729622804705" at="34,170,35,42" concept="15" />
      <node id="4634869729622930305" at="35,42,36,104" concept="11" />
      <node id="4634869729622930728" at="36,104,37,70" concept="11" />
      <node id="4634869729622811027" at="37,70,38,71" concept="4" />
      <node id="173672751428921813" at="43,48,44,53" concept="4" />
      <node id="173672751428921823" at="45,14,46,81" concept="4" />
      <node id="555348009088231594" at="53,66,54,157" concept="9" />
      <node id="7756300947263503050" at="54,157,55,29" concept="4" />
      <node id="555348009088382331" at="55,29,56,49" concept="4" />
      <node id="173672751428921861" at="61,25,62,120" concept="9" />
      <node id="173672751428921875" at="63,13,64,32" concept="4" />
      <node id="173672751428921881" at="65,19,66,24" concept="4" />
      <node id="173672751428921886" at="69,26,70,23" concept="4" />
      <node id="173672751428921894" at="72,11,73,26" concept="4" />
      <node id="173672751428921909" at="79,26,80,22" concept="4" />
      <node id="173672751428921920" at="83,36,84,17" concept="10" />
      <node id="173672751428921926" at="87,32,88,57" concept="10" />
      <node id="173672751428921936" at="91,27,92,106" concept="10" />
      <node id="173672751428921954" at="95,72,96,20" concept="4" />
      <node id="173672751428921960" at="97,56,98,40" concept="17" />
      <node id="173672751428921968" at="99,5,100,32" concept="10" />
      <node id="173672751428921983" at="103,117,104,33" concept="4" />
      <node id="173672751428921991" at="105,56,106,40" concept="17" />
      <node id="173672751428921999" at="107,5,108,32" concept="10" />
      <node id="4634869729622553539" at="117,118,118,37" concept="15" />
      <node id="173672751428922118" at="121,32,122,57" concept="4" />
      <node id="173672751428922129" at="124,57,125,66" concept="4" />
      <node id="173672751428922143" at="126,9,127,26" concept="4" />
      <node id="173672751428922146" at="128,17,129,28" concept="4" />
      <node id="173672751428922150" at="129,28,130,15" concept="4" />
      <node id="173672751428922159" at="134,51,135,27" concept="4" />
      <node id="173672751428922162" at="135,27,136,66" concept="4" />
      <node id="173672751428922176" at="139,45,140,38" concept="4" />
      <node id="173672751428922186" at="143,35,144,35" concept="4" />
      <node id="173672751428921821" at="45,12,47,7" concept="0" />
      <node id="173672751428922003" at="110,0,112,0" concept="8" trace="displayInfo#(Ljava/lang/String;)V" />
      <node id="173672751428922009" at="112,0,114,0" concept="8" trace="aboutToStart#()V" />
      <node id="173672751428922013" at="114,0,116,0" concept="8" trace="done#()V" />
      <node id="173672751428922355" at="154,0,156,0" concept="2" trace="TaskState#()V" />
      <node id="173672751428921958" at="96,20,99,5" concept="7" />
      <node id="173672751428921989" at="104,33,107,5" concept="7" />
      <node id="4634869729622533227" at="117,0,120,0" concept="2" trace="WorkbenchMakeTask#(Ljava/lang/String;Ljetbrains/mps/make/dependencies/MakeSequence;Ljetbrains/mps/make/script/IScriptController;Ljetbrains/mps/messages/IMessageHandler;)V" />
      <node id="173672751428922127" at="123,11,126,9" concept="7" />
      <node id="173672751428921892" at="71,8,75,7" concept="18" />
      <node id="173672751428921905" at="78,0,82,0" concept="8" trace="onCancel#()V" />
      <node id="173672751428921914" at="82,0,86,0" concept="8" trace="cancel#(Z)Z" />
      <node id="173672751428921922" at="86,0,90,0" concept="8" trace="isCancelled#()Z" />
      <node id="173672751428921932" at="90,0,94,0" concept="8" trace="isDone#()Z" />
      <node id="173672751428922170" at="138,0,142,0" concept="8" trace="displayInfo#(Ljava/lang/String;)V" />
      <node id="173672751428922182" at="142,0,146,0" concept="8" trace="aboutToStart#()V" />
      <node id="173672751428921811" at="42,92,47,7" concept="7" />
      <node id="173672751428921869" at="62,120,67,9" concept="19" />
      <node id="173672751428922153" at="133,0,138,0" concept="8" trace="doRun#(Lorg/jetbrains/mps/openapi/util/ProgressMonitor;)V" />
      <node id="4634869729622664871" at="34,0,40,0" concept="2" trace="MakeTask#(Lcom/intellij/openapi/project/Project;Ljava/lang/String;Ljetbrains/mps/make/dependencies/MakeSequence;Ljetbrains/mps/make/script/IScriptController;Ljetbrains/mps/messages/IMessageHandler;Lcom/intellij/openapi/progress/PerformInBackgroundOption;)V" />
      <node id="7756300947263375418" at="52,0,58,0" concept="8" trace="uncaughtException#(Ljava/lang/Thread;Ljava/lang/Throwable;)V" />
      <node id="173672751428921890" at="70,23,76,35" concept="3" />
      <node id="173672751428921809" at="41,56,48,5" concept="7" />
      <node id="173672751428921841" at="50,83,58,6" concept="9" />
      <node id="173672751428921948" at="94,0,102,0" concept="8" trace="get#()Ljetbrains/mps/make/script/IResult;" />
      <node id="173672751428921972" at="102,0,110,0" concept="8" trace="get#(JLjava/util/concurrent/TimeUnit;)Ljetbrains/mps/make/script/IResult;" />
      <node id="173672751428921857" at="60,0,69,0" concept="8" trace="run#()V" />
      <node id="173672751428922125" at="122,57,131,7" concept="19" />
      <node id="173672751428921802" at="40,0,50,0" concept="8" trace="run#(Lcom/intellij/openapi/progress/ProgressIndicator;)V" />
      <node id="173672751428921847" at="58,6,69,26" concept="9" />
      <node id="173672751428922114" at="120,0,133,0" concept="8" trace="reconcile#()V" />
      <node id="173672751428921835" at="50,0,78,0" concept="8" trace="spawnMakeThreadThenDoRunRelayingLog#(Lorg/jetbrains/mps/openapi/util/ProgressMonitor;)V" />
      <scope id="173672751428921898" at="74,0,74,41">
        <var name="ie" id="173672751428921899" />
      </scope>
      <scope id="173672751428921901" at="74,41,74,41" />
      <scope id="173672751428922008" at="110,43,110,43" />
      <scope id="173672751428922012" at="112,33,112,33" />
      <scope id="173672751428922016" at="114,25,114,25" />
      <scope id="173672751428922358" at="154,17,154,17" />
      <scope id="173672751428921812" at="43,48,44,53" />
      <scope id="173672751428921822" at="45,14,46,81" />
      <scope id="173672751428921870" at="63,13,64,32" />
      <scope id="173672751428921880" at="65,19,66,24" />
      <scope id="173672751428921893" at="72,11,73,26" />
      <scope id="173672751428921908" at="79,26,80,22" />
      <scope id="173672751428921919" at="83,36,84,17" />
      <scope id="173672751428921925" at="87,32,88,57" />
      <scope id="173672751428921935" at="91,27,92,106" />
      <scope id="173672751428921959" at="97,56,98,40" />
      <scope id="173672751428921990" at="105,56,106,40" />
      <scope id="4634869729622533230" at="117,118,118,37" />
      <scope id="173672751428922128" at="124,57,125,66" />
      <scope id="173672751428922175" at="139,45,140,38" />
      <scope id="173672751428922185" at="143,35,144,35" />
      <scope id="173672751428922003" at="110,0,112,0">
        <var name="info" id="173672751428922004" />
      </scope>
      <scope id="173672751428922009" at="112,0,114,0" />
      <scope id="173672751428922013" at="114,0,116,0" />
      <scope id="173672751428922145" at="128,17,130,15" />
      <scope id="173672751428922158" at="134,51,136,66" />
      <scope id="173672751428922355" at="154,0,156,0" />
      <scope id="7756300947263375427" at="53,66,56,49">
        <var name="msg" id="555348009088231595" />
      </scope>
      <scope id="4634869729622533227" at="117,0,120,0">
        <var name="ctl" id="4634869729622549485" />
        <var name="makeSeq" id="4634869729622540173" />
        <var name="mh" id="4634869729622546044" />
        <var name="title" id="4634869729622539602" />
      </scope>
      <scope id="4634869729622664874" at="34,170,38,71" />
      <scope id="173672751428921891" at="71,8,75,7" />
      <scope id="173672751428921905" at="78,0,82,0" />
      <scope id="173672751428921914" at="82,0,86,0">
        <var name="b" id="173672751428921917" />
      </scope>
      <scope id="173672751428921922" at="86,0,90,0" />
      <scope id="173672751428921932" at="90,0,94,0" />
      <scope id="173672751428922126" at="123,11,127,26" />
      <scope id="173672751428922170" at="138,0,142,0">
        <var name="info" id="173672751428922171" />
      </scope>
      <scope id="173672751428922182" at="142,0,146,0" />
      <scope id="173672751428921810" at="42,92,47,7" />
      <scope id="173672751428921953" at="95,72,100,32" />
      <scope id="173672751428921982" at="103,117,108,32" />
      <scope id="173672751428922153" at="133,0,138,0">
        <var name="monitor" id="173672751428922156" />
      </scope>
      <scope id="4634869729622664871" at="34,0,40,0">
        <var name="bgoption" id="4634869729622679826" />
        <var name="ctl" id="4634869729622921911" />
        <var name="makeSeq" id="4634869729622917154" />
        <var name="mh" id="4634869729622923799" />
        <var name="project" id="4634869729622670214" />
        <var name="title" id="4634869729622672196" />
      </scope>
      <scope id="7756300947263375418" at="52,0,58,0">
        <var name="th" id="7756300947263375424" />
        <var name="thread" id="7756300947263375422" />
      </scope>
      <scope id="173672751428921860" at="61,25,67,9">
        <var name="rlh" id="173672751428921862" />
      </scope>
      <scope id="173672751428921808" at="41,56,48,5" />
      <scope id="173672751428921948" at="94,0,102,0" />
      <scope id="173672751428921972" at="102,0,110,0">
        <var name="timeout" id="173672751428921975" />
        <var name="unit" id="173672751428921977" />
      </scope>
      <scope id="173672751428921857" at="60,0,69,0" />
      <scope id="173672751428921802" at="40,0,50,0">
        <var name="pi" id="173672751428921805" />
      </scope>
      <scope id="173672751428922117" at="121,32,131,7" />
      <scope id="173672751428922114" at="120,0,133,0" />
      <scope id="173672751428921840" at="50,83,76,35">
        <var name="makeThread" id="173672751428921848" />
        <var name="tg" id="173672751428921842" />
      </scope>
      <scope id="173672751428921835" at="50,0,78,0">
        <var name="monitor" id="173672751428921838" />
      </scope>
      <unit id="7756300947263370483" at="51,25,58,5" name="jetbrains.mps.ide.make.MakeTask$1" />
      <unit id="173672751428921855" at="59,43,69,5" name="jetbrains.mps.ide.make.MakeTask$2" />
      <unit id="173672751428922191" at="147,0,157,0" name="jetbrains.mps.ide.make.MakeTask$TaskState" />
      <unit id="173672751428922083" at="116,0,147,0" name="jetbrains.mps.ide.make.MakeTask$WorkbenchMakeTask" />
      <unit id="173672751428921800" at="29,0,158,0" name="jetbrains.mps.ide.make.MakeTask" />
    </file>
  </root>
  <root nodeRef="r:0e3b77a4-c2c4-4ca6-a3b1-df5ad0152a9c(jetbrains.mps.ide.make)/173672751428922365">
    <file name="TextPreviewFile.java">
      <node id="173672751428922366" at="25,0,26,0" concept="13" trace="FS" />
      <node id="6183178211408245451" at="26,0,27,0" concept="13" trace="BINARY_CONTENT" />
      <node id="173672751428922913" at="27,0,28,0" concept="5" trace="myName" />
      <node id="6183178211408193586" at="28,0,29,0" concept="5" trace="myModelName" />
      <node id="173672751428922908" at="29,0,30,0" concept="5" trace="myFileContent" />
<<<<<<< HEAD
      <node id="173672751428922855" at="30,77,31,23" concept="4" />
      <node id="173672751428922867" at="31,23,32,37" concept="4" />
      <node id="6183178211408221159" at="32,37,33,33" concept="4" />
      <node id="173672751428922763" at="38,42,39,61" concept="10" />
      <node id="8009600572784795187" at="40,5,41,49" concept="10" />
      <node id="173672751428922773" at="44,31,45,36" concept="10" />
      <node id="173672751428922782" at="50,27,51,18" concept="10" />
      <node id="173672751428922789" at="54,30,55,14" concept="10" />
      <node id="173672751428922796" at="58,38,59,14" concept="10" />
      <node id="173672751428922803" at="62,27,63,38" concept="10" />
      <node id="173672751428922811" at="67,34,68,16" concept="10" />
      <node id="173672751428922819" at="72,26,73,77" concept="10" />
      <node id="173672751428922829" at="77,44,78,14" concept="10" />
      <node id="173672751428922836" at="81,32,82,17" concept="10" />
      <node id="173672751428922843" at="85,28,86,16" concept="10" />
      <node id="173672751428922850" at="89,31,90,17" concept="10" />
      <node id="6183178211408292203" at="93,27,94,106" concept="10" />
      <node id="6183178211408711868" at="98,33,99,85" concept="9" />
      <node id="6183178211408715714" at="100,52,101,40" concept="10" />
      <node id="6183178211408715661" at="102,5,103,20" concept="10" />
      <node id="173672751428922372" at="107,0,108,0" concept="13" trace="PROTOCOL" />
      <node id="173672751428922388" at="111,61,112,28" concept="10" />
      <node id="1462058189370077141" at="117,44,118,116" concept="10" />
      <node id="1462058189370182888" at="119,7,120,18" concept="10" />
      <node id="173672751428922397" at="123,42,124,19" concept="10" />
      <node id="173672751428922404" at="127,33,128,18" concept="10" />
      <node id="173672751428922428" at="138,47,139,20" concept="10" />
      <node id="173672751428922439" at="143,73,144,18" concept="10" />
      <node id="173672751428922451" at="148,79,149,18" concept="10" />
      <node id="173672751428922463" at="153,71,154,18" concept="10" />
      <node id="173672751428922473" at="158,65,159,20" concept="10" />
      <node id="173672751428922525" at="171,125,172,18" concept="10" />
      <node id="173672751428922541" at="176,130,177,18" concept="10" />
      <node id="173672751428922559" at="180,146,181,18" concept="10" />
      <node id="173672751428922565" at="184,26,185,15" concept="10" />
      <node id="173672751428922574" at="189,62,190,17" concept="10" />
      <node id="173672751428922580" at="193,38,194,19" concept="10" />
      <node id="173672751428922588" at="197,45,198,16" concept="10" />
      <node id="173672751428922604" at="202,110,203,18" concept="10" />
      <node id="173672751428922614" at="207,76,208,18" concept="10" />
      <node id="173672751428922625" at="212,76,213,18" concept="10" />
      <node id="173672751428922642" at="219,49,220,19" concept="10" />
      <node id="173672751428922659" at="226,48,227,16" concept="10" />
      <node id="173672751428922667" at="230,50,231,19" concept="10" />
      <node id="1462058189370237666" at="235,44,236,42" concept="10" />
      <node id="173672751428922684" at="241,33,242,22" concept="10" />
      <node id="173672751428922692" at="245,45,246,19" concept="10" />
      <node id="173672751428922377" at="108,0,110,0" concept="2" trace="TextPreviewVirtualFileSystem#()V" />
      <node id="173672751428922733" at="37,58,40,5" concept="7" />
      <node id="6183178211408711944" at="99,85,102,5" concept="7" />
      <node id="1462058189369858151" at="116,68,119,7" concept="7" />
      <node id="173672751428922407" at="130,0,133,0" concept="8" trace="refresh#(Z)V" />
      <node id="173672751428922414" at="133,0,136,0" concept="8" trace="refreshWithoutFileWatcher#(Z)V" />
      <node id="173672751428922476" at="161,0,164,0" concept="8" trace="renameFile#(Ljava/lang/Object;Lcom/intellij/openapi/vfs/VirtualFile;Ljava/lang/String;)V" />
      <node id="173672751428922489" at="164,0,167,0" concept="8" trace="moveFile#(Ljava/lang/Object;Lcom/intellij/openapi/vfs/VirtualFile;Lcom/intellij/openapi/vfs/VirtualFile;)V" />
      <node id="173672751428922502" at="167,0,170,0" concept="8" trace="deleteFile#(Ljava/lang/Object;Lcom/intellij/openapi/vfs/VirtualFile;)V" />
      <node id="173672751428922627" at="215,0,218,0" concept="8" trace="setWritable#(Lcom/intellij/openapi/vfs/VirtualFile;Z)V" />
      <node id="173672751428922644" at="222,0,225,0" concept="8" trace="setTimeStamp#(Lcom/intellij/openapi/vfs/VirtualFile;J)V" />
      <node id="173672751428922769" at="43,0,47,0" concept="8" trace="getCharset#()Ljava/nio/charset/Charset;" />
      <node id="173672751428922785" at="53,0,57,0" concept="8" trace="getTimeStamp#()J" />
      <node id="173672751428922792" at="57,0,61,0" concept="8" trace="getModificationStamp#()J" />
      <node id="173672751428922799" at="61,0,65,0" concept="8" trace="getPath#()Ljava/lang/String;" />
      <node id="173672751428922832" at="80,0,84,0" concept="8" trace="isDirectory#()Z" />
      <node id="173672751428922839" at="84,0,88,0" concept="8" trace="isValid#()Z" />
      <node id="173672751428922846" at="88,0,92,0" concept="8" trace="isWritable#()Z" />
      <node id="4863187001001520697" at="92,0,96,0" concept="8" trace="getLength#()J" />
      <node id="173672751428922382" at="110,0,114,0" concept="8" trace="getCanonicallyCasedName#(Lcom/intellij/openapi/vfs/VirtualFile;)Ljava/lang/String;" />
      <node id="173672751428922393" at="122,0,126,0" concept="8" trace="markNewFilesAsDirty#()Z" />
      <node id="173672751428922400" at="126,0,130,0" concept="8" trace="isReadOnly#()Z" />
      <node id="173672751428922512" at="170,0,174,0" concept="8" trace="createChildFile#(Ljava/lang/Object;Lcom/intellij/openapi/vfs/VirtualFile;Ljava/lang/String;)Lcom/intellij/openapi/vfs/VirtualFile;" />
      <node id="173672751428922543" at="179,0,183,0" concept="8" trace="copyFile#(Ljava/lang/Object;Lcom/intellij/openapi/vfs/VirtualFile;Lcom/intellij/openapi/vfs/VirtualFile;Ljava/lang/String;)Lcom/intellij/openapi/vfs/VirtualFile;" />
      <node id="173672751428922561" at="183,0,187,0" concept="8" trace="getRank#()I" />
      <node id="173672751428922576" at="192,0,196,0" concept="8" trace="isCaseSensitive#()Z" />
      <node id="173672751428922582" at="196,0,200,0" concept="8" trace="getLength#(Lcom/intellij/openapi/vfs/VirtualFile;)J" />
      <node id="173672751428922636" at="218,0,222,0" concept="8" trace="isWritable#(Lcom/intellij/openapi/vfs/VirtualFile;)Z" />
      <node id="173672751428922653" at="225,0,229,0" concept="8" trace="getTimeStamp#(Lcom/intellij/openapi/vfs/VirtualFile;)J" />
      <node id="173672751428922661" at="229,0,233,0" concept="8" trace="isDirectory#(Lcom/intellij/openapi/vfs/VirtualFile;)Z" />
      <node id="173672751428922686" at="244,0,248,0" concept="8" trace="exists#(Lcom/intellij/openapi/vfs/VirtualFile;)Z" />
      <node id="173672751428922853" at="30,0,35,0" concept="2" trace="TextPreviewFile#(Ljava/lang/String;Ljava/lang/Object;Ljava/lang/String;)V" />
      <node id="173672751428922806" at="65,0,70,0" concept="8" trace="getParent#()Lcom/intellij/openapi/vfs/VirtualFile;" />
      <node id="173672751428922814" at="70,0,75,0" concept="8" trace="getUrl#()Ljava/lang/String;" />
      <node id="173672751428922824" at="75,0,80,0" concept="8" trace="getFileSystem#()Lcom/intellij/openapi/vfs/VirtualFileSystem;" />
      <node id="173672751428922421" at="136,0,141,0" concept="8" trace="normalize#(Ljava/lang/String;)Ljava/lang/String;" />
      <node id="173672751428922431" at="141,0,146,0" concept="8" trace="refreshAndFindFileByPath#(Ljava/lang/String;)Lcom/intellij/openapi/vfs/VirtualFile;" />
      <node id="173672751428922442" at="146,0,151,0" concept="8" trace="findFileByPathIfCached#(Ljava/lang/String;)Lcom/intellij/openapi/vfs/VirtualFile;" />
      <node id="173672751428922454" at="151,0,156,0" concept="8" trace="findFileByPath#(Ljava/lang/String;)Lcom/intellij/openapi/vfs/VirtualFile;" />
      <node id="173672751428922466" at="156,0,161,0" concept="8" trace="extractPresentableUrl#(Ljava/lang/String;)Ljava/lang/String;" />
      <node id="173672751428922527" at="174,0,179,0" concept="8" trace="createChildDirectory#(Ljava/lang/Object;Lcom/intellij/openapi/vfs/VirtualFile;Ljava/lang/String;)Lcom/intellij/openapi/vfs/VirtualFile;" />
      <node id="173672751428922567" at="187,0,192,0" concept="8" trace="extractRootPath#(Ljava/lang/String;)Ljava/lang/String;" />
      <node id="173672751428922590" at="200,0,205,0" concept="8" trace="getOutputStream#(Lcom/intellij/openapi/vfs/VirtualFile;Ljava/lang/Object;JJ)Ljava/io/OutputStream;" />
      <node id="173672751428922606" at="205,0,210,0" concept="8" trace="getInputStream#(Lcom/intellij/openapi/vfs/VirtualFile;)Ljava/io/InputStream;" />
      <node id="173672751428922616" at="210,0,215,0" concept="8" trace="contentsToByteArray#(Lcom/intellij/openapi/vfs/VirtualFile;)[B" />
      <node id="173672751428922669" at="233,0,238,0" concept="8" trace="list#(Lcom/intellij/openapi/vfs/VirtualFile;)[Ljava/lang/String;" />
      <node id="173672751428922776" at="47,0,53,0" concept="8" trace="getName#()Ljava/lang/String;" />
      <node id="173672751428922678" at="238,0,244,0" concept="8" trace="getProtocol#()Ljava/lang/String;" />
      <node id="173672751428922726" at="35,0,43,0" concept="8" trace="contentsToByteArray#()[B" />
      <node id="1462058189369743095" at="114,0,122,0" concept="8" trace="getAttributes#(Lcom/intellij/openapi/vfs/VirtualFile;)Lcom/intellij/openapi/util/io/FileAttributes;" />
      <node id="6183178211408697866" at="96,0,105,0" concept="8" trace="getFileType#()Lcom/intellij/openapi/fileTypes/FileType;" />
      <scope id="173672751428922380" at="108,43,108,43" />
      <scope id="173672751428922412" at="131,36,131,36" />
      <scope id="173672751428922419" at="134,54,134,54" />
      <scope id="173672751428922488" at="162,113,162,113" />
      <scope id="173672751428922501" at="165,115,165,115" />
      <scope id="173672751428922511" at="168,89,168,89" />
      <scope id="173672751428922635" at="216,77,216,77" />
      <scope id="173672751428922652" at="223,75,223,75" />
      <scope id="173672751428922734" at="38,42,39,61" />
      <scope id="173672751428922772" at="44,31,45,36" />
      <scope id="173672751428922781" at="50,27,51,18" />
      <scope id="173672751428922788" at="54,30,55,14" />
      <scope id="173672751428922795" at="58,38,59,14" />
      <scope id="173672751428922802" at="62,27,63,38" />
      <scope id="173672751428922810" at="67,34,68,16" />
      <scope id="173672751428922818" at="72,26,73,77" />
      <scope id="173672751428922828" at="77,44,78,14" />
      <scope id="173672751428922835" at="81,32,82,17" />
      <scope id="173672751428922842" at="85,28,86,16" />
      <scope id="173672751428922849" at="89,31,90,17" />
      <scope id="4863187001001520701" at="93,27,94,106" />
      <scope id="6183178211408711947" at="100,52,101,40" />
      <scope id="173672751428922387" at="111,61,112,28" />
      <scope id="1462058189369858153" at="117,44,118,116" />
      <scope id="173672751428922396" at="123,42,124,19" />
      <scope id="173672751428922403" at="127,33,128,18" />
      <scope id="173672751428922427" at="138,47,139,20" />
      <scope id="173672751428922438" at="143,73,144,18" />
      <scope id="173672751428922450" at="148,79,149,18" />
      <scope id="173672751428922462" at="153,71,154,18" />
      <scope id="173672751428922472" at="158,65,159,20" />
      <scope id="173672751428922524" at="171,125,172,18" />
      <scope id="173672751428922540" at="176,130,177,18" />
      <scope id="173672751428922558" at="180,146,181,18" />
      <scope id="173672751428922564" at="184,26,185,15" />
      <scope id="173672751428922573" at="189,62,190,17" />
      <scope id="173672751428922579" at="193,38,194,19" />
      <scope id="173672751428922587" at="197,45,198,16" />
      <scope id="173672751428922603" at="202,110,203,18" />
      <scope id="173672751428922613" at="207,76,208,18" />
      <scope id="173672751428922624" at="212,76,213,18" />
      <scope id="173672751428922641" at="219,49,220,19" />
      <scope id="173672751428922658" at="226,48,227,16" />
      <scope id="173672751428922666" at="230,50,231,19" />
      <scope id="173672751428922675" at="235,44,236,42" />
      <scope id="173672751428922683" at="241,33,242,22" />
      <scope id="173672751428922691" at="245,45,246,19" />
      <scope id="173672751428922377" at="108,0,110,0" />
      <scope id="173672751428922854" at="30,77,33,33" />
      <scope id="173672751428922407" at="130,0,133,0">
        <var name="b" id="173672751428922410" />
      </scope>
      <scope id="173672751428922414" at="133,0,136,0">
        <var name="b" id="173672751428922417" />
      </scope>
      <scope id="173672751428922476" at="161,0,164,0">
=======
      <node id="173672751428922855" at="31,77,32,23" concept="4" />
      <node id="173672751428922867" at="32,23,33,37" concept="4" />
      <node id="6183178211408221159" at="33,37,34,33" concept="4" />
      <node id="173672751428922763" at="40,42,41,61" concept="10" />
      <node id="8009600572784795187" at="42,5,43,49" concept="10" />
      <node id="173672751428922773" at="47,31,48,36" concept="10" />
      <node id="173672751428922782" at="54,27,55,18" concept="10" />
      <node id="173672751428922789" at="59,30,60,14" concept="10" />
      <node id="173672751428922796" at="64,38,65,14" concept="10" />
      <node id="173672751428922803" at="70,27,71,38" concept="10" />
      <node id="173672751428922811" at="76,34,77,16" concept="10" />
      <node id="173672751428922819" at="82,26,83,77" concept="10" />
      <node id="173672751428922829" at="88,44,89,14" concept="10" />
      <node id="173672751428922836" at="93,32,94,17" concept="10" />
      <node id="173672751428922843" at="98,28,99,16" concept="10" />
      <node id="173672751428922850" at="103,31,104,17" concept="10" />
      <node id="6183178211408292203" at="108,27,109,106" concept="10" />
      <node id="6183178211408711868" at="114,33,115,85" concept="9" />
      <node id="6183178211408715714" at="116,52,117,40" concept="10" />
      <node id="6183178211408715661" at="118,5,119,20" concept="10" />
      <node id="173672751428922372" at="125,0,126,0" concept="13" trace="PROTOCOL" />
      <node id="173672751428922388" at="131,61,132,28" concept="10" />
      <node id="1462058189370077141" at="138,44,139,116" concept="10" />
      <node id="1462058189370182888" at="140,7,141,18" concept="10" />
      <node id="173672751428922397" at="145,42,146,19" concept="10" />
      <node id="173672751428922404" at="150,33,151,18" concept="10" />
      <node id="173672751428922428" at="164,47,165,20" concept="10" />
      <node id="173672751428922439" at="170,73,171,18" concept="10" />
      <node id="173672751428922451" at="176,79,177,18" concept="10" />
      <node id="173672751428922463" at="182,71,183,18" concept="10" />
      <node id="173672751428922473" at="188,65,189,20" concept="10" />
      <node id="173672751428922525" at="205,125,206,18" concept="10" />
      <node id="173672751428922541" at="211,130,212,18" concept="10" />
      <node id="173672751428922559" at="216,146,217,18" concept="10" />
      <node id="173672751428922565" at="221,26,222,15" concept="10" />
      <node id="173672751428922574" at="227,62,228,17" concept="10" />
      <node id="173672751428922580" at="232,38,233,19" concept="10" />
      <node id="173672751428922588" at="237,45,238,16" concept="10" />
      <node id="173672751428922604" at="243,110,244,18" concept="10" />
      <node id="173672751428922614" at="249,76,250,18" concept="10" />
      <node id="173672751428922625" at="255,76,256,18" concept="10" />
      <node id="173672751428922642" at="264,49,265,19" concept="10" />
      <node id="173672751428922659" at="273,48,274,16" concept="10" />
      <node id="173672751428922667" at="278,50,279,19" concept="10" />
      <node id="1462058189370237666" at="284,44,285,42" concept="10" />
      <node id="173672751428922684" at="291,33,292,22" concept="10" />
      <node id="173672751428922692" at="296,45,297,19" concept="10" />
      <node id="173672751428922377" at="127,0,129,0" concept="2" trace="TextPreviewVirtualFileSystem#()V" />
      <node id="173672751428922733" at="39,58,42,5" concept="7" />
      <node id="6183178211408711944" at="115,85,118,5" concept="7" />
      <node id="1462058189369858151" at="137,68,140,7" concept="7" />
      <node id="173672751428922407" at="154,0,157,0" concept="8" trace="refresh#(Z)V" />
      <node id="173672751428922414" at="158,0,161,0" concept="8" trace="refreshWithoutFileWatcher#(Z)V" />
      <node id="173672751428922476" at="192,0,195,0" concept="8" trace="renameFile#(Ljava/lang/Object;Lcom/intellij/openapi/vfs/VirtualFile;Ljava/lang/String;)V" />
      <node id="173672751428922489" at="196,0,199,0" concept="8" trace="moveFile#(Ljava/lang/Object;Lcom/intellij/openapi/vfs/VirtualFile;Lcom/intellij/openapi/vfs/VirtualFile;)V" />
      <node id="173672751428922502" at="200,0,203,0" concept="8" trace="deleteFile#(Ljava/lang/Object;Lcom/intellij/openapi/vfs/VirtualFile;)V" />
      <node id="173672751428922627" at="259,0,262,0" concept="8" trace="setWritable#(Lcom/intellij/openapi/vfs/VirtualFile;Z)V" />
      <node id="173672751428922644" at="268,0,271,0" concept="8" trace="setTimeStamp#(Lcom/intellij/openapi/vfs/VirtualFile;J)V" />
      <node id="173672751428922769" at="46,0,50,0" concept="8" trace="getCharset#()Ljava/nio/charset/Charset;" />
      <node id="173672751428922785" at="58,0,62,0" concept="8" trace="getTimeStamp#()J" />
      <node id="173672751428922792" at="63,0,67,0" concept="8" trace="getModificationStamp#()J" />
      <node id="173672751428922832" at="92,0,96,0" concept="8" trace="isDirectory#()Z" />
      <node id="173672751428922839" at="97,0,101,0" concept="8" trace="isValid#()Z" />
      <node id="173672751428922846" at="102,0,106,0" concept="8" trace="isWritable#()Z" />
      <node id="4863187001001520697" at="107,0,111,0" concept="8" trace="getLength#()J" />
      <node id="173672751428922382" at="130,0,134,0" concept="8" trace="getCanonicallyCasedName#(Lcom/intellij/openapi/vfs/VirtualFile;)Ljava/lang/String;" />
      <node id="173672751428922393" at="144,0,148,0" concept="8" trace="markNewFilesAsDirty#()Z" />
      <node id="173672751428922400" at="149,0,153,0" concept="8" trace="isReadOnly#()Z" />
      <node id="173672751428922512" at="204,0,208,0" concept="8" trace="createChildFile#(Ljava/lang/Object;Lcom/intellij/openapi/vfs/VirtualFile;Ljava/lang/String;)Lcom/intellij/openapi/vfs/VirtualFile;" />
      <node id="173672751428922543" at="215,0,219,0" concept="8" trace="copyFile#(Ljava/lang/Object;Lcom/intellij/openapi/vfs/VirtualFile;Lcom/intellij/openapi/vfs/VirtualFile;Ljava/lang/String;)Lcom/intellij/openapi/vfs/VirtualFile;" />
      <node id="173672751428922561" at="220,0,224,0" concept="8" trace="getRank#()I" />
      <node id="173672751428922576" at="231,0,235,0" concept="8" trace="isCaseSensitive#()Z" />
      <node id="173672751428922582" at="236,0,240,0" concept="8" trace="getLength#(Lcom/intellij/openapi/vfs/VirtualFile;)J" />
      <node id="173672751428922636" at="263,0,267,0" concept="8" trace="isWritable#(Lcom/intellij/openapi/vfs/VirtualFile;)Z" />
      <node id="173672751428922653" at="272,0,276,0" concept="8" trace="getTimeStamp#(Lcom/intellij/openapi/vfs/VirtualFile;)J" />
      <node id="173672751428922661" at="277,0,281,0" concept="8" trace="isDirectory#(Lcom/intellij/openapi/vfs/VirtualFile;)Z" />
      <node id="173672751428922686" at="295,0,299,0" concept="8" trace="exists#(Lcom/intellij/openapi/vfs/VirtualFile;)Z" />
      <node id="173672751428922853" at="31,0,36,0" concept="2" trace="TextPreviewFile#(Ljava/lang/String;Ljava/lang/Object;Ljava/lang/String;)V" />
      <node id="173672751428922799" at="68,0,73,0" concept="8" trace="getPath#()Ljava/lang/String;" />
      <node id="173672751428922806" at="74,0,79,0" concept="8" trace="getParent#()Lcom/intellij/openapi/vfs/VirtualFile;" />
      <node id="173672751428922814" at="80,0,85,0" concept="8" trace="getUrl#()Ljava/lang/String;" />
      <node id="173672751428922824" at="86,0,91,0" concept="8" trace="getFileSystem#()Lcom/intellij/openapi/vfs/VirtualFileSystem;" />
      <node id="173672751428922421" at="162,0,167,0" concept="8" trace="normalize#(Ljava/lang/String;)Ljava/lang/String;" />
      <node id="173672751428922431" at="168,0,173,0" concept="8" trace="refreshAndFindFileByPath#(Ljava/lang/String;)Lcom/intellij/openapi/vfs/VirtualFile;" />
      <node id="173672751428922442" at="174,0,179,0" concept="8" trace="findFileByPathIfCached#(Ljava/lang/String;)Lcom/intellij/openapi/vfs/VirtualFile;" />
      <node id="173672751428922454" at="180,0,185,0" concept="8" trace="findFileByPath#(Ljava/lang/String;)Lcom/intellij/openapi/vfs/VirtualFile;" />
      <node id="173672751428922466" at="186,0,191,0" concept="8" trace="extractPresentableUrl#(Ljava/lang/String;)Ljava/lang/String;" />
      <node id="173672751428922527" at="209,0,214,0" concept="8" trace="createChildDirectory#(Ljava/lang/Object;Lcom/intellij/openapi/vfs/VirtualFile;Ljava/lang/String;)Lcom/intellij/openapi/vfs/VirtualFile;" />
      <node id="173672751428922567" at="225,0,230,0" concept="8" trace="extractRootPath#(Ljava/lang/String;)Ljava/lang/String;" />
      <node id="173672751428922590" at="241,0,246,0" concept="8" trace="getOutputStream#(Lcom/intellij/openapi/vfs/VirtualFile;Ljava/lang/Object;JJ)Ljava/io/OutputStream;" />
      <node id="173672751428922606" at="247,0,252,0" concept="8" trace="getInputStream#(Lcom/intellij/openapi/vfs/VirtualFile;)Ljava/io/InputStream;" />
      <node id="173672751428922616" at="253,0,258,0" concept="8" trace="contentsToByteArray#(Lcom/intellij/openapi/vfs/VirtualFile;)[B" />
      <node id="173672751428922669" at="282,0,287,0" concept="8" trace="list#(Lcom/intellij/openapi/vfs/VirtualFile;)[Ljava/lang/String;" />
      <node id="173672751428922776" at="51,0,57,0" concept="8" trace="getName#()Ljava/lang/String;" />
      <node id="173672751428922678" at="288,0,294,0" concept="8" trace="getProtocol#()Ljava/lang/String;" />
      <node id="173672751428922726" at="37,0,45,0" concept="8" trace="contentsToByteArray#()[B" />
      <node id="1462058189369743095" at="135,0,143,0" concept="8" trace="getAttributes#(Lcom/intellij/openapi/vfs/VirtualFile;)Lcom/intellij/openapi/util/io/FileAttributes;" />
      <node id="6183178211408697866" at="112,0,121,0" concept="8" trace="getFileType#()Lcom/intellij/openapi/fileTypes/FileType;" />
      <scope id="173672751428922380" at="127,43,127,43" />
      <scope id="173672751428922412" at="155,36,155,36" />
      <scope id="173672751428922419" at="159,54,159,54" />
      <scope id="173672751428922488" at="193,113,193,113" />
      <scope id="173672751428922501" at="197,115,197,115" />
      <scope id="173672751428922511" at="201,89,201,89" />
      <scope id="173672751428922635" at="260,77,260,77" />
      <scope id="173672751428922652" at="269,75,269,75" />
      <scope id="173672751428922734" at="40,42,41,61" />
      <scope id="173672751428922772" at="47,31,48,36" />
      <scope id="173672751428922781" at="54,27,55,18" />
      <scope id="173672751428922788" at="59,30,60,14" />
      <scope id="173672751428922795" at="64,38,65,14" />
      <scope id="173672751428922802" at="70,27,71,38" />
      <scope id="173672751428922810" at="76,34,77,16" />
      <scope id="173672751428922818" at="82,26,83,77" />
      <scope id="173672751428922828" at="88,44,89,14" />
      <scope id="173672751428922835" at="93,32,94,17" />
      <scope id="173672751428922842" at="98,28,99,16" />
      <scope id="173672751428922849" at="103,31,104,17" />
      <scope id="4863187001001520701" at="108,27,109,106" />
      <scope id="6183178211408711947" at="116,52,117,40" />
      <scope id="173672751428922387" at="131,61,132,28" />
      <scope id="1462058189369858153" at="138,44,139,116" />
      <scope id="173672751428922396" at="145,42,146,19" />
      <scope id="173672751428922403" at="150,33,151,18" />
      <scope id="173672751428922427" at="164,47,165,20" />
      <scope id="173672751428922438" at="170,73,171,18" />
      <scope id="173672751428922450" at="176,79,177,18" />
      <scope id="173672751428922462" at="182,71,183,18" />
      <scope id="173672751428922472" at="188,65,189,20" />
      <scope id="173672751428922524" at="205,125,206,18" />
      <scope id="173672751428922540" at="211,130,212,18" />
      <scope id="173672751428922558" at="216,146,217,18" />
      <scope id="173672751428922564" at="221,26,222,15" />
      <scope id="173672751428922573" at="227,62,228,17" />
      <scope id="173672751428922579" at="232,38,233,19" />
      <scope id="173672751428922587" at="237,45,238,16" />
      <scope id="173672751428922603" at="243,110,244,18" />
      <scope id="173672751428922613" at="249,76,250,18" />
      <scope id="173672751428922624" at="255,76,256,18" />
      <scope id="173672751428922641" at="264,49,265,19" />
      <scope id="173672751428922658" at="273,48,274,16" />
      <scope id="173672751428922666" at="278,50,279,19" />
      <scope id="173672751428922675" at="284,44,285,42" />
      <scope id="173672751428922683" at="291,33,292,22" />
      <scope id="173672751428922691" at="296,45,297,19" />
      <scope id="173672751428922377" at="127,0,129,0" />
      <scope id="173672751428922854" at="31,77,34,33" />
      <scope id="173672751428922407" at="154,0,157,0">
        <var name="b" id="173672751428922410" />
      </scope>
      <scope id="173672751428922414" at="158,0,161,0">
        <var name="b" id="173672751428922417" />
      </scope>
      <scope id="173672751428922476" at="192,0,195,0">
>>>>>>> bf3a2c62
        <var name="file" id="173672751428922481" />
        <var name="object" id="173672751428922479" />
        <var name="string" id="173672751428922484" />
      </scope>
<<<<<<< HEAD
      <scope id="173672751428922489" at="164,0,167,0">
=======
      <scope id="173672751428922489" at="196,0,199,0">
>>>>>>> bf3a2c62
        <var name="file" id="173672751428922494" />
        <var name="file1" id="173672751428922497" />
        <var name="object" id="173672751428922492" />
      </scope>
<<<<<<< HEAD
      <scope id="173672751428922502" at="167,0,170,0">
        <var name="file" id="173672751428922507" />
        <var name="object" id="173672751428922505" />
      </scope>
      <scope id="173672751428922627" at="215,0,218,0">
        <var name="b" id="173672751428922632" />
        <var name="file" id="173672751428922630" />
      </scope>
      <scope id="173672751428922644" at="222,0,225,0">
        <var name="file" id="173672751428922647" />
        <var name="l" id="173672751428922649" />
      </scope>
      <scope id="173672751428922732" at="37,58,41,49" />
      <scope id="173672751428922769" at="43,0,47,0" />
      <scope id="173672751428922785" at="53,0,57,0" />
      <scope id="173672751428922792" at="57,0,61,0" />
      <scope id="173672751428922799" at="61,0,65,0" />
      <scope id="173672751428922832" at="80,0,84,0" />
      <scope id="173672751428922839" at="84,0,88,0" />
      <scope id="173672751428922846" at="88,0,92,0" />
      <scope id="4863187001001520697" at="92,0,96,0" />
      <scope id="173672751428922382" at="110,0,114,0">
        <var name="file" id="173672751428922385" />
      </scope>
      <scope id="1462058189369743103" at="116,68,120,18" />
      <scope id="173672751428922393" at="122,0,126,0" />
      <scope id="173672751428922400" at="126,0,130,0" />
      <scope id="173672751428922512" at="170,0,174,0">
=======
      <scope id="173672751428922502" at="200,0,203,0">
        <var name="file" id="173672751428922507" />
        <var name="object" id="173672751428922505" />
      </scope>
      <scope id="173672751428922627" at="259,0,262,0">
        <var name="b" id="173672751428922632" />
        <var name="file" id="173672751428922630" />
      </scope>
      <scope id="173672751428922644" at="268,0,271,0">
        <var name="file" id="173672751428922647" />
        <var name="l" id="173672751428922649" />
      </scope>
      <scope id="173672751428922732" at="39,58,43,49" />
      <scope id="173672751428922769" at="46,0,50,0" />
      <scope id="173672751428922785" at="58,0,62,0" />
      <scope id="173672751428922792" at="63,0,67,0" />
      <scope id="173672751428922832" at="92,0,96,0" />
      <scope id="173672751428922839" at="97,0,101,0" />
      <scope id="173672751428922846" at="102,0,106,0" />
      <scope id="4863187001001520697" at="107,0,111,0" />
      <scope id="173672751428922382" at="130,0,134,0">
        <var name="file" id="173672751428922385" />
      </scope>
      <scope id="1462058189369743103" at="137,68,141,18" />
      <scope id="173672751428922393" at="144,0,148,0" />
      <scope id="173672751428922400" at="149,0,153,0" />
      <scope id="173672751428922512" at="204,0,208,0">
>>>>>>> bf3a2c62
        <var name="file" id="173672751428922517" />
        <var name="object" id="173672751428922515" />
        <var name="string" id="173672751428922520" />
      </scope>
<<<<<<< HEAD
      <scope id="173672751428922543" at="179,0,183,0">
=======
      <scope id="173672751428922543" at="215,0,219,0">
>>>>>>> bf3a2c62
        <var name="file" id="173672751428922548" />
        <var name="file1" id="173672751428922551" />
        <var name="object" id="173672751428922546" />
        <var name="string" id="173672751428922554" />
      </scope>
<<<<<<< HEAD
      <scope id="173672751428922561" at="183,0,187,0" />
      <scope id="173672751428922576" at="192,0,196,0" />
      <scope id="173672751428922582" at="196,0,200,0">
        <var name="file" id="173672751428922585" />
      </scope>
      <scope id="173672751428922636" at="218,0,222,0">
        <var name="file" id="173672751428922639" />
      </scope>
      <scope id="173672751428922653" at="225,0,229,0">
        <var name="file" id="173672751428922656" />
      </scope>
      <scope id="173672751428922661" at="229,0,233,0">
        <var name="file" id="173672751428922664" />
      </scope>
      <scope id="173672751428922686" at="244,0,248,0">
=======
      <scope id="173672751428922561" at="220,0,224,0" />
      <scope id="173672751428922576" at="231,0,235,0" />
      <scope id="173672751428922582" at="236,0,240,0">
        <var name="file" id="173672751428922585" />
      </scope>
      <scope id="173672751428922636" at="263,0,267,0">
        <var name="file" id="173672751428922639" />
      </scope>
      <scope id="173672751428922653" at="272,0,276,0">
        <var name="file" id="173672751428922656" />
      </scope>
      <scope id="173672751428922661" at="277,0,281,0">
        <var name="file" id="173672751428922664" />
      </scope>
      <scope id="173672751428922686" at="295,0,299,0">
>>>>>>> bf3a2c62
        <var name="file" id="173672751428922689" />
      </scope>
      <scope id="173672751428922853" at="30,0,35,0">
        <var name="fileContent" id="173672751428922898" />
        <var name="modelName" id="6183178211408202593" />
        <var name="name" id="173672751428922894" />
      </scope>
<<<<<<< HEAD
      <scope id="173672751428922806" at="65,0,70,0" />
      <scope id="173672751428922814" at="70,0,75,0" />
      <scope id="173672751428922824" at="75,0,80,0" />
      <scope id="6183178211408697872" at="98,33,103,20">
        <var name="fileType" id="6183178211408711869" />
      </scope>
      <scope id="173672751428922421" at="136,0,141,0">
        <var name="string" id="173672751428922424" />
      </scope>
      <scope id="173672751428922431" at="141,0,146,0">
        <var name="string" id="173672751428922434" />
      </scope>
      <scope id="173672751428922442" at="146,0,151,0">
        <var name="string" id="173672751428922445" />
      </scope>
      <scope id="173672751428922454" at="151,0,156,0">
        <var name="string" id="173672751428922457" />
      </scope>
      <scope id="173672751428922466" at="156,0,161,0">
        <var name="string" id="173672751428922469" />
      </scope>
      <scope id="173672751428922527" at="174,0,179,0">
=======
      <scope id="173672751428922799" at="68,0,73,0" />
      <scope id="173672751428922806" at="74,0,79,0" />
      <scope id="173672751428922814" at="80,0,85,0" />
      <scope id="173672751428922824" at="86,0,91,0" />
      <scope id="6183178211408697872" at="114,33,119,20">
        <var name="fileType" id="6183178211408711869" />
      </scope>
      <scope id="173672751428922421" at="162,0,167,0">
        <var name="string" id="173672751428922424" />
      </scope>
      <scope id="173672751428922431" at="168,0,173,0">
        <var name="string" id="173672751428922434" />
      </scope>
      <scope id="173672751428922442" at="174,0,179,0">
        <var name="string" id="173672751428922445" />
      </scope>
      <scope id="173672751428922454" at="180,0,185,0">
        <var name="string" id="173672751428922457" />
      </scope>
      <scope id="173672751428922466" at="186,0,191,0">
        <var name="string" id="173672751428922469" />
      </scope>
      <scope id="173672751428922527" at="209,0,214,0">
>>>>>>> bf3a2c62
        <var name="file" id="173672751428922532" />
        <var name="object" id="173672751428922530" />
        <var name="string" id="173672751428922535" />
      </scope>
<<<<<<< HEAD
      <scope id="173672751428922567" at="187,0,192,0">
        <var name="string" id="173672751428922570" />
      </scope>
      <scope id="173672751428922590" at="200,0,205,0">
=======
      <scope id="173672751428922567" at="225,0,230,0">
        <var name="string" id="173672751428922570" />
      </scope>
      <scope id="173672751428922590" at="241,0,246,0">
>>>>>>> bf3a2c62
        <var name="file" id="173672751428922593" />
        <var name="l" id="173672751428922597" />
        <var name="l1" id="173672751428922599" />
        <var name="object" id="173672751428922595" />
      </scope>
<<<<<<< HEAD
      <scope id="173672751428922606" at="205,0,210,0">
        <var name="file" id="173672751428922609" />
      </scope>
      <scope id="173672751428922616" at="210,0,215,0">
        <var name="file" id="173672751428922620" />
      </scope>
      <scope id="173672751428922669" at="233,0,238,0">
        <var name="file" id="173672751428922673" />
      </scope>
      <scope id="173672751428922776" at="47,0,53,0" />
      <scope id="173672751428922678" at="238,0,244,0" />
      <scope id="173672751428922726" at="35,0,43,0" />
      <scope id="1462058189369743095" at="114,0,122,0">
        <var name="file" id="1462058189369743099" />
      </scope>
      <scope id="6183178211408697866" at="96,0,105,0" />
      <unit id="173672751428922371" at="106,0,249,0" name="jetbrains.mps.ide.make.TextPreviewFile$TextPreviewVirtualFileSystem" />
      <unit id="173672751428922365" at="24,0,250,0" name="jetbrains.mps.ide.make.TextPreviewFile" />
=======
      <scope id="173672751428922606" at="247,0,252,0">
        <var name="file" id="173672751428922609" />
      </scope>
      <scope id="173672751428922616" at="253,0,258,0">
        <var name="file" id="173672751428922620" />
      </scope>
      <scope id="173672751428922669" at="282,0,287,0">
        <var name="file" id="173672751428922673" />
      </scope>
      <scope id="173672751428922776" at="51,0,57,0" />
      <scope id="173672751428922678" at="288,0,294,0" />
      <scope id="173672751428922726" at="37,0,45,0" />
      <scope id="1462058189369743095" at="135,0,143,0">
        <var name="file" id="1462058189369743099" />
      </scope>
      <scope id="6183178211408697866" at="112,0,121,0" />
      <unit id="173672751428922371" at="124,0,300,0" name="jetbrains.mps.ide.make.TextPreviewFile$TextPreviewVirtualFileSystem" />
      <unit id="173672751428922365" at="24,0,301,0" name="jetbrains.mps.ide.make.TextPreviewFile" />
>>>>>>> bf3a2c62
    </file>
  </root>
  <root nodeRef="r:0e3b77a4-c2c4-4ca6-a3b1-df5ad0152a9c(jetbrains.mps.ide.make)/173672751428922919">
    <file name="TextPreviewUtil.java">
      <node id="173672751428922924" at="44,151,45,305" concept="9" />
      <node id="173672751428922944" at="45,305,46,0" concept="12" />
      <node id="173672751428922963" at="49,64,50,37" concept="10" />
      <node id="173672751428922969" at="52,31,53,0" concept="12" />
      <node id="173672751428922970" at="53,0,54,168" concept="9" />
      <node id="173672751428922990" at="54,168,55,0" concept="12" />
      <node id="4144550332151212741" at="57,39,58,78" concept="10" />
      <node id="4144550332149857236" at="60,7,61,0" concept="12" />
      <node id="173672751428923005" at="65,13,66,40" concept="9" />
      <node id="173672751428923013" at="67,37,68,88" concept="9" />
      <node id="173672751428923023" at="68,88,69,0" concept="12" />
      <node id="8570626012799296333" at="69,0,70,126" concept="9" />
      <node id="6183178211408741396" at="70,126,71,144" concept="9" />
      <node id="6183178211408880476" at="72,37,73,164" concept="4" />
      <node id="6183178211408967477" at="74,20,75,30" concept="9" />
      <node id="6183178211408937378" at="76,15,77,120" concept="9" />
      <node id="6183178211408937378" at="77,120,78,31" concept="9" />
      <node id="6183178211408937378" at="79,42,80,42" concept="4" />
      <node id="6183178211408965407" at="80,42,81,170" concept="4" />
      <node id="173672751428923050" at="84,13,85,0" concept="12" />
      <node id="173672751428923055" at="87,33,88,78" concept="9" />
      <node id="6183178211409048075" at="89,66,90,112" concept="4" />
      <node id="173672751428923072" at="93,15,94,68" concept="4" />
      <node id="4144550332150117771" at="103,36,104,46" concept="10" />
      <node id="4144550332150117771" at="105,5,106,16" concept="10" />
      <node id="4144550332150137514" at="109,36,110,51" concept="10" />
      <node id="4144550332150137514" at="111,5,112,16" concept="10" />
      <node id="173672751428923097" at="42,0,44,0" concept="2" trace="TextPreviewUtil#()V" />
      <node id="4144550332149968507" at="57,0,60,0" concept="8" trace="compute#()Lorg/jetbrains/mps/openapi/model/SNodeReference;" />
      <node id="6183178211409180802" at="88,78,91,17" concept="6" />
      <node id="4144550332150117771" at="102,82,105,5" concept="7" />
      <node id="4144550332150137514" at="108,74,111,5" concept="7" />
      <node id="173672751428922954" at="48,0,52,0" concept="8" trace="relayQuery#(Ljetbrains/mps/make/script/IQuery;)null" />
      <node id="6183178211408937378" at="78,31,82,17" concept="20" />
      <node id="4144550332149882683" at="55,0,60,7" concept="9" />
      <node id="173672751428922945" at="46,0,52,31" concept="9" />
      <node id="173672751428923053" at="87,0,93,0" concept="8" trace="run#()V" />
      <node id="4144550332150117771" at="102,0,108,0" concept="14" trace="check_yiwzzi_a0a0a0a6a1#(Lorg/jetbrains/mps/openapi/model/SNode;)Lorg/jetbrains/mps/openapi/model/SNodeReference;" />
      <node id="4144550332150137514" at="108,0,114,0" concept="14" trace="check_yiwzzi_a0a0a0a0g0b#(Lorg/jetbrains/mps/openapi/model/SNode;)Lorg/jetbrains/mps/openapi/model/SNode;" />
      <node id="6183178211408937378" at="75,30,83,15" concept="0" />
      <node id="173672751428923051" at="85,0,93,15" concept="4" />
      <node id="6183178211408931793" at="74,18,84,13" concept="0" />
      <node id="6183178211408725664" at="71,144,84,13" concept="7" />
      <node id="173672751428923011" at="66,40,95,11" concept="7" />
      <node id="173672751428923003" at="64,25,98,9" concept="18" />
      <node id="173672751428922999" at="63,0,100,0" concept="8" trace="run#()V" />
      <node id="173672751428922991" at="61,0,100,7" concept="4" />
      <node id="173672751428922920" at="44,0,102,0" concept="14" trace="previewModelText#(Ljetbrains/mps/make/MakeSession;Ljetbrains/mps/smodel/IOperationContext;Lorg/jetbrains/mps/openapi/model/SModel;Lorg/jetbrains/mps/openapi/model/SNode;)V" />
      <scope id="173672751428923100" at="42,28,42,28" />
      <scope id="173672751428923082" at="96,0,96,47">
        <var name="ignore" id="173672751428923083" />
      </scope>
      <scope id="173672751428923085" at="96,47,96,47" />
      <scope id="173672751428923086" at="97,0,97,45">
        <var name="ignore" id="173672751428923087" />
      </scope>
      <scope id="173672751428923089" at="97,45,97,45" />
      <scope id="173672751428922962" at="49,64,50,37" />
      <scope id="4144550332149968508" at="57,39,58,78" />
      <scope id="6183178211408725667" at="72,37,73,164" />
      <scope id="6183178211409180808" at="89,66,90,112" />
      <scope id="4144550332150117771" at="103,36,104,46" />
      <scope id="4144550332150137514" at="109,36,110,51" />
      <scope id="173672751428923097" at="42,0,44,0" />
      <scope id="6183178211408937378" at="79,42,81,170" />
      <scope id="4144550332149968507" at="57,0,60,0" />
      <scope id="6183178211409180802" at="88,78,91,17">
        <var name="previewFile" id="6183178211409180804" />
      </scope>
      <scope id="173672751428922954" at="48,0,52,0">
        <var name="query" id="173672751428922955" />
      </scope>
      <scope id="173672751428923054" at="87,33,91,17">
        <var name="p" id="173672751428923056" />
      </scope>
      <scope id="4144550332150117771" at="102,82,106,16" />
      <scope id="4144550332150137514" at="108,74,112,16" />
      <scope id="6183178211408937378" at="76,15,82,17">
        <var name="key_it" id="6183178211408937378" />
        <var name="key_var" id="6183178211408937378" />
      </scope>
      <scope id="173672751428923053" at="87,0,93,0" />
      <scope id="4144550332150117771" at="102,0,108,0">
        <var name="checkedDotOperand" id="4144550332150117771" />
      </scope>
      <scope id="4144550332150137514" at="108,0,114,0">
        <var name="checkedDotOperand" id="4144550332150137514" />
      </scope>
      <scope id="6183178211408931794" at="74,20,83,15">
        <var name="counter" id="6183178211408967480" />
      </scope>
      <scope id="173672751428923012" at="67,37,94,68">
        <var name="fileToOpen" id="8570626012799296336" />
        <var name="fres" id="173672751428923014" />
        <var name="previewFiles" id="6183178211408741397" />
      </scope>
      <scope id="173672751428923004" at="65,13,95,11">
        <var name="result" id="173672751428923006" />
      </scope>
      <scope id="173672751428923002" at="64,25,98,9" />
      <scope id="173672751428922999" at="63,0,100,0" />
      <scope id="173672751428922923" at="44,151,100,7">
        <var name="contextRootNode" id="4144550332149882684" />
        <var name="ctl" id="173672751428922946" />
        <var name="future" id="173672751428922971" />
        <var name="scr" id="173672751428922925" />
      </scope>
      <scope id="173672751428922920" at="44,0,102,0">
        <var name="context" id="173672751428923092" />
        <var name="contextNode" id="8570626012799136823" />
        <var name="md" id="173672751428923094" />
        <var name="session" id="173672751428923090" />
      </scope>
      <unit id="4144550332149968507" at="56,85,60,5" name="jetbrains.mps.ide.make.TextPreviewUtil$2" />
      <unit id="173672751428922952" at="47,59,52,5" name="jetbrains.mps.ide.make.TextPreviewUtil$1" />
      <unit id="173672751428923053" at="86,43,93,13" name="jetbrains.mps.ide.make.TextPreviewUtil$4" />
      <unit id="173672751428922997" at="62,66,100,5" name="jetbrains.mps.ide.make.TextPreviewUtil$3" />
      <unit id="173672751428922919" at="41,0,115,0" name="jetbrains.mps.ide.make.TextPreviewUtil" />
    </file>
  </root>
  <root nodeRef="r:0e3b77a4-c2c4-4ca6-a3b1-df5ad0152a9c(jetbrains.mps.ide.make)/173672751428923101">
    <file name="UIFeedbackStrategy.java">
      <node id="173672751428923186" at="11,0,12,0" concept="5" trace="handler" />
      <node id="173672751428923178" at="12,54,13,27" concept="4" />
      <node id="173672751428923106" at="15,45,16,28" concept="9" />
      <node id="173672751428923113" at="18,17,19,40" concept="4" />
      <node id="173672751428923117" at="19,40,20,14" concept="1" />
      <node id="173672751428923121" at="21,19,22,42" concept="4" />
      <node id="173672751428923125" at="22,42,23,14" concept="1" />
      <node id="173672751428923129" at="24,16,25,46" concept="4" />
      <node id="173672751428923133" at="25,46,26,14" concept="1" />
      <node id="173672751428923138" at="27,14,28,40" concept="4" />
      <node id="173672751428923142" at="28,40,29,14" concept="1" />
      <node id="173672751428923143" at="30,5,31,65" concept="9" />
      <node id="173672751428923152" at="31,65,32,45" concept="4" />
      <node id="173672751428923159" at="32,45,33,43" concept="4" />
      <node id="173672751428923166" at="33,43,34,28" concept="4" />
      <node id="173672751428923174" at="12,0,15,0" concept="2" trace="UIFeedbackStrategy#(Ljetbrains/mps/messages/IMessageHandler;)V" />
      <node id="173672751428923109" at="16,28,30,5" concept="16" />
      <node id="173672751428923102" at="15,0,36,0" concept="8" trace="reportFeedback#(Ljetbrains/mps/make/script/IFeedback;)V" />
      <scope id="173672751428923177" at="12,54,13,27" />
      <scope id="173672751428923112" at="18,17,20,14" />
      <scope id="173672751428923120" at="21,19,23,14" />
      <scope id="173672751428923128" at="24,16,26,14" />
      <scope id="173672751428923137" at="27,14,29,14" />
      <scope id="173672751428923174" at="12,0,15,0">
        <var name="handler" id="173672751428923184" />
      </scope>
      <scope id="173672751428923105" at="15,45,34,28">
        <var name="message" id="173672751428923144" />
        <var name="messageKind" id="173672751428923107" />
      </scope>
      <scope id="173672751428923102" at="15,0,36,0">
        <var name="fdk" id="173672751428923171" />
      </scope>
      <unit id="173672751428923101" at="10,0,37,0" name="jetbrains.mps.ide.make.UIFeedbackStrategy" />
    </file>
  </root>
  <root nodeRef="r:0e3b77a4-c2c4-4ca6-a3b1-df5ad0152a9c(jetbrains.mps.ide.make)/173672751428923189">
    <file name="UIQueryRelayStrategy.java">
      <node id="173672751428923198" at="20,99,21,78" concept="9" />
      <node id="173672751428923217" at="23,33,24,27" concept="10" />
      <node id="173672751428923224" at="26,36,27,85" concept="9" />
      <node id="173672751428923233" at="27,85,28,52" concept="9" />
      <node id="173672751428923241" at="30,25,31,171" concept="4" />
      <node id="173672751428923260" at="34,24,35,32" concept="10" />
      <node id="173672751428923267" at="36,5,37,64" concept="10" />
      <node id="173672751428923280" at="40,0,41,0" concept="8" trace="beforeDialogShown#()V" />
      <node id="173672751428923275" at="18,0,20,0" concept="2" trace="UIQueryRelayStrategy#()V" />
      <node id="173672751428923215" at="23,0,26,0" concept="8" trace="select#(null)Ljava/lang/String;" />
      <node id="173672751428923239" at="30,0,33,0" concept="8" trace="run#()V" />
      <node id="173672751428923258" at="33,7,36,5" concept="7" />
      <node id="173672751428923207" at="21,78,26,36" concept="9" />
      <node id="173672751428923237" at="28,52,33,7" concept="4" />
      <node id="173672751428923190" at="20,0,39,0" concept="8" trace="relayQuery#(Ljetbrains/mps/make/script/IQuery;Ljetbrains/mps/smodel/IOperationContext;)null" />
      <scope id="173672751428923278" at="18,33,18,33" />
      <scope id="173672751428923216" at="23,33,24,27" />
      <scope id="173672751428923240" at="30,25,31,171" />
      <scope id="173672751428923259" at="34,24,35,32" />
      <scope id="173672751428923280" at="40,0,41,0" />
      <scope id="173672751428923275" at="18,0,20,0" />
      <scope id="173672751428923215" at="23,0,26,0">
        <var name="o" id="173672751428923215" />
      </scope>
      <scope id="173672751428923239" at="30,0,33,0" />
      <scope id="173672751428923197" at="20,99,37,64">
        <var name="defopt" id="173672751428923225" />
        <var name="optList" id="173672751428923199" />
        <var name="options" id="173672751428923208" />
        <var name="res" id="173672751428923234" />
      </scope>
      <scope id="173672751428923190" at="20,0,39,0">
        <var name="context" id="173672751428923194" />
        <var name="query" id="173672751428923191" />
      </scope>
      <unit id="173672751428923279" at="39,0,42,0" name="jetbrains.mps.ide.make.UIQueryRelayStrategy$DialogListener" />
      <unit id="173672751428923215" at="22,71,26,5" name="jetbrains.mps.ide.make.UIQueryRelayStrategy$1" />
      <unit id="173672751428923239" at="29,41,33,5" name="jetbrains.mps.ide.make.UIQueryRelayStrategy$2" />
      <unit id="173672751428923189" at="17,0,43,0" name="jetbrains.mps.ide.make.UIQueryRelayStrategy" />
    </file>
  </root>
  <root nodeRef="r:0e3b77a4-c2c4-4ca6-a3b1-df5ad0152a9c(jetbrains.mps.ide.make)/173672751428923285">
    <file name="WorkbenchMakeService.java">
      <node id="173672751428923286" at="65,0,66,0" concept="13" trace="LOG" />
      <node id="173672751428923291" at="66,0,67,0" concept="13" trace="INSTANCE" />
      <node id="173672751428924816" at="67,0,68,0" concept="5" trace="currentSessionStickyMark" />
      <node id="173672751428924825" at="68,0,69,0" concept="5" trace="currentProcess" />
      <node id="173672751428924834" at="69,0,70,0" concept="5" trace="listeners" />
      <node id="173672751428924848" at="70,0,71,0" concept="5" trace="reloadManager" />
      <node id="173672751428924020" at="71,69,72,39" concept="4" />
      <node id="173672751428924058" at="75,31,76,20" concept="4" />
      <node id="173672751428924062" at="76,20,77,36" concept="4" />
      <node id="173672751428924070" at="77,36,78,39" concept="4" />
      <node id="173672751428924075" at="78,39,79,101" concept="4" />
      <node id="173672751428924084" at="82,34,83,73" concept="4" />
      <node id="173672751428924089" at="83,73,84,39" concept="4" />
      <node id="173672751428924099" at="84,39,85,36" concept="4" />
      <node id="173672751428924102" at="85,36,86,20" concept="4" />
      <node id="173672751428924112" at="91,36,92,36" concept="10" />
      <node id="173672751428924118" at="94,32,95,28" concept="10" />
      <node id="4671800353872912829" at="98,173,99,27" concept="4" />
      <node id="4671800353872912833" at="99,27,100,36" concept="4" />
      <node id="4107886699325086726" at="100,36,101,34" concept="9" />
      <node id="4107886699325086733" at="102,9,103,28" concept="4" />
      <node id="4107886699325086735" at="103,28,104,63" concept="4" />
      <node id="4107886699325086746" at="106,46,107,35" concept="4" />
      <node id="4107886699325086757" at="109,5,110,18" concept="10" />
      <node id="173672751428924207" at="113,36,114,27" concept="4" />
      <node id="173672751428924211" at="114,27,115,37" concept="10" />
      <node id="173672751428924223" at="118,54,119,27" concept="4" />
      <node id="173672751428924229" at="120,107,121,174" concept="4" />
      <node id="173672751428924240" at="121,174,122,19" concept="10" />
      <node id="173672751428924263" at="124,94,125,19" concept="10" />
      <node id="173672751428924265" at="126,5,127,86" concept="4" />
      <node id="173672751428924271" at="127,86,128,16" concept="10" />
      <node id="173672751428924279" at="131,49,132,27" concept="4" />
      <node id="173672751428924283" at="132,27,133,36" concept="4" />
      <node id="173672751428924288" at="133,36,134,57" concept="4" />
      <node id="173672751428924294" at="134,57,135,46" concept="9" />
      <node id="173672751428924327" at="137,150,138,90" concept="4" />
      <node id="173672751428924406" at="142,36,143,51" concept="10" />
      <node id="173672751428924416" at="146,63,147,22" concept="4" />
      <node id="173672751428924418" at="147,22,148,58" concept="4" />
      <node id="173672751428924429" at="151,66,152,22" concept="4" />
      <node id="173672751428924431" at="152,22,153,61" concept="4" />
      <node id="173672751428924449" at="157,55,158,44" concept="4" />
      <node id="173672751428924507" at="162,38,163,36" concept="9" />
      <node id="173672751428924516" at="163,36,164,58" concept="9" />
      <node id="173672751428924525" at="165,105,166,88" concept="4" />
      <node id="173672751428924551" at="169,31,170,36" concept="9" />
      <node id="173672751428924560" at="170,36,171,58" concept="9" />
      <node id="173672751428924567" at="171,58,172,46" concept="4" />
      <node id="173672751428924575" at="173,23,174,88" concept="4" />
      <node id="173672751428924588" at="177,51,178,53" concept="9" />
      <node id="173672751428924601" at="180,45,181,19" concept="4" />
      <node id="173672751428924622" at="185,15,186,36" concept="4" />
      <node id="173672751428924640" at="189,168,190,0" concept="12" />
      <node id="173672751428924641" at="190,0,191,78" concept="9" />
      <node id="173672751428924653" at="191,78,192,63" concept="9" />
      <node id="5943324037901483786" at="193,21,194,97" concept="9" />
      <node id="173672751428924663" at="194,97,195,34" concept="4" />
      <node id="173672751428924677" at="196,5,197,15" concept="4" />
      <node id="173672751428924681" at="197,15,198,0" concept="12" />
      <node id="173672751428924686" at="200,44,201,57" concept="9" />
      <node id="173672751428924692" at="201,57,202,55" concept="4" />
      <node id="173672751428924700" at="202,55,203,30" concept="4" />
      <node id="173672751428924705" at="203,30,204,67" concept="10" />
      <node id="173672751428924718" at="205,14,206,53" concept="4" />
      <node id="173672751428924723" at="206,53,207,67" concept="10" />
      <node id="4634869729623085226" at="209,5,210,0" concept="12" />
      <node id="4634869729621959215" at="210,0,211,46" concept="9" />
      <node id="4634869729622004369" at="211,46,212,38" concept="4" />
      <node id="4634869729623161328" at="212,38,213,45" concept="9" />
      <node id="4634869729622021578" at="213,45,214,50" concept="4" />
      <node id="4634869729623093803" at="214,50,215,0" concept="12" />
      <node id="4634869729623228372" at="215,0,216,85" concept="9" />
      <node id="4634869729622984624" at="219,37,220,118" concept="4" />
      <node id="4634869729622984635" at="223,29,224,49" concept="4" />
      <node id="4634869729622984641" at="224,49,225,30" concept="4" />
      <node id="4634869729622984643" at="225,30,226,112" concept="4" />
      <node id="4634869729622984656" at="229,47,230,52" concept="4" />
      <node id="4634869729622984704" at="232,6,233,0" concept="12" />
      <node id="4634869729622984723" at="238,31,239,55" concept="4" />
      <node id="4634869729622984729" at="240,61,241,56" concept="4" />
      <node id="4634869729622984741" at="242,22,243,95" concept="17" />
      <node id="4634869729622984745" at="244,15,245,55" concept="4" />
      <node id="4634869729622984749" at="249,9,250,0" concept="12" />
      <node id="4634869729622984754" at="251,36,252,23" concept="11" />
      <node id="4634869729622984758" at="253,41,254,23" concept="4" />
      <node id="4634869729622984765" at="255,7,256,16" concept="17" />
      <node id="4634869729622984767" at="257,5,258,0" concept="12" />
      <node id="4634869729622984768" at="258,0,259,16" concept="10" />
      <node id="173672751428924751" at="262,27,263,58" concept="17" />
      <node id="173672751428924762" at="265,26,266,66" concept="17" />
      <node id="173672751428924772" at="270,42,271,57" concept="17" />
      <node id="173672751428924790" at="274,41,275,135" concept="9" />
      <node id="173672751428924806" at="276,24,277,41" concept="4" />
      <node id="173672751428923984" at="280,45,281,462" concept="10" />
      <node id="173672751428923521" at="284,0,285,0" concept="5" trace="pmps" />
      <node id="173672751428923524" at="285,0,286,0" concept="5" trace="delegateScrCtr" />
      <node id="173672751428923527" at="286,0,287,0" concept="5" trace="delegateConfMon" />
      <node id="173672751428923530" at="287,0,288,0" concept="5" trace="confMon" />
      <node id="173672751428923533" at="288,0,289,0" concept="5" trace="jobMon" />
      <node id="173672751428923915" at="289,0,290,0" concept="5" trace="mh" />
      <node id="173672751428923918" at="290,0,291,0" concept="5" trace="predParamPool" />
      <node id="173672751428923541" at="291,71,292,37" concept="4" />
      <node id="173672751428923547" at="292,37,293,56" concept="4" />
      <node id="173672751428923553" at="293,56,294,19" concept="4" />
      <node id="173672751428923559" at="294,19,295,13" concept="4" />
      <node id="173672751428923585" at="302,17,303,50" concept="4" />
      <node id="173672751428923591" at="303,50,304,35" concept="4" />
      <node id="173672751428923596" at="305,23,306,53" concept="4" />
      <node id="173672751428923609" at="310,14,311,29" concept="4" />
      <node id="173672751428923622" at="315,89,316,91" concept="9" />
      <node id="173672751428923629" at="317,11,318,28" concept="4" />
      <node id="173672751428923637" at="319,36,320,63" concept="4" />
      <node id="173672751428923643" at="320,63,321,75" concept="4" />
      <node id="173672751428923651" at="321,75,322,16" concept="17" />
      <node id="173672751428923654" at="323,17,324,72" concept="4" />
      <node id="2951837577277900149" at="328,110,329,70" concept="11" />
      <node id="173672751428923671" at="329,70,330,42" concept="4" />
      <node id="173672751428923676" at="330,42,331,28" concept="4" />
      <node id="173672751428923686" at="331,28,332,254" concept="9" />
      <node id="173672751428923710" at="333,25,334,56" concept="4" />
      <node id="173672751428923720" at="334,56,335,43" concept="4" />
      <node id="173672751428923728" at="335,43,336,44" concept="4" />
      <node id="2951837577276322967" at="337,7,338,0" concept="12" />
      <node id="2951837577276323421" at="338,0,339,98" concept="11" />
      <node id="2951837577276545362" at="339,98,340,230" concept="9" />
      <node id="2951837577277509362" at="341,39,342,70" concept="4" />
      <node id="2951837577277753600" at="343,7,344,21" concept="11" />
      <node id="2951837577277346882" at="344,21,345,0" concept="12" />
      <node id="173672751428923749" at="345,0,346,166" concept="9" />
      <node id="173672751428923767" at="347,28,348,78" concept="4" />
      <node id="173672751428923775" at="348,78,349,75" concept="4" />
      <node id="173672751428923786" at="350,7,351,0" concept="12" />
      <node id="173672751428923789" at="352,35,353,52" concept="4" />
      <node id="173672751428923806" at="357,53,358,26" concept="4" />
      <node id="173672751428923831" at="363,66,364,23" concept="9" />
      <node id="173672751428923837" at="365,40,366,52" concept="4" />
      <node id="173672751428923847" at="367,11,368,111" concept="10" />
      <node id="5054006938939416842" at="373,40,374,35" concept="10" />
      <node id="173672751428923895" at="377,52,378,58" concept="4" />
      <node id="173672751428923907" at="381,44,382,40" concept="10" />
      <node id="4634869729622984739" at="242,20,244,15" concept="0" />
      <node id="173672751428923607" at="310,12,312,7" concept="0" />
      <node id="173672751428924010" at="71,0,74,0" concept="2" trace="WorkbenchMakeService#(Ljetbrains/mps/ide/platform/watching/ReloadManagerComponent;)V" />
      <node id="173672751428924114" at="94,0,97,0" concept="8" trace="isInstance#()Z" />
      <node id="4107886699325086744" at="105,15,108,7" concept="7" />
      <node id="173672751428924251" at="123,5,126,5" concept="7" />
      <node id="173672751428924310" at="136,36,139,7" concept="7" />
      <node id="173672751428924402" at="142,0,145,0" concept="8" trace="getSession#()Ljetbrains/mps/make/MakeSession;" />
      <node id="173672751428924447" at="157,0,160,0" concept="8" trace="visit#(Ljetbrains/mps/make/IMakeNotificationListener;)V" />
      <node id="173672751428924523" at="164,58,167,5" concept="7" />
      <node id="173672751428924573" at="172,46,175,5" concept="7" />
      <node id="173672751428924599" at="179,9,182,7" concept="7" />
      <node id="173672751428924716" at="205,12,208,7" concept="0" />
      <node id="4634869729622984756" at="252,23,255,7" concept="7" />
      <node id="173672751428924749" at="261,34,264,5" concept="7" />
      <node id="173672751428924758" at="264,5,267,5" concept="7" />
      <node id="173672751428924770" at="269,54,272,5" concept="7" />
      <node id="173672751428924804" at="275,135,278,5" concept="7" />
      <node id="173672751428923981" at="280,0,283,0" concept="14" trace="defaultMakeScript#()Ljetbrains/mps/make/script/IScript;" />
      <node id="2951837577277650279" at="340,230,343,7" concept="7" />
      <node id="173672751428923787" at="351,0,354,7" concept="7" />
      <node id="173672751428923835" at="364,23,367,11" concept="7" />
      <node id="173672751428924227" at="119,27,123,5" concept="7" />
      <node id="173672751428924661" at="192,63,196,5" concept="7" />
      <node id="4634869729622984620" at="218,0,222,0" concept="8" trace="aboutToStart#()V" />
      <node id="4634869729622984650" at="228,0,232,0" concept="8" trace="displayInfo#(Ljava/lang/String;)V" />
      <node id="173672751428923765" at="346,166,350,7" concept="7" />
      <node id="173672751428923800" at="356,0,360,0" concept="8" trace="useMonitor#(Lorg/jetbrains/mps/openapi/util/ProgressMonitor;)V" />
      <node id="173672751428923871" at="372,0,376,0" concept="8" trace="stopRequested#()Z" />
      <node id="173672751428923889" at="376,0,380,0" concept="8" trace="reportFeedback#(Ljetbrains/mps/make/script/IFeedback;)V" />
      <node id="173672751428923903" at="380,0,384,0" concept="8" trace="currentProgress#()Ljetbrains/mps/make/script/IProgress;" />
      <node id="173672751428924203" at="112,0,117,0" concept="8" trace="isSessionActive#()Z" />
      <node id="173672751428924301" at="135,46,140,5" concept="7" />
      <node id="173672751428924410" at="145,0,150,0" concept="8" trace="addListener#(Ljetbrains/mps/make/IMakeNotificationListener;)V" />
      <node id="173672751428924423" at="150,0,155,0" concept="8" trace="removeListener#(Ljetbrains/mps/make/IMakeNotificationListener;)V" />
      <node id="173672751428924440" at="155,69,160,7" concept="4" />
      <node id="4634869729622984727" at="239,55,244,15" concept="7" />
      <node id="173672751428924766" at="269,0,274,0" concept="8" trace="checkValidSession#(Ljetbrains/mps/make/MakeSession;)V" />
      <node id="173672751428923708" at="332,254,337,7" concept="7" />
      <node id="173672751428924106" at="88,0,94,0" concept="8" trace="getComponentName#()Ljava/lang/String;" />
      <node id="4634869729622984631" at="222,0,228,0" concept="8" trace="done#()V" />
      <node id="173672751428924784" at="274,0,280,0" concept="8" trace="displayInfo#(Ljava/lang/String;)V" />
      <node id="173672751428923537" at="291,0,297,0" concept="2" trace="Controller#(Ljetbrains/mps/make/script/IScriptController;Ljetbrains/mps/messages/IMessageHandler;)V" />
      <node id="173672751428923583" at="301,48,307,13" concept="19" />
      <node id="173672751428924054" at="74,0,81,0" concept="8" trace="initComponent#()V" />
      <node id="173672751428924080" at="81,0,88,0" concept="8" trace="disposeComponent#()V" />
      <node id="173672751428924436" at="155,0,162,0" concept="8" trace="notifyListeners#(Ljetbrains/mps/make/MakeNotification;)V" />
      <node id="173672751428924503" at="162,0,169,0" concept="8" trace="attemptCloseSession#()V" />
      <node id="4107886699325086731" at="101,34,109,5" concept="19" />
      <node id="173672751428924547" at="169,0,177,0" concept="8" trace="abortSession#()V" />
      <node id="173672751428924745" at="261,0,269,0" concept="8" trace="checkValidUsage#()V" />
      <node id="173672751428923581" at="301,0,309,0" concept="8" trace="invoke#(Ljetbrains/mps/make/script/IConfigMonitor;)V" />
      <node id="173672751428923822" at="362,0,370,0" concept="8" trace="relayQuery#(Ljetbrains/mps/make/script/IQuery;)null" />
      <node id="173672751428924597" at="178,53,187,5" concept="19" />
      <node id="173672751428924684" at="199,52,208,7" concept="7" />
      <node id="4634869729622984721" at="238,0,247,0" concept="8" trace="run#()V" />
      <node id="173672751428923627" at="316,91,325,7" concept="19" />
      <node id="173672751428923577" at="299,35,309,11" concept="4" />
      <node id="173672751428923816" at="360,25,370,8" concept="4" />
      <node id="173672751428924682" at="198,0,209,5" concept="7" />
      <node id="4634869729622984719" at="236,27,247,13" concept="4" />
      <node id="173672751428924273" at="130,0,142,0" concept="8" trace="closeSession#(Ljetbrains/mps/make/MakeSession;)V" />
      <node id="173672751428924584" at="177,0,189,0" concept="8" trace="awaitCurrentProcess#()V" />
      <node id="173672751428924217" at="117,0,130,0" concept="8" trace="openNewSession#(Ljetbrains/mps/make/MakeSession;)Z" />
      <node id="4634869729622984717" at="236,0,249,0" concept="8" trace="run#()V" />
      <node id="173672751428923614" at="314,0,327,0" concept="8" trace="runJobWithMonitor#(Ljetbrains/mps/baseLanguage/closures/runtime/_FunctionTypes/_void_P1_E0;)V" />
      <node id="173672751428923575" at="298,101,312,7" concept="7" />
      <node id="173672751428923865" at="370,8,384,8" concept="4" />
      <node id="4671800353872912814" at="97,0,112,0" concept="8" trace="make#(Ljetbrains/mps/make/MakeSession;Ljava/lang/Iterable;Ljetbrains/mps/make/script/IScript;Ljetbrains/mps/make/script/IScriptController;Lorg/jetbrains/mps/openapi/util/ProgressMonitor;)Ljava/util/concurrent/Future;" />
      <node id="4634869729622984713" at="234,9,249,9" concept="4" />
      <node id="4634869729622984594" at="216,85,232,6" concept="9" />
      <node id="173672751428923567" at="297,0,314,0" concept="8" trace="runConfigWithMonitor#(Ljetbrains/mps/baseLanguage/closures/runtime/_FunctionTypes/_void_P1_E0;)V" />
      <node id="4634869729622984711" at="233,0,257,5" concept="18" />
      <node id="173672751428923812" at="360,0,386,0" concept="8" trace="init#()V" />
      <node id="173672751428923658" at="327,0,356,0" concept="8" trace="setup#(Ljetbrains/mps/make/script/IPropertiesPool;Ljava/lang/Iterable;Ljava/lang/Iterable;)V" />
      <node id="173672751428924629" at="189,0,261,0" concept="8" trace="_doMake#(Ljava/lang/Iterable;Ljetbrains/mps/make/script/IScript;Ljetbrains/mps/make/script/IScriptController;Lorg/jetbrains/mps/openapi/util/ProgressMonitor;)Ljava/util/concurrent/Future;" />
      <scope id="173672751428924613" at="183,0,183,43">
        <var name="ignore" id="173672751428924614" />
      </scope>
      <scope id="173672751428924616" at="183,43,183,43" />
      <scope id="173672751428924617" at="184,0,184,41">
        <var name="ignore" id="173672751428924618" />
      </scope>
      <scope id="173672751428924620" at="184,41,184,41" />
      <scope id="173672751428924013" at="71,69,72,39" />
      <scope id="173672751428924111" at="91,36,92,36" />
      <scope id="173672751428924117" at="94,32,95,28" />
      <scope id="4107886699325086745" at="106,46,107,35" />
      <scope id="173672751428924262" at="124,94,125,19" />
      <scope id="173672751428924326" at="137,150,138,90" />
      <scope id="173672751428924405" at="142,36,143,51" />
      <scope id="173672751428924448" at="157,55,158,44" />
      <scope id="173672751428924524" at="165,105,166,88" />
      <scope id="173672751428924574" at="173,23,174,88" />
      <scope id="173672751428924600" at="180,45,181,19" />
      <scope id="173672751428924621" at="185,15,186,36" />
      <scope id="4634869729622984623" at="219,37,220,118" />
      <scope id="4634869729622984655" at="229,47,230,52" />
      <scope id="4634869729622984728" at="240,61,241,56" />
      <scope id="4634869729622984740" at="242,22,243,95" />
      <scope id="4634869729622984757" at="253,41,254,23" />
      <scope id="173672751428924750" at="262,27,263,58" />
      <scope id="173672751428924761" at="265,26,266,66" />
      <scope id="173672751428924771" at="270,42,271,57" />
      <scope id="173672751428924805" at="276,24,277,41" />
      <scope id="173672751428923983" at="280,45,281,462" />
      <scope id="173672751428923595" at="305,23,306,53" />
      <scope id="173672751428923608" at="310,14,311,29" />
      <scope id="173672751428923628" at="317,11,318,28" />
      <scope id="173672751428923653" at="323,17,324,72" />
      <scope id="2951837577277650281" at="341,39,342,70" />
      <scope id="173672751428923788" at="352,35,353,52" />
      <scope id="173672751428923805" at="357,53,358,26" />
      <scope id="173672751428923836" at="365,40,366,52" />
      <scope id="173672751428923874" at="373,40,374,35" />
      <scope id="173672751428923894" at="377,52,378,58" />
      <scope id="173672751428923906" at="381,44,382,40" />
      <scope id="4107886699325086732" at="102,9,104,63" />
      <scope id="173672751428924206" at="113,36,115,37" />
      <scope id="173672751428924228" at="120,107,122,19" />
      <scope id="173672751428924415" at="146,63,148,58" />
      <scope id="173672751428924428" at="151,66,153,61" />
      <scope id="173672751428924662" at="193,21,195,34">
        <var name="mvt" id="5943324037901483787" />
      </scope>
      <scope id="173672751428924717" at="205,14,207,67" />
      <scope id="173672751428923584" at="302,17,304,35" />
      <scope id="173672751428923766" at="347,28,349,75" />
      <scope id="173672751428924010" at="71,0,74,0">
        <var name="reloadManager" id="173672751428924028" />
      </scope>
      <scope id="173672751428924114" at="94,0,97,0" />
      <scope id="4107886699325086743" at="105,15,108,7" />
      <scope id="173672751428924309" at="136,36,139,7" />
      <scope id="173672751428924402" at="142,0,145,0" />
      <scope id="173672751428924447" at="157,0,160,0">
        <var name="li" id="173672751428924447" />
      </scope>
      <scope id="173672751428924598" at="179,9,182,7" />
      <scope id="4634869729622984634" at="223,29,226,112" />
      <scope id="173672751428924769" at="269,54,272,5" />
      <scope id="173672751428923981" at="280,0,283,0" />
      <scope id="173672751428923633" at="319,0,322,16">
        <var name="e" id="173672751428923634" />
      </scope>
      <scope id="173672751428923636" at="319,36,322,16" />
      <scope id="173672751428923709" at="333,25,336,44" />
      <scope id="173672751428924057" at="75,31,79,101" />
      <scope id="173672751428924083" at="82,34,86,20" />
      <scope id="173672751428924685" at="200,44,204,67">
        <var name="msg" id="173672751428924687" />
      </scope>
      <scope id="4634869729622984620" at="218,0,222,0" />
      <scope id="4634869729622984650" at="228,0,232,0">
        <var name="info" id="4634869729622984651" />
      </scope>
      <scope id="173672751428924789" at="274,41,278,5">
        <var name="frame" id="173672751428924791" />
      </scope>
      <scope id="173672751428923540" at="291,71,295,13" />
      <scope id="173672751428923800" at="356,0,360,0">
        <var name="monitor" id="173672751428923803" />
      </scope>
      <scope id="173672751428923871" at="372,0,376,0" />
      <scope id="173672751428923889" at="376,0,380,0">
        <var name="fdbk" id="173672751428923890" />
      </scope>
      <scope id="173672751428923903" at="380,0,384,0" />
      <scope id="173672751428924203" at="112,0,117,0" />
      <scope id="173672751428924410" at="145,0,150,0">
        <var name="listener" id="173672751428924411" />
      </scope>
      <scope id="173672751428924423" at="150,0,155,0">
        <var name="listener" id="173672751428924426" />
      </scope>
      <scope id="173672751428924439" at="155,69,160,7" />
      <scope id="173672751428924506" at="162,38,167,5">
        <var name="mark" id="173672751428924508" />
        <var name="sess" id="173672751428924517" />
      </scope>
      <scope id="4634869729622984750" at="251,0,256,16">
        <var name="rex" id="4634869729622984751" />
      </scope>
      <scope id="4634869729622984753" at="251,36,256,16" />
      <scope id="173672751428924766" at="269,0,274,0">
        <var name="session" id="173672751428924782" />
      </scope>
      <scope id="173672751428923830" at="363,66,368,111">
        <var name="opt" id="173672751428923832" />
      </scope>
      <scope id="173672751428924106" at="88,0,94,0" />
      <scope id="173672751428924550" at="169,31,175,5">
        <var name="mark" id="173672751428924552" />
        <var name="sess" id="173672751428924561" />
      </scope>
      <scope id="4634869729622984631" at="222,0,228,0" />
      <scope id="173672751428924748" at="261,34,267,5" />
      <scope id="173672751428924784" at="274,0,280,0">
        <var name="info" id="173672751428924787" />
      </scope>
      <scope id="173672751428923537" at="291,0,297,0">
        <var name="delegate" id="173672751428923561" />
        <var name="mh" id="173672751428923563" />
      </scope>
      <scope id="173672751428923582" at="301,48,307,13" />
      <scope id="173672751428924054" at="74,0,81,0" />
      <scope id="173672751428924080" at="81,0,88,0" />
      <scope id="173672751428924436" at="155,0,162,0">
        <var name="notification" id="173672751428924456" />
      </scope>
      <scope id="173672751428924503" at="162,0,169,0" />
      <scope id="4634869729622984722" at="238,31,245,55" />
      <scope id="173672751428924547" at="169,0,177,0" />
      <scope id="173672751428924745" at="261,0,269,0" />
      <scope id="173672751428923581" at="301,0,309,0">
        <var name="c" id="173672751428923581" />
      </scope>
      <scope id="173672751428923822" at="362,0,370,0">
        <var name="query" id="173672751428923823" />
      </scope>
      <scope id="173672751428924278" at="131,49,140,5">
        <var name="cp" id="173672751428924295" />
      </scope>
      <scope id="173672751428924683" at="199,52,208,7" />
      <scope id="4634869729622984721" at="238,0,247,0" />
      <scope id="173672751428924222" at="118,54,128,16" />
      <scope id="173672751428924587" at="177,51,187,5">
        <var name="proc" id="173672751428924589" />
      </scope>
      <scope id="173672751428923576" at="299,35,309,11" />
      <scope id="173672751428923621" at="315,89,325,7">
        <var name="oldFlag" id="173672751428923623" />
      </scope>
      <scope id="4634869729622984718" at="236,27,247,13" />
      <scope id="4671800353872912828" at="98,173,110,18">
        <var name="result" id="4107886699325086727" />
      </scope>
      <scope id="173672751428924273" at="130,0,142,0">
        <var name="session" id="173672751428924274" />
      </scope>
      <scope id="173672751428924584" at="177,0,189,0" />
      <scope id="173672751428924217" at="117,0,130,0">
        <var name="session" id="173672751428924220" />
      </scope>
      <scope id="4634869729622984717" at="236,0,249,0" />
      <scope id="173672751428923614" at="314,0,327,0">
        <var name="code" id="173672751428923615" />
      </scope>
      <scope id="173672751428923574" at="298,101,312,7" />
      <scope id="4671800353872912814" at="97,0,112,0">
        <var name="controller" id="4671800353872912824" />
        <var name="monitor" id="4671800353872912856" />
        <var name="resources" id="4671800353872912817" />
        <var name="script" id="4671800353872912822" />
        <var name="session" id="4671800353872912815" />
      </scope>
      <scope id="4634869729622984712" at="234,9,250,0" />
      <scope id="173672751428923567" at="297,0,314,0">
        <var name="code" id="173672751428923570" />
      </scope>
      <scope id="173672751428923815" at="360,25,384,8" />
      <scope id="173672751428923670" at="328,110,354,7">
        <var name="tparams" id="173672751428923750" />
        <var name="vars" id="173672751428923687" />
        <var name="varsForJavaCompile" id="2951837577276545365" />
      </scope>
      <scope id="173672751428923812" at="360,0,386,0" />
      <scope id="173672751428923658" at="327,0,356,0">
        <var name="input" id="173672751428923666" />
        <var name="ppool" id="173672751428923661" />
        <var name="targets" id="173672751428923663" />
      </scope>
      <scope id="173672751428924639" at="189,168,259,16">
        <var name="ideaPrj" id="4634869729623228373" />
        <var name="makeSeq" id="4634869729621959216" />
        <var name="mh" id="173672751428924654" />
        <var name="scrName" id="173672751428924642" />
        <var name="session" id="4634869729623161329" />
        <var name="task" id="4634869729622984595" />
      </scope>
      <scope id="173672751428924629" at="189,0,261,0">
        <var name="controller" id="173672751428924636" />
        <var name="defaultScript" id="173672751428924634" />
        <var name="inputRes" id="173672751428924630" />
        <var name="monitor" id="4671800353872691474" />
      </scope>
      <unit id="173672751428924447" at="156,127,160,5" name="jetbrains.mps.ide.make.WorkbenchMakeService$1" />
      <unit id="173672751428923581" at="300,48,309,9" name="jetbrains.mps.ide.make.WorkbenchMakeService$1" />
      <unit id="173672751428923820" at="361,25,370,7" name="jetbrains.mps.ide.make.WorkbenchMakeService$2" />
      <unit id="4634869729622984721" at="237,41,247,11" name="jetbrains.mps.ide.make.WorkbenchMakeService$4" />
      <unit id="173672751428923869" at="371,24,384,7" name="jetbrains.mps.ide.make.WorkbenchMakeService$3" />
      <unit id="4634869729622984717" at="235,33,249,7" name="jetbrains.mps.ide.make.WorkbenchMakeService$3" />
      <unit id="4634869729622984599" at="217,30,232,5" name="jetbrains.mps.ide.make.WorkbenchMakeService$2" />
      <unit id="173672751428923520" at="283,0,387,0" name="jetbrains.mps.ide.make.WorkbenchMakeService$Controller" />
      <unit id="173672751428923285" at="64,0,388,0" name="jetbrains.mps.ide.make.WorkbenchMakeService" />
    </file>
  </root>
</debug-info>
<|MERGE_RESOLUTION|>--- conflicted
+++ resolved
@@ -200,7 +200,6 @@
       <node id="173672751428922913" at="27,0,28,0" concept="5" trace="myName" />
       <node id="6183178211408193586" at="28,0,29,0" concept="5" trace="myModelName" />
       <node id="173672751428922908" at="29,0,30,0" concept="5" trace="myFileContent" />
-<<<<<<< HEAD
       <node id="173672751428922855" at="30,77,31,23" concept="4" />
       <node id="173672751428922867" at="31,23,32,37" concept="4" />
       <node id="6183178211408221159" at="32,37,33,33" concept="4" />
@@ -210,330 +209,169 @@
       <node id="173672751428922782" at="50,27,51,18" concept="10" />
       <node id="173672751428922789" at="54,30,55,14" concept="10" />
       <node id="173672751428922796" at="58,38,59,14" concept="10" />
-      <node id="173672751428922803" at="62,27,63,38" concept="10" />
-      <node id="173672751428922811" at="67,34,68,16" concept="10" />
-      <node id="173672751428922819" at="72,26,73,77" concept="10" />
-      <node id="173672751428922829" at="77,44,78,14" concept="10" />
-      <node id="173672751428922836" at="81,32,82,17" concept="10" />
-      <node id="173672751428922843" at="85,28,86,16" concept="10" />
-      <node id="173672751428922850" at="89,31,90,17" concept="10" />
-      <node id="6183178211408292203" at="93,27,94,106" concept="10" />
-      <node id="6183178211408711868" at="98,33,99,85" concept="9" />
-      <node id="6183178211408715714" at="100,52,101,40" concept="10" />
-      <node id="6183178211408715661" at="102,5,103,20" concept="10" />
-      <node id="173672751428922372" at="107,0,108,0" concept="13" trace="PROTOCOL" />
-      <node id="173672751428922388" at="111,61,112,28" concept="10" />
-      <node id="1462058189370077141" at="117,44,118,116" concept="10" />
-      <node id="1462058189370182888" at="119,7,120,18" concept="10" />
-      <node id="173672751428922397" at="123,42,124,19" concept="10" />
-      <node id="173672751428922404" at="127,33,128,18" concept="10" />
-      <node id="173672751428922428" at="138,47,139,20" concept="10" />
-      <node id="173672751428922439" at="143,73,144,18" concept="10" />
-      <node id="173672751428922451" at="148,79,149,18" concept="10" />
-      <node id="173672751428922463" at="153,71,154,18" concept="10" />
-      <node id="173672751428922473" at="158,65,159,20" concept="10" />
-      <node id="173672751428922525" at="171,125,172,18" concept="10" />
-      <node id="173672751428922541" at="176,130,177,18" concept="10" />
-      <node id="173672751428922559" at="180,146,181,18" concept="10" />
-      <node id="173672751428922565" at="184,26,185,15" concept="10" />
-      <node id="173672751428922574" at="189,62,190,17" concept="10" />
-      <node id="173672751428922580" at="193,38,194,19" concept="10" />
-      <node id="173672751428922588" at="197,45,198,16" concept="10" />
-      <node id="173672751428922604" at="202,110,203,18" concept="10" />
-      <node id="173672751428922614" at="207,76,208,18" concept="10" />
-      <node id="173672751428922625" at="212,76,213,18" concept="10" />
-      <node id="173672751428922642" at="219,49,220,19" concept="10" />
-      <node id="173672751428922659" at="226,48,227,16" concept="10" />
-      <node id="173672751428922667" at="230,50,231,19" concept="10" />
-      <node id="1462058189370237666" at="235,44,236,42" concept="10" />
-      <node id="173672751428922684" at="241,33,242,22" concept="10" />
-      <node id="173672751428922692" at="245,45,246,19" concept="10" />
-      <node id="173672751428922377" at="108,0,110,0" concept="2" trace="TextPreviewVirtualFileSystem#()V" />
+      <node id="173672751428922803" at="63,27,64,38" concept="10" />
+      <node id="173672751428922811" at="68,34,69,16" concept="10" />
+      <node id="173672751428922819" at="73,26,74,77" concept="10" />
+      <node id="173672751428922829" at="78,44,79,14" concept="10" />
+      <node id="173672751428922836" at="82,32,83,17" concept="10" />
+      <node id="173672751428922843" at="86,28,87,16" concept="10" />
+      <node id="173672751428922850" at="90,31,91,17" concept="10" />
+      <node id="6183178211408292203" at="94,27,95,106" concept="10" />
+      <node id="6183178211408711868" at="99,33,100,85" concept="9" />
+      <node id="6183178211408715714" at="101,52,102,40" concept="10" />
+      <node id="6183178211408715661" at="103,5,104,20" concept="10" />
+      <node id="173672751428922372" at="108,0,109,0" concept="13" trace="PROTOCOL" />
+      <node id="173672751428922388" at="112,61,113,28" concept="10" />
+      <node id="1462058189370077141" at="118,44,119,116" concept="10" />
+      <node id="1462058189370182888" at="120,7,121,18" concept="10" />
+      <node id="173672751428922397" at="124,42,125,19" concept="10" />
+      <node id="173672751428922404" at="128,33,129,18" concept="10" />
+      <node id="173672751428922428" at="139,47,140,20" concept="10" />
+      <node id="173672751428922439" at="144,73,145,18" concept="10" />
+      <node id="173672751428922451" at="149,79,150,18" concept="10" />
+      <node id="173672751428922463" at="154,71,155,18" concept="10" />
+      <node id="173672751428922473" at="159,65,160,20" concept="10" />
+      <node id="173672751428922525" at="172,125,173,18" concept="10" />
+      <node id="173672751428922541" at="177,130,178,18" concept="10" />
+      <node id="173672751428922559" at="181,146,182,18" concept="10" />
+      <node id="173672751428922565" at="185,26,186,15" concept="10" />
+      <node id="173672751428922574" at="190,62,191,17" concept="10" />
+      <node id="173672751428922580" at="194,38,195,19" concept="10" />
+      <node id="173672751428922588" at="198,45,199,16" concept="10" />
+      <node id="173672751428922604" at="203,110,204,18" concept="10" />
+      <node id="173672751428922614" at="208,76,209,18" concept="10" />
+      <node id="173672751428922625" at="213,76,214,18" concept="10" />
+      <node id="173672751428922642" at="220,49,221,19" concept="10" />
+      <node id="173672751428922659" at="227,48,228,16" concept="10" />
+      <node id="173672751428922667" at="231,50,232,19" concept="10" />
+      <node id="1462058189370237666" at="236,44,237,42" concept="10" />
+      <node id="173672751428922684" at="242,33,243,22" concept="10" />
+      <node id="173672751428922692" at="246,45,247,19" concept="10" />
+      <node id="173672751428922377" at="109,0,111,0" concept="2" trace="TextPreviewVirtualFileSystem#()V" />
       <node id="173672751428922733" at="37,58,40,5" concept="7" />
-      <node id="6183178211408711944" at="99,85,102,5" concept="7" />
-      <node id="1462058189369858151" at="116,68,119,7" concept="7" />
-      <node id="173672751428922407" at="130,0,133,0" concept="8" trace="refresh#(Z)V" />
-      <node id="173672751428922414" at="133,0,136,0" concept="8" trace="refreshWithoutFileWatcher#(Z)V" />
-      <node id="173672751428922476" at="161,0,164,0" concept="8" trace="renameFile#(Ljava/lang/Object;Lcom/intellij/openapi/vfs/VirtualFile;Ljava/lang/String;)V" />
-      <node id="173672751428922489" at="164,0,167,0" concept="8" trace="moveFile#(Ljava/lang/Object;Lcom/intellij/openapi/vfs/VirtualFile;Lcom/intellij/openapi/vfs/VirtualFile;)V" />
-      <node id="173672751428922502" at="167,0,170,0" concept="8" trace="deleteFile#(Ljava/lang/Object;Lcom/intellij/openapi/vfs/VirtualFile;)V" />
-      <node id="173672751428922627" at="215,0,218,0" concept="8" trace="setWritable#(Lcom/intellij/openapi/vfs/VirtualFile;Z)V" />
-      <node id="173672751428922644" at="222,0,225,0" concept="8" trace="setTimeStamp#(Lcom/intellij/openapi/vfs/VirtualFile;J)V" />
+      <node id="6183178211408711944" at="100,85,103,5" concept="7" />
+      <node id="1462058189369858151" at="117,68,120,7" concept="7" />
+      <node id="173672751428922407" at="131,0,134,0" concept="8" trace="refresh#(Z)V" />
+      <node id="173672751428922414" at="134,0,137,0" concept="8" trace="refreshWithoutFileWatcher#(Z)V" />
+      <node id="173672751428922476" at="162,0,165,0" concept="8" trace="renameFile#(Ljava/lang/Object;Lcom/intellij/openapi/vfs/VirtualFile;Ljava/lang/String;)V" />
+      <node id="173672751428922489" at="165,0,168,0" concept="8" trace="moveFile#(Ljava/lang/Object;Lcom/intellij/openapi/vfs/VirtualFile;Lcom/intellij/openapi/vfs/VirtualFile;)V" />
+      <node id="173672751428922502" at="168,0,171,0" concept="8" trace="deleteFile#(Ljava/lang/Object;Lcom/intellij/openapi/vfs/VirtualFile;)V" />
+      <node id="173672751428922627" at="216,0,219,0" concept="8" trace="setWritable#(Lcom/intellij/openapi/vfs/VirtualFile;Z)V" />
+      <node id="173672751428922644" at="223,0,226,0" concept="8" trace="setTimeStamp#(Lcom/intellij/openapi/vfs/VirtualFile;J)V" />
       <node id="173672751428922769" at="43,0,47,0" concept="8" trace="getCharset#()Ljava/nio/charset/Charset;" />
       <node id="173672751428922785" at="53,0,57,0" concept="8" trace="getTimeStamp#()J" />
       <node id="173672751428922792" at="57,0,61,0" concept="8" trace="getModificationStamp#()J" />
-      <node id="173672751428922799" at="61,0,65,0" concept="8" trace="getPath#()Ljava/lang/String;" />
-      <node id="173672751428922832" at="80,0,84,0" concept="8" trace="isDirectory#()Z" />
-      <node id="173672751428922839" at="84,0,88,0" concept="8" trace="isValid#()Z" />
-      <node id="173672751428922846" at="88,0,92,0" concept="8" trace="isWritable#()Z" />
-      <node id="4863187001001520697" at="92,0,96,0" concept="8" trace="getLength#()J" />
-      <node id="173672751428922382" at="110,0,114,0" concept="8" trace="getCanonicallyCasedName#(Lcom/intellij/openapi/vfs/VirtualFile;)Ljava/lang/String;" />
-      <node id="173672751428922393" at="122,0,126,0" concept="8" trace="markNewFilesAsDirty#()Z" />
-      <node id="173672751428922400" at="126,0,130,0" concept="8" trace="isReadOnly#()Z" />
-      <node id="173672751428922512" at="170,0,174,0" concept="8" trace="createChildFile#(Ljava/lang/Object;Lcom/intellij/openapi/vfs/VirtualFile;Ljava/lang/String;)Lcom/intellij/openapi/vfs/VirtualFile;" />
-      <node id="173672751428922543" at="179,0,183,0" concept="8" trace="copyFile#(Ljava/lang/Object;Lcom/intellij/openapi/vfs/VirtualFile;Lcom/intellij/openapi/vfs/VirtualFile;Ljava/lang/String;)Lcom/intellij/openapi/vfs/VirtualFile;" />
-      <node id="173672751428922561" at="183,0,187,0" concept="8" trace="getRank#()I" />
-      <node id="173672751428922576" at="192,0,196,0" concept="8" trace="isCaseSensitive#()Z" />
-      <node id="173672751428922582" at="196,0,200,0" concept="8" trace="getLength#(Lcom/intellij/openapi/vfs/VirtualFile;)J" />
-      <node id="173672751428922636" at="218,0,222,0" concept="8" trace="isWritable#(Lcom/intellij/openapi/vfs/VirtualFile;)Z" />
-      <node id="173672751428922653" at="225,0,229,0" concept="8" trace="getTimeStamp#(Lcom/intellij/openapi/vfs/VirtualFile;)J" />
-      <node id="173672751428922661" at="229,0,233,0" concept="8" trace="isDirectory#(Lcom/intellij/openapi/vfs/VirtualFile;)Z" />
-      <node id="173672751428922686" at="244,0,248,0" concept="8" trace="exists#(Lcom/intellij/openapi/vfs/VirtualFile;)Z" />
+      <node id="173672751428922832" at="81,0,85,0" concept="8" trace="isDirectory#()Z" />
+      <node id="173672751428922839" at="85,0,89,0" concept="8" trace="isValid#()Z" />
+      <node id="173672751428922846" at="89,0,93,0" concept="8" trace="isWritable#()Z" />
+      <node id="4863187001001520697" at="93,0,97,0" concept="8" trace="getLength#()J" />
+      <node id="173672751428922382" at="111,0,115,0" concept="8" trace="getCanonicallyCasedName#(Lcom/intellij/openapi/vfs/VirtualFile;)Ljava/lang/String;" />
+      <node id="173672751428922393" at="123,0,127,0" concept="8" trace="markNewFilesAsDirty#()Z" />
+      <node id="173672751428922400" at="127,0,131,0" concept="8" trace="isReadOnly#()Z" />
+      <node id="173672751428922512" at="171,0,175,0" concept="8" trace="createChildFile#(Ljava/lang/Object;Lcom/intellij/openapi/vfs/VirtualFile;Ljava/lang/String;)Lcom/intellij/openapi/vfs/VirtualFile;" />
+      <node id="173672751428922543" at="180,0,184,0" concept="8" trace="copyFile#(Ljava/lang/Object;Lcom/intellij/openapi/vfs/VirtualFile;Lcom/intellij/openapi/vfs/VirtualFile;Ljava/lang/String;)Lcom/intellij/openapi/vfs/VirtualFile;" />
+      <node id="173672751428922561" at="184,0,188,0" concept="8" trace="getRank#()I" />
+      <node id="173672751428922576" at="193,0,197,0" concept="8" trace="isCaseSensitive#()Z" />
+      <node id="173672751428922582" at="197,0,201,0" concept="8" trace="getLength#(Lcom/intellij/openapi/vfs/VirtualFile;)J" />
+      <node id="173672751428922636" at="219,0,223,0" concept="8" trace="isWritable#(Lcom/intellij/openapi/vfs/VirtualFile;)Z" />
+      <node id="173672751428922653" at="226,0,230,0" concept="8" trace="getTimeStamp#(Lcom/intellij/openapi/vfs/VirtualFile;)J" />
+      <node id="173672751428922661" at="230,0,234,0" concept="8" trace="isDirectory#(Lcom/intellij/openapi/vfs/VirtualFile;)Z" />
+      <node id="173672751428922686" at="245,0,249,0" concept="8" trace="exists#(Lcom/intellij/openapi/vfs/VirtualFile;)Z" />
       <node id="173672751428922853" at="30,0,35,0" concept="2" trace="TextPreviewFile#(Ljava/lang/String;Ljava/lang/Object;Ljava/lang/String;)V" />
-      <node id="173672751428922806" at="65,0,70,0" concept="8" trace="getParent#()Lcom/intellij/openapi/vfs/VirtualFile;" />
-      <node id="173672751428922814" at="70,0,75,0" concept="8" trace="getUrl#()Ljava/lang/String;" />
-      <node id="173672751428922824" at="75,0,80,0" concept="8" trace="getFileSystem#()Lcom/intellij/openapi/vfs/VirtualFileSystem;" />
-      <node id="173672751428922421" at="136,0,141,0" concept="8" trace="normalize#(Ljava/lang/String;)Ljava/lang/String;" />
-      <node id="173672751428922431" at="141,0,146,0" concept="8" trace="refreshAndFindFileByPath#(Ljava/lang/String;)Lcom/intellij/openapi/vfs/VirtualFile;" />
-      <node id="173672751428922442" at="146,0,151,0" concept="8" trace="findFileByPathIfCached#(Ljava/lang/String;)Lcom/intellij/openapi/vfs/VirtualFile;" />
-      <node id="173672751428922454" at="151,0,156,0" concept="8" trace="findFileByPath#(Ljava/lang/String;)Lcom/intellij/openapi/vfs/VirtualFile;" />
-      <node id="173672751428922466" at="156,0,161,0" concept="8" trace="extractPresentableUrl#(Ljava/lang/String;)Ljava/lang/String;" />
-      <node id="173672751428922527" at="174,0,179,0" concept="8" trace="createChildDirectory#(Ljava/lang/Object;Lcom/intellij/openapi/vfs/VirtualFile;Ljava/lang/String;)Lcom/intellij/openapi/vfs/VirtualFile;" />
-      <node id="173672751428922567" at="187,0,192,0" concept="8" trace="extractRootPath#(Ljava/lang/String;)Ljava/lang/String;" />
-      <node id="173672751428922590" at="200,0,205,0" concept="8" trace="getOutputStream#(Lcom/intellij/openapi/vfs/VirtualFile;Ljava/lang/Object;JJ)Ljava/io/OutputStream;" />
-      <node id="173672751428922606" at="205,0,210,0" concept="8" trace="getInputStream#(Lcom/intellij/openapi/vfs/VirtualFile;)Ljava/io/InputStream;" />
-      <node id="173672751428922616" at="210,0,215,0" concept="8" trace="contentsToByteArray#(Lcom/intellij/openapi/vfs/VirtualFile;)[B" />
-      <node id="173672751428922669" at="233,0,238,0" concept="8" trace="list#(Lcom/intellij/openapi/vfs/VirtualFile;)[Ljava/lang/String;" />
+      <node id="173672751428922799" at="61,0,66,0" concept="8" trace="getPath#()Ljava/lang/String;" />
+      <node id="173672751428922806" at="66,0,71,0" concept="8" trace="getParent#()Lcom/intellij/openapi/vfs/VirtualFile;" />
+      <node id="173672751428922814" at="71,0,76,0" concept="8" trace="getUrl#()Ljava/lang/String;" />
+      <node id="173672751428922824" at="76,0,81,0" concept="8" trace="getFileSystem#()Lcom/intellij/openapi/vfs/VirtualFileSystem;" />
+      <node id="173672751428922421" at="137,0,142,0" concept="8" trace="normalize#(Ljava/lang/String;)Ljava/lang/String;" />
+      <node id="173672751428922431" at="142,0,147,0" concept="8" trace="refreshAndFindFileByPath#(Ljava/lang/String;)Lcom/intellij/openapi/vfs/VirtualFile;" />
+      <node id="173672751428922442" at="147,0,152,0" concept="8" trace="findFileByPathIfCached#(Ljava/lang/String;)Lcom/intellij/openapi/vfs/VirtualFile;" />
+      <node id="173672751428922454" at="152,0,157,0" concept="8" trace="findFileByPath#(Ljava/lang/String;)Lcom/intellij/openapi/vfs/VirtualFile;" />
+      <node id="173672751428922466" at="157,0,162,0" concept="8" trace="extractPresentableUrl#(Ljava/lang/String;)Ljava/lang/String;" />
+      <node id="173672751428922527" at="175,0,180,0" concept="8" trace="createChildDirectory#(Ljava/lang/Object;Lcom/intellij/openapi/vfs/VirtualFile;Ljava/lang/String;)Lcom/intellij/openapi/vfs/VirtualFile;" />
+      <node id="173672751428922567" at="188,0,193,0" concept="8" trace="extractRootPath#(Ljava/lang/String;)Ljava/lang/String;" />
+      <node id="173672751428922590" at="201,0,206,0" concept="8" trace="getOutputStream#(Lcom/intellij/openapi/vfs/VirtualFile;Ljava/lang/Object;JJ)Ljava/io/OutputStream;" />
+      <node id="173672751428922606" at="206,0,211,0" concept="8" trace="getInputStream#(Lcom/intellij/openapi/vfs/VirtualFile;)Ljava/io/InputStream;" />
+      <node id="173672751428922616" at="211,0,216,0" concept="8" trace="contentsToByteArray#(Lcom/intellij/openapi/vfs/VirtualFile;)[B" />
+      <node id="173672751428922669" at="234,0,239,0" concept="8" trace="list#(Lcom/intellij/openapi/vfs/VirtualFile;)[Ljava/lang/String;" />
       <node id="173672751428922776" at="47,0,53,0" concept="8" trace="getName#()Ljava/lang/String;" />
-      <node id="173672751428922678" at="238,0,244,0" concept="8" trace="getProtocol#()Ljava/lang/String;" />
+      <node id="173672751428922678" at="239,0,245,0" concept="8" trace="getProtocol#()Ljava/lang/String;" />
       <node id="173672751428922726" at="35,0,43,0" concept="8" trace="contentsToByteArray#()[B" />
-      <node id="1462058189369743095" at="114,0,122,0" concept="8" trace="getAttributes#(Lcom/intellij/openapi/vfs/VirtualFile;)Lcom/intellij/openapi/util/io/FileAttributes;" />
-      <node id="6183178211408697866" at="96,0,105,0" concept="8" trace="getFileType#()Lcom/intellij/openapi/fileTypes/FileType;" />
-      <scope id="173672751428922380" at="108,43,108,43" />
-      <scope id="173672751428922412" at="131,36,131,36" />
-      <scope id="173672751428922419" at="134,54,134,54" />
-      <scope id="173672751428922488" at="162,113,162,113" />
-      <scope id="173672751428922501" at="165,115,165,115" />
-      <scope id="173672751428922511" at="168,89,168,89" />
-      <scope id="173672751428922635" at="216,77,216,77" />
-      <scope id="173672751428922652" at="223,75,223,75" />
+      <node id="1462058189369743095" at="115,0,123,0" concept="8" trace="getAttributes#(Lcom/intellij/openapi/vfs/VirtualFile;)Lcom/intellij/openapi/util/io/FileAttributes;" />
+      <node id="6183178211408697866" at="97,0,106,0" concept="8" trace="getFileType#()Lcom/intellij/openapi/fileTypes/FileType;" />
+      <scope id="173672751428922380" at="109,43,109,43" />
+      <scope id="173672751428922412" at="132,36,132,36" />
+      <scope id="173672751428922419" at="135,54,135,54" />
+      <scope id="173672751428922488" at="163,113,163,113" />
+      <scope id="173672751428922501" at="166,115,166,115" />
+      <scope id="173672751428922511" at="169,89,169,89" />
+      <scope id="173672751428922635" at="217,77,217,77" />
+      <scope id="173672751428922652" at="224,75,224,75" />
       <scope id="173672751428922734" at="38,42,39,61" />
       <scope id="173672751428922772" at="44,31,45,36" />
       <scope id="173672751428922781" at="50,27,51,18" />
       <scope id="173672751428922788" at="54,30,55,14" />
       <scope id="173672751428922795" at="58,38,59,14" />
-      <scope id="173672751428922802" at="62,27,63,38" />
-      <scope id="173672751428922810" at="67,34,68,16" />
-      <scope id="173672751428922818" at="72,26,73,77" />
-      <scope id="173672751428922828" at="77,44,78,14" />
-      <scope id="173672751428922835" at="81,32,82,17" />
-      <scope id="173672751428922842" at="85,28,86,16" />
-      <scope id="173672751428922849" at="89,31,90,17" />
-      <scope id="4863187001001520701" at="93,27,94,106" />
-      <scope id="6183178211408711947" at="100,52,101,40" />
-      <scope id="173672751428922387" at="111,61,112,28" />
-      <scope id="1462058189369858153" at="117,44,118,116" />
-      <scope id="173672751428922396" at="123,42,124,19" />
-      <scope id="173672751428922403" at="127,33,128,18" />
-      <scope id="173672751428922427" at="138,47,139,20" />
-      <scope id="173672751428922438" at="143,73,144,18" />
-      <scope id="173672751428922450" at="148,79,149,18" />
-      <scope id="173672751428922462" at="153,71,154,18" />
-      <scope id="173672751428922472" at="158,65,159,20" />
-      <scope id="173672751428922524" at="171,125,172,18" />
-      <scope id="173672751428922540" at="176,130,177,18" />
-      <scope id="173672751428922558" at="180,146,181,18" />
-      <scope id="173672751428922564" at="184,26,185,15" />
-      <scope id="173672751428922573" at="189,62,190,17" />
-      <scope id="173672751428922579" at="193,38,194,19" />
-      <scope id="173672751428922587" at="197,45,198,16" />
-      <scope id="173672751428922603" at="202,110,203,18" />
-      <scope id="173672751428922613" at="207,76,208,18" />
-      <scope id="173672751428922624" at="212,76,213,18" />
-      <scope id="173672751428922641" at="219,49,220,19" />
-      <scope id="173672751428922658" at="226,48,227,16" />
-      <scope id="173672751428922666" at="230,50,231,19" />
-      <scope id="173672751428922675" at="235,44,236,42" />
-      <scope id="173672751428922683" at="241,33,242,22" />
-      <scope id="173672751428922691" at="245,45,246,19" />
-      <scope id="173672751428922377" at="108,0,110,0" />
+      <scope id="173672751428922802" at="63,27,64,38" />
+      <scope id="173672751428922810" at="68,34,69,16" />
+      <scope id="173672751428922818" at="73,26,74,77" />
+      <scope id="173672751428922828" at="78,44,79,14" />
+      <scope id="173672751428922835" at="82,32,83,17" />
+      <scope id="173672751428922842" at="86,28,87,16" />
+      <scope id="173672751428922849" at="90,31,91,17" />
+      <scope id="4863187001001520701" at="94,27,95,106" />
+      <scope id="6183178211408711947" at="101,52,102,40" />
+      <scope id="173672751428922387" at="112,61,113,28" />
+      <scope id="1462058189369858153" at="118,44,119,116" />
+      <scope id="173672751428922396" at="124,42,125,19" />
+      <scope id="173672751428922403" at="128,33,129,18" />
+      <scope id="173672751428922427" at="139,47,140,20" />
+      <scope id="173672751428922438" at="144,73,145,18" />
+      <scope id="173672751428922450" at="149,79,150,18" />
+      <scope id="173672751428922462" at="154,71,155,18" />
+      <scope id="173672751428922472" at="159,65,160,20" />
+      <scope id="173672751428922524" at="172,125,173,18" />
+      <scope id="173672751428922540" at="177,130,178,18" />
+      <scope id="173672751428922558" at="181,146,182,18" />
+      <scope id="173672751428922564" at="185,26,186,15" />
+      <scope id="173672751428922573" at="190,62,191,17" />
+      <scope id="173672751428922579" at="194,38,195,19" />
+      <scope id="173672751428922587" at="198,45,199,16" />
+      <scope id="173672751428922603" at="203,110,204,18" />
+      <scope id="173672751428922613" at="208,76,209,18" />
+      <scope id="173672751428922624" at="213,76,214,18" />
+      <scope id="173672751428922641" at="220,49,221,19" />
+      <scope id="173672751428922658" at="227,48,228,16" />
+      <scope id="173672751428922666" at="231,50,232,19" />
+      <scope id="173672751428922675" at="236,44,237,42" />
+      <scope id="173672751428922683" at="242,33,243,22" />
+      <scope id="173672751428922691" at="246,45,247,19" />
+      <scope id="173672751428922377" at="109,0,111,0" />
       <scope id="173672751428922854" at="30,77,33,33" />
-      <scope id="173672751428922407" at="130,0,133,0">
+      <scope id="173672751428922407" at="131,0,134,0">
         <var name="b" id="173672751428922410" />
       </scope>
-      <scope id="173672751428922414" at="133,0,136,0">
+      <scope id="173672751428922414" at="134,0,137,0">
         <var name="b" id="173672751428922417" />
       </scope>
-      <scope id="173672751428922476" at="161,0,164,0">
-=======
-      <node id="173672751428922855" at="31,77,32,23" concept="4" />
-      <node id="173672751428922867" at="32,23,33,37" concept="4" />
-      <node id="6183178211408221159" at="33,37,34,33" concept="4" />
-      <node id="173672751428922763" at="40,42,41,61" concept="10" />
-      <node id="8009600572784795187" at="42,5,43,49" concept="10" />
-      <node id="173672751428922773" at="47,31,48,36" concept="10" />
-      <node id="173672751428922782" at="54,27,55,18" concept="10" />
-      <node id="173672751428922789" at="59,30,60,14" concept="10" />
-      <node id="173672751428922796" at="64,38,65,14" concept="10" />
-      <node id="173672751428922803" at="70,27,71,38" concept="10" />
-      <node id="173672751428922811" at="76,34,77,16" concept="10" />
-      <node id="173672751428922819" at="82,26,83,77" concept="10" />
-      <node id="173672751428922829" at="88,44,89,14" concept="10" />
-      <node id="173672751428922836" at="93,32,94,17" concept="10" />
-      <node id="173672751428922843" at="98,28,99,16" concept="10" />
-      <node id="173672751428922850" at="103,31,104,17" concept="10" />
-      <node id="6183178211408292203" at="108,27,109,106" concept="10" />
-      <node id="6183178211408711868" at="114,33,115,85" concept="9" />
-      <node id="6183178211408715714" at="116,52,117,40" concept="10" />
-      <node id="6183178211408715661" at="118,5,119,20" concept="10" />
-      <node id="173672751428922372" at="125,0,126,0" concept="13" trace="PROTOCOL" />
-      <node id="173672751428922388" at="131,61,132,28" concept="10" />
-      <node id="1462058189370077141" at="138,44,139,116" concept="10" />
-      <node id="1462058189370182888" at="140,7,141,18" concept="10" />
-      <node id="173672751428922397" at="145,42,146,19" concept="10" />
-      <node id="173672751428922404" at="150,33,151,18" concept="10" />
-      <node id="173672751428922428" at="164,47,165,20" concept="10" />
-      <node id="173672751428922439" at="170,73,171,18" concept="10" />
-      <node id="173672751428922451" at="176,79,177,18" concept="10" />
-      <node id="173672751428922463" at="182,71,183,18" concept="10" />
-      <node id="173672751428922473" at="188,65,189,20" concept="10" />
-      <node id="173672751428922525" at="205,125,206,18" concept="10" />
-      <node id="173672751428922541" at="211,130,212,18" concept="10" />
-      <node id="173672751428922559" at="216,146,217,18" concept="10" />
-      <node id="173672751428922565" at="221,26,222,15" concept="10" />
-      <node id="173672751428922574" at="227,62,228,17" concept="10" />
-      <node id="173672751428922580" at="232,38,233,19" concept="10" />
-      <node id="173672751428922588" at="237,45,238,16" concept="10" />
-      <node id="173672751428922604" at="243,110,244,18" concept="10" />
-      <node id="173672751428922614" at="249,76,250,18" concept="10" />
-      <node id="173672751428922625" at="255,76,256,18" concept="10" />
-      <node id="173672751428922642" at="264,49,265,19" concept="10" />
-      <node id="173672751428922659" at="273,48,274,16" concept="10" />
-      <node id="173672751428922667" at="278,50,279,19" concept="10" />
-      <node id="1462058189370237666" at="284,44,285,42" concept="10" />
-      <node id="173672751428922684" at="291,33,292,22" concept="10" />
-      <node id="173672751428922692" at="296,45,297,19" concept="10" />
-      <node id="173672751428922377" at="127,0,129,0" concept="2" trace="TextPreviewVirtualFileSystem#()V" />
-      <node id="173672751428922733" at="39,58,42,5" concept="7" />
-      <node id="6183178211408711944" at="115,85,118,5" concept="7" />
-      <node id="1462058189369858151" at="137,68,140,7" concept="7" />
-      <node id="173672751428922407" at="154,0,157,0" concept="8" trace="refresh#(Z)V" />
-      <node id="173672751428922414" at="158,0,161,0" concept="8" trace="refreshWithoutFileWatcher#(Z)V" />
-      <node id="173672751428922476" at="192,0,195,0" concept="8" trace="renameFile#(Ljava/lang/Object;Lcom/intellij/openapi/vfs/VirtualFile;Ljava/lang/String;)V" />
-      <node id="173672751428922489" at="196,0,199,0" concept="8" trace="moveFile#(Ljava/lang/Object;Lcom/intellij/openapi/vfs/VirtualFile;Lcom/intellij/openapi/vfs/VirtualFile;)V" />
-      <node id="173672751428922502" at="200,0,203,0" concept="8" trace="deleteFile#(Ljava/lang/Object;Lcom/intellij/openapi/vfs/VirtualFile;)V" />
-      <node id="173672751428922627" at="259,0,262,0" concept="8" trace="setWritable#(Lcom/intellij/openapi/vfs/VirtualFile;Z)V" />
-      <node id="173672751428922644" at="268,0,271,0" concept="8" trace="setTimeStamp#(Lcom/intellij/openapi/vfs/VirtualFile;J)V" />
-      <node id="173672751428922769" at="46,0,50,0" concept="8" trace="getCharset#()Ljava/nio/charset/Charset;" />
-      <node id="173672751428922785" at="58,0,62,0" concept="8" trace="getTimeStamp#()J" />
-      <node id="173672751428922792" at="63,0,67,0" concept="8" trace="getModificationStamp#()J" />
-      <node id="173672751428922832" at="92,0,96,0" concept="8" trace="isDirectory#()Z" />
-      <node id="173672751428922839" at="97,0,101,0" concept="8" trace="isValid#()Z" />
-      <node id="173672751428922846" at="102,0,106,0" concept="8" trace="isWritable#()Z" />
-      <node id="4863187001001520697" at="107,0,111,0" concept="8" trace="getLength#()J" />
-      <node id="173672751428922382" at="130,0,134,0" concept="8" trace="getCanonicallyCasedName#(Lcom/intellij/openapi/vfs/VirtualFile;)Ljava/lang/String;" />
-      <node id="173672751428922393" at="144,0,148,0" concept="8" trace="markNewFilesAsDirty#()Z" />
-      <node id="173672751428922400" at="149,0,153,0" concept="8" trace="isReadOnly#()Z" />
-      <node id="173672751428922512" at="204,0,208,0" concept="8" trace="createChildFile#(Ljava/lang/Object;Lcom/intellij/openapi/vfs/VirtualFile;Ljava/lang/String;)Lcom/intellij/openapi/vfs/VirtualFile;" />
-      <node id="173672751428922543" at="215,0,219,0" concept="8" trace="copyFile#(Ljava/lang/Object;Lcom/intellij/openapi/vfs/VirtualFile;Lcom/intellij/openapi/vfs/VirtualFile;Ljava/lang/String;)Lcom/intellij/openapi/vfs/VirtualFile;" />
-      <node id="173672751428922561" at="220,0,224,0" concept="8" trace="getRank#()I" />
-      <node id="173672751428922576" at="231,0,235,0" concept="8" trace="isCaseSensitive#()Z" />
-      <node id="173672751428922582" at="236,0,240,0" concept="8" trace="getLength#(Lcom/intellij/openapi/vfs/VirtualFile;)J" />
-      <node id="173672751428922636" at="263,0,267,0" concept="8" trace="isWritable#(Lcom/intellij/openapi/vfs/VirtualFile;)Z" />
-      <node id="173672751428922653" at="272,0,276,0" concept="8" trace="getTimeStamp#(Lcom/intellij/openapi/vfs/VirtualFile;)J" />
-      <node id="173672751428922661" at="277,0,281,0" concept="8" trace="isDirectory#(Lcom/intellij/openapi/vfs/VirtualFile;)Z" />
-      <node id="173672751428922686" at="295,0,299,0" concept="8" trace="exists#(Lcom/intellij/openapi/vfs/VirtualFile;)Z" />
-      <node id="173672751428922853" at="31,0,36,0" concept="2" trace="TextPreviewFile#(Ljava/lang/String;Ljava/lang/Object;Ljava/lang/String;)V" />
-      <node id="173672751428922799" at="68,0,73,0" concept="8" trace="getPath#()Ljava/lang/String;" />
-      <node id="173672751428922806" at="74,0,79,0" concept="8" trace="getParent#()Lcom/intellij/openapi/vfs/VirtualFile;" />
-      <node id="173672751428922814" at="80,0,85,0" concept="8" trace="getUrl#()Ljava/lang/String;" />
-      <node id="173672751428922824" at="86,0,91,0" concept="8" trace="getFileSystem#()Lcom/intellij/openapi/vfs/VirtualFileSystem;" />
-      <node id="173672751428922421" at="162,0,167,0" concept="8" trace="normalize#(Ljava/lang/String;)Ljava/lang/String;" />
-      <node id="173672751428922431" at="168,0,173,0" concept="8" trace="refreshAndFindFileByPath#(Ljava/lang/String;)Lcom/intellij/openapi/vfs/VirtualFile;" />
-      <node id="173672751428922442" at="174,0,179,0" concept="8" trace="findFileByPathIfCached#(Ljava/lang/String;)Lcom/intellij/openapi/vfs/VirtualFile;" />
-      <node id="173672751428922454" at="180,0,185,0" concept="8" trace="findFileByPath#(Ljava/lang/String;)Lcom/intellij/openapi/vfs/VirtualFile;" />
-      <node id="173672751428922466" at="186,0,191,0" concept="8" trace="extractPresentableUrl#(Ljava/lang/String;)Ljava/lang/String;" />
-      <node id="173672751428922527" at="209,0,214,0" concept="8" trace="createChildDirectory#(Ljava/lang/Object;Lcom/intellij/openapi/vfs/VirtualFile;Ljava/lang/String;)Lcom/intellij/openapi/vfs/VirtualFile;" />
-      <node id="173672751428922567" at="225,0,230,0" concept="8" trace="extractRootPath#(Ljava/lang/String;)Ljava/lang/String;" />
-      <node id="173672751428922590" at="241,0,246,0" concept="8" trace="getOutputStream#(Lcom/intellij/openapi/vfs/VirtualFile;Ljava/lang/Object;JJ)Ljava/io/OutputStream;" />
-      <node id="173672751428922606" at="247,0,252,0" concept="8" trace="getInputStream#(Lcom/intellij/openapi/vfs/VirtualFile;)Ljava/io/InputStream;" />
-      <node id="173672751428922616" at="253,0,258,0" concept="8" trace="contentsToByteArray#(Lcom/intellij/openapi/vfs/VirtualFile;)[B" />
-      <node id="173672751428922669" at="282,0,287,0" concept="8" trace="list#(Lcom/intellij/openapi/vfs/VirtualFile;)[Ljava/lang/String;" />
-      <node id="173672751428922776" at="51,0,57,0" concept="8" trace="getName#()Ljava/lang/String;" />
-      <node id="173672751428922678" at="288,0,294,0" concept="8" trace="getProtocol#()Ljava/lang/String;" />
-      <node id="173672751428922726" at="37,0,45,0" concept="8" trace="contentsToByteArray#()[B" />
-      <node id="1462058189369743095" at="135,0,143,0" concept="8" trace="getAttributes#(Lcom/intellij/openapi/vfs/VirtualFile;)Lcom/intellij/openapi/util/io/FileAttributes;" />
-      <node id="6183178211408697866" at="112,0,121,0" concept="8" trace="getFileType#()Lcom/intellij/openapi/fileTypes/FileType;" />
-      <scope id="173672751428922380" at="127,43,127,43" />
-      <scope id="173672751428922412" at="155,36,155,36" />
-      <scope id="173672751428922419" at="159,54,159,54" />
-      <scope id="173672751428922488" at="193,113,193,113" />
-      <scope id="173672751428922501" at="197,115,197,115" />
-      <scope id="173672751428922511" at="201,89,201,89" />
-      <scope id="173672751428922635" at="260,77,260,77" />
-      <scope id="173672751428922652" at="269,75,269,75" />
-      <scope id="173672751428922734" at="40,42,41,61" />
-      <scope id="173672751428922772" at="47,31,48,36" />
-      <scope id="173672751428922781" at="54,27,55,18" />
-      <scope id="173672751428922788" at="59,30,60,14" />
-      <scope id="173672751428922795" at="64,38,65,14" />
-      <scope id="173672751428922802" at="70,27,71,38" />
-      <scope id="173672751428922810" at="76,34,77,16" />
-      <scope id="173672751428922818" at="82,26,83,77" />
-      <scope id="173672751428922828" at="88,44,89,14" />
-      <scope id="173672751428922835" at="93,32,94,17" />
-      <scope id="173672751428922842" at="98,28,99,16" />
-      <scope id="173672751428922849" at="103,31,104,17" />
-      <scope id="4863187001001520701" at="108,27,109,106" />
-      <scope id="6183178211408711947" at="116,52,117,40" />
-      <scope id="173672751428922387" at="131,61,132,28" />
-      <scope id="1462058189369858153" at="138,44,139,116" />
-      <scope id="173672751428922396" at="145,42,146,19" />
-      <scope id="173672751428922403" at="150,33,151,18" />
-      <scope id="173672751428922427" at="164,47,165,20" />
-      <scope id="173672751428922438" at="170,73,171,18" />
-      <scope id="173672751428922450" at="176,79,177,18" />
-      <scope id="173672751428922462" at="182,71,183,18" />
-      <scope id="173672751428922472" at="188,65,189,20" />
-      <scope id="173672751428922524" at="205,125,206,18" />
-      <scope id="173672751428922540" at="211,130,212,18" />
-      <scope id="173672751428922558" at="216,146,217,18" />
-      <scope id="173672751428922564" at="221,26,222,15" />
-      <scope id="173672751428922573" at="227,62,228,17" />
-      <scope id="173672751428922579" at="232,38,233,19" />
-      <scope id="173672751428922587" at="237,45,238,16" />
-      <scope id="173672751428922603" at="243,110,244,18" />
-      <scope id="173672751428922613" at="249,76,250,18" />
-      <scope id="173672751428922624" at="255,76,256,18" />
-      <scope id="173672751428922641" at="264,49,265,19" />
-      <scope id="173672751428922658" at="273,48,274,16" />
-      <scope id="173672751428922666" at="278,50,279,19" />
-      <scope id="173672751428922675" at="284,44,285,42" />
-      <scope id="173672751428922683" at="291,33,292,22" />
-      <scope id="173672751428922691" at="296,45,297,19" />
-      <scope id="173672751428922377" at="127,0,129,0" />
-      <scope id="173672751428922854" at="31,77,34,33" />
-      <scope id="173672751428922407" at="154,0,157,0">
-        <var name="b" id="173672751428922410" />
-      </scope>
-      <scope id="173672751428922414" at="158,0,161,0">
-        <var name="b" id="173672751428922417" />
-      </scope>
-      <scope id="173672751428922476" at="192,0,195,0">
->>>>>>> bf3a2c62
+      <scope id="173672751428922476" at="162,0,165,0">
         <var name="file" id="173672751428922481" />
         <var name="object" id="173672751428922479" />
         <var name="string" id="173672751428922484" />
       </scope>
-<<<<<<< HEAD
-      <scope id="173672751428922489" at="164,0,167,0">
-=======
-      <scope id="173672751428922489" at="196,0,199,0">
->>>>>>> bf3a2c62
+      <scope id="173672751428922489" at="165,0,168,0">
         <var name="file" id="173672751428922494" />
         <var name="file1" id="173672751428922497" />
         <var name="object" id="173672751428922492" />
       </scope>
-<<<<<<< HEAD
-      <scope id="173672751428922502" at="167,0,170,0">
+      <scope id="173672751428922502" at="168,0,171,0">
         <var name="file" id="173672751428922507" />
         <var name="object" id="173672751428922505" />
       </scope>
-      <scope id="173672751428922627" at="215,0,218,0">
+      <scope id="173672751428922627" at="216,0,219,0">
         <var name="b" id="173672751428922632" />
         <var name="file" id="173672751428922630" />
       </scope>
-      <scope id="173672751428922644" at="222,0,225,0">
+      <scope id="173672751428922644" at="223,0,226,0">
         <var name="file" id="173672751428922647" />
         <var name="l" id="173672751428922649" />
       </scope>
@@ -541,94 +379,42 @@
       <scope id="173672751428922769" at="43,0,47,0" />
       <scope id="173672751428922785" at="53,0,57,0" />
       <scope id="173672751428922792" at="57,0,61,0" />
-      <scope id="173672751428922799" at="61,0,65,0" />
-      <scope id="173672751428922832" at="80,0,84,0" />
-      <scope id="173672751428922839" at="84,0,88,0" />
-      <scope id="173672751428922846" at="88,0,92,0" />
-      <scope id="4863187001001520697" at="92,0,96,0" />
-      <scope id="173672751428922382" at="110,0,114,0">
+      <scope id="173672751428922832" at="81,0,85,0" />
+      <scope id="173672751428922839" at="85,0,89,0" />
+      <scope id="173672751428922846" at="89,0,93,0" />
+      <scope id="4863187001001520697" at="93,0,97,0" />
+      <scope id="173672751428922382" at="111,0,115,0">
         <var name="file" id="173672751428922385" />
       </scope>
-      <scope id="1462058189369743103" at="116,68,120,18" />
-      <scope id="173672751428922393" at="122,0,126,0" />
-      <scope id="173672751428922400" at="126,0,130,0" />
-      <scope id="173672751428922512" at="170,0,174,0">
-=======
-      <scope id="173672751428922502" at="200,0,203,0">
-        <var name="file" id="173672751428922507" />
-        <var name="object" id="173672751428922505" />
-      </scope>
-      <scope id="173672751428922627" at="259,0,262,0">
-        <var name="b" id="173672751428922632" />
-        <var name="file" id="173672751428922630" />
-      </scope>
-      <scope id="173672751428922644" at="268,0,271,0">
-        <var name="file" id="173672751428922647" />
-        <var name="l" id="173672751428922649" />
-      </scope>
-      <scope id="173672751428922732" at="39,58,43,49" />
-      <scope id="173672751428922769" at="46,0,50,0" />
-      <scope id="173672751428922785" at="58,0,62,0" />
-      <scope id="173672751428922792" at="63,0,67,0" />
-      <scope id="173672751428922832" at="92,0,96,0" />
-      <scope id="173672751428922839" at="97,0,101,0" />
-      <scope id="173672751428922846" at="102,0,106,0" />
-      <scope id="4863187001001520697" at="107,0,111,0" />
-      <scope id="173672751428922382" at="130,0,134,0">
-        <var name="file" id="173672751428922385" />
-      </scope>
-      <scope id="1462058189369743103" at="137,68,141,18" />
-      <scope id="173672751428922393" at="144,0,148,0" />
-      <scope id="173672751428922400" at="149,0,153,0" />
-      <scope id="173672751428922512" at="204,0,208,0">
->>>>>>> bf3a2c62
+      <scope id="1462058189369743103" at="117,68,121,18" />
+      <scope id="173672751428922393" at="123,0,127,0" />
+      <scope id="173672751428922400" at="127,0,131,0" />
+      <scope id="173672751428922512" at="171,0,175,0">
         <var name="file" id="173672751428922517" />
         <var name="object" id="173672751428922515" />
         <var name="string" id="173672751428922520" />
       </scope>
-<<<<<<< HEAD
-      <scope id="173672751428922543" at="179,0,183,0">
-=======
-      <scope id="173672751428922543" at="215,0,219,0">
->>>>>>> bf3a2c62
+      <scope id="173672751428922543" at="180,0,184,0">
         <var name="file" id="173672751428922548" />
         <var name="file1" id="173672751428922551" />
         <var name="object" id="173672751428922546" />
         <var name="string" id="173672751428922554" />
       </scope>
-<<<<<<< HEAD
-      <scope id="173672751428922561" at="183,0,187,0" />
-      <scope id="173672751428922576" at="192,0,196,0" />
-      <scope id="173672751428922582" at="196,0,200,0">
+      <scope id="173672751428922561" at="184,0,188,0" />
+      <scope id="173672751428922576" at="193,0,197,0" />
+      <scope id="173672751428922582" at="197,0,201,0">
         <var name="file" id="173672751428922585" />
       </scope>
-      <scope id="173672751428922636" at="218,0,222,0">
+      <scope id="173672751428922636" at="219,0,223,0">
         <var name="file" id="173672751428922639" />
       </scope>
-      <scope id="173672751428922653" at="225,0,229,0">
+      <scope id="173672751428922653" at="226,0,230,0">
         <var name="file" id="173672751428922656" />
       </scope>
-      <scope id="173672751428922661" at="229,0,233,0">
+      <scope id="173672751428922661" at="230,0,234,0">
         <var name="file" id="173672751428922664" />
       </scope>
-      <scope id="173672751428922686" at="244,0,248,0">
-=======
-      <scope id="173672751428922561" at="220,0,224,0" />
-      <scope id="173672751428922576" at="231,0,235,0" />
-      <scope id="173672751428922582" at="236,0,240,0">
-        <var name="file" id="173672751428922585" />
-      </scope>
-      <scope id="173672751428922636" at="263,0,267,0">
-        <var name="file" id="173672751428922639" />
-      </scope>
-      <scope id="173672751428922653" at="272,0,276,0">
-        <var name="file" id="173672751428922656" />
-      </scope>
-      <scope id="173672751428922661" at="277,0,281,0">
-        <var name="file" id="173672751428922664" />
-      </scope>
-      <scope id="173672751428922686" at="295,0,299,0">
->>>>>>> bf3a2c62
+      <scope id="173672751428922686" at="245,0,249,0">
         <var name="file" id="173672751428922689" />
       </scope>
       <scope id="173672751428922853" at="30,0,35,0">
@@ -636,113 +422,60 @@
         <var name="modelName" id="6183178211408202593" />
         <var name="name" id="173672751428922894" />
       </scope>
-<<<<<<< HEAD
-      <scope id="173672751428922806" at="65,0,70,0" />
-      <scope id="173672751428922814" at="70,0,75,0" />
-      <scope id="173672751428922824" at="75,0,80,0" />
-      <scope id="6183178211408697872" at="98,33,103,20">
+      <scope id="173672751428922799" at="61,0,66,0" />
+      <scope id="173672751428922806" at="66,0,71,0" />
+      <scope id="173672751428922814" at="71,0,76,0" />
+      <scope id="173672751428922824" at="76,0,81,0" />
+      <scope id="6183178211408697872" at="99,33,104,20">
         <var name="fileType" id="6183178211408711869" />
       </scope>
-      <scope id="173672751428922421" at="136,0,141,0">
+      <scope id="173672751428922421" at="137,0,142,0">
         <var name="string" id="173672751428922424" />
       </scope>
-      <scope id="173672751428922431" at="141,0,146,0">
+      <scope id="173672751428922431" at="142,0,147,0">
         <var name="string" id="173672751428922434" />
       </scope>
-      <scope id="173672751428922442" at="146,0,151,0">
+      <scope id="173672751428922442" at="147,0,152,0">
         <var name="string" id="173672751428922445" />
       </scope>
-      <scope id="173672751428922454" at="151,0,156,0">
+      <scope id="173672751428922454" at="152,0,157,0">
         <var name="string" id="173672751428922457" />
       </scope>
-      <scope id="173672751428922466" at="156,0,161,0">
+      <scope id="173672751428922466" at="157,0,162,0">
         <var name="string" id="173672751428922469" />
       </scope>
-      <scope id="173672751428922527" at="174,0,179,0">
-=======
-      <scope id="173672751428922799" at="68,0,73,0" />
-      <scope id="173672751428922806" at="74,0,79,0" />
-      <scope id="173672751428922814" at="80,0,85,0" />
-      <scope id="173672751428922824" at="86,0,91,0" />
-      <scope id="6183178211408697872" at="114,33,119,20">
-        <var name="fileType" id="6183178211408711869" />
-      </scope>
-      <scope id="173672751428922421" at="162,0,167,0">
-        <var name="string" id="173672751428922424" />
-      </scope>
-      <scope id="173672751428922431" at="168,0,173,0">
-        <var name="string" id="173672751428922434" />
-      </scope>
-      <scope id="173672751428922442" at="174,0,179,0">
-        <var name="string" id="173672751428922445" />
-      </scope>
-      <scope id="173672751428922454" at="180,0,185,0">
-        <var name="string" id="173672751428922457" />
-      </scope>
-      <scope id="173672751428922466" at="186,0,191,0">
-        <var name="string" id="173672751428922469" />
-      </scope>
-      <scope id="173672751428922527" at="209,0,214,0">
->>>>>>> bf3a2c62
+      <scope id="173672751428922527" at="175,0,180,0">
         <var name="file" id="173672751428922532" />
         <var name="object" id="173672751428922530" />
         <var name="string" id="173672751428922535" />
       </scope>
-<<<<<<< HEAD
-      <scope id="173672751428922567" at="187,0,192,0">
+      <scope id="173672751428922567" at="188,0,193,0">
         <var name="string" id="173672751428922570" />
       </scope>
-      <scope id="173672751428922590" at="200,0,205,0">
-=======
-      <scope id="173672751428922567" at="225,0,230,0">
-        <var name="string" id="173672751428922570" />
-      </scope>
-      <scope id="173672751428922590" at="241,0,246,0">
->>>>>>> bf3a2c62
+      <scope id="173672751428922590" at="201,0,206,0">
         <var name="file" id="173672751428922593" />
         <var name="l" id="173672751428922597" />
         <var name="l1" id="173672751428922599" />
         <var name="object" id="173672751428922595" />
       </scope>
-<<<<<<< HEAD
-      <scope id="173672751428922606" at="205,0,210,0">
+      <scope id="173672751428922606" at="206,0,211,0">
         <var name="file" id="173672751428922609" />
       </scope>
-      <scope id="173672751428922616" at="210,0,215,0">
+      <scope id="173672751428922616" at="211,0,216,0">
         <var name="file" id="173672751428922620" />
       </scope>
-      <scope id="173672751428922669" at="233,0,238,0">
+      <scope id="173672751428922669" at="234,0,239,0">
         <var name="file" id="173672751428922673" />
       </scope>
       <scope id="173672751428922776" at="47,0,53,0" />
-      <scope id="173672751428922678" at="238,0,244,0" />
+      <scope id="173672751428922678" at="239,0,245,0" />
       <scope id="173672751428922726" at="35,0,43,0" />
-      <scope id="1462058189369743095" at="114,0,122,0">
+      <scope id="1462058189369743095" at="115,0,123,0">
         <var name="file" id="1462058189369743099" />
       </scope>
-      <scope id="6183178211408697866" at="96,0,105,0" />
-      <unit id="173672751428922371" at="106,0,249,0" name="jetbrains.mps.ide.make.TextPreviewFile$TextPreviewVirtualFileSystem" />
-      <unit id="173672751428922365" at="24,0,250,0" name="jetbrains.mps.ide.make.TextPreviewFile" />
-=======
-      <scope id="173672751428922606" at="247,0,252,0">
-        <var name="file" id="173672751428922609" />
-      </scope>
-      <scope id="173672751428922616" at="253,0,258,0">
-        <var name="file" id="173672751428922620" />
-      </scope>
-      <scope id="173672751428922669" at="282,0,287,0">
-        <var name="file" id="173672751428922673" />
-      </scope>
-      <scope id="173672751428922776" at="51,0,57,0" />
-      <scope id="173672751428922678" at="288,0,294,0" />
-      <scope id="173672751428922726" at="37,0,45,0" />
-      <scope id="1462058189369743095" at="135,0,143,0">
-        <var name="file" id="1462058189369743099" />
-      </scope>
-      <scope id="6183178211408697866" at="112,0,121,0" />
-      <unit id="173672751428922371" at="124,0,300,0" name="jetbrains.mps.ide.make.TextPreviewFile$TextPreviewVirtualFileSystem" />
-      <unit id="173672751428922365" at="24,0,301,0" name="jetbrains.mps.ide.make.TextPreviewFile" />
->>>>>>> bf3a2c62
+      <scope id="6183178211408697866" at="97,0,106,0" />
+      <unit id="173672751428922371" at="107,0,250,0" name="jetbrains.mps.ide.make.TextPreviewFile$TextPreviewVirtualFileSystem" />
+      <unit id="173672751428922365" at="24,0,251,0" name="jetbrains.mps.ide.make.TextPreviewFile" />
     </file>
   </root>
   <root nodeRef="r:0e3b77a4-c2c4-4ca6-a3b1-df5ad0152a9c(jetbrains.mps.ide.make)/173672751428922919">
