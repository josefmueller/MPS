/*
 * Copyright 2003-2013 JetBrains s.r.o.
 *
 * Licensed under the Apache License, Version 2.0 (the "License");
 * you may not use this file except in compliance with the License.
 * You may obtain a copy of the License at
 *
 * http://www.apache.org/licenses/LICENSE-2.0
 *
 * Unless required by applicable law or agreed to in writing, software
 * distributed under the License is distributed on an "AS IS" BASIS,
 * WITHOUT WARRANTIES OR CONDITIONS OF ANY KIND, either express or implied.
 * See the License for the specific language governing permissions and
 * limitations under the License.
 */
package jetbrains.mps.ide.generator;

import com.intellij.openapi.application.ApplicationManager;
import com.intellij.openapi.components.ApplicationComponent;
import com.intellij.openapi.components.PersistentStateComponent;
import com.intellij.openapi.components.State;
import com.intellij.openapi.components.Storage;
import com.intellij.openapi.options.ConfigurationException;
import com.intellij.openapi.options.SearchableConfigurable;
<<<<<<< HEAD
import jetbrains.mps.generator.GenerationOptions;
=======
import jetbrains.mps.generator.DefaultModifiableGenerationSettings;
import jetbrains.mps.generator.GenerationFacade;
import jetbrains.mps.generator.IGenerationSettings.GenTraceSettings;
>>>>>>> f41488bc
import jetbrains.mps.generator.IModifiableGenerationSettings;
import jetbrains.mps.ide.generator.GenerationSettings.MyState;
import jetbrains.mps.util.annotation.ToRemove;
import org.jetbrains.annotations.Nls;
import org.jetbrains.annotations.NonNls;
import org.jetbrains.annotations.NotNull;
import org.jetbrains.annotations.Nullable;

import javax.swing.Icon;
import javax.swing.JComponent;


@State(
  name = "GenerationSettings",
  storages = {
    @Storage(
      id = "other",
      file = "$APP_CONFIG$/generationSettings.xml"
    )
  }
)
<<<<<<< HEAD
public class GenerationSettings implements PersistentStateComponent<MyState>, ApplicationComponent, SearchableConfigurable, IModifiableGenerationSettings {
=======
public class GenerationSettings implements PersistentStateComponent<MyState>, ApplicationComponent, SearchableConfigurable {
>>>>>>> f41488bc

  public static IModifiableGenerationSettings getInstance() {
    final GenerationSettings gs = ApplicationManager.getApplication().getComponent(GenerationSettings.class);
    return gs.getModifiableSettings();
  }

  private final DefaultModifiableGenerationSettings myState = new DefaultModifiableGenerationSettings();
  private GenerationSettingsPreferencesPage myPreferences;

  @Override
  @NotNull
  public String getComponentName() {
    return "Generation Settings";
  }

  @Override
  public void initComponent() {

  }

  @Override
  public void disposeComponent() {

  }

  @Override
  public MyState getState() {
    MyState persistentState = new MyState();
    persistentState.fromSettings(myState);
    return persistentState;
  }

  @Override
  public void loadState(MyState state) {
    myState.setSaveTransientModels(state.mySaveTransientModels);
    myState.setCheckModelsBeforeGeneration(state.myCheckModelsBeforeGeneration);
    myState.setParallelGenerator(state.myParallelGenerator);
    myState.setStrictMode(state.myStrictMode);
    myState.setNumberOfParallelThreads(state.myNumberOfParallelThreads);
    myState.setPerformanceTracingLevel(state.myPerformanceTracingLevel);
    myState.setNumberOfModelsToKeep(state.myNumberOfModelsToKeep);
    myState.setShowInfo(state.myShowInfo);
    myState.setShowWarnings(state.myShowWarnings);
    myState.setKeepModelsWithWarnings(state.myKeepModelsWithWarnings);
    myState.setIncremental(state.myIncremental);
    myState.setIncrementalUseCache(state.myIncrementalUseCache);
    myState.setFailOnMissingTextGen(state.myFailOnMissingTextGen);
    myState.setGenerateDebugInfo(state.myGenerateDebugInfo);
    myState.setShowBadChildWarning(state.myShowBadChildWarning);
    myState.setDebugIncrementalDependencies(state.myDebugIncrementalDependencies);
    myState.enableInplaceTransformations(state.myActiveInplaceTransform);
    GenTraceSettings gts = new GenTraceSettings();
    gts.setCompactTemplates(state.myTraceCompactTemplates);
    gts.setGroupByStep(state.myTraceGroupSteps);
    gts.setShowEmptySteps(state.myTraceShowEmptySteps);
    myState.setTraceSettings(gts);
  }

  @Override
  @Nls
  public String getDisplayName() {
    return "Generator";
  }

  @Nullable
  public Icon getIcon() {
    return null;
  }

  @Override
  @Nullable
  @NonNls
  public String getHelpTopic() {
    return "Generator";
  }

  @Override
  public JComponent createComponent() {
    return getPreferences().getComponent();
  }

  @Override
  public boolean isModified() {
    return getPreferences().isModified();
  }

  @Override
  public void apply() throws ConfigurationException {
    getPreferences().commit();
  }

  @Override
  public void reset() {
    getPreferences().update();
  }

  @Override
  public void disposeUIResources() {
    myPreferences = null;
  }

  @NotNull
  @Override
  public String getId() {
    return "generator.manager";
  }

  @Override
  public Runnable enableSearch(String option) {
    return null;
  }

  private GenerationSettingsPreferencesPage getPreferences() {
    if (myPreferences == null) {
      myPreferences = new GenerationSettingsPreferencesPage(this);
    }
    return myPreferences;
  }

  public IModifiableGenerationSettings getModifiableSettings() {
    return myState;
  }

  /**
   * @deprecated This option is not in use since Make is in the game, 3 years now
   */
  @Deprecated
  @ToRemove(version = 3.1)
  public GenerateRequirementsPolicy getGenerateRequirementsPolicy() {
    return GenerateRequirementsPolicy.NEVER;
  }

  /**
   * @deprecated This option is not in use since Make is in the game, 3 years now
   */
  @Deprecated
  @ToRemove(version = 3.1)
  public void setGenerateRequirementsPolicy(GenerateRequirementsPolicy generateRequirementsPolicy) {
    // no-op
  }

<<<<<<< HEAD
  @Override
  public void enableInplaceTransformations(boolean enabled) {
    myState.myActiveInplaceTransform = enabled;
  }

  @Override
  public boolean useInplaceTransofrmations() {
    return myState.myActiveInplaceTransform;
  }

=======
  /**
   * @deprecated This option is not in use since Make is in the game, 3 years now
   */
  @Deprecated
>>>>>>> f41488bc
  public enum GenerateRequirementsPolicy {
    ALWAYS("Always generate"), ASK("Ask"), NEVER("Never generate");

    private String myRepresentation;

    private GenerateRequirementsPolicy(String representation) {
      myRepresentation = representation;
    }

    public String toString() {
      return myRepresentation;
    }
  }

  public static class MyState {
    public boolean mySaveTransientModels;
<<<<<<< HEAD
    public boolean myShowErrorsOnly;
    // This is and outdated
    @Deprecated
    public boolean myGenerateRequirements = true;
    public GenerateRequirementsPolicy myGenerateRequirementsPolicy = GenerateRequirementsPolicy.ASK;
    public boolean myCheckModelsBeforeGeneration = true;
    public boolean myParallelGenerator = false;
    public boolean myStrictMode = true;
    public int myNumberOfParallelThreads = 2;
    public int myPerformanceTracingLevel = GenerationOptions.TRACE_OFF;
    public int myNumberOfModelsToKeep = -1;
    public boolean myShowInfo = false;
    public boolean myShowWarnings = true;
    public boolean myKeepModelsWithWarnings = true;
    public boolean myIncremental = true;
    public boolean myIncrementalUseCache = false;
    public boolean myFailOnMissingTextGen = false;
    public boolean myGenerateDebugInfo = true;
    public boolean myShowBadChildWarning = true;
    public boolean myDebugIncrementalDependencies = false;
    public boolean myActiveInplaceTransform = true;
=======
    public boolean myCheckModelsBeforeGeneration;
    public boolean myParallelGenerator;
    public boolean myStrictMode;
    public int myNumberOfParallelThreads;
    public int myPerformanceTracingLevel;
    public int myNumberOfModelsToKeep;
    public boolean myShowInfo;
    public boolean myShowWarnings;
    public boolean myKeepModelsWithWarnings;
    public boolean myIncremental;
    public boolean myIncrementalUseCache;
    public boolean myFailOnMissingTextGen;
    public boolean myGenerateDebugInfo;
    public boolean myShowBadChildWarning;
    public boolean myDebugIncrementalDependencies;
    public boolean myActiveInplaceTransform;
    public boolean myTraceUseLegacy = false;
    public boolean myTraceGroupSteps;
    public boolean myTraceCompactTemplates;
    public boolean myTraceShowEmptySteps;

    public MyState() {
      // use defaults from a single place. PersistentStateComponent demands no-arg cons with default values set (case: no xml file yet)
      fromSettings(new DefaultModifiableGenerationSettings());
    }

    // IModifiableGenerationSettings, not IGenerationSettins as #isCheckModelsBeforeGeneration and #isGenerateDebugInfo are located improperly
    /*package*/ void fromSettings(IModifiableGenerationSettings s) {
      mySaveTransientModels = s.isSaveTransientModels();
      myCheckModelsBeforeGeneration = s.isCheckModelsBeforeGeneration();
      myParallelGenerator = s.isParallelGenerator();
      myStrictMode = s.isStrictMode();
      myNumberOfParallelThreads = s.getNumberOfParallelThreads();
      myPerformanceTracingLevel = s.getPerformanceTracingLevel();
      myNumberOfModelsToKeep = s.getNumberOfModelsToKeep();
      myShowInfo = s.isShowInfo();
      myShowWarnings = s.isShowWarnings();
      myKeepModelsWithWarnings = s.isKeepModelsWithWarnings();
      myIncremental = s.isIncremental();
      myIncrementalUseCache = s.isIncrementalUseCache();
      myFailOnMissingTextGen = s.isFailOnMissingTextGen();
      myGenerateDebugInfo = s.isGenerateDebugInfo();
      myShowBadChildWarning = s.isShowBadChildWarning();
      myDebugIncrementalDependencies = s.isDebugIncrementalDependencies();
      myActiveInplaceTransform = s.useInplaceTransofrmations();
      GenTraceSettings gts = s.getTraceSettings();
      myTraceUseLegacy = GenerationFacade.isLegacyGenTraceEnabled();
      myTraceCompactTemplates = gts.isCompactTemplates();
      myTraceGroupSteps = gts.isGroupByStep();
      myTraceShowEmptySteps = gts.isShowEmptySteps();
    }
>>>>>>> f41488bc
  }
}<|MERGE_RESOLUTION|>--- conflicted
+++ resolved
@@ -22,13 +22,9 @@
 import com.intellij.openapi.components.Storage;
 import com.intellij.openapi.options.ConfigurationException;
 import com.intellij.openapi.options.SearchableConfigurable;
-<<<<<<< HEAD
-import jetbrains.mps.generator.GenerationOptions;
-=======
 import jetbrains.mps.generator.DefaultModifiableGenerationSettings;
 import jetbrains.mps.generator.GenerationFacade;
 import jetbrains.mps.generator.IGenerationSettings.GenTraceSettings;
->>>>>>> f41488bc
 import jetbrains.mps.generator.IModifiableGenerationSettings;
 import jetbrains.mps.ide.generator.GenerationSettings.MyState;
 import jetbrains.mps.util.annotation.ToRemove;
@@ -50,11 +46,7 @@
     )
   }
 )
-<<<<<<< HEAD
-public class GenerationSettings implements PersistentStateComponent<MyState>, ApplicationComponent, SearchableConfigurable, IModifiableGenerationSettings {
-=======
 public class GenerationSettings implements PersistentStateComponent<MyState>, ApplicationComponent, SearchableConfigurable {
->>>>>>> f41488bc
 
   public static IModifiableGenerationSettings getInstance() {
     final GenerationSettings gs = ApplicationManager.getApplication().getComponent(GenerationSettings.class);
@@ -196,23 +188,10 @@
     // no-op
   }
 
-<<<<<<< HEAD
-  @Override
-  public void enableInplaceTransformations(boolean enabled) {
-    myState.myActiveInplaceTransform = enabled;
-  }
-
-  @Override
-  public boolean useInplaceTransofrmations() {
-    return myState.myActiveInplaceTransform;
-  }
-
-=======
   /**
    * @deprecated This option is not in use since Make is in the game, 3 years now
    */
   @Deprecated
->>>>>>> f41488bc
   public enum GenerateRequirementsPolicy {
     ALWAYS("Always generate"), ASK("Ask"), NEVER("Never generate");
 
@@ -229,29 +208,6 @@
 
   public static class MyState {
     public boolean mySaveTransientModels;
-<<<<<<< HEAD
-    public boolean myShowErrorsOnly;
-    // This is and outdated
-    @Deprecated
-    public boolean myGenerateRequirements = true;
-    public GenerateRequirementsPolicy myGenerateRequirementsPolicy = GenerateRequirementsPolicy.ASK;
-    public boolean myCheckModelsBeforeGeneration = true;
-    public boolean myParallelGenerator = false;
-    public boolean myStrictMode = true;
-    public int myNumberOfParallelThreads = 2;
-    public int myPerformanceTracingLevel = GenerationOptions.TRACE_OFF;
-    public int myNumberOfModelsToKeep = -1;
-    public boolean myShowInfo = false;
-    public boolean myShowWarnings = true;
-    public boolean myKeepModelsWithWarnings = true;
-    public boolean myIncremental = true;
-    public boolean myIncrementalUseCache = false;
-    public boolean myFailOnMissingTextGen = false;
-    public boolean myGenerateDebugInfo = true;
-    public boolean myShowBadChildWarning = true;
-    public boolean myDebugIncrementalDependencies = false;
-    public boolean myActiveInplaceTransform = true;
-=======
     public boolean myCheckModelsBeforeGeneration;
     public boolean myParallelGenerator;
     public boolean myStrictMode;
@@ -303,6 +259,5 @@
       myTraceGroupSteps = gts.isGroupByStep();
       myTraceShowEmptySteps = gts.isShowEmptySteps();
     }
->>>>>>> f41488bc
   }
 }