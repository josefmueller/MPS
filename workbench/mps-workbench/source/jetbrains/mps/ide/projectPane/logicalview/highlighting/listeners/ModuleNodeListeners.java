/*
 * Copyright 2003-2014 JetBrains s.r.o.
 *
 * Licensed under the Apache License, Version 2.0 (the "License");
 * you may not use this file except in compliance with the License.
 * You may obtain a copy of the License at
 *
 * http://www.apache.org/licenses/LICENSE-2.0
 *
 * Unless required by applicable law or agreed to in writing, software
 * distributed under the License is distributed on an "AS IS" BASIS,
 * WITHOUT WARRANTIES OR CONDITIONS OF ANY KIND, either express or implied.
 * See the License for the specific language governing permissions and
 * limitations under the License.
 */
package jetbrains.mps.ide.projectPane.logicalview.highlighting.listeners;

import jetbrains.mps.classloading.ClassLoaderManager;
import jetbrains.mps.classloading.MPSClassesListenerAdapter;
import jetbrains.mps.ide.projectPane.logicalview.highlighting.visitor.TreeUpdateVisitor;
import jetbrains.mps.ide.ui.tree.module.ProjectModuleTreeNode;
import org.jetbrains.annotations.NotNull;
import org.jetbrains.mps.openapi.module.SModule;

import java.util.ArrayList;
import java.util.Collections;
import java.util.List;
import java.util.Set;
import java.util.concurrent.Semaphore;

/**
 * Control listeners that track changes to module node.
 * Use {@link #startListening()}/{@link #startListening()} to turn change tracking on and off.
 * Use {@link #attach(jetbrains.mps.ide.ui.tree.module.ProjectModuleTreeNode)} and {@link #detach(jetbrains.mps.ide.ui.tree.module.ProjectModuleTreeNode)}
 * to include/exclude given node from update.
 */
public final class ModuleNodeListeners {
  private final List<ProjectModuleTreeNode> myNodes = new ArrayList<ProjectModuleTreeNode>();
  private final Semaphore myListAccess;
  private final TreeUpdateVisitor myChecker;
  private final MyReloadAdapter myHandler = new MyReloadAdapter();

  public ModuleNodeListeners(@NotNull TreeUpdateVisitor errorChecker) {
    myChecker = errorChecker;
    myListAccess = new Semaphore(1);
  }

  public void startListening() {
    ClassLoaderManager.getInstance().addClassesHandler(myHandler);
  }

  public void stopListening() {
    ClassLoaderManager.getInstance().removeClassesHandler(myHandler);
  }

  public void attach(@NotNull ProjectModuleTreeNode node) {
    myListAccess.acquireUninterruptibly();
    try {
      myNodes.add(node);
    } finally {
      myListAccess.release();
    }
<<<<<<< HEAD
    myChecker.dispatch(node);
=======
    node.accept(myChecker);
>>>>>>> f41488bc
  }

  public void detach(@NotNull ProjectModuleTreeNode node) {
    myListAccess.acquireUninterruptibly();
    try {
      myNodes.remove(node);
    } finally {
      myListAccess.release();
    }
  }

  void refreshTreeNodes() {
    List<ProjectModuleTreeNode> a = Collections.emptyList();
    myListAccess.acquireUninterruptibly();
    try {
      a = new ArrayList<ProjectModuleTreeNode>(myNodes);
    } finally {
      myListAccess.release();
    }
<<<<<<< HEAD
    myChecker.dispatchAll(a);
=======
    for (ProjectModuleTreeNode n : a) {
      n.accept(myChecker);
    }
>>>>>>> f41488bc
  }

  private class MyReloadAdapter extends MPSClassesListenerAdapter {
    @Override
    public void afterClassesLoaded(Set<SModule> loadedModules) {
      refreshTreeNodes();
    }
  }
}<|MERGE_RESOLUTION|>--- conflicted
+++ resolved
@@ -60,11 +60,7 @@
     } finally {
       myListAccess.release();
     }
-<<<<<<< HEAD
-    myChecker.dispatch(node);
-=======
     node.accept(myChecker);
->>>>>>> f41488bc
   }
 
   public void detach(@NotNull ProjectModuleTreeNode node) {
@@ -84,13 +80,9 @@
     } finally {
       myListAccess.release();
     }
-<<<<<<< HEAD
-    myChecker.dispatchAll(a);
-=======
     for (ProjectModuleTreeNode n : a) {
       n.accept(myChecker);
     }
->>>>>>> f41488bc
   }
 
   private class MyReloadAdapter extends MPSClassesListenerAdapter {
