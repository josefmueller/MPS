--- conflicted
+++ resolved
@@ -15,14 +15,8 @@
  */
 package jetbrains.mps.ide.projectPane.logicalview;
 
-<<<<<<< HEAD
-import jetbrains.mps.generator.TransientModelsModule;
-import jetbrains.mps.ide.generator.TransientModelsComponent;
-=======
-import com.intellij.openapi.project.Project;
 import jetbrains.mps.generator.TransientModelsModule;
 import jetbrains.mps.generator.TransientModelsProvider;
->>>>>>> d161ae6f
 import jetbrains.mps.ide.ui.tree.MPSTree;
 import jetbrains.mps.ide.ui.tree.MPSTreeNode;
 import jetbrains.mps.ide.ui.tree.TextTreeNode;
@@ -37,10 +31,7 @@
 import jetbrains.mps.make.MakeNotification;
 import jetbrains.mps.project.DevKit;
 import jetbrains.mps.project.MPSProject;
-<<<<<<< HEAD
 import jetbrains.mps.project.Project;
-=======
->>>>>>> d161ae6f
 import jetbrains.mps.project.Solution;
 import jetbrains.mps.project.StandaloneMPSProject;
 import jetbrains.mps.smodel.Language;
@@ -93,16 +84,11 @@
     root.add(projectRoot);
     root.add(myModulesPoolTreeNode);
     if (!IMakeService.INSTANCE.isSessionActive()) {
-<<<<<<< HEAD
-      final TransientModelsComponent tmc = myProject.getComponent(TransientModelsComponent.class);
+      final TransientModelsProvider tmc = myProject.getComponent(TransientModelsProvider.class);
       if (tmc != null) {
         for (TransientModelsModule module : tmc.getModules()) {
           root.add(new TransientModelsTreeNode(myProject, module));
         }
-=======
-      for(TransientModelsModule module : myProject.getComponent(TransientModelsProvider.class).getModules()) {
-        root.add(new TransientModelsTreeNode(myProject, module));
->>>>>>> d161ae6f
       }
     }
     else {
