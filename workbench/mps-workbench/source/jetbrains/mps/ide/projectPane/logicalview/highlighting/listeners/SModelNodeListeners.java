/*
 * Copyright 2003-2014 JetBrains s.r.o.
 *
 * Licensed under the Apache License, Version 2.0 (the "License");
 * you may not use this file except in compliance with the License.
 * You may obtain a copy of the License at
 *
 * http://www.apache.org/licenses/LICENSE-2.0
 *
 * Unless required by applicable law or agreed to in writing, software
 * distributed under the License is distributed on an "AS IS" BASIS,
 * WITHOUT WARRANTIES OR CONDITIONS OF ANY KIND, either express or implied.
 * See the License for the specific language governing permissions and
 * limitations under the License.
 */
package jetbrains.mps.ide.projectPane.logicalview.highlighting.listeners;

import jetbrains.mps.extapi.module.SRepositoryRegistry;
import jetbrains.mps.generator.ModelGenerationStatusListener;
import jetbrains.mps.generator.ModelGenerationStatusManager;
import jetbrains.mps.ide.projectPane.logicalview.PresentationUpdater;
import jetbrains.mps.ide.projectPane.logicalview.highlighting.visitor.TreeUpdateVisitor;
import jetbrains.mps.ide.ui.tree.smodel.SModelTreeNode;
import jetbrains.mps.smodel.MPSModuleRepository;
import jetbrains.mps.smodel.SModelAdapter;
import jetbrains.mps.smodel.SModelInternal;
import jetbrains.mps.smodel.loading.ModelLoadingState;
import org.jetbrains.annotations.NotNull;
import org.jetbrains.mps.openapi.model.SModel;
import org.jetbrains.mps.openapi.model.SModelReference;
import org.jetbrains.mps.openapi.module.ModelAccess;
import org.jetbrains.mps.openapi.module.SRepositoryContentAdapter;
import org.jetbrains.mps.openapi.module.SRepositoryListener;

import java.util.ArrayList;
import java.util.Collection;
import java.util.Collections;
import java.util.HashMap;
import java.util.Map;

/**
 * Control listeners that track changes to a model node.
 * Invoke {@link #startListening()}/{@link #stopListening()} to enable/disable listening,
 * and {@link #attach(jetbrains.mps.ide.ui.tree.smodel.SModelTreeNode)}/{@link #detach(jetbrains.mps.ide.ui.tree.smodel.SModelTreeNode)} to \
 * include/exclude selected model tree node from update.
 */
public class SModelNodeListeners {
  private final ModelChangeListener myModelChangeListener;
  private final SRepositoryListener myRepositoryListener;
  private final GenStatusTracker myGenStatusListener;

  /**
   * There might be more than one tree node for the same model (e.g. one under language, another under @descriptor),
   * we need to track all tree nodes to update them on model change
   */
  private final Map<SModelReference, Collection<SModelTreeNode>> myTreeNodes = new HashMap<SModelReference, Collection<SModelTreeNode>>();
  private final TreeUpdateVisitor[] myUpdates; // shall be CompositeVisitor, but I'm lazy for that


  public SModelNodeListeners(TreeUpdateVisitor genStatusUpdate, TreeUpdateVisitor errorVisitor, TreeUpdateVisitor modifiedMarker) {
    myUpdates = new TreeUpdateVisitor[3];
    myUpdates[0] = genStatusUpdate;
    myUpdates[1] = errorVisitor;
    myUpdates[2] = modifiedMarker;

    myModelChangeListener = new ModelChangeListener();
    myRepositoryListener = new SRepositoryContentAdapter() {
      @Override
      protected void startListening(SModel model) {
        model.addModelListener(this);
      }

      @Override
      protected void stopListening(SModel model) {
        model.removeModelListener(this);
      }

      @Override
      public void modelReplaced(SModel model) {
        refreshAffectedTreeNodes(model);
      }
    };
    myGenStatusListener = new GenStatusTracker(genStatusUpdate);
  }

  public void startListening() {
    SRepositoryListenerPlug.plug(SRepositoryRegistry.getInstance(), myRepositoryListener);
    ModelGenerationStatusManager.getInstance().addGenerationStatusListener(myGenStatusListener);
  }

  public void stopListening() {
    ModelGenerationStatusManager.getInstance().removeGenerationStatusListener(myGenStatusListener);
    SRepositoryListenerPlug.unplug(SRepositoryRegistry.getInstance(), myRepositoryListener);
  }

  public void attach(@NotNull SModelTreeNode node) {
    final SModel model = node.getModel();
    if (model != null) {
      boolean modelSeenFirstTime = true;
      synchronized (myTreeNodes) {
        Collection<SModelTreeNode> knownNodes = myTreeNodes.get(model.getReference());
        if (knownNodes == null) {
          myTreeNodes.put(model.getReference(), knownNodes = new ArrayList<SModelTreeNode>(3));
        } else {
          modelSeenFirstTime = false;
        }
        knownNodes.add(node);
      }
      if (modelSeenFirstTime) {
        ((SModelInternal) model).addModelListener(myModelChangeListener);
      }
    }
    refreshTreeNodes(node);
  }

  public void detach(@NotNull SModelTreeNode node) {
    final SModel model = node.getModel();
    if (model != null) {
      boolean modelSeenLastTime = false;
      synchronized (myTreeNodes) {
        Collection<SModelTreeNode> knownNodes = myTreeNodes.get(model.getReference());
        if (knownNodes != null) {
          knownNodes.remove(node);
          if (knownNodes.isEmpty()) {
            myTreeNodes.remove(model.getReference());
            modelSeenLastTime = true;
          }
        }
      }
      if (modelSeenLastTime) {
        ((SModelInternal) model).removeModelListener(myModelChangeListener);
      }
    }
  }

  void refreshAffectedTreeNodes(SModel changed) {
    for (SModelTreeNode treeNode : findTreeNode(changed)) {
      refreshTreeNodes(treeNode);
    }
  }

  Iterable<SModelTreeNode> findTreeNode(SModel sm) {
    synchronized (myTreeNodes) {
      final Collection<SModelTreeNode> nodes = myTreeNodes.get(sm.getReference());
      return nodes == null ? Collections.<SModelTreeNode>emptyList() : new ArrayList<SModelTreeNode>(nodes);
    }
  }

  void refreshTreeNodes(SModelTreeNode toRefresh) {
    for (TreeUpdateVisitor v : myUpdates) {
<<<<<<< HEAD
      v.dispatch(toRefresh);
=======
      toRefresh.accept(v);
>>>>>>> f41488bc
    }
  }

  void updateNodePresentation(SModelTreeNode treeNode, boolean reloadSubTree, boolean updateAncestors) {
    new PresentationUpdater<SModelTreeNode>(treeNode) {
      @Override
      protected boolean isValid(SModelTreeNode treeNode) {
        if (!super.isValid(treeNode)) return false;
        final SModel model = treeNode.getModel();
        if (model.isLoaded()) {
          return !jetbrains.mps.util.SNodeOperations.isModelDisposed(model);
        }
        return true;
      }
    }.update(reloadSubTree, updateAncestors);
  }

  private class GenStatusTracker implements ModelGenerationStatusListener {
    private final TreeUpdateVisitor myGenStatusVisitor;

    public GenStatusTracker(TreeUpdateVisitor genStatusUpdate) {
      myGenStatusVisitor = genStatusUpdate;
    }

    @Override
    public void generatedFilesChanged(SModel sm) {
      for (SModelTreeNode treeNode : findTreeNode(sm)) {
<<<<<<< HEAD
        myGenStatusVisitor.dispatch(treeNode);
=======
        treeNode.accept(myGenStatusVisitor);
>>>>>>> f41488bc
      }
    }
  }

  private class ModelChangeListener extends SModelAdapter {
    @Override
    public void modelChangedDramatically(SModel model) {
      for (SModelTreeNode treeNode : findTreeNode(model)) {
        updateNodePresentation(treeNode, false, true);
        refreshTreeNodes(treeNode);
      }
    }

    @Override
    public void modelChanged(SModel model) {
      for (SModelTreeNode treeNode : findTreeNode(model)) {
        updateNodePresentation(treeNode, false, true);
        refreshTreeNodes(treeNode);
      }
    }

    @Override
    public void modelSaved(SModel sm) {
      refreshAffectedTreeNodes(sm);
    }

    @Override
    public void modelLoadingStateChanged(SModel sm, ModelLoadingState newState) {
      for (SModelTreeNode treeNode : findTreeNode(sm)) {
        updateNodePresentation(treeNode, false, false);
      }
    }
  }

  // ensures repository listener being attached/detached from Read command
  //
  private static class SRepositoryListenerPlug implements Runnable {
    private final boolean myIsAttach;
    private final SRepositoryRegistry myWhere;
    private final SRepositoryListener myWhat;

    private SRepositoryListenerPlug(boolean attach, @NotNull SRepositoryRegistry where, @NotNull SRepositoryListener what) {
      myIsAttach = attach;
      myWhere = where;
      myWhat = what;
    }

    public static void plug(@NotNull SRepositoryRegistry where, @NotNull SRepositoryListener what) {
      getModelAccess().runReadAction(new SRepositoryListenerPlug(true, where, what));
    }
    public static void unplug(@NotNull SRepositoryRegistry where, @NotNull SRepositoryListener what) {
      getModelAccess().runReadAction(new SRepositoryListenerPlug(false, where, what));
    }
    private static ModelAccess getModelAccess() {
      // no idea how to get correct ModelAccess for SRepositoryRegistry, and don't want to use smodel.ModelAccess
      return MPSModuleRepository.getInstance().getModelAccess();
    }
    @Override
    public void run() {
      if (myIsAttach) {
        myWhere.addGlobalListener(myWhat);
      } else {
        myWhere.removeGlobalListener(myWhat);
      }
    }
  }
}<|MERGE_RESOLUTION|>--- conflicted
+++ resolved
@@ -148,11 +148,7 @@
 
   void refreshTreeNodes(SModelTreeNode toRefresh) {
     for (TreeUpdateVisitor v : myUpdates) {
-<<<<<<< HEAD
-      v.dispatch(toRefresh);
-=======
       toRefresh.accept(v);
->>>>>>> f41488bc
     }
   }
 
@@ -180,11 +176,7 @@
     @Override
     public void generatedFilesChanged(SModel sm) {
       for (SModelTreeNode treeNode : findTreeNode(sm)) {
-<<<<<<< HEAD
-        myGenStatusVisitor.dispatch(treeNode);
-=======
         treeNode.accept(myGenStatusVisitor);
->>>>>>> f41488bc
       }
     }
   }
