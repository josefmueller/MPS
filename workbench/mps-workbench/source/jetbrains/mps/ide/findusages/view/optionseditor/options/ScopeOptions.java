--- conflicted
+++ resolved
@@ -24,21 +24,14 @@
 import jetbrains.mps.project.Project;
 import jetbrains.mps.smodel.IOperationContext;
 import org.apache.log4j.LogManager;
-<<<<<<< HEAD
-=======
 import org.apache.log4j.Logger;
->>>>>>> 0583c357
 import org.jdom.Element;
 import org.jetbrains.annotations.NotNull;
 import org.jetbrains.mps.openapi.model.SModel;
 import org.jetbrains.mps.openapi.model.SNode;
 
 public class ScopeOptions extends BaseOptions {
-<<<<<<< HEAD
-  private static final Logger LOG = Logger.wrap(LogManager.getLogger(ScopeOptions.class));
-=======
   private static final Logger LOG = LogManager.getLogger(ScopeOptions.class);
->>>>>>> 0583c357
   private static final String SCOPE_TYPE = "scope_type";
   private static final String MODEL = "model";
   private static final String MODULE = "module";
