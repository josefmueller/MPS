/*
 * Copyright 2003-2016 JetBrains s.r.o.
 *
 * Licensed under the Apache License, Version 2.0 (the "License");
 * you may not use this file except in compliance with the License.
 * You may obtain a copy of the License at
 *
 * http://www.apache.org/licenses/LICENSE-2.0
 *
 * Unless required by applicable law or agreed to in writing, software
 * distributed under the License is distributed on an "AS IS" BASIS,
 * WITHOUT WARRANTIES OR CONDITIONS OF ANY KIND, either express or implied.
 * See the License for the specific language governing permissions and
 * limitations under the License.
 */
package jetbrains.mps.plugins.runconfigs;

import com.intellij.openapi.project.Project;
import com.intellij.psi.PsiElement;
import com.intellij.psi.PsiFile;
import com.intellij.psi.impl.FakePsiElement;
import jetbrains.mps.extapi.model.TransientSModel;
import jetbrains.mps.extapi.module.TransientSModule;
import jetbrains.mps.project.MPSProject;
import jetbrains.mps.smodel.ModelAccessHelper;
import jetbrains.mps.util.Computable;
import org.jetbrains.annotations.NotNull;
import org.jetbrains.annotations.Nullable;
import org.jetbrains.mps.openapi.model.SModel;
import org.jetbrains.mps.openapi.model.SModelReference;
import org.jetbrains.mps.openapi.model.SNode;
import org.jetbrains.mps.openapi.model.SNodeReference;
import org.jetbrains.mps.openapi.module.SModule;
import org.jetbrains.mps.openapi.module.SModuleReference;
import org.jetbrains.mps.openapi.module.SRepository;

import java.util.List;
import java.util.stream.Collectors;

/**
 * FIXME rewrite into several classes instead of this with Object field
 */
public class MPSPsiElement extends FakePsiElement {
  private final MPSProject myMPSProject;
  private final SRepository myRepository;
  private final Object myItem; // AP: always a reference to node, model, module OR simply MPSProject
  private final boolean myIsTransientElement;

  public MPSPsiElement(SNode node, MPSProject project) {
    this(project, node.getReference(), node.getModel() instanceof TransientSModel);
  }

  public MPSPsiElement(List<SNode> nodes, MPSProject project) {
    this(project, nodes.stream().map(key -> key.getReference()).collect(Collectors.toList()), false);
  }

  public MPSPsiElement(SModel model, MPSProject project) {
    this(project, model.getReference(), model instanceof TransientSModel);
  }

  public MPSPsiElement(SModule module, MPSProject project) {
    this(project, module.getModuleReference(), module instanceof TransientSModule);
  }

  public MPSPsiElement(@NotNull MPSProject project) {
    this(project, project, false);
  }

  private MPSPsiElement(MPSProject project, Object item, boolean isTransient) {
    myMPSProject = project;
    myRepository = project.getRepository();
    myItem = item;
    myIsTransientElement = isTransient;
  }

  /**
   * @return <code>true</code> when the MPS object wrapped  with this PSI element comes from transient origin (e.g. temporary/transient model)
   */
  public boolean isTransientElement() {
    return myIsTransientElement;
  }

  /**
   * @return always resolved item
   */
  public Object getMPSItem() {
    if (myItem instanceof SNodeReference) {
      return ((SNodeReference) myItem).resolve(myRepository);
    } else if (myItem instanceof List) {
<<<<<<< HEAD
      return ((List<SNodeReference>) myItem).stream().map(key -> key.resolve(myRepository)).collect(Collectors.toList());
=======
      return map((List<SNodeReference>) myItem, key -> key.resolve(myRepository));
>>>>>>> 09932784
    } else if (myItem instanceof SModelReference) {
      return ((SModelReference) myItem).resolve(myRepository);
    } else if (myItem instanceof SModuleReference) {
      return ((SModuleReference) myItem).resolve(myRepository);
    } else if (myItem instanceof MPSProject) {
      return myItem;
    }
    throw new IllegalStateException((myItem == null ?
      "null" :
      myItem.getClass().getName()
    ));
  }

  @NotNull
  @Override
  public Project getProject() {
    return myMPSProject.getProject();
  }

  @NotNull
  public MPSProject getMPSProject() {
    return myMPSProject;
  }

  @Override
  public boolean isValid() {
    if (myItem instanceof SNode) {
      boolean exists = new ModelAccessHelper(myRepository).runReadAction(new Computable<Boolean>() {
        @Override
        public Boolean compute() {
          return ((SNodeReference) myItem).resolve(myRepository) != null;
        }
      });
      return exists;
    }
    return true;
  }

  @Override
  public PsiFile getContainingFile() {
    return null;
  }

  @Override
  public PsiElement getParent() {
    if (!((myItem instanceof SNodeReference))) {
      return null;
    }
    return new ModelAccessHelper(myRepository).runReadAction(new Computable<PsiElement>() {
      @Override
      public PsiElement compute() {
        SNodeReference pointer = (SNodeReference) myItem;
        SNode node = pointer.resolve(myRepository);
        if (node == null) {
          return null;
        }
        SNode parent = node.getParent();
        if (parent == null) {
          return null;
        }
        return new MPSPsiElement(parent, myMPSProject);
      }
    });
  }

  public static MPSPsiElement createFor(Object o, MPSProject mpsProject) {
    if (o instanceof SNode) {
      return new MPSPsiElement((SNode) o, mpsProject);
    }
    if (o instanceof SModel) {
      return new MPSPsiElement((SModel) o, mpsProject);
    }
    if (o instanceof SModule) {
      return new MPSPsiElement((SModule) o, mpsProject);
    }
    if (o instanceof MPSProject) {
      if (o != mpsProject) {
        throw new IllegalArgumentException("MPSProject must be the same : " + o + " ; mpsProject : " + mpsProject);
      }
      return new MPSPsiElement(mpsProject);
    }
    if (MPSPsiElement.isListOf(o, SNode.class)) {
      return new MPSPsiElement(((List<SNode>) o), mpsProject);
    }
    throw new IllegalArgumentException(o.getClass().getName());
  }

  private static boolean isListOf(Object ol, Class c) {
    if (!((ol instanceof List))) {
      return false;
    }
    for (Object o : ((List) ol)) {
      if (!(c.isInstance(o))) {
        return false;
      }
    }
    return true;
  }

  /**
   * returns the typed UNRESOLVED item if it is of a given type
   * as opposed to the {@link #getMPSItem()} the reference types are not resolved
   */
  @Nullable
  public <T> T getUnresolvedItem(Class<T> itemType) {
    if (itemType.isInstance(myItem)) {
      return itemType.cast(myItem);
    }
    return null;
  }
}<|MERGE_RESOLUTION|>--- conflicted
+++ resolved
@@ -87,11 +87,7 @@
     if (myItem instanceof SNodeReference) {
       return ((SNodeReference) myItem).resolve(myRepository);
     } else if (myItem instanceof List) {
-<<<<<<< HEAD
       return ((List<SNodeReference>) myItem).stream().map(key -> key.resolve(myRepository)).collect(Collectors.toList());
-=======
-      return map((List<SNodeReference>) myItem, key -> key.resolve(myRepository));
->>>>>>> 09932784
     } else if (myItem instanceof SModelReference) {
       return ((SModelReference) myItem).resolve(myRepository);
     } else if (myItem instanceof SModuleReference) {
