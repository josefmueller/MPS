--- conflicted
+++ resolved
@@ -5,12 +5,7 @@
 import com.intellij.psi.PsiFile;
 import com.intellij.psi.impl.FakePsiElement;
 import jetbrains.mps.project.MPSProject;
-<<<<<<< HEAD
-import jetbrains.mps.smodel.MPSModuleRepository;
-import jetbrains.mps.smodel.ModelAccess;
-=======
 import jetbrains.mps.smodel.ModelAccessHelper;
->>>>>>> 67946107
 import jetbrains.mps.util.Computable;
 import jetbrains.mps.util.Mapper;
 import org.jetbrains.annotations.NotNull;
@@ -73,45 +68,20 @@
     myItem = project;
   }
 
-<<<<<<< HEAD
-  private MPSPsiElement(Object item) {
-    myItem = item;
-  }
-
-  public Object getMPSItem(final SRepository contextRepo) {
-    if (myItem instanceof SNodeReference) {
-      return ((SNodeReference) myItem).resolve(contextRepo);
-=======
   public Object getMPSItem() {
     if (myItem instanceof SNodeReference) {
       return ((SNodeReference) myItem).resolve(myRepository);
->>>>>>> 67946107
     } else if (myItem instanceof List) {
       return map((List<SNodeReference>) myItem, new Mapper<SNodeReference, SNode>() {
         @Override
         public SNode value(SNodeReference key) {
-<<<<<<< HEAD
-          return key.resolve(contextRepo);
-        }
-      });
-    } else if (myItem instanceof SModelReference) {
-      return ((SModelReference) myItem).resolve(contextRepo);
-    } else if (myItem instanceof SModuleReference) {
-      return ((SModuleReference) myItem).resolve(contextRepo);
-=======
           return key.resolve(myRepository);
         }
       });
     } else if (myItem instanceof SModelReference) {
-      SModelReference ref = (SModelReference) myItem;
-      SModel descriptor = ref.resolve(myRepository);
-      if (descriptor == null) {
-        return null;
-      }
-      return descriptor;
+      return ((SModelReference) myItem).resolve(myRepository);
     } else if (myItem instanceof SModuleReference) {
       return ((SModuleReference) myItem).resolve(myRepository);
->>>>>>> 67946107
     } else if (myItem instanceof MPSProject) {
       return myItem;
     }
