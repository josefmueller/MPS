--- conflicted
+++ resolved
@@ -65,11 +65,7 @@
   private Element myProjectElement;
   protected ProjectDescriptor myProjectDescriptor;
 
-<<<<<<< HEAD
-  private final Map<ModuleReference, String> myModuleToFolder = new HashMap<ModuleReference, String>();
-=======
   private final Map<ModuleReference, Path> myModuleToPath = new HashMap<ModuleReference, Path>();
->>>>>>> 03c3ea11
 
   public StandaloneMPSProject(Project project) {
     super(project);
@@ -170,11 +166,7 @@
       myProjectDescriptor.removeModule(descriptorFile.getPath());
     }
 
-<<<<<<< HEAD
-    myModuleToFolder.remove(ref);
-=======
     myModuleToPath.remove(ref);
->>>>>>> 03c3ea11
   }
 
   protected void readModules() {
@@ -238,33 +230,11 @@
 
   @Nullable
   public String getFolderFor(IModule module) {
-<<<<<<< HEAD
-    ModuleReference moduleReference = module.getModuleReference();
-    if (myModuleToFolder.containsKey(moduleReference)) {
-      return myModuleToFolder.get(moduleReference);
-    } else {
-      String folder = getFolderForModule_Internal(module);
-      myModuleToFolder.put(moduleReference, folder);
-      return folder;
-    }
-  }
-
-  @Nullable
-  private String getFolderForModule_Internal(IModule module) {
-    IFile file = module.getDescriptorFile();
-    assert file != null;
-    String path = file.getPath();
-    for (Path sp : getAllModulePaths()) {
-      if (FileSystem.getInstance().getFileByPath(sp.getPath()).getPath().equals(path)) {
-        return sp.getMPSFolder();
-      }
-=======
     Path path = getPathForModule(module);
     if (path != null) {
       return path.getMPSFolder();
     } else {
       return null;
->>>>>>> 03c3ea11
     }
   }
 
@@ -273,8 +243,6 @@
     if (path != null) {
       path.setMPSFolder(newFolder);
     }
-
-    myModuleToFolder.clear();
   }
 
   @Override
