--- conflicted
+++ resolved
@@ -138,10 +138,7 @@
     init(descriptor);
   }
 
-<<<<<<< HEAD
   // public for tests only!
-=======
->>>>>>> 57d10fe7
   public void init(final ProjectDescriptor projectDescriptor) {
     if (myProject.isDefault()) return;
 
