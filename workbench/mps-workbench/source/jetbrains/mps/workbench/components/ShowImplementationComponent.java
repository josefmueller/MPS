/*
 * Copyright 2003-2011 JetBrains s.r.o.
 *
 * Licensed under the Apache License, Version 2.0 (the "License");
 * you may not use this file except in compliance with the License.
 * You may obtain a copy of the License at
 *
 * http://www.apache.org/licenses/LICENSE-2.0
 *
 * Unless required by applicable law or agreed to in writing, software
 * distributed under the License is distributed on an "AS IS" BASIS,
 * WITHOUT WARRANTIES OR CONDITIONS OF ANY KIND, either express or implied.
 * See the License for the specific language governing permissions and
 * limitations under the License.
 */
package jetbrains.mps.workbench.components;


import com.intellij.icons.AllIcons.Actions;
<<<<<<< HEAD
import com.intellij.openapi.Disposable;
import com.intellij.openapi.actionSystem.*;
import com.intellij.openapi.ui.ComboBox;
import com.intellij.openapi.ui.popup.JBPopup;
import com.intellij.ui.CollectionComboBoxModel;
import com.intellij.ui.ColoredListCellRenderer;
import com.intellij.ui.IdeBorderFactory;
import com.intellij.ui.SideBorder;
=======
import com.intellij.openapi.actionSystem.ActionManager;
import com.intellij.openapi.actionSystem.ActionPlaces;
import com.intellij.openapi.actionSystem.ActionToolbar;
import com.intellij.openapi.actionSystem.AnAction;
import com.intellij.openapi.actionSystem.AnActionEvent;
import com.intellij.openapi.actionSystem.CommonShortcuts;
import com.intellij.openapi.actionSystem.CompositeShortcutSet;
import com.intellij.openapi.actionSystem.CustomShortcutSet;
import com.intellij.openapi.actionSystem.DefaultActionGroup;
import com.intellij.openapi.ui.popup.JBPopup;
import jetbrains.mps.baseLanguage.closures.runtime._FunctionTypes._void_P1_E0;
>>>>>>> 27585de1
import jetbrains.mps.ide.embeddableEditor.EmbeddableEditor;
import jetbrains.mps.ide.icons.IconManager;
import jetbrains.mps.lang.smodel.generator.smodelAdapter.SNodeOperations;
import jetbrains.mps.openapi.editor.style.StyleRegistry;
import jetbrains.mps.openapi.navigation.NavigationSupport;
import jetbrains.mps.project.Project;
import jetbrains.mps.smodel.IOperationContext;
import jetbrains.mps.smodel.MPSModuleRepository;
import jetbrains.mps.smodel.ModelAccess;
import org.jetbrains.mps.openapi.model.SModel;
import org.jetbrains.mps.openapi.model.SNode;
import org.jetbrains.mps.openapi.model.SNodeReference;

<<<<<<< HEAD
import javax.swing.*;
import java.awt.*;
import java.awt.event.ItemEvent;
import java.awt.event.ItemListener;
=======
import javax.swing.DefaultListCellRenderer;
import javax.swing.Icon;
import javax.swing.JComboBox;
import javax.swing.JComponent;
import javax.swing.JLabel;
import javax.swing.JList;
import javax.swing.JPanel;
import javax.swing.KeyStroke;
import java.awt.BorderLayout;
import java.awt.Color;
import java.awt.Component;
import java.awt.Dimension;
import java.awt.FlowLayout;
>>>>>>> 27585de1
import java.awt.event.KeyEvent;
import java.util.ArrayList;
import java.util.List;

public class ShowImplementationComponent extends JPanel {
  private ComboBox myNodeChooser;
  private JLabel myLocationLabel = new JLabel("");
  private JLabel myCountLabel = new JLabel("0 of 0");
  private EmbeddableEditor myEditor;
  private JComponent myEditorPanel;
  private int mySelectedIndex = -1;
  private JBPopup myPopup;
  private Project myProject;

  private List<ImplementationNode> myImplNodes;

  public ShowImplementationComponent(List<SNode> nodes, IOperationContext context) {
    ModelAccess.assertLegalRead();

    myImplNodes = new ArrayList<ImplementationNode>(nodes.size());

    for (SNode node : nodes) {
      myImplNodes.add(new ImplementationNode(node));
    }

<<<<<<< HEAD
    myEditor = new EmbeddableEditor(context, myModelOwner, myImplNodes.get(0).myNode, false);
=======
    myEditor = new EmbeddableEditor(context.getProject(), new _void_P1_E0<SModel>() {
      @Override
      public void invoke(SModel sModel) {
        sModel.addRootNode(myNodes.get(0));
      }
    }, false);
    myEditor.editNode(myNodes.get(0));
>>>>>>> 27585de1
    myProject = context.getProject();

    init();
    if(myImplNodes.size() > 0)
      myNodeChooser.setSelectedIndex(0);
  }

  public void setPopup(JBPopup popup) {
    myPopup = popup;
  }

  public JComponent getPrefferedFocusableComponent() {
    return myNodeChooser;
  }

  private boolean isDisposed = false;
  public void dispose() {
    if(isDisposed == true) return;
    isDisposed = true;
    for (ImplementationNode node : myImplNodes) {
      node.dispose();
    }
    //TODO: add internal isDisposed to Editor
    myEditor.disposeEditor();
<<<<<<< HEAD
    myModelOwner.unregisterModelOwner();
=======
    myNodes = null;
    myNodeIcons = null;
    myNodeLabels = null;
    myModuleIcons = null;
    myModuleLabels = null;
    myOriginalNodePointers = null;
>>>>>>> 27585de1
  }

  private ActionToolbar createToolbar() {
    DefaultActionGroup group = new DefaultActionGroup();

    BackAction back = new BackAction();
    back.registerCustomShortcutSet(new CustomShortcutSet(KeyStroke.getKeyStroke(KeyEvent.VK_LEFT, 0)), this);
    group.add(back);

    ForwardAction forward = new ForwardAction();
    forward.registerCustomShortcutSet(new CustomShortcutSet(KeyStroke.getKeyStroke(KeyEvent.VK_RIGHT, 0)), this);
    group.add(forward);

    ShowSourceAction showSource = new ShowSourceAction("Edit Source", Actions.EditSource, true);
    showSource.registerCustomShortcutSet(new CustomShortcutSet(KeyStroke.getKeyStroke(KeyEvent.VK_F4, 0)), this);
    group.add(showSource);

    showSource = new ShowSourceAction("Show Source", Actions.ShowSource, false);
    showSource.registerCustomShortcutSet(new CompositeShortcutSet(CommonShortcuts.getViewSource(), CommonShortcuts.CTRL_ENTER), this);
    group.add(showSource);

    return ActionManager.getInstance().createActionToolbar(ActionPlaces.UNKNOWN, group, true);
  }

  private void updateControls() {
    final int index = myNodeChooser.getSelectedIndex();
    if (index == -1) {
      return;
    }
    if (mySelectedIndex == index) return;
    ModelAccess.instance().runCommandInEDT(new Runnable() {
      @Override
      public void run() {
<<<<<<< HEAD
        myLocationLabel.setText(myImplNodes.get(index).myModuleName);
        myLocationLabel.setIcon(myImplNodes.get(index).myModuleIcon);
        myCountLabel.setText((index + 1) + " of " + myImplNodes.size());
        myEditor.setNode(myImplNodes.get(index).myNode);
        myEditor.setBackground(StyleRegistry.getInstance().isDarkTheme() ? StyleRegistry.getInstance().getEditorBackground() : new Color(255, 255, 215));
=======
        myLocationLabel.setText(myModuleLabels.get(index));
        myLocationLabel.setIcon(myModuleIcons.get(index));
        myCountLabel.setText((index + 1) + " of " + myNodes.size());
        myEditor.editNode(myNodes.get(index));
        myEditor.setBackground(new Color(255, 255, 215));
>>>>>>> 27585de1
        mySelectedIndex = index;
        myEditorPanel.repaint();
        myNodeChooser.updateUI();
      }
    }, myProject);
  }

  private void init() {
    setLayout(new BorderLayout());

    myEditorPanel = myEditor.getComponenet();
    add(myEditorPanel, BorderLayout.CENTER);

    JPanel northPanel = new JPanel(new BorderLayout(2, 0));
    northPanel.setBorder(BorderFactory.createCompoundBorder(IdeBorderFactory.createBorder(SideBorder.BOTTOM),
        IdeBorderFactory.createEmptyBorder(0, 0, 0, 5)));

    JPanel toolbarPanel = new JPanel(new GridBagLayout());
    final GridBagConstraints gc = new GridBagConstraints(GridBagConstraints.RELATIVE, 0, 1, 1, 0, 0, GridBagConstraints.WEST, GridBagConstraints.NONE, new Insets(0,2,0,0), 0,0);
    toolbarPanel.add(createToolbar().getComponent(), gc);

    this.myNodeChooser = new ComboBox(new CollectionComboBoxModel(myImplNodes, null));
    myNodeChooser.setRenderer(new ColoredListCellRenderer() {
      @Override
      protected void customizeCellRenderer(JList list, Object value, int index, boolean selected, boolean hasFocus) {
        if(!(value instanceof ImplementationNode))
           return;

        ImplementationNode node = (ImplementationNode) value;
        setIcon(node.myNodeIcon);
        append(node.myNodePresentation);
      }
    });
    myNodeChooser.addItemListener(new ItemListener() {
      @Override
      public void itemStateChanged(ItemEvent e) {
        ShowImplementationComponent.this.updateControls();
      }
    });
    gc.fill = GridBagConstraints.HORIZONTAL;
    gc.weightx = 1;
    toolbarPanel.add(myNodeChooser, gc);

    gc.fill = GridBagConstraints.NONE;
    gc.weightx = 0;
    toolbarPanel.add(myCountLabel, gc);

    northPanel.add(toolbarPanel, BorderLayout.CENTER);
    northPanel.add(myLocationLabel, BorderLayout.EAST);

    add(northPanel, BorderLayout.NORTH);

    setPreferredSize(new Dimension(600, 400));
  }

  private class ImplementationNode implements Disposable {
    public final SNode myNode;
    public final String myNodePresentation;
    public final Icon myNodeIcon;
    public final String myModuleName;
    public final Icon myModuleIcon;
    public final SNodeReference myOriginalNodePointer;

    public ImplementationNode(SNode node) {
      myNode = SNodeOperations.copyNode(node);
      myNodePresentation = SNodeOperations.isInstanceOf(node, "jetbrains.mps.baseLanguage.structure.InstanceMethodDeclaration") && node.getParent() != null
          ? node.getParent() + "." + node.getPresentation()
          : node.getPresentation();
      myNodeIcon = IconManager.getIconFor(node, true);
      myModuleName = node.getModel().getModule().getModuleName();
      myModuleIcon = IconManager.getIconFor(node.getModel().getModule());
      myOriginalNodePointer = node.getReference();
    }

    @Override
    public void dispose() {
      myNode.delete();
    }
  }

  private class BackAction extends AnAction {
    public BackAction() {
      super("Back", null, Actions.Back);
    }

    @Override
    public void actionPerformed(AnActionEvent e) {
      assert myNodeChooser.getSelectedIndex() > 0;
      myNodeChooser.setSelectedIndex(myNodeChooser.getSelectedIndex() - 1);
      updateControls();
    }

    @Override
    public void update(AnActionEvent e) {
      e.getPresentation().setEnabled(myNodeChooser != null
          && myNodeChooser.getSelectedIndex() > 0);
    }
  }

  private class ForwardAction extends AnAction {
    public ForwardAction() {
      super("Forward", null, Actions.Forward);
    }

    @Override
    public void actionPerformed(AnActionEvent e) {
      assert myNodeChooser.getSelectedIndex() < myNodeChooser.getItemCount() - 1;
      myNodeChooser.setSelectedIndex(myNodeChooser.getSelectedIndex() + 1);
      updateControls();
    }

    @Override
    public void update(AnActionEvent e) {
      e.getPresentation().setEnabled(myNodeChooser != null
          && myNodeChooser.getSelectedIndex() < myNodeChooser.getItemCount() - 1);
    }
  }

  private class ShowSourceAction extends AnAction {
    private boolean myClosePopup;

    public ShowSourceAction(String name, Icon icon, boolean closePopup) {
      super(name, null, icon);
      myClosePopup = closePopup;
    }

    @Override
    public void actionPerformed(AnActionEvent e) {
      ModelAccess.instance().runWriteInEDT(new Runnable() {
        @Override
        public void run() {
          int selectedIndex = myNodeChooser.getSelectedIndex();
          if (selectedIndex < 0) {
            return;
          }
          IOperationContext operationContext = myEditor.getEditor().getOperationContext();
          SNode selectedNode = myImplNodes.get(selectedIndex).myOriginalNodePointer.resolve(MPSModuleRepository.getInstance());
          if (selectedNode == null) {
            return;
          }
          NavigationSupport.getInstance().openNode(operationContext, selectedNode, true, true);
          NavigationSupport.getInstance().selectInTree(operationContext, selectedNode, false);
          if (myClosePopup) {
            myPopup.cancel();
          }
        }
      });
    }
  }
}<|MERGE_RESOLUTION|>--- conflicted
+++ resolved
@@ -17,28 +17,15 @@
 
 
 import com.intellij.icons.AllIcons.Actions;
-<<<<<<< HEAD
 import com.intellij.openapi.Disposable;
 import com.intellij.openapi.actionSystem.*;
 import com.intellij.openapi.ui.ComboBox;
 import com.intellij.openapi.ui.popup.JBPopup;
+import jetbrains.mps.baseLanguage.closures.runtime._FunctionTypes._void_P1_E0;
 import com.intellij.ui.CollectionComboBoxModel;
 import com.intellij.ui.ColoredListCellRenderer;
 import com.intellij.ui.IdeBorderFactory;
 import com.intellij.ui.SideBorder;
-=======
-import com.intellij.openapi.actionSystem.ActionManager;
-import com.intellij.openapi.actionSystem.ActionPlaces;
-import com.intellij.openapi.actionSystem.ActionToolbar;
-import com.intellij.openapi.actionSystem.AnAction;
-import com.intellij.openapi.actionSystem.AnActionEvent;
-import com.intellij.openapi.actionSystem.CommonShortcuts;
-import com.intellij.openapi.actionSystem.CompositeShortcutSet;
-import com.intellij.openapi.actionSystem.CustomShortcutSet;
-import com.intellij.openapi.actionSystem.DefaultActionGroup;
-import com.intellij.openapi.ui.popup.JBPopup;
-import jetbrains.mps.baseLanguage.closures.runtime._FunctionTypes._void_P1_E0;
->>>>>>> 27585de1
 import jetbrains.mps.ide.embeddableEditor.EmbeddableEditor;
 import jetbrains.mps.ide.icons.IconManager;
 import jetbrains.mps.lang.smodel.generator.smodelAdapter.SNodeOperations;
@@ -52,26 +39,10 @@
 import org.jetbrains.mps.openapi.model.SNode;
 import org.jetbrains.mps.openapi.model.SNodeReference;
 
-<<<<<<< HEAD
 import javax.swing.*;
 import java.awt.*;
 import java.awt.event.ItemEvent;
 import java.awt.event.ItemListener;
-=======
-import javax.swing.DefaultListCellRenderer;
-import javax.swing.Icon;
-import javax.swing.JComboBox;
-import javax.swing.JComponent;
-import javax.swing.JLabel;
-import javax.swing.JList;
-import javax.swing.JPanel;
-import javax.swing.KeyStroke;
-import java.awt.BorderLayout;
-import java.awt.Color;
-import java.awt.Component;
-import java.awt.Dimension;
-import java.awt.FlowLayout;
->>>>>>> 27585de1
 import java.awt.event.KeyEvent;
 import java.util.ArrayList;
 import java.util.List;
@@ -97,17 +68,13 @@
       myImplNodes.add(new ImplementationNode(node));
     }
 
-<<<<<<< HEAD
-    myEditor = new EmbeddableEditor(context, myModelOwner, myImplNodes.get(0).myNode, false);
-=======
     myEditor = new EmbeddableEditor(context.getProject(), new _void_P1_E0<SModel>() {
       @Override
       public void invoke(SModel sModel) {
-        sModel.addRootNode(myNodes.get(0));
+        sModel.addRootNode(myImplNodes.get(0).myNode);
       }
     }, false);
-    myEditor.editNode(myNodes.get(0));
->>>>>>> 27585de1
+    myEditor.editNode(myImplNodes.get(0).myNode);
     myProject = context.getProject();
 
     init();
@@ -130,18 +97,7 @@
     for (ImplementationNode node : myImplNodes) {
       node.dispose();
     }
-    //TODO: add internal isDisposed to Editor
     myEditor.disposeEditor();
-<<<<<<< HEAD
-    myModelOwner.unregisterModelOwner();
-=======
-    myNodes = null;
-    myNodeIcons = null;
-    myNodeLabels = null;
-    myModuleIcons = null;
-    myModuleLabels = null;
-    myOriginalNodePointers = null;
->>>>>>> 27585de1
   }
 
   private ActionToolbar createToolbar() {
@@ -175,19 +131,11 @@
     ModelAccess.instance().runCommandInEDT(new Runnable() {
       @Override
       public void run() {
-<<<<<<< HEAD
         myLocationLabel.setText(myImplNodes.get(index).myModuleName);
         myLocationLabel.setIcon(myImplNodes.get(index).myModuleIcon);
         myCountLabel.setText((index + 1) + " of " + myImplNodes.size());
-        myEditor.setNode(myImplNodes.get(index).myNode);
+        myEditor.editNode(myImplNodes.get(index).myNode);
         myEditor.setBackground(StyleRegistry.getInstance().isDarkTheme() ? StyleRegistry.getInstance().getEditorBackground() : new Color(255, 255, 215));
-=======
-        myLocationLabel.setText(myModuleLabels.get(index));
-        myLocationLabel.setIcon(myModuleIcons.get(index));
-        myCountLabel.setText((index + 1) + " of " + myNodes.size());
-        myEditor.editNode(myNodes.get(index));
-        myEditor.setBackground(new Color(255, 255, 215));
->>>>>>> 27585de1
         mySelectedIndex = index;
         myEditorPanel.repaint();
         myNodeChooser.updateUI();
