--- conflicted
+++ resolved
@@ -15,20 +15,9 @@
  */
 package jetbrains.mps.workbench.dialogs.project.tmodels;
 
-<<<<<<< HEAD
-import jetbrains.mps.ide.icons.IconManager;
-import jetbrains.mps.ide.icons.IdeIcons;
-import jetbrains.mps.project.IModule;
-import jetbrains.mps.smodel.Language;
-import jetbrains.mps.smodel.LanguageAspect;
-import jetbrains.mps.smodel.SModelDescriptor;
-import jetbrains.mps.smodel.SModelRepository;
-import jetbrains.mps.workbench.dialogs.project.components.parts.validators.ModelValidator;
-=======
 import jetbrains.mps.smodel.IScope;
 import jetbrains.mps.workbench.choose.models.ModelPresentation;
 import jetbrains.mps.workbench.dialogs.project.components.parts.StateUtil;
->>>>>>> 731b39b8
 import org.jetbrains.mps.openapi.model.SModelReference;
 
 import javax.swing.Icon;
@@ -54,35 +43,12 @@
 
   @Override
   public boolean isValid() {
-<<<<<<< HEAD
-    SModelDescriptor modelDescriptor = SModelRepository.getInstance().getModelDescriptor(myItem);
-    if (modelDescriptor == null) {
-      return false;
-    }
-    IModule module = modelDescriptor.getModule();
-    ModelValidator validator = new ModelValidator(module.getScope());
-
-    return !(validator.isBrokenValue(myItem));
-=======
     return  StateUtil.isAvailable((jetbrains.mps.smodel.SModelReference)myItem)
       && StateUtil.isInScope(myScope, (jetbrains.mps.smodel.SModelReference)myItem);
->>>>>>> 731b39b8
   }
 
   @Override
   public Icon getIcon() {
-<<<<<<< HEAD
-    SModelDescriptor modelDescriptor = SModelRepository.getInstance().getModelDescriptor(myItem);
-    if (modelDescriptor != null) {
-      IModule module = modelDescriptor.getModule();
-      if(module instanceof Language) {
-        LanguageAspect aspect = ((Language) module).getAspectForModel(modelDescriptor);
-        return IconManager.getIconForAspect(aspect);
-      }
-    }
-    return IdeIcons.MODEL_ICON;
-=======
     return myModelPresentation.doGetIcon();
->>>>>>> 731b39b8
   }
 }