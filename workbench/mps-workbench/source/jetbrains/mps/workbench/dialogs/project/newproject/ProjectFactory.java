--- conflicted
+++ resolved
@@ -39,6 +39,7 @@
 import jetbrains.mps.smodel.LanguageAspect;
 import jetbrains.mps.smodel.ModelAccess;
 import jetbrains.mps.smodel.SModelInternal;
+import jetbrains.mps.smodel.SModelInternal;
 import jetbrains.mps.util.NameUtil;
 import jetbrains.mps.vfs.FileSystem;
 import jetbrains.mps.vfs.IFile;
@@ -111,14 +112,9 @@
               myCreatedSolution.save();
 
               if (myOptions.getCreateModel()) {
-<<<<<<< HEAD
                 EditableSModel model = myCreatedSolution.createModel(myCreatedSolution.getModuleReference().getModuleFqName() + ".sandbox",
                   myCreatedSolution.getModelRoots().iterator().next(), null);
-                ((BaseEditableSModelDescriptor) model).getSModel().addLanguage(myCreatedLanguage.getModuleReference());
-=======
-                EditableSModel model = myCreatedSolution.createModel(myCreatedSolution.getModuleReference().getModuleFqName() + ".sandbox", myCreatedSolution.getModelRoots().iterator().next(), null);
-                ((SModelInternal) ((DefaultSModelDescriptor) model).getSModel()).addLanguage(myCreatedLanguage.getModuleReference());
->>>>>>> 66ae271f
+                ((SModelInternal) model.getSModel()).addLanguage(myCreatedLanguage.getModuleReference());
                 model.save();
               }
             }
