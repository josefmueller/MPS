/*
 * Copyright 2003-2011 JetBrains s.r.o.
 *
 * Licensed under the Apache License, Version 2.0 (the "License");
 * you may not use this file except in compliance with the License.
 * You may obtain a copy of the License at
 *
 * http://www.apache.org/licenses/LICENSE-2.0
 *
 * Unless required by applicable law or agreed to in writing, software
 * distributed under the License is distributed on an "AS IS" BASIS,
 * WITHOUT WARRANTIES OR CONDITIONS OF ANY KIND, either express or implied.
 * See the License for the specific language governing permissions and
 * limitations under the License.
 */
package jetbrains.mps.workbench.dialogs.project.newproject;

import com.intellij.ide.startup.StartupManagerEx;
import com.intellij.openapi.application.ex.ApplicationManagerEx;
import com.intellij.openapi.progress.ProgressIndicator;
import com.intellij.openapi.progress.ProgressManager;
import com.intellij.openapi.progress.Task;
import com.intellij.openapi.project.Project;
import com.intellij.openapi.project.ex.ProjectManagerEx;
import com.intellij.openapi.startup.StartupManager;
import com.intellij.platform.ProjectBaseDirectory;
import jetbrains.mps.extapi.model.EditableSModel;
import jetbrains.mps.ide.newSolutionDialog.NewModuleUtil;
import jetbrains.mps.ide.projectPane.ProjectPane;
import jetbrains.mps.project.*;
import jetbrains.mps.smodel.Language;
import jetbrains.mps.smodel.ModelAccess;
import jetbrains.mps.smodel.SModelInternal;
import org.jetbrains.annotations.NotNull;
import org.jetbrains.annotations.Nullable;

import java.io.File;

public class ProjectFactory {
  private ProjectOptions myOptions;
  private Project myCurrentProject;
  private Project myCreatedProject;

  private Language myCreatedLanguage;
  private Solution myCreatedSolution;

  public ProjectFactory(Project currentProject, ProjectOptions options) {
    myCurrentProject = currentProject;
    myOptions = options;
  }

  public Project createProject() throws ProjectNotCreatedException {
    final String[] error = new String[]{null};
    ProgressManager.getInstance().run(new Task.Modal(myCurrentProject, "Creating", false) {
      @Override
      public void run(@NotNull() ProgressIndicator indicator) {
        indicator.setIndeterminate(true);
        error[0] = createDirs();
        if (error[0] != null) return;
        String projectFilePath = myOptions.getProjectPath() + File.separator + myOptions.getProjectName() + MPSExtentions.DOT_MPS_PROJECT;
        myCreatedProject = ProjectManagerEx.getInstanceEx().newProject(myOptions.getProjectName(), projectFilePath, true, false);
      }
    });

    if (error[0] != null) {
      throw new ProjectNotCreatedException(error[0]);
    }

    boolean doNotSave = ApplicationManagerEx.getApplicationEx().isDoNotSave();
    try {
      ApplicationManagerEx.getApplicationEx().doNotSave(false);
      myCreatedProject.save();
    } finally {
      ApplicationManagerEx.getApplicationEx().doNotSave(doNotSave);
    }

    //noinspection ConstantConditions
    final MPSProject mpsProject = myCreatedProject.getComponent(MPSProject.class);

    StartupManager.getInstance(myCreatedProject).registerPostStartupActivity(new Runnable() {
      @Override
      public void run() {
        ModelAccess.instance().runWriteActionInCommand(new Runnable() {
          @Override
          public void run() {
            if (myOptions.getCreateNewLanguage()) {
              myCreatedLanguage = NewModuleUtil.createLanguage(myOptions.getLanguageNamespace(), myOptions.getLanguagePath(), mpsProject);
              mpsProject.addModule(myCreatedLanguage.getModuleReference());
            }

            if (myOptions.getCreateNewSolution()) {
              myCreatedSolution = NewModuleUtil.createSolution(myOptions.getSolutionNamespace(), myOptions.getSolutionPath(), mpsProject);
              mpsProject.addModule(myCreatedSolution.getModuleReference());
            }

            if (myCreatedSolution != null && myCreatedLanguage != null) {
              myCreatedSolution.addUsedLanguage(myCreatedLanguage.getModuleReference());
              myCreatedSolution.save();

              if (myOptions.getCreateModel()) {
<<<<<<< HEAD
                EditableSModel model = SModuleOperations.createModelWithAdjustments(
                    myCreatedSolution.getModuleReference().getModuleFqName() + ".sandbox",
                    myCreatedSolution.getModelRoots().iterator().next());
                ((SModelInternal) model.getSModel()).addLanguage(myCreatedLanguage.getModuleReference());
=======
                EditableSModel model = myCreatedSolution.createModel(myCreatedSolution.getModuleReference().getModuleFqName() + ".sandbox",
                  myCreatedSolution.getModelRoots().iterator().next(), null);
                ((SModelInternal) model).addLanguage(myCreatedLanguage.getModuleReference());
>>>>>>> c32d093e
                model.save();
              }
            }
            if (myOptions.getCreateNewSolution() || myOptions.getCreateNewLanguage()) {
              ((StandaloneMPSProject) mpsProject).update();
            }
          }
        });
      }
    });
    return myCreatedProject;
  }

  public void activate() {
    if (myCreatedProject == null) return;
    myCreatedProject.getComponent(MPSProjectVersion.class).setVersion(MPSProjectVersion.CURRENT);

    ProjectBaseDirectory.getInstance(myCreatedProject).setBaseDir(myCreatedProject.getBaseDir());

    ProjectManagerEx projectManager = ProjectManagerEx.getInstanceEx();
    boolean opened = projectManager.openProject(myCreatedProject);

    if (opened) {
      StartupManagerEx startupManager = StartupManagerEx.getInstanceEx(myCreatedProject);
      Runnable projectPaneActivator = new Runnable() {
        @Override
        public void run() {
          ProjectPane.getInstance(myCreatedProject).activate();
        }
      };
      if (startupManager.postStartupActivityPassed()) {
        startupManager.runWhenProjectIsInitialized(projectPaneActivator);
      } else {
        startupManager.registerPostStartupActivity(projectPaneActivator);
      }
    }
  }

  @Nullable
  private String createDirs() {
    File projectDirFile = new File(myOptions.getProjectPath());
    if (!(projectDirFile.exists())) {
      if (!projectDirFile.mkdirs()) return "Couldn't create project directory";
    }

    if (myOptions.getCreateNewLanguage()) {
      File languageDirFile = new File(myOptions.getLanguagePath());
      if (!(languageDirFile.exists())) {
        if (!languageDirFile.mkdirs()) return "Couldn't create language directory";
      }
    }

    if (myOptions.getCreateNewSolution()) {
      String path = myOptions.getSolutionPath() + File.separator + myOptions.getSolutionNamespace() + MPSExtentions.DOT_SOLUTION;
      File solutionDescriptorFile = new File(path);
      File dir = solutionDescriptorFile.getParentFile();
      if (!(dir.exists())) {
        if (!dir.mkdirs()) return "Couldn't create solution directory";
      }
    }

    return null;
  }

  public static class ProjectNotCreatedException extends Exception {
    public ProjectNotCreatedException(String message) {
      super(message);
    }
  }
}<|MERGE_RESOLUTION|>--- conflicted
+++ resolved
@@ -98,16 +98,10 @@
               myCreatedSolution.save();
 
               if (myOptions.getCreateModel()) {
-<<<<<<< HEAD
                 EditableSModel model = SModuleOperations.createModelWithAdjustments(
                     myCreatedSolution.getModuleReference().getModuleFqName() + ".sandbox",
                     myCreatedSolution.getModelRoots().iterator().next());
-                ((SModelInternal) model.getSModel()).addLanguage(myCreatedLanguage.getModuleReference());
-=======
-                EditableSModel model = myCreatedSolution.createModel(myCreatedSolution.getModuleReference().getModuleFqName() + ".sandbox",
-                  myCreatedSolution.getModelRoots().iterator().next(), null);
                 ((SModelInternal) model).addLanguage(myCreatedLanguage.getModuleReference());
->>>>>>> c32d093e
                 model.save();
               }
             }
