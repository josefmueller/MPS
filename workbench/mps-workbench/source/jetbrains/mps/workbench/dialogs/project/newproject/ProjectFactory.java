--- conflicted
+++ resolved
@@ -27,29 +27,10 @@
 import jetbrains.mps.extapi.model.EditableSModel;
 import jetbrains.mps.ide.newSolutionDialog.NewModuleUtil;
 import jetbrains.mps.ide.projectPane.ProjectPane;
-<<<<<<< HEAD
 import jetbrains.mps.project.*;
-import jetbrains.mps.smodel.DefaultSModelDescriptor;
-=======
-import jetbrains.mps.library.LanguageDesign_DevKit;
-import jetbrains.mps.project.MPSExtentions;
-import jetbrains.mps.project.MPSProject;
-import jetbrains.mps.project.MPSProjectVersion;
-import jetbrains.mps.project.Solution;
-import jetbrains.mps.project.StandaloneMPSProject;
-import jetbrains.mps.project.structure.modules.LanguageDescriptor;
-import jetbrains.mps.smodel.BaseEditableSModelDescriptor;
->>>>>>> e9e3e7a4
 import jetbrains.mps.smodel.Language;
 import jetbrains.mps.smodel.ModelAccess;
-<<<<<<< HEAD
-=======
 import jetbrains.mps.smodel.SModelInternal;
-import jetbrains.mps.smodel.SModelInternal;
-import jetbrains.mps.util.NameUtil;
-import jetbrains.mps.vfs.FileSystem;
-import jetbrains.mps.vfs.IFile;
->>>>>>> e9e3e7a4
 import org.jetbrains.annotations.NotNull;
 import org.jetbrains.annotations.Nullable;
 
@@ -117,15 +98,10 @@
               myCreatedSolution.save();
 
               if (myOptions.getCreateModel()) {
-<<<<<<< HEAD
-                EditableSModel model = SModuleOperations.createModelWithAdjustments(myCreatedSolution.getModuleReference().getModuleFqName() + ".sandbox",
+                EditableSModel model = SModuleOperations.createModelWithAdjustments(
+                    myCreatedSolution.getModuleReference().getModuleFqName() + ".sandbox",
                     myCreatedSolution.getModelRoots().iterator().next());
-                ((DefaultSModelDescriptor) model).getSModel().addLanguage(myCreatedLanguage.getModuleReference());
-=======
-                EditableSModel model = myCreatedSolution.createModel(myCreatedSolution.getModuleReference().getModuleFqName() + ".sandbox",
-                  myCreatedSolution.getModelRoots().iterator().next(), null);
                 ((SModelInternal) model.getSModel()).addLanguage(myCreatedLanguage.getModuleReference());
->>>>>>> e9e3e7a4
                 model.save();
               }
             }
