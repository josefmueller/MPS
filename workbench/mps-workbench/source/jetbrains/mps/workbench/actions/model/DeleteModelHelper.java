/*
 * Copyright 2003-2011 JetBrains s.r.o.
 *
 * Licensed under the Apache License, Version 2.0 (the "License");
 * you may not use this file except in compliance with the License.
 * You may obtain a copy of the License at
 *
 * http://www.apache.org/licenses/LICENSE-2.0
 *
 * Unless required by applicable law or agreed to in writing, software
 * distributed under the License is distributed on an "AS IS" BASIS,
 * WITHOUT WARRANTIES OR CONDITIONS OF ANY KIND, either express or implied.
 * See the License for the specific language governing permissions and
 * limitations under the License.
 */
package jetbrains.mps.workbench.actions.model;

import com.intellij.openapi.project.Project;
import jetbrains.mps.generator.fileGenerator.FileGenerationUtil;
import jetbrains.mps.ide.findusages.findalgorithm.finders.specific.ModelUsagesFinder;
import jetbrains.mps.ide.findusages.model.SearchQuery;
import jetbrains.mps.ide.findusages.model.SearchResults;
import jetbrains.mps.ide.findusages.view.FindUtils;
import jetbrains.mps.ide.messages.MessagesViewTool;
import jetbrains.mps.ide.platform.refactoring.RefactoringAccess;
import jetbrains.mps.ide.project.ProjectHelper;
import jetbrains.mps.logging.Logger;
import jetbrains.mps.messages.Message;
import jetbrains.mps.messages.MessageKind;
import jetbrains.mps.progress.EmptyProgressMonitor;
import jetbrains.mps.project.GlobalScope;
import jetbrains.mps.project.IModule;
import jetbrains.mps.project.ProjectOperationContext;
import jetbrains.mps.project.Solution;
import jetbrains.mps.refactoring.framework.*;
import jetbrains.mps.smodel.*;
import jetbrains.mps.vfs.FileSystem;
import jetbrains.mps.vfs.IFile;

import java.util.Set;

public class DeleteModelHelper {
  private static final Logger LOG = Logger.getLogger(DeleteModelHelper.class);

  public static void deleteModel(Project project, IModule contextModule, SModelDescriptor modelDescriptor, boolean safeDelete, boolean deleteFiles) {
    LanguageAspect aspect = Language.getModelAspect(modelDescriptor);

    if (aspect == LanguageAspect.STRUCTURE) {
      Message msg = new Message(MessageKind.WARNING, DeleteModelHelper.class, "Can't delete structure model " + modelDescriptor.getLongName());
      project.getComponent(MessagesViewTool.class).add(msg);
      return;
    }

    if (safeDelete) {
      safeDelete(project, modelDescriptor, deleteFiles);
    } else {
      delete(contextModule, modelDescriptor, deleteFiles);
    }
  }

  public static void deleteGeneratedFiles(SModelDescriptor modelDescriptor) {
    String moduleOutputPath = modelDescriptor.getModule().getOutputFor(modelDescriptor);
    if (moduleOutputPath == null) {
      return;
    }
    IFile moduleOutput = FileSystem.getInstance().getFileByPath(moduleOutputPath);
    FileGenerationUtil.getDefaultOutputDir(modelDescriptor, moduleOutput).delete();
    FileGenerationUtil.getDefaultOutputDir(modelDescriptor, FileGenerationUtil.getCachesDir(moduleOutput)).delete();
  }

  public static void delete(IModule contextModule, SModelDescriptor modelDescriptor, boolean deleteFiles) {
    boolean deleteIfAsked = true;
    if (contextModule instanceof Language) {
      deleteIfAsked = deleteModelFromLanguage((Language) contextModule, modelDescriptor);
    } else if (contextModule instanceof Solution) {
      deleteModelFromSolution((Solution) contextModule, modelDescriptor);
    } else if (contextModule instanceof Generator) {
      deleteModelFromGenerator((Generator) contextModule, modelDescriptor);
    } else {
      LOG.warning("Module type " + contextModule.getClass().getSimpleName() + " is not supported by delete refactoring. Changes will not be saved automatically for modules of this type.");
    }

    if (deleteFiles && deleteIfAsked) {
      deleteGeneratedFiles(modelDescriptor);
      SModelRepository.getInstance().deleteModel(modelDescriptor);
    }
  }

  public static void safeDelete(final Project project, final SModelDescriptor modelDescriptor, boolean deleteFiles) {
    IRefactoring ref = new SafeDeleteModelRefactoring(deleteFiles);
    final RefactoringContext context = new RefactoringContext(ref);
    context.setSelectedModel(modelDescriptor);
    context.setSelectedModule(modelDescriptor.getModule());
    context.setSelectedProject(ProjectHelper.toMPSProject(project));
    context.setCurrentOperationContext(new ProjectOperationContext(ProjectHelper.toMPSProject(project)));
    ModelAccess.instance().runWriteInEDT(new Runnable() {
      @Override
      public void run() {
        if (!(modelDescriptor.isRegistered())){
          return;
        }
        RefactoringAccess.getInstance().getRefactoringFacade().execute(context);
      }
    });

  }

  private static boolean deleteModelFromLanguage(Language language, SModelDescriptor modelDescriptor) {
    if (language.isAccessoryModel(modelDescriptor.getSModelReference())) {
      language.removeAccessoryModel(modelDescriptor);
      return false;
    } else {
      return true;
    }
  }

  private static void deleteModelFromSolution(Solution solution, SModelDescriptor modelDescriptor) {

  }

  private static void deleteModelFromGenerator(Generator generator, SModelDescriptor modelDescriptor) {
    generator.deleteReferenceFromPriorities(modelDescriptor.getSModelReference());
  }

  private static class SafeDeleteModel_Target implements IRefactoringTarget {
    public IRefactoringTarget.TargetType getTarget() {
      return TargetType.MODEL;
    }

    public boolean allowMultipleTargets() {
      return false;
    }

    public boolean isApplicable(final Object entity) {
      return true;
    }
  }

  private static class SafeDeleteModelRefactoring extends BaseRefactoring {
    private boolean myDeleteFiles;

    public SafeDeleteModelRefactoring(boolean deleteFiles) {
      myDeleteFiles = deleteFiles;
    }

    @Override
    public String getUserFriendlyName() {
      return "Delete model";
    }

<<<<<<< HEAD
    public void doRefactor(RefactoringContext refactoringContext) {
=======
    @Override
    public IRefactoringTarget getRefactoringTarget() {
      return new SafeDeleteModel_Target();
    }

    @Override
    public void refactor(RefactoringContext refactoringContext) {
>>>>>>> c7c8829d
      SModelDescriptor modelDescriptor = refactoringContext.getSelectedModel();
      Set<ModelOwner> owners = SModelRepository.getInstance().getOwners(modelDescriptor);
      for (ModelOwner modelOwner : owners) {
        if (!(modelOwner instanceof IModule)) {
          LOG.warning("Model owner type " + modelOwner.getClass().getSimpleName() + " is not supported by delete refactoring. Changes will not be saved automatically for owners of this type.");
          continue;
        }
        if ((IModule) modelOwner instanceof Language) {
          deleteModelFromLanguage((Language) modelOwner, modelDescriptor);
        } else if ((IModule) modelOwner instanceof Solution) {
          deleteModelFromSolution((Solution) modelOwner, modelDescriptor);
        } else if ((IModule) modelOwner instanceof Generator) {
          deleteModelFromGenerator((Generator) modelOwner, modelDescriptor);
        } else {
          LOG.warning("Module type " + (modelOwner).getClass().getSimpleName() + " is not supported by delete refactoring. Changes will not be saved automatically for modules of this type.");
        }
      }

      // delete imports from available models, helps if there are no references to deleted model
      for (SModelDescriptor md : SModelRepository.getInstance().getModelDescriptors()) {
        if (SModelStereotype.isUserModel(md) && new ModelFindOperations(md).hasImportedModel(modelDescriptor)) {
          md.getSModel().deleteModelImport(modelDescriptor.getSModelReference());
        }
      }

      if (myDeleteFiles) {
        SModelRepository.getInstance().deleteModel(modelDescriptor);
      }
    }


    @Override
    public SearchResults getAffectedNodes(RefactoringContext refactoringContext) {
      SearchQuery searchQuery = new SearchQuery(refactoringContext.getSelectedModel().getSModel(), GlobalScope.getInstance());
      return FindUtils.getSearchResults(new EmptyProgressMonitor(), searchQuery, new ModelUsagesFinder());
    }
  }

}<|MERGE_RESOLUTION|>--- conflicted
+++ resolved
@@ -148,9 +148,6 @@
       return "Delete model";
     }
 
-<<<<<<< HEAD
-    public void doRefactor(RefactoringContext refactoringContext) {
-=======
     @Override
     public IRefactoringTarget getRefactoringTarget() {
       return new SafeDeleteModel_Target();
@@ -158,7 +155,6 @@
 
     @Override
     public void refactor(RefactoringContext refactoringContext) {
->>>>>>> c7c8829d
       SModelDescriptor modelDescriptor = refactoringContext.getSelectedModel();
       Set<ModelOwner> owners = SModelRepository.getInstance().getOwners(modelDescriptor);
       for (ModelOwner modelOwner : owners) {
@@ -167,13 +163,13 @@
           continue;
         }
         if ((IModule) modelOwner instanceof Language) {
-          deleteModelFromLanguage((Language) modelOwner, modelDescriptor);
+          deleteModelFromLanguage((Language) (IModule) modelOwner, modelDescriptor);
         } else if ((IModule) modelOwner instanceof Solution) {
-          deleteModelFromSolution((Solution) modelOwner, modelDescriptor);
+          deleteModelFromSolution((Solution) (IModule) modelOwner, modelDescriptor);
         } else if ((IModule) modelOwner instanceof Generator) {
-          deleteModelFromGenerator((Generator) modelOwner, modelDescriptor);
+          deleteModelFromGenerator((Generator) (IModule) modelOwner, modelDescriptor);
         } else {
-          LOG.warning("Module type " + (modelOwner).getClass().getSimpleName() + " is not supported by delete refactoring. Changes will not be saved automatically for modules of this type.");
+          LOG.warning("Module type " + ((IModule) modelOwner).getClass().getSimpleName() + " is not supported by delete refactoring. Changes will not be saved automatically for modules of this type.");
         }
       }
 
@@ -187,6 +183,13 @@
       if (myDeleteFiles) {
         SModelRepository.getInstance().deleteModel(modelDescriptor);
       }
+
+      //todo: check correctness - they are not ALL model owners
+      for (ModelOwner modelOwner : owners) {
+        if (modelOwner instanceof IModule) {
+          ((IModule) modelOwner).save();
+        }
+      }
     }
 
 
