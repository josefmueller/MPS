/*
 * Copyright 2003-2011 JetBrains s.r.o.
 *
 * Licensed under the Apache License, Version 2.0 (the "License");
 * you may not use this file except in compliance with the License.
 * You may obtain a copy of the License at
 *
 * http://www.apache.org/licenses/LICENSE-2.0
 *
 * Unless required by applicable law or agreed to in writing, software
 * distributed under the License is distributed on an "AS IS" BASIS,
 * WITHOUT WARRANTIES OR CONDITIONS OF ANY KIND, either express or implied.
 * See the License for the specific language governing permissions and
 * limitations under the License.
 */
package jetbrains.mps.workbench.actions.module;

import com.intellij.openapi.project.Project;
import com.intellij.openapi.wm.WindowManager;
import jetbrains.mps.generator.fileGenerator.FileGenerationUtil;
import org.apache.log4j.Logger;
import org.apache.log4j.LogManager;
import jetbrains.mps.project.AbstractModule;
import org.jetbrains.mps.openapi.module.SModule;
import jetbrains.mps.project.MPSProject;
import jetbrains.mps.project.StandaloneMPSProject;
import jetbrains.mps.project.facets.JavaModuleFacet;
import jetbrains.mps.project.facets.TestsFacet;
import jetbrains.mps.smodel.ModuleRepositoryFacade;
import org.jetbrains.mps.openapi.model.SModel;
import jetbrains.mps.vfs.FileSystem;
import jetbrains.mps.vfs.IFile;
import jetbrains.mps.workbench.actions.model.DeleteModelHelper;
import org.jetbrains.mps.openapi.module.SModule;

import javax.swing.JOptionPane;
import java.util.LinkedList;
import java.util.List;

public class DeleteModuleHelper {
  private static final Logger LOG = LogManager.getLogger(DeleteModuleHelper.class);

  public static void deleteModule(Project project, SModule module, boolean safeDelete, boolean deleteFiles) {
    if (safeDelete) {
      safeDelete(project, module, deleteFiles);
    } else {
      delete(project, module, deleteFiles);
    }
  }

  private static void delete(Project project, SModule module, boolean deleteFiles) {
    MPSProject mpsProject = project.getComponent(MPSProject.class);
    if (!mpsProject.isProjectModule(module) && !deleteFiles) {
      JOptionPane.showMessageDialog(WindowManager.getInstance().getFrame(project), "Non-project modules can only be deleted with files deletion enabled",
          "Can't delete module", JOptionPane.WARNING_MESSAGE);
    }

    if (deleteFiles) {
      for (SModel model : module.getModels()) {
        DeleteModelHelper.delete(module, model, true);
      }

      if (module.getFacet(JavaModuleFacet.class) != null) {
        IFile classesGen = module.getFacet(JavaModuleFacet.class).getClassesGen();
        if (classesGen != null) {
          deleteFile(classesGen.getPath());
        }
      }
      if (module.getFacet(TestsFacet.class) != null) {
        deleteFile(module.getFacet(TestsFacet.class).getTestsOutputPath().getPath());
      }

      if (module instanceof AbstractModule) {
        AbstractModule curModule = (AbstractModule) module;
        String outputPath = curModule.getOutputPath().getPath();
        deleteFile(outputPath);
        deleteFile(FileGenerationUtil.getCachesPath(outputPath));
        curModule.getDescriptorFile().delete();
        if (curModule.getModuleSourceDir().getChildren().isEmpty()) {
          deleteFile(curModule.getModuleSourceDir().getPath());
        }

        IFile moduleFolder = curModule.getDescriptorFile().getParent();
        if(deleteDirIfEmpty(moduleFolder))
          moduleFolder.delete();
      }
    }

<<<<<<< HEAD
    //remove from project
    if (mpsProject.isProjectModule(module)) {
      mpsProject.removeModule(module.getModuleReference());
      ((StandaloneMPSProject) mpsProject).update();
      project.save();
=======
      ModuleRepositoryFacade.getInstance().removeModuleForced((SModule) module);
>>>>>>> d9ac04be
    }

    if(deleteFiles)
      ModuleRepositoryFacade.getInstance().removeModuleForced((IModule) module);
  }

  private static void deleteFile(String path) {
    IFile file = FileSystem.getInstance().getFileByPath(path);
    if (!file.exists()) return;
    file.delete();
  }

<<<<<<< HEAD
  private static boolean deleteDirIfEmpty(IFile file) {
    if(!file.exists())
      return true;

    if(!file.isDirectory())
      return false;

    if(file.isDirectory() && file.getChildren().isEmpty())
      return true;

    boolean checkChild = true;
    for (IFile child : file.getChildren())
      if(!deleteDirIfEmpty(child))
        return false;

    return true;
  }

  private static void safeDelete(Project project, IModule module, boolean deleteFiles) {
=======
  private static void safeDelete(Project project, SModule module, boolean deleteFiles) {
>>>>>>> d9ac04be
    LOG.error("SAFE DELETE MODULE - NOT IMPLEMENTED", new Throwable());
  }
}<|MERGE_RESOLUTION|>--- conflicted
+++ resolved
@@ -34,8 +34,6 @@
 import org.jetbrains.mps.openapi.module.SModule;
 
 import javax.swing.JOptionPane;
-import java.util.LinkedList;
-import java.util.List;
 
 public class DeleteModuleHelper {
   private static final Logger LOG = LogManager.getLogger(DeleteModuleHelper.class);
@@ -53,6 +51,13 @@
     if (!mpsProject.isProjectModule(module) && !deleteFiles) {
       JOptionPane.showMessageDialog(WindowManager.getInstance().getFrame(project), "Non-project modules can only be deleted with files deletion enabled",
           "Can't delete module", JOptionPane.WARNING_MESSAGE);
+    }
+
+    //remove from project
+    if (mpsProject.isProjectModule(module)) {
+      mpsProject.removeModule(module.getModuleReference());
+      ((StandaloneMPSProject) mpsProject).update();
+      project.save();
     }
 
     if (deleteFiles) {
@@ -86,19 +91,15 @@
       }
     }
 
-<<<<<<< HEAD
     //remove from project
     if (mpsProject.isProjectModule(module)) {
       mpsProject.removeModule(module.getModuleReference());
       ((StandaloneMPSProject) mpsProject).update();
       project.save();
-=======
-      ModuleRepositoryFacade.getInstance().removeModuleForced((SModule) module);
->>>>>>> d9ac04be
     }
 
     if(deleteFiles)
-      ModuleRepositoryFacade.getInstance().removeModuleForced((IModule) module);
+      ModuleRepositoryFacade.getInstance().removeModuleForced(module);
   }
 
   private static void deleteFile(String path) {
@@ -107,7 +108,6 @@
     file.delete();
   }
 
-<<<<<<< HEAD
   private static boolean deleteDirIfEmpty(IFile file) {
     if(!file.exists())
       return true;
@@ -126,10 +126,7 @@
     return true;
   }
 
-  private static void safeDelete(Project project, IModule module, boolean deleteFiles) {
-=======
   private static void safeDelete(Project project, SModule module, boolean deleteFiles) {
->>>>>>> d9ac04be
     LOG.error("SAFE DELETE MODULE - NOT IMPLEMENTED", new Throwable());
   }
 }