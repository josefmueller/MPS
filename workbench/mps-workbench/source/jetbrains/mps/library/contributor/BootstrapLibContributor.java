--- conflicted
+++ resolved
@@ -1,5 +1,5 @@
 /*
- * Copyright 2003-2014 JetBrains s.r.o.
+ * Copyright 2003-2011 JetBrains s.r.o.
  *
  * Licensed under the Apache License, Version 2.0 (the "License");
  * you may not use this file except in compliance with the License.
@@ -21,13 +21,14 @@
 import jetbrains.mps.smodel.MPSModuleRepository;
 import jetbrains.mps.util.PathManager;
 import org.jetbrains.annotations.NotNull;
+import org.jetbrains.mps.openapi.module.SRepository;
 
 import java.util.HashSet;
 import java.util.Set;
 
 public class BootstrapLibContributor implements LibraryContributor, ApplicationComponent {
 
-  private final MPSModuleRepository myRepository;
+  private final SRepository myRepository;
 
   public BootstrapLibContributor(MPSWorkbenchComponents dep) {
     myRepository = dep.getMPSCoreComponents().getModuleRepository();
@@ -49,12 +50,15 @@
     return true;
   }
 
+  /**
+   * FIXME: investigate VirtualFile#refresh behaviour
+   * do not block application loading sequence, initialize languages from another thread.
+   * however, LibraryInitializer reads files (VirtualFile.refresh) and needs IDEA's write
+   * which is available in EDT thread only.
+   */
   @Override
   public void initComponent() {
     LibraryInitializer.getInstance().addContributor(this);
-    // do not block application loading sequence, initialize languages from another thread.
-    // however, LibraryInitializer reads files (VirtualFile.refresh) and needs IDEA's write
-    // which is available in EDT thread only.
     myRepository.getModelAccess().runWriteInEDT(new Runnable() {
       @Override
       public void run() {
@@ -65,16 +69,13 @@
 
   @Override
   public void disposeComponent() {
-<<<<<<< HEAD
     LibraryInitializer.getInstance().removeContributor(this);
-    ModelAccess.instance().runWriteAction(new Runnable() {
+    myRepository.getModelAccess().runWriteInEDT(new Runnable() {
       @Override
       public void run() {
         LibraryInitializer.getInstance().update(false);
       }
     });
-=======
->>>>>>> 77f286ec
   }
 
   @Override
