--- conflicted
+++ resolved
@@ -592,7 +592,6 @@
   </root>
   <root nodeRef="r:5a764b6f-e05f-4050-b22c-cbcad1577f1b(jetbrains.mps.ide.refactoring)/6188135140808769438">
     <file name="NodeHierarchyChooser.java">
-<<<<<<< HEAD
       <node id="6188135140808769526" at="20,0,21,0" concept="2" trace="myTree" />
       <node id="6188135140808769444" at="21,49,22,12" concept="10" />
       <node id="6188135140808769445" at="22,12,23,61" concept="1" />
@@ -607,61 +606,25 @@
       <node id="6188135140809514249" at="48,46,49,34" concept="1" />
       <node id="6188135140809517409" at="52,73,53,62" concept="1" />
       <node id="1381464911435851912" at="53,62,54,75" concept="5" />
-      <node id="1381464911436077215" at="56,41,57,59" concept="6" />
-      <node id="1381464911435921306" at="59,10,60,25" concept="6" />
-      <node id="6188135140809479921" at="63,43,64,18" concept="6" />
-      <node id="6188135140809514233" at="67,69,68,34" concept="6" />
-      <node id="6188135140809514231" at="71,37,72,23" concept="6" />
+      <node id="2556458257919166924" at="56,41,57,62" concept="6" />
+      <node id="6188135140809479921" at="62,43,63,18" concept="6" />
+      <node id="6188135140809514233" at="66,69,67,34" concept="6" />
+      <node id="6188135140809514231" at="70,37,71,23" concept="6" />
       <node id="2034046503361595363" at="25,0,28,0" concept="4" trace="run#()V" />
       <node id="6188135140808769462" at="31,0,34,0" concept="4" trace="run#()V" />
       <node id="2303821416583659904" at="37,46,40,5" concept="3" />
       <node id="6188135140809447967" at="45,0,48,0" concept="0" trace="MyHierarchyTree#()V" />
       <node id="6188135140809514243" at="48,0,51,0" concept="4" trace="setHierarchyNode#(Lorg/jetbrains/mps/openapi/model/SNode;)V" />
-      <node id="1381464911436071835" at="56,0,59,0" concept="4" trace="accept#(Lorg/jetbrains/mps/openapi/model/SNode;)Z" />
-      <node id="6188135140809479902" at="62,0,66,0" concept="4" trace="getParent#(Lorg/jetbrains/mps/openapi/model/SNode;)Lorg/jetbrains/mps/openapi/model/SNode;" />
-      <node id="6188135140809479908" at="66,0,70,0" concept="4" trace="getParents#(Lorg/jetbrains/mps/openapi/model/SNode;Ljava/util/Set;)Ljava/util/Set;" />
-      <node id="6188135140809479915" at="70,0,74,0" concept="4" trace="noNodeString#()Ljava/lang/String;" />
+      <node id="2556458257919161526" at="56,0,59,0" concept="4" trace="accept#(Lorg/jetbrains/mps/openapi/model/SNode;)Z" />
+      <node id="6188135140809479902" at="61,0,65,0" concept="4" trace="getParent#(Lorg/jetbrains/mps/openapi/model/SNode;)Lorg/jetbrains/mps/openapi/model/SNode;" />
+      <node id="6188135140809479908" at="65,0,69,0" concept="4" trace="getParents#(Lorg/jetbrains/mps/openapi/model/SNode;Ljava/util/Set;)Ljava/util/Set;" />
+      <node id="6188135140809479915" at="69,0,73,0" concept="4" trace="noNodeString#()Ljava/lang/String;" />
       <node id="2034046503361595359" at="23,61,28,7" concept="1" />
       <node id="6188135140808769460" at="29,38,34,7" concept="1" />
-      <node id="1381464911436039556" at="54,75,59,10" concept="1" />
+      <node id="1381464911435921306" at="54,75,59,10" concept="6" />
       <node id="6188135140808769473" at="36,0,43,0" concept="4" trace="getSelectedObject#()Ljava/lang/Object;" />
-      <node id="6188135140809479895" at="51,0,62,0" concept="4" trace="getDescendants#(Lorg/jetbrains/mps/openapi/model/SNode;Ljava/util/Set;)Ljava/util/Set;" />
+      <node id="6188135140809479895" at="51,0,61,0" concept="4" trace="getDescendants#(Lorg/jetbrains/mps/openapi/model/SNode;Ljava/util/Set;)Ljava/util/Set;" />
       <node id="6188135140808769440" at="21,0,36,0" concept="0" trace="NodeHierarchyChooser#(Lorg/jetbrains/mps/openapi/model/SNode;)V" />
-=======
-      <node id="6188135140808769526" at="20,0,21,0" concept="3" trace="myTree" />
-      <node id="6188135140808769444" at="21,49,22,12" concept="13" />
-      <node id="6188135140808769445" at="22,12,23,61" concept="2" />
-      <node id="2034046503361595365" at="25,25,26,269" concept="2" />
-      <node id="6188135140808769453" at="28,7,29,38" concept="2" />
-      <node id="6188135140808769464" at="31,25,32,54" concept="2" />
-      <node id="2303821416583659893" at="36,37,37,46" concept="7" />
-      <node id="2303821416583659913" at="38,23,39,18" concept="8" />
-      <node id="2303821416583659916" at="40,5,41,60" concept="8" />
-      <node id="6188135140809517406" at="44,0,45,0" concept="3" trace="ancestorsProvider" />
-      <node id="6188135140809479888" at="45,30,46,74" concept="13" />
-      <node id="6188135140809514249" at="48,46,49,34" concept="2" />
-      <node id="6188135140809517409" at="52,73,53,62" concept="2" />
-      <node id="1381464911435851912" at="53,62,54,75" concept="7" />
-      <node id="2556458257919166924" at="56,41,57,62" concept="8" />
-      <node id="6188135140809479921" at="62,43,63,18" concept="8" />
-      <node id="6188135140809514233" at="66,69,67,34" concept="8" />
-      <node id="6188135140809514231" at="70,37,71,23" concept="8" />
-      <node id="2034046503361595363" at="25,0,28,0" concept="6" trace="run#()V" />
-      <node id="6188135140808769462" at="31,0,34,0" concept="6" trace="run#()V" />
-      <node id="2303821416583659904" at="37,46,40,5" concept="5" />
-      <node id="6188135140809447967" at="45,0,48,0" concept="1" trace="MyHierarchyTree#()V" />
-      <node id="6188135140809514243" at="48,0,51,0" concept="6" trace="setHierarchyNode#(Lorg/jetbrains/mps/openapi/model/SNode;)V" />
-      <node id="2556458257919161526" at="56,0,59,0" concept="6" trace="accept#(Lorg/jetbrains/mps/openapi/model/SNode;)Z" />
-      <node id="6188135140809479902" at="61,0,65,0" concept="6" trace="getParent#(Lorg/jetbrains/mps/openapi/model/SNode;)Lorg/jetbrains/mps/openapi/model/SNode;" />
-      <node id="6188135140809479908" at="65,0,69,0" concept="6" trace="getParents#(Lorg/jetbrains/mps/openapi/model/SNode;Ljava/util/Set;)Ljava/util/Set;" />
-      <node id="6188135140809479915" at="69,0,73,0" concept="6" trace="noNodeString#()Ljava/lang/String;" />
-      <node id="2034046503361595359" at="23,61,28,7" concept="2" />
-      <node id="6188135140808769460" at="29,38,34,7" concept="2" />
-      <node id="1381464911435921306" at="54,75,59,10" concept="8" />
-      <node id="6188135140808769473" at="36,0,43,0" concept="6" trace="getSelectedObject#()Ljava/lang/Object;" />
-      <node id="6188135140809479895" at="51,0,61,0" concept="6" trace="getDescendants#(Lorg/jetbrains/mps/openapi/model/SNode;Ljava/util/Set;)Ljava/util/Set;" />
-      <node id="6188135140808769440" at="21,0,36,0" concept="1" trace="NodeHierarchyChooser#(Lorg/jetbrains/mps/openapi/model/SNode;)V" />
->>>>>>> 5c5f9fe7
       <scope id="2034046503361595364" at="25,25,26,269" />
       <scope id="6188135140808769463" at="31,25,32,54" />
       <scope id="2303821416583659905" at="38,23,39,18" />
