--- conflicted
+++ resolved
@@ -312,104 +312,53 @@
   </root>
   <root nodeRef="r:5a764b6f-e05f-4050-b22c-cbcad1577f1b(jetbrains.mps.ide.refactoring)/2482360940803573298">
     <file name="RenameModuleDialog.java">
-<<<<<<< HEAD
-      <node id="2482360940803573307" at="19,0,20,0" concept="2" trace="myModule" />
-      <node id="100674607554478437" at="20,94,21,53" concept="12" />
-      <node id="2482360940803573320" at="21,53,22,22" concept="1" />
-      <node id="2482360940803573324" at="22,22,23,30" concept="1" />
-      <node id="100674607554485405" at="29,25,30,48" concept="6" />
-      <node id="855664542281569839" at="30,48,31,0" concept="9" />
-      <node id="8084508253880363767" at="31,0,32,95" concept="6" />
-      <node id="1404344893662519594" at="33,69,34,48" concept="8" />
-      <node id="100674607554485419" at="35,54,36,50" concept="1" />
-      <node id="100674607554485422" at="36,50,37,19" concept="7" />
-      <node id="8084508253880381606" at="39,9,40,0" concept="9" />
-      <node id="6436802671382227344" at="43,31,44,68" concept="8" />
-      <node id="855664542281630037" at="44,68,45,82" concept="6" />
-      <node id="6436802671382225857" at="45,82,46,0" concept="9" />
-      <node id="8474866949349263510" at="46,0,47,53" concept="1" />
-      <node id="6436802671382226353" at="47,53,48,0" concept="9" />
-      <node id="4533392667519227864" at="48,0,49,65" concept="8" />
-      <node id="6436802671382243606" at="49,65,50,58" concept="8" />
-      <node id="855664542281618283" at="50,58,51,104" concept="6" />
-      <node id="6436802671382191821" at="52,63,53,119" concept="6" />
-      <node id="1259651549063458707" at="53,119,54,105" concept="6" />
-      <node id="1259651549063504461" at="54,105,55,110" concept="6" />
-      <node id="6436802671382224291" at="55,110,56,60" concept="1" />
-      <node id="8474866949349260008" at="60,9,61,0" concept="9" />
-      <node id="8474866949349263017" at="61,0,62,20" concept="1" />
-      <node id="100674607554485390" at="64,7,65,0" concept="9" />
-      <node id="8474866949349262167" at="67,28,68,32" concept="1" />
-      <node id="8474866949349262171" at="67,0,70,0" concept="5" trace="callSuper#()V" />
-      <node id="8084508253880372128" at="34,48,38,11" concept="4" />
-      <node id="2482360940803573310" at="20,0,25,0" concept="0" trace="RenameModuleDialog#(Lcom/intellij/openapi/project/Project;Ljetbrains/mps/project/AbstractModule;)V" />
-      <node id="855664542281619099" at="51,104,57,15" concept="4" />
-      <node id="8084508253880369241" at="32,95,39,9" concept="3" />
-      <node id="8474866949349265059" at="43,0,59,0" concept="5" trace="run#()V" />
-      <node id="8474866949349265058" at="41,59,59,13" concept="1" />
-      <node id="8474866949349265048" at="40,0,60,9" concept="4" />
-      <node id="8474866949349261750" at="29,0,64,0" concept="5" trace="run#()V" />
-      <node id="8474866949349261733" at="27,40,64,7" concept="1" />
-      <node id="100674607554485383" at="26,0,67,0" concept="5" trace="doRefactoringAction#()V" />
-      <scope id="8474866949349262166" at="67,28,68,32" />
+      <node id="2482360940803573307" at="19,0,20,0" concept="3" trace="myModule" />
+      <node id="100674607554478437" at="20,94,21,53" concept="13" />
+      <node id="2482360940803573320" at="21,53,22,22" concept="2" />
+      <node id="2482360940803573324" at="22,22,23,30" concept="2" />
+      <node id="100674607554485405" at="29,25,30,48" concept="7" />
+      <node id="855664542281569839" at="30,48,31,0" concept="10" />
+      <node id="8084508253880363767" at="31,0,32,95" concept="7" />
+      <node id="1404344893662519594" at="33,69,34,48" concept="9" />
+      <node id="100674607554485419" at="35,54,36,50" concept="2" />
+      <node id="100674607554485422" at="36,50,37,19" concept="8" />
+      <node id="8084508253880381606" at="39,9,40,0" concept="10" />
+      <node id="855664542281618283" at="43,31,44,104" concept="7" />
+      <node id="2690439479784244230" at="45,63,46,77" concept="7" />
+      <node id="2690439479784274437" at="46,77,47,59" concept="7" />
+      <node id="855664542281630037" at="47,59,48,72" concept="7" />
+      <node id="2690439479784289352" at="48,72,49,0" concept="10" />
+      <node id="8474866949349263510" at="49,0,50,55" concept="2" />
+      <node id="2690439479784289979" at="50,55,51,0" concept="10" />
+      <node id="4533392667519227864" at="51,0,52,67" concept="9" />
+      <node id="6436802671382243606" at="52,67,53,60" concept="9" />
+      <node id="6436802671382191821" at="53,60,54,87" concept="7" />
+      <node id="2653143338712559216" at="54,87,55,99" concept="7" />
+      <node id="1259651549063504461" at="55,99,56,110" concept="7" />
+      <node id="6436802671382224291" at="56,110,57,60" concept="2" />
+      <node id="2690439479784290612" at="58,22,59,55" concept="2" />
+      <node id="8474866949349260008" at="63,9,64,0" concept="10" />
+      <node id="8474866949349263017" at="64,0,65,20" concept="2" />
+      <node id="100674607554485390" at="67,7,68,0" concept="10" />
+      <node id="8474866949349262167" at="70,28,71,32" concept="2" />
+      <node id="2690439479784269452" at="58,20,60,15" concept="0" />
+      <node id="8474866949349262171" at="70,0,73,0" concept="6" trace="callSuper#()V" />
+      <node id="8084508253880372128" at="34,48,38,11" concept="5" />
+      <node id="2482360940803573310" at="20,0,25,0" concept="1" trace="RenameModuleDialog#(Lcom/intellij/openapi/project/Project;Ljetbrains/mps/project/AbstractModule;)V" />
+      <node id="8084508253880369241" at="32,95,39,9" concept="4" />
+      <node id="2690439479784264445" at="44,104,60,15" concept="5" />
+      <node id="8474866949349265059" at="43,0,62,0" concept="6" trace="run#()V" />
+      <node id="8474866949349265058" at="41,59,62,13" concept="2" />
+      <node id="8474866949349265048" at="40,0,63,9" concept="5" />
+      <node id="8474866949349261750" at="29,0,67,0" concept="6" trace="run#()V" />
+      <node id="8474866949349261733" at="27,40,67,7" concept="2" />
+      <node id="100674607554485383" at="26,0,70,0" concept="6" trace="doRefactoringAction#()V" />
+      <scope id="2690439479784269453" at="58,22,59,55" />
+      <scope id="8474866949349262166" at="70,28,71,32" />
       <scope id="8084508253880372130" at="35,54,37,19" />
       <scope id="2482360940803573317" at="20,94,23,30" />
-      <scope id="8474866949349262171" at="67,0,70,0" />
-      <scope id="855664542281619101" at="52,63,56,60">
-        <var name="modulePath" id="1259651549063504462" />
-        <var name="projectDescriptor" id="6436802671382191822" />
-        <var name="virtualFolder" id="1259651549063458708" />
-      </scope>
+      <scope id="8474866949349262171" at="70,0,73,0" />
       <scope id="2482360940803573310" at="20,0,25,0">
-=======
-      <node id="2482360940803573307" at="18,0,19,0" concept="3" trace="myModule" />
-      <node id="100674607554478437" at="19,94,20,53" concept="13" />
-      <node id="2482360940803573320" at="20,53,21,22" concept="2" />
-      <node id="2482360940803573324" at="21,22,22,30" concept="2" />
-      <node id="100674607554485405" at="27,25,28,48" concept="7" />
-      <node id="855664542281569839" at="28,48,29,0" concept="10" />
-      <node id="8084508253880363767" at="29,0,30,95" concept="7" />
-      <node id="1404344893662519594" at="31,69,32,48" concept="9" />
-      <node id="100674607554485419" at="33,54,34,50" concept="2" />
-      <node id="100674607554485422" at="34,50,35,19" concept="8" />
-      <node id="8084508253880381606" at="37,9,38,0" concept="10" />
-      <node id="855664542281618283" at="41,31,42,104" concept="7" />
-      <node id="2690439479784244230" at="43,63,44,77" concept="7" />
-      <node id="2690439479784274437" at="44,77,45,59" concept="7" />
-      <node id="855664542281630037" at="45,59,46,72" concept="7" />
-      <node id="2690439479784289352" at="46,72,47,0" concept="10" />
-      <node id="8474866949349263510" at="47,0,48,55" concept="2" />
-      <node id="2690439479784289979" at="48,55,49,0" concept="10" />
-      <node id="4533392667519227864" at="49,0,50,67" concept="9" />
-      <node id="6436802671382243606" at="50,67,51,60" concept="9" />
-      <node id="6436802671382191821" at="51,60,52,87" concept="7" />
-      <node id="855664542281621467" at="52,87,53,56" concept="2" />
-      <node id="6436802671382224291" at="53,56,54,84" concept="2" />
-      <node id="2690439479784238251" at="54,84,55,51" concept="2" />
-      <node id="2690439479784290612" at="56,22,57,55" concept="2" />
-      <node id="8474866949349260008" at="61,9,62,0" concept="10" />
-      <node id="8474866949349263017" at="62,0,63,20" concept="2" />
-      <node id="100674607554485390" at="65,7,66,0" concept="10" />
-      <node id="8474866949349262167" at="68,28,69,32" concept="2" />
-      <node id="2690439479784269452" at="56,20,58,15" concept="0" />
-      <node id="8474866949349262171" at="68,0,71,0" concept="6" trace="callSuper#()V" />
-      <node id="8084508253880372128" at="32,48,36,11" concept="5" />
-      <node id="2482360940803573310" at="19,0,24,0" concept="1" trace="RenameModuleDialog#(Lcom/intellij/openapi/project/Project;Ljetbrains/mps/project/AbstractModule;)V" />
-      <node id="8084508253880369241" at="30,95,37,9" concept="4" />
-      <node id="2690439479784264445" at="42,104,58,15" concept="5" />
-      <node id="8474866949349265059" at="41,0,60,0" concept="6" trace="run#()V" />
-      <node id="8474866949349265058" at="39,59,60,13" concept="2" />
-      <node id="8474866949349265048" at="38,0,61,9" concept="5" />
-      <node id="8474866949349261750" at="27,0,65,0" concept="6" trace="run#()V" />
-      <node id="8474866949349261733" at="25,40,65,7" concept="2" />
-      <node id="100674607554485383" at="24,0,68,0" concept="6" trace="doRefactoringAction#()V" />
-      <scope id="2690439479784269453" at="56,22,57,55" />
-      <scope id="8474866949349262166" at="68,28,69,32" />
-      <scope id="8084508253880372130" at="33,54,35,19" />
-      <scope id="2482360940803573317" at="19,94,22,30" />
-      <scope id="8474866949349262171" at="68,0,71,0" />
-      <scope id="2482360940803573310" at="19,0,24,0">
->>>>>>> 174b4161
         <var name="module" id="2482360940803573315" />
         <var name="project" id="5768510246901631387" />
       </scope>
@@ -417,46 +366,29 @@
       <scope id="8084508253880369241" at="32,95,39,9">
         <var name="module" id="8084508253880369244" />
       </scope>
-<<<<<<< HEAD
-      <scope id="8474866949349265060" at="43,31,57,15">
-=======
-      <scope id="2690439479784264447" at="43,63,55,51">
+      <scope id="2690439479784264447" at="45,63,57,60">
         <var name="folder" id="2690439479784274438" />
+        <var name="modulePath" id="1259651549063504462" />
         <var name="oldName" id="855664542281630038" />
         <var name="projectDescriptor" id="6436802671382191822" />
         <var name="smp" id="2690439479784244231" />
-      </scope>
-      <scope id="8474866949349265060" at="41,31,58,15">
->>>>>>> 174b4161
+        <var name="virtualFolder" id="1259651549063458708" />
+      </scope>
+      <scope id="8474866949349265060" at="43,31,60,15">
         <var name="mpsProject" id="855664542281618284" />
       </scope>
-<<<<<<< HEAD
-      <scope id="8474866949349265059" at="43,0,59,0" />
-      <scope id="8474866949349265057" at="41,59,59,13" />
-      <scope id="8474866949349261767" at="29,25,62,20">
+      <scope id="8474866949349265059" at="43,0,62,0" />
+      <scope id="8474866949349265057" at="41,59,62,13" />
+      <scope id="8474866949349261767" at="29,25,65,20">
         <var name="fqName" id="100674607554485406" />
         <var name="projectRepository" id="8084508253880363768" />
       </scope>
-      <scope id="8474866949349261750" at="29,0,64,0" />
-      <scope id="100674607554485386" at="27,40,65,0" />
-      <scope id="100674607554485383" at="26,0,67,0" />
-      <unit id="8474866949349265059" at="42,61,59,11" name="jetbrains.mps.ide.refactoring.RenameModuleDialog$2" />
-      <unit id="8474866949349261750" at="28,55,64,5" name="jetbrains.mps.ide.refactoring.RenameModuleDialog$1" />
-      <unit id="2482360940803573298" at="18,0,71,0" name="jetbrains.mps.ide.refactoring.RenameModuleDialog" />
-=======
-      <scope id="8474866949349265059" at="41,0,60,0" />
-      <scope id="8474866949349265057" at="39,59,60,13" />
-      <scope id="8474866949349261767" at="27,25,63,20">
-        <var name="fqName" id="100674607554485406" />
-        <var name="projectRepository" id="8084508253880363768" />
-      </scope>
-      <scope id="8474866949349261750" at="27,0,65,0" />
-      <scope id="100674607554485386" at="25,40,66,0" />
-      <scope id="100674607554485383" at="24,0,68,0" />
-      <unit id="8474866949349265059" at="40,61,60,11" name="jetbrains.mps.ide.refactoring.RenameModuleDialog$2" />
-      <unit id="8474866949349261750" at="26,55,65,5" name="jetbrains.mps.ide.refactoring.RenameModuleDialog$1" />
-      <unit id="2482360940803573298" at="17,0,72,0" name="jetbrains.mps.ide.refactoring.RenameModuleDialog" />
->>>>>>> 174b4161
+      <scope id="8474866949349261750" at="29,0,67,0" />
+      <scope id="100674607554485386" at="27,40,68,0" />
+      <scope id="100674607554485383" at="26,0,70,0" />
+      <unit id="8474866949349265059" at="42,61,62,11" name="jetbrains.mps.ide.refactoring.RenameModuleDialog$2" />
+      <unit id="8474866949349261750" at="28,55,67,5" name="jetbrains.mps.ide.refactoring.RenameModuleDialog$1" />
+      <unit id="2482360940803573298" at="18,0,74,0" name="jetbrains.mps.ide.refactoring.RenameModuleDialog" />
     </file>
   </root>
   <root nodeRef="r:5a764b6f-e05f-4050-b22c-cbcad1577f1b(jetbrains.mps.ide.refactoring)/2864517217433560582">
