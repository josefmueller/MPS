<?xml version="1.0" encoding="UTF-8"?>
<debug-info version="2">
  <concept fqn="c:f3061a53-9226-4cc5-a443-f952ceaf5816/1068580123140:jetbrains.mps.baseLanguage.structure.ConstructorDeclaration" />
  <concept fqn="c:f3061a53-9226-4cc5-a443-f952ceaf5816/1068580123155:jetbrains.mps.baseLanguage.structure.ExpressionStatement" />
  <concept fqn="c:f3061a53-9226-4cc5-a443-f952ceaf5816/1068390468200:jetbrains.mps.baseLanguage.structure.FieldDeclaration" />
  <concept fqn="c:f3061a53-9226-4cc5-a443-f952ceaf5816/1068580123159:jetbrains.mps.baseLanguage.structure.IfStatement" />
  <concept fqn="c:f3061a53-9226-4cc5-a443-f952ceaf5816/1068580123165:jetbrains.mps.baseLanguage.structure.InstanceMethodDeclaration" />
  <concept fqn="c:f3061a53-9226-4cc5-a443-f952ceaf5816/1068581242864:jetbrains.mps.baseLanguage.structure.LocalVariableDeclarationStatement" />
  <concept fqn="c:f3061a53-9226-4cc5-a443-f952ceaf5816/1068581242878:jetbrains.mps.baseLanguage.structure.ReturnStatement" />
  <concept fqn="c:f3061a53-9226-4cc5-a443-f952ceaf5816/6329021646629104954:jetbrains.mps.baseLanguage.structure.SingleLineComment" />
  <concept fqn="c:f3061a53-9226-4cc5-a443-f952ceaf5816/1068580123157:jetbrains.mps.baseLanguage.structure.Statement" />
  <concept fqn="c:f3061a53-9226-4cc5-a443-f952ceaf5816/1070462154015:jetbrains.mps.baseLanguage.structure.StaticFieldDeclaration" />
  <concept fqn="c:f3061a53-9226-4cc5-a443-f952ceaf5816/1081236700938:jetbrains.mps.baseLanguage.structure.StaticMethodDeclaration" />
  <concept fqn="c:f3061a53-9226-4cc5-a443-f952ceaf5816/1070475587102:jetbrains.mps.baseLanguage.structure.SuperConstructorInvocation" />
  <concept fqn="c:f3061a53-9226-4cc5-a443-f952ceaf5816/1164879751025:jetbrains.mps.baseLanguage.structure.TryCatchStatement" />
  <root nodeRef="r:8bdc9cf5-28de-48ab-8b85-36b2d96bc635(jetbrains.mps.ide.newModuleDialogs)/3357388636346012335">
    <file name="AbstractModuleCreationDialog.java">
      <node id="3357388636346036538" at="18,0,19,0" concept="2" trace="myResult" />
      <node id="3978024352676042579" at="19,0,20,0" concept="2" trace="mySettings" />
      <node id="760049304605426498" at="21,0,22,0" concept="2" trace="myProject" />
      <node id="1012908514805270970" at="22,0,23,0" concept="2" trace="myError" />
      <node id="2729157578428845406" at="23,0,24,0" concept="2" trace="myVirtualFolder" />
      <node id="3357388636346017660" at="26,91,27,48" concept="11" />
      <node id="8412685000766484024" at="27,48,28,27" concept="1" />
      <node id="8412685000766484027" at="28,27,29,35" concept="1" />
      <node id="3357388636346281444" at="29,35,30,0" concept="8" />
      <node id="3357388636346017673" at="30,0,31,24" concept="1" />
      <node id="3357388636346017677" at="31,24,32,36" concept="1" />
      <node id="3357388636346103089" at="35,37,36,24" concept="7" />
      <node id="3357388636346096993" at="36,24,37,226" concept="6" />
      <node id="3978024352677988470" at="42,52,43,53" concept="6" />
      <node id="3951829814942684666" at="49,21,50,13" concept="6" />
      <node id="3951829814942684667" at="51,5,52,0" concept="8" />
      <node id="3951829814942684668" at="52,0,53,23" concept="1" />
      <node id="3951829814942721174" at="55,28,56,22" concept="1" />
      <node id="3926595287077698121" at="61,24,62,20" concept="6" />
      <node id="1012908514805344418" at="66,28,67,19" concept="6" />
      <node id="3357388636346154599" at="70,29,71,110" concept="1" />
      <node id="3357388636346154610" at="71,110,72,26" concept="1" />
      <node id="3357388636346154613" at="72,26,73,27" concept="6" />
      <node id="3978024352676574719" at="78,29,79,44" concept="1" />
      <node id="3357388636346222683" at="82,31,83,52" concept="1" />
      <node id="3926595287075256379" at="86,5,87,22" concept="6" />
      <node id="3357388636346170765" at="91,0,92,0" concept="4" trace="getExtension#()Ljava/lang/String;" />
      <node id="3357388636346200724" at="92,0,93,0" concept="4" trace="createSettingsInstance#()Ljetbrains/mps/ide/ui/dialogs/modules/AbstractModuleCreationSettings;" />
      <node id="3951829814942718613" at="93,0,94,0" concept="4" trace="runCreation#()V" />
      <node id="3951829814942684662" at="48,31,51,5" concept="3" />
      <node id="3951829814942684674" at="55,0,58,0" concept="4" trace="invoke#()V" />
      <node id="3926595287077697907" at="61,0,64,0" concept="4" trace="getModule#()null" />
      <node id="3357388636346089958" at="35,0,39,0" concept="4" trace="getProjectPath#()Ljava/lang/String;" />
      <node id="1012908514805334057" at="65,0,69,0" concept="4" trace="getError#()Ljava/lang/String;" />
      <node id="8016425263805317889" at="81,0,85,0" concept="4" trace="changed#()V" />
      <node id="6929542275387724631" at="40,0,45,0" concept="4" trace="getPreferredFocusedComponent#()Ljavax/swing/JComponent;" />
      <node id="3951829814942684671" at="53,23,58,7" concept="1" />
      <node id="3357388636346154597" at="70,0,75,0" concept="4" trace="check#()Z" />
      <node id="5729690357938555416" at="79,44,85,9" concept="1" />
      <node id="3357388636346017657" at="26,0,34,0" concept="0" trace="AbstractModuleCreationDialog#(Ljetbrains/mps/project/MPSProject;Ljava/lang/String;)V" />
      <node id="3926595287075250708" at="77,41,86,5" concept="3" />
      <node id="3951829814942679215" at="47,0,60,0" concept="4" trace="doOKAction#()V" />
      <node id="3926595287074937857" at="76,0,89,0" concept="4" trace="createCenterPanel#()Ljavax/swing/JComponent;" />
      <scope id="6929542275387724636" at="42,52,43,53" />
      <scope id="3951829814942684665" at="49,21,50,13" />
      <scope id="3951829814942684675" at="55,28,56,22" />
      <scope id="3926595287077697910" at="61,24,62,20" />
      <scope id="1012908514805334060" at="66,28,67,19" />
      <scope id="8016425263805317893" at="82,31,83,52" />
      <scope id="3357388636346170765" at="91,0,92,0" />
      <scope id="3357388636346200724" at="92,0,93,0" />
      <scope id="3951829814942718613" at="93,0,94,0" />
      <scope id="3357388636346089961" at="35,37,37,226" />
      <scope id="3951829814942684674" at="55,0,58,0" />
      <scope id="3926595287077697907" at="61,0,64,0" />
      <scope id="3357388636346154598" at="70,29,73,27" />
      <scope id="3357388636346089958" at="35,0,39,0" />
      <scope id="1012908514805334057" at="65,0,69,0" />
      <scope id="8016425263805317889" at="81,0,85,0" />
      <scope id="6929542275387724631" at="40,0,45,0" />
      <scope id="3357388636346154597" at="70,0,75,0" />
      <scope id="3357388636346017659" at="26,91,32,36" />
      <scope id="3926595287075250710" at="78,29,85,9" />
      <scope id="3357388636346017657" at="26,0,34,0">
        <var name="project" id="3357388636346017689" />
        <var name="virtualFolder" id="3357388636346017691" />
      </scope>
      <scope id="3951829814942679219" at="48,31,58,7" />
      <scope id="3926595287074937862" at="77,41,87,22" />
      <scope id="3951829814942679215" at="47,0,60,0" />
      <scope id="3926595287074937857" at="76,0,89,0" />
      <unit id="3951829814942684674" at="54,51,58,5" name="jetbrains.mps.ide.newModuleDialogs.AbstractModuleCreationDialog$1" />
      <unit id="8016425263805317887" at="80,33,85,7" name="jetbrains.mps.ide.newModuleDialogs.AbstractModuleCreationDialog$2" />
      <unit id="3357388636346012335" at="16,0,95,0" name="jetbrains.mps.ide.newModuleDialogs.AbstractModuleCreationDialog" />
    </file>
  </root>
  <root nodeRef="r:8bdc9cf5-28de-48ab-8b85-36b2d96bc635(jetbrains.mps.ide.newModuleDialogs)/3357388636347102538">
    <file name="CloneModuleDialog.java">
      <node id="3357388636347103219" at="18,0,19,0" concept="2" trace="myModuleOriginal" />
      <node id="3357388636347106970" at="20,110,21,34" concept="11" />
      <node id="3357388636347106973" at="21,34,22,62" concept="1" />
      <node id="6211598011620445392" at="22,62,23,0" concept="8" />
      <node id="3357388636347106981" at="23,0,24,37" concept="1" />
      <node id="3357388636347106985" at="24,37,25,11" concept="1" />
      <node id="4269719342076940349" at="30,32,31,227" concept="1" />
      <node id="4269719342076955169" at="31,227,32,79" concept="1" />
      <node id="4740064275171778107" at="37,47,38,40" concept="6" />
      <node id="4740064275171804381" at="40,47,41,40" concept="6" />
      <node id="4740064275171816903" at="42,5,43,16" concept="6" />
      <node id="3357388636347119609" at="47,58,48,71" concept="6" />
      <node id="2848889927598117159" at="55,45,56,45" concept="6" />
      <node id="4740064275171724514" at="58,68,59,47" concept="6" />
      <node id="4740064275171771292" at="36,35,39,5" concept="3" />
      <node id="4740064275171780816" at="39,5,42,5" concept="3" />
      <node id="4740064275171724514" at="58,0,61,0" concept="10" trace="as_lznhaw_a0e0a0a6#(Ljava/lang/Object;Ljava/lang/Class;)null" />
      <node id="3357388636347104084" at="46,0,50,0" concept="4" trace="createSettingsInstance#()Ljetbrains/mps/ide/ui/dialogs/modules/CloneModuleSettings;" />
      <node id="3951829814942735608" at="29,0,34,0" concept="4" trace="runCreation#()V" />
      <node id="2848889927598113966" at="52,0,58,0" concept="4" trace="getDimensionServiceKey#()Ljava/lang/String;" />
      <node id="3357388636347106967" at="20,0,27,0" concept="0" trace="CloneModuleDialog#(Ljetbrains/mps/project/MPSProject;Ljava/lang/String;Ljetbrains/mps/project/AbstractModule;)V" />
      <node id="3357388636347104078" at="35,0,45,0" concept="4" trace="getExtension#()Ljava/lang/String;" />
      <scope id="4740064275171771294" at="37,47,38,40" />
      <scope id="4740064275171780818" at="40,47,41,40" />
      <scope id="3357388636347104089" at="47,58,48,71" />
      <scope id="2848889927598113973" at="55,45,56,45" />
      <scope id="4740064275171724514" at="58,68,59,47" />
      <scope id="3951829814942735612" at="30,32,32,79" />
      <scope id="4740064275171724514" at="58,0,61,0">
        <var name="o" id="4740064275171724514" />
        <var name="type" id="4740064275171724514" />
      </scope>
      <scope id="3357388636347104084" at="46,0,50,0" />
      <scope id="3357388636347106969" at="20,110,25,11" />
      <scope id="3951829814942735608" at="29,0,34,0" />
      <scope id="2848889927598113966" at="52,0,58,0" />
      <scope id="3357388636347106967" at="20,0,27,0">
        <var name="moduleOrginal" id="3357388636347106993" />
        <var name="project" id="3357388636347106988" />
        <var name="virtualFolder" id="3357388636347106990" />
      </scope>
      <scope id="3357388636347104082" at="36,35,43,16" />
      <scope id="3357388636347104078" at="35,0,45,0" />
      <unit id="3357388636347102538" at="16,0,62,0" name="jetbrains.mps.ide.newModuleDialogs.CloneModuleDialog" />
    </file>
  </root>
  <root nodeRef="r:8bdc9cf5-28de-48ab-8b85-36b2d96bc635(jetbrains.mps.ide.newModuleDialogs)/3926595287074919987">
    <file name="NewSolutionDialog.java">
      <node id="3926595287074941112" at="15,80,16,34" concept="11" />
      <node id="3926595287074983834" at="16,34,17,29" concept="1" />
      <node id="760049304605438096" at="17,29,18,0" concept="8" />
      <node id="3926595287075248951" at="18,0,19,11" concept="1" />
      <node id="6843628376240464858" at="23,32,24,53" concept="5" />
      <node id="6843628376240488617" at="24,53,25,61" concept="5" />
      <node id="6843628376240444737" at="25,61,26,87" concept="1" />
      <node id="2729157578428856464" at="26,87,27,79" concept="1" />
      <node id="3357388636346236545" at="31,35,32,38" concept="6" />
      <node id="3357388636346236628" at="36,58,37,53" concept="6" />
      <node id="3357388636346233442" at="30,0,34,0" concept="4" trace="getExtension#()Ljava/lang/String;" />
      <node id="3357388636346233448" at="35,0,39,0" concept="4" trace="createSettingsInstance#()Ljetbrains/mps/ide/ui/dialogs/modules/NewSolutionSettings;" />
      <node id="3926595287074940573" at="15,0,21,0" concept="0" trace="NewSolutionDialog#(Ljetbrains/mps/project/MPSProject;Ljava/lang/String;)V" />
      <node id="3951829814942824180" at="22,0,29,0" concept="4" trace="runCreation#()V" />
      <scope id="3357388636346233446" at="31,35,32,38" />
      <scope id="3357388636346233453" at="36,58,37,53" />
      <scope id="3926595287074940575" at="15,80,19,11" />
      <scope id="3951829814942824184" at="23,32,27,79">
        <var name="solutionLocation" id="6843628376240488620" />
        <var name="solutionName" id="6843628376240464861" />
      </scope>
      <scope id="3357388636346233442" at="30,0,34,0" />
      <scope id="3357388636346233448" at="35,0,39,0" />
      <scope id="3926595287074940573" at="15,0,21,0">
        <var name="project" id="3926595287074941440" />
        <var name="virtualFolder" id="2729157578428845595" />
      </scope>
      <scope id="3951829814942824180" at="22,0,29,0" />
      <unit id="3926595287074919987" at="13,0,40,0" name="jetbrains.mps.ide.newModuleDialogs.NewSolutionDialog" />
    </file>
  </root>
  <root nodeRef="r:8bdc9cf5-28de-48ab-8b85-36b2d96bc635(jetbrains.mps.ide.newModuleDialogs)/8412685000766424914">
    <file name="NewLanguageDialog.java">
<<<<<<< HEAD
      <node id="8412685000766484018" at="20,80,21,34" concept="11" />
      <node id="8412685000766484021" at="21,34,22,29" concept="1" />
      <node id="8412685000766484035" at="22,29,23,0" concept="8" />
      <node id="8412685000766484036" at="23,0,24,11" concept="1" />
      <node id="3951829814942806201" at="28,32,29,62" concept="7" />
      <node id="3951829814942808488" at="29,62,30,0" concept="8" />
      <node id="8412685000767423686" at="30,0,31,137" concept="5" />
      <node id="2683439310175341168" at="31,137,32,79" concept="1" />
      <node id="8412685000767471789" at="32,79,33,0" concept="8" />
      <node id="1176953486634037668" at="35,96,36,137" concept="5" />
      <node id="1176953486634091531" at="36,137,37,90" concept="1" />
      <node id="3679643358978972863" at="37,90,38,101" concept="1" />
      <node id="1176953486634189780" at="40,96,41,137" concept="5" />
      <node id="1176953486634284618" at="41,137,42,90" concept="1" />
      <node id="4152098816593719214" at="44,29,45,17" concept="7" />
      <node id="4152098816593725236" at="46,42,47,63" concept="1" />
      <node id="8412685000767453763" at="49,5,50,0" concept="8" />
      <node id="8412685000767415887" at="50,0,51,24" concept="1" />
      <node id="3357388636346356541" at="55,35,56,38" concept="6" />
      <node id="3357388636346362351" at="59,58,60,53" concept="6" />
      <node id="8412685000766424914" at="62,0,63,0" concept="9" trace="LOG" />
      <node id="3951829814942772181" at="63,68,64,47" concept="6" />
      <node id="3951829814942779810" at="66,68,67,47" concept="6" />
      <node id="4152098816593725236" at="45,17,48,7" concept="3" />
      <node id="3951829814942772181" at="63,0,66,0" concept="10" trace="as_xpx6i8_a0a0a5a3#(Ljava/lang/Object;Ljava/lang/Class;)null" />
      <node id="3951829814942779810" at="66,0,69,0" concept="10" trace="as_xpx6i8_a0a1a5a3#(Ljava/lang/Object;Ljava/lang/Class;)null" />
      <node id="5154621356648634254" at="39,7,43,7" concept="3" />
      <node id="3357388636346353337" at="54,0,58,0" concept="4" trace="getExtension#()Ljava/lang/String;" />
      <node id="3357388636346353343" at="58,0,62,0" concept="4" trace="createSettingsInstance#()Ljetbrains/mps/ide/ui/dialogs/modules/NewLanguageSettings;" />
      <node id="5154621356648615843" at="34,9,39,7" concept="3" />
      <node id="8412685000766460613" at="20,0,26,0" concept="0" trace="NewLanguageDialog#(Ljetbrains/mps/project/MPSProject;Ljava/lang/String;)V" />
      <node id="4152098816593683168" at="33,0,49,5" concept="12" />
      <node id="3951829814942742941" at="27,0,53,0" concept="4" trace="runCreation#()V" />
      <scope id="4152098816593725236" at="46,42,47,63" />
      <scope id="3357388636346353341" at="55,35,56,38" />
      <scope id="3357388636346353348" at="59,58,60,53" />
      <scope id="3951829814942772181" at="63,68,64,47" />
      <scope id="3951829814942779810" at="66,68,67,47" />
      <scope id="5154621356648634255" at="40,96,42,90">
        <var name="sandboxSolution" id="1176953486634189781" />
      </scope>
      <scope id="5154621356648615844" at="35,96,38,101">
        <var name="runtimeSolution" id="1176953486634037669" />
      </scope>
      <scope id="3951829814942772181" at="63,0,66,0">
        <var name="o" id="3951829814942772181" />
        <var name="type" id="3951829814942772181" />
      </scope>
      <scope id="3951829814942779810" at="66,0,69,0">
        <var name="o" id="3951829814942779810" />
        <var name="type" id="3951829814942779810" />
      </scope>
      <scope id="8412685000766460615" at="20,80,24,11" />
      <scope id="4152098816593683171" at="44,0,48,7">
        <var name="e" id="4152098816593683173" />
      </scope>
      <scope id="4152098816593683177" at="44,29,48,7" />
      <scope id="3357388636346353337" at="54,0,58,0" />
      <scope id="3357388636346353343" at="58,0,62,0" />
      <scope id="8412685000766460613" at="20,0,26,0">
        <var name="project" id="8412685000766483432" />
        <var name="virtualFolder" id="2683439310175192250" />
      </scope>
      <scope id="4152098816593683170" at="34,9,43,7" />
      <scope id="3951829814942742945" at="28,32,51,24">
        <var name="language" id="8412685000767423687" />
      </scope>
      <scope id="3951829814942742941" at="27,0,53,0" />
      <unit id="8412685000766424914" at="18,0,70,0" name="jetbrains.mps.ide.newModuleDialogs.NewLanguageDialog" />
=======
      <node id="8412685000766483631" at="24,0,25,0" concept="2" trace="myProject" />
      <node id="8412685000766495012" at="25,0,26,0" concept="2" trace="myResult" />
      <node id="8412685000766495015" at="26,0,27,0" concept="2" trace="myError" />
      <node id="8412685000766495019" at="27,0,28,0" concept="2" trace="myLanguageSettings" />
      <node id="2683439310175387741" at="28,0,29,0" concept="2" trace="myVirtualFolder" />
      <node id="8412685000766484018" at="30,80,31,48" concept="10" />
      <node id="8412685000766484021" at="31,48,32,29" concept="1" />
      <node id="8412685000766484024" at="32,29,33,27" concept="1" />
      <node id="8412685000766484027" at="33,27,34,35" concept="1" />
      <node id="8412685000766484030" at="34,35,35,0" concept="8" />
      <node id="8412685000766484031" at="35,0,36,24" concept="1" />
      <node id="2683439310175395066" at="36,24,37,36" concept="1" />
      <node id="8412685000766484035" at="37,36,38,0" concept="8" />
      <node id="8412685000766484036" at="38,0,39,11" concept="1" />
      <node id="8412685000767360445" at="44,37,45,267" concept="1" />
      <node id="5729690357938541541" at="48,31,49,41" concept="1" />
      <node id="8412685000766588904" at="52,5,53,30" concept="6" />
      <node id="8412685000766424914" at="56,0,57,0" concept="9" trace="LOG" />
      <node id="8412685000766942560" at="59,21,60,13" concept="6" />
      <node id="8412685000766942561" at="61,5,62,0" concept="8" />
      <node id="8412685000766942562" at="62,0,63,23" concept="1" />
      <node id="8412685000766942564" at="63,23,64,0" concept="8" />
      <node id="3679643358978979768" at="64,0,65,62" concept="7" />
      <node id="8412685000767423686" at="67,28,68,161" concept="5" />
      <node id="2683439310175341168" at="68,161,69,83" concept="1" />
      <node id="8412685000767471789" at="69,83,70,0" concept="8" />
      <node id="1176953486634037668" at="72,61,73,151" concept="5" />
      <node id="1176953486634091531" at="73,151,74,94" concept="1" />
      <node id="3679643358978972863" at="74,94,75,105" concept="1" />
      <node id="1176953486634189780" at="77,61,78,151" concept="5" />
      <node id="1176953486634284618" at="78,151,79,94" concept="1" />
      <node id="4152098816593719214" at="81,33,82,21" concept="7" />
      <node id="4152098816593725236" at="83,46,84,67" concept="1" />
      <node id="8412685000767453763" at="86,9,87,0" concept="8" />
      <node id="8412685000767415887" at="87,0,88,28" concept="1" />
      <node id="8412685000766920533" at="95,52,96,61" concept="6" />
      <node id="3678080938080533073" at="99,33,100,20" concept="6" />
      <node id="8412685000766622120" at="103,27,104,142" concept="1" />
      <node id="8412685000766622131" at="104,142,105,26" concept="1" />
      <node id="8412685000766622134" at="105,26,106,27" concept="6" />
      <node id="8412685000766942556" at="58,31,61,5" concept="3" />
      <node id="4152098816593725236" at="82,21,85,11" concept="3" />
      <node id="3678080938080528276" at="99,0,102,0" concept="4" trace="getLangauge#()Ljetbrains/mps/smodel/Language;" />
      <node id="5729690357938538170" at="47,0,51,0" concept="4" trace="changed#()V" />
      <node id="5154621356648634254" at="76,11,80,11" concept="3" />
      <node id="5154621356648615843" at="71,13,76,11" concept="3" />
      <node id="8412685000766920525" at="93,0,98,0" concept="4" trace="getPreferredFocusedComponent#()Ljavax/swing/JComponent;" />
      <node id="8412685000766622118" at="103,0,108,0" concept="4" trace="check#()Z" />
      <node id="5729690357938517454" at="45,267,51,9" concept="1" />
      <node id="8412685000766588866" at="43,44,52,5" concept="3" />
      <node id="8412685000766460613" at="30,0,41,0" concept="0" trace="NewLanguageDialog#(Ljetbrains/mps/project/MPSProject;Ljava/lang/String;)V" />
      <node id="8412685000766425670" at="42,0,55,0" concept="4" trace="createCenterPanel#()Ljavax/swing/JComponent;" />
      <node id="4152098816593683168" at="70,0,86,9" concept="11" />
      <node id="8412685000766942569" at="67,0,90,0" concept="4" trace="invoke#()V" />
      <node id="8412685000766942565" at="65,62,90,7" concept="1" />
      <node id="8412685000766913496" at="57,0,92,0" concept="4" trace="doOKAction#()V" />
      <scope id="5729690357938538174" at="48,31,49,41" />
      <scope id="8412685000766942559" at="59,21,60,13" />
      <scope id="4152098816593725236" at="83,46,84,67" />
      <scope id="8412685000766920530" at="95,52,96,61" />
      <scope id="3678080938080528279" at="99,33,100,20" />
      <scope id="5154621356648634255" at="77,61,79,94">
        <var name="sandboxSolution" id="1176953486634189781" />
      </scope>
      <scope id="5154621356648615844" at="72,61,75,105">
        <var name="runtimeSolution" id="1176953486634037669" />
      </scope>
      <scope id="3678080938080528276" at="99,0,102,0" />
      <scope id="8412685000766622119" at="103,27,106,27" />
      <scope id="5729690357938538170" at="47,0,51,0" />
      <scope id="4152098816593683171" at="81,0,85,11">
        <var name="e" id="4152098816593683173" />
      </scope>
      <scope id="4152098816593683177" at="81,33,85,11" />
      <scope id="8412685000766920525" at="93,0,98,0" />
      <scope id="8412685000766622118" at="103,0,108,0" />
      <scope id="8412685000766588870" at="44,37,51,9" />
      <scope id="8412685000766460615" at="30,80,39,11" />
      <scope id="4152098816593683170" at="71,13,80,11" />
      <scope id="8412685000766425675" at="43,44,53,30" />
      <scope id="8412685000766460613" at="30,0,41,0">
        <var name="project" id="8412685000766483432" />
        <var name="virtualFolder" id="2683439310175192250" />
      </scope>
      <scope id="8412685000766425670" at="42,0,55,0" />
      <scope id="8412685000766942570" at="67,28,88,28">
        <var name="language" id="8412685000767423687" />
      </scope>
      <scope id="8412685000766942569" at="67,0,90,0" />
      <scope id="8412685000766913500" at="58,31,90,7" />
      <scope id="8412685000766913496" at="57,0,92,0" />
      <unit id="5729690357938538168" at="46,41,51,7" name="jetbrains.mps.ide.newModuleDialogs.NewLanguageDialog$1" />
      <unit id="8412685000766942569" at="66,51,90,5" name="jetbrains.mps.ide.newModuleDialogs.NewLanguageDialog$2" />
      <unit id="8412685000766424914" at="23,0,109,0" name="jetbrains.mps.ide.newModuleDialogs.NewLanguageDialog" />
>>>>>>> 4b098e93
    </file>
  </root>
</debug-info>
<|MERGE_RESOLUTION|>--- conflicted
+++ resolved
@@ -174,49 +174,48 @@
   </root>
   <root nodeRef="r:8bdc9cf5-28de-48ab-8b85-36b2d96bc635(jetbrains.mps.ide.newModuleDialogs)/8412685000766424914">
     <file name="NewLanguageDialog.java">
-<<<<<<< HEAD
       <node id="8412685000766484018" at="20,80,21,34" concept="11" />
       <node id="8412685000766484021" at="21,34,22,29" concept="1" />
       <node id="8412685000766484035" at="22,29,23,0" concept="8" />
       <node id="8412685000766484036" at="23,0,24,11" concept="1" />
-      <node id="3951829814942806201" at="28,32,29,62" concept="7" />
-      <node id="3951829814942808488" at="29,62,30,0" concept="8" />
-      <node id="8412685000767423686" at="30,0,31,137" concept="5" />
-      <node id="2683439310175341168" at="31,137,32,79" concept="1" />
-      <node id="8412685000767471789" at="32,79,33,0" concept="8" />
-      <node id="1176953486634037668" at="35,96,36,137" concept="5" />
-      <node id="1176953486634091531" at="36,137,37,90" concept="1" />
-      <node id="3679643358978972863" at="37,90,38,101" concept="1" />
-      <node id="1176953486634189780" at="40,96,41,137" concept="5" />
-      <node id="1176953486634284618" at="41,137,42,90" concept="1" />
-      <node id="4152098816593719214" at="44,29,45,17" concept="7" />
-      <node id="4152098816593725236" at="46,42,47,63" concept="1" />
-      <node id="8412685000767453763" at="49,5,50,0" concept="8" />
-      <node id="8412685000767415887" at="50,0,51,24" concept="1" />
-      <node id="3357388636346356541" at="55,35,56,38" concept="6" />
-      <node id="3357388636346362351" at="59,58,60,53" concept="6" />
-      <node id="8412685000766424914" at="62,0,63,0" concept="9" trace="LOG" />
+      <node id="8412685000766424914" at="27,0,28,0" concept="9" trace="LOG" />
+      <node id="3951829814942806201" at="29,32,30,62" concept="7" />
+      <node id="3951829814942808488" at="30,62,31,0" concept="8" />
+      <node id="8412685000767423686" at="31,0,32,137" concept="5" />
+      <node id="2683439310175341168" at="32,137,33,79" concept="1" />
+      <node id="8412685000767471789" at="33,79,34,0" concept="8" />
+      <node id="1176953486634037668" at="36,96,37,137" concept="5" />
+      <node id="1176953486634091531" at="37,137,38,90" concept="1" />
+      <node id="3679643358978972863" at="38,90,39,101" concept="1" />
+      <node id="1176953486634189780" at="41,96,42,137" concept="5" />
+      <node id="1176953486634284618" at="42,137,43,90" concept="1" />
+      <node id="4152098816593719214" at="45,29,46,17" concept="7" />
+      <node id="4152098816593725236" at="47,42,48,63" concept="1" />
+      <node id="8412685000767453763" at="50,5,51,0" concept="8" />
+      <node id="8412685000767415887" at="51,0,52,24" concept="1" />
+      <node id="3357388636346356541" at="56,35,57,38" concept="6" />
+      <node id="3357388636346362351" at="60,58,61,53" concept="6" />
       <node id="3951829814942772181" at="63,68,64,47" concept="6" />
       <node id="3951829814942779810" at="66,68,67,47" concept="6" />
-      <node id="4152098816593725236" at="45,17,48,7" concept="3" />
-      <node id="3951829814942772181" at="63,0,66,0" concept="10" trace="as_xpx6i8_a0a0a5a3#(Ljava/lang/Object;Ljava/lang/Class;)null" />
-      <node id="3951829814942779810" at="66,0,69,0" concept="10" trace="as_xpx6i8_a0a1a5a3#(Ljava/lang/Object;Ljava/lang/Class;)null" />
-      <node id="5154621356648634254" at="39,7,43,7" concept="3" />
-      <node id="3357388636346353337" at="54,0,58,0" concept="4" trace="getExtension#()Ljava/lang/String;" />
-      <node id="3357388636346353343" at="58,0,62,0" concept="4" trace="createSettingsInstance#()Ljetbrains/mps/ide/ui/dialogs/modules/NewLanguageSettings;" />
-      <node id="5154621356648615843" at="34,9,39,7" concept="3" />
+      <node id="4152098816593725236" at="46,17,49,7" concept="3" />
+      <node id="3951829814942772181" at="63,0,66,0" concept="10" trace="as_xpx6i8_a0a0a5a4#(Ljava/lang/Object;Ljava/lang/Class;)null" />
+      <node id="3951829814942779810" at="66,0,69,0" concept="10" trace="as_xpx6i8_a0a1a5a4#(Ljava/lang/Object;Ljava/lang/Class;)null" />
+      <node id="5154621356648634254" at="40,7,44,7" concept="3" />
+      <node id="3357388636346353337" at="55,0,59,0" concept="4" trace="getExtension#()Ljava/lang/String;" />
+      <node id="3357388636346353343" at="59,0,63,0" concept="4" trace="createSettingsInstance#()Ljetbrains/mps/ide/ui/dialogs/modules/NewLanguageSettings;" />
+      <node id="5154621356648615843" at="35,9,40,7" concept="3" />
       <node id="8412685000766460613" at="20,0,26,0" concept="0" trace="NewLanguageDialog#(Ljetbrains/mps/project/MPSProject;Ljava/lang/String;)V" />
-      <node id="4152098816593683168" at="33,0,49,5" concept="12" />
-      <node id="3951829814942742941" at="27,0,53,0" concept="4" trace="runCreation#()V" />
-      <scope id="4152098816593725236" at="46,42,47,63" />
-      <scope id="3357388636346353341" at="55,35,56,38" />
-      <scope id="3357388636346353348" at="59,58,60,53" />
+      <node id="4152098816593683168" at="34,0,50,5" concept="12" />
+      <node id="3951829814942742941" at="28,0,54,0" concept="4" trace="runCreation#()V" />
+      <scope id="4152098816593725236" at="47,42,48,63" />
+      <scope id="3357388636346353341" at="56,35,57,38" />
+      <scope id="3357388636346353348" at="60,58,61,53" />
       <scope id="3951829814942772181" at="63,68,64,47" />
       <scope id="3951829814942779810" at="66,68,67,47" />
-      <scope id="5154621356648634255" at="40,96,42,90">
+      <scope id="5154621356648634255" at="41,96,43,90">
         <var name="sandboxSolution" id="1176953486634189781" />
       </scope>
-      <scope id="5154621356648615844" at="35,96,38,101">
+      <scope id="5154621356648615844" at="36,96,39,101">
         <var name="runtimeSolution" id="1176953486634037669" />
       </scope>
       <scope id="3951829814942772181" at="63,0,66,0">
@@ -228,118 +227,22 @@
         <var name="type" id="3951829814942779810" />
       </scope>
       <scope id="8412685000766460615" at="20,80,24,11" />
-      <scope id="4152098816593683171" at="44,0,48,7">
+      <scope id="4152098816593683171" at="45,0,49,7">
         <var name="e" id="4152098816593683173" />
       </scope>
-      <scope id="4152098816593683177" at="44,29,48,7" />
-      <scope id="3357388636346353337" at="54,0,58,0" />
-      <scope id="3357388636346353343" at="58,0,62,0" />
+      <scope id="4152098816593683177" at="45,29,49,7" />
+      <scope id="3357388636346353337" at="55,0,59,0" />
+      <scope id="3357388636346353343" at="59,0,63,0" />
       <scope id="8412685000766460613" at="20,0,26,0">
         <var name="project" id="8412685000766483432" />
         <var name="virtualFolder" id="2683439310175192250" />
       </scope>
-      <scope id="4152098816593683170" at="34,9,43,7" />
-      <scope id="3951829814942742945" at="28,32,51,24">
+      <scope id="4152098816593683170" at="35,9,44,7" />
+      <scope id="3951829814942742945" at="29,32,52,24">
         <var name="language" id="8412685000767423687" />
       </scope>
-      <scope id="3951829814942742941" at="27,0,53,0" />
+      <scope id="3951829814942742941" at="28,0,54,0" />
       <unit id="8412685000766424914" at="18,0,70,0" name="jetbrains.mps.ide.newModuleDialogs.NewLanguageDialog" />
-=======
-      <node id="8412685000766483631" at="24,0,25,0" concept="2" trace="myProject" />
-      <node id="8412685000766495012" at="25,0,26,0" concept="2" trace="myResult" />
-      <node id="8412685000766495015" at="26,0,27,0" concept="2" trace="myError" />
-      <node id="8412685000766495019" at="27,0,28,0" concept="2" trace="myLanguageSettings" />
-      <node id="2683439310175387741" at="28,0,29,0" concept="2" trace="myVirtualFolder" />
-      <node id="8412685000766484018" at="30,80,31,48" concept="10" />
-      <node id="8412685000766484021" at="31,48,32,29" concept="1" />
-      <node id="8412685000766484024" at="32,29,33,27" concept="1" />
-      <node id="8412685000766484027" at="33,27,34,35" concept="1" />
-      <node id="8412685000766484030" at="34,35,35,0" concept="8" />
-      <node id="8412685000766484031" at="35,0,36,24" concept="1" />
-      <node id="2683439310175395066" at="36,24,37,36" concept="1" />
-      <node id="8412685000766484035" at="37,36,38,0" concept="8" />
-      <node id="8412685000766484036" at="38,0,39,11" concept="1" />
-      <node id="8412685000767360445" at="44,37,45,267" concept="1" />
-      <node id="5729690357938541541" at="48,31,49,41" concept="1" />
-      <node id="8412685000766588904" at="52,5,53,30" concept="6" />
-      <node id="8412685000766424914" at="56,0,57,0" concept="9" trace="LOG" />
-      <node id="8412685000766942560" at="59,21,60,13" concept="6" />
-      <node id="8412685000766942561" at="61,5,62,0" concept="8" />
-      <node id="8412685000766942562" at="62,0,63,23" concept="1" />
-      <node id="8412685000766942564" at="63,23,64,0" concept="8" />
-      <node id="3679643358978979768" at="64,0,65,62" concept="7" />
-      <node id="8412685000767423686" at="67,28,68,161" concept="5" />
-      <node id="2683439310175341168" at="68,161,69,83" concept="1" />
-      <node id="8412685000767471789" at="69,83,70,0" concept="8" />
-      <node id="1176953486634037668" at="72,61,73,151" concept="5" />
-      <node id="1176953486634091531" at="73,151,74,94" concept="1" />
-      <node id="3679643358978972863" at="74,94,75,105" concept="1" />
-      <node id="1176953486634189780" at="77,61,78,151" concept="5" />
-      <node id="1176953486634284618" at="78,151,79,94" concept="1" />
-      <node id="4152098816593719214" at="81,33,82,21" concept="7" />
-      <node id="4152098816593725236" at="83,46,84,67" concept="1" />
-      <node id="8412685000767453763" at="86,9,87,0" concept="8" />
-      <node id="8412685000767415887" at="87,0,88,28" concept="1" />
-      <node id="8412685000766920533" at="95,52,96,61" concept="6" />
-      <node id="3678080938080533073" at="99,33,100,20" concept="6" />
-      <node id="8412685000766622120" at="103,27,104,142" concept="1" />
-      <node id="8412685000766622131" at="104,142,105,26" concept="1" />
-      <node id="8412685000766622134" at="105,26,106,27" concept="6" />
-      <node id="8412685000766942556" at="58,31,61,5" concept="3" />
-      <node id="4152098816593725236" at="82,21,85,11" concept="3" />
-      <node id="3678080938080528276" at="99,0,102,0" concept="4" trace="getLangauge#()Ljetbrains/mps/smodel/Language;" />
-      <node id="5729690357938538170" at="47,0,51,0" concept="4" trace="changed#()V" />
-      <node id="5154621356648634254" at="76,11,80,11" concept="3" />
-      <node id="5154621356648615843" at="71,13,76,11" concept="3" />
-      <node id="8412685000766920525" at="93,0,98,0" concept="4" trace="getPreferredFocusedComponent#()Ljavax/swing/JComponent;" />
-      <node id="8412685000766622118" at="103,0,108,0" concept="4" trace="check#()Z" />
-      <node id="5729690357938517454" at="45,267,51,9" concept="1" />
-      <node id="8412685000766588866" at="43,44,52,5" concept="3" />
-      <node id="8412685000766460613" at="30,0,41,0" concept="0" trace="NewLanguageDialog#(Ljetbrains/mps/project/MPSProject;Ljava/lang/String;)V" />
-      <node id="8412685000766425670" at="42,0,55,0" concept="4" trace="createCenterPanel#()Ljavax/swing/JComponent;" />
-      <node id="4152098816593683168" at="70,0,86,9" concept="11" />
-      <node id="8412685000766942569" at="67,0,90,0" concept="4" trace="invoke#()V" />
-      <node id="8412685000766942565" at="65,62,90,7" concept="1" />
-      <node id="8412685000766913496" at="57,0,92,0" concept="4" trace="doOKAction#()V" />
-      <scope id="5729690357938538174" at="48,31,49,41" />
-      <scope id="8412685000766942559" at="59,21,60,13" />
-      <scope id="4152098816593725236" at="83,46,84,67" />
-      <scope id="8412685000766920530" at="95,52,96,61" />
-      <scope id="3678080938080528279" at="99,33,100,20" />
-      <scope id="5154621356648634255" at="77,61,79,94">
-        <var name="sandboxSolution" id="1176953486634189781" />
-      </scope>
-      <scope id="5154621356648615844" at="72,61,75,105">
-        <var name="runtimeSolution" id="1176953486634037669" />
-      </scope>
-      <scope id="3678080938080528276" at="99,0,102,0" />
-      <scope id="8412685000766622119" at="103,27,106,27" />
-      <scope id="5729690357938538170" at="47,0,51,0" />
-      <scope id="4152098816593683171" at="81,0,85,11">
-        <var name="e" id="4152098816593683173" />
-      </scope>
-      <scope id="4152098816593683177" at="81,33,85,11" />
-      <scope id="8412685000766920525" at="93,0,98,0" />
-      <scope id="8412685000766622118" at="103,0,108,0" />
-      <scope id="8412685000766588870" at="44,37,51,9" />
-      <scope id="8412685000766460615" at="30,80,39,11" />
-      <scope id="4152098816593683170" at="71,13,80,11" />
-      <scope id="8412685000766425675" at="43,44,53,30" />
-      <scope id="8412685000766460613" at="30,0,41,0">
-        <var name="project" id="8412685000766483432" />
-        <var name="virtualFolder" id="2683439310175192250" />
-      </scope>
-      <scope id="8412685000766425670" at="42,0,55,0" />
-      <scope id="8412685000766942570" at="67,28,88,28">
-        <var name="language" id="8412685000767423687" />
-      </scope>
-      <scope id="8412685000766942569" at="67,0,90,0" />
-      <scope id="8412685000766913500" at="58,31,90,7" />
-      <scope id="8412685000766913496" at="57,0,92,0" />
-      <unit id="5729690357938538168" at="46,41,51,7" name="jetbrains.mps.ide.newModuleDialogs.NewLanguageDialog$1" />
-      <unit id="8412685000766942569" at="66,51,90,5" name="jetbrains.mps.ide.newModuleDialogs.NewLanguageDialog$2" />
-      <unit id="8412685000766424914" at="23,0,109,0" name="jetbrains.mps.ide.newModuleDialogs.NewLanguageDialog" />
->>>>>>> 4b098e93
     </file>
   </root>
 </debug-info>
