--- conflicted
+++ resolved
@@ -36,346 +36,6 @@
       <node id="5049109624535093448" at="82,26,83,24" concept="4" />
       <node id="1613125646032871476" at="83,24,84,22" concept="4" />
       <node id="1613125646032871480" at="84,22,85,55" concept="4" />
-<<<<<<< HEAD
-      <node id="1613125646032871484" at="85,55,86,114" concept="0" />
-      <node id="1613125646032871493" at="86,114,87,22" concept="4" />
-      <node id="1613125646032871500" at="88,29,89,52" concept="4" />
-      <node id="1613125646032871505" at="89,52,90,46" concept="4" />
-      <node id="5149305731183884490" at="91,5,92,0" concept="12" />
-      <node id="5149305731183884493" at="92,0,93,11" concept="4" />
-      <node id="2085437128635832396" at="95,61,96,136" concept="16" />
-      <node id="2085437128636722962" at="96,136,97,25" concept="4" />
-      <node id="2085437128637087907" at="97,25,98,73" concept="4" />
-      <node id="2085437128637177766" at="98,73,99,59" concept="4" />
-      <node id="2085437128636244534" at="101,51,102,39" concept="9" />
-      <node id="686066472821691741" at="103,38,104,41" concept="9" />
-      <node id="686066472821691753" at="104,41,105,34" concept="9" />
-      <node id="686066472821692472" at="105,34,106,83" concept="9" />
-      <node id="686066472821692483" at="106,83,107,0" concept="12" />
-      <node id="686066472821692452" at="108,49,109,28" concept="10" />
-      <node id="686066472821692470" at="110,7,111,39" concept="10" />
-      <node id="1218634788292" at="112,5,113,34" concept="10" />
-      <node id="1613125646032871527" at="115,29,116,20" concept="10" />
-      <node id="1613125646032871533" at="118,34,119,63" concept="9" />
-      <node id="3205480298361480036" at="119,63,120,55" concept="4" />
-      <node id="4851117361033800178" at="120,55,121,0" concept="12" />
-      <node id="4851117361033865910" at="121,0,122,262" concept="9" />
-      <node id="3298715926002433722" at="122,262,123,0" concept="12" />
-      <node id="1613125646032871578" at="123,0,124,58" concept="4" />
-      <node id="8264485885016412336" at="124,58,125,0" concept="12" />
-      <node id="4851117361035006351" at="125,0,126,49" concept="4" />
-      <node id="1613125646032871585" at="126,49,127,45" concept="4" />
-      <node id="1613125646032871590" at="127,45,128,60" concept="9" />
-      <node id="1613125646032871614" at="130,35,131,31" concept="4" />
-      <node id="3482941692036781056" at="132,86,133,68" concept="11" />
-      <node id="3482941692036778461" at="133,68,134,31" concept="4" />
-      <node id="3298715926002507883" at="136,5,137,0" concept="12" />
-      <node id="1613125646032871628" at="138,31,139,66" concept="4" />
-      <node id="3298715926002509808" at="144,42,145,58" concept="4" />
-      <node id="3298715926002509739" at="146,9,147,74" concept="10" />
-      <node id="1613125646032871852" at="152,49,153,16" concept="4" />
-      <node id="3527515271333387025" at="153,16,154,100" concept="4" />
-      <node id="1613125646032871645" at="156,7,157,33" concept="4" />
-      <node id="3298715926002509819" at="157,33,158,0" concept="12" />
-      <node id="1613125646032871689" at="158,0,159,87" concept="4" />
-      <node id="4851117361035863272" at="159,87,160,0" concept="12" />
-      <node id="4851117361036084556" at="160,0,161,49" concept="4" />
-      <node id="1613125646032871542" at="161,49,162,58" concept="4" />
-      <node id="8264485885015239319" at="162,58,163,0" concept="12" />
-      <node id="8264485885015240618" at="163,0,164,103" concept="9" />
-      <node id="8264485885015311109" at="164,103,165,266" concept="9" />
-      <node id="8264485885015350120" at="165,266,166,0" concept="12" />
-      <node id="1613125646032871549" at="166,0,167,56" concept="4" />
-      <node id="2784446709006311161" at="170,47,171,16" concept="4" />
-      <node id="8264485885016852078" at="173,7,174,0" concept="12" />
-      <node id="8264485885017200703" at="174,0,175,39" concept="9" />
-      <node id="8264485885016752406" at="175,39,176,63" concept="4" />
-      <node id="8264485885016991391" at="176,63,177,69" concept="4" />
-      <node id="8264485885016752415" at="177,69,178,51" concept="4" />
-      <node id="3298715926002509820" at="178,51,179,0" concept="12" />
-      <node id="7632112388011939671" at="179,0,180,94" concept="9" />
-      <node id="7632112388012226218" at="181,43,182,53" concept="4" />
-      <node id="1613125646032871561" at="183,5,184,40" concept="4" />
-      <node id="1613125646032871566" at="184,40,185,110" concept="4" />
-      <node id="2784446709006311178" at="188,47,189,16" concept="4" />
-      <node id="3419827872459024679" at="194,50,195,16" concept="4" />
-      <node id="8264485885017533014" at="195,16,196,103" concept="4" />
-      <node id="8264485885016751464" at="198,7,199,0" concept="12" />
-      <node id="4851117361036391648" at="199,0,200,63" concept="4" />
-      <node id="1613125646032871573" at="200,63,201,62" concept="4" />
-      <node id="8264485885015492812" at="201,62,202,0" concept="12" />
-      <node id="8264485885016514079" at="202,0,203,49" concept="4" />
-      <node id="8264485885015493914" at="203,49,204,50" concept="4" />
-      <node id="8264485885015136267" at="204,50,205,0" concept="12" />
-      <node id="8264485885015697384" at="205,0,206,49" concept="4" />
-      <node id="6036404874025683175" at="206,49,207,62" concept="4" />
-      <node id="4851117361036678350" at="207,62,208,49" concept="4" />
-      <node id="6036404874025027848" at="208,49,209,81" concept="4" />
-      <node id="6036404874026967823" at="212,44,213,17" concept="10" />
-      <node id="6036404874028920664" at="214,9,215,53" concept="4" />
-      <node id="4851117361032929329" at="217,7,218,99" concept="4" />
-      <node id="8264485885016651426" at="218,99,219,0" concept="12" />
-      <node id="8264485885016652335" at="219,0,220,50" concept="4" />
-      <node id="6036404874024873387" at="220,50,221,53" concept="4" />
-      <node id="3298715926002433723" at="221,53,222,0" concept="12" />
-      <node id="1613125646032871652" at="222,0,223,54" concept="4" />
-      <node id="6036404874027652746" at="225,46,226,61" concept="9" />
-      <node id="6036404874027925670" at="227,89,228,74" concept="4" />
-      <node id="6036404874028244647" at="229,5,230,55" concept="10" />
-      <node id="5149305731183885505" at="234,21,235,13" concept="10" />
-      <node id="5149305731183885508" at="236,5,237,0" concept="12" />
-      <node id="3205480298361942003" at="238,182,239,103" concept="9" />
-      <node id="3205480298362118237" at="239,103,240,0" concept="12" />
-      <node id="3205480298361953055" at="240,0,241,42" concept="9" />
-      <node id="3205480298361956628" at="241,42,242,38" concept="4" />
-      <node id="9064092820133181931" at="242,38,243,0" concept="12" />
-      <node id="9064092820133182626" at="243,0,244,119" concept="9" />
-      <node id="3205480298362058801" at="244,119,245,0" concept="12" />
-      <node id="3205480298362059484" at="245,0,246,157" concept="9" />
-      <node id="3205480298362146223" at="246,157,247,33" concept="4" />
-      <node id="3205480298362151339" at="247,33,248,132" concept="4" />
-      <node id="7959849052033900706" at="248,132,249,0" concept="12" />
-      <node id="3962190356150139972" at="249,0,250,34" concept="4" />
-      <node id="7959849052033920028" at="250,34,251,33" concept="4" />
-      <node id="7959849052033901353" at="251,33,252,114" concept="9" />
-      <node id="7959849052033818946" at="252,114,253,0" concept="12" />
-      <node id="9064092820133147180" at="256,27,257,100" concept="9" />
-      <node id="3962190356150201455" at="257,100,258,107" concept="9" />
-      <node id="9064092820133166143" at="259,38,260,61" concept="9" />
-      <node id="3962190356150233580" at="261,151,262,32" concept="4" />
-      <node id="3962190356150236788" at="262,32,263,20" concept="2" />
-      <node id="3962190356150340067" at="265,11,266,83" concept="4" />
-      <node id="248271724923132619" at="266,83,267,27" concept="11" />
-      <node id="711809809630721961" at="267,27,268,54" concept="4" />
-      <node id="3962190356149991631" at="268,54,269,59" concept="4" />
-      <node id="3962190356149988591" at="269,59,270,26" concept="4" />
-      <node id="7959849052033819060" at="272,9,273,0" concept="12" />
-      <node id="8352108242031572636" at="273,0,274,97" concept="9" />
-      <node id="8352108242031574481" at="276,27,277,54" concept="4" />
-      <node id="7961782505698717120" at="281,150,282,42" concept="4" />
-      <node id="3205480298362261671" at="282,42,283,50" concept="4" />
-      <node id="3205480298361688943" at="286,5,287,0" concept="12" />
-      <node id="5149305731183885523" at="290,31,291,36" concept="9" />
-      <node id="5149305731183885527" at="291,36,292,66" concept="9" />
-      <node id="2085437128637568116" at="292,66,293,30" concept="9" />
-      <node id="2085437128637568372" at="294,45,295,131" concept="4" />
-      <node id="2085437128637568868" at="296,16,297,76" concept="4" />
-      <node id="2085437128637659463" at="299,30,300,24" concept="10" />
-      <node id="2085437128637719318" at="302,84,303,63" concept="4" />
-      <node id="2085437128637719335" at="305,80,306,53" concept="4" />
-      <node id="2085437128637719351" at="308,83,309,51" concept="4" />
-      <node id="2085437128637719367" at="311,96,312,72" concept="4" />
-      <node id="2085437128637719380" at="313,9,314,51" concept="4" />
-      <node id="2085437128637939131" at="314,51,315,32" concept="4" />
-      <node id="2085437128637971393" at="315,32,316,22" concept="4" />
-      <node id="2085437128638404708" at="316,22,317,0" concept="12" />
-      <node id="2085437128638405933" at="317,0,318,22" concept="10" />
-      <node id="5149305731183885545" at="320,7,321,0" concept="12" />
-      <node id="5149305731183885546" at="321,0,322,28" concept="0" />
-      <node id="5149305731183885502" at="322,28,323,0" concept="12" />
-      <node id="5149305731183885482" at="323,0,324,23" concept="4" />
-      <node id="5145396570648080016" at="328,48,329,13" concept="10" />
-      <node id="1528219416041813555" at="330,5,331,98" concept="9" />
-      <node id="1528219416041813563" at="331,98,332,169" concept="9" />
-      <node id="1528219416041813585" at="335,25,336,34" concept="4" />
-      <node id="8811637033172151849" at="341,30,342,74" concept="9" />
-      <node id="8811637033172191492" at="342,74,343,97" concept="10" />
-      <node id="8811637033172191467" at="343,97,344,0" concept="12" />
-      <node id="3298715926002509852" at="346,27,347,53" concept="9" />
-      <node id="3205480298361655430" at="347,53,348,0" concept="12" />
-      <node id="3298715926002509841" at="349,45,350,49" concept="4" />
-      <node id="3298715926002509831" at="350,49,351,19" concept="10" />
-      <node id="3298715926002509834" at="352,5,353,0" concept="12" />
-      <node id="3298715926002509862" at="353,0,354,42" concept="9" />
-      <node id="3298715926002509894" at="354,42,355,0" concept="12" />
-      <node id="3298715926002509940" at="355,0,356,45" concept="9" />
-      <node id="3298715926002509953" at="357,34,358,53" concept="4" />
-      <node id="3298715926002509956" at="358,53,359,19" concept="10" />
-      <node id="3298715926002510034" at="360,5,361,0" concept="12" />
-      <node id="3298715926002510014" at="362,59,363,59" concept="4" />
-      <node id="3298715926002510017" at="363,59,364,19" concept="10" />
-      <node id="3298715926002510038" at="365,5,366,0" concept="12" />
-      <node id="1613125646032871969" at="368,61,369,79" concept="9" />
-      <node id="1613125646032871986" at="370,49,371,102" concept="4" />
-      <node id="1613125646032871993" at="371,102,372,23" concept="10" />
-      <node id="3111211977501179474" at="375,5,376,0" concept="12" />
-      <node id="3298715926002509960" at="377,45,378,62" concept="4" />
-      <node id="3298715926002509963" at="378,62,379,19" concept="10" />
-      <node id="3298715926002509939" at="380,5,381,0" concept="12" />
-      <node id="3298715926002510063" at="382,34,383,65" concept="4" />
-      <node id="3298715926002510068" at="383,65,384,19" concept="10" />
-      <node id="3347527925120093587" at="385,5,386,0" concept="12" />
-      <node id="3347527925120078765" at="387,79,388,80" concept="4" />
-      <node id="3347527925120078768" at="388,80,389,19" concept="10" />
-      <node id="3347527925120859400" at="390,5,391,0" concept="12" />
-      <node id="3347527925120887900" at="392,115,393,80" concept="4" />
-      <node id="3347527925120887903" at="393,80,394,19" concept="10" />
-      <node id="3347527925120873597" at="395,5,396,0" concept="12" />
-      <node id="3347527925120064590" at="396,0,397,0" concept="12" />
-      <node id="3298715926002510066" at="397,0,398,0" concept="12" />
-      <node id="3111211977501179471" at="398,0,399,23" concept="4" />
-      <node id="1613125646032871739" at="399,23,400,16" concept="10" />
-      <node id="6696746041597235409" at="404,44,405,25" concept="10" />
-      <node id="4851117361033449552" at="410,52,411,23" concept="10" />
-      <node id="2085437128637568648" at="296,14,298,9" concept="1" />
-      <node id="686066472821691761" at="107,0,110,7" concept="7" />
-      <node id="1613125646032871523" at="115,0,118,0" concept="8" trace="getResult#()Lorg/jetbrains/mps/openapi/model/SModel;" />
-      <node id="1613125646032871621" at="137,0,140,5" concept="7" />
-      <node id="3298715926002509728" at="143,110,146,9" concept="7" />
-      <node id="7632112388012135511" at="180,94,183,5" concept="7" />
-      <node id="6036404874026544169" at="211,97,214,9" concept="7" />
-      <node id="6036404874027334879" at="226,61,229,5" concept="6" />
-      <node id="5149305731183885503" at="233,31,236,5" concept="7" />
-      <node id="8352108242031595635" at="276,0,279,0" concept="8" trace="run#()V" />
-      <node id="2085437128637569399" at="298,9,301,9" concept="7" />
-      <node id="2085437128637719315" at="301,9,304,9" concept="6" />
-      <node id="2085437128637719332" at="304,9,307,9" concept="6" />
-      <node id="2085437128637719348" at="307,9,310,9" concept="6" />
-      <node id="2085437128637719364" at="310,9,313,9" concept="6" />
-      <node id="5145396570648075281" at="327,30,330,5" concept="7" />
-      <node id="1613125646032871495" at="87,22,91,5" concept="7" />
-      <node id="2784446709006311155" at="169,0,173,0" concept="8" trace="keyReleased#(Ljava/awt/event/KeyEvent;)V" />
-      <node id="2784446709006311172" at="187,0,191,0" concept="8" trace="keyReleased#(Ljava/awt/event/KeyEvent;)V" />
-      <node id="3962190356150209562" at="260,61,264,13" concept="7" />
-      <node id="3259454320485648512" at="280,52,284,9" concept="7" />
-      <node id="1528219416041813581" at="334,0,338,0" concept="8" trace="run#()V" />
-      <node id="1613125646032871705" at="348,0,352,5" concept="7" />
-      <node id="3298715926002509946" at="356,45,360,5" concept="7" />
-      <node id="3298715926002510004" at="361,0,365,5" concept="7" />
-      <node id="1613125646032871978" at="369,79,373,9" concept="7" />
-      <node id="3298715926002509958" at="376,0,380,5" concept="7" />
-      <node id="3298715926002509898" at="381,0,385,5" concept="7" />
-      <node id="3347527925120078753" at="386,0,390,5" concept="7" />
-      <node id="3347527925120887888" at="391,0,395,5" concept="7" />
-      <node id="1613125646032871640" at="151,0,156,0" concept="8" trace="itemStateChanged#(Ljava/awt/event/ItemEvent;)V" />
-      <node id="3419827872459024673" at="193,0,198,0" concept="8" trace="itemStateChanged#(Ljava/awt/event/ItemEvent;)V" />
-      <node id="8352108242031577542" at="274,97,279,9" concept="4" />
-      <node id="3527515271333555274" at="293,30,298,9" concept="7" />
-      <node id="3298715926002510040" at="341,0,346,0" concept="8" trace="getFqName#()Ljava/lang/String;" />
-      <node id="6696746041597235382" at="402,0,407,0" concept="8" trace="createCenterPanel#()Ljavax/swing/JComponent;" />
-      <node id="4851117361033371530" at="408,0,413,0" concept="8" trace="getPreferredFocusedComponent#()Ljavax/swing/JComponent;" />
-      <node id="2085437128635824593" at="95,0,101,0" concept="3" trace="NewModelDialog#(Ljetbrains/mps/project/Project;Lorg/jetbrains/mps/openapi/model/SModel;)V" />
-      <node id="3298715926002507286" at="129,53,135,7" concept="7" />
-      <node id="3419827872458909719" at="167,56,173,7" concept="4" />
-      <node id="2784446709006311164" at="185,110,191,7" concept="4" />
-      <node id="6036404874026480817" at="211,0,217,0" concept="8" trace="customizeCellRenderer#(Ljavax/swing/JList;Ljava/lang/Object;IZZ)V" />
-      <node id="3259454320485647330" at="279,9,285,7" concept="6" />
-      <node id="1528219416041813575" at="332,169,338,7" concept="4" />
-      <node id="3298715926002509705" at="142,0,149,0" concept="8" trace="getListCellRendererComponent#(Ljavax/swing/JList;Ljava/lang/Object;IZZ)Ljava/awt/Component;" />
-      <node id="1613125646032871633" at="149,7,156,7" concept="4" />
-      <node id="3419827872459024661" at="191,7,198,7" concept="4" />
-      <node id="6036404874027288685" at="225,0,232,0" concept="8" trace="getStorageFormats#()[Lorg/jetbrains/mps/openapi/persistence/ModelFactory;" />
-      <node id="3962190356150202561" at="258,107,265,11" concept="18" />
-      <node id="1613125646032871964" at="367,39,374,7" concept="6" />
-      <node id="1613125646032871595" at="128,60,136,5" concept="6" />
-      <node id="6036404874026296683" at="209,81,217,7" concept="4" />
-      <node id="3298715926002508769" at="140,5,149,7" concept="4" />
-      <node id="1613125646032871959" at="366,0,375,5" concept="7" />
-      <node id="686066472821687922" at="102,39,112,5" concept="7" />
-      <node id="5145396570647898821" at="327,0,340,0" concept="8" trace="openSettings#()V" />
-      <node id="2085437128636023053" at="101,0,115,0" concept="14" trace="getNamespace#(Lorg/jetbrains/mps/openapi/model/SModel;)Ljava/lang/String;" />
-      <node id="1613125646032871453" at="80,0,95,0" concept="3" trace="NewModelDialog#(Ljetbrains/mps/project/Project;Ljetbrains/mps/project/AbstractModule;Ljava/lang/String;Ljava/lang/String;Z)V" />
-      <node id="7959849052033900569" at="255,0,272,0" concept="8" trace="run#()V" />
-      <node id="7959849052033819806" at="253,0,272,9" concept="4" />
-      <node id="5149305731183885519" at="289,0,320,0" concept="8" trace="compute#()Lorg/jetbrains/mps/openapi/model/SModel;" />
-      <node id="5149305731183885509" at="287,0,320,7" concept="4" />
-      <node id="3205480298361689313" at="237,0,286,5" concept="7" />
-      <node id="3298715926002509814" at="346,0,402,0" concept="8" trace="check#()Z" />
-      <node id="5149305731183885477" at="232,0,326,0" concept="8" trace="doOKAction#()V" />
-      <node id="1613125646032871529" at="118,0,225,0" concept="8" trace="initContentPane#()V" />
-      <scope id="686066472821691762" at="108,49,109,28" />
-      <scope id="1613125646032871526" at="115,29,116,20" />
-      <scope id="3298715926002507287" at="130,35,131,31" />
-      <scope id="1613125646032871627" at="138,31,139,66" />
-      <scope id="3298715926002509804" at="144,42,145,58" />
-      <scope id="2784446709006311160" at="170,47,171,16" />
-      <scope id="7632112388012135514" at="181,43,182,53" />
-      <scope id="2784446709006311177" at="188,47,189,16" />
-      <scope id="6036404874026544170" at="212,44,213,17" />
-      <scope id="6036404874027334880" at="227,89,228,74" />
-      <scope id="5149305731183885504" at="234,21,235,13" />
-      <scope id="8352108242031595636" at="276,27,277,54" />
-      <scope id="3527515271333555277" at="294,45,295,131" />
-      <scope id="2085437128637568649" at="296,16,297,76" />
-      <scope id="2085437128637569402" at="299,30,300,24" />
-      <scope id="2085437128637719317" at="302,84,303,63" />
-      <scope id="2085437128637719334" at="305,80,306,53" />
-      <scope id="2085437128637719350" at="308,83,309,51" />
-      <scope id="2085437128637719366" at="311,96,312,72" />
-      <scope id="5145396570648075284" at="328,48,329,13" />
-      <scope id="1528219416041813584" at="335,25,336,34" />
-      <scope id="6696746041597235386" at="404,44,405,25" />
-      <scope id="4851117361033371535" at="410,52,411,23" />
-      <scope id="1613125646032871499" at="88,29,90,46" />
-      <scope id="3482941692036748381" at="132,86,134,31" />
-      <scope id="1613125646032871851" at="152,49,154,100" />
-      <scope id="3419827872459024678" at="194,50,196,103" />
-      <scope id="3962190356150209564" at="261,151,263,20" />
-      <scope id="3259454320485648514" at="281,150,283,50" />
-      <scope id="1613125646032871713" at="349,45,351,19" />
-      <scope id="3298715926002509952" at="357,34,359,19" />
-      <scope id="3298715926002510013" at="362,59,364,19" />
-      <scope id="1613125646032871985" at="370,49,372,23" />
-      <scope id="3298715926002509959" at="377,45,379,19" />
-      <scope id="3298715926002509899" at="382,34,384,19" />
-      <scope id="3347527925120078764" at="387,79,389,19" />
-      <scope id="3347527925120887899" at="392,115,394,19" />
-      <scope id="1613125646032871523" at="115,0,118,0" />
-      <scope id="6036404874027334879" at="226,61,229,5">
-        <var name="formatId" id="6036404874027334881" />
-      </scope>
-      <scope id="8352108242031595635" at="276,0,279,0" />
-      <scope id="2085437128637719315" at="301,9,304,9">
-        <var name="ref" id="2085437128637719327" />
-      </scope>
-      <scope id="2085437128637719332" at="304,9,307,9">
-        <var name="ref" id="2085437128637719343" />
-      </scope>
-      <scope id="2085437128637719348" at="307,9,310,9">
-        <var name="ref" id="2085437128637719359" />
-      </scope>
-      <scope id="2085437128637719364" at="310,9,313,9">
-        <var name="ref" id="2085437128637719375" />
-      </scope>
-      <scope id="3298715926002510044" at="341,30,344,0">
-        <var name="stereo" id="8811637033172151850" />
-      </scope>
-      <scope id="2085437128635824597" at="95,61,99,59" />
-      <scope id="3298715926002509718" at="143,110,147,74" />
-      <scope id="2784446709006311155" at="169,0,173,0">
-        <var name="event" id="2784446709006311158" />
-      </scope>
-      <scope id="2784446709006311172" at="187,0,191,0">
-        <var name="event" id="2784446709006311175" />
-      </scope>
-      <scope id="6036404874026480831" at="211,97,215,53" />
-      <scope id="3259454320485647332" at="280,52,284,9" />
-      <scope id="1528219416041813581" at="334,0,338,0" />
-      <scope id="1613125646032871640" at="151,0,156,0">
-        <var name="e" id="1613125646032871643" />
-      </scope>
-      <scope id="3419827872459024673" at="193,0,198,0">
-        <var name="p0" id="3419827872459024676" />
-      </scope>
-      <scope id="6036404874027288688" at="225,46,230,55">
-        <var name="list" id="6036404874027652747" />
-      </scope>
-      <scope id="3962190356150202565" at="259,38,264,13">
-        <var name="descriptor" id="9064092820133166144" />
-      </scope>
-      <scope id="3298715926002510040" at="341,0,346,0" />
-      <scope id="1613125646032871968" at="368,61,373,9">
-        <var name="shortName" id="1613125646032871970" />
-      </scope>
-      <scope id="6696746041597235382" at="402,0,407,0" />
-      <scope id="4851117361033371530" at="408,0,413,0" />
-      <scope id="2085437128635824593" at="95,0,101,0">
-        <var name="cloneModel" id="2085437128635826351" />
-        <var name="project" id="2085437128635826126" />
-      </scope>
-      <scope id="1613125646032871601" at="129,53,135,7" />
-      <scope id="6036404874026480817" at="211,0,217,0">
-=======
       <node id="1613125646032871484" at="87,25,88,118" concept="0" />
       <node id="1613125646032871493" at="88,118,89,26" concept="4" />
       <node id="1613125646032871500" at="92,29,93,52" concept="4" />
@@ -710,68 +370,29 @@
       </scope>
       <scope id="1613125646032871601" at="133,53,139,7" />
       <scope id="6036404874026480817" at="215,0,221,0">
->>>>>>> 630cac00
         <var name="p0" id="6036404874026480821" />
         <var name="p1" id="6036404874026480823" />
         <var name="p2" id="6036404874026480825" />
         <var name="p3" id="6036404874026480827" />
         <var name="p4" id="6036404874026480829" />
       </scope>
-<<<<<<< HEAD
-      <scope id="3259454320485647330" at="279,9,285,7">
-        <var name="modelRoot" id="3259454320485647333" />
-      </scope>
-      <scope id="3298715926002509705" at="142,0,149,0">
-=======
       <scope id="3259454320485647330" at="279,27,285,11">
         <var name="modelRoot" id="3259454320485647333" />
       </scope>
       <scope id="3274906159126227280" at="279,27,285,11" />
       <scope id="3298715926002509705" at="146,0,153,0">
->>>>>>> 630cac00
         <var name="b" id="3298715926002509714" />
         <var name="b1" id="3298715926002509716" />
         <var name="i" id="3298715926002509712" />
         <var name="list" id="3298715926002509708" />
         <var name="object" id="3298715926002509710" />
       </scope>
-<<<<<<< HEAD
-      <scope id="6036404874027288685" at="225,0,232,0" />
-      <scope id="1613125646032871963" at="367,39,374,7" />
-      <scope id="1613125646032871964" at="367,39,374,7">
-        <var name="aspect" id="1613125646032871966" />
-      </scope>
-      <scope id="686066472821687923" at="103,38,111,39">
-=======
       <scope id="6036404874027288685" at="229,0,236,0" />
       <scope id="686066472821687923" at="107,38,115,39">
->>>>>>> 630cac00
         <var name="gen" id="686066472821691742" />
         <var name="genNamespace" id="686066472821692473" />
         <var name="name" id="686066472821691754" />
       </scope>
-<<<<<<< HEAD
-      <scope id="1613125646032871595" at="128,60,136,5">
-        <var name="root" id="1613125646032871599" />
-      </scope>
-      <scope id="5145396570647898825" at="327,30,338,7">
-        <var name="configurable" id="1528219416041813556" />
-        <var name="configurableEditor" id="1528219416041813564" />
-      </scope>
-      <scope id="2085437128636023057" at="101,51,113,34">
-        <var name="module" id="2085437128636244535" />
-      </scope>
-      <scope id="1613125646032871466" at="80,143,93,11" />
-      <scope id="5145396570647898821" at="327,0,340,0" />
-      <scope id="2085437128636023053" at="101,0,115,0">
-        <var name="model" id="2085437128636025090" />
-      </scope>
-      <scope id="7959849052033900573" at="256,27,270,26">
-        <var name="iterator" id="3962190356150201456" />
-        <var name="languageDescriptor" id="3205480298361704535" />
-      </scope>
-      <scope id="1613125646032871453" at="80,0,95,0">
-=======
       <scope id="1613125646032871595" at="132,60,140,5">
         <var name="root" id="1613125646032871599" />
       </scope>
@@ -794,57 +415,34 @@
       <scope id="1613125646032871466" at="80,143,97,11" />
       <scope id="7959849052033900569" at="259,0,276,0" />
       <scope id="1613125646032871453" at="80,0,99,0">
->>>>>>> 630cac00
         <var name="module" id="1613125646032871456" />
         <var name="namespace" id="1613125646032871458" />
         <var name="project" id="6634087980133125281" />
         <var name="stereotype" id="1613125646032871462" />
         <var name="strict" id="1613125646032871464" />
       </scope>
-<<<<<<< HEAD
-      <scope id="7959849052033900569" at="255,0,272,0" />
-      <scope id="5149305731183885522" at="290,31,318,22">
-=======
       <scope id="5149305731183885522" at="292,31,320,22">
->>>>>>> 630cac00
         <var name="fqName" id="5149305731183885524" />
         <var name="mr" id="5149305731183885528" />
         <var name="result" id="2085437128637568117" />
       </scope>
-<<<<<<< HEAD
-      <scope id="5149305731183885519" at="289,0,320,0" />
-      <scope id="3205480298361689315" at="238,182,285,7">
-=======
       <scope id="5149305731183885519" at="291,0,322,0" />
       <scope id="3205480298361689315" at="242,182,287,9">
->>>>>>> 630cac00
         <var name="memento" id="3205480298361953056" />
-        <var name="modelRoots" id="8352108242031572637" />
         <var name="newModelRoot" id="3205480298362059485" />
         <var name="newModelRootDescriptor" id="7959849052033901351" />
         <var name="oldModelRootDescriptor" id="9064092820133182624" />
         <var name="selectedModelRoot" id="3205480298361942004" />
       </scope>
-<<<<<<< HEAD
-      <scope id="3298715926002509817" at="346,27,400,16">
-=======
       <scope id="3298715926002509817" at="348,27,397,16">
->>>>>>> 630cac00
         <var name="modelName" id="3298715926002509941" />
         <var name="mr" id="3298715926002509863" />
         <var name="selected" id="3298715926002509853" />
       </scope>
-<<<<<<< HEAD
-      <scope id="3298715926002509814" at="346,0,402,0" />
-      <scope id="5149305731183885480" at="233,31,324,23" />
-      <scope id="5149305731183885477" at="232,0,326,0" />
-      <scope id="1613125646032871532" at="118,34,223,54">
-=======
       <scope id="3298715926002509814" at="348,0,399,0" />
       <scope id="5149305731183885480" at="237,31,326,23" />
       <scope id="5149305731183885477" at="236,0,328,0" />
       <scope id="1613125646032871532" at="122,34,227,54">
->>>>>>> 630cac00
         <var name="atSign" id="8264485885017200704" />
         <var name="constraints" id="4851117361033865911" />
         <var name="mainPanel" id="1613125646032871534" />
@@ -853,20 +451,6 @@
         <var name="nameConstraints" id="8264485885015311110" />
         <var name="stereotypes" id="7632112388011939672" />
       </scope>
-<<<<<<< HEAD
-      <scope id="1613125646032871529" at="118,0,225,0" />
-      <unit id="8352108242031595635" at="275,51,279,7" name="jetbrains.mps.ide.dialogs.project.creation.NewModelDialog$8" />
-      <unit id="3111211977501179478" at="168,35,173,5" name="jetbrains.mps.ide.dialogs.project.creation.NewModelDialog$3" />
-      <unit id="2784446709006311170" at="186,41,191,5" name="jetbrains.mps.ide.dialogs.project.creation.NewModelDialog$4" />
-      <unit id="1528219416041813579" at="333,35,338,5" name="jetbrains.mps.ide.dialogs.project.creation.NewModelDialog$10" />
-      <unit id="1613125646032871639" at="150,37,156,5" name="jetbrains.mps.ide.dialogs.project.creation.NewModelDialog$2" />
-      <unit id="3419827872459024671" at="192,42,198,5" name="jetbrains.mps.ide.dialogs.project.creation.NewModelDialog$5" />
-      <unit id="6036404874026480640" at="210,41,217,5" name="jetbrains.mps.ide.dialogs.project.creation.NewModelDialog$6" />
-      <unit id="3298715926002509703" at="141,33,149,5" name="jetbrains.mps.ide.dialogs.project.creation.NewModelDialog$1" />
-      <unit id="7959849052033900567" at="254,52,272,7" name="jetbrains.mps.ide.dialogs.project.creation.NewModelDialog$7" />
-      <unit id="5149305731183885517" at="288,84,320,5" name="jetbrains.mps.ide.dialogs.project.creation.NewModelDialog$9" />
-      <unit id="1613125646032871391" at="69,0,414,0" name="jetbrains.mps.ide.dialogs.project.creation.NewModelDialog" />
-=======
       <scope id="1613125646032871529" at="122,0,229,0" />
       <unit id="3343068648941739697" at="86,45,91,5" name="jetbrains.mps.ide.dialogs.project.creation.NewModelDialog$1" />
       <unit id="3111211977501179478" at="172,35,177,5" name="jetbrains.mps.ide.dialogs.project.creation.NewModelDialog$4" />
@@ -880,7 +464,6 @@
       <unit id="7959849052033900567" at="258,52,276,7" name="jetbrains.mps.ide.dialogs.project.creation.NewModelDialog$8" />
       <unit id="5149305731183885517" at="290,84,322,5" name="jetbrains.mps.ide.dialogs.project.creation.NewModelDialog$10" />
       <unit id="1613125646032871391" at="69,0,411,0" name="jetbrains.mps.ide.dialogs.project.creation.NewModelDialog" />
->>>>>>> 630cac00
     </file>
   </root>
   <root nodeRef="r:478bf62d-84fb-4fba-aeda-183fb2769e64(jetbrains.mps.ide.dialogs.project.creation)/1613125646032872003">
