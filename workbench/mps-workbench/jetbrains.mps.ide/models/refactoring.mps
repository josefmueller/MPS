<?xml version="1.0" encoding="UTF-8"?>
<model ref="r:5a764b6f-e05f-4050-b22c-cbcad1577f1b(jetbrains.mps.ide.refactoring)">
  <persistence version="9" />
  <languages>
    <use id="fd392034-7849-419d-9071-12563d152375" name="jetbrains.mps.baseLanguage.closures" version="-1" />
    <use id="83888646-71ce-4f1c-9c53-c54016f6ad4f" name="jetbrains.mps.baseLanguage.collections" version="-1" />
    <use id="7866978e-a0f0-4cc7-81bc-4d213d9375e1" name="jetbrains.mps.lang.smodel" version="-1" />
    <use id="63650c59-16c8-498a-99c8-005c7ee9515d" name="jetbrains.mps.lang.access" version="-1" />
    <use id="f3061a53-9226-4cc5-a443-f952ceaf5816" name="jetbrains.mps.baseLanguage" version="-1" />
    <use id="760a0a8c-eabb-4521-8bfd-65db761a9ba3" name="jetbrains.mps.baseLanguage.logging" version="-1" />
    <use id="f2801650-65d5-424e-bb1b-463a8781b786" name="jetbrains.mps.baseLanguage.javadoc" version="-1" />
  </languages>
  <imports>
    <import index="ge2m" ref="r:bd8551c6-e2e3-4499-a261-45b0c886d1d1(jetbrains.mps.refactoring.framework)" />
    <import index="u42p" ref="r:986938bb-bdb1-4307-b062-e4647a4db0f9(jetbrains.mps.ide.platform.refactoring)" />
    <import index="ngmm" ref="742f6602-5a2f-4313-aa6e-ae1cd4ffdc61/java:jetbrains.mps.ide.findusages.view(MPS.Platform/)" />
    <import index="dsdj" ref="742f6602-5a2f-4313-aa6e-ae1cd4ffdc61/java:jetbrains.mps.ide.findusages.view.treeholder.treeview(MPS.Platform/)" />
    <import index="7e8u" ref="742f6602-5a2f-4313-aa6e-ae1cd4ffdc61/java:jetbrains.mps.ide.ui.tree(MPS.Platform/)" />
    <import index="xr52" ref="742f6602-5a2f-4313-aa6e-ae1cd4ffdc61/java:jetbrains.mps.ide.ui.tree.smodel(MPS.Platform/)" />
    <import index="w1kc" ref="6ed54515-acc8-4d1e-a16c-9fd6cfe951ea/java:jetbrains.mps.smodel(MPS.Core/)" />
    <import index="33ny" ref="6354ebe7-c22a-4a0f-ac54-50b52ab9b065/java:java.util(JDK/)" />
    <import index="z1c3" ref="6ed54515-acc8-4d1e-a16c-9fd6cfe951ea/java:jetbrains.mps.project(MPS.Core/)" />
    <import index="lui2" ref="8865b7a8-5271-43d3-884c-6fd1d9cfdd34/java:org.jetbrains.mps.openapi.module(MPS.OpenAPI/)" />
    <import index="3a50" ref="742f6602-5a2f-4313-aa6e-ae1cd4ffdc61/java:jetbrains.mps.ide(MPS.Platform/)" />
    <import index="xnls" ref="742f6602-5a2f-4313-aa6e-ae1cd4ffdc61/java:jetbrains.mps.ide.icons(MPS.Platform/)" />
    <import index="dxuu" ref="6354ebe7-c22a-4a0f-ac54-50b52ab9b065/java:javax.swing(JDK/)" />
    <import index="9erk" ref="6ed54515-acc8-4d1e-a16c-9fd6cfe951ea/java:jetbrains.mps.ide.findusages.model(MPS.Core/)" />
    <import index="paf" ref="86441d7a-e194-42da-81a5-2161ec62a379/java:jetbrains.mps.ide.projectPane.logicalview(MPS.Workbench/)" />
    <import index="qqrq" ref="498d89d2-c2e9-11e2-ad49-6cf049e62fe5/java:com.intellij.ui.components(MPS.IDEA/)" />
    <import index="1m72" ref="498d89d2-c2e9-11e2-ad49-6cf049e62fe5/java:com.intellij.openapi.components(MPS.IDEA/)" />
    <import index="vn06" ref="498d89d2-c2e9-11e2-ad49-6cf049e62fe5/java:com.intellij.refactoring(MPS.IDEA/)" />
    <import index="71xd" ref="742f6602-5a2f-4313-aa6e-ae1cd4ffdc61/java:jetbrains.mps.ide.tools(MPS.Platform/)" />
    <import index="bd8o" ref="498d89d2-c2e9-11e2-ad49-6cf049e62fe5/java:com.intellij.openapi.application(MPS.IDEA/)" />
    <import index="mhfm" ref="3f233e7f-b8a6-46d2-a57f-795d56775243/java:org.jetbrains.annotations(Annotations/)" />
    <import index="4nm9" ref="498d89d2-c2e9-11e2-ad49-6cf049e62fe5/java:com.intellij.openapi.project(MPS.IDEA/)" />
    <import index="alof" ref="742f6602-5a2f-4313-aa6e-ae1cd4ffdc61/java:jetbrains.mps.ide.project(MPS.Platform/)" />
    <import index="jkm4" ref="498d89d2-c2e9-11e2-ad49-6cf049e62fe5/java:com.intellij.openapi.ui(MPS.IDEA/)" />
    <import index="jkny" ref="498d89d2-c2e9-11e2-ad49-6cf049e62fe5/java:com.intellij.openapi.wm(MPS.IDEA/)" />
    <import index="mhbf" ref="8865b7a8-5271-43d3-884c-6fd1d9cfdd34/java:org.jetbrains.mps.openapi.model(MPS.OpenAPI/)" />
    <import index="rgfa" ref="6354ebe7-c22a-4a0f-ac54-50b52ab9b065/java:javax.swing.tree(JDK/)" />
    <import index="z60i" ref="6354ebe7-c22a-4a0f-ac54-50b52ab9b065/java:java.awt(JDK/)" />
    <import index="hyam" ref="6354ebe7-c22a-4a0f-ac54-50b52ab9b065/java:java.awt.event(JDK/)" />
    <import index="emwx" ref="6354ebe7-c22a-4a0f-ac54-50b52ab9b065/java:javax.lang.model(JDK/)" />
    <import index="rl1i" ref="r:8a82b7a4-1180-4262-8f18-8c96a5d3ac16(jetbrains.mps.ide.hierarchy)" />
    <import index="qkt" ref="498d89d2-c2e9-11e2-ad49-6cf049e62fe5/java:com.intellij.openapi.actionSystem(MPS.IDEA/)" />
    <import index="z2i8" ref="498d89d2-c2e9-11e2-ad49-6cf049e62fe5/java:com.intellij.icons(MPS.IDEA/)" />
    <import index="smoa" ref="742f6602-5a2f-4313-aa6e-ae1cd4ffdc61/java:jetbrains.mps.refactoring(MPS.Platform/)" />
    <import index="z1c4" ref="742f6602-5a2f-4313-aa6e-ae1cd4ffdc61/java:jetbrains.mps.project(MPS.Platform/)" />
    <import index="18ew" ref="6ed54515-acc8-4d1e-a16c-9fd6cfe951ea/java:jetbrains.mps.util(MPS.Core/)" />
    <import index="wyt6" ref="6354ebe7-c22a-4a0f-ac54-50b52ab9b065/java:java.lang(JDK/)" />
    <import index="mz8t" ref="498d89d2-c2e9-11e2-ad49-6cf049e62fe5/java:com.intellij.util.xmlb(MPS.IDEA/)" />
    <import index="g1qu" ref="498d89d2-c2e9-11e2-ad49-6cf049e62fe5/java:com.intellij.util.ui(MPS.IDEA/)" />
    <import index="3ju5" ref="6ed54515-acc8-4d1e-a16c-9fd6cfe951ea/java:jetbrains.mps.vfs(MPS.Core/)" />
    <import index="eurq" ref="6ed54515-acc8-4d1e-a16c-9fd6cfe951ea/java:jetbrains.mps.vfs.path(MPS.Core/)" />
    <import index="tpce" ref="r:00000000-0000-4000-0000-011c89590292(jetbrains.mps.lang.structure.structure)" implicit="true" />
  </imports>
  <registry>
    <language id="f3061a53-9226-4cc5-a443-f952ceaf5816" name="jetbrains.mps.baseLanguage">
      <concept id="1080223426719" name="jetbrains.mps.baseLanguage.structure.OrExpression" flags="nn" index="22lmx$" />
      <concept id="1082485599095" name="jetbrains.mps.baseLanguage.structure.BlockStatement" flags="nn" index="9aQIb">
        <child id="1082485599096" name="statements" index="9aQI4" />
      </concept>
      <concept id="1215693861676" name="jetbrains.mps.baseLanguage.structure.BaseAssignmentExpression" flags="nn" index="d038R">
        <child id="1068498886297" name="rValue" index="37vLTx" />
        <child id="1068498886295" name="lValue" index="37vLTJ" />
      </concept>
      <concept id="4836112446988635817" name="jetbrains.mps.baseLanguage.structure.UndefinedType" flags="in" index="2jxLKc" />
      <concept id="1202948039474" name="jetbrains.mps.baseLanguage.structure.InstanceMethodCallOperation" flags="nn" index="liA8E" />
      <concept id="1465982738277781862" name="jetbrains.mps.baseLanguage.structure.PlaceholderMember" flags="ng" index="2tJIrI" />
      <concept id="1239714755177" name="jetbrains.mps.baseLanguage.structure.AbstractUnaryNumberOperation" flags="nn" index="2$Kvd9">
        <child id="1239714902950" name="expression" index="2$L3a6" />
      </concept>
      <concept id="1173175405605" name="jetbrains.mps.baseLanguage.structure.ArrayAccessExpression" flags="nn" index="AH0OO">
        <child id="1173175577737" name="index" index="AHEQo" />
        <child id="1173175590490" name="array" index="AHHXb" />
      </concept>
      <concept id="1188207840427" name="jetbrains.mps.baseLanguage.structure.AnnotationInstance" flags="nn" index="2AHcQZ">
        <reference id="1188208074048" name="annotation" index="2AI5Lk" />
        <child id="1188214630783" name="value" index="2B76xF" />
      </concept>
      <concept id="1188208481402" name="jetbrains.mps.baseLanguage.structure.HasAnnotation" flags="ng" index="2AJDlI">
        <child id="1188208488637" name="annotation" index="2AJF6D" />
      </concept>
      <concept id="1188214545140" name="jetbrains.mps.baseLanguage.structure.AnnotationInstanceValue" flags="ng" index="2B6LJw">
        <reference id="1188214555875" name="key" index="2B6OnR" />
        <child id="1188214607812" name="value" index="2B70Vg" />
      </concept>
      <concept id="1188220165133" name="jetbrains.mps.baseLanguage.structure.ArrayLiteral" flags="nn" index="2BsdOp">
        <child id="1188220173759" name="item" index="2BsfMF" />
      </concept>
      <concept id="1224848483129" name="jetbrains.mps.baseLanguage.structure.IBLDeprecatable" flags="ng" index="IEa8$">
        <property id="1224848525476" name="isDeprecated" index="IEkAT" />
      </concept>
      <concept id="1154032098014" name="jetbrains.mps.baseLanguage.structure.AbstractLoopStatement" flags="nn" index="2LF5Ji">
        <child id="1154032183016" name="body" index="2LFqv$" />
      </concept>
      <concept id="1197027756228" name="jetbrains.mps.baseLanguage.structure.DotExpression" flags="nn" index="2OqwBi">
        <child id="1197027771414" name="operand" index="2Oq$k0" />
        <child id="1197027833540" name="operation" index="2OqNvi" />
      </concept>
      <concept id="1197029447546" name="jetbrains.mps.baseLanguage.structure.FieldReferenceOperation" flags="nn" index="2OwXpG">
        <reference id="1197029500499" name="fieldDeclaration" index="2Oxat5" />
      </concept>
      <concept id="1164879751025" name="jetbrains.mps.baseLanguage.structure.TryCatchStatement" flags="nn" index="SfApY">
        <child id="1164879758292" name="body" index="SfCbr" />
        <child id="1164903496223" name="catchClause" index="TEbGg" />
      </concept>
      <concept id="1145552977093" name="jetbrains.mps.baseLanguage.structure.GenericNewExpression" flags="nn" index="2ShNRf">
        <child id="1145553007750" name="creator" index="2ShVmc" />
      </concept>
      <concept id="1164903280175" name="jetbrains.mps.baseLanguage.structure.CatchClause" flags="nn" index="TDmWw">
        <child id="1164903359218" name="catchBody" index="TDEfX" />
        <child id="1164903359217" name="throwable" index="TDEfY" />
      </concept>
      <concept id="1070462154015" name="jetbrains.mps.baseLanguage.structure.StaticFieldDeclaration" flags="ig" index="Wx3nA" />
      <concept id="1070475354124" name="jetbrains.mps.baseLanguage.structure.ThisExpression" flags="nn" index="Xjq3P">
        <reference id="1182955020723" name="classConcept" index="1HBi2w" />
      </concept>
      <concept id="1070475587102" name="jetbrains.mps.baseLanguage.structure.SuperConstructorInvocation" flags="nn" index="XkiVB" />
      <concept id="1070475926800" name="jetbrains.mps.baseLanguage.structure.StringLiteral" flags="nn" index="Xl_RD">
        <property id="1070475926801" name="value" index="Xl_RC" />
      </concept>
      <concept id="1182160077978" name="jetbrains.mps.baseLanguage.structure.AnonymousClassCreator" flags="nn" index="YeOm9">
        <child id="1182160096073" name="cls" index="YeSDq" />
      </concept>
      <concept id="1081236700938" name="jetbrains.mps.baseLanguage.structure.StaticMethodDeclaration" flags="ig" index="2YIFZL" />
      <concept id="1081236700937" name="jetbrains.mps.baseLanguage.structure.StaticMethodCall" flags="nn" index="2YIFZM">
        <reference id="1144433194310" name="classConcept" index="1Pybhc" />
      </concept>
      <concept id="1164991038168" name="jetbrains.mps.baseLanguage.structure.ThrowStatement" flags="nn" index="YS8fn">
        <child id="1164991057263" name="throwable" index="YScLw" />
      </concept>
      <concept id="1081256982272" name="jetbrains.mps.baseLanguage.structure.InstanceOfExpression" flags="nn" index="2ZW3vV">
        <child id="1081256993305" name="classType" index="2ZW6by" />
        <child id="1081256993304" name="leftExpression" index="2ZW6bz" />
      </concept>
      <concept id="1070533707846" name="jetbrains.mps.baseLanguage.structure.StaticFieldReference" flags="nn" index="10M0yZ">
        <reference id="1144433057691" name="classifier" index="1PxDUh" />
      </concept>
      <concept id="1070534058343" name="jetbrains.mps.baseLanguage.structure.NullLiteral" flags="nn" index="10Nm6u" />
      <concept id="1070534370425" name="jetbrains.mps.baseLanguage.structure.IntegerType" flags="in" index="10Oyi0" />
      <concept id="1070534644030" name="jetbrains.mps.baseLanguage.structure.BooleanType" flags="in" index="10P_77" />
      <concept id="1070534760951" name="jetbrains.mps.baseLanguage.structure.ArrayType" flags="in" index="10Q1$e">
        <child id="1070534760952" name="componentType" index="10Q1$1" />
      </concept>
      <concept id="1070534934090" name="jetbrains.mps.baseLanguage.structure.CastExpression" flags="nn" index="10QFUN">
        <child id="1070534934091" name="type" index="10QFUM" />
        <child id="1070534934092" name="expression" index="10QFUP" />
      </concept>
      <concept id="1068390468200" name="jetbrains.mps.baseLanguage.structure.FieldDeclaration" flags="ig" index="312cEg">
        <property id="8606350594693632173" name="isTransient" index="eg7rD" />
        <property id="1240249534625" name="isVolatile" index="34CwA1" />
      </concept>
      <concept id="1068390468198" name="jetbrains.mps.baseLanguage.structure.ClassConcept" flags="ig" index="312cEu">
        <property id="1075300953594" name="abstractClass" index="1sVAO0" />
        <property id="1221565133444" name="isFinal" index="1EXbeo" />
        <child id="1095933932569" name="implementedInterface" index="EKbjA" />
        <child id="1165602531693" name="superclass" index="1zkMxy" />
      </concept>
      <concept id="1068431474542" name="jetbrains.mps.baseLanguage.structure.VariableDeclaration" flags="ng" index="33uBYm">
        <property id="1176718929932" name="isFinal" index="3TUv4t" />
        <child id="1068431790190" name="initializer" index="33vP2m" />
      </concept>
      <concept id="1068498886296" name="jetbrains.mps.baseLanguage.structure.VariableReference" flags="nn" index="37vLTw">
        <reference id="1068581517664" name="variableDeclaration" index="3cqZAo" />
      </concept>
      <concept id="1068498886292" name="jetbrains.mps.baseLanguage.structure.ParameterDeclaration" flags="ir" index="37vLTG" />
      <concept id="1068498886294" name="jetbrains.mps.baseLanguage.structure.AssignmentExpression" flags="nn" index="37vLTI" />
      <concept id="1225271177708" name="jetbrains.mps.baseLanguage.structure.StringType" flags="in" index="17QB3L" />
      <concept id="4972933694980447171" name="jetbrains.mps.baseLanguage.structure.BaseVariableDeclaration" flags="ng" index="19Szcq">
        <child id="5680397130376446158" name="type" index="1tU5fm" />
      </concept>
      <concept id="1068580123132" name="jetbrains.mps.baseLanguage.structure.BaseMethodDeclaration" flags="ng" index="3clF44">
        <property id="4276006055363816570" name="isSynchronized" index="od$2w" />
        <property id="1181808852946" name="isFinal" index="DiZV1" />
        <child id="1164879685961" name="throwsItem" index="Sfmx6" />
        <child id="1068580123133" name="returnType" index="3clF45" />
        <child id="1068580123134" name="parameter" index="3clF46" />
        <child id="1068580123135" name="body" index="3clF47" />
      </concept>
      <concept id="1068580123165" name="jetbrains.mps.baseLanguage.structure.InstanceMethodDeclaration" flags="ig" index="3clFb_">
        <property id="1178608670077" name="isAbstract" index="1EzhhJ" />
      </concept>
      <concept id="1068580123152" name="jetbrains.mps.baseLanguage.structure.EqualsExpression" flags="nn" index="3clFbC" />
      <concept id="1068580123155" name="jetbrains.mps.baseLanguage.structure.ExpressionStatement" flags="nn" index="3clFbF">
        <child id="1068580123156" name="expression" index="3clFbG" />
      </concept>
      <concept id="1068580123157" name="jetbrains.mps.baseLanguage.structure.Statement" flags="nn" index="3clFbH" />
      <concept id="1068580123159" name="jetbrains.mps.baseLanguage.structure.IfStatement" flags="nn" index="3clFbJ">
        <child id="1082485599094" name="ifFalseStatement" index="9aQIa" />
        <child id="1068580123160" name="condition" index="3clFbw" />
        <child id="1068580123161" name="ifTrue" index="3clFbx" />
        <child id="1206060520071" name="elsifClauses" index="3eNLev" />
      </concept>
      <concept id="1068580123136" name="jetbrains.mps.baseLanguage.structure.StatementList" flags="sn" stub="5293379017992965193" index="3clFbS">
        <child id="1068581517665" name="statement" index="3cqZAp" />
      </concept>
      <concept id="1068580123137" name="jetbrains.mps.baseLanguage.structure.BooleanConstant" flags="nn" index="3clFbT">
        <property id="1068580123138" name="value" index="3clFbU" />
      </concept>
      <concept id="1068580123140" name="jetbrains.mps.baseLanguage.structure.ConstructorDeclaration" flags="ig" index="3clFbW" />
      <concept id="1068580320020" name="jetbrains.mps.baseLanguage.structure.IntegerConstant" flags="nn" index="3cmrfG">
        <property id="1068580320021" name="value" index="3cmrfH" />
      </concept>
      <concept id="1068581242875" name="jetbrains.mps.baseLanguage.structure.PlusExpression" flags="nn" index="3cpWs3" />
      <concept id="1068581242878" name="jetbrains.mps.baseLanguage.structure.ReturnStatement" flags="nn" index="3cpWs6">
        <child id="1068581517676" name="expression" index="3cqZAk" />
      </concept>
      <concept id="1068581242864" name="jetbrains.mps.baseLanguage.structure.LocalVariableDeclarationStatement" flags="nn" index="3cpWs8">
        <child id="1068581242865" name="localVariableDeclaration" index="3cpWs9" />
      </concept>
      <concept id="1068581242863" name="jetbrains.mps.baseLanguage.structure.LocalVariableDeclaration" flags="nr" index="3cpWsn" />
      <concept id="1068581517677" name="jetbrains.mps.baseLanguage.structure.VoidType" flags="in" index="3cqZAl" />
      <concept id="1206060495898" name="jetbrains.mps.baseLanguage.structure.ElsifClause" flags="ng" index="3eNFk2">
        <child id="1206060619838" name="condition" index="3eO9$A" />
        <child id="1206060644605" name="statementList" index="3eOfB_" />
      </concept>
      <concept id="1079359253375" name="jetbrains.mps.baseLanguage.structure.ParenthesizedExpression" flags="nn" index="1eOMI4">
        <child id="1079359253376" name="expression" index="1eOMHV" />
      </concept>
      <concept id="1081506762703" name="jetbrains.mps.baseLanguage.structure.GreaterThanExpression" flags="nn" index="3eOSWO" />
      <concept id="1081516740877" name="jetbrains.mps.baseLanguage.structure.NotExpression" flags="nn" index="3fqX7Q">
        <child id="1081516765348" name="expression" index="3fr31v" />
      </concept>
      <concept id="1204053956946" name="jetbrains.mps.baseLanguage.structure.IMethodCall" flags="ng" index="1ndlxa">
        <reference id="1068499141037" name="baseMethodDeclaration" index="37wK5l" />
        <child id="1068499141038" name="actualArgument" index="37wK5m" />
      </concept>
      <concept id="1073063089578" name="jetbrains.mps.baseLanguage.structure.SuperMethodCall" flags="nn" index="3nyPlj" />
      <concept id="1212685548494" name="jetbrains.mps.baseLanguage.structure.ClassCreator" flags="nn" index="1pGfFk">
        <child id="1212687122400" name="typeParameter" index="1pMfVU" />
      </concept>
      <concept id="1107461130800" name="jetbrains.mps.baseLanguage.structure.Classifier" flags="ng" index="3pOWGL">
        <property id="521412098689998745" name="nonStatic" index="2bfB8j" />
        <child id="5375687026011219971" name="member" index="jymVt" unordered="true" />
      </concept>
      <concept id="1171903916106" name="jetbrains.mps.baseLanguage.structure.UpperBoundType" flags="in" index="3qUE_q">
        <child id="1171903916107" name="bound" index="3qUE_r" />
      </concept>
      <concept id="7812454656619025416" name="jetbrains.mps.baseLanguage.structure.MethodDeclaration" flags="ng" index="1rXfSm">
        <property id="8355037393041754995" name="isNative" index="2aFKle" />
      </concept>
      <concept id="7812454656619025412" name="jetbrains.mps.baseLanguage.structure.LocalMethodCall" flags="nn" index="1rXfSq" />
      <concept id="1107535904670" name="jetbrains.mps.baseLanguage.structure.ClassifierType" flags="in" index="3uibUv">
        <reference id="1107535924139" name="classifier" index="3uigEE" />
        <child id="1109201940907" name="parameter" index="11_B2D" />
      </concept>
      <concept id="1081773326031" name="jetbrains.mps.baseLanguage.structure.BinaryOperation" flags="nn" index="3uHJSO">
        <child id="1081773367579" name="rightExpression" index="3uHU7w" />
        <child id="1081773367580" name="leftExpression" index="3uHU7B" />
      </concept>
      <concept id="1073239437375" name="jetbrains.mps.baseLanguage.structure.NotEqualsExpression" flags="nn" index="3y3z36" />
      <concept id="1081855346303" name="jetbrains.mps.baseLanguage.structure.BreakStatement" flags="nn" index="3zACq4" />
      <concept id="1178549954367" name="jetbrains.mps.baseLanguage.structure.IVisible" flags="ng" index="1B3ioH">
        <child id="1178549979242" name="visibility" index="1B3o_S" />
      </concept>
      <concept id="1144226303539" name="jetbrains.mps.baseLanguage.structure.ForeachStatement" flags="nn" index="1DcWWT">
        <child id="1144226360166" name="iterable" index="1DdaDG" />
      </concept>
      <concept id="1144230876926" name="jetbrains.mps.baseLanguage.structure.AbstractForStatement" flags="nn" index="1DupvO">
        <child id="1144230900587" name="variable" index="1Duv9x" />
      </concept>
      <concept id="1163668896201" name="jetbrains.mps.baseLanguage.structure.TernaryOperatorExpression" flags="nn" index="3K4zz7">
        <child id="1163668914799" name="condition" index="3K4Cdx" />
        <child id="1163668922816" name="ifTrue" index="3K4E3e" />
        <child id="1163668934364" name="ifFalse" index="3K4GZi" />
      </concept>
      <concept id="1082113931046" name="jetbrains.mps.baseLanguage.structure.ContinueStatement" flags="nn" index="3N13vt" />
      <concept id="6329021646629104957" name="jetbrains.mps.baseLanguage.structure.TextCommentPart" flags="nn" index="3SKdUq">
        <property id="6329021646629104958" name="text" index="3SKdUp" />
      </concept>
      <concept id="6329021646629104954" name="jetbrains.mps.baseLanguage.structure.SingleLineComment" flags="nn" index="3SKdUt">
        <child id="6329021646629175155" name="commentPart" index="3SKWNk" />
      </concept>
      <concept id="1146644602865" name="jetbrains.mps.baseLanguage.structure.PublicVisibility" flags="nn" index="3Tm1VV" />
      <concept id="1146644623116" name="jetbrains.mps.baseLanguage.structure.PrivateVisibility" flags="nn" index="3Tm6S6" />
      <concept id="1146644641414" name="jetbrains.mps.baseLanguage.structure.ProtectedVisibility" flags="nn" index="3Tmbuc" />
      <concept id="1116615150612" name="jetbrains.mps.baseLanguage.structure.ClassifierClassExpression" flags="nn" index="3VsKOn">
        <reference id="1116615189566" name="classifier" index="3VsUkX" />
      </concept>
      <concept id="1080120340718" name="jetbrains.mps.baseLanguage.structure.AndExpression" flags="nn" index="1Wc70l" />
      <concept id="1200397529627" name="jetbrains.mps.baseLanguage.structure.CharConstant" flags="nn" index="1Xhbcc">
        <property id="1200397540847" name="charConstant" index="1XhdNS" />
      </concept>
      <concept id="1170345865475" name="jetbrains.mps.baseLanguage.structure.AnonymousClass" flags="ig" index="1Y3b0j">
        <reference id="1170346070688" name="classifier" index="1Y3XeK" />
        <child id="1201186121363" name="typeParameter" index="2Ghqu4" />
      </concept>
      <concept id="8064396509828172209" name="jetbrains.mps.baseLanguage.structure.UnaryMinus" flags="nn" index="1ZRNhn" />
    </language>
    <language id="63650c59-16c8-498a-99c8-005c7ee9515d" name="jetbrains.mps.lang.access">
      <concept id="8974276187400348173" name="jetbrains.mps.lang.access.structure.CommandClosureLiteral" flags="nn" index="1QHqEC" />
      <concept id="8974276187400348170" name="jetbrains.mps.lang.access.structure.BaseExecuteCommandStatement" flags="nn" index="1QHqEJ">
        <child id="1423104411234567454" name="repo" index="ukAjM" />
        <child id="8974276187400348171" name="commandClosureLiteral" index="1QHqEI" />
      </concept>
      <concept id="8974276187400348181" name="jetbrains.mps.lang.access.structure.ExecuteLightweightCommandStatement" flags="nn" index="1QHqEK" />
      <concept id="8974276187400348177" name="jetbrains.mps.lang.access.structure.ExecuteCommandStatement" flags="nn" index="1QHqEO" />
    </language>
    <language id="fd392034-7849-419d-9071-12563d152375" name="jetbrains.mps.baseLanguage.closures">
      <concept id="1199569711397" name="jetbrains.mps.baseLanguage.closures.structure.ClosureLiteral" flags="nn" index="1bVj0M">
        <child id="1199569906740" name="parameter" index="1bW2Oz" />
        <child id="1199569916463" name="body" index="1bW5cS" />
      </concept>
    </language>
    <language id="f2801650-65d5-424e-bb1b-463a8781b786" name="jetbrains.mps.baseLanguage.javadoc">
      <concept id="2546654756694997551" name="jetbrains.mps.baseLanguage.javadoc.structure.LinkInlineDocTag" flags="ng" index="92FcH">
        <child id="2546654756694997556" name="reference" index="92FcQ" />
        <child id="3106559687488913694" name="line" index="2XjZqd" />
      </concept>
      <concept id="5349172909345501395" name="jetbrains.mps.baseLanguage.javadoc.structure.BaseDocComment" flags="ng" index="P$AiS">
        <child id="8465538089690331502" name="body" index="TZ5H$" />
      </concept>
      <concept id="5349172909345532724" name="jetbrains.mps.baseLanguage.javadoc.structure.MethodDocComment" flags="ng" index="P$JXv" />
      <concept id="8465538089690331500" name="jetbrains.mps.baseLanguage.javadoc.structure.CommentLine" flags="ng" index="TZ5HA">
        <child id="8970989240999019149" name="part" index="1dT_Ay" />
      </concept>
      <concept id="2217234381367188008" name="jetbrains.mps.baseLanguage.javadoc.structure.FieldDocReference" flags="ng" index="VUqz4" />
      <concept id="2217234381367530195" name="jetbrains.mps.baseLanguage.javadoc.structure.MethodDocReference" flags="ng" index="VXe0Z">
        <reference id="2217234381367530196" name="methodDeclaration" index="VXe0S" />
      </concept>
      <concept id="5562345046718956738" name="jetbrains.mps.baseLanguage.javadoc.structure.BaseVariableDocReference" flags="ng" index="YTMYr">
        <reference id="5562345046718956740" name="declaration" index="YTMYt" />
      </concept>
      <concept id="8970989240999019145" name="jetbrains.mps.baseLanguage.javadoc.structure.InlineTagCommentLinePart" flags="ng" index="1dT_AA">
        <child id="6962838954693749192" name="tag" index="qph3F" />
      </concept>
      <concept id="8970989240999019143" name="jetbrains.mps.baseLanguage.javadoc.structure.TextCommentLinePart" flags="ng" index="1dT_AC">
        <property id="8970989240999019144" name="text" index="1dT_AB" />
      </concept>
    </language>
    <language id="760a0a8c-eabb-4521-8bfd-65db761a9ba3" name="jetbrains.mps.baseLanguage.logging">
      <concept id="2034914114981261497" name="jetbrains.mps.baseLanguage.logging.structure.LogLowLevelStatement" flags="ng" index="RRSsy">
        <property id="2034914114981261751" name="severity" index="RRSoG" />
        <child id="2034914114981261755" name="throwable" index="RRSow" />
        <child id="2034914114981261753" name="message" index="RRSoy" />
      </concept>
    </language>
    <language id="7866978e-a0f0-4cc7-81bc-4d213d9375e1" name="jetbrains.mps.lang.smodel">
      <concept id="1177026924588" name="jetbrains.mps.lang.smodel.structure.RefConcept_Reference" flags="nn" index="chp4Y">
        <reference id="1177026940964" name="conceptDeclaration" index="cht4Q" />
      </concept>
      <concept id="1138411891628" name="jetbrains.mps.lang.smodel.structure.SNodeOperation" flags="nn" index="eCIE_">
        <child id="1144104376918" name="parameter" index="1xVPHs" />
      </concept>
      <concept id="2396822768958367367" name="jetbrains.mps.lang.smodel.structure.AbstractTypeCastExpression" flags="nn" index="$5XWr">
        <child id="6733348108486823193" name="leftExpression" index="1m5AlR" />
        <child id="3906496115198199033" name="conceptArgument" index="3oSUPX" />
      </concept>
      <concept id="1143234257716" name="jetbrains.mps.lang.smodel.structure.Node_GetModelOperation" flags="nn" index="I4A8Y" />
      <concept id="1145404486709" name="jetbrains.mps.lang.smodel.structure.SemanticDowncastExpression" flags="nn" index="2JrnkZ">
        <child id="1145404616321" name="leftExpression" index="2JrQYb" />
      </concept>
      <concept id="1171407110247" name="jetbrains.mps.lang.smodel.structure.Node_GetAncestorOperation" flags="nn" index="2Xjw5R" />
      <concept id="1144101972840" name="jetbrains.mps.lang.smodel.structure.OperationParm_Concept" flags="ng" index="1xMEDy">
        <child id="1207343664468" name="conceptArgument" index="ri$Ld" />
      </concept>
      <concept id="1140137987495" name="jetbrains.mps.lang.smodel.structure.SNodeTypeCastExpression" flags="nn" index="1PxgMI">
        <property id="1238684351431" name="asCast" index="1BlNFB" />
      </concept>
      <concept id="1138055754698" name="jetbrains.mps.lang.smodel.structure.SNodeType" flags="in" index="3Tqbb2">
        <reference id="1138405853777" name="concept" index="ehGHo" />
      </concept>
    </language>
    <language id="ceab5195-25ea-4f22-9b92-103b95ca8c0c" name="jetbrains.mps.lang.core">
      <concept id="1133920641626" name="jetbrains.mps.lang.core.structure.BaseConcept" flags="ng" index="2VYdi">
        <child id="5169995583184591170" name="smodelAttribute" index="lGtFl" />
      </concept>
      <concept id="1169194658468" name="jetbrains.mps.lang.core.structure.INamedConcept" flags="ng" index="TrEIO">
        <property id="1169194664001" name="name" index="TrG5h" />
      </concept>
    </language>
    <language id="83888646-71ce-4f1c-9c53-c54016f6ad4f" name="jetbrains.mps.baseLanguage.collections">
      <concept id="1204796164442" name="jetbrains.mps.baseLanguage.collections.structure.InternalSequenceOperation" flags="nn" index="23sCx2">
        <child id="1204796294226" name="closure" index="23t8la" />
      </concept>
      <concept id="540871147943773365" name="jetbrains.mps.baseLanguage.collections.structure.SingleArgumentSequenceOperation" flags="nn" index="25WWJ4">
        <child id="540871147943773366" name="argument" index="25WWJ7" />
      </concept>
      <concept id="1172664342967" name="jetbrains.mps.baseLanguage.collections.structure.TakeOperation" flags="nn" index="8ftyA">
        <child id="1172664372046" name="elementsToTake" index="8f$Dv" />
      </concept>
      <concept id="1226511727824" name="jetbrains.mps.baseLanguage.collections.structure.SetType" flags="in" index="2hMVRd">
        <child id="1226511765987" name="elementType" index="2hN53Y" />
      </concept>
      <concept id="1226516258405" name="jetbrains.mps.baseLanguage.collections.structure.HashSetCreator" flags="nn" index="2i4dXS" />
      <concept id="1151688443754" name="jetbrains.mps.baseLanguage.collections.structure.ListType" flags="in" index="_YKpA">
        <child id="1151688676805" name="elementType" index="_ZDj9" />
      </concept>
      <concept id="1151702311717" name="jetbrains.mps.baseLanguage.collections.structure.ToListOperation" flags="nn" index="ANE8D" />
      <concept id="1237721394592" name="jetbrains.mps.baseLanguage.collections.structure.AbstractContainerCreator" flags="nn" index="HWqM0">
        <child id="1237721435807" name="elementType" index="HW$YZ" />
        <child id="1237731803878" name="copyFrom" index="I$8f6" />
      </concept>
      <concept id="1203518072036" name="jetbrains.mps.baseLanguage.collections.structure.SmartClosureParameterDeclaration" flags="ig" index="Rh6nW" />
      <concept id="1160600644654" name="jetbrains.mps.baseLanguage.collections.structure.ListCreatorWithInit" flags="nn" index="Tc6Ow" />
      <concept id="1160612413312" name="jetbrains.mps.baseLanguage.collections.structure.AddElementOperation" flags="nn" index="TSZUe" />
      <concept id="1202120902084" name="jetbrains.mps.baseLanguage.collections.structure.WhereOperation" flags="nn" index="3zZkjj" />
    </language>
  </registry>
  <node concept="312cEu" id="29N7xYwTFLT">
    <property role="TrG5h" value="RefactoringView" />
    <property role="1sVAO0" value="false" />
    <property role="1EXbeo" value="false" />
    <node concept="3Tm1VV" id="29N7xYwTFLU" role="1B3o_S" />
    <node concept="3uibUv" id="29N7xYwTFLV" role="1zkMxy">
      <ref role="3uigEE" to="ngmm:~TabbedUsagesTool" resolve="TabbedUsagesTool" />
    </node>
    <node concept="312cEg" id="29N7xYwTFMo" role="jymVt">
      <property role="TrG5h" value="myRefactoringViews" />
      <property role="34CwA1" value="false" />
      <property role="3TUv4t" value="false" />
      <node concept="3uibUv" id="29N7xYwTFMp" role="1tU5fm">
        <ref role="3uigEE" to="33ny:~List" resolve="List" />
        <node concept="3uibUv" id="29N7xYwTFMq" role="11_B2D">
          <ref role="3uigEE" node="29N7xYwTFW8" resolve="RefactoringViewItemImpl" />
        </node>
      </node>
      <node concept="3Tm6S6" id="29N7xYwTFMr" role="1B3o_S" />
      <node concept="2ShNRf" id="29N7xYwTFMs" role="33vP2m">
        <node concept="1pGfFk" id="29N7xYwTFMt" role="2ShVmc">
          <ref role="37wK5l" to="33ny:~ArrayList.&lt;init&gt;()" resolve="ArrayList" />
          <node concept="3uibUv" id="29N7xYwTFMu" role="1pMfVU">
            <ref role="3uigEE" node="29N7xYwTFW8" resolve="RefactoringViewItemImpl" />
          </node>
        </node>
      </node>
    </node>
    <node concept="3clFbW" id="29N7xYwTFMv" role="jymVt">
      <node concept="3Tmbuc" id="29N7xYwTFMw" role="1B3o_S" />
      <node concept="3cqZAl" id="29N7xYwTFMx" role="3clF45" />
      <node concept="37vLTG" id="29N7xYwTFMy" role="3clF46">
        <property role="TrG5h" value="project" />
        <property role="3TUv4t" value="false" />
        <node concept="3uibUv" id="29N7xYwTFMz" role="1tU5fm">
          <ref role="3uigEE" to="4nm9:~Project" resolve="Project" />
        </node>
      </node>
      <node concept="3clFbS" id="29N7xYwTFM$" role="3clF47">
        <node concept="XkiVB" id="29N7xYwTFM_" role="3cqZAp">
          <ref role="37wK5l" to="ngmm:~TabbedUsagesTool.&lt;init&gt;(com.intellij.openapi.project.Project,java.lang.String,int,javax.swing.Icon,com.intellij.openapi.wm.ToolWindowAnchor,boolean)" resolve="TabbedUsagesTool" />
          <node concept="37vLTw" id="2BHiRxgmaPn" role="37wK5m">
            <ref role="3cqZAo" node="29N7xYwTFMy" resolve="project" />
          </node>
          <node concept="Xl_RD" id="29N7xYwTFMB" role="37wK5m">
            <property role="Xl_RC" value="RefactoringView" />
          </node>
          <node concept="1ZRNhn" id="29N7xYwTFMC" role="37wK5m">
            <node concept="3cmrfG" id="29N7xYwTFMD" role="2$L3a6">
              <property role="3cmrfH" value="1" />
            </node>
          </node>
          <node concept="10M0yZ" id="29N7xYwTFME" role="37wK5m">
            <ref role="3cqZAo" to="xnls:~IdeIcons.DEFAULT_ICON" resolve="DEFAULT_ICON" />
            <ref role="1PxDUh" to="xnls:~IdeIcons" resolve="IdeIcons" />
          </node>
          <node concept="10M0yZ" id="29N7xYwTFMF" role="37wK5m">
            <ref role="3cqZAo" to="jkny:~ToolWindowAnchor.BOTTOM" resolve="BOTTOM" />
            <ref role="1PxDUh" to="jkny:~ToolWindowAnchor" resolve="ToolWindowAnchor" />
          </node>
          <node concept="3clFbT" id="29N7xYwTFMG" role="37wK5m">
            <property role="3clFbU" value="true" />
          </node>
        </node>
      </node>
    </node>
    <node concept="3clFb_" id="29N7xYwTFMH" role="jymVt">
      <property role="1EzhhJ" value="false" />
      <property role="TrG5h" value="getUsagesView" />
      <property role="DiZV1" value="false" />
      <node concept="3Tmbuc" id="29N7xYwTFMI" role="1B3o_S" />
      <node concept="3uibUv" id="29N7xYwTFMJ" role="3clF45">
        <ref role="3uigEE" to="ngmm:~UsagesView" resolve="UsagesView" />
      </node>
      <node concept="37vLTG" id="29N7xYwTFMK" role="3clF46">
        <property role="TrG5h" value="index" />
        <property role="3TUv4t" value="false" />
        <node concept="10Oyi0" id="29N7xYwTFML" role="1tU5fm" />
      </node>
      <node concept="3clFbS" id="29N7xYwTFMM" role="3clF47">
        <node concept="3cpWs6" id="29N7xYwTFMN" role="3cqZAp">
          <node concept="2OqwBi" id="29N7xYwTFMO" role="3cqZAk">
            <node concept="2OqwBi" id="29N7xYwTFMP" role="2Oq$k0">
              <node concept="37vLTw" id="2BHiRxeuuSY" role="2Oq$k0">
                <ref role="3cqZAo" node="29N7xYwTFMo" resolve="myRefactoringViews" />
              </node>
              <node concept="liA8E" id="29N7xYwTFMR" role="2OqNvi">
                <ref role="37wK5l" to="33ny:~List.get(int):java.lang.Object" resolve="get" />
                <node concept="37vLTw" id="2BHiRxglfdt" role="37wK5m">
                  <ref role="3cqZAo" node="29N7xYwTFMK" resolve="index" />
                </node>
              </node>
            </node>
            <node concept="liA8E" id="29N7xYwTFMT" role="2OqNvi">
              <ref role="37wK5l" node="29N7xYwTG1s" resolve="getUsagesView" />
            </node>
          </node>
        </node>
      </node>
      <node concept="2AHcQZ" id="3tYsUK_Sl$u" role="2AJF6D">
        <ref role="2AI5Lk" to="wyt6:~Override" resolve="Override" />
      </node>
    </node>
    <node concept="3clFb_" id="29N7xYwTFMU" role="jymVt">
      <property role="1EzhhJ" value="false" />
      <property role="TrG5h" value="onRemove" />
      <property role="DiZV1" value="false" />
      <node concept="3Tmbuc" id="29N7xYwTFMV" role="1B3o_S" />
      <node concept="3cqZAl" id="29N7xYwTFMW" role="3clF45" />
      <node concept="37vLTG" id="29N7xYwTFMX" role="3clF46">
        <property role="TrG5h" value="index" />
        <property role="3TUv4t" value="false" />
        <node concept="10Oyi0" id="29N7xYwTFMY" role="1tU5fm" />
      </node>
      <node concept="3clFbS" id="29N7xYwTFMZ" role="3clF47">
        <node concept="3clFbF" id="29N7xYwTFN0" role="3cqZAp">
          <node concept="2OqwBi" id="29N7xYwTFN1" role="3clFbG">
            <node concept="37vLTw" id="2BHiRxeuwxN" role="2Oq$k0">
              <ref role="3cqZAo" node="29N7xYwTFMo" resolve="myRefactoringViews" />
            </node>
            <node concept="liA8E" id="29N7xYwTFN3" role="2OqNvi">
              <ref role="37wK5l" to="33ny:~List.remove(int):java.lang.Object" resolve="remove" />
              <node concept="37vLTw" id="2BHiRxglyH0" role="37wK5m">
                <ref role="3cqZAo" node="29N7xYwTFMX" resolve="index" />
              </node>
            </node>
          </node>
        </node>
      </node>
      <node concept="2AHcQZ" id="3tYsUK_Sl$v" role="2AJF6D">
        <ref role="2AI5Lk" to="wyt6:~Override" resolve="Override" />
      </node>
    </node>
    <node concept="3clFb_" id="29N7xYwTFN5" role="jymVt">
      <property role="1EzhhJ" value="false" />
      <property role="TrG5h" value="forceCloseOnReload" />
      <property role="DiZV1" value="false" />
      <node concept="3Tmbuc" id="29N7xYwTFN6" role="1B3o_S" />
      <node concept="10P_77" id="29N7xYwTFN7" role="3clF45" />
      <node concept="3clFbS" id="29N7xYwTFN8" role="3clF47">
        <node concept="3cpWs6" id="29N7xYwTFN9" role="3cqZAp">
          <node concept="3clFbT" id="29N7xYwTFNa" role="3cqZAk">
            <property role="3clFbU" value="true" />
          </node>
        </node>
      </node>
      <node concept="2AHcQZ" id="3tYsUK_Sl$t" role="2AJF6D">
        <ref role="2AI5Lk" to="wyt6:~Override" resolve="Override" />
      </node>
    </node>
    <node concept="3clFb_" id="29N7xYwTFNb" role="jymVt">
      <property role="1EzhhJ" value="false" />
      <property role="TrG5h" value="showRefactoringView" />
      <property role="DiZV1" value="false" />
      <node concept="3Tm1VV" id="29N7xYwTFNc" role="1B3o_S" />
      <node concept="3cqZAl" id="29N7xYwTFNd" role="3clF45" />
      <node concept="37vLTG" id="29N7xYwTFNe" role="3clF46">
        <property role="TrG5h" value="refactoringContext" />
        <property role="3TUv4t" value="false" />
        <node concept="3uibUv" id="29N7xYwTFNf" role="1tU5fm">
          <ref role="3uigEE" to="ge2m:4a0HOMfn8yn" resolve="RefactoringContext" />
        </node>
      </node>
      <node concept="37vLTG" id="29N7xYwTFNg" role="3clF46">
        <property role="TrG5h" value="refactoringViewAction" />
        <property role="3TUv4t" value="false" />
        <node concept="3uibUv" id="6q$OdKd9cb0" role="1tU5fm">
          <ref role="3uigEE" to="u42p:3g3N8kb3Dex" resolve="RefactoringViewAction" />
        </node>
        <node concept="2AHcQZ" id="29N7xYwTFNi" role="2AJF6D">
          <ref role="2AI5Lk" to="mhfm:~NotNull" resolve="NotNull" />
        </node>
      </node>
      <node concept="37vLTG" id="1u1ej4GoWfG" role="3clF46">
        <property role="TrG5h" value="disposeAction" />
        <node concept="3uibUv" id="1u1ej4GoWQJ" role="1tU5fm">
          <ref role="3uigEE" to="wyt6:~Runnable" resolve="Runnable" />
        </node>
        <node concept="2AHcQZ" id="3872w8aSs0Q" role="2AJF6D">
          <ref role="2AI5Lk" to="mhfm:~Nullable" resolve="Nullable" />
        </node>
      </node>
      <node concept="37vLTG" id="29N7xYwTFNj" role="3clF46">
        <property role="TrG5h" value="searchResults" />
        <property role="3TUv4t" value="false" />
        <node concept="3uibUv" id="29N7xYwTFNk" role="1tU5fm">
          <ref role="3uigEE" to="9erk:~SearchResults" resolve="SearchResults" />
        </node>
      </node>
      <node concept="37vLTG" id="7DGCeT2Lutr" role="3clF46">
        <property role="TrG5h" value="searchTask" />
        <node concept="3uibUv" id="7DGCeT2WDjh" role="1tU5fm">
          <ref role="3uigEE" to="9erk:~SearchTask" resolve="SearchTask" />
        </node>
      </node>
      <node concept="3clFbS" id="29N7xYwTFNn" role="3clF47">
        <node concept="3cpWs8" id="29N7xYwTFNo" role="3cqZAp">
          <node concept="3cpWsn" id="29N7xYwTFNp" role="3cpWs9">
            <property role="TrG5h" value="refactoringViewItem" />
            <property role="3TUv4t" value="false" />
            <node concept="3uibUv" id="29N7xYwTFNq" role="1tU5fm">
              <ref role="3uigEE" node="29N7xYwTFW8" resolve="RefactoringViewItemImpl" />
            </node>
            <node concept="2ShNRf" id="29N7xYwTFNr" role="33vP2m">
              <node concept="1pGfFk" id="29N7xYwTFNs" role="2ShVmc">
                <ref role="37wK5l" node="29N7xYwTFLZ" resolve="RefactoringView.MyRefactoringViewItem" />
                <node concept="37vLTw" id="2BHiRxgmub3" role="37wK5m">
                  <ref role="3cqZAo" node="29N7xYwTFNe" resolve="refactoringContext" />
                </node>
                <node concept="37vLTw" id="2BHiRxglRG3" role="37wK5m">
                  <ref role="3cqZAo" node="29N7xYwTFNg" resolve="refactoringViewAction" />
                </node>
                <node concept="37vLTw" id="1u1ej4GoX8k" role="37wK5m">
                  <ref role="3cqZAo" node="1u1ej4GoWfG" resolve="disposeAction" />
                </node>
                <node concept="37vLTw" id="2BHiRxglB7m" role="37wK5m">
                  <ref role="3cqZAo" node="29N7xYwTFNj" resolve="searchResults" />
                </node>
                <node concept="37vLTw" id="7DGCeT2LuYp" role="37wK5m">
                  <ref role="3cqZAo" node="7DGCeT2Lutr" resolve="searchTask" />
                </node>
              </node>
            </node>
          </node>
        </node>
        <node concept="3clFbF" id="29N7xYwTFNx" role="3cqZAp">
          <node concept="2OqwBi" id="29N7xYwTFNy" role="3clFbG">
            <node concept="37vLTw" id="2BHiRxeujWk" role="2Oq$k0">
              <ref role="3cqZAo" node="29N7xYwTFMo" resolve="myRefactoringViews" />
            </node>
            <node concept="liA8E" id="29N7xYwTFN$" role="2OqNvi">
              <ref role="37wK5l" to="33ny:~List.add(java.lang.Object):boolean" resolve="add" />
              <node concept="37vLTw" id="3GM_nagTBFN" role="37wK5m">
                <ref role="3cqZAo" node="29N7xYwTFNp" resolve="refactoringViewItem" />
              </node>
            </node>
          </node>
        </node>
        <node concept="3clFbF" id="29N7xYwTFNA" role="3cqZAp">
          <node concept="1rXfSq" id="4hiugqyyZXX" role="3clFbG">
            <ref role="37wK5l" to="71xd:~BaseTool.addContent(javax.swing.JComponent,java.lang.String,javax.swing.Icon,boolean):com.intellij.ui.content.Content" resolve="addContent" />
            <node concept="2OqwBi" id="29N7xYwTFNC" role="37wK5m">
              <node concept="37vLTw" id="3GM_nagTtk$" role="2Oq$k0">
                <ref role="3cqZAo" node="29N7xYwTFNp" resolve="refactoringViewItem" />
              </node>
              <node concept="liA8E" id="29N7xYwTFNE" role="2OqNvi">
                <ref role="37wK5l" node="29N7xYwTG1g" resolve="getComponent" />
              </node>
            </node>
            <node concept="2OqwBi" id="29N7xYwTFNF" role="37wK5m">
              <node concept="2OqwBi" id="29N7xYwTFNG" role="2Oq$k0">
                <node concept="37vLTw" id="2BHiRxglnmf" role="2Oq$k0">
                  <ref role="3cqZAo" node="29N7xYwTFNe" resolve="refactoringContext" />
                </node>
                <node concept="liA8E" id="29N7xYwTFNI" role="2OqNvi">
                  <ref role="37wK5l" to="ge2m:4a0HOMfn9t2" resolve="getRefactoring" />
                </node>
              </node>
              <node concept="liA8E" id="29N7xYwTFNJ" role="2OqNvi">
                <ref role="37wK5l" to="ge2m:4a0HOMfn9$K" resolve="getUserFriendlyName" />
              </node>
            </node>
            <node concept="10Nm6u" id="29N7xYwTFNK" role="37wK5m" />
            <node concept="3clFbT" id="29N7xYwTFNL" role="37wK5m">
              <property role="3clFbU" value="false" />
            </node>
          </node>
        </node>
        <node concept="3clFbF" id="29N7xYwTFNQ" role="3cqZAp">
          <node concept="1rXfSq" id="4hiugqyzg_p" role="3clFbG">
            <ref role="37wK5l" to="71xd:~BaseTool.openTool(boolean):void" resolve="openTool" />
            <node concept="3clFbT" id="29N7xYwTFNS" role="37wK5m">
              <property role="3clFbU" value="true" />
            </node>
          </node>
        </node>
      </node>
    </node>
    <node concept="3clFb_" id="29N7xYwTFNT" role="jymVt">
      <property role="1EzhhJ" value="false" />
      <property role="TrG5h" value="showRefactoringView" />
      <property role="DiZV1" value="false" />
      <node concept="3Tm1VV" id="29N7xYwTFNU" role="1B3o_S" />
      <node concept="3cqZAl" id="29N7xYwTFNV" role="3clF45" />
      <node concept="37vLTG" id="29N7xYwTFNW" role="3clF46">
        <property role="TrG5h" value="p" />
        <property role="3TUv4t" value="false" />
        <node concept="3uibUv" id="6q$OdKd9cbN" role="1tU5fm">
          <ref role="3uigEE" to="4nm9:~Project" resolve="Project" />
        </node>
      </node>
      <node concept="37vLTG" id="29N7xYwTFNY" role="3clF46">
        <property role="TrG5h" value="refactorAction" />
        <property role="3TUv4t" value="false" />
        <node concept="3uibUv" id="6q$OdKd9cc8" role="1tU5fm">
          <ref role="3uigEE" to="u42p:3g3N8kb3Dex" resolve="RefactoringViewAction" />
        </node>
        <node concept="2AHcQZ" id="29N7xYwTFO0" role="2AJF6D">
          <ref role="2AI5Lk" to="mhfm:~NotNull" resolve="NotNull" />
        </node>
      </node>
      <node concept="37vLTG" id="1u1ej4Gooso" role="3clF46">
        <property role="TrG5h" value="disposeAction" />
        <node concept="3uibUv" id="1u1ej4GoIPU" role="1tU5fm">
          <ref role="3uigEE" to="wyt6:~Runnable" resolve="Runnable" />
        </node>
        <node concept="2AHcQZ" id="3872w8aSrJX" role="2AJF6D">
          <ref role="2AI5Lk" to="mhfm:~Nullable" resolve="Nullable" />
        </node>
      </node>
      <node concept="37vLTG" id="29N7xYwTFO1" role="3clF46">
        <property role="TrG5h" value="searchResults" />
        <property role="3TUv4t" value="false" />
        <node concept="3uibUv" id="29N7xYwTFO2" role="1tU5fm">
          <ref role="3uigEE" to="9erk:~SearchResults" resolve="SearchResults" />
        </node>
      </node>
      <node concept="37vLTG" id="7DGCeT2Lv6P" role="3clF46">
        <property role="TrG5h" value="searchTask" />
        <node concept="3uibUv" id="7DGCeT2UtU2" role="1tU5fm">
          <ref role="3uigEE" to="9erk:~SearchTask" resolve="SearchTask" />
        </node>
      </node>
      <node concept="37vLTG" id="3g3N8kb3MlE" role="3clF46">
        <property role="TrG5h" value="name" />
        <node concept="17QB3L" id="3g3N8kb3MlH" role="1tU5fm" />
      </node>
      <node concept="3clFbS" id="29N7xYwTFO5" role="3clF47">
        <node concept="3cpWs8" id="29N7xYwTFO6" role="3cqZAp">
          <node concept="3cpWsn" id="29N7xYwTFO7" role="3cpWs9">
            <property role="TrG5h" value="refactoringViewItem" />
            <property role="3TUv4t" value="false" />
            <node concept="3uibUv" id="29N7xYwTFO8" role="1tU5fm">
              <ref role="3uigEE" node="29N7xYwTFW8" resolve="RefactoringViewItemImpl" />
            </node>
            <node concept="2ShNRf" id="29N7xYwTFO9" role="33vP2m">
              <node concept="1pGfFk" id="29N7xYwTFOa" role="2ShVmc">
                <ref role="37wK5l" node="29N7xYwTFMa" resolve="RefactoringView.MyRefactoringViewItem" />
                <node concept="2YIFZM" id="3pNk_u$hIAK" role="37wK5m">
                  <ref role="1Pybhc" to="alof:~ProjectHelper" resolve="ProjectHelper" />
                  <ref role="37wK5l" to="alof:~ProjectHelper.toMPSProject(com.intellij.openapi.project.Project):jetbrains.mps.project.Project" resolve="toMPSProject" />
                  <node concept="37vLTw" id="3pNk_u$hKl2" role="37wK5m">
                    <ref role="3cqZAo" node="29N7xYwTFNW" resolve="p" />
                  </node>
                </node>
                <node concept="37vLTw" id="2BHiRxgl1$d" role="37wK5m">
                  <ref role="3cqZAo" node="29N7xYwTFNY" resolve="refactorAction" />
                </node>
                <node concept="37vLTw" id="1u1ej4Gorol" role="37wK5m">
                  <ref role="3cqZAo" node="1u1ej4Gooso" resolve="disposeAction" />
                </node>
                <node concept="37vLTw" id="2BHiRxghczx" role="37wK5m">
                  <ref role="3cqZAo" node="29N7xYwTFO1" resolve="searchResults" />
                </node>
                <node concept="37vLTw" id="7DGCeT2Lv$u" role="37wK5m">
                  <ref role="3cqZAo" node="7DGCeT2Lv6P" resolve="searchTask" />
                </node>
              </node>
            </node>
          </node>
        </node>
        <node concept="3clFbF" id="29N7xYwTFOf" role="3cqZAp">
          <node concept="2OqwBi" id="29N7xYwTFOg" role="3clFbG">
            <node concept="37vLTw" id="2BHiRxeuA8P" role="2Oq$k0">
              <ref role="3cqZAo" node="29N7xYwTFMo" resolve="myRefactoringViews" />
            </node>
            <node concept="liA8E" id="29N7xYwTFOi" role="2OqNvi">
              <ref role="37wK5l" to="33ny:~List.add(java.lang.Object):boolean" resolve="add" />
              <node concept="37vLTw" id="3GM_nagTu3v" role="37wK5m">
                <ref role="3cqZAo" node="29N7xYwTFO7" resolve="refactoringViewItem" />
              </node>
            </node>
          </node>
        </node>
        <node concept="3clFbF" id="29N7xYwTFOk" role="3cqZAp">
          <node concept="1rXfSq" id="4hiugqyzhjH" role="3clFbG">
            <ref role="37wK5l" to="71xd:~BaseTool.addContent(javax.swing.JComponent,java.lang.String,javax.swing.Icon,boolean):com.intellij.ui.content.Content" resolve="addContent" />
            <node concept="2OqwBi" id="29N7xYwTFOm" role="37wK5m">
              <node concept="37vLTw" id="3GM_nagTwMd" role="2Oq$k0">
                <ref role="3cqZAo" node="29N7xYwTFO7" resolve="refactoringViewItem" />
              </node>
              <node concept="liA8E" id="29N7xYwTFOo" role="2OqNvi">
                <ref role="37wK5l" node="29N7xYwTG1g" resolve="getComponent" />
              </node>
            </node>
            <node concept="37vLTw" id="2BHiRxglf5w" role="37wK5m">
              <ref role="3cqZAo" node="3g3N8kb3MlE" resolve="name" />
            </node>
            <node concept="10Nm6u" id="29N7xYwTFOq" role="37wK5m" />
            <node concept="3clFbT" id="29N7xYwTFOr" role="37wK5m">
              <property role="3clFbU" value="false" />
            </node>
          </node>
        </node>
        <node concept="3clFbF" id="29N7xYwTFOw" role="3cqZAp">
          <node concept="1rXfSq" id="4hiugqyyZc3" role="3clFbG">
            <ref role="37wK5l" to="71xd:~BaseTool.openTool(boolean):void" resolve="openTool" />
            <node concept="3clFbT" id="29N7xYwTFOy" role="37wK5m">
              <property role="3clFbU" value="true" />
            </node>
          </node>
        </node>
      </node>
    </node>
    <node concept="312cEu" id="29N7xYwTFLW" role="jymVt">
      <property role="TrG5h" value="MyRefactoringViewItem" />
      <property role="2bfB8j" value="true" />
      <property role="1sVAO0" value="false" />
      <property role="1EXbeo" value="false" />
      <node concept="2tJIrI" id="1u1ej4GoShU" role="jymVt" />
      <node concept="312cEg" id="1u1ej4GoRN1" role="jymVt">
        <property role="TrG5h" value="myDisposeAction" />
        <property role="3TUv4t" value="false" />
        <node concept="3Tm6S6" id="1u1ej4GoRN2" role="1B3o_S" />
        <node concept="3uibUv" id="1u1ej4GoRN4" role="1tU5fm">
          <ref role="3uigEE" to="wyt6:~Runnable" resolve="Runnable" />
        </node>
      </node>
      <node concept="3Tm6S6" id="29N7xYwTFLX" role="1B3o_S" />
      <node concept="3uibUv" id="29N7xYwTFLY" role="1zkMxy">
        <ref role="3uigEE" node="29N7xYwTFW8" resolve="RefactoringViewItemImpl" />
      </node>
      <node concept="3clFbW" id="29N7xYwTFLZ" role="jymVt">
        <node concept="3Tm1VV" id="29N7xYwTFM0" role="1B3o_S" />
        <node concept="3cqZAl" id="29N7xYwTFM1" role="3clF45" />
        <node concept="37vLTG" id="29N7xYwTFM2" role="3clF46">
          <property role="TrG5h" value="refactoringContext" />
          <property role="3TUv4t" value="false" />
          <node concept="3uibUv" id="29N7xYwTFM3" role="1tU5fm">
            <ref role="3uigEE" to="ge2m:4a0HOMfn8yn" resolve="RefactoringContext" />
          </node>
        </node>
        <node concept="37vLTG" id="29N7xYwTFM4" role="3clF46">
          <property role="TrG5h" value="refactoringViewAction" />
          <property role="3TUv4t" value="false" />
          <node concept="3uibUv" id="6q$OdKd9ccp" role="1tU5fm">
            <ref role="3uigEE" to="u42p:3g3N8kb3Dex" resolve="RefactoringViewAction" />
          </node>
        </node>
        <node concept="37vLTG" id="1u1ej4GoT21" role="3clF46">
          <property role="TrG5h" value="disposeAction" />
          <node concept="3uibUv" id="1u1ej4GoT22" role="1tU5fm">
            <ref role="3uigEE" to="wyt6:~Runnable" resolve="Runnable" />
          </node>
        </node>
        <node concept="37vLTG" id="29N7xYwTFM6" role="3clF46">
          <property role="TrG5h" value="searchResults" />
          <property role="3TUv4t" value="false" />
          <node concept="3uibUv" id="29N7xYwTFM7" role="1tU5fm">
            <ref role="3uigEE" to="9erk:~SearchResults" resolve="SearchResults" />
          </node>
        </node>
        <node concept="37vLTG" id="7DGCeT2LtAw" role="3clF46">
          <property role="TrG5h" value="searchTask" />
          <node concept="3uibUv" id="7DGCeT2WD7r" role="1tU5fm">
            <ref role="3uigEE" to="9erk:~SearchTask" resolve="SearchTask" />
          </node>
        </node>
        <node concept="3clFbS" id="29N7xYwTFOE" role="3clF47">
          <node concept="XkiVB" id="29N7xYwTFOF" role="3cqZAp">
            <ref role="37wK5l" node="29N7xYwTFXi" resolve="RefactoringViewItemImpl" />
            <node concept="37vLTw" id="2BHiRxglCzv" role="37wK5m">
              <ref role="3cqZAo" node="29N7xYwTFM2" resolve="refactoringContext" />
            </node>
            <node concept="37vLTw" id="2BHiRxglaYw" role="37wK5m">
              <ref role="3cqZAo" node="29N7xYwTFM4" resolve="refactoringViewAction" />
            </node>
            <node concept="37vLTw" id="2BHiRxghgdd" role="37wK5m">
              <ref role="3cqZAo" node="29N7xYwTFM6" resolve="searchResults" />
            </node>
            <node concept="37vLTw" id="7DGCeT2Lu1l" role="37wK5m">
              <ref role="3cqZAo" node="7DGCeT2LtAw" resolve="searchTask" />
            </node>
          </node>
          <node concept="3clFbF" id="1u1ej4GoUfM" role="3cqZAp">
            <node concept="37vLTI" id="1u1ej4GoUzF" role="3clFbG">
              <node concept="37vLTw" id="1u1ej4GoUMU" role="37vLTx">
                <ref role="3cqZAo" node="1u1ej4GoT21" resolve="disposeAction" />
              </node>
              <node concept="37vLTw" id="1u1ej4GoUfK" role="37vLTJ">
                <ref role="3cqZAo" node="1u1ej4GoRN1" resolve="myDisposeAction" />
              </node>
            </node>
          </node>
        </node>
      </node>
      <node concept="3clFbW" id="29N7xYwTFMa" role="jymVt">
        <node concept="3Tm1VV" id="29N7xYwTFMb" role="1B3o_S" />
        <node concept="3cqZAl" id="29N7xYwTFMc" role="3clF45" />
        <node concept="37vLTG" id="29N7xYwTFMd" role="3clF46">
          <property role="TrG5h" value="p" />
          <property role="3TUv4t" value="false" />
          <node concept="3uibUv" id="3pNk_u$hM58" role="1tU5fm">
            <ref role="3uigEE" to="z1c3:~Project" resolve="Project" />
          </node>
        </node>
        <node concept="37vLTG" id="29N7xYwTFMf" role="3clF46">
          <property role="TrG5h" value="refactoringViewAction" />
          <property role="3TUv4t" value="false" />
          <node concept="3uibUv" id="6q$OdKd9ccZ" role="1tU5fm">
            <ref role="3uigEE" to="u42p:3g3N8kb3Dex" resolve="RefactoringViewAction" />
          </node>
        </node>
        <node concept="37vLTG" id="1u1ej4GoBWm" role="3clF46">
          <property role="TrG5h" value="disposeAction" />
          <node concept="3uibUv" id="1u1ej4GoLKc" role="1tU5fm">
            <ref role="3uigEE" to="wyt6:~Runnable" resolve="Runnable" />
          </node>
        </node>
        <node concept="37vLTG" id="29N7xYwTFMh" role="3clF46">
          <property role="TrG5h" value="searchResults" />
          <property role="3TUv4t" value="false" />
          <node concept="3uibUv" id="29N7xYwTFMi" role="1tU5fm">
            <ref role="3uigEE" to="9erk:~SearchResults" resolve="SearchResults" />
          </node>
        </node>
        <node concept="37vLTG" id="7DGCeT2LtaV" role="3clF46">
          <property role="TrG5h" value="searchTask" />
          <node concept="3uibUv" id="7DGCeT2UueA" role="1tU5fm">
            <ref role="3uigEE" to="9erk:~SearchTask" resolve="SearchTask" />
          </node>
        </node>
        <node concept="3clFbS" id="29N7xYwTFOK" role="3clF47">
          <node concept="XkiVB" id="29N7xYwTFOL" role="3cqZAp">
            <ref role="37wK5l" node="29N7xYwTFXH" resolve="RefactoringViewItemImpl" />
            <node concept="37vLTw" id="2BHiRxgll5K" role="37wK5m">
              <ref role="3cqZAo" node="29N7xYwTFMd" resolve="p" />
            </node>
            <node concept="37vLTw" id="2BHiRxghfUt" role="37wK5m">
              <ref role="3cqZAo" node="29N7xYwTFMf" resolve="refactoringViewAction" />
            </node>
            <node concept="37vLTw" id="2BHiRxgm_wJ" role="37wK5m">
              <ref role="3cqZAo" node="29N7xYwTFMh" resolve="searchResults" />
            </node>
            <node concept="37vLTw" id="7DGCeT2Lt_p" role="37wK5m">
              <ref role="3cqZAo" node="7DGCeT2LtaV" resolve="searchTask" />
            </node>
          </node>
          <node concept="3clFbF" id="1u1ej4GoVc9" role="3cqZAp">
            <node concept="37vLTI" id="1u1ej4GoVwa" role="3clFbG">
              <node concept="37vLTw" id="1u1ej4GoVVn" role="37vLTx">
                <ref role="3cqZAo" node="1u1ej4GoBWm" resolve="disposeAction" />
              </node>
              <node concept="37vLTw" id="1u1ej4GoVc7" role="37vLTJ">
                <ref role="3cqZAo" node="1u1ej4GoRN1" resolve="myDisposeAction" />
              </node>
            </node>
          </node>
        </node>
      </node>
      <node concept="3clFb_" id="29N7xYwTFMl" role="jymVt">
        <property role="1EzhhJ" value="false" />
        <property role="TrG5h" value="close" />
        <property role="DiZV1" value="false" />
        <node concept="3Tm1VV" id="29N7xYwTFMm" role="1B3o_S" />
        <node concept="3cqZAl" id="29N7xYwTFMn" role="3clF45" />
        <node concept="3clFbS" id="29N7xYwTFOQ" role="3clF47">
          <node concept="3clFbJ" id="3872w8aSmLD" role="3cqZAp">
            <node concept="3clFbS" id="3872w8aSmLF" role="3clFbx">
              <node concept="3clFbF" id="1u1ej4GoGHO" role="3cqZAp">
                <node concept="2OqwBi" id="1u1ej4GoH6F" role="3clFbG">
                  <node concept="37vLTw" id="1u1ej4GoW8t" role="2Oq$k0">
                    <ref role="3cqZAo" node="1u1ej4GoRN1" resolve="myDisposeAction" />
                  </node>
                  <node concept="liA8E" id="1u1ej4GoHdY" role="2OqNvi">
                    <ref role="37wK5l" to="wyt6:~Runnable.run():void" resolve="run" />
                  </node>
                </node>
              </node>
            </node>
            <node concept="3y3z36" id="3872w8aSopu" role="3clFbw">
              <node concept="10Nm6u" id="3872w8aSo_q" role="3uHU7w" />
              <node concept="37vLTw" id="3872w8aSnKG" role="3uHU7B">
                <ref role="3cqZAo" node="1u1ej4GoRN1" resolve="myDisposeAction" />
              </node>
            </node>
          </node>
          <node concept="3cpWs8" id="29N7xYwTFOR" role="3cqZAp">
            <node concept="3cpWsn" id="29N7xYwTFOS" role="3cpWs9">
              <property role="TrG5h" value="index" />
              <property role="3TUv4t" value="false" />
              <node concept="10Oyi0" id="29N7xYwTFOT" role="1tU5fm" />
              <node concept="2OqwBi" id="29N7xYwTFOU" role="33vP2m">
                <node concept="37vLTw" id="2BHiRxeuk2d" role="2Oq$k0">
                  <ref role="3cqZAo" node="29N7xYwTFMo" resolve="myRefactoringViews" />
                </node>
                <node concept="liA8E" id="29N7xYwTFOW" role="2OqNvi">
                  <ref role="37wK5l" to="33ny:~List.indexOf(java.lang.Object):int" resolve="indexOf" />
                  <node concept="Xjq3P" id="29N7xYwTFOX" role="37wK5m" />
                </node>
              </node>
            </node>
          </node>
          <node concept="3clFbF" id="29N7xYwTFOY" role="3cqZAp">
            <node concept="2OqwBi" id="29N7xYwTFOZ" role="3clFbG">
              <node concept="Xjq3P" id="29N7xYwTFP0" role="2Oq$k0">
                <ref role="1HBi2w" node="29N7xYwTFLT" resolve="RefactoringView" />
              </node>
              <node concept="liA8E" id="29N7xYwTFP1" role="2OqNvi">
                <ref role="37wK5l" to="ngmm:~TabbedUsagesTool.closeTab(int):void" resolve="closeTab" />
                <node concept="37vLTw" id="3GM_nagTyO8" role="37wK5m">
                  <ref role="3cqZAo" node="29N7xYwTFOS" resolve="index" />
                </node>
              </node>
            </node>
          </node>
        </node>
        <node concept="2AHcQZ" id="3tYsUK_SeSE" role="2AJF6D">
          <ref role="2AI5Lk" to="wyt6:~Override" resolve="Override" />
        </node>
      </node>
    </node>
  </node>
  <node concept="312cEu" id="29N7xYwTFW8">
    <property role="TrG5h" value="RefactoringViewItemImpl" />
    <property role="1sVAO0" value="true" />
    <property role="1EXbeo" value="false" />
    <node concept="3uibUv" id="6gEjUfBDX5b" role="EKbjA">
      <ref role="3uigEE" to="u42p:6gEjUfBDWeY" resolve="RefactoringViewItem.RefactoringViewItemEx" />
    </node>
    <node concept="312cEg" id="3pNk_u$hZej" role="jymVt">
      <property role="34CwA1" value="false" />
      <property role="eg7rD" value="false" />
      <property role="TrG5h" value="myProject" />
      <property role="3TUv4t" value="true" />
      <node concept="3Tm6S6" id="3pNk_u$hXf_" role="1B3o_S" />
      <node concept="3uibUv" id="3pNk_u$hZd_" role="1tU5fm">
        <ref role="3uigEE" to="z1c3:~Project" resolve="Project" />
      </node>
    </node>
    <node concept="3Tm1VV" id="29N7xYwTFW9" role="1B3o_S" />
    <node concept="312cEg" id="29N7xYwTFWM" role="jymVt">
      <property role="TrG5h" value="myRefactoringViewAction" />
      <property role="34CwA1" value="false" />
      <property role="3TUv4t" value="false" />
      <node concept="3uibUv" id="3g3N8kb3Mqf" role="1tU5fm">
        <ref role="3uigEE" to="u42p:3g3N8kb3Dex" resolve="RefactoringViewAction" />
      </node>
      <node concept="3Tm6S6" id="29N7xYwTFWO" role="1B3o_S" />
    </node>
    <node concept="312cEg" id="29N7xYwTFWP" role="jymVt">
      <property role="TrG5h" value="mySearchResults" />
      <property role="34CwA1" value="false" />
      <property role="3TUv4t" value="false" />
      <node concept="3uibUv" id="29N7xYwTFWQ" role="1tU5fm">
        <ref role="3uigEE" to="9erk:~SearchResults" resolve="SearchResults" />
      </node>
      <node concept="3Tm6S6" id="29N7xYwTFWR" role="1B3o_S" />
    </node>
    <node concept="312cEg" id="29N7xYwTFWS" role="jymVt">
      <property role="TrG5h" value="myUsagesView" />
      <property role="34CwA1" value="false" />
      <property role="3TUv4t" value="false" />
      <node concept="3uibUv" id="29N7xYwTFWT" role="1tU5fm">
        <ref role="3uigEE" to="ngmm:~UsagesView" resolve="UsagesView" />
      </node>
      <node concept="3Tm6S6" id="29N7xYwTFWU" role="1B3o_S" />
    </node>
    <node concept="312cEg" id="29N7xYwTFWV" role="jymVt">
      <property role="TrG5h" value="myPanel" />
      <property role="34CwA1" value="false" />
      <property role="3TUv4t" value="false" />
      <node concept="3uibUv" id="29N7xYwTFWW" role="1tU5fm">
        <ref role="3uigEE" to="dxuu:~JPanel" resolve="JPanel" />
      </node>
      <node concept="3Tm6S6" id="29N7xYwTFWX" role="1B3o_S" />
    </node>
    <node concept="312cEg" id="29N7xYwTFWY" role="jymVt">
      <property role="TrG5h" value="myButtonsPanel" />
      <property role="34CwA1" value="false" />
      <property role="3TUv4t" value="false" />
      <node concept="3uibUv" id="29N7xYwTFWZ" role="1tU5fm">
        <ref role="3uigEE" to="dxuu:~JPanel" resolve="JPanel" />
      </node>
      <node concept="3Tm6S6" id="29N7xYwTFX0" role="1B3o_S" />
    </node>
    <node concept="312cEg" id="29N7xYwTFX1" role="jymVt">
      <property role="TrG5h" value="myDoRefactorButton" />
      <property role="34CwA1" value="false" />
      <property role="3TUv4t" value="false" />
      <node concept="3uibUv" id="29N7xYwTFX2" role="1tU5fm">
        <ref role="3uigEE" to="dxuu:~JButton" resolve="JButton" />
      </node>
      <node concept="3Tm6S6" id="29N7xYwTFX3" role="1B3o_S" />
    </node>
    <node concept="312cEg" id="29N7xYwTFX4" role="jymVt">
      <property role="TrG5h" value="myCancelButton" />
      <property role="34CwA1" value="false" />
      <property role="3TUv4t" value="false" />
      <node concept="3uibUv" id="29N7xYwTFX5" role="1tU5fm">
        <ref role="3uigEE" to="dxuu:~JButton" resolve="JButton" />
      </node>
      <node concept="3Tm6S6" id="29N7xYwTFX6" role="1B3o_S" />
    </node>
    <node concept="312cEg" id="29N7xYwTFX7" role="jymVt">
      <property role="TrG5h" value="myRefactoringContext" />
      <property role="34CwA1" value="false" />
      <property role="3TUv4t" value="false" />
      <node concept="3uibUv" id="29N7xYwTFX8" role="1tU5fm">
        <ref role="3uigEE" to="ge2m:4a0HOMfn8yn" resolve="RefactoringContext" />
      </node>
      <node concept="3Tm6S6" id="29N7xYwTFX9" role="1B3o_S" />
      <node concept="10Nm6u" id="29N7xYwTFXa" role="33vP2m" />
      <node concept="2AHcQZ" id="29N7xYwTFXb" role="2AJF6D">
        <ref role="2AI5Lk" to="mhfm:~Nullable" resolve="Nullable" />
      </node>
    </node>
    <node concept="3clFbW" id="29N7xYwTFXi" role="jymVt">
      <node concept="3Tm1VV" id="29N7xYwTFXj" role="1B3o_S" />
      <node concept="3cqZAl" id="29N7xYwTFXk" role="3clF45" />
      <node concept="37vLTG" id="29N7xYwTFXl" role="3clF46">
        <property role="TrG5h" value="refactoringContext" />
        <property role="3TUv4t" value="false" />
        <node concept="3uibUv" id="29N7xYwTFXm" role="1tU5fm">
          <ref role="3uigEE" to="ge2m:4a0HOMfn8yn" resolve="RefactoringContext" />
        </node>
        <node concept="2AHcQZ" id="29N7xYwTFXn" role="2AJF6D">
          <ref role="2AI5Lk" to="mhfm:~NotNull" resolve="NotNull" />
        </node>
      </node>
      <node concept="37vLTG" id="29N7xYwTFXo" role="3clF46">
        <property role="TrG5h" value="refactoringViewAction" />
        <property role="3TUv4t" value="false" />
        <node concept="3uibUv" id="6q$OdKd99Zv" role="1tU5fm">
          <ref role="3uigEE" to="u42p:3g3N8kb3Dex" resolve="RefactoringViewAction" />
        </node>
        <node concept="2AHcQZ" id="29N7xYwTFXq" role="2AJF6D">
          <ref role="2AI5Lk" to="mhfm:~NotNull" resolve="NotNull" />
        </node>
      </node>
      <node concept="37vLTG" id="29N7xYwTFXr" role="3clF46">
        <property role="TrG5h" value="searchResults" />
        <property role="3TUv4t" value="false" />
        <node concept="3uibUv" id="29N7xYwTFXs" role="1tU5fm">
          <ref role="3uigEE" to="9erk:~SearchResults" resolve="SearchResults" />
        </node>
      </node>
      <node concept="37vLTG" id="7DGCeT2LsGx" role="3clF46">
        <property role="TrG5h" value="searchTask" />
        <node concept="3uibUv" id="7DGCeT2UwsV" role="1tU5fm">
          <ref role="3uigEE" to="9erk:~SearchTask" resolve="SearchTask" />
        </node>
      </node>
      <node concept="3clFbS" id="29N7xYwTFXv" role="3clF47">
        <node concept="3clFbF" id="29N7xYwTFXw" role="3cqZAp">
          <node concept="37vLTI" id="29N7xYwTFXx" role="3clFbG">
            <node concept="37vLTw" id="2BHiRxeun5c" role="37vLTJ">
              <ref role="3cqZAo" node="29N7xYwTFX7" resolve="myRefactoringContext" />
            </node>
            <node concept="37vLTw" id="2BHiRxghemx" role="37vLTx">
              <ref role="3cqZAo" node="29N7xYwTFXl" resolve="refactoringContext" />
            </node>
          </node>
        </node>
        <node concept="3clFbF" id="3pNk_u$i1Co" role="3cqZAp">
          <node concept="37vLTI" id="3pNk_u$i1LA" role="3clFbG">
            <node concept="37vLTw" id="3pNk_u$i1Cm" role="37vLTJ">
              <ref role="3cqZAo" node="3pNk_u$hZej" resolve="myProject" />
            </node>
            <node concept="2OqwBi" id="3pNk_u$i1yw" role="37vLTx">
              <node concept="37vLTw" id="3pNk_u$i1yx" role="2Oq$k0">
                <ref role="3cqZAo" node="29N7xYwTFXl" resolve="refactoringContext" />
              </node>
              <node concept="liA8E" id="3pNk_u$i1yy" role="2OqNvi">
                <ref role="37wK5l" to="ge2m:4a0HOMfn9y3" resolve="getSelectedProject" />
              </node>
            </node>
          </node>
        </node>
        <node concept="3clFbF" id="29N7xYwTFX$" role="3cqZAp">
          <node concept="1rXfSq" id="4hiugqyyUa9" role="3clFbG">
            <ref role="37wK5l" node="29N7xYwTFXZ" resolve="init" />
            <node concept="37vLTw" id="2BHiRxghcxn" role="37wK5m">
              <ref role="3cqZAo" node="29N7xYwTFXo" resolve="refactoringViewAction" />
            </node>
            <node concept="37vLTw" id="2BHiRxgmuZI" role="37wK5m">
              <ref role="3cqZAo" node="29N7xYwTFXr" resolve="searchResults" />
            </node>
            <node concept="37vLTw" id="7DGCeT2LsVR" role="37wK5m">
              <ref role="3cqZAo" node="7DGCeT2LsGx" resolve="searchTask" />
            </node>
          </node>
        </node>
      </node>
    </node>
    <node concept="3clFbW" id="29N7xYwTFXH" role="jymVt">
      <node concept="3Tm1VV" id="29N7xYwTFXI" role="1B3o_S" />
      <node concept="3cqZAl" id="29N7xYwTFXJ" role="3clF45" />
      <node concept="37vLTG" id="29N7xYwTFXK" role="3clF46">
        <property role="TrG5h" value="p" />
        <property role="3TUv4t" value="false" />
        <node concept="3uibUv" id="3pNk_u$hGnS" role="1tU5fm">
          <ref role="3uigEE" to="z1c3:~Project" resolve="Project" />
        </node>
      </node>
      <node concept="37vLTG" id="29N7xYwTFXM" role="3clF46">
        <property role="TrG5h" value="refactoringViewAction" />
        <property role="3TUv4t" value="false" />
        <node concept="3uibUv" id="6q$OdKd9ca9" role="1tU5fm">
          <ref role="3uigEE" to="u42p:3g3N8kb3Dex" resolve="RefactoringViewAction" />
        </node>
      </node>
      <node concept="37vLTG" id="29N7xYwTFXO" role="3clF46">
        <property role="TrG5h" value="searchResults" />
        <property role="3TUv4t" value="false" />
        <node concept="3uibUv" id="29N7xYwTFXP" role="1tU5fm">
          <ref role="3uigEE" to="9erk:~SearchResults" resolve="SearchResults" />
        </node>
      </node>
      <node concept="37vLTG" id="7DGCeT2Lssh" role="3clF46">
        <property role="TrG5h" value="searchTask" />
        <node concept="3uibUv" id="7DGCeT2UwbU" role="1tU5fm">
          <ref role="3uigEE" to="9erk:~SearchTask" resolve="SearchTask" />
        </node>
      </node>
      <node concept="3clFbS" id="29N7xYwTFXS" role="3clF47">
        <node concept="3clFbF" id="3pNk_u$i1W_" role="3cqZAp">
          <node concept="37vLTI" id="3pNk_u$i21L" role="3clFbG">
            <node concept="37vLTw" id="3pNk_u$i22N" role="37vLTx">
              <ref role="3cqZAo" node="29N7xYwTFXK" resolve="p" />
            </node>
            <node concept="37vLTw" id="3pNk_u$i1Wz" role="37vLTJ">
              <ref role="3cqZAo" node="3pNk_u$hZej" resolve="myProject" />
            </node>
          </node>
        </node>
        <node concept="3clFbF" id="29N7xYwTFXT" role="3cqZAp">
          <node concept="1rXfSq" id="4hiugqyzg78" role="3clFbG">
            <ref role="37wK5l" node="29N7xYwTFXZ" resolve="init" />
            <node concept="37vLTw" id="2BHiRxgheTZ" role="37wK5m">
              <ref role="3cqZAo" node="29N7xYwTFXM" resolve="refactoringViewAction" />
            </node>
            <node concept="37vLTw" id="2BHiRxgm9B7" role="37wK5m">
              <ref role="3cqZAo" node="29N7xYwTFXO" resolve="searchResults" />
            </node>
            <node concept="37vLTw" id="7DGCeT2LsEz" role="37wK5m">
              <ref role="3cqZAo" node="7DGCeT2Lssh" resolve="searchTask" />
            </node>
          </node>
        </node>
      </node>
    </node>
    <node concept="3clFb_" id="29N7xYwTFXZ" role="jymVt">
      <property role="1EzhhJ" value="false" />
      <property role="TrG5h" value="init" />
      <property role="DiZV1" value="false" />
      <node concept="3Tm6S6" id="29N7xYwTFY0" role="1B3o_S" />
      <node concept="3cqZAl" id="29N7xYwTFY1" role="3clF45" />
      <node concept="37vLTG" id="29N7xYwTFY2" role="3clF46">
        <property role="TrG5h" value="refactoringViewAction" />
        <property role="3TUv4t" value="false" />
        <node concept="3uibUv" id="3g3N8kb3MpW" role="1tU5fm">
          <ref role="3uigEE" to="u42p:3g3N8kb3Dex" resolve="RefactoringViewAction" />
        </node>
      </node>
      <node concept="37vLTG" id="29N7xYwTFY4" role="3clF46">
        <property role="TrG5h" value="searchResults" />
        <property role="3TUv4t" value="false" />
        <node concept="3uibUv" id="29N7xYwTFY5" role="1tU5fm">
          <ref role="3uigEE" to="9erk:~SearchResults" resolve="SearchResults" />
        </node>
      </node>
      <node concept="37vLTG" id="7DGCeT2KZ8W" role="3clF46">
        <property role="TrG5h" value="searchTask" />
        <node concept="3uibUv" id="7DGCeT2UwjP" role="1tU5fm">
          <ref role="3uigEE" to="9erk:~SearchTask" resolve="SearchTask" />
        </node>
      </node>
      <node concept="3clFbS" id="29N7xYwTFYa" role="3clF47">
        <node concept="3clFbF" id="29N7xYwTFYb" role="3cqZAp">
          <node concept="37vLTI" id="29N7xYwTFYc" role="3clFbG">
            <node concept="37vLTw" id="2BHiRxeujor" role="37vLTJ">
              <ref role="3cqZAo" node="29N7xYwTFWM" resolve="myRefactoringViewAction" />
            </node>
            <node concept="37vLTw" id="2BHiRxgm9Dj" role="37vLTx">
              <ref role="3cqZAo" node="29N7xYwTFY2" resolve="refactoringViewAction" />
            </node>
          </node>
        </node>
        <node concept="3clFbF" id="29N7xYwTFYf" role="3cqZAp">
          <node concept="37vLTI" id="29N7xYwTFYg" role="3clFbG">
            <node concept="37vLTw" id="2BHiRxeulyS" role="37vLTJ">
              <ref role="3cqZAo" node="29N7xYwTFWP" resolve="mySearchResults" />
            </node>
            <node concept="37vLTw" id="2BHiRxgm8vR" role="37vLTx">
              <ref role="3cqZAo" node="29N7xYwTFY4" resolve="searchResults" />
            </node>
          </node>
        </node>
        <node concept="3clFbJ" id="29N7xYwTFYj" role="3cqZAp">
          <node concept="3clFbC" id="29N7xYwTFYk" role="3clFbw">
            <node concept="37vLTw" id="2BHiRxeuyQg" role="3uHU7B">
              <ref role="3cqZAo" node="29N7xYwTFWP" resolve="mySearchResults" />
            </node>
            <node concept="10Nm6u" id="29N7xYwTFYm" role="3uHU7w" />
          </node>
          <node concept="3clFbS" id="29N7xYwTFYn" role="3clFbx">
            <node concept="YS8fn" id="29N7xYwTFYo" role="3cqZAp">
              <node concept="2ShNRf" id="29N7xYwTFYp" role="YScLw">
                <node concept="1pGfFk" id="29N7xYwTFYq" role="2ShVmc">
                  <ref role="37wK5l" to="wyt6:~IllegalArgumentException.&lt;init&gt;(java.lang.String)" resolve="IllegalArgumentException" />
                  <node concept="Xl_RD" id="29N7xYwTFYr" role="37wK5m">
                    <property role="Xl_RC" value="search result is null" />
                  </node>
                </node>
              </node>
            </node>
          </node>
        </node>
        <node concept="3clFbF" id="29N7xYwTFYs" role="3cqZAp">
          <node concept="37vLTI" id="29N7xYwTFYt" role="3clFbG">
            <node concept="37vLTw" id="2BHiRxeusHT" role="37vLTJ">
              <ref role="3cqZAo" node="29N7xYwTFWV" resolve="myPanel" />
            </node>
            <node concept="2ShNRf" id="29N7xYwTFYv" role="37vLTx">
              <node concept="1pGfFk" id="29N7xYwTFYw" role="2ShVmc">
                <ref role="37wK5l" to="dxuu:~JPanel.&lt;init&gt;(java.awt.LayoutManager)" resolve="JPanel" />
                <node concept="2ShNRf" id="29N7xYwTFYx" role="37wK5m">
                  <node concept="1pGfFk" id="29N7xYwTFYy" role="2ShVmc">
                    <ref role="37wK5l" to="z60i:~BorderLayout.&lt;init&gt;()" resolve="BorderLayout" />
                  </node>
                </node>
              </node>
            </node>
          </node>
        </node>
        <node concept="3clFbF" id="29N7xYwTFYz" role="3cqZAp">
          <node concept="37vLTI" id="29N7xYwTFY$" role="3clFbG">
            <node concept="37vLTw" id="2BHiRxeuWQa" role="37vLTJ">
              <ref role="3cqZAo" node="29N7xYwTFWS" resolve="myUsagesView" />
            </node>
            <node concept="2ShNRf" id="29N7xYwTFYA" role="37vLTx">
              <node concept="1pGfFk" id="3pNk_u$h4dD" role="2ShVmc">
                <ref role="37wK5l" to="ngmm:~UsagesView.&lt;init&gt;(jetbrains.mps.project.Project,jetbrains.mps.ide.findusages.view.treeholder.treeview.ViewOptions)" resolve="UsagesView" />
                <node concept="37vLTw" id="3pNk_u$i4eB" role="37wK5m">
                  <ref role="3cqZAo" node="3pNk_u$hZej" resolve="myProject" />
                </node>
                <node concept="2ShNRf" id="29N7xYwTFZ1" role="37wK5m">
                  <node concept="1pGfFk" id="29N7xYwTFZ2" role="2ShVmc">
                    <ref role="37wK5l" to="dsdj:~ViewOptions.&lt;init&gt;()" resolve="ViewOptions" />
                  </node>
                </node>
              </node>
            </node>
          </node>
        </node>
        <node concept="3cpWs8" id="7DGCeT2L3kn" role="3cqZAp">
          <node concept="3cpWsn" id="7DGCeT2L3kq" role="3cpWs9">
            <property role="TrG5h" value="actions" />
            <node concept="_YKpA" id="7DGCeT2L3kj" role="1tU5fm">
              <node concept="3uibUv" id="7DGCeT2L4gK" role="_ZDj9">
                <ref role="3uigEE" to="qkt:~AnAction" resolve="AnAction" />
              </node>
            </node>
            <node concept="2ShNRf" id="7DGCeT2L4rR" role="33vP2m">
              <node concept="Tc6Ow" id="7DGCeT2L4nX" role="2ShVmc">
                <node concept="3uibUv" id="7DGCeT2L4nY" role="HW$YZ">
                  <ref role="3uigEE" to="qkt:~AnAction" resolve="AnAction" />
                </node>
              </node>
            </node>
          </node>
        </node>
        <node concept="3clFbJ" id="7DGCeT2LldJ" role="3cqZAp">
          <node concept="3clFbS" id="7DGCeT2LldL" role="3clFbx">
            <node concept="3cpWs8" id="7DGCeT2KPz1" role="3cqZAp">
              <node concept="3cpWsn" id="7DGCeT2KPz2" role="3cpWs9">
                <property role="TrG5h" value="rerunAction" />
                <node concept="3uibUv" id="7DGCeT2KPyX" role="1tU5fm">
                  <ref role="3uigEE" to="ngmm:~UsagesView$RerunAction" resolve="UsagesView.RerunAction" />
                </node>
                <node concept="2ShNRf" id="7DGCeT2KPz3" role="33vP2m">
                  <node concept="1pGfFk" id="7DGCeT2KPz4" role="2ShVmc">
                    <ref role="37wK5l" to="ngmm:~UsagesView$RerunAction.&lt;init&gt;(jetbrains.mps.ide.findusages.view.UsagesView,java.lang.String)" resolve="UsagesView.RerunAction" />
                    <node concept="37vLTw" id="7DGCeT2KPz5" role="37wK5m">
                      <ref role="3cqZAo" node="29N7xYwTFWS" resolve="myUsagesView" />
                    </node>
                    <node concept="Xl_RD" id="7DGCeT2KPz6" role="37wK5m">
                      <property role="Xl_RC" value="Run search again" />
                    </node>
                  </node>
                </node>
              </node>
            </node>
            <node concept="3clFbF" id="7DGCeT2KRMR" role="3cqZAp">
              <node concept="2OqwBi" id="7DGCeT2KSHN" role="3clFbG">
                <node concept="37vLTw" id="7DGCeT2KRMP" role="2Oq$k0">
                  <ref role="3cqZAo" node="7DGCeT2KPz2" resolve="rerunAction" />
                </node>
                <node concept="liA8E" id="7DGCeT2KTxM" role="2OqNvi">
                  <ref role="37wK5l" to="ngmm:~UsagesView$RerunAction.setRunOptions(jetbrains.mps.ide.findusages.model.SearchTask):void" resolve="setRunOptions" />
                  <node concept="37vLTw" id="7DGCeT2L27b" role="37wK5m">
                    <ref role="3cqZAo" node="7DGCeT2KZ8W" resolve="searchTask" />
                  </node>
                </node>
              </node>
            </node>
            <node concept="3clFbF" id="7DGCeT2L9De" role="3cqZAp">
              <node concept="2OqwBi" id="7DGCeT2Lb2U" role="3clFbG">
                <node concept="37vLTw" id="7DGCeT2L9Dc" role="2Oq$k0">
                  <ref role="3cqZAo" node="7DGCeT2L3kq" resolve="actions" />
                </node>
                <node concept="TSZUe" id="7DGCeT2Lc5I" role="2OqNvi">
                  <node concept="37vLTw" id="7DGCeT2LcgW" role="25WWJ7">
                    <ref role="3cqZAo" node="7DGCeT2KPz2" resolve="rerunAction" />
                  </node>
                </node>
              </node>
            </node>
          </node>
          <node concept="3y3z36" id="7DGCeT2LpGB" role="3clFbw">
            <node concept="10Nm6u" id="7DGCeT2LqlZ" role="3uHU7w" />
            <node concept="37vLTw" id="7DGCeT2LoXa" role="3uHU7B">
              <ref role="3cqZAo" node="7DGCeT2KZ8W" resolve="searchTask" />
            </node>
          </node>
        </node>
        <node concept="3clFbF" id="7DGCeT2L5xE" role="3cqZAp">
          <node concept="2OqwBi" id="7DGCeT2L7fD" role="3clFbG">
            <node concept="37vLTw" id="7DGCeT2L5xC" role="2Oq$k0">
              <ref role="3cqZAo" node="7DGCeT2L3kq" resolve="actions" />
            </node>
            <node concept="TSZUe" id="7DGCeT2L8i9" role="2OqNvi">
              <node concept="2ShNRf" id="3pNk_u$gQTb" role="25WWJ7">
                <node concept="YeOm9" id="3pNk_u$gVL0" role="2ShVmc">
                  <node concept="1Y3b0j" id="3pNk_u$gVL3" role="YeSDq">
                    <property role="2bfB8j" value="true" />
                    <ref role="1Y3XeK" to="qkt:~AnAction" resolve="AnAction" />
                    <ref role="37wK5l" to="qkt:~AnAction.&lt;init&gt;(java.lang.String,java.lang.String,javax.swing.Icon)" resolve="AnAction" />
                    <node concept="3Tm1VV" id="3pNk_u$gVL4" role="1B3o_S" />
                    <node concept="3clFb_" id="3pNk_u$gVL5" role="jymVt">
                      <property role="1EzhhJ" value="false" />
                      <property role="TrG5h" value="actionPerformed" />
                      <property role="DiZV1" value="false" />
                      <property role="IEkAT" value="false" />
                      <node concept="3Tm1VV" id="3pNk_u$gVL6" role="1B3o_S" />
                      <node concept="3cqZAl" id="3pNk_u$gVL8" role="3clF45" />
                      <node concept="37vLTG" id="3pNk_u$gVL9" role="3clF46">
                        <property role="TrG5h" value="p0" />
                        <node concept="3uibUv" id="3pNk_u$gVLa" role="1tU5fm">
                          <ref role="3uigEE" to="qkt:~AnActionEvent" resolve="AnActionEvent" />
                        </node>
                        <node concept="2AHcQZ" id="3pNk_u$gVLb" role="2AJF6D">
                          <ref role="2AI5Lk" to="mhfm:~NotNull" resolve="NotNull" />
                        </node>
                      </node>
                      <node concept="3clFbS" id="3pNk_u$gVLc" role="3clF47">
                        <node concept="3clFbF" id="29N7xYwTG3p" role="3cqZAp">
                          <node concept="2OqwBi" id="29N7xYwTG3q" role="3clFbG">
                            <node concept="Xjq3P" id="29N7xYwTG3r" role="2Oq$k0">
                              <ref role="1HBi2w" node="29N7xYwTFW8" resolve="RefactoringViewItemImpl" />
                            </node>
                            <node concept="liA8E" id="29N7xYwTG3s" role="2OqNvi">
                              <ref role="37wK5l" node="29N7xYwTG2u" resolve="close" />
                            </node>
                          </node>
                        </node>
                      </node>
                    </node>
                    <node concept="Xl_RD" id="3pNk_u$gVYF" role="37wK5m">
                      <property role="Xl_RC" value="Close" />
                    </node>
                    <node concept="Xl_RD" id="3pNk_u$gWGL" role="37wK5m">
                      <property role="Xl_RC" value="" />
                    </node>
                    <node concept="10M0yZ" id="6Qwue3HJ8v8" role="37wK5m">
                      <ref role="1PxDUh" to="z2i8:~AllIcons$Actions" resolve="AllIcons.Actions" />
                      <ref role="3cqZAo" to="z2i8:~AllIcons$Actions.Cancel" resolve="Cancel" />
                    </node>
                  </node>
                </node>
              </node>
            </node>
          </node>
        </node>
        <node concept="3clFbF" id="3pNk_u$gOHG" role="3cqZAp">
          <node concept="2OqwBi" id="3pNk_u$gP$g" role="3clFbG">
            <node concept="37vLTw" id="3pNk_u$gOHE" role="2Oq$k0">
              <ref role="3cqZAo" node="29N7xYwTFWS" resolve="myUsagesView" />
            </node>
            <node concept="liA8E" id="3pNk_u$gQPs" role="2OqNvi">
              <ref role="37wK5l" to="ngmm:~UsagesView.setActions(java.util.Collection):void" resolve="setActions" />
              <node concept="37vLTw" id="7DGCeT2Lcsj" role="37wK5m">
                <ref role="3cqZAo" node="7DGCeT2L3kq" resolve="actions" />
              </node>
            </node>
          </node>
        </node>
        <node concept="3clFbF" id="3pNk_u$i6f9" role="3cqZAp">
          <node concept="2OqwBi" id="3pNk_u$i6s4" role="3clFbG">
            <node concept="37vLTw" id="3pNk_u$i6f7" role="2Oq$k0">
              <ref role="3cqZAo" node="29N7xYwTFWS" resolve="myUsagesView" />
            </node>
            <node concept="liA8E" id="3pNk_u$i6TG" role="2OqNvi">
              <ref role="37wK5l" to="ngmm:~UsagesView.setContents(jetbrains.mps.ide.findusages.model.SearchResults):void" resolve="setContents" />
              <node concept="37vLTw" id="3pNk_u$if10" role="37wK5m">
                <ref role="3cqZAo" node="29N7xYwTFY4" resolve="searchResults" />
              </node>
            </node>
          </node>
        </node>
        <node concept="3clFbF" id="29N7xYwTFZ3" role="3cqZAp">
          <node concept="37vLTI" id="29N7xYwTFZ4" role="3clFbG">
            <node concept="37vLTw" id="2BHiRxeufRb" role="37vLTJ">
              <ref role="3cqZAo" node="29N7xYwTFWY" resolve="myButtonsPanel" />
            </node>
            <node concept="2ShNRf" id="29N7xYwTFZ6" role="37vLTx">
              <node concept="1pGfFk" id="29N7xYwTFZ7" role="2ShVmc">
                <ref role="37wK5l" to="dxuu:~JPanel.&lt;init&gt;(java.awt.LayoutManager)" resolve="JPanel" />
                <node concept="2ShNRf" id="29N7xYwTFZ8" role="37wK5m">
                  <node concept="1pGfFk" id="29N7xYwTFZ9" role="2ShVmc">
                    <ref role="37wK5l" to="z60i:~FlowLayout.&lt;init&gt;(int)" resolve="FlowLayout" />
                    <node concept="10M0yZ" id="29N7xYwTFZa" role="37wK5m">
                      <ref role="1PxDUh" to="z60i:~FlowLayout" resolve="FlowLayout" />
                      <ref role="3cqZAo" to="z60i:~FlowLayout.LEFT" resolve="LEFT" />
                    </node>
                  </node>
                </node>
              </node>
            </node>
          </node>
        </node>
        <node concept="3clFbF" id="29N7xYwTFZb" role="3cqZAp">
          <node concept="37vLTI" id="29N7xYwTFZc" role="3clFbG">
            <node concept="37vLTw" id="2BHiRxeuvMZ" role="37vLTJ">
              <ref role="3cqZAo" node="29N7xYwTFX1" resolve="myDoRefactorButton" />
            </node>
            <node concept="2ShNRf" id="29N7xYwTFZe" role="37vLTx">
              <node concept="1pGfFk" id="29N7xYwTFZf" role="2ShVmc">
                <ref role="37wK5l" to="dxuu:~JButton.&lt;init&gt;(javax.swing.Action)" resolve="JButton" />
                <node concept="2ShNRf" id="29N7xYwTFZg" role="37wK5m">
                  <node concept="YeOm9" id="29N7xYwTFZh" role="2ShVmc">
                    <node concept="1Y3b0j" id="29N7xYwTFZi" role="YeSDq">
                      <property role="TrG5h" value="" />
                      <property role="2bfB8j" value="true" />
                      <ref role="1Y3XeK" to="dxuu:~AbstractAction" resolve="AbstractAction" />
                      <ref role="37wK5l" to="dxuu:~AbstractAction.&lt;init&gt;(java.lang.String)" resolve="AbstractAction" />
                      <node concept="Xl_RD" id="29N7xYwTFZo" role="37wK5m">
                        <property role="Xl_RC" value="Do Refactor" />
                      </node>
                      <node concept="3clFb_" id="29N7xYwTFZj" role="jymVt">
                        <property role="1EzhhJ" value="false" />
                        <property role="TrG5h" value="actionPerformed" />
                        <property role="DiZV1" value="false" />
                        <node concept="3Tm1VV" id="29N7xYwTFZk" role="1B3o_S" />
                        <node concept="3cqZAl" id="29N7xYwTFZl" role="3clF45" />
                        <node concept="37vLTG" id="29N7xYwTFZm" role="3clF46">
                          <property role="TrG5h" value="e" />
                          <property role="3TUv4t" value="false" />
                          <node concept="3uibUv" id="29N7xYwTFZn" role="1tU5fm">
                            <ref role="3uigEE" to="hyam:~ActionEvent" resolve="ActionEvent" />
                          </node>
                        </node>
                        <node concept="3clFbS" id="29N7xYwTG3B" role="3clF47">
                          <node concept="3clFbF" id="29N7xYwTG3C" role="3cqZAp">
                            <node concept="1rXfSq" id="4hiugqyzkqC" role="3clFbG">
                              <ref role="37wK5l" node="29N7xYwTG1J" resolve="doRefactor" />
                            </node>
                          </node>
                        </node>
                        <node concept="2AHcQZ" id="3tYsUK_SasC" role="2AJF6D">
                          <ref role="2AI5Lk" to="wyt6:~Override" resolve="Override" />
                        </node>
                      </node>
                    </node>
                  </node>
                </node>
              </node>
            </node>
          </node>
        </node>
        <node concept="3clFbF" id="29N7xYwTFZp" role="3cqZAp">
          <node concept="2OqwBi" id="29N7xYwTFZq" role="3clFbG">
            <node concept="37vLTw" id="2BHiRxeuQwj" role="2Oq$k0">
              <ref role="3cqZAo" node="29N7xYwTFX1" resolve="myDoRefactorButton" />
            </node>
            <node concept="liA8E" id="29N7xYwTFZs" role="2OqNvi">
              <ref role="37wK5l" to="z60i:~Component.addKeyListener(java.awt.event.KeyListener):void" resolve="addKeyListener" />
              <node concept="2ShNRf" id="29N7xYwTFZt" role="37wK5m">
                <node concept="YeOm9" id="29N7xYwTFZu" role="2ShVmc">
                  <node concept="1Y3b0j" id="29N7xYwTFZv" role="YeSDq">
                    <property role="TrG5h" value="" />
                    <property role="2bfB8j" value="true" />
                    <ref role="1Y3XeK" to="hyam:~KeyAdapter" resolve="KeyAdapter" />
                    <ref role="37wK5l" to="hyam:~KeyAdapter.&lt;init&gt;()" resolve="KeyAdapter" />
                    <node concept="3clFb_" id="29N7xYwTFZw" role="jymVt">
                      <property role="1EzhhJ" value="false" />
                      <property role="TrG5h" value="keyTyped" />
                      <property role="DiZV1" value="false" />
                      <node concept="3Tm1VV" id="29N7xYwTFZx" role="1B3o_S" />
                      <node concept="3cqZAl" id="29N7xYwTFZy" role="3clF45" />
                      <node concept="37vLTG" id="29N7xYwTFZz" role="3clF46">
                        <property role="TrG5h" value="e" />
                        <property role="3TUv4t" value="false" />
                        <node concept="3uibUv" id="29N7xYwTFZ$" role="1tU5fm">
                          <ref role="3uigEE" to="hyam:~KeyEvent" resolve="KeyEvent" />
                        </node>
                      </node>
                      <node concept="3clFbS" id="29N7xYwTG3E" role="3clF47">
                        <node concept="3clFbJ" id="29N7xYwTG3F" role="3cqZAp">
                          <node concept="3clFbC" id="29N7xYwTG3G" role="3clFbw">
                            <node concept="2OqwBi" id="29N7xYwTG3H" role="3uHU7B">
                              <node concept="37vLTw" id="2BHiRxglaZM" role="2Oq$k0">
                                <ref role="3cqZAo" node="29N7xYwTFZz" resolve="e" />
                              </node>
                              <node concept="liA8E" id="29N7xYwTG3J" role="2OqNvi">
                                <ref role="37wK5l" to="hyam:~KeyEvent.getKeyChar():char" resolve="getKeyChar" />
                              </node>
                            </node>
                            <node concept="1Xhbcc" id="29N7xYwTG3K" role="3uHU7w">
                              <property role="1XhdNS" value="\n" />
                            </node>
                          </node>
                          <node concept="3clFbS" id="29N7xYwTG3L" role="3clFbx">
                            <node concept="3clFbF" id="29N7xYwTG3M" role="3cqZAp">
                              <node concept="1rXfSq" id="4hiugqyyKwG" role="3clFbG">
                                <ref role="37wK5l" node="29N7xYwTG1J" resolve="doRefactor" />
                              </node>
                            </node>
                          </node>
                        </node>
                      </node>
                      <node concept="2AHcQZ" id="29N7xYwTG3O" role="2AJF6D">
                        <ref role="2AI5Lk" to="wyt6:~Override" resolve="Override" />
                      </node>
                    </node>
                  </node>
                </node>
              </node>
            </node>
          </node>
        </node>
        <node concept="3clFbF" id="29N7xYwTFZ_" role="3cqZAp">
          <node concept="2OqwBi" id="29N7xYwTFZA" role="3clFbG">
            <node concept="37vLTw" id="2BHiRxeudfL" role="2Oq$k0">
              <ref role="3cqZAo" node="29N7xYwTFWY" resolve="myButtonsPanel" />
            </node>
            <node concept="liA8E" id="29N7xYwTFZC" role="2OqNvi">
              <ref role="37wK5l" to="z60i:~Container.add(java.awt.Component):java.awt.Component" resolve="add" />
              <node concept="37vLTw" id="2BHiRxeunc$" role="37wK5m">
                <ref role="3cqZAo" node="29N7xYwTFX1" resolve="myDoRefactorButton" />
              </node>
            </node>
          </node>
        </node>
        <node concept="3clFbF" id="29N7xYwTFZE" role="3cqZAp">
          <node concept="37vLTI" id="29N7xYwTFZF" role="3clFbG">
            <node concept="37vLTw" id="2BHiRxeukn4" role="37vLTJ">
              <ref role="3cqZAo" node="29N7xYwTFX4" resolve="myCancelButton" />
            </node>
            <node concept="2ShNRf" id="29N7xYwTFZH" role="37vLTx">
              <node concept="1pGfFk" id="29N7xYwTFZI" role="2ShVmc">
                <ref role="37wK5l" to="dxuu:~JButton.&lt;init&gt;(javax.swing.Action)" resolve="JButton" />
                <node concept="2ShNRf" id="29N7xYwTFZJ" role="37wK5m">
                  <node concept="YeOm9" id="29N7xYwTFZK" role="2ShVmc">
                    <node concept="1Y3b0j" id="29N7xYwTFZL" role="YeSDq">
                      <property role="TrG5h" value="" />
                      <property role="2bfB8j" value="true" />
                      <ref role="1Y3XeK" to="dxuu:~AbstractAction" resolve="AbstractAction" />
                      <ref role="37wK5l" to="dxuu:~AbstractAction.&lt;init&gt;(java.lang.String)" resolve="AbstractAction" />
                      <node concept="Xl_RD" id="29N7xYwTFZR" role="37wK5m">
                        <property role="Xl_RC" value="Cancel" />
                      </node>
                      <node concept="3clFb_" id="29N7xYwTFZM" role="jymVt">
                        <property role="1EzhhJ" value="false" />
                        <property role="TrG5h" value="actionPerformed" />
                        <property role="DiZV1" value="false" />
                        <node concept="3Tm1VV" id="29N7xYwTFZN" role="1B3o_S" />
                        <node concept="3cqZAl" id="29N7xYwTFZO" role="3clF45" />
                        <node concept="37vLTG" id="29N7xYwTFZP" role="3clF46">
                          <property role="TrG5h" value="e" />
                          <property role="3TUv4t" value="false" />
                          <node concept="3uibUv" id="29N7xYwTFZQ" role="1tU5fm">
                            <ref role="3uigEE" to="hyam:~ActionEvent" resolve="ActionEvent" />
                          </node>
                        </node>
                        <node concept="3clFbS" id="29N7xYwTG3P" role="3clF47">
                          <node concept="3clFbF" id="29N7xYwTG3Q" role="3cqZAp">
                            <node concept="1rXfSq" id="4hiugqyzhUI" role="3clFbG">
                              <ref role="37wK5l" node="29N7xYwTG2u" resolve="close" />
                            </node>
                          </node>
                        </node>
                        <node concept="2AHcQZ" id="3tYsUK_SjKT" role="2AJF6D">
                          <ref role="2AI5Lk" to="wyt6:~Override" resolve="Override" />
                        </node>
                      </node>
                    </node>
                  </node>
                </node>
              </node>
            </node>
          </node>
        </node>
        <node concept="3clFbF" id="29N7xYwTFZS" role="3cqZAp">
          <node concept="2OqwBi" id="29N7xYwTFZT" role="3clFbG">
            <node concept="37vLTw" id="2BHiRxeujnh" role="2Oq$k0">
              <ref role="3cqZAo" node="29N7xYwTFWY" resolve="myButtonsPanel" />
            </node>
            <node concept="liA8E" id="29N7xYwTFZV" role="2OqNvi">
              <ref role="37wK5l" to="z60i:~Container.add(java.awt.Component):java.awt.Component" resolve="add" />
              <node concept="37vLTw" id="2BHiRxeukrL" role="37wK5m">
                <ref role="3cqZAo" node="29N7xYwTFX4" resolve="myCancelButton" />
              </node>
            </node>
          </node>
        </node>
        <node concept="3clFbF" id="29N7xYwTG05" role="3cqZAp">
          <node concept="2OqwBi" id="29N7xYwTG06" role="3clFbG">
            <node concept="37vLTw" id="2BHiRxeuq43" role="2Oq$k0">
              <ref role="3cqZAo" node="29N7xYwTFWV" resolve="myPanel" />
            </node>
            <node concept="liA8E" id="29N7xYwTG08" role="2OqNvi">
              <ref role="37wK5l" to="z60i:~Container.add(java.awt.Component,java.lang.Object):void" resolve="add" />
              <node concept="2OqwBi" id="29N7xYwTG09" role="37wK5m">
                <node concept="37vLTw" id="2BHiRxeuWR4" role="2Oq$k0">
                  <ref role="3cqZAo" node="29N7xYwTFWS" resolve="myUsagesView" />
                </node>
                <node concept="liA8E" id="29N7xYwTG0b" role="2OqNvi">
                  <ref role="37wK5l" to="ngmm:~UsagesView.getComponent():javax.swing.JComponent" resolve="getComponent" />
                </node>
              </node>
              <node concept="10M0yZ" id="29N7xYwTG0c" role="37wK5m">
                <ref role="1PxDUh" to="z60i:~BorderLayout" resolve="BorderLayout" />
                <ref role="3cqZAo" to="z60i:~BorderLayout.CENTER" resolve="CENTER" />
              </node>
            </node>
          </node>
        </node>
        <node concept="3clFbF" id="29N7xYwTG0d" role="3cqZAp">
          <node concept="2OqwBi" id="29N7xYwTG0e" role="3clFbG">
            <node concept="37vLTw" id="2BHiRxeuTzJ" role="2Oq$k0">
              <ref role="3cqZAo" node="29N7xYwTFWV" resolve="myPanel" />
            </node>
            <node concept="liA8E" id="29N7xYwTG0g" role="2OqNvi">
              <ref role="37wK5l" to="z60i:~Container.add(java.awt.Component,java.lang.Object):void" resolve="add" />
              <node concept="37vLTw" id="2BHiRxeukm_" role="37wK5m">
                <ref role="3cqZAo" node="29N7xYwTFWY" resolve="myButtonsPanel" />
              </node>
              <node concept="10M0yZ" id="29N7xYwTG0i" role="37wK5m">
                <ref role="1PxDUh" to="z60i:~BorderLayout" resolve="BorderLayout" />
                <ref role="3cqZAo" to="z60i:~BorderLayout.SOUTH" resolve="SOUTH" />
              </node>
            </node>
          </node>
        </node>
        <node concept="3cpWs8" id="29N7xYwTG0j" role="3cqZAp">
          <node concept="3cpWsn" id="29N7xYwTG0k" role="3cpWs9">
            <property role="TrG5h" value="ftp" />
            <property role="3TUv4t" value="true" />
            <node concept="3uibUv" id="29N7xYwTG0l" role="1tU5fm">
              <ref role="3uigEE" to="z60i:~FocusTraversalPolicy" resolve="FocusTraversalPolicy" />
            </node>
            <node concept="2OqwBi" id="29N7xYwTG0m" role="33vP2m">
              <node concept="37vLTw" id="2BHiRxeuvM5" role="2Oq$k0">
                <ref role="3cqZAo" node="29N7xYwTFWV" resolve="myPanel" />
              </node>
              <node concept="liA8E" id="29N7xYwTG0o" role="2OqNvi">
                <ref role="37wK5l" to="z60i:~Container.getFocusTraversalPolicy():java.awt.FocusTraversalPolicy" resolve="getFocusTraversalPolicy" />
              </node>
            </node>
          </node>
        </node>
        <node concept="3clFbF" id="29N7xYwTG0p" role="3cqZAp">
          <node concept="2OqwBi" id="29N7xYwTG0q" role="3clFbG">
            <node concept="37vLTw" id="2BHiRxeujXW" role="2Oq$k0">
              <ref role="3cqZAo" node="29N7xYwTFWV" resolve="myPanel" />
            </node>
            <node concept="liA8E" id="29N7xYwTG0s" role="2OqNvi">
              <ref role="37wK5l" to="z60i:~Container.setFocusTraversalPolicy(java.awt.FocusTraversalPolicy):void" resolve="setFocusTraversalPolicy" />
              <node concept="2ShNRf" id="29N7xYwTG0t" role="37wK5m">
                <node concept="1pGfFk" id="29N7xYwTG0u" role="2ShVmc">
                  <ref role="37wK5l" node="29N7xYwTFWg" resolve="RefactoringViewItemImpl.MyFocusTraversalPolicy" />
                  <node concept="37vLTw" id="3GM_nagT$wC" role="37wK5m">
                    <ref role="3cqZAo" node="29N7xYwTG0k" resolve="ftp" />
                  </node>
                </node>
              </node>
            </node>
          </node>
        </node>
      </node>
    </node>
    <node concept="3clFb_" id="29N7xYwTG1g" role="jymVt">
      <property role="1EzhhJ" value="false" />
      <property role="TrG5h" value="getComponent" />
      <property role="DiZV1" value="false" />
      <node concept="3Tm1VV" id="29N7xYwTG1h" role="1B3o_S" />
      <node concept="3uibUv" id="29N7xYwTG1i" role="3clF45">
        <ref role="3uigEE" to="dxuu:~JComponent" resolve="JComponent" />
      </node>
      <node concept="3clFbS" id="29N7xYwTG1j" role="3clF47">
        <node concept="3cpWs6" id="29N7xYwTG1k" role="3cqZAp">
          <node concept="37vLTw" id="2BHiRxeuuXP" role="3cqZAk">
            <ref role="3cqZAo" node="29N7xYwTFWV" resolve="myPanel" />
          </node>
        </node>
      </node>
    </node>
    <node concept="3clFb_" id="29N7xYwTG1m" role="jymVt">
      <property role="1EzhhJ" value="false" />
      <property role="TrG5h" value="getOkButton" />
      <property role="DiZV1" value="false" />
      <node concept="3Tm1VV" id="29N7xYwTG1n" role="1B3o_S" />
      <node concept="3uibUv" id="29N7xYwTG1o" role="3clF45">
        <ref role="3uigEE" to="dxuu:~JButton" resolve="JButton" />
      </node>
      <node concept="3clFbS" id="29N7xYwTG1p" role="3clF47">
        <node concept="3cpWs6" id="29N7xYwTG1q" role="3cqZAp">
          <node concept="37vLTw" id="2BHiRxeuvLG" role="3cqZAk">
            <ref role="3cqZAo" node="29N7xYwTFX1" resolve="myDoRefactorButton" />
          </node>
        </node>
      </node>
    </node>
    <node concept="3clFb_" id="29N7xYwTG1s" role="jymVt">
      <property role="1EzhhJ" value="false" />
      <property role="TrG5h" value="getUsagesView" />
      <property role="DiZV1" value="false" />
      <node concept="3Tm1VV" id="29N7xYwTG1t" role="1B3o_S" />
      <node concept="3uibUv" id="29N7xYwTG1u" role="3clF45">
        <ref role="3uigEE" to="ngmm:~UsagesView" resolve="UsagesView" />
      </node>
      <node concept="3clFbS" id="29N7xYwTG1v" role="3clF47">
        <node concept="3cpWs6" id="29N7xYwTG1w" role="3cqZAp">
          <node concept="37vLTw" id="2BHiRxeuL6F" role="3cqZAk">
            <ref role="3cqZAo" node="29N7xYwTFWS" resolve="myUsagesView" />
          </node>
        </node>
      </node>
    </node>
    <node concept="3clFb_" id="29N7xYwTG1J" role="jymVt">
      <property role="1EzhhJ" value="false" />
      <property role="TrG5h" value="doRefactor" />
      <property role="DiZV1" value="false" />
      <node concept="3Tm6S6" id="29N7xYwTG1K" role="1B3o_S" />
      <node concept="3cqZAl" id="29N7xYwTG1L" role="3clF45" />
      <node concept="3clFbS" id="29N7xYwTG1M" role="3clF47">
        <node concept="3clFbF" id="29N7xYwTG2p" role="3cqZAp">
          <node concept="2OqwBi" id="29N7xYwTG2q" role="3clFbG">
            <node concept="37vLTw" id="2BHiRxeujVe" role="2Oq$k0">
              <ref role="3cqZAo" node="29N7xYwTFWM" resolve="myRefactoringViewAction" />
            </node>
            <node concept="liA8E" id="29N7xYwTG2s" role="2OqNvi">
              <ref role="37wK5l" to="u42p:29N7xYwTFE3" resolve="performAction" />
              <node concept="Xjq3P" id="3g3N8kb3MqB" role="37wK5m" />
            </node>
          </node>
        </node>
      </node>
    </node>
    <node concept="3clFb_" id="29N7xYwTG2u" role="jymVt">
      <property role="1EzhhJ" value="true" />
      <property role="TrG5h" value="close" />
      <property role="DiZV1" value="false" />
      <node concept="3Tm1VV" id="29N7xYwTG2v" role="1B3o_S" />
      <node concept="3cqZAl" id="29N7xYwTG2w" role="3clF45" />
      <node concept="3clFbS" id="29N7xYwTG2x" role="3clF47" />
      <node concept="2AHcQZ" id="3tYsUK_Se_l" role="2AJF6D">
        <ref role="2AI5Lk" to="wyt6:~Override" resolve="Override" />
      </node>
    </node>
    <node concept="3clFb_" id="29N7xYwTG2y" role="jymVt">
      <property role="1EzhhJ" value="false" />
      <property role="TrG5h" value="dispose" />
      <property role="DiZV1" value="false" />
      <node concept="3Tm1VV" id="29N7xYwTG2z" role="1B3o_S" />
      <node concept="3cqZAl" id="29N7xYwTG2$" role="3clF45" />
      <node concept="3clFbS" id="29N7xYwTG2_" role="3clF47">
        <node concept="3clFbF" id="29N7xYwTG2A" role="3cqZAp">
          <node concept="2OqwBi" id="29N7xYwTG2B" role="3clFbG">
            <node concept="37vLTw" id="2BHiRxeuL7X" role="2Oq$k0">
              <ref role="3cqZAo" node="29N7xYwTFWS" resolve="myUsagesView" />
            </node>
            <node concept="liA8E" id="29N7xYwTG2D" role="2OqNvi">
              <ref role="37wK5l" to="ngmm:~UsagesView.dispose():void" resolve="dispose" />
            </node>
          </node>
        </node>
      </node>
    </node>
    <node concept="3clFb_" id="29N7xYwTG2E" role="jymVt">
      <property role="1EzhhJ" value="false" />
      <property role="TrG5h" value="requestFocus" />
      <property role="DiZV1" value="false" />
      <node concept="3Tm1VV" id="29N7xYwTG2F" role="1B3o_S" />
      <node concept="3cqZAl" id="29N7xYwTG2G" role="3clF45" />
      <node concept="3clFbS" id="29N7xYwTG2H" role="3clF47">
        <node concept="3SKdUt" id="WEmn41_kJk" role="3cqZAp">
          <node concept="3SKdUq" id="WEmn41_kJm" role="3SKWNk">
            <property role="3SKdUp" value="TODO: why does it invokes later?" />
          </node>
        </node>
        <node concept="3clFbF" id="WEmn41y5F2" role="3cqZAp">
          <node concept="2OqwBi" id="WEmn41y6GT" role="3clFbG">
            <node concept="2YIFZM" id="WEmn41y64y" role="2Oq$k0">
              <ref role="37wK5l" to="bd8o:~ApplicationManager.getApplication():com.intellij.openapi.application.Application" resolve="getApplication" />
              <ref role="1Pybhc" to="bd8o:~ApplicationManager" resolve="ApplicationManager" />
            </node>
            <node concept="liA8E" id="WEmn41y7xd" role="2OqNvi">
              <ref role="37wK5l" to="bd8o:~Application.invokeLater(java.lang.Runnable):void" resolve="invokeLater" />
              <node concept="2ShNRf" id="29N7xYwTG2K" role="37wK5m">
                <node concept="YeOm9" id="29N7xYwTG2L" role="2ShVmc">
                  <node concept="1Y3b0j" id="29N7xYwTG2M" role="YeSDq">
                    <property role="TrG5h" value="" />
                    <property role="2bfB8j" value="true" />
                    <ref role="1Y3XeK" to="wyt6:~Runnable" resolve="Runnable" />
                    <ref role="37wK5l" to="wyt6:~Object.&lt;init&gt;()" resolve="Object" />
                    <node concept="3clFb_" id="29N7xYwTG2N" role="jymVt">
                      <property role="1EzhhJ" value="false" />
                      <property role="TrG5h" value="run" />
                      <property role="DiZV1" value="false" />
                      <node concept="3Tm1VV" id="29N7xYwTG2O" role="1B3o_S" />
                      <node concept="3cqZAl" id="29N7xYwTG2P" role="3clF45" />
                      <node concept="3clFbS" id="29N7xYwTG4c" role="3clF47">
                        <node concept="3clFbF" id="29N7xYwTG4d" role="3cqZAp">
                          <node concept="2OqwBi" id="29N7xYwTG4e" role="3clFbG">
                            <node concept="37vLTw" id="2BHiRxeuTsG" role="2Oq$k0">
                              <ref role="3cqZAo" node="29N7xYwTFX1" resolve="myDoRefactorButton" />
                            </node>
                            <node concept="liA8E" id="29N7xYwTG4g" role="2OqNvi">
                              <ref role="37wK5l" to="dxuu:~JComponent.requestFocus():void" resolve="requestFocus" />
                            </node>
                          </node>
                        </node>
                      </node>
                      <node concept="2AHcQZ" id="3tYsUK_S2KR" role="2AJF6D">
                        <ref role="2AI5Lk" to="wyt6:~Override" resolve="Override" />
                      </node>
                    </node>
                  </node>
                </node>
              </node>
            </node>
          </node>
        </node>
      </node>
    </node>
    <node concept="312cEu" id="29N7xYwTFWa" role="jymVt">
      <property role="TrG5h" value="MyFocusTraversalPolicy" />
      <property role="2bfB8j" value="true" />
      <property role="1sVAO0" value="false" />
      <property role="1EXbeo" value="false" />
      <node concept="3Tm6S6" id="29N7xYwTFWb" role="1B3o_S" />
      <node concept="3uibUv" id="29N7xYwTFWc" role="1zkMxy">
        <ref role="3uigEE" to="z60i:~FocusTraversalPolicy" resolve="FocusTraversalPolicy" />
      </node>
      <node concept="312cEg" id="29N7xYwTFWd" role="jymVt">
        <property role="TrG5h" value="myFtp" />
        <property role="34CwA1" value="false" />
        <property role="3TUv4t" value="true" />
        <node concept="3uibUv" id="29N7xYwTFWe" role="1tU5fm">
          <ref role="3uigEE" to="z60i:~FocusTraversalPolicy" resolve="FocusTraversalPolicy" />
        </node>
        <node concept="3Tm6S6" id="29N7xYwTFWf" role="1B3o_S" />
      </node>
      <node concept="3clFbW" id="29N7xYwTFWg" role="jymVt">
        <node concept="3Tm1VV" id="29N7xYwTFWh" role="1B3o_S" />
        <node concept="3cqZAl" id="29N7xYwTFWi" role="3clF45" />
        <node concept="37vLTG" id="29N7xYwTFWj" role="3clF46">
          <property role="TrG5h" value="ftp" />
          <property role="3TUv4t" value="false" />
          <node concept="3uibUv" id="29N7xYwTFWk" role="1tU5fm">
            <ref role="3uigEE" to="z60i:~FocusTraversalPolicy" resolve="FocusTraversalPolicy" />
          </node>
        </node>
        <node concept="3clFbS" id="29N7xYwTG2Q" role="3clF47">
          <node concept="3clFbF" id="29N7xYwTG2R" role="3cqZAp">
            <node concept="37vLTI" id="29N7xYwTG2S" role="3clFbG">
              <node concept="37vLTw" id="2BHiRxeuwyj" role="37vLTJ">
                <ref role="3cqZAo" node="29N7xYwTFWd" resolve="myFtp" />
              </node>
              <node concept="37vLTw" id="2BHiRxgmcqu" role="37vLTx">
                <ref role="3cqZAo" node="29N7xYwTFWj" resolve="ftp" />
              </node>
            </node>
          </node>
        </node>
      </node>
      <node concept="3clFb_" id="29N7xYwTFWl" role="jymVt">
        <property role="1EzhhJ" value="false" />
        <property role="TrG5h" value="getComponentAfter" />
        <property role="DiZV1" value="false" />
        <node concept="3Tm1VV" id="29N7xYwTFWm" role="1B3o_S" />
        <node concept="3uibUv" id="29N7xYwTFWn" role="3clF45">
          <ref role="3uigEE" to="z60i:~Component" resolve="Component" />
        </node>
        <node concept="37vLTG" id="29N7xYwTFWo" role="3clF46">
          <property role="TrG5h" value="aContainer" />
          <property role="3TUv4t" value="false" />
          <node concept="3uibUv" id="29N7xYwTFWp" role="1tU5fm">
            <ref role="3uigEE" to="z60i:~Container" resolve="Container" />
          </node>
        </node>
        <node concept="37vLTG" id="29N7xYwTFWq" role="3clF46">
          <property role="TrG5h" value="aComponent" />
          <property role="3TUv4t" value="false" />
          <node concept="3uibUv" id="29N7xYwTFWr" role="1tU5fm">
            <ref role="3uigEE" to="z60i:~Component" resolve="Component" />
          </node>
        </node>
        <node concept="3clFbS" id="29N7xYwTG2V" role="3clF47">
          <node concept="3cpWs6" id="29N7xYwTG2W" role="3cqZAp">
            <node concept="2OqwBi" id="29N7xYwTG2X" role="3cqZAk">
              <node concept="37vLTw" id="2BHiRxeuW1X" role="2Oq$k0">
                <ref role="3cqZAo" node="29N7xYwTFWd" resolve="myFtp" />
              </node>
              <node concept="liA8E" id="29N7xYwTG2Z" role="2OqNvi">
                <ref role="37wK5l" to="z60i:~FocusTraversalPolicy.getComponentAfter(java.awt.Container,java.awt.Component):java.awt.Component" resolve="getComponentAfter" />
                <node concept="37vLTw" id="2BHiRxglUCZ" role="37wK5m">
                  <ref role="3cqZAo" node="29N7xYwTFWo" resolve="aContainer" />
                </node>
                <node concept="37vLTw" id="2BHiRxgm6mx" role="37wK5m">
                  <ref role="3cqZAo" node="29N7xYwTFWq" resolve="aComponent" />
                </node>
              </node>
            </node>
          </node>
        </node>
        <node concept="2AHcQZ" id="3tYsUK_RV1U" role="2AJF6D">
          <ref role="2AI5Lk" to="wyt6:~Override" resolve="Override" />
        </node>
      </node>
      <node concept="3clFb_" id="29N7xYwTFWs" role="jymVt">
        <property role="1EzhhJ" value="false" />
        <property role="TrG5h" value="getComponentBefore" />
        <property role="DiZV1" value="false" />
        <node concept="3Tm1VV" id="29N7xYwTFWt" role="1B3o_S" />
        <node concept="3uibUv" id="29N7xYwTFWu" role="3clF45">
          <ref role="3uigEE" to="z60i:~Component" resolve="Component" />
        </node>
        <node concept="37vLTG" id="29N7xYwTFWv" role="3clF46">
          <property role="TrG5h" value="aContainer" />
          <property role="3TUv4t" value="false" />
          <node concept="3uibUv" id="29N7xYwTFWw" role="1tU5fm">
            <ref role="3uigEE" to="z60i:~Container" resolve="Container" />
          </node>
        </node>
        <node concept="37vLTG" id="29N7xYwTFWx" role="3clF46">
          <property role="TrG5h" value="aComponent" />
          <property role="3TUv4t" value="false" />
          <node concept="3uibUv" id="29N7xYwTFWy" role="1tU5fm">
            <ref role="3uigEE" to="z60i:~Component" resolve="Component" />
          </node>
        </node>
        <node concept="3clFbS" id="29N7xYwTG32" role="3clF47">
          <node concept="3cpWs6" id="29N7xYwTG33" role="3cqZAp">
            <node concept="2OqwBi" id="29N7xYwTG34" role="3cqZAk">
              <node concept="37vLTw" id="2BHiRxeuxSQ" role="2Oq$k0">
                <ref role="3cqZAo" node="29N7xYwTFWd" resolve="myFtp" />
              </node>
              <node concept="liA8E" id="29N7xYwTG36" role="2OqNvi">
                <ref role="37wK5l" to="z60i:~FocusTraversalPolicy.getComponentBefore(java.awt.Container,java.awt.Component):java.awt.Component" resolve="getComponentBefore" />
                <node concept="37vLTw" id="2BHiRxgm8Gf" role="37wK5m">
                  <ref role="3cqZAo" node="29N7xYwTFWv" resolve="aContainer" />
                </node>
                <node concept="37vLTw" id="2BHiRxgmP6$" role="37wK5m">
                  <ref role="3cqZAo" node="29N7xYwTFWx" resolve="aComponent" />
                </node>
              </node>
            </node>
          </node>
        </node>
        <node concept="2AHcQZ" id="3tYsUK_RV21" role="2AJF6D">
          <ref role="2AI5Lk" to="wyt6:~Override" resolve="Override" />
        </node>
      </node>
      <node concept="3clFb_" id="29N7xYwTFWz" role="jymVt">
        <property role="1EzhhJ" value="false" />
        <property role="TrG5h" value="getFirstComponent" />
        <property role="DiZV1" value="false" />
        <node concept="3Tm1VV" id="29N7xYwTFW$" role="1B3o_S" />
        <node concept="3uibUv" id="29N7xYwTFW_" role="3clF45">
          <ref role="3uigEE" to="z60i:~Component" resolve="Component" />
        </node>
        <node concept="37vLTG" id="29N7xYwTFWA" role="3clF46">
          <property role="TrG5h" value="aContainer" />
          <property role="3TUv4t" value="false" />
          <node concept="3uibUv" id="29N7xYwTFWB" role="1tU5fm">
            <ref role="3uigEE" to="z60i:~Container" resolve="Container" />
          </node>
        </node>
        <node concept="3clFbS" id="29N7xYwTG39" role="3clF47">
          <node concept="3cpWs6" id="29N7xYwTG3a" role="3cqZAp">
            <node concept="2OqwBi" id="29N7xYwTG3b" role="3cqZAk">
              <node concept="37vLTw" id="2BHiRxeuNZp" role="2Oq$k0">
                <ref role="3cqZAo" node="29N7xYwTFWd" resolve="myFtp" />
              </node>
              <node concept="liA8E" id="29N7xYwTG3d" role="2OqNvi">
                <ref role="37wK5l" to="z60i:~FocusTraversalPolicy.getFirstComponent(java.awt.Container):java.awt.Component" resolve="getFirstComponent" />
                <node concept="37vLTw" id="2BHiRxgm7F5" role="37wK5m">
                  <ref role="3cqZAo" node="29N7xYwTFWA" resolve="aContainer" />
                </node>
              </node>
            </node>
          </node>
        </node>
        <node concept="2AHcQZ" id="3tYsUK_RV1R" role="2AJF6D">
          <ref role="2AI5Lk" to="wyt6:~Override" resolve="Override" />
        </node>
      </node>
      <node concept="3clFb_" id="29N7xYwTFWC" role="jymVt">
        <property role="1EzhhJ" value="false" />
        <property role="TrG5h" value="getLastComponent" />
        <property role="DiZV1" value="false" />
        <node concept="3Tm1VV" id="29N7xYwTFWD" role="1B3o_S" />
        <node concept="3uibUv" id="29N7xYwTFWE" role="3clF45">
          <ref role="3uigEE" to="z60i:~Component" resolve="Component" />
        </node>
        <node concept="37vLTG" id="29N7xYwTFWF" role="3clF46">
          <property role="TrG5h" value="aContainer" />
          <property role="3TUv4t" value="false" />
          <node concept="3uibUv" id="29N7xYwTFWG" role="1tU5fm">
            <ref role="3uigEE" to="z60i:~Container" resolve="Container" />
          </node>
        </node>
        <node concept="3clFbS" id="29N7xYwTG3f" role="3clF47">
          <node concept="3cpWs6" id="29N7xYwTG3g" role="3cqZAp">
            <node concept="2OqwBi" id="29N7xYwTG3h" role="3cqZAk">
              <node concept="37vLTw" id="2BHiRxeuh_n" role="2Oq$k0">
                <ref role="3cqZAo" node="29N7xYwTFWd" resolve="myFtp" />
              </node>
              <node concept="liA8E" id="29N7xYwTG3j" role="2OqNvi">
                <ref role="37wK5l" to="z60i:~FocusTraversalPolicy.getLastComponent(java.awt.Container):java.awt.Component" resolve="getLastComponent" />
                <node concept="37vLTw" id="2BHiRxghfm1" role="37wK5m">
                  <ref role="3cqZAo" node="29N7xYwTFWF" resolve="aContainer" />
                </node>
              </node>
            </node>
          </node>
        </node>
        <node concept="2AHcQZ" id="3tYsUK_RV1X" role="2AJF6D">
          <ref role="2AI5Lk" to="wyt6:~Override" resolve="Override" />
        </node>
      </node>
      <node concept="3clFb_" id="29N7xYwTFWH" role="jymVt">
        <property role="1EzhhJ" value="false" />
        <property role="TrG5h" value="getDefaultComponent" />
        <property role="DiZV1" value="false" />
        <node concept="3Tm1VV" id="29N7xYwTFWI" role="1B3o_S" />
        <node concept="3uibUv" id="29N7xYwTFWJ" role="3clF45">
          <ref role="3uigEE" to="z60i:~Component" resolve="Component" />
        </node>
        <node concept="37vLTG" id="29N7xYwTFWK" role="3clF46">
          <property role="TrG5h" value="aContainer" />
          <property role="3TUv4t" value="false" />
          <node concept="3uibUv" id="29N7xYwTFWL" role="1tU5fm">
            <ref role="3uigEE" to="z60i:~Container" resolve="Container" />
          </node>
        </node>
        <node concept="3clFbS" id="29N7xYwTG3l" role="3clF47">
          <node concept="3cpWs6" id="29N7xYwTG3m" role="3cqZAp">
            <node concept="37vLTw" id="2BHiRxeujYM" role="3cqZAk">
              <ref role="3cqZAo" node="29N7xYwTFX1" resolve="myDoRefactorButton" />
            </node>
          </node>
        </node>
        <node concept="2AHcQZ" id="3tYsUK_RV1M" role="2AJF6D">
          <ref role="2AI5Lk" to="wyt6:~Override" resolve="Override" />
        </node>
      </node>
    </node>
    <node concept="3clFb_" id="7TfAUXYnOyo" role="jymVt">
      <property role="1EzhhJ" value="false" />
      <property role="TrG5h" value="getIncludedResultNodes" />
      <node concept="3uibUv" id="7TfAUXYnOyp" role="3clF45">
        <ref role="3uigEE" to="33ny:~List" resolve="List" />
        <node concept="3uibUv" id="7TfAUXYnOyq" role="11_B2D">
          <ref role="3uigEE" to="mhbf:~SNodeReference" resolve="SNodeReference" />
        </node>
      </node>
      <node concept="3Tm1VV" id="7TfAUXYnOyr" role="1B3o_S" />
      <node concept="3clFbS" id="7TfAUXYnOyt" role="3clF47">
        <node concept="3clFbF" id="7TfAUXYnP7C" role="3cqZAp">
          <node concept="2OqwBi" id="7TfAUXYnP9k" role="3clFbG">
            <node concept="1rXfSq" id="7TfAUXYnP7B" role="2Oq$k0">
              <ref role="37wK5l" node="29N7xYwTG1s" resolve="getUsagesView" />
            </node>
            <node concept="liA8E" id="7TfAUXYnPeZ" role="2OqNvi">
              <ref role="37wK5l" to="ngmm:~UsagesView.getIncludedResultNodes():java.util.List" resolve="getIncludedResultNodes" />
            </node>
          </node>
        </node>
      </node>
    </node>
  </node>
  <node concept="312cEu" id="29N7xYwTG4h">
    <property role="TrG5h" value="RenameModelDialog" />
    <property role="1sVAO0" value="false" />
    <property role="1EXbeo" value="false" />
    <node concept="3uibUv" id="2174XWuQC$o" role="1zkMxy">
      <ref role="3uigEE" to="u42p:1t_LRy89_0M" resolve="RenameDialog" />
    </node>
    <node concept="3Tm1VV" id="29N7xYwTG4i" role="1B3o_S" />
    <node concept="312cEg" id="3_F3cCDBnK" role="jymVt">
      <property role="34CwA1" value="false" />
      <property role="eg7rD" value="false" />
      <property role="TrG5h" value="myProject" />
      <property role="3TUv4t" value="true" />
      <node concept="3Tm6S6" id="3_F3cCD_WK" role="1B3o_S" />
      <node concept="3uibUv" id="2sTGsLqfrnP" role="1tU5fm">
        <ref role="3uigEE" to="z1c4:~MPSProject" resolve="MPSProject" />
      </node>
    </node>
    <node concept="312cEg" id="29N7xYwTG4w" role="jymVt">
      <property role="TrG5h" value="myModelDescriptor" />
      <property role="34CwA1" value="false" />
      <property role="3TUv4t" value="true" />
      <node concept="3uibUv" id="1HT8bsPZnlE" role="1tU5fm">
        <ref role="3uigEE" to="mhbf:~EditableSModel" resolve="EditableSModel" />
      </node>
      <node concept="3Tm6S6" id="29N7xYwTG4y" role="1B3o_S" />
    </node>
    <node concept="2tJIrI" id="2sTGsLqft2H" role="jymVt" />
    <node concept="3clFbW" id="29N7xYwTG4A" role="jymVt">
      <node concept="3Tm1VV" id="29N7xYwTG4B" role="1B3o_S" />
      <node concept="3cqZAl" id="29N7xYwTG4C" role="3clF45" />
      <node concept="37vLTG" id="3_F3cCD$5F" role="3clF46">
        <property role="TrG5h" value="mpsProject" />
        <node concept="3uibUv" id="2sTGsLqfr7u" role="1tU5fm">
          <ref role="3uigEE" to="z1c4:~MPSProject" resolve="MPSProject" />
        </node>
      </node>
      <node concept="37vLTG" id="29N7xYwTG4J" role="3clF46">
        <property role="TrG5h" value="sm" />
        <property role="3TUv4t" value="false" />
        <node concept="3uibUv" id="1HT8bsPZmKp" role="1tU5fm">
          <ref role="3uigEE" to="mhbf:~EditableSModel" resolve="EditableSModel" />
        </node>
      </node>
      <node concept="3clFbS" id="29N7xYwTG4L" role="3clF47">
        <node concept="XkiVB" id="2174XWuQC$T" role="3cqZAp">
          <ref role="37wK5l" to="u42p:1t_LRy89_1q" resolve="RenameDialog" />
          <node concept="2OqwBi" id="2sTGsLqfsmV" role="37wK5m">
            <node concept="37vLTw" id="2sTGsLqfskl" role="2Oq$k0">
              <ref role="3cqZAo" node="3_F3cCD$5F" resolve="mpsProject" />
            </node>
            <node concept="liA8E" id="2sTGsLqfszG" role="2OqNvi">
              <ref role="37wK5l" to="z1c4:~MPSProject.getProject():com.intellij.openapi.project.Project" resolve="getProject" />
            </node>
          </node>
          <node concept="2OqwBi" id="6cEFRXI$NMY" role="37wK5m">
            <node concept="2OqwBi" id="1HT8bsPZuQQ" role="2Oq$k0">
              <node concept="37vLTw" id="1HT8bsPZui9" role="2Oq$k0">
                <ref role="3cqZAo" node="29N7xYwTG4J" resolve="sm" />
              </node>
              <node concept="liA8E" id="6cEFRXI$NLB" role="2OqNvi">
                <ref role="37wK5l" to="mhbf:~SModel.getName():org.jetbrains.mps.openapi.model.SModelName" resolve="getName" />
              </node>
            </node>
            <node concept="liA8E" id="6cEFRXI$NPW" role="2OqNvi">
              <ref role="37wK5l" to="mhbf:~SModelName.getValue():java.lang.String" resolve="getValue" />
            </node>
          </node>
          <node concept="Xl_RD" id="2174XWuQEc8" role="37wK5m">
            <property role="Xl_RC" value="model" />
          </node>
        </node>
        <node concept="3clFbF" id="3_F3cCDCEg" role="3cqZAp">
          <node concept="37vLTI" id="3_F3cCDD26" role="3clFbG">
            <node concept="37vLTw" id="3_F3cCDDrW" role="37vLTx">
              <ref role="3cqZAo" node="3_F3cCD$5F" resolve="mpsProject" />
            </node>
            <node concept="37vLTw" id="3_F3cCDCEe" role="37vLTJ">
              <ref role="3cqZAo" node="3_F3cCDBnK" resolve="myProject" />
            </node>
          </node>
        </node>
        <node concept="3clFbF" id="29N7xYwTG4S" role="3cqZAp">
          <node concept="37vLTI" id="29N7xYwTG4T" role="3clFbG">
            <node concept="37vLTw" id="2BHiRxeuStt" role="37vLTJ">
              <ref role="3cqZAo" node="29N7xYwTG4w" resolve="myModelDescriptor" />
            </node>
            <node concept="37vLTw" id="2BHiRxgmcmg" role="37vLTx">
              <ref role="3cqZAo" node="29N7xYwTG4J" resolve="sm" />
            </node>
          </node>
        </node>
        <node concept="3clFbF" id="29N7xYwTG50" role="3cqZAp">
          <node concept="1rXfSq" id="4hiugqyyIfY" role="3clFbG">
            <ref role="37wK5l" to="jkm4:~DialogWrapper.setTitle(java.lang.String):void" resolve="setTitle" />
            <node concept="Xl_RD" id="29N7xYwTG52" role="37wK5m">
              <property role="Xl_RC" value="Rename Model" />
            </node>
          </node>
        </node>
      </node>
      <node concept="3uibUv" id="29N7xYwTG6R" role="Sfmx6">
        <ref role="3uigEE" to="z60i:~HeadlessException" resolve="HeadlessException" />
      </node>
    </node>
    <node concept="2tJIrI" id="XQfrgsd9PU" role="jymVt" />
    <node concept="2tJIrI" id="XQfrgsd9Rh" role="jymVt" />
    <node concept="3clFb_" id="XQfrgsdabx" role="jymVt">
      <property role="1EzhhJ" value="false" />
      <property role="TrG5h" value="checkValue" />
      <property role="od$2w" value="false" />
      <property role="DiZV1" value="false" />
      <property role="2aFKle" value="false" />
      <node concept="3Tmbuc" id="XQfrgsdab_" role="1B3o_S" />
      <node concept="17QB3L" id="XQfrgsdabA" role="3clF45" />
      <node concept="2AHcQZ" id="XQfrgsdabB" role="2AJF6D">
        <ref role="2AI5Lk" to="mhfm:~Nullable" resolve="Nullable" />
      </node>
      <node concept="3clFbS" id="XQfrgsdace" role="3clF47">
        <node concept="3cpWs8" id="XQfrgsdbbE" role="3cqZAp">
          <node concept="3cpWsn" id="XQfrgsdbbH" role="3cpWs9">
            <property role="TrG5h" value="newModelName" />
            <property role="3TUv4t" value="true" />
            <node concept="3uibUv" id="XQfrgsdbbL" role="1tU5fm">
              <ref role="3uigEE" to="mhbf:~SModelName" resolve="SModelName" />
            </node>
          </node>
        </node>
        <node concept="SfApY" id="3Mv1_yS8uwH" role="3cqZAp">
          <node concept="3clFbS" id="3Mv1_yS8uwJ" role="SfCbr">
            <node concept="3clFbF" id="3Mv1_yS8vI4" role="3cqZAp">
              <node concept="37vLTI" id="3Mv1_yS8vI6" role="3clFbG">
                <node concept="2ShNRf" id="XQfrgsdbbI" role="37vLTx">
                  <node concept="1pGfFk" id="XQfrgsdbbJ" role="2ShVmc">
                    <ref role="37wK5l" to="mhbf:~SModelName.&lt;init&gt;(java.lang.String)" resolve="SModelName" />
                    <node concept="1rXfSq" id="XQfrgsdbbK" role="37wK5m">
                      <ref role="37wK5l" to="u42p:WWy1UWgXzO" resolve="getCurrentValue" />
                    </node>
                  </node>
                </node>
                <node concept="37vLTw" id="3Mv1_yS8vIa" role="37vLTJ">
                  <ref role="3cqZAo" node="XQfrgsdbbH" resolve="newModelName" />
                </node>
              </node>
            </node>
          </node>
          <node concept="TDmWw" id="3Mv1_yS8uwK" role="TEbGg">
            <node concept="3cpWsn" id="3Mv1_yS8uwM" role="TDEfY">
              <property role="TrG5h" value="exception" />
              <node concept="3uibUv" id="3Mv1_yS8VmY" role="1tU5fm">
                <ref role="3uigEE" to="wyt6:~IllegalArgumentException" resolve="IllegalArgumentException" />
              </node>
            </node>
            <node concept="3clFbS" id="3Mv1_yS8uwQ" role="TDEfX">
              <node concept="3cpWs6" id="3Mv1_yS8wlq" role="3cqZAp">
                <node concept="2OqwBi" id="3Mv1_yS8xmF" role="3cqZAk">
                  <node concept="37vLTw" id="3Mv1_yS8wOy" role="2Oq$k0">
                    <ref role="3cqZAo" node="3Mv1_yS8uwM" resolve="exception" />
                  </node>
                  <node concept="liA8E" id="3Mv1_yS8y1q" role="2OqNvi">
                    <ref role="37wK5l" to="wyt6:~Throwable.getMessage():java.lang.String" resolve="getMessage" />
                  </node>
                </node>
              </node>
            </node>
          </node>
        </node>
        <node concept="3clFbH" id="3Mv1_yS8zoG" role="3cqZAp" />
        <node concept="3clFbJ" id="2174XWuQEdW" role="3cqZAp">
          <node concept="3fqX7Q" id="2174XWuQEdX" role="3clFbw">
            <node concept="1eOMI4" id="2174XWuQEdY" role="3fr31v">
              <node concept="2YIFZM" id="2174XWuQEdZ" role="1eOMHV">
                <ref role="1Pybhc" to="emwx:~SourceVersion" resolve="SourceVersion" />
                <ref role="37wK5l" to="emwx:~SourceVersion.isName(java.lang.CharSequence):boolean" resolve="isName" />
                <node concept="2OqwBi" id="6cEFRXI_1Xf" role="37wK5m">
                  <node concept="37vLTw" id="6cEFRXI_1Wl" role="2Oq$k0">
                    <ref role="3cqZAo" node="XQfrgsdbbH" resolve="newModelName" />
                  </node>
                  <node concept="liA8E" id="6cEFRXI_1Zn" role="2OqNvi">
                    <ref role="37wK5l" to="mhbf:~SModelName.getLongName():java.lang.String" resolve="getLongName" />
                  </node>
                </node>
              </node>
            </node>
          </node>
          <node concept="3clFbS" id="2174XWuQEe3" role="3clFbx">
            <node concept="3cpWs6" id="2174XWuQEe7" role="3cqZAp">
              <node concept="Xl_RD" id="2174XWuQEe6" role="3cqZAk">
                <property role="Xl_RC" value="Model name should be valid Java package" />
              </node>
            </node>
          </node>
        </node>
        <node concept="3clFbH" id="XQfrgsdcyZ" role="3cqZAp" />
        <node concept="3cpWs6" id="XQfrgsddk4" role="3cqZAp">
          <node concept="3nyPlj" id="XQfrgsdetd" role="3cqZAk">
            <ref role="37wK5l" to="u42p:6RbC5nR66Tb" resolve="checkValue" />
          </node>
        </node>
      </node>
      <node concept="2AHcQZ" id="XQfrgsdacf" role="2AJF6D">
        <ref role="2AI5Lk" to="wyt6:~Override" resolve="Override" />
      </node>
    </node>
    <node concept="2tJIrI" id="2sTGsLqftqA" role="jymVt" />
    <node concept="3clFb_" id="2174XWuQEdC" role="jymVt">
      <property role="1EzhhJ" value="false" />
      <property role="TrG5h" value="doRefactoringAction" />
      <node concept="3cqZAl" id="2174XWuQEdD" role="3clF45" />
      <node concept="3Tmbuc" id="2174XWuQEdE" role="1B3o_S" />
      <node concept="3clFbS" id="2174XWuQEdF" role="3clF47">
        <node concept="3cpWs8" id="2174XWuQEdP" role="3cqZAp">
          <node concept="3cpWsn" id="2174XWuQEdQ" role="3cpWs9">
            <property role="TrG5h" value="newModelName" />
            <property role="3TUv4t" value="true" />
            <node concept="2ShNRf" id="6cEFRXI$Pjf" role="33vP2m">
              <node concept="1pGfFk" id="6cEFRXI_1M2" role="2ShVmc">
                <ref role="37wK5l" to="mhbf:~SModelName.&lt;init&gt;(java.lang.String)" resolve="SModelName" />
                <node concept="1rXfSq" id="4hiugqyyZ5k" role="37wK5m">
                  <ref role="37wK5l" to="u42p:WWy1UWgXzO" resolve="getCurrentValue" />
                </node>
              </node>
            </node>
            <node concept="3uibUv" id="6cEFRXI_1SN" role="1tU5fm">
              <ref role="3uigEE" to="mhbf:~SModelName" resolve="SModelName" />
            </node>
          </node>
        </node>
        <node concept="1QHqEO" id="7msLDqME3k1" role="3cqZAp">
          <node concept="1QHqEC" id="7msLDqME3k3" role="1QHqEI">
            <node concept="3clFbS" id="7msLDqME3k5" role="1bW5cS">
              <node concept="3clFbF" id="7msLDqME3uH" role="3cqZAp">
                <node concept="2YIFZM" id="4FkYMYI0tre" role="3clFbG">
                  <ref role="37wK5l" to="smoa:~Renamer.renameModel(org.jetbrains.mps.openapi.model.EditableSModel,java.lang.String):void" resolve="renameModel" />
                  <ref role="1Pybhc" to="smoa:~Renamer" resolve="Renamer" />
                  <node concept="37vLTw" id="4FkYMYI0trf" role="37wK5m">
                    <ref role="3cqZAo" node="29N7xYwTG4w" resolve="myModelDescriptor" />
                  </node>
                  <node concept="2OqwBi" id="6cEFRXI_2c3" role="37wK5m">
                    <node concept="37vLTw" id="4FkYMYI0trg" role="2Oq$k0">
                      <ref role="3cqZAo" node="2174XWuQEdQ" resolve="newModelName" />
                    </node>
                    <node concept="liA8E" id="6cEFRXI_2eu" role="2OqNvi">
                      <ref role="37wK5l" to="mhbf:~SModelName.getValue():java.lang.String" resolve="getValue" />
                    </node>
                  </node>
                </node>
              </node>
            </node>
          </node>
          <node concept="2OqwBi" id="2sTGsLqfsHA" role="ukAjM">
            <node concept="37vLTw" id="2sTGsLqfsGo" role="2Oq$k0">
              <ref role="3cqZAo" node="3_F3cCDBnK" resolve="myProject" />
            </node>
            <node concept="liA8E" id="2sTGsLqfsUt" role="2OqNvi">
              <ref role="37wK5l" to="z1c3:~Project.getRepository():org.jetbrains.mps.openapi.module.SRepository" resolve="getRepository" />
            </node>
          </node>
        </node>
        <node concept="3clFbF" id="2174XWuQEdH" role="3cqZAp">
          <node concept="3nyPlj" id="2174XWuQEdI" role="3clFbG">
            <ref role="37wK5l" to="u42p:1t_LRy89$4Q" resolve="doRefactoringAction" />
          </node>
        </node>
      </node>
      <node concept="2AHcQZ" id="2174XWuQEdG" role="2AJF6D">
        <ref role="2AI5Lk" to="wyt6:~Override" resolve="Override" />
      </node>
    </node>
  </node>
  <node concept="312cEu" id="29N7xYwTGoM">
    <property role="TrG5h" value="RenameModuleDialog" />
    <property role="1sVAO0" value="false" />
    <property role="1EXbeo" value="false" />
    <node concept="3uibUv" id="5_EKmHbNve" role="1zkMxy">
      <ref role="3uigEE" to="u42p:1t_LRy89_0M" resolve="RenameDialog" />
    </node>
    <node concept="3Tm1VV" id="29N7xYwTGoN" role="1B3o_S" />
    <node concept="312cEg" id="29N7xYwTGoV" role="jymVt">
      <property role="TrG5h" value="myModule" />
      <property role="34CwA1" value="false" />
      <property role="3TUv4t" value="true" />
      <node concept="3uibUv" id="7msLDqMEnsM" role="1tU5fm">
        <ref role="3uigEE" to="z1c3:~AbstractModule" resolve="AbstractModule" />
      </node>
      <node concept="3Tm6S6" id="29N7xYwTGoX" role="1B3o_S" />
    </node>
    <node concept="312cEg" id="2sTGsLqeK$D" role="jymVt">
      <property role="TrG5h" value="myProject" />
      <property role="3TUv4t" value="true" />
      <node concept="3Tm6S6" id="2sTGsLqeK$E" role="1B3o_S" />
      <node concept="3uibUv" id="2sTGsLqeKP3" role="1tU5fm">
        <ref role="3uigEE" to="z1c4:~MPSProject" resolve="MPSProject" />
      </node>
    </node>
    <node concept="312cEg" id="4xnDkoPnKU7" role="jymVt">
      <property role="34CwA1" value="false" />
      <property role="eg7rD" value="false" />
      <property role="TrG5h" value="myOptionsPanel" />
      <property role="3TUv4t" value="false" />
      <node concept="3Tm6S6" id="4xnDkoPnHlE" role="1B3o_S" />
      <node concept="3uibUv" id="4xnDkoPnKMK" role="1tU5fm">
        <ref role="3uigEE" to="dxuu:~JPanel" resolve="JPanel" />
      </node>
    </node>
    <node concept="312cEg" id="52AFxJVoR3s" role="jymVt">
      <property role="34CwA1" value="false" />
      <property role="eg7rD" value="false" />
      <property role="TrG5h" value="mySubModules" />
      <property role="3TUv4t" value="false" />
      <node concept="3Tm6S6" id="52AFxJVoNdK" role="1B3o_S" />
      <node concept="3uibUv" id="52AFxJVoOjm" role="1tU5fm">
        <ref role="3uigEE" to="33ny:~Collection" resolve="Collection" />
        <node concept="3uibUv" id="52AFxJVoR2Z" role="11_B2D">
          <ref role="3uigEE" to="z1c3:~AbstractModule" resolve="AbstractModule" />
        </node>
      </node>
    </node>
    <node concept="2tJIrI" id="2sTGsLqeJWV" role="jymVt" />
    <node concept="3clFbW" id="29N7xYwTGoY" role="jymVt">
      <node concept="37vLTG" id="50dRo6PLsAr" role="3clF46">
        <property role="TrG5h" value="project" />
        <node concept="3uibUv" id="2sTGsLqeJGc" role="1tU5fm">
          <ref role="3uigEE" to="z1c4:~MPSProject" resolve="MPSProject" />
        </node>
      </node>
      <node concept="3Tm1VV" id="29N7xYwTGoZ" role="1B3o_S" />
      <node concept="3cqZAl" id="29N7xYwTGp0" role="3clF45" />
      <node concept="37vLTG" id="29N7xYwTGp3" role="3clF46">
        <property role="TrG5h" value="module" />
        <property role="3TUv4t" value="false" />
        <node concept="3uibUv" id="7msLDqMEnIN" role="1tU5fm">
          <ref role="3uigEE" to="z1c3:~AbstractModule" resolve="AbstractModule" />
        </node>
      </node>
      <node concept="3clFbS" id="29N7xYwTGp5" role="3clF47">
        <node concept="XkiVB" id="5_EKmHbW5_" role="3cqZAp">
          <ref role="37wK5l" to="u42p:1t_LRy89_1q" resolve="RenameDialog" />
          <node concept="2OqwBi" id="2sTGsLqeJJ3" role="37wK5m">
            <node concept="37vLTw" id="2BHiRxgmLqC" role="2Oq$k0">
              <ref role="3cqZAo" node="50dRo6PLsAr" resolve="project" />
            </node>
            <node concept="liA8E" id="2sTGsLqeJVN" role="2OqNvi">
              <ref role="37wK5l" to="z1c4:~MPSProject.getProject():com.intellij.openapi.project.Project" resolve="getProject" />
            </node>
          </node>
          <node concept="2OqwBi" id="5_EKmHbXLy" role="37wK5m">
            <node concept="37vLTw" id="2BHiRxgmkGy" role="2Oq$k0">
              <ref role="3cqZAo" node="29N7xYwTGp3" resolve="module" />
            </node>
            <node concept="liA8E" id="5_EKmHbXL$" role="2OqNvi">
              <ref role="37wK5l" to="z1c3:~AbstractModule.getModuleName():java.lang.String" resolve="getModuleName" />
            </node>
          </node>
          <node concept="Xl_RD" id="5_EKmHbXLJ" role="37wK5m">
            <property role="Xl_RC" value="module" />
          </node>
        </node>
        <node concept="3clFbF" id="29N7xYwTGp8" role="3cqZAp">
          <node concept="37vLTI" id="29N7xYwTGp9" role="3clFbG">
            <node concept="37vLTw" id="2BHiRxeuu6Y" role="37vLTJ">
              <ref role="3cqZAo" node="29N7xYwTGoV" resolve="myModule" />
            </node>
            <node concept="37vLTw" id="2BHiRxgm9xX" role="37vLTx">
              <ref role="3cqZAo" node="29N7xYwTGp3" resolve="module" />
            </node>
          </node>
        </node>
        <node concept="3clFbF" id="2sTGsLqeKTM" role="3cqZAp">
          <node concept="37vLTI" id="2sTGsLqeKYd" role="3clFbG">
            <node concept="37vLTw" id="2sTGsLqeL0m" role="37vLTx">
              <ref role="3cqZAo" node="50dRo6PLsAr" resolve="project" />
            </node>
            <node concept="37vLTw" id="2sTGsLqeKTK" role="37vLTJ">
              <ref role="3cqZAo" node="2sTGsLqeK$D" resolve="myProject" />
            </node>
          </node>
        </node>
        <node concept="3clFbF" id="4xnDkoPpilA" role="3cqZAp">
          <node concept="1rXfSq" id="4xnDkoPpil$" role="3clFbG">
            <ref role="37wK5l" node="4xnDkoPp7wO" resolve="updateCentralPanel" />
          </node>
        </node>
        <node concept="3clFbF" id="29N7xYwTGpc" role="3cqZAp">
          <node concept="1rXfSq" id="4hiugqyzk2s" role="3clFbG">
            <ref role="37wK5l" to="jkm4:~DialogWrapper.setTitle(java.lang.String):void" resolve="setTitle" />
            <node concept="Xl_RD" id="29N7xYwTGpe" role="37wK5m">
              <property role="Xl_RC" value="Rename Module" />
            </node>
          </node>
        </node>
      </node>
      <node concept="3uibUv" id="29N7xYwTGqN" role="Sfmx6">
        <ref role="3uigEE" to="z60i:~HeadlessException" resolve="HeadlessException" />
      </node>
    </node>
    <node concept="2tJIrI" id="2XQ6n0kZ6cx" role="jymVt" />
    <node concept="3clFb_" id="2XQ6n0kZ6LE" role="jymVt">
      <property role="1EzhhJ" value="false" />
      <property role="TrG5h" value="checkValue" />
      <property role="od$2w" value="false" />
      <property role="DiZV1" value="false" />
      <property role="2aFKle" value="false" />
      <node concept="3Tmbuc" id="2XQ6n0kZ6LI" role="1B3o_S" />
      <node concept="17QB3L" id="2XQ6n0kZ6LJ" role="3clF45" />
      <node concept="2AHcQZ" id="2XQ6n0kZ6LK" role="2AJF6D">
        <ref role="2AI5Lk" to="mhfm:~Nullable" resolve="Nullable" />
      </node>
      <node concept="3clFbS" id="2XQ6n0kZ6Mm" role="3clF47">
        <node concept="3cpWs8" id="2XQ6n0kZih3" role="3cqZAp">
          <node concept="3cpWsn" id="2XQ6n0kZih6" role="3cpWs9">
            <property role="TrG5h" value="checkResult" />
            <node concept="17QB3L" id="2XQ6n0kZih1" role="1tU5fm" />
            <node concept="10Nm6u" id="2XQ6n0kZiXr" role="33vP2m" />
          </node>
        </node>
        <node concept="1QHqEK" id="2XQ6n0kZbLS" role="3cqZAp">
          <node concept="1QHqEC" id="2XQ6n0kZbLT" role="1QHqEI">
            <node concept="3clFbS" id="2XQ6n0kZbLU" role="1bW5cS">
              <node concept="3cpWs8" id="2XQ6n0kZ7Ax" role="3cqZAp">
                <node concept="3cpWsn" id="2XQ6n0kZ7Ay" role="3cpWs9">
                  <property role="TrG5h" value="fqName" />
                  <property role="3TUv4t" value="true" />
                  <node concept="1rXfSq" id="2XQ6n0kZ7Az" role="33vP2m">
                    <ref role="37wK5l" to="u42p:WWy1UWgXzO" resolve="getCurrentValue" />
                  </node>
                  <node concept="17QB3L" id="2XQ6n0kZ7A$" role="1tU5fm" />
                </node>
              </node>
              <node concept="1DcWWT" id="2XQ6n0kZbLV" role="3cqZAp">
                <node concept="3clFbS" id="2XQ6n0kZbLW" role="2LFqv$">
                  <node concept="3clFbJ" id="2XQ6n0kZeMo" role="3cqZAp">
                    <node concept="3clFbS" id="2XQ6n0kZeMq" role="3clFbx">
                      <node concept="3N13vt" id="2XQ6n0kZfPo" role="3cqZAp" />
                    </node>
                    <node concept="2OqwBi" id="2XQ6n0kZf8h" role="3clFbw">
                      <node concept="37vLTw" id="2XQ6n0kZeUV" role="2Oq$k0">
                        <ref role="3cqZAo" node="2XQ6n0kZbMe" resolve="module" />
                      </node>
                      <node concept="liA8E" id="2XQ6n0kZfqi" role="2OqNvi">
                        <ref role="37wK5l" to="wyt6:~Object.equals(java.lang.Object):boolean" resolve="equals" />
                        <node concept="37vLTw" id="2XQ6n0kZfzd" role="37wK5m">
                          <ref role="3cqZAo" node="29N7xYwTGoV" resolve="myModule" />
                        </node>
                      </node>
                    </node>
                  </node>
                  <node concept="3clFbH" id="2XQ6n0kZg1o" role="3cqZAp" />
                  <node concept="3SKdUt" id="2XQ6n0kZbLX" role="3cqZAp">
                    <node concept="3SKdUq" id="2XQ6n0kZbLY" role="3SKWNk">
                      <property role="3SKdUp" value="module.getModuleName() can be null" />
                    </node>
                  </node>
                  <node concept="3clFbJ" id="2XQ6n0kZbLZ" role="3cqZAp">
                    <node concept="3clFbS" id="2XQ6n0kZbM0" role="3clFbx">
                      <node concept="3clFbF" id="2XQ6n0kZl6k" role="3cqZAp">
                        <node concept="37vLTI" id="2XQ6n0kZlEH" role="3clFbG">
                          <node concept="37vLTw" id="2XQ6n0kZl6i" role="37vLTJ">
                            <ref role="3cqZAo" node="2XQ6n0kZih6" resolve="checkResult" />
                          </node>
                          <node concept="Xl_RD" id="2XQ6n0kZbM6" role="37vLTx">
                            <property role="Xl_RC" value="Module with the same name already exists in repository" />
                          </node>
                        </node>
                      </node>
                      <node concept="3zACq4" id="2XQ6n0kZsm0" role="3cqZAp" />
                    </node>
                    <node concept="2OqwBi" id="2XQ6n0kZbM8" role="3clFbw">
                      <node concept="liA8E" id="2XQ6n0kZbM9" role="2OqNvi">
                        <ref role="37wK5l" to="wyt6:~String.equals(java.lang.Object):boolean" resolve="equals" />
                        <node concept="2OqwBi" id="2XQ6n0kZbMa" role="37wK5m">
                          <node concept="37vLTw" id="2XQ6n0kZbMb" role="2Oq$k0">
                            <ref role="3cqZAo" node="2XQ6n0kZbMe" resolve="module" />
                          </node>
                          <node concept="liA8E" id="2XQ6n0kZbMc" role="2OqNvi">
                            <ref role="37wK5l" to="lui2:~SModule.getModuleName():java.lang.String" resolve="getModuleName" />
                          </node>
                        </node>
                      </node>
                      <node concept="37vLTw" id="2XQ6n0kZbMd" role="2Oq$k0">
                        <ref role="3cqZAo" node="2XQ6n0kZ7Ay" resolve="fqName" />
                      </node>
                    </node>
                  </node>
                </node>
                <node concept="3cpWsn" id="2XQ6n0kZbMe" role="1Duv9x">
                  <property role="TrG5h" value="module" />
                  <property role="3TUv4t" value="true" />
                  <node concept="3uibUv" id="2XQ6n0kZbMf" role="1tU5fm">
                    <ref role="3uigEE" to="lui2:~SModule" resolve="SModule" />
                  </node>
                </node>
                <node concept="2OqwBi" id="2XQ6n0kZbMg" role="1DdaDG">
                  <node concept="2OqwBi" id="2XQ6n0kZbMh" role="2Oq$k0">
                    <node concept="37vLTw" id="2XQ6n0kZbMi" role="2Oq$k0">
                      <ref role="3cqZAo" node="2sTGsLqeK$D" resolve="myProject" />
                    </node>
                    <node concept="liA8E" id="2XQ6n0kZbMj" role="2OqNvi">
                      <ref role="37wK5l" to="z1c3:~Project.getRepository():org.jetbrains.mps.openapi.module.SRepository" resolve="getRepository" />
                    </node>
                  </node>
                  <node concept="liA8E" id="2XQ6n0kZbMk" role="2OqNvi">
                    <ref role="37wK5l" to="lui2:~SRepository.getModules():java.lang.Iterable" resolve="getModules" />
                  </node>
                </node>
              </node>
            </node>
          </node>
          <node concept="2OqwBi" id="2XQ6n0kZbMr" role="ukAjM">
            <node concept="37vLTw" id="2XQ6n0kZbMs" role="2Oq$k0">
              <ref role="3cqZAo" node="2sTGsLqeK$D" resolve="myProject" />
            </node>
            <node concept="liA8E" id="2XQ6n0kZbMt" role="2OqNvi">
              <ref role="37wK5l" to="z1c3:~Project.getRepository():org.jetbrains.mps.openapi.module.SRepository" resolve="getRepository" />
            </node>
          </node>
        </node>
        <node concept="3clFbH" id="2XQ6n0kZbdR" role="3cqZAp" />
        <node concept="3cpWs6" id="2XQ6n0kZ8pB" role="3cqZAp">
          <node concept="37vLTw" id="2XQ6n0kZjRS" role="3cqZAk">
            <ref role="3cqZAo" node="2XQ6n0kZih6" resolve="checkResult" />
          </node>
        </node>
      </node>
      <node concept="2AHcQZ" id="2XQ6n0kZ6Mn" role="2AJF6D">
        <ref role="2AI5Lk" to="wyt6:~Override" resolve="Override" />
      </node>
    </node>
    <node concept="2tJIrI" id="2XQ6n0kZ6fo" role="jymVt" />
    <node concept="3clFb_" id="5_EKmHbXM7" role="jymVt">
      <property role="1EzhhJ" value="false" />
      <property role="TrG5h" value="doRefactoringAction" />
      <node concept="3cqZAl" id="5_EKmHbXM8" role="3clF45" />
      <node concept="3Tmbuc" id="5_EKmHbXM9" role="1B3o_S" />
      <node concept="3clFbS" id="5_EKmHbXMa" role="3clF47">
        <node concept="1QHqEO" id="7msLDqMEk6_" role="3cqZAp">
          <node concept="1QHqEC" id="7msLDqMEk6Q" role="1QHqEI">
            <node concept="3clFbS" id="7msLDqMEk77" role="1bW5cS">
              <node concept="3cpWs8" id="5_EKmHbXMt" role="3cqZAp">
                <node concept="3cpWsn" id="5_EKmHbXMu" role="3cpWs9">
                  <property role="TrG5h" value="newModuleName" />
                  <property role="3TUv4t" value="true" />
                  <node concept="1rXfSq" id="4hiugqyz9A1" role="33vP2m">
                    <ref role="37wK5l" to="u42p:WWy1UWgXzO" resolve="getCurrentValue" />
                  </node>
                  <node concept="17QB3L" id="4P2_rTQdPp3" role="1tU5fm" />
                </node>
              </node>
              <node concept="SfApY" id="16Fpg60PyXA" role="3cqZAp">
                <node concept="3clFbS" id="16Fpg60PyXC" role="SfCbr">
                  <node concept="3clFbF" id="7msLDqMEkym" role="3cqZAp">
                    <node concept="2YIFZM" id="684ZMLPnvvy" role="3clFbG">
                      <ref role="37wK5l" to="smoa:~Renamer.renameModuleWithSubModules(jetbrains.mps.project.AbstractModule,java.lang.String,java.util.Collection):void" resolve="renameModuleWithSubModules" />
                      <ref role="1Pybhc" to="smoa:~Renamer" resolve="Renamer" />
                      <node concept="37vLTw" id="684ZMLPnvvz" role="37wK5m">
                        <ref role="3cqZAo" node="29N7xYwTGoV" resolve="myModule" />
                      </node>
                      <node concept="37vLTw" id="684ZMLPnvv$" role="37wK5m">
                        <ref role="3cqZAo" node="5_EKmHbXMu" resolve="newModuleName" />
                      </node>
                      <node concept="37vLTw" id="684ZMLPn$9$" role="37wK5m">
                        <ref role="3cqZAo" node="52AFxJVoR3s" resolve="mySubModules" />
                      </node>
                    </node>
                  </node>
                </node>
                <node concept="TDmWw" id="16Fpg60PyXD" role="TEbGg">
                  <node concept="3cpWsn" id="16Fpg60PyXF" role="TDEfY">
                    <property role="TrG5h" value="e" />
                    <node concept="3uibUv" id="16Fpg60PyZm" role="1tU5fm">
                      <ref role="3uigEE" to="z1c3:~DescriptorTargetFileAlreadyExistsException" resolve="DescriptorTargetFileAlreadyExistsException" />
                    </node>
                  </node>
                  <node concept="3clFbS" id="16Fpg60PyXJ" role="TDEfX">
                    <node concept="RRSsy" id="3jYQuSB37xt" role="3cqZAp">
                      <property role="RRSoG" value="error" />
                      <node concept="Xl_RD" id="16Fpg60P_cL" role="RRSoy" />
                      <node concept="37vLTw" id="16Fpg60P_cN" role="RRSow">
                        <ref role="3cqZAo" node="16Fpg60PyXF" resolve="e" />
                      </node>
                    </node>
                  </node>
                </node>
              </node>
              <node concept="3clFbF" id="518Ih6khDSy" role="3cqZAp">
                <node concept="3nyPlj" id="518Ih6khDSz" role="3clFbG">
                  <ref role="37wK5l" to="u42p:1t_LRy89$4Q" resolve="doRefactoringAction" />
                </node>
              </node>
            </node>
          </node>
          <node concept="2OqwBi" id="2sTGsLqeLzv" role="ukAjM">
            <node concept="37vLTw" id="2sTGsLqeLpR" role="2Oq$k0">
              <ref role="3cqZAo" node="2sTGsLqeK$D" resolve="myProject" />
            </node>
            <node concept="liA8E" id="2sTGsLqeLSG" role="2OqNvi">
              <ref role="37wK5l" to="z1c3:~Project.getRepository():org.jetbrains.mps.openapi.module.SRepository" resolve="getRepository" />
            </node>
          </node>
        </node>
      </node>
      <node concept="2AHcQZ" id="5_EKmHbXMb" role="2AJF6D">
        <ref role="2AI5Lk" to="wyt6:~Override" resolve="Override" />
      </node>
    </node>
    <node concept="2tJIrI" id="4xnDkoPlQ0L" role="jymVt" />
    <node concept="2tJIrI" id="4xnDkoPlQ2H" role="jymVt" />
    <node concept="3clFb_" id="4xnDkoPm4Wd" role="jymVt">
      <property role="IEkAT" value="false" />
      <property role="1EzhhJ" value="false" />
      <property role="TrG5h" value="createCenterPanel" />
      <property role="DiZV1" value="false" />
      <node concept="3Tmbuc" id="4xnDkoPm4We" role="1B3o_S" />
      <node concept="3uibUv" id="4xnDkoPm4Wf" role="3clF45">
        <ref role="3uigEE" to="dxuu:~JComponent" resolve="JComponent" />
      </node>
      <node concept="2AHcQZ" id="4xnDkoPm4Wg" role="2AJF6D">
        <ref role="2AI5Lk" to="mhfm:~Nullable" resolve="Nullable" />
      </node>
      <node concept="2AHcQZ" id="4xnDkoPm4Wk" role="2AJF6D">
        <ref role="2AI5Lk" to="wyt6:~Override" resolve="Override" />
      </node>
      <node concept="3clFbS" id="4xnDkoPm4Wm" role="3clF47">
        <node concept="3clFbF" id="7WXh3qIq3L9" role="3cqZAp">
          <node concept="37vLTI" id="7WXh3qIq4pc" role="3clFbG">
            <node concept="2ShNRf" id="7WXh3qIq4uo" role="37vLTx">
              <node concept="1pGfFk" id="7WXh3qIqbK4" role="2ShVmc">
                <ref role="37wK5l" to="qqrq:~JBPanel.&lt;init&gt;()" resolve="JBPanel" />
              </node>
            </node>
            <node concept="37vLTw" id="7WXh3qIq3L7" role="37vLTJ">
              <ref role="3cqZAo" node="4xnDkoPnKU7" resolve="myOptionsPanel" />
            </node>
          </node>
        </node>
        <node concept="3clFbF" id="4xnDkoPnyTx" role="3cqZAp">
          <node concept="37vLTw" id="4xnDkoPnLzP" role="3clFbG">
            <ref role="3cqZAo" node="4xnDkoPnKU7" resolve="myOptionsPanel" />
          </node>
        </node>
      </node>
    </node>
    <node concept="2tJIrI" id="4xnDkoPp5uI" role="jymVt" />
    <node concept="2tJIrI" id="1tgX706vv4c" role="jymVt" />
    <node concept="3clFb_" id="4xnDkoPp7wO" role="jymVt">
      <property role="1EzhhJ" value="false" />
      <property role="TrG5h" value="updateCentralPanel" />
      <property role="od$2w" value="false" />
      <property role="DiZV1" value="false" />
      <property role="2aFKle" value="false" />
      <node concept="3clFbS" id="4xnDkoPp7wR" role="3clF47">
        <node concept="3cpWs8" id="4xnDkoPm$Bk" role="3cqZAp">
          <node concept="3cpWsn" id="4xnDkoPm$Bl" role="3cpWs9">
            <property role="TrG5h" value="renamingModulePath" />
            <property role="3TUv4t" value="true" />
            <node concept="3uibUv" id="3XD7mq23WEq" role="1tU5fm">
              <ref role="3uigEE" to="eurq:~Path" resolve="Path" />
            </node>
            <node concept="2OqwBi" id="4xnDkoPm$Bm" role="33vP2m">
              <node concept="2OqwBi" id="4xnDkoPm$Bn" role="2Oq$k0">
                <node concept="37vLTw" id="4xnDkoPm$Bo" role="2Oq$k0">
                  <ref role="3cqZAo" node="29N7xYwTGoV" resolve="myModule" />
                </node>
                <node concept="liA8E" id="4xnDkoPm$Bp" role="2OqNvi">
                  <ref role="37wK5l" to="z1c3:~AbstractModule.getModuleSourceDir():jetbrains.mps.vfs.IFile" resolve="getModuleSourceDir" />
                </node>
              </node>
              <node concept="liA8E" id="4xnDkoPm$Bq" role="2OqNvi">
                <ref role="37wK5l" to="3ju5:~IFile.toPath():jetbrains.mps.vfs.path.Path" resolve="toPath" />
              </node>
            </node>
          </node>
        </node>
        <node concept="3SKdUt" id="4xnDkoPo_aC" role="3cqZAp">
          <node concept="3SKdUq" id="4xnDkoPo_aE" role="3SKWNk">
            <property role="3SKdUp" value="If folder and module name are different, folder will not be renamed, so no need to check submodules" />
          </node>
        </node>
        <node concept="3clFbJ" id="4xnDkoPovc8" role="3cqZAp">
          <node concept="3clFbS" id="4xnDkoPovca" role="3clFbx">
            <node concept="3clFbF" id="684ZMLPnAZk" role="3cqZAp">
              <node concept="37vLTI" id="684ZMLPnCTd" role="3clFbG">
                <node concept="2YIFZM" id="684ZMLPnDc6" role="37vLTx">
                  <ref role="37wK5l" to="smoa:~Renamer.getSubModules(org.jetbrains.mps.openapi.module.SRepository,jetbrains.mps.project.AbstractModule):java.util.Collection" resolve="getSubModules" />
                  <ref role="1Pybhc" to="smoa:~Renamer" resolve="Renamer" />
                  <node concept="2OqwBi" id="684ZMLPnE01" role="37wK5m">
                    <node concept="37vLTw" id="684ZMLPnDgQ" role="2Oq$k0">
                      <ref role="3cqZAo" node="2sTGsLqeK$D" resolve="myProject" />
                    </node>
                    <node concept="liA8E" id="684ZMLPnEGH" role="2OqNvi">
                      <ref role="37wK5l" to="z1c3:~Project.getRepository():org.jetbrains.mps.openapi.module.SRepository" resolve="getRepository" />
                    </node>
                  </node>
                  <node concept="37vLTw" id="684ZMLPnF6i" role="37wK5m">
                    <ref role="3cqZAo" node="29N7xYwTGoV" resolve="myModule" />
                  </node>
                </node>
                <node concept="37vLTw" id="684ZMLPnAZj" role="37vLTJ">
                  <ref role="3cqZAo" node="52AFxJVoR3s" resolve="mySubModules" />
                </node>
              </node>
            </node>
          </node>
<<<<<<< HEAD
          <node concept="2OqwBi" id="4xnDkoPozia" role="3clFbw">
            <node concept="37vLTw" id="4xnDkoPozib" role="2Oq$k0">
              <ref role="3cqZAo" node="4xnDkoPm$Bl" resolve="renamingModulePath" />
            </node>
            <node concept="liA8E" id="4xnDkoPozic" role="2OqNvi">
              <ref role="37wK5l" to="eurq:~Path.endsWith(java.lang.String):boolean" resolve="endsWith" />
              <node concept="2OqwBi" id="4xnDkoPozid" role="37wK5m">
=======
          <node concept="1Wc70l" id="UiQGWJ_qgm" role="3clFbw">
            <node concept="2OqwBi" id="UiQGWJ_spD" role="3uHU7w">
              <node concept="liA8E" id="UiQGWJ_tfv" role="2OqNvi">
                <ref role="37wK5l" to="wyt6:~String.equals(java.lang.Object):boolean" resolve="equals" />
                <node concept="2OqwBi" id="UiQGWJ_rqF" role="37wK5m">
                  <node concept="37vLTw" id="UiQGWJ_r3B" role="2Oq$k0">
                    <ref role="3cqZAo" node="4xnDkoPm$Bl" resolve="renamingModulePath" />
                  </node>
                  <node concept="liA8E" id="UiQGWJ_s5P" role="2OqNvi">
                    <ref role="37wK5l" to="eurq:~AbstractPath.getFileName():java.lang.String" resolve="getFileName" />
                  </node>
                </node>
              </node>
              <node concept="2OqwBi" id="4xnDkoPozid" role="2Oq$k0">
>>>>>>> 15712b16
                <node concept="37vLTw" id="4xnDkoPozie" role="2Oq$k0">
                  <ref role="3cqZAo" node="29N7xYwTGoV" resolve="myModule" />
                </node>
                <node concept="liA8E" id="4xnDkoPozif" role="2OqNvi">
                  <ref role="37wK5l" to="z1c3:~AbstractModule.getModuleName():java.lang.String" resolve="getModuleName" />
                </node>
              </node>
            </node>
            <node concept="3y3z36" id="UiQGWJ_psG" role="3uHU7B">
              <node concept="10Nm6u" id="UiQGWJ_qfm" role="3uHU7w" />
              <node concept="2OqwBi" id="UiQGWJ_v4W" role="3uHU7B">
                <node concept="37vLTw" id="UiQGWJ_uHW" role="2Oq$k0">
                  <ref role="3cqZAo" node="29N7xYwTGoV" resolve="myModule" />
                </node>
                <node concept="liA8E" id="UiQGWJ_vuQ" role="2OqNvi">
                  <ref role="37wK5l" to="z1c3:~AbstractModule.getModuleName():java.lang.String" resolve="getModuleName" />
                </node>
              </node>
            </node>
          </node>
          <node concept="9aQIb" id="684ZMLPnFq2" role="9aQIa">
            <node concept="3clFbS" id="684ZMLPnFq3" role="9aQI4">
              <node concept="3clFbF" id="684ZMLPnGco" role="3cqZAp">
                <node concept="37vLTI" id="684ZMLPnGE9" role="3clFbG">
                  <node concept="2YIFZM" id="684ZMLPnGZg" role="37vLTx">
                    <ref role="37wK5l" to="33ny:~Collections.emptyList():java.util.List" resolve="emptyList" />
                    <ref role="1Pybhc" to="33ny:~Collections" resolve="Collections" />
                  </node>
                  <node concept="37vLTw" id="684ZMLPnGcn" role="37vLTJ">
                    <ref role="3cqZAo" node="52AFxJVoR3s" resolve="mySubModules" />
                  </node>
                </node>
              </node>
            </node>
          </node>
        </node>
        <node concept="3clFbH" id="4xnDkoPnuA8" role="3cqZAp" />
        <node concept="3clFbJ" id="4xnDkoPnv0H" role="3cqZAp">
          <node concept="3clFbS" id="4xnDkoPnv0J" role="3clFbx">
            <node concept="3cpWs6" id="4xnDkoPnxzJ" role="3cqZAp" />
          </node>
          <node concept="2OqwBi" id="4xnDkoPnvNJ" role="3clFbw">
            <node concept="37vLTw" id="52AFxJVpaDY" role="2Oq$k0">
              <ref role="3cqZAo" node="52AFxJVoR3s" resolve="mySubModules" />
            </node>
            <node concept="liA8E" id="4xnDkoPnwUY" role="2OqNvi">
              <ref role="37wK5l" to="33ny:~Collection.isEmpty():boolean" resolve="isEmpty" />
            </node>
          </node>
        </node>
        <node concept="3clFbH" id="4xnDkoPnxCF" role="3cqZAp" />
        <node concept="3cpWs8" id="4xnDkoPoCbe" role="3cqZAp">
          <node concept="3cpWsn" id="4xnDkoPoCbf" role="3cpWs9">
            <property role="TrG5h" value="builder" />
            <property role="3TUv4t" value="true" />
            <node concept="3uibUv" id="4xnDkoPoCbg" role="1tU5fm">
              <ref role="3uigEE" to="wyt6:~StringBuilder" resolve="StringBuilder" />
            </node>
            <node concept="2ShNRf" id="4xnDkoPoCWu" role="33vP2m">
              <node concept="1pGfFk" id="4xnDkoPoDqd" role="2ShVmc">
                <ref role="37wK5l" to="wyt6:~StringBuilder.&lt;init&gt;()" resolve="StringBuilder" />
              </node>
            </node>
          </node>
        </node>
        <node concept="3clFbF" id="4xnDkoPoLMC" role="3cqZAp">
          <node concept="2OqwBi" id="4xnDkoPoMIt" role="3clFbG">
            <node concept="37vLTw" id="4xnDkoPoLMA" role="2Oq$k0">
              <ref role="3cqZAo" node="4xnDkoPoCbf" resolve="builder" />
            </node>
            <node concept="liA8E" id="4xnDkoPoNdm" role="2OqNvi">
              <ref role="37wK5l" to="wyt6:~StringBuilder.append(java.lang.String):java.lang.StringBuilder" resolve="append" />
              <node concept="Xl_RD" id="4xnDkoPoNfr" role="37wK5m">
                <property role="Xl_RC" value="&lt;ul&gt;" />
              </node>
            </node>
          </node>
        </node>
        <node concept="1DcWWT" id="4xnDkoPoIKU" role="3cqZAp">
          <node concept="3clFbS" id="4xnDkoPoIKW" role="2LFqv$">
            <node concept="3clFbF" id="4xnDkoPoKyF" role="3cqZAp">
              <node concept="2OqwBi" id="4xnDkoPoKKq" role="3clFbG">
                <node concept="37vLTw" id="4xnDkoPoKyD" role="2Oq$k0">
                  <ref role="3cqZAo" node="4xnDkoPoCbf" resolve="builder" />
                </node>
                <node concept="liA8E" id="4xnDkoPoL18" role="2OqNvi">
                  <ref role="37wK5l" to="wyt6:~StringBuilder.append(java.lang.String):java.lang.StringBuilder" resolve="append" />
                  <node concept="Xl_RD" id="4xnDkoPoPR1" role="37wK5m">
                    <property role="Xl_RC" value="&lt;li&gt;" />
                  </node>
                </node>
              </node>
            </node>
            <node concept="3clFbF" id="4xnDkoPoQ6J" role="3cqZAp">
              <node concept="2OqwBi" id="4xnDkoPoQ6K" role="3clFbG">
                <node concept="37vLTw" id="4xnDkoPoQ6L" role="2Oq$k0">
                  <ref role="3cqZAo" node="4xnDkoPoCbf" resolve="builder" />
                </node>
                <node concept="liA8E" id="4xnDkoPoQ6M" role="2OqNvi">
                  <ref role="37wK5l" to="wyt6:~StringBuilder.append(java.lang.String):java.lang.StringBuilder" resolve="append" />
                  <node concept="2OqwBi" id="4xnDkoPoQsK" role="37wK5m">
                    <node concept="37vLTw" id="4xnDkoPoQhd" role="2Oq$k0">
                      <ref role="3cqZAo" node="4xnDkoPoIKX" resolve="subModule" />
                    </node>
                    <node concept="liA8E" id="4xnDkoPoQN8" role="2OqNvi">
                      <ref role="37wK5l" to="z1c3:~AbstractModule.getModuleName():java.lang.String" resolve="getModuleName" />
                    </node>
                  </node>
                </node>
              </node>
            </node>
            <node concept="3clFbJ" id="5qy79_J095M" role="3cqZAp">
              <node concept="2OqwBi" id="5qy79_J095N" role="3clFbw">
                <node concept="2OqwBi" id="5qy79_J09xE" role="2Oq$k0">
                  <node concept="37vLTw" id="5qy79_J09xD" role="2Oq$k0">
                    <ref role="3cqZAo" node="4xnDkoPoIKX" resolve="subModule" />
                  </node>
                  <node concept="liA8E" id="5qy79_J09xF" role="2OqNvi">
                    <ref role="37wK5l" to="z1c3:~AbstractModule.getModuleName():java.lang.String" resolve="getModuleName" />
                  </node>
                </node>
                <node concept="liA8E" id="5qy79_J095P" role="2OqNvi">
                  <ref role="37wK5l" to="wyt6:~String.contains(java.lang.CharSequence):boolean" resolve="contains" />
                  <node concept="2OqwBi" id="5qy79_J09gI" role="37wK5m">
                    <node concept="37vLTw" id="5qy79_J09gH" role="2Oq$k0">
                      <ref role="3cqZAo" node="29N7xYwTGoV" resolve="myModule" />
                    </node>
                    <node concept="liA8E" id="5qy79_J09gJ" role="2OqNvi">
                      <ref role="37wK5l" to="z1c3:~AbstractModule.getModuleName():java.lang.String" resolve="getModuleName" />
                    </node>
                  </node>
                </node>
              </node>
              <node concept="3clFbS" id="5qy79_J095S" role="3clFbx">
                <node concept="3clFbF" id="5qy79_J095T" role="3cqZAp">
                  <node concept="2OqwBi" id="5qy79_J09jE" role="3clFbG">
                    <node concept="37vLTw" id="5qy79_J09jD" role="2Oq$k0">
                      <ref role="3cqZAo" node="4xnDkoPoCbf" resolve="builder" />
                    </node>
                    <node concept="liA8E" id="5qy79_J09jF" role="2OqNvi">
                      <ref role="37wK5l" to="wyt6:~StringBuilder.append(java.lang.String):java.lang.StringBuilder" resolve="append" />
                      <node concept="Xl_RD" id="5qy79_J09jG" role="37wK5m">
                        <property role="Xl_RC" value=" (will be renamed)" />
                      </node>
                    </node>
                  </node>
                </node>
              </node>
            </node>
            <node concept="3clFbF" id="4xnDkoPoPZ$" role="3cqZAp">
              <node concept="2OqwBi" id="4xnDkoPoPZ_" role="3clFbG">
                <node concept="37vLTw" id="4xnDkoPoPZA" role="2Oq$k0">
                  <ref role="3cqZAo" node="4xnDkoPoCbf" resolve="builder" />
                </node>
                <node concept="liA8E" id="4xnDkoPoPZB" role="2OqNvi">
                  <ref role="37wK5l" to="wyt6:~StringBuilder.append(java.lang.String):java.lang.StringBuilder" resolve="append" />
                  <node concept="Xl_RD" id="4xnDkoPoPZC" role="37wK5m">
                    <property role="Xl_RC" value="&lt;/li&gt;" />
                  </node>
                </node>
              </node>
            </node>
          </node>
          <node concept="3cpWsn" id="4xnDkoPoIKX" role="1Duv9x">
            <property role="TrG5h" value="subModule" />
            <node concept="3uibUv" id="4xnDkoPoJC8" role="1tU5fm">
              <ref role="3uigEE" to="z1c3:~AbstractModule" resolve="AbstractModule" />
            </node>
          </node>
          <node concept="37vLTw" id="52AFxJVp3kR" role="1DdaDG">
            <ref role="3cqZAo" node="52AFxJVoR3s" resolve="mySubModules" />
          </node>
        </node>
        <node concept="3clFbF" id="4xnDkoPoP1q" role="3cqZAp">
          <node concept="2OqwBi" id="4xnDkoPoP1r" role="3clFbG">
            <node concept="37vLTw" id="4xnDkoPoP1s" role="2Oq$k0">
              <ref role="3cqZAo" node="4xnDkoPoCbf" resolve="builder" />
            </node>
            <node concept="liA8E" id="4xnDkoPoP1t" role="2OqNvi">
              <ref role="37wK5l" to="wyt6:~StringBuilder.append(java.lang.String):java.lang.StringBuilder" resolve="append" />
              <node concept="Xl_RD" id="4xnDkoPoP1u" role="37wK5m">
                <property role="Xl_RC" value="&lt;/ul&gt;" />
              </node>
            </node>
          </node>
        </node>
        <node concept="3clFbH" id="4xnDkoPoNyn" role="3cqZAp" />
        <node concept="3clFbH" id="4xnDkoPoOhS" role="3cqZAp" />
        <node concept="3cpWs8" id="4xnDkoPodE9" role="3cqZAp">
          <node concept="3cpWsn" id="4xnDkoPodEc" role="3cpWs9">
            <property role="TrG5h" value="info" />
            <property role="3TUv4t" value="true" />
            <node concept="17QB3L" id="4xnDkoPodE7" role="1tU5fm" />
            <node concept="2YIFZM" id="4xnDkoPoQWM" role="33vP2m">
              <ref role="1Pybhc" to="wyt6:~String" resolve="String" />
              <ref role="37wK5l" to="wyt6:~String.format(java.lang.String,java.lang.Object...):java.lang.String" resolve="format" />
              <node concept="Xl_RD" id="4xnDkoPonB3" role="37wK5m">
                <property role="Xl_RC" value="&lt;html&gt;&lt;p&gt;Module folder contains submodule(s):%s&lt;/p&gt;&lt;/html&gt;" />
              </node>
              <node concept="2OqwBi" id="4xnDkoPoSaX" role="37wK5m">
                <node concept="37vLTw" id="4xnDkoPoRNI" role="2Oq$k0">
                  <ref role="3cqZAo" node="4xnDkoPoCbf" resolve="builder" />
                </node>
                <node concept="liA8E" id="4xnDkoPoSya" role="2OqNvi">
                  <ref role="37wK5l" to="wyt6:~StringBuilder.toString():java.lang.String" resolve="toString" />
                </node>
              </node>
            </node>
          </node>
        </node>
        <node concept="3cpWs8" id="4xnDkoPo8lR" role="3cqZAp">
          <node concept="3cpWsn" id="4xnDkoPo8lS" role="3cpWs9">
            <property role="TrG5h" value="label" />
            <node concept="3uibUv" id="4xnDkoPo8lT" role="1tU5fm">
              <ref role="3uigEE" to="dxuu:~JLabel" resolve="JLabel" />
            </node>
            <node concept="2ShNRf" id="4xnDkoPo94F" role="33vP2m">
              <node concept="1pGfFk" id="4xnDkoPo9$2" role="2ShVmc">
                <ref role="37wK5l" to="qqrq:~JBLabel.&lt;init&gt;(java.lang.String,javax.swing.Icon,int)" resolve="JBLabel" />
                <node concept="37vLTw" id="4xnDkoPoep_" role="37wK5m">
                  <ref role="3cqZAo" node="4xnDkoPodEc" resolve="info" />
                </node>
                <node concept="2YIFZM" id="4xnDkoPonxA" role="37wK5m">
                  <ref role="37wK5l" to="g1qu:~UIUtil.getInformationIcon():javax.swing.Icon" resolve="getInformationIcon" />
                  <ref role="1Pybhc" to="g1qu:~UIUtil" resolve="UIUtil" />
                </node>
                <node concept="10M0yZ" id="4xnDkoPoeFt" role="37wK5m">
                  <ref role="1PxDUh" to="qqrq:~JBLabel" resolve="JBLabel" />
                  <ref role="3cqZAo" to="dxuu:~SwingConstants.LEFT" resolve="LEFT" />
                </node>
              </node>
            </node>
          </node>
        </node>
        <node concept="3clFbF" id="4xnDkoPoTYL" role="3cqZAp">
          <node concept="2OqwBi" id="4xnDkoPoUSQ" role="3clFbG">
            <node concept="37vLTw" id="4xnDkoPoTYJ" role="2Oq$k0">
              <ref role="3cqZAo" node="4xnDkoPnKU7" resolve="myOptionsPanel" />
            </node>
            <node concept="liA8E" id="4xnDkoPoWIv" role="2OqNvi">
              <ref role="37wK5l" to="z60i:~Container.add(java.awt.Component):java.awt.Component" resolve="add" />
              <node concept="37vLTw" id="4xnDkoPoWWF" role="37wK5m">
                <ref role="3cqZAo" node="4xnDkoPo8lS" resolve="label" />
              </node>
            </node>
          </node>
        </node>
      </node>
      <node concept="3Tm6S6" id="4xnDkoPp6yp" role="1B3o_S" />
      <node concept="3cqZAl" id="4xnDkoPp7pt" role="3clF45" />
      <node concept="P$JXv" id="1tgX706vO2r" role="lGtFl">
        <node concept="TZ5HA" id="1tgX706vO2s" role="TZ5H$">
          <node concept="1dT_AC" id="1tgX706vO2t" role="1dT_Ay">
            <property role="1dT_AB" value="Have to update info panel after initialization in " />
          </node>
          <node concept="1dT_AA" id="1tgX706vQ3h" role="1dT_Ay">
            <node concept="92FcH" id="1tgX706vQ3v" role="qph3F">
              <node concept="TZ5HA" id="1tgX706vQ3x" role="2XjZqd" />
              <node concept="VXe0Z" id="1tgX706wlal" role="92FcQ">
                <ref role="VXe0S" node="4xnDkoPm4Wd" resolve="createCenterPanel" />
              </node>
            </node>
          </node>
          <node concept="1dT_AC" id="1tgX706vQ3g" role="1dT_Ay">
            <property role="1dT_AB" value=", because last one happens in super constructor before " />
          </node>
          <node concept="1dT_AA" id="1tgX706wqyX" role="1dT_Ay">
            <node concept="92FcH" id="1tgX706wqzg" role="qph3F">
              <node concept="TZ5HA" id="1tgX706wqzi" role="2XjZqd" />
              <node concept="VUqz4" id="1tgX706wyBW" role="92FcQ">
                <ref role="YTMYt" node="29N7xYwTGoV" resolve="myModule" />
              </node>
            </node>
          </node>
          <node concept="1dT_AC" id="1tgX706wqyW" role="1dT_Ay">
            <property role="1dT_AB" value=" is set." />
          </node>
        </node>
      </node>
    </node>
  </node>
  <node concept="312cEu" id="5nwF1Zq1bYu">
    <property role="TrG5h" value="NodeHierarchyChooser" />
    <node concept="3Tm1VV" id="5nwF1Zq1bYv" role="1B3o_S" />
    <node concept="3uibUv" id="23qY$NaTJU8" role="1zkMxy">
      <ref role="3uigEE" to="qqrq:~JBScrollPane" resolve="JBScrollPane" />
    </node>
    <node concept="312cEg" id="5nwF1Zq1bZQ" role="jymVt">
      <property role="TrG5h" value="myTree" />
      <node concept="3Tm6S6" id="5nwF1Zq1bZR" role="1B3o_S" />
      <node concept="3uibUv" id="5nwF1Zq42$Z" role="1tU5fm">
        <ref role="3uigEE" node="5nwF1Zq3LCt" resolve="NodeHierarchyChooser.MyHierarchyTree" />
      </node>
    </node>
    <node concept="2tJIrI" id="2z9SX9bup6A" role="jymVt" />
    <node concept="3clFbW" id="5nwF1Zq1bYw" role="jymVt">
      <node concept="37vLTG" id="2z9SX9btsKt" role="3clF46">
        <property role="TrG5h" value="mpsProject" />
        <node concept="3uibUv" id="2z9SX9bttfI" role="1tU5fm">
          <ref role="3uigEE" to="z1c4:~MPSProject" resolve="MPSProject" />
        </node>
      </node>
      <node concept="3cqZAl" id="5nwF1Zq1bYx" role="3clF45" />
      <node concept="3Tm1VV" id="5nwF1Zq1bYy" role="1B3o_S" />
      <node concept="3clFbS" id="5nwF1Zq1bYz" role="3clF47">
        <node concept="3SKdUt" id="2z9SX9buqCL" role="3cqZAp">
          <node concept="3SKdUq" id="2z9SX9buqKW" role="3SKWNk">
            <property role="3SKdUp" value="XXX no need to extend ScrollPane, shall aggregate instead" />
          </node>
        </node>
        <node concept="3clFbF" id="5nwF1Zq1bY_" role="3cqZAp">
          <node concept="37vLTI" id="5nwF1Zq1bYA" role="3clFbG">
            <node concept="2ShNRf" id="5nwF1Zq1bYB" role="37vLTx">
              <node concept="1pGfFk" id="4EjvGwcZPOW" role="2ShVmc">
                <ref role="37wK5l" node="5nwF1Zq3LCv" resolve="NodeHierarchyChooser.MyHierarchyTree" />
                <node concept="2OqwBi" id="2z9SX9btz0Y" role="37wK5m">
                  <node concept="37vLTw" id="2z9SX9btyFG" role="2Oq$k0">
                    <ref role="3cqZAo" node="2z9SX9btsKt" resolve="mpsProject" />
                  </node>
                  <node concept="liA8E" id="2z9SX9btzs7" role="2OqNvi">
                    <ref role="37wK5l" to="z1c3:~Project.getRepository():org.jetbrains.mps.openapi.module.SRepository" resolve="getRepository" />
                  </node>
                </node>
              </node>
            </node>
            <node concept="2OqwBi" id="5nwF1Zq1bYE" role="37vLTJ">
              <node concept="Xjq3P" id="5nwF1Zq1bYF" role="2Oq$k0" />
              <node concept="2OwXpG" id="5nwF1Zq1bYG" role="2OqNvi">
                <ref role="2Oxat5" node="5nwF1Zq1bZQ" resolve="myTree" />
              </node>
            </node>
          </node>
        </node>
        <node concept="3clFbF" id="1KUoCipv$vv" role="3cqZAp">
          <node concept="2OqwBi" id="1KUoCipv$vw" role="3clFbG">
            <node concept="2OqwBi" id="2z9SX9btuz8" role="2Oq$k0">
              <node concept="37vLTw" id="2z9SX9btuaT" role="2Oq$k0">
                <ref role="3cqZAo" node="2z9SX9btsKt" resolve="mpsProject" />
              </node>
              <node concept="liA8E" id="2z9SX9btuZq" role="2OqNvi">
                <ref role="37wK5l" to="z1c3:~Project.getModelAccess():org.jetbrains.mps.openapi.module.ModelAccess" resolve="getModelAccess" />
              </node>
            </node>
            <node concept="liA8E" id="1KUoCipv$vy" role="2OqNvi">
              <ref role="37wK5l" to="lui2:~ModelAccess.runReadAction(java.lang.Runnable):void" resolve="runReadAction" />
              <node concept="1bVj0M" id="1KUoCipv$vz" role="37wK5m">
                <node concept="3clFbS" id="1KUoCipv$v$" role="1bW5cS">
                  <node concept="3clFbF" id="1KUoCipv$v_" role="3cqZAp">
                    <node concept="2OqwBi" id="1KUoCipv$vA" role="3clFbG">
                      <node concept="2OqwBi" id="1KUoCipv$vB" role="2Oq$k0">
                        <node concept="2OwXpG" id="1KUoCipv$vC" role="2OqNvi">
                          <ref role="2Oxat5" node="5nwF1Zq1bZQ" resolve="myTree" />
                        </node>
                        <node concept="Xjq3P" id="1KUoCipv$vD" role="2Oq$k0" />
                      </node>
                      <node concept="liA8E" id="1KUoCipv$vE" role="2OqNvi">
                        <ref role="37wK5l" to="rl1i:2z9SX9btPUk" resolve="setHierarchyNode" />
                        <node concept="2OqwBi" id="1KUoCipv$vF" role="37wK5m">
                          <node concept="2Xjw5R" id="1KUoCipv$vG" role="2OqNvi">
                            <node concept="1xMEDy" id="1KUoCipv$vH" role="1xVPHs">
                              <node concept="chp4Y" id="1KUoCipv$vI" role="ri$Ld">
                                <ref role="cht4Q" to="tpce:h0PkWnZ" resolve="AbstractConceptDeclaration" />
                              </node>
                            </node>
                          </node>
                          <node concept="37vLTw" id="2BHiRxglubJ" role="2Oq$k0">
                            <ref role="3cqZAo" node="7jc1wOE_VDW" resolve="node" />
                          </node>
                        </node>
                      </node>
                    </node>
                  </node>
                </node>
              </node>
            </node>
          </node>
        </node>
        <node concept="3clFbF" id="5nwF1Zq1bYH" role="3cqZAp">
          <node concept="2OqwBi" id="5nwF1Zq1bYI" role="3clFbG">
            <node concept="liA8E" id="5nwF1Zq1bYJ" role="2OqNvi">
              <ref role="37wK5l" to="dxuu:~JScrollPane.setViewportView(java.awt.Component):void" resolve="setViewportView" />
              <node concept="2OqwBi" id="5nwF1Zq1bYK" role="37wK5m">
                <node concept="2OwXpG" id="5nwF1Zq1bYL" role="2OqNvi">
                  <ref role="2Oxat5" node="5nwF1Zq1bZQ" resolve="myTree" />
                </node>
                <node concept="Xjq3P" id="5nwF1Zq1bYM" role="2Oq$k0" />
              </node>
            </node>
            <node concept="Xjq3P" id="5nwF1Zq1bYN" role="2Oq$k0" />
          </node>
        </node>
        <node concept="3clFbF" id="5nwF1Zq1bYO" role="3cqZAp">
          <node concept="2YIFZM" id="5nwF1Zq1bYP" role="3clFbG">
            <ref role="37wK5l" to="3a50:~ThreadUtils.runInUIThreadNoWait(java.lang.Runnable):void" resolve="runInUIThreadNoWait" />
            <ref role="1Pybhc" to="3a50:~ThreadUtils" resolve="ThreadUtils" />
            <node concept="1bVj0M" id="5nwF1Zq1bYQ" role="37wK5m">
              <node concept="3clFbS" id="5nwF1Zq1bYR" role="1bW5cS">
                <node concept="3clFbF" id="5nwF1Zq1bYS" role="3cqZAp">
                  <node concept="2OqwBi" id="5nwF1Zq1bYT" role="3clFbG">
                    <node concept="2OqwBi" id="5nwF1Zq1bYU" role="2Oq$k0">
                      <node concept="2OwXpG" id="5nwF1Zq1bYV" role="2OqNvi">
                        <ref role="2Oxat5" node="5nwF1Zq1bZQ" resolve="myTree" />
                      </node>
                      <node concept="Xjq3P" id="5nwF1Zq1bYW" role="2Oq$k0" />
                    </node>
                    <node concept="liA8E" id="5nwF1Zq1bYX" role="2OqNvi">
                      <ref role="37wK5l" to="7e8u:~MPSTree.rebuildNow():void" resolve="rebuildNow" />
                    </node>
                  </node>
                </node>
              </node>
            </node>
          </node>
        </node>
      </node>
      <node concept="37vLTG" id="7jc1wOE_VDW" role="3clF46">
        <property role="TrG5h" value="node" />
        <node concept="3Tqbb2" id="7jc1wOE_VDX" role="1tU5fm" />
      </node>
    </node>
    <node concept="2tJIrI" id="2z9SX9bupvD" role="jymVt" />
    <node concept="3clFb_" id="5nwF1Zq1bZ1" role="jymVt">
      <property role="TrG5h" value="getSelectedObject" />
      <node concept="3clFbS" id="5nwF1Zq1bZ3" role="3clF47">
        <node concept="3cpWs8" id="1ZSOlX9q05P" role="3cqZAp">
          <node concept="3cpWsn" id="1ZSOlX9q05Q" role="3cpWs9">
            <property role="TrG5h" value="path" />
            <node concept="3uibUv" id="1ZSOlX9q05R" role="1tU5fm">
              <ref role="3uigEE" to="rgfa:~TreePath" resolve="TreePath" />
            </node>
            <node concept="2OqwBi" id="1ZSOlX9q05U" role="33vP2m">
              <node concept="37vLTw" id="2BHiRxeungT" role="2Oq$k0">
                <ref role="3cqZAo" node="5nwF1Zq1bZQ" resolve="myTree" />
              </node>
              <node concept="liA8E" id="1ZSOlX9q05Y" role="2OqNvi">
                <ref role="37wK5l" to="dxuu:~JTree.getSelectionPath():javax.swing.tree.TreePath" resolve="getSelectionPath" />
              </node>
            </node>
          </node>
        </node>
        <node concept="3clFbJ" id="1ZSOlX9q060" role="3cqZAp">
          <node concept="3clFbS" id="1ZSOlX9q061" role="3clFbx">
            <node concept="3cpWs6" id="1ZSOlX9q069" role="3cqZAp">
              <node concept="10Nm6u" id="1ZSOlX9q06b" role="3cqZAk" />
            </node>
          </node>
          <node concept="3clFbC" id="1ZSOlX9q065" role="3clFbw">
            <node concept="10Nm6u" id="1ZSOlX9q068" role="3uHU7w" />
            <node concept="37vLTw" id="3GM_nagTvaB" role="3uHU7B">
              <ref role="3cqZAo" node="1ZSOlX9q05Q" resolve="path" />
            </node>
          </node>
        </node>
        <node concept="3cpWs6" id="1ZSOlX9q06c" role="3cqZAp">
          <node concept="2OqwBi" id="1ZSOlX9q06d" role="3cqZAk">
            <node concept="2OqwBi" id="1ZSOlX9q06e" role="2Oq$k0">
              <node concept="37vLTw" id="2BHiRxeuoVF" role="2Oq$k0">
                <ref role="3cqZAo" node="5nwF1Zq1bZQ" resolve="myTree" />
              </node>
              <node concept="liA8E" id="1ZSOlX9q06g" role="2OqNvi">
                <ref role="37wK5l" to="dxuu:~JTree.getSelectionPath():javax.swing.tree.TreePath" resolve="getSelectionPath" />
              </node>
            </node>
            <node concept="liA8E" id="1ZSOlX9q06h" role="2OqNvi">
              <ref role="37wK5l" to="rgfa:~TreePath.getLastPathComponent():java.lang.Object" resolve="getLastPathComponent" />
            </node>
          </node>
        </node>
      </node>
      <node concept="3Tm1VV" id="5nwF1Zq1bZP" role="1B3o_S" />
      <node concept="3uibUv" id="4i$rYBcS7iD" role="3clF45">
        <ref role="3uigEE" to="wyt6:~Object" resolve="Object" />
      </node>
    </node>
    <node concept="2tJIrI" id="2z9SX9buqRI" role="jymVt" />
    <node concept="312cEu" id="5nwF1Zq3LCt" role="jymVt">
      <property role="TrG5h" value="MyHierarchyTree" />
      <node concept="3uibUv" id="2z9SX9bum9c" role="1zkMxy">
        <ref role="3uigEE" to="rl1i:51NkKCgB38Z" resolve="AbstractHierarchyTree" />
      </node>
      <node concept="3Tm1VV" id="5nwF1Zq3LCu" role="1B3o_S" />
      <node concept="312cEg" id="5nwF1Zq42_u" role="jymVt">
        <property role="TrG5h" value="ancestorsProvider" />
        <node concept="3uibUv" id="5hfNQWytJMS" role="1tU5fm">
          <ref role="3uigEE" to="ge2m:4a0HOMfn9z7" resolve="ConceptAncestorsProvider" />
        </node>
        <node concept="3Tm6S6" id="5nwF1Zq42_v" role="1B3o_S" />
      </node>
      <node concept="3clFbW" id="5nwF1Zq3LCv" role="jymVt">
        <node concept="37vLTG" id="2z9SX9btwdn" role="3clF46">
          <property role="TrG5h" value="repo" />
          <node concept="3uibUv" id="2z9SX9btwdm" role="1tU5fm">
            <ref role="3uigEE" to="lui2:~SRepository" resolve="SRepository" />
          </node>
        </node>
        <node concept="3cqZAl" id="5nwF1Zq3LCw" role="3clF45" />
        <node concept="3Tm1VV" id="5nwF1Zq3LCx" role="1B3o_S" />
        <node concept="3clFbS" id="5nwF1Zq3LCy" role="3clF47">
          <node concept="XkiVB" id="5nwF1Zq3Trg" role="3cqZAp">
            <ref role="37wK5l" to="rl1i:1ZFc3Q13rp_" resolve="AbstractHierarchyTree" />
            <node concept="37vLTw" id="2z9SX9bty8i" role="37wK5m">
              <ref role="3cqZAo" node="2z9SX9btwdn" resolve="repo" />
            </node>
          </node>
        </node>
      </node>
      <node concept="3clFb_" id="5nwF1Zq3Trn" role="jymVt">
        <property role="TrG5h" value="getDescendants" />
        <node concept="3Tmbuc" id="5nwF1Zq3Tro" role="1B3o_S" />
        <node concept="3uibUv" id="7pTo6H6oocE" role="3clF45">
          <ref role="3uigEE" to="33ny:~Set" resolve="Set" />
          <node concept="3uibUv" id="7pTo6H6oocG" role="11_B2D">
            <ref role="3uigEE" to="mhbf:~SNode" resolve="SNode" />
          </node>
        </node>
        <node concept="37vLTG" id="5nwF1Zq3Trr" role="3clF46">
          <property role="TrG5h" value="node" />
          <node concept="3Tqbb2" id="7pTo6H6oiFK" role="1tU5fm" />
        </node>
        <node concept="37vLTG" id="4EjvGwcZPNw" role="3clF46">
          <property role="TrG5h" value="visited" />
          <node concept="3uibUv" id="4EjvGwcZPNy" role="1tU5fm">
            <ref role="3uigEE" to="33ny:~Set" resolve="Set" />
            <node concept="3Tqbb2" id="7pTo6H6oiFL" role="11_B2D" />
          </node>
        </node>
        <node concept="3clFbS" id="5nwF1Zq3Trt" role="3clF47">
          <node concept="3clFbF" id="5nwF1Zq42_x" role="3cqZAp">
            <node concept="37vLTI" id="5nwF1Zq42_y" role="3clFbG">
              <node concept="2OqwBi" id="5nwF1Zq42_z" role="37vLTJ">
                <node concept="Xjq3P" id="5nwF1Zq42_$" role="2Oq$k0" />
                <node concept="2OwXpG" id="5nwF1Zq42__" role="2OqNvi">
                  <ref role="2Oxat5" node="5nwF1Zq42_u" resolve="ancestorsProvider" />
                </node>
              </node>
              <node concept="2ShNRf" id="5nwF1Zq42_A" role="37vLTx">
                <node concept="1pGfFk" id="5nwF1Zq42_B" role="2ShVmc">
                  <ref role="37wK5l" to="ge2m:4a0HOMfn9za" resolve="ConceptAncestorsProvider" />
                </node>
              </node>
            </node>
          </node>
          <node concept="3cpWs8" id="1cFWKi3Ney8" role="3cqZAp">
            <node concept="3cpWsn" id="1cFWKi3Ney9" role="3cpWs9">
              <property role="TrG5h" value="descendants" />
              <node concept="2hMVRd" id="1cFWKi3Nfha" role="1tU5fm">
                <node concept="3Tqbb2" id="1cFWKi3NuJp" role="2hN53Y" />
              </node>
              <node concept="2OqwBi" id="1cFWKi3Neya" role="33vP2m">
                <node concept="2OqwBi" id="1cFWKi3Neyb" role="2Oq$k0">
                  <node concept="Xjq3P" id="1cFWKi3Neyc" role="2Oq$k0" />
                  <node concept="2OwXpG" id="1cFWKi3Neyd" role="2OqNvi">
                    <ref role="2Oxat5" node="5nwF1Zq42_u" resolve="ancestorsProvider" />
                  </node>
                </node>
                <node concept="liA8E" id="1cFWKi3Neye" role="2OqNvi">
                  <ref role="37wK5l" to="ge2m:4a0HOMfn9ze" resolve="getDescendants" />
                  <node concept="37vLTw" id="1cFWKi3Neyf" role="37wK5m">
                    <ref role="3cqZAo" node="5nwF1Zq3Trr" resolve="node" />
                  </node>
                </node>
              </node>
            </node>
          </node>
          <node concept="3cpWs6" id="1cFWKi3Nvuq" role="3cqZAp">
            <node concept="2ShNRf" id="2dUnjQEoRlU" role="3cqZAk">
              <node concept="2i4dXS" id="2dUnjQEp3S0" role="2ShVmc">
                <node concept="3Tqbb2" id="2dUnjQEp5OU" role="HW$YZ" />
                <node concept="2OqwBi" id="2dUnjQEoE4M" role="I$8f6">
                  <node concept="37vLTw" id="1cFWKi3Nxc5" role="2Oq$k0">
                    <ref role="3cqZAo" node="1cFWKi3Ney9" resolve="descendants" />
                  </node>
                  <node concept="3zZkjj" id="2dUnjQEoFiO" role="2OqNvi">
                    <node concept="1bVj0M" id="2dUnjQEoFiQ" role="23t8la">
                      <node concept="3clFbS" id="2dUnjQEoFiR" role="1bW5cS">
                        <node concept="3clFbF" id="2dUnjQEoGBc" role="3cqZAp">
                          <node concept="3fqX7Q" id="2dUnjQEp8Jn" role="3clFbG">
                            <node concept="2OqwBi" id="2dUnjQEp8Jp" role="3fr31v">
                              <node concept="2JrnkZ" id="2dUnjQEp8Jq" role="2Oq$k0">
                                <node concept="2OqwBi" id="2dUnjQEp8Jr" role="2JrQYb">
                                  <node concept="37vLTw" id="2dUnjQEp8Js" role="2Oq$k0">
                                    <ref role="3cqZAo" node="2dUnjQEoFiS" resolve="it" />
                                  </node>
                                  <node concept="I4A8Y" id="2dUnjQEp8Jt" role="2OqNvi" />
                                </node>
                              </node>
                              <node concept="liA8E" id="2dUnjQEp8Ju" role="2OqNvi">
                                <ref role="37wK5l" to="mhbf:~SModel.isReadOnly():boolean" resolve="isReadOnly" />
                              </node>
                            </node>
                          </node>
                        </node>
                      </node>
                      <node concept="Rh6nW" id="2dUnjQEoFiS" role="1bW2Oz">
                        <property role="TrG5h" value="it" />
                        <node concept="2jxLKc" id="2dUnjQEoFiT" role="1tU5fm" />
                      </node>
                    </node>
                  </node>
                </node>
              </node>
            </node>
          </node>
        </node>
        <node concept="2AHcQZ" id="3tYsUK_S9Ur" role="2AJF6D">
          <ref role="2AI5Lk" to="wyt6:~Override" resolve="Override" />
        </node>
      </node>
      <node concept="3clFb_" id="5nwF1Zq3Tru" role="jymVt">
        <property role="TrG5h" value="getParent" />
        <node concept="3Tmbuc" id="5nwF1Zq3Trv" role="1B3o_S" />
        <node concept="3Tqbb2" id="7pTo6H6oiFM" role="3clF45" />
        <node concept="37vLTG" id="5nwF1Zq3Trx" role="3clF46">
          <property role="TrG5h" value="node" />
          <node concept="3Tqbb2" id="7pTo6H6oiFN" role="1tU5fm" />
        </node>
        <node concept="3clFbS" id="5nwF1Zq3Trz" role="3clF47">
          <node concept="3clFbF" id="5nwF1Zq3TrL" role="3cqZAp">
            <node concept="10Nm6u" id="5nwF1Zq3TrM" role="3clFbG" />
          </node>
        </node>
        <node concept="2AHcQZ" id="3tYsUK_S9Uq" role="2AJF6D">
          <ref role="2AI5Lk" to="wyt6:~Override" resolve="Override" />
        </node>
      </node>
      <node concept="3clFb_" id="5nwF1Zq3Tr$" role="jymVt">
        <property role="TrG5h" value="getParents" />
        <node concept="3Tmbuc" id="5nwF1Zq3Tr_" role="1B3o_S" />
        <node concept="3uibUv" id="5nwF1Zq3TrA" role="3clF45">
          <ref role="3uigEE" to="33ny:~Set" resolve="Set" />
          <node concept="3uibUv" id="7pTo6H6oocA" role="11_B2D">
            <ref role="3uigEE" to="mhbf:~SNode" resolve="SNode" />
          </node>
        </node>
        <node concept="37vLTG" id="5nwF1Zq3TrC" role="3clF46">
          <property role="TrG5h" value="node" />
          <node concept="3Tqbb2" id="7pTo6H6oiFS" role="1tU5fm" />
        </node>
        <node concept="37vLTG" id="4EjvGwcZNRk" role="3clF46">
          <property role="TrG5h" value="visited" />
          <node concept="3uibUv" id="4EjvGwcZPNt" role="1tU5fm">
            <ref role="3uigEE" to="33ny:~Set" resolve="Set" />
            <node concept="3Tqbb2" id="7pTo6H6oiFT" role="11_B2D" />
          </node>
        </node>
        <node concept="3clFbS" id="5nwF1Zq3TrE" role="3clF47">
          <node concept="3clFbF" id="5nwF1Zq41NT" role="3cqZAp">
            <node concept="2ShNRf" id="5nwF1Zq3TrU" role="3clFbG">
              <node concept="1pGfFk" id="5nwF1Zq41NP" role="2ShVmc">
                <ref role="37wK5l" to="33ny:~HashSet.&lt;init&gt;()" resolve="HashSet" />
                <node concept="3uibUv" id="7pTo6H6oocC" role="1pMfVU">
                  <ref role="3uigEE" to="mhbf:~SNode" resolve="SNode" />
                </node>
              </node>
            </node>
          </node>
        </node>
        <node concept="2AHcQZ" id="3tYsUK_S9Us" role="2AJF6D">
          <ref role="2AI5Lk" to="wyt6:~Override" resolve="Override" />
        </node>
      </node>
      <node concept="3clFb_" id="5nwF1Zq3TrF" role="jymVt">
        <property role="TrG5h" value="noNodeString" />
        <node concept="3Tmbuc" id="5nwF1Zq3TrG" role="1B3o_S" />
        <node concept="17QB3L" id="4tdf8jJZTSS" role="3clF45" />
        <node concept="3clFbS" id="5nwF1Zq3TrI" role="3clF47">
          <node concept="3clFbF" id="5nwF1Zq41NR" role="3cqZAp">
            <node concept="Xl_RD" id="5nwF1Zq41NS" role="3clFbG">
              <property role="Xl_RC" value="no node" />
            </node>
          </node>
        </node>
        <node concept="2AHcQZ" id="3tYsUK_S9Up" role="2AJF6D">
          <ref role="2AI5Lk" to="wyt6:~Override" resolve="Override" />
        </node>
      </node>
    </node>
  </node>
  <node concept="312cEu" id="65fYhwGqwgR">
    <property role="TrG5h" value="ModelOrNodeChooser" />
    <node concept="3uibUv" id="4hHBpoi1LrV" role="EKbjA">
      <ref role="3uigEE" to="u42p:52KjdOfMzLI" resolve="ModelElementTargetChooser" />
    </node>
    <node concept="3Tm1VV" id="65fYhwGqwgS" role="1B3o_S" />
    <node concept="312cEg" id="3HO6DnBfcO6" role="jymVt">
      <property role="TrG5h" value="myTree" />
      <property role="3TUv4t" value="true" />
      <node concept="3Tm6S6" id="3HO6DnBfcO7" role="1B3o_S" />
      <node concept="3uibUv" id="37Zw8yCJ5JC" role="1tU5fm">
        <ref role="3uigEE" to="paf:~ProjectTree" resolve="ProjectTree" />
      </node>
    </node>
    <node concept="312cEg" id="27xqnV5ud20" role="jymVt">
      <property role="34CwA1" value="false" />
      <property role="eg7rD" value="false" />
      <property role="TrG5h" value="myComponent" />
      <property role="3TUv4t" value="true" />
      <node concept="3Tm6S6" id="27xqnV5ubil" role="1B3o_S" />
      <node concept="3uibUv" id="27xqnV5ud0T" role="1tU5fm">
        <ref role="3uigEE" to="qqrq:~JBScrollPane" resolve="JBScrollPane" />
      </node>
    </node>
    <node concept="3clFbW" id="27xqnV5uyzJ" role="jymVt">
      <node concept="37vLTG" id="27xqnV5uyzK" role="3clF46">
        <property role="TrG5h" value="project" />
        <node concept="3uibUv" id="27xqnV5uyzL" role="1tU5fm">
          <ref role="3uigEE" to="4nm9:~Project" resolve="Project" />
        </node>
      </node>
      <node concept="3cqZAl" id="27xqnV5uyzO" role="3clF45" />
      <node concept="3clFbS" id="27xqnV5uyzP" role="3clF47">
        <node concept="3clFbF" id="27xqnV5uyzQ" role="3cqZAp">
          <node concept="37vLTI" id="27xqnV5uyzR" role="3clFbG">
            <node concept="2ShNRf" id="27xqnV5uyzS" role="37vLTx">
              <node concept="1pGfFk" id="27xqnV5uyzT" role="2ShVmc">
                <ref role="37wK5l" to="qqrq:~JBScrollPane.&lt;init&gt;()" resolve="JBScrollPane" />
              </node>
            </node>
            <node concept="37vLTw" id="27xqnV5uyzU" role="37vLTJ">
              <ref role="3cqZAo" node="27xqnV5ud20" resolve="myComponent" />
            </node>
          </node>
        </node>
        <node concept="3clFbF" id="27xqnV5uyzV" role="3cqZAp">
          <node concept="37vLTI" id="27xqnV5uyzW" role="3clFbG">
            <node concept="37vLTw" id="27xqnV5uyzX" role="37vLTJ">
              <ref role="3cqZAo" node="3HO6DnBfcO6" resolve="myTree" />
            </node>
            <node concept="2ShNRf" id="27xqnV5uyzY" role="37vLTx">
              <node concept="1pGfFk" id="27xqnV5uyzZ" role="2ShVmc">
                <ref role="37wK5l" to="paf:~ProjectTree.&lt;init&gt;(jetbrains.mps.project.Project)" resolve="ProjectTree" />
                <node concept="2YIFZM" id="27xqnV5uy$0" role="37wK5m">
                  <ref role="1Pybhc" to="alof:~ProjectHelper" resolve="ProjectHelper" />
                  <ref role="37wK5l" to="alof:~ProjectHelper.toMPSProject(com.intellij.openapi.project.Project):jetbrains.mps.project.Project" resolve="toMPSProject" />
                  <node concept="37vLTw" id="27xqnV5uy$1" role="37wK5m">
                    <ref role="3cqZAo" node="27xqnV5uyzK" resolve="project" />
                  </node>
                </node>
              </node>
            </node>
          </node>
        </node>
        <node concept="3clFbF" id="27xqnV5uy$2" role="3cqZAp">
          <node concept="2OqwBi" id="27xqnV5uy$3" role="3clFbG">
            <node concept="37vLTw" id="27xqnV5uy$4" role="2Oq$k0">
              <ref role="3cqZAo" node="27xqnV5ud20" resolve="myComponent" />
            </node>
            <node concept="liA8E" id="27xqnV5uy$5" role="2OqNvi">
              <ref role="37wK5l" to="dxuu:~JScrollPane.setViewportView(java.awt.Component):void" resolve="setViewportView" />
              <node concept="37vLTw" id="27xqnV5uy$6" role="37wK5m">
                <ref role="3cqZAo" node="3HO6DnBfcO6" resolve="myTree" />
              </node>
            </node>
          </node>
        </node>
        <node concept="3clFbF" id="27xqnV5uy$7" role="3cqZAp">
          <node concept="2OqwBi" id="27xqnV5uy$8" role="3clFbG">
            <node concept="37vLTw" id="27xqnV5uy$9" role="2Oq$k0">
              <ref role="3cqZAo" node="3HO6DnBfcO6" resolve="myTree" />
            </node>
            <node concept="liA8E" id="27xqnV5uy$a" role="2OqNvi">
              <ref role="37wK5l" to="7e8u:~MPSTree.rebuildNow():void" resolve="rebuildNow" />
            </node>
          </node>
        </node>
      </node>
    </node>
    <node concept="3clFb_" id="27xqnV5u_AP" role="jymVt">
      <property role="TrG5h" value="select" />
      <node concept="3cqZAl" id="27xqnV5u_AR" role="3clF45" />
      <node concept="3clFbS" id="27xqnV5u_AT" role="3clF47">
        <node concept="3cpWs8" id="27xqnV5uBbX" role="3cqZAp">
          <node concept="3cpWsn" id="27xqnV5uBbY" role="3cpWs9">
            <property role="TrG5h" value="helper" />
            <node concept="3uibUv" id="27xqnV5uBbZ" role="1tU5fm">
              <ref role="3uigEE" to="paf:~ProjectTreeFindHelper" resolve="ProjectTreeFindHelper" />
            </node>
            <node concept="2ShNRf" id="27xqnV5uBc0" role="33vP2m">
              <node concept="1pGfFk" id="27xqnV5uBc1" role="2ShVmc">
                <ref role="37wK5l" to="paf:~ProjectTreeFindHelper.&lt;init&gt;(jetbrains.mps.ide.projectPane.logicalview.ProjectTree)" resolve="ProjectTreeFindHelper" />
                <node concept="37vLTw" id="27xqnV5uBc2" role="37wK5m">
                  <ref role="3cqZAo" node="3HO6DnBfcO6" resolve="myTree" />
                </node>
              </node>
            </node>
          </node>
        </node>
        <node concept="3cpWs8" id="27xqnV5uBez" role="3cqZAp">
          <node concept="3cpWsn" id="27xqnV5uBe$" role="3cpWs9">
            <property role="TrG5h" value="treeNode" />
            <node concept="3uibUv" id="27xqnV5uBe_" role="1tU5fm">
              <ref role="3uigEE" to="7e8u:~MPSTreeNode" resolve="MPSTreeNode" />
            </node>
            <node concept="2OqwBi" id="27xqnV5uBfM" role="33vP2m">
              <node concept="37vLTw" id="27xqnV5uBfN" role="2Oq$k0">
                <ref role="3cqZAo" node="27xqnV5uBbY" resolve="helper" />
              </node>
              <node concept="liA8E" id="27xqnV5uBfO" role="2OqNvi">
                <ref role="37wK5l" to="paf:~ProjectTreeFindHelper.findMostSuitableModelTreeNode(org.jetbrains.mps.openapi.model.SModel):jetbrains.mps.ide.ui.tree.smodel.SModelTreeNode" resolve="findMostSuitableModelTreeNode" />
                <node concept="37vLTw" id="27xqnV5uBv0" role="37wK5m">
                  <ref role="3cqZAo" node="27xqnV5uAYp" resolve="model" />
                </node>
              </node>
            </node>
          </node>
        </node>
        <node concept="3clFbF" id="27xqnV5uOmL" role="3cqZAp">
          <node concept="1rXfSq" id="27xqnV5uOmM" role="3clFbG">
            <ref role="37wK5l" node="27xqnV5uCVb" resolve="selectInTree" />
            <node concept="37vLTw" id="27xqnV5uOmN" role="37wK5m">
              <ref role="3cqZAo" node="27xqnV5uBe$" resolve="treeNode" />
            </node>
          </node>
        </node>
      </node>
      <node concept="37vLTG" id="27xqnV5uAYp" role="3clF46">
        <property role="TrG5h" value="model" />
        <node concept="3uibUv" id="27xqnV5uAYo" role="1tU5fm">
          <ref role="3uigEE" to="mhbf:~SModel" resolve="SModel" />
        </node>
      </node>
    </node>
    <node concept="3clFb_" id="27xqnV5uBxq" role="jymVt">
      <property role="TrG5h" value="select" />
      <node concept="3cqZAl" id="27xqnV5uBxr" role="3clF45" />
      <node concept="3clFbS" id="27xqnV5uBxs" role="3clF47">
        <node concept="3cpWs8" id="27xqnV5uBxt" role="3cqZAp">
          <node concept="3cpWsn" id="27xqnV5uBxu" role="3cpWs9">
            <property role="TrG5h" value="helper" />
            <node concept="3uibUv" id="27xqnV5uBxv" role="1tU5fm">
              <ref role="3uigEE" to="paf:~ProjectTreeFindHelper" resolve="ProjectTreeFindHelper" />
            </node>
            <node concept="2ShNRf" id="27xqnV5uBxw" role="33vP2m">
              <node concept="1pGfFk" id="27xqnV5uBxx" role="2ShVmc">
                <ref role="37wK5l" to="paf:~ProjectTreeFindHelper.&lt;init&gt;(jetbrains.mps.ide.projectPane.logicalview.ProjectTree)" resolve="ProjectTreeFindHelper" />
                <node concept="37vLTw" id="27xqnV5uBxy" role="37wK5m">
                  <ref role="3cqZAo" node="3HO6DnBfcO6" resolve="myTree" />
                </node>
              </node>
            </node>
          </node>
        </node>
        <node concept="3cpWs8" id="27xqnV5uBxz" role="3cqZAp">
          <node concept="3cpWsn" id="27xqnV5uBx$" role="3cpWs9">
            <property role="TrG5h" value="treeNode" />
            <node concept="3uibUv" id="27xqnV5uBx_" role="1tU5fm">
              <ref role="3uigEE" to="7e8u:~MPSTreeNode" resolve="MPSTreeNode" />
            </node>
            <node concept="2OqwBi" id="27xqnV5uBxA" role="33vP2m">
              <node concept="37vLTw" id="27xqnV5uBxB" role="2Oq$k0">
                <ref role="3cqZAo" node="27xqnV5uBxu" resolve="helper" />
              </node>
              <node concept="liA8E" id="27xqnV5uC5o" role="2OqNvi">
                <ref role="37wK5l" to="paf:~ProjectTreeFindHelper.findMostSuitableSNodeTreeNode(org.jetbrains.mps.openapi.model.SNode):jetbrains.mps.ide.ui.tree.MPSTreeNodeEx" resolve="findMostSuitableSNodeTreeNode" />
                <node concept="37vLTw" id="27xqnV5uCeY" role="37wK5m">
                  <ref role="3cqZAo" node="27xqnV5uBxE" resolve="node" />
                </node>
              </node>
            </node>
          </node>
        </node>
        <node concept="3clFbF" id="27xqnV5uOa1" role="3cqZAp">
          <node concept="1rXfSq" id="27xqnV5uO9Z" role="3clFbG">
            <ref role="37wK5l" node="27xqnV5uCVb" resolve="selectInTree" />
            <node concept="37vLTw" id="27xqnV5uOkA" role="37wK5m">
              <ref role="3cqZAo" node="27xqnV5uBx$" resolve="treeNode" />
            </node>
          </node>
        </node>
      </node>
      <node concept="37vLTG" id="27xqnV5uBxE" role="3clF46">
        <property role="TrG5h" value="node" />
        <node concept="3uibUv" id="27xqnV5uU3p" role="1tU5fm">
          <ref role="3uigEE" to="mhbf:~SNode" resolve="SNode" />
        </node>
      </node>
    </node>
    <node concept="3clFb_" id="27xqnV5uCVb" role="jymVt">
      <property role="1EzhhJ" value="false" />
      <property role="TrG5h" value="selectInTree" />
      <property role="od$2w" value="false" />
      <property role="DiZV1" value="false" />
      <property role="2aFKle" value="false" />
      <node concept="3clFbS" id="27xqnV5uCVe" role="3clF47">
        <node concept="3clFbJ" id="27xqnV5uDKH" role="3cqZAp">
          <node concept="3clFbS" id="27xqnV5uDKJ" role="3clFbx">
            <node concept="3cpWs6" id="27xqnV5uEhY" role="3cqZAp" />
          </node>
          <node concept="3clFbC" id="27xqnV5uE1z" role="3clFbw">
            <node concept="10Nm6u" id="27xqnV5uE5T" role="3uHU7w" />
            <node concept="37vLTw" id="27xqnV5uDP1" role="3uHU7B">
              <ref role="3cqZAo" node="27xqnV5uDlw" resolve="treeNode" />
            </node>
          </node>
        </node>
        <node concept="3clFbF" id="27xqnV5uEuh" role="3cqZAp">
          <node concept="2OqwBi" id="27xqnV5uEOh" role="3clFbG">
            <node concept="37vLTw" id="27xqnV5uEuf" role="2Oq$k0">
              <ref role="3cqZAo" node="3HO6DnBfcO6" resolve="myTree" />
            </node>
            <node concept="liA8E" id="27xqnV5uIdF" role="2OqNvi">
              <ref role="37wK5l" to="7e8u:~MPSTree.runWithoutExpansion(java.lang.Runnable):void" resolve="runWithoutExpansion" />
              <node concept="1bVj0M" id="27xqnV5uJ5u" role="37wK5m">
                <node concept="3clFbS" id="27xqnV5uJ5v" role="1bW5cS">
                  <node concept="3clFbF" id="27xqnV5uJj4" role="3cqZAp">
                    <node concept="2OqwBi" id="27xqnV5uK2n" role="3clFbG">
                      <node concept="37vLTw" id="27xqnV5uJj3" role="2Oq$k0">
                        <ref role="3cqZAo" node="3HO6DnBfcO6" resolve="myTree" />
                      </node>
                      <node concept="liA8E" id="27xqnV5uNvV" role="2OqNvi">
                        <ref role="37wK5l" to="7e8u:~MPSTree.selectNode(javax.swing.tree.TreeNode):void" resolve="selectNode" />
                        <node concept="37vLTw" id="27xqnV5uNEg" role="37wK5m">
                          <ref role="3cqZAo" node="27xqnV5uDlw" resolve="treeNode" />
                        </node>
                      </node>
                    </node>
                  </node>
                </node>
              </node>
            </node>
          </node>
        </node>
      </node>
      <node concept="3Tm6S6" id="27xqnV5uC_M" role="1B3o_S" />
      <node concept="3cqZAl" id="27xqnV5uCV9" role="3clF45" />
      <node concept="37vLTG" id="27xqnV5uDlw" role="3clF46">
        <property role="TrG5h" value="treeNode" />
        <property role="3TUv4t" value="true" />
        <node concept="3uibUv" id="27xqnV5uDlv" role="1tU5fm">
          <ref role="3uigEE" to="7e8u:~MPSTreeNode" resolve="MPSTreeNode" />
        </node>
      </node>
    </node>
    <node concept="3clFb_" id="65fYhwGqJAJ" role="jymVt">
      <property role="TrG5h" value="getSelectedObject" />
      <node concept="3uibUv" id="1F5g4zQyTp9" role="3clF45">
        <ref role="3uigEE" to="u42p:1F5g4zQtlkd" resolve="NodeLocation" />
      </node>
      <node concept="3clFbS" id="65fYhwGqJAL" role="3clF47">
        <node concept="3cpWs8" id="34XUxf_41e8" role="3cqZAp">
          <node concept="3cpWsn" id="34XUxf_41e9" role="3cpWs9">
            <property role="TrG5h" value="selection" />
            <node concept="3uibUv" id="34XUxf_41ea" role="1tU5fm">
              <ref role="3uigEE" to="wyt6:~Object" resolve="Object" />
            </node>
            <node concept="2OqwBi" id="34XUxf_41eb" role="33vP2m">
              <node concept="2OqwBi" id="34XUxf_41ec" role="2Oq$k0">
                <node concept="37vLTw" id="2BHiRxeufAQ" role="2Oq$k0">
                  <ref role="3cqZAo" node="3HO6DnBfcO6" resolve="myTree" />
                </node>
                <node concept="liA8E" id="34XUxf_41eg" role="2OqNvi">
                  <ref role="37wK5l" to="dxuu:~JTree.getSelectionPath():javax.swing.tree.TreePath" resolve="getSelectionPath" />
                </node>
              </node>
              <node concept="liA8E" id="34XUxf_41eh" role="2OqNvi">
                <ref role="37wK5l" to="rgfa:~TreePath.getLastPathComponent():java.lang.Object" resolve="getLastPathComponent" />
              </node>
            </node>
          </node>
        </node>
        <node concept="3cpWs8" id="34XUxf_41eT" role="3cqZAp">
          <node concept="3cpWsn" id="34XUxf_41eU" role="3cpWs9">
            <property role="TrG5h" value="result" />
            <node concept="3uibUv" id="1F5g4zQyTCi" role="1tU5fm">
              <ref role="3uigEE" to="u42p:1F5g4zQtlkd" resolve="NodeLocation" />
            </node>
            <node concept="10Nm6u" id="34XUxf_41eW" role="33vP2m" />
          </node>
        </node>
        <node concept="3clFbJ" id="34XUxf_41en" role="3cqZAp">
          <node concept="3clFbS" id="34XUxf_41eo" role="3clFbx">
            <node concept="3clFbF" id="34XUxf_41ep" role="3cqZAp">
              <node concept="37vLTI" id="34XUxf_41eq" role="3clFbG">
                <node concept="2ShNRf" id="1F5g4zQtLRx" role="37vLTx">
                  <node concept="1pGfFk" id="1F5g4zQuRFx" role="2ShVmc">
                    <ref role="37wK5l" to="u42p:1F5g4zQtI41" resolve="NodeLocation.NodeLocationChild" />
                    <node concept="2OqwBi" id="34XUxf_41er" role="37wK5m">
                      <node concept="1eOMI4" id="34XUxf_41es" role="2Oq$k0">
                        <node concept="10QFUN" id="34XUxf_41et" role="1eOMHV">
                          <node concept="37vLTw" id="3GM_nagT_$b" role="10QFUP">
                            <ref role="3cqZAo" node="34XUxf_41e9" resolve="selection" />
                          </node>
                          <node concept="3uibUv" id="34XUxf_41ev" role="10QFUM">
                            <ref role="3uigEE" to="xr52:~SNodeTreeNode" resolve="SNodeTreeNode" />
                          </node>
                        </node>
                      </node>
                      <node concept="liA8E" id="34XUxf_41ew" role="2OqNvi">
                        <ref role="37wK5l" to="xr52:~SNodeTreeNode.getSNode():org.jetbrains.mps.openapi.model.SNode" resolve="getSNode" />
                      </node>
                    </node>
                  </node>
                </node>
                <node concept="37vLTw" id="3GM_nagTrBH" role="37vLTJ">
                  <ref role="3cqZAo" node="34XUxf_41eU" resolve="result" />
                </node>
              </node>
            </node>
          </node>
          <node concept="2ZW3vV" id="34XUxf_41ey" role="3clFbw">
            <node concept="3uibUv" id="3Ik6ReeVnFA" role="2ZW6by">
              <ref role="3uigEE" to="xr52:~SNodeTreeNode" resolve="SNodeTreeNode" />
            </node>
            <node concept="37vLTw" id="3GM_nagTsnk" role="2ZW6bz">
              <ref role="3cqZAo" node="34XUxf_41e9" resolve="selection" />
            </node>
          </node>
          <node concept="3eNFk2" id="34XUxf_41e_" role="3eNLev">
            <node concept="2ZW3vV" id="34XUxf_41eA" role="3eO9$A">
              <node concept="3uibUv" id="34XUxf_41eB" role="2ZW6by">
                <ref role="3uigEE" to="xr52:~SModelTreeNode" resolve="SModelTreeNode" />
              </node>
              <node concept="37vLTw" id="3GM_nagTsAi" role="2ZW6bz">
                <ref role="3cqZAo" node="34XUxf_41e9" resolve="selection" />
              </node>
            </node>
            <node concept="3clFbS" id="34XUxf_41eD" role="3eOfB_">
              <node concept="3clFbF" id="34XUxf_41eE" role="3cqZAp">
                <node concept="37vLTI" id="34XUxf_41eF" role="3clFbG">
                  <node concept="2ShNRf" id="1F5g4zQuROc" role="37vLTx">
                    <node concept="1pGfFk" id="1F5g4zQuSF4" role="2ShVmc">
                      <ref role="37wK5l" to="u42p:1F5g4zQtJYF" resolve="NodeLocation.NodeLocationRoot" />
                      <node concept="2OqwBi" id="34XUxf_41eI" role="37wK5m">
                        <node concept="1eOMI4" id="34XUxf_41eJ" role="2Oq$k0">
                          <node concept="10QFUN" id="34XUxf_41eK" role="1eOMHV">
                            <node concept="37vLTw" id="3GM_nagTtZQ" role="10QFUP">
                              <ref role="3cqZAo" node="34XUxf_41e9" resolve="selection" />
                            </node>
                            <node concept="3uibUv" id="34XUxf_41eM" role="10QFUM">
                              <ref role="3uigEE" to="xr52:~SModelTreeNode" resolve="SModelTreeNode" />
                            </node>
                          </node>
                        </node>
                        <node concept="liA8E" id="34XUxf_41eN" role="2OqNvi">
                          <ref role="37wK5l" to="xr52:~SModelTreeNode.getModel():org.jetbrains.mps.openapi.model.SModel" resolve="getModel" />
                        </node>
                      </node>
                    </node>
                  </node>
                  <node concept="37vLTw" id="3GM_nagTzQW" role="37vLTJ">
                    <ref role="3cqZAo" node="34XUxf_41eU" resolve="result" />
                  </node>
                </node>
              </node>
            </node>
          </node>
        </node>
        <node concept="3cpWs6" id="34XUxf_41eQ" role="3cqZAp">
          <node concept="37vLTw" id="3GM_nagTvy_" role="3cqZAk">
            <ref role="3cqZAo" node="34XUxf_41eU" resolve="result" />
          </node>
        </node>
      </node>
      <node concept="3Tm1VV" id="65fYhwGqJAM" role="1B3o_S" />
      <node concept="2AHcQZ" id="3tYsUK_Sd4O" role="2AJF6D">
        <ref role="2AI5Lk" to="wyt6:~Override" resolve="Override" />
      </node>
    </node>
    <node concept="3clFb_" id="4hHBpoi1Ls8" role="jymVt">
      <property role="1EzhhJ" value="false" />
      <property role="TrG5h" value="getComponent" />
      <node concept="3uibUv" id="4hHBpoi1Ls9" role="3clF45">
        <ref role="3uigEE" to="dxuu:~JComponent" resolve="JComponent" />
      </node>
      <node concept="3Tm1VV" id="4hHBpoi1Lsa" role="1B3o_S" />
      <node concept="3clFbS" id="4hHBpoi1Lsb" role="3clF47">
        <node concept="3cpWs6" id="4hHBpoi1Lsg" role="3cqZAp">
          <node concept="37vLTw" id="27xqnV5uy5L" role="3cqZAk">
            <ref role="3cqZAo" node="27xqnV5ud20" resolve="myComponent" />
          </node>
        </node>
      </node>
      <node concept="2AHcQZ" id="3tYsUK_Sd4P" role="2AJF6D">
        <ref role="2AI5Lk" to="wyt6:~Override" resolve="Override" />
      </node>
    </node>
    <node concept="3clFb_" id="3EDrOip5His" role="jymVt">
      <property role="1EzhhJ" value="false" />
      <property role="TrG5h" value="getPreferredFocusedComponent" />
      <node concept="3uibUv" id="3EDrOip5Hit" role="3clF45">
        <ref role="3uigEE" to="dxuu:~JComponent" resolve="JComponent" />
      </node>
      <node concept="3Tm1VV" id="3EDrOip5Hiu" role="1B3o_S" />
      <node concept="3clFbS" id="3EDrOip5Hiw" role="3clF47">
        <node concept="3cpWs6" id="3EDrOip5PSj" role="3cqZAp">
          <node concept="37vLTw" id="3EDrOip5QFJ" role="3cqZAk">
            <ref role="3cqZAo" node="3HO6DnBfcO6" resolve="myTree" />
          </node>
        </node>
      </node>
      <node concept="2AHcQZ" id="3EDrOip5Hix" role="2AJF6D">
        <ref role="2AI5Lk" to="wyt6:~Override" resolve="Override" />
      </node>
    </node>
  </node>
  <node concept="312cEu" id="4rbk1n1vg1x">
    <property role="TrG5h" value="OptionDialog" />
    <node concept="3Tm1VV" id="4rbk1n1vg1y" role="1B3o_S" />
    <node concept="3clFbW" id="4rbk1n1vg1z" role="jymVt">
      <node concept="3cqZAl" id="4rbk1n1vg1$" role="3clF45" />
      <node concept="3Tm1VV" id="4rbk1n1vg1_" role="1B3o_S" />
      <node concept="3clFbS" id="4rbk1n1vg1A" role="3clF47" />
    </node>
    <node concept="2YIFZL" id="4rbk1n1vmgT" role="jymVt">
      <property role="TrG5h" value="showDialog" />
      <node concept="3Tm1VV" id="4rbk1n1vmgU" role="1B3o_S" />
      <node concept="3clFbS" id="4rbk1n1vmgV" role="3clF47">
        <node concept="3cpWs8" id="4rbk1n1vmgW" role="3cqZAp">
          <node concept="3cpWsn" id="4rbk1n1vmgX" role="3cpWs9">
            <property role="TrG5h" value="options" />
            <node concept="10Q1$e" id="4rbk1n1vmgY" role="1tU5fm">
              <node concept="17QB3L" id="4rbk1n1vmgZ" role="10Q1$1" />
            </node>
            <node concept="2BsdOp" id="4rbk1n1vmh0" role="33vP2m">
              <node concept="Xl_RD" id="4rbk1n1vmh1" role="2BsfMF">
                <property role="Xl_RC" value="Yes" />
              </node>
              <node concept="Xl_RD" id="4rbk1n1vmh2" role="2BsfMF">
                <property role="Xl_RC" value="No" />
              </node>
              <node concept="Xl_RD" id="4rbk1n1vmh3" role="2BsfMF">
                <property role="Xl_RC" value="Cancel" />
              </node>
            </node>
          </node>
        </node>
        <node concept="3cpWs8" id="4rbk1n1vmh4" role="3cqZAp">
          <node concept="3cpWsn" id="4rbk1n1vmh5" role="3cpWs9">
            <property role="TrG5h" value="option" />
            <node concept="10Oyi0" id="4rbk1n1vmh6" role="1tU5fm" />
            <node concept="2YIFZM" id="4rbk1n1vmh7" role="33vP2m">
              <ref role="37wK5l" to="dxuu:~JOptionPane.showOptionDialog(java.awt.Component,java.lang.Object,java.lang.String,int,int,javax.swing.Icon,java.lang.Object[],java.lang.Object):int" resolve="showOptionDialog" />
              <ref role="1Pybhc" to="dxuu:~JOptionPane" resolve="JOptionPane" />
              <node concept="2YIFZM" id="4rbk1n1vmh8" role="37wK5m">
                <ref role="37wK5l" to="alof:~ProjectHelper.toMainFrame(jetbrains.mps.project.Project):java.awt.Frame" resolve="toMainFrame" />
                <ref role="1Pybhc" to="alof:~ProjectHelper" resolve="ProjectHelper" />
                <node concept="37vLTw" id="2BHiRxglRvx" role="37wK5m">
                  <ref role="3cqZAo" node="4rbk1n1vmho" resolve="project" />
                </node>
              </node>
              <node concept="37vLTw" id="2BHiRxgmwzD" role="37wK5m">
                <ref role="3cqZAo" node="4rbk1n1vmhq" resolve="text" />
              </node>
              <node concept="37vLTw" id="2BHiRxgm7V0" role="37wK5m">
                <ref role="3cqZAo" node="4rbk1n1vmhs" resolve="title" />
              </node>
              <node concept="10M0yZ" id="4rbk1n1vmhc" role="37wK5m">
                <ref role="1PxDUh" to="dxuu:~JOptionPane" resolve="JOptionPane" />
                <ref role="3cqZAo" to="dxuu:~JOptionPane.YES_NO_CANCEL_OPTION" resolve="YES_NO_CANCEL_OPTION" />
              </node>
              <node concept="10M0yZ" id="4rbk1n1vmhd" role="37wK5m">
                <ref role="1PxDUh" to="dxuu:~JOptionPane" resolve="JOptionPane" />
                <ref role="3cqZAo" to="dxuu:~JOptionPane.QUESTION_MESSAGE" resolve="QUESTION_MESSAGE" />
              </node>
              <node concept="10Nm6u" id="4rbk1n1vmhe" role="37wK5m" />
              <node concept="37vLTw" id="3GM_nagTx5k" role="37wK5m">
                <ref role="3cqZAo" node="4rbk1n1vmgX" resolve="options" />
              </node>
              <node concept="AH0OO" id="4rbk1n1vmhg" role="37wK5m">
                <node concept="37vLTw" id="3GM_nagTxm8" role="AHHXb">
                  <ref role="3cqZAo" node="4rbk1n1vmgX" resolve="options" />
                </node>
                <node concept="3K4zz7" id="4rbk1n1vmhi" role="AHEQo">
                  <node concept="37vLTw" id="2BHiRxgheR4" role="3K4Cdx">
                    <ref role="3cqZAo" node="4rbk1n1vmhu" resolve="initialValue" />
                  </node>
                  <node concept="3cmrfG" id="4rbk1n1vmhk" role="3K4E3e">
                    <property role="3cmrfH" value="0" />
                  </node>
                  <node concept="3cmrfG" id="4rbk1n1vmhl" role="3K4GZi">
                    <property role="3cmrfH" value="1" />
                  </node>
                </node>
              </node>
            </node>
          </node>
        </node>
        <node concept="3cpWs6" id="4rbk1n1vmhm" role="3cqZAp">
          <node concept="37vLTw" id="3GM_nagTvix" role="3cqZAk">
            <ref role="3cqZAo" node="4rbk1n1vmh5" resolve="option" />
          </node>
        </node>
      </node>
      <node concept="37vLTG" id="4rbk1n1vmho" role="3clF46">
        <property role="TrG5h" value="project" />
        <node concept="3uibUv" id="4rbk1n1vmhp" role="1tU5fm">
          <ref role="3uigEE" to="z1c3:~Project" resolve="Project" />
        </node>
      </node>
      <node concept="37vLTG" id="4rbk1n1vmhq" role="3clF46">
        <property role="TrG5h" value="text" />
        <node concept="17QB3L" id="4rbk1n1vmhr" role="1tU5fm" />
      </node>
      <node concept="37vLTG" id="4rbk1n1vmhs" role="3clF46">
        <property role="TrG5h" value="title" />
        <node concept="17QB3L" id="4rbk1n1vmht" role="1tU5fm" />
      </node>
      <node concept="37vLTG" id="4rbk1n1vmhu" role="3clF46">
        <property role="TrG5h" value="initialValue" />
        <node concept="10P_77" id="4rbk1n1vmhv" role="1tU5fm" />
      </node>
      <node concept="10Oyi0" id="4rbk1n1vmhx" role="3clF45" />
    </node>
  </node>
  <node concept="312cEu" id="4rbk1n1vf4H">
    <property role="TrG5h" value="MoveUpDialog" />
    <node concept="3Tm1VV" id="4rbk1n1vf4I" role="1B3o_S" />
    <node concept="3uibUv" id="4rbk1n1vfnE" role="1zkMxy">
      <ref role="3uigEE" to="u42p:1t_LRy89k3m" resolve="RefactoringDialog" />
    </node>
    <node concept="Wx3nA" id="1ZCMhzHpvNz" role="jymVt">
      <property role="TrG5h" value="REFACTORING_NAME" />
      <node concept="3Tm6S6" id="1ZCMhzHpvN$" role="1B3o_S" />
      <node concept="17QB3L" id="4tdf8jJZSFt" role="1tU5fm" />
      <node concept="2YIFZM" id="1ZCMhzHpvNA" role="33vP2m">
        <ref role="37wK5l" to="vn06:~RefactoringBundle.message(java.lang.String):java.lang.String" resolve="message" />
        <ref role="1Pybhc" to="vn06:~RefactoringBundle" resolve="RefactoringBundle" />
        <node concept="Xl_RD" id="1ZCMhzHpvNB" role="37wK5m">
          <property role="Xl_RC" value="move.title" />
        </node>
      </node>
    </node>
    <node concept="2tJIrI" id="2z9SX9btrbM" role="jymVt" />
    <node concept="312cEg" id="2z9SX9bts1e" role="jymVt">
      <property role="34CwA1" value="false" />
      <property role="eg7rD" value="false" />
      <property role="TrG5h" value="myProject" />
      <property role="3TUv4t" value="true" />
      <node concept="3Tm6S6" id="2z9SX9btrMo" role="1B3o_S" />
      <node concept="3uibUv" id="2z9SX9bts0c" role="1tU5fm">
        <ref role="3uigEE" to="z1c4:~MPSProject" resolve="MPSProject" />
      </node>
    </node>
    <node concept="312cEg" id="4rbk1n1vfnS" role="jymVt">
      <property role="TrG5h" value="myTarget" />
      <node concept="3Tm6S6" id="4rbk1n1vfnT" role="1B3o_S" />
      <node concept="3Tqbb2" id="4rbk1n1vfnV" role="1tU5fm" />
    </node>
    <node concept="312cEg" id="4rbk1n1vfoq" role="jymVt">
      <property role="TrG5h" value="myPanel" />
      <node concept="3Tm6S6" id="4rbk1n1vfor" role="1B3o_S" />
      <node concept="3uibUv" id="4rbk1n1vfot" role="1tU5fm">
        <ref role="3uigEE" node="5nwF1Zq1bYu" resolve="NodeHierarchyChooser" />
      </node>
    </node>
    <node concept="312cEg" id="4rbk1n1vfoP" role="jymVt">
      <property role="TrG5h" value="myConcept" />
      <node concept="3Tm6S6" id="4rbk1n1vfoQ" role="1B3o_S" />
      <node concept="3Tqbb2" id="4rbk1n1vfoS" role="1tU5fm">
        <ref role="ehGHo" to="tpce:h0PkWnZ" resolve="AbstractConceptDeclaration" />
      </node>
    </node>
    <node concept="312cEg" id="4i$rYBcS7jd" role="jymVt">
      <property role="TrG5h" value="myNodeType" />
      <node concept="3Tm6S6" id="4i$rYBcS7je" role="1B3o_S" />
      <node concept="17QB3L" id="4i$rYBcS7jg" role="1tU5fm" />
    </node>
    <node concept="2tJIrI" id="2z9SX9btqWb" role="jymVt" />
    <node concept="3clFbW" id="4rbk1n1vf4J" role="jymVt">
      <node concept="3cqZAl" id="4rbk1n1vf4K" role="3clF45" />
      <node concept="3Tm1VV" id="4rbk1n1vf4L" role="1B3o_S" />
      <node concept="3clFbS" id="4rbk1n1vf4M" role="3clF47">
        <node concept="XkiVB" id="4rbk1n1vfnK" role="3cqZAp">
          <ref role="37wK5l" to="u42p:1t_LRy89k3P" resolve="RefactoringDialog" />
          <node concept="2OqwBi" id="2z9SX9btqsz" role="37wK5m">
            <node concept="37vLTw" id="2BHiRxgm8UW" role="2Oq$k0">
              <ref role="3cqZAo" node="4rbk1n1vfnF" resolve="mpsProject" />
            </node>
            <node concept="liA8E" id="2z9SX9btqSu" role="2OqNvi">
              <ref role="37wK5l" to="z1c4:~MPSProject.getProject():com.intellij.openapi.project.Project" resolve="getProject" />
            </node>
          </node>
          <node concept="3clFbT" id="4rbk1n1vfnN" role="37wK5m">
            <property role="3clFbU" value="true" />
          </node>
        </node>
        <node concept="3clFbF" id="2z9SX9btHI0" role="3cqZAp">
          <node concept="37vLTI" id="2z9SX9btHTU" role="3clFbG">
            <node concept="37vLTw" id="2z9SX9btHZS" role="37vLTx">
              <ref role="3cqZAo" node="4rbk1n1vfnF" resolve="mpsProject" />
            </node>
            <node concept="37vLTw" id="2z9SX9btHHY" role="37vLTJ">
              <ref role="3cqZAo" node="2z9SX9bts1e" resolve="myProject" />
            </node>
          </node>
        </node>
        <node concept="3clFbF" id="4rbk1n1vfnW" role="3cqZAp">
          <node concept="37vLTI" id="4rbk1n1vfo3" role="3clFbG">
            <node concept="37vLTw" id="2z9SX9btI2E" role="37vLTJ">
              <ref role="3cqZAo" node="4rbk1n1vfnS" resolve="myTarget" />
            </node>
            <node concept="37vLTw" id="2BHiRxgmadO" role="37vLTx">
              <ref role="3cqZAo" node="4rbk1n1vfnP" resolve="target" />
            </node>
          </node>
        </node>
        <node concept="3clFbF" id="4i$rYBcS7jp" role="3cqZAp">
          <node concept="37vLTI" id="4i$rYBcS7jw" role="3clFbG">
            <node concept="37vLTw" id="2z9SX9btI5t" role="37vLTJ">
              <ref role="3cqZAo" node="4i$rYBcS7jd" resolve="myNodeType" />
            </node>
            <node concept="37vLTw" id="2BHiRxgm8dW" role="37vLTx">
              <ref role="3cqZAo" node="4i$rYBcS7jh" resolve="nodeType" />
            </node>
          </node>
        </node>
        <node concept="3clFbF" id="1ZCMhzHpvNr" role="3cqZAp">
          <node concept="1rXfSq" id="4hiugqyz8Yj" role="3clFbG">
            <ref role="37wK5l" to="jkm4:~DialogWrapper.init():void" resolve="init" />
          </node>
        </node>
        <node concept="3clFbF" id="1ZCMhzHpvNE" role="3cqZAp">
          <node concept="1rXfSq" id="4hiugqyyHT_" role="3clFbG">
            <ref role="37wK5l" to="jkm4:~DialogWrapper.setTitle(java.lang.String):void" resolve="setTitle" />
            <node concept="3cpWs3" id="4i$rYBcS7jk" role="37wK5m">
              <node concept="3cpWs3" id="1ZCMhzHpvNI" role="3uHU7B">
                <node concept="37vLTw" id="2BHiRxeoeiZ" role="3uHU7B">
                  <ref role="3cqZAo" node="1ZCMhzHpvNz" resolve="REFACTORING_NAME" />
                </node>
                <node concept="Xl_RD" id="1ZCMhzHpvNJ" role="3uHU7w">
                  <property role="Xl_RC" value=" " />
                </node>
              </node>
              <node concept="37vLTw" id="2BHiRxghf64" role="3uHU7w">
                <ref role="3cqZAo" node="4i$rYBcS7jh" resolve="nodeType" />
              </node>
            </node>
          </node>
        </node>
        <node concept="3clFbH" id="1ZCMhzHpvND" role="3cqZAp" />
      </node>
      <node concept="37vLTG" id="4rbk1n1vfnF" role="3clF46">
        <property role="TrG5h" value="mpsProject" />
        <node concept="3uibUv" id="2z9SX9btmsd" role="1tU5fm">
          <ref role="3uigEE" to="z1c4:~MPSProject" resolve="MPSProject" />
        </node>
        <node concept="2AHcQZ" id="4rbk1n1vfnH" role="2AJF6D">
          <ref role="2AI5Lk" to="mhfm:~NotNull" resolve="NotNull" />
        </node>
      </node>
      <node concept="37vLTG" id="4rbk1n1vfnP" role="3clF46">
        <property role="TrG5h" value="target" />
        <node concept="3Tqbb2" id="4rbk1n1vfnR" role="1tU5fm" />
      </node>
      <node concept="37vLTG" id="4i$rYBcS7jh" role="3clF46">
        <property role="TrG5h" value="nodeType" />
        <node concept="17QB3L" id="4tdf8jJZSK1" role="1tU5fm" />
      </node>
    </node>
    <node concept="3clFb_" id="4rbk1n1vfoc" role="jymVt">
      <property role="1EzhhJ" value="false" />
      <property role="TrG5h" value="doRefactoringAction" />
      <node concept="3cqZAl" id="58ylZeUN7wf" role="3clF45" />
      <node concept="3Tmbuc" id="4rbk1n1vfoe" role="1B3o_S" />
      <node concept="3clFbS" id="4rbk1n1vfof" role="3clF47">
        <node concept="3cpWs8" id="4i$rYBcS7iI" role="3cqZAp">
          <node concept="3cpWsn" id="4i$rYBcS7iJ" role="3cpWs9">
            <property role="TrG5h" value="treeNode" />
            <property role="3TUv4t" value="true" />
            <node concept="3uibUv" id="4i$rYBcS7iK" role="1tU5fm">
              <ref role="3uigEE" to="wyt6:~Object" resolve="Object" />
            </node>
            <node concept="2OqwBi" id="4i$rYBcS7iS" role="33vP2m">
              <node concept="37vLTw" id="2z9SX9busH9" role="2Oq$k0">
                <ref role="3cqZAo" node="4rbk1n1vfoq" resolve="myPanel" />
              </node>
              <node concept="liA8E" id="4i$rYBcS7iW" role="2OqNvi">
                <ref role="37wK5l" node="5nwF1Zq1bZ1" resolve="getSelectedObject" />
              </node>
            </node>
          </node>
        </node>
        <node concept="3clFbJ" id="4_0AcRGd94c" role="3cqZAp">
          <node concept="3clFbS" id="4_0AcRGd94d" role="3clFbx">
            <node concept="3clFbF" id="4i$rYBcS7j5" role="3cqZAp">
              <node concept="2YIFZM" id="4i$rYBcS7j6" role="3clFbG">
                <ref role="1Pybhc" to="dxuu:~JOptionPane" resolve="JOptionPane" />
                <ref role="37wK5l" to="dxuu:~JOptionPane.showMessageDialog(java.awt.Component,java.lang.Object,java.lang.String,int):void" resolve="showMessageDialog" />
                <node concept="2OqwBi" id="4i$rYBcS7j7" role="37wK5m">
                  <node concept="Xjq3P" id="4i$rYBcS7j8" role="2Oq$k0" />
                  <node concept="2OwXpG" id="4i$rYBcS7j9" role="2OqNvi">
                    <ref role="2Oxat5" node="4rbk1n1vfoq" resolve="myPanel" />
                  </node>
                </node>
                <node concept="Xl_RD" id="4i$rYBcS7ja" role="37wK5m">
                  <property role="Xl_RC" value="Choose Concept or Interface" />
                </node>
                <node concept="3cpWs3" id="4i$rYBcS7jF" role="37wK5m">
                  <node concept="2OqwBi" id="4i$rYBcS7jJ" role="3uHU7B">
                    <node concept="Xjq3P" id="4i$rYBcS7jI" role="2Oq$k0" />
                    <node concept="2OwXpG" id="4i$rYBcS7jN" role="2OqNvi">
                      <ref role="2Oxat5" node="4i$rYBcS7jd" resolve="myNodeType" />
                    </node>
                  </node>
                  <node concept="Xl_RD" id="4i$rYBcS7jb" role="3uHU7w">
                    <property role="Xl_RC" value=" can't be moved" />
                  </node>
                </node>
                <node concept="10M0yZ" id="4i$rYBcS7jc" role="37wK5m">
                  <ref role="1PxDUh" to="dxuu:~JOptionPane" resolve="JOptionPane" />
                  <ref role="3cqZAo" to="dxuu:~JOptionPane.INFORMATION_MESSAGE" resolve="INFORMATION_MESSAGE" />
                </node>
              </node>
            </node>
            <node concept="3cpWs6" id="4i$rYBcS7jP" role="3cqZAp" />
          </node>
          <node concept="22lmx$" id="4i$rYBcS7iY" role="3clFbw">
            <node concept="3clFbC" id="4_0AcRGd94h" role="3uHU7B">
              <node concept="37vLTw" id="3GM_nagTr7s" role="3uHU7B">
                <ref role="3cqZAo" node="4i$rYBcS7iJ" resolve="treeNode" />
              </node>
              <node concept="10Nm6u" id="4_0AcRGd94k" role="3uHU7w" />
            </node>
            <node concept="3fqX7Q" id="7mSd_QIZEEQ" role="3uHU7w">
              <node concept="2ZW3vV" id="7mSd_QIZEET" role="3fr31v">
                <node concept="3uibUv" id="6v24DbRDYIm" role="2ZW6by">
                  <ref role="3uigEE" to="rl1i:51NkKCgB394" resolve="ChildHierarchyTreeNode" />
                </node>
                <node concept="37vLTw" id="3GM_nagTAjy" role="2ZW6bz">
                  <ref role="3cqZAo" node="4i$rYBcS7iJ" resolve="treeNode" />
                </node>
              </node>
            </node>
          </node>
        </node>
        <node concept="3clFbF" id="2z9SX9but94" role="3cqZAp">
          <node concept="37vLTI" id="2z9SX9butkI" role="3clFbG">
            <node concept="2OqwBi" id="2z9SX9buDx7" role="37vLTx">
              <node concept="2ShNRf" id="2z9SX9butrn" role="2Oq$k0">
                <node concept="1pGfFk" id="2z9SX9buCX1" role="2ShVmc">
                  <ref role="37wK5l" to="w1kc:~ModelAccessHelper.&lt;init&gt;(org.jetbrains.mps.openapi.module.ModelAccess)" resolve="ModelAccessHelper" />
                  <node concept="2OqwBi" id="2z9SX9buD3U" role="37wK5m">
                    <node concept="37vLTw" id="2z9SX9buCYe" role="2Oq$k0">
                      <ref role="3cqZAo" node="2z9SX9bts1e" resolve="myProject" />
                    </node>
                    <node concept="liA8E" id="2z9SX9buDvl" role="2OqNvi">
                      <ref role="37wK5l" to="z1c3:~Project.getModelAccess():org.jetbrains.mps.openapi.module.ModelAccess" resolve="getModelAccess" />
                    </node>
                  </node>
                </node>
              </node>
              <node concept="liA8E" id="2z9SX9buDDU" role="2OqNvi">
                <ref role="37wK5l" to="w1kc:~ModelAccessHelper.runReadAction(jetbrains.mps.util.Computable):java.lang.Object" resolve="runReadAction" />
                <node concept="2ShNRf" id="2z9SX9buJZZ" role="37wK5m">
                  <node concept="YeOm9" id="2z9SX9buNP7" role="2ShVmc">
                    <node concept="1Y3b0j" id="2z9SX9buNPa" role="YeSDq">
                      <property role="2bfB8j" value="true" />
                      <ref role="1Y3XeK" to="18ew:~Computable" resolve="Computable" />
                      <ref role="37wK5l" to="wyt6:~Object.&lt;init&gt;()" resolve="Object" />
                      <node concept="3Tm1VV" id="2z9SX9buNPb" role="1B3o_S" />
                      <node concept="3clFb_" id="2z9SX9buNPc" role="jymVt">
                        <property role="1EzhhJ" value="false" />
                        <property role="TrG5h" value="compute" />
                        <property role="DiZV1" value="false" />
                        <property role="IEkAT" value="false" />
                        <property role="od$2w" value="false" />
                        <node concept="3Tm1VV" id="2z9SX9buNPd" role="1B3o_S" />
                        <node concept="3Tqbb2" id="2z9SX9buOpR" role="3clF45">
                          <ref role="ehGHo" to="tpce:h0PkWnZ" resolve="AbstractConceptDeclaration" />
                        </node>
                        <node concept="3clFbS" id="2z9SX9buNPg" role="3clF47">
                          <node concept="3cpWs6" id="2z9SX9buORG" role="3cqZAp">
                            <node concept="1PxgMI" id="5QAlHFi_$YO" role="3cqZAk">
                              <property role="1BlNFB" value="true" />
                              <node concept="2OqwBi" id="2z9SX9buQbh" role="1m5AlR">
                                <node concept="2OqwBi" id="2z9SX9buQ7g" role="2Oq$k0">
                                  <node concept="1eOMI4" id="2z9SX9buQ7h" role="2Oq$k0">
                                    <node concept="10QFUN" id="2z9SX9buQ7i" role="1eOMHV">
                                      <node concept="37vLTw" id="2z9SX9buQ7j" role="10QFUP">
                                        <ref role="3cqZAo" node="4i$rYBcS7iJ" resolve="treeNode" />
                                      </node>
                                      <node concept="3uibUv" id="2z9SX9buQ7k" role="10QFUM">
                                        <ref role="3uigEE" to="rl1i:51NkKCgB394" resolve="ChildHierarchyTreeNode" />
                                      </node>
                                    </node>
                                  </node>
                                  <node concept="liA8E" id="2z9SX9buQ7l" role="2OqNvi">
                                    <ref role="37wK5l" to="rl1i:7N9Eg8nY$Mh" resolve="getNodeReference" />
                                  </node>
                                </node>
                                <node concept="liA8E" id="2z9SX9buQjW" role="2OqNvi">
                                  <ref role="37wK5l" to="mhbf:~SNodeReference.resolve(org.jetbrains.mps.openapi.module.SRepository):org.jetbrains.mps.openapi.model.SNode" resolve="resolve" />
                                  <node concept="2OqwBi" id="2z9SX9buQN0" role="37wK5m">
                                    <node concept="37vLTw" id="2z9SX9buQ_1" role="2Oq$k0">
                                      <ref role="3cqZAo" node="2z9SX9bts1e" resolve="myProject" />
                                    </node>
                                    <node concept="liA8E" id="2z9SX9buRin" role="2OqNvi">
                                      <ref role="37wK5l" to="z1c3:~Project.getRepository():org.jetbrains.mps.openapi.module.SRepository" resolve="getRepository" />
                                    </node>
                                  </node>
                                </node>
                              </node>
                              <node concept="chp4Y" id="714IaVdGYs3" role="3oSUPX">
                                <ref role="cht4Q" to="tpce:h0PkWnZ" resolve="AbstractConceptDeclaration" />
                              </node>
                            </node>
                          </node>
                        </node>
                      </node>
                      <node concept="3Tqbb2" id="2z9SX9buO6I" role="2Ghqu4">
                        <ref role="ehGHo" to="tpce:h0PkWnZ" resolve="AbstractConceptDeclaration" />
                      </node>
                    </node>
                  </node>
                </node>
              </node>
            </node>
            <node concept="37vLTw" id="2z9SX9but92" role="37vLTJ">
              <ref role="3cqZAo" node="4rbk1n1vfoP" resolve="myConcept" />
            </node>
          </node>
        </node>
        <node concept="3clFbF" id="58ylZeUN7wh" role="3cqZAp">
          <node concept="3nyPlj" id="58ylZeUN7wi" role="3clFbG">
            <ref role="37wK5l" to="u42p:1t_LRy89k4S" resolve="doRefactoringAction" />
          </node>
        </node>
      </node>
      <node concept="2AHcQZ" id="3tYsUK_SdKY" role="2AJF6D">
        <ref role="2AI5Lk" to="wyt6:~Override" resolve="Override" />
      </node>
    </node>
    <node concept="3clFb_" id="4rbk1n1vfog" role="jymVt">
      <property role="IEkAT" value="false" />
      <property role="1EzhhJ" value="false" />
      <property role="TrG5h" value="createCenterPanel" />
      <property role="DiZV1" value="false" />
      <node concept="3Tmbuc" id="4rbk1n1vfoh" role="1B3o_S" />
      <node concept="3uibUv" id="4rbk1n1vfoi" role="3clF45">
        <ref role="3uigEE" to="dxuu:~JComponent" resolve="JComponent" />
      </node>
      <node concept="2AHcQZ" id="4rbk1n1vfoj" role="2AJF6D">
        <ref role="2AI5Lk" to="mhfm:~Nullable" resolve="Nullable" />
      </node>
      <node concept="3clFbS" id="4rbk1n1vfok" role="3clF47">
        <node concept="3cpWs6" id="4rbk1n1vfoM" role="3cqZAp">
          <node concept="37vLTI" id="2z9SX9btIsQ" role="3cqZAk">
            <node concept="37vLTw" id="2BHiRxeuv1R" role="37vLTJ">
              <ref role="3cqZAo" node="4rbk1n1vfoq" resolve="myPanel" />
            </node>
            <node concept="2ShNRf" id="4rbk1n1vfoC" role="37vLTx">
              <node concept="1pGfFk" id="4rbk1n1vfoE" role="2ShVmc">
                <ref role="37wK5l" node="5nwF1Zq1bYw" resolve="NodeHierarchyChooser" />
                <node concept="37vLTw" id="2z9SX9btsoh" role="37wK5m">
                  <ref role="3cqZAo" node="2z9SX9bts1e" resolve="myProject" />
                </node>
                <node concept="37vLTw" id="2z9SX9bts$B" role="37wK5m">
                  <ref role="3cqZAo" node="4rbk1n1vfnS" resolve="myTarget" />
                </node>
              </node>
            </node>
          </node>
        </node>
      </node>
      <node concept="2AHcQZ" id="3tYsUK_SdKX" role="2AJF6D">
        <ref role="2AI5Lk" to="wyt6:~Override" resolve="Override" />
      </node>
    </node>
    <node concept="2YIFZL" id="4rbk1n1vfZJ" role="jymVt">
      <property role="TrG5h" value="getConcept" />
      <node concept="37vLTG" id="4rbk1n1vfZZ" role="3clF46">
        <property role="TrG5h" value="project" />
        <node concept="3uibUv" id="2z9SX9btmpf" role="1tU5fm">
          <ref role="3uigEE" to="z1c4:~MPSProject" resolve="MPSProject" />
        </node>
        <node concept="2AHcQZ" id="4rbk1n1vg01" role="2AJF6D">
          <ref role="2AI5Lk" to="mhfm:~NotNull" resolve="NotNull" />
        </node>
      </node>
      <node concept="37vLTG" id="4rbk1n1vg02" role="3clF46">
        <property role="TrG5h" value="target" />
        <node concept="3Tqbb2" id="4rbk1n1vg04" role="1tU5fm" />
      </node>
      <node concept="37vLTG" id="4i$rYBcS93H" role="3clF46">
        <property role="TrG5h" value="nodeType" />
        <node concept="17QB3L" id="4tdf8jJZSQC" role="1tU5fm" />
      </node>
      <node concept="3Tm1VV" id="4rbk1n1vfZL" role="1B3o_S" />
      <node concept="3clFbS" id="4rbk1n1vfZM" role="3clF47">
        <node concept="3cpWs8" id="4rbk1n1vfZP" role="3cqZAp">
          <node concept="3cpWsn" id="4rbk1n1vfZQ" role="3cpWs9">
            <property role="TrG5h" value="dialog" />
            <node concept="3uibUv" id="4rbk1n1vfZR" role="1tU5fm">
              <ref role="3uigEE" node="4rbk1n1vf4H" resolve="MoveUpDialog" />
            </node>
            <node concept="2ShNRf" id="4rbk1n1vfZT" role="33vP2m">
              <node concept="1pGfFk" id="4rbk1n1vfZV" role="2ShVmc">
                <ref role="37wK5l" node="4rbk1n1vf4J" resolve="MoveUpDialog" />
                <node concept="37vLTw" id="2BHiRxgllmB" role="37wK5m">
                  <ref role="3cqZAo" node="4rbk1n1vfZZ" resolve="project" />
                </node>
                <node concept="37vLTw" id="2BHiRxglaYO" role="37wK5m">
                  <ref role="3cqZAo" node="4rbk1n1vg02" resolve="target" />
                </node>
                <node concept="37vLTw" id="2BHiRxghc9y" role="37wK5m">
                  <ref role="3cqZAo" node="4i$rYBcS93H" resolve="nodeType" />
                </node>
              </node>
            </node>
          </node>
        </node>
        <node concept="3clFbF" id="4rbk1n1vg09" role="3cqZAp">
          <node concept="2OqwBi" id="4rbk1n1vg0b" role="3clFbG">
            <node concept="37vLTw" id="3GM_nagTuXr" role="2Oq$k0">
              <ref role="3cqZAo" node="4rbk1n1vfZQ" resolve="dialog" />
            </node>
            <node concept="liA8E" id="4rbk1n1vg0f" role="2OqNvi">
              <ref role="37wK5l" to="jkm4:~DialogWrapper.show():void" resolve="show" />
            </node>
          </node>
        </node>
        <node concept="3cpWs6" id="4rbk1n1vg0i" role="3cqZAp">
          <node concept="2OqwBi" id="4rbk1n1vg0l" role="3cqZAk">
            <node concept="37vLTw" id="3GM_nagTxRm" role="2Oq$k0">
              <ref role="3cqZAo" node="4rbk1n1vfZQ" resolve="dialog" />
            </node>
            <node concept="2OwXpG" id="4rbk1n1vg0p" role="2OqNvi">
              <ref role="2Oxat5" node="4rbk1n1vfoP" resolve="myConcept" />
            </node>
          </node>
        </node>
      </node>
      <node concept="3Tqbb2" id="4rbk1n1vg0h" role="3clF45">
        <ref role="ehGHo" to="tpce:h0PkWnZ" resolve="AbstractConceptDeclaration" />
      </node>
    </node>
  </node>
  <node concept="312cEu" id="52KjdOfMVHq">
    <property role="TrG5h" value="RefactoringAccessImpl" />
    <node concept="Wx3nA" id="3$KqHszOXuK" role="jymVt">
      <property role="3TUv4t" value="true" />
      <property role="TrG5h" value="MAX_SEARCH_RESULTS" />
      <node concept="3Tm6S6" id="3$KqHszOXuH" role="1B3o_S" />
      <node concept="10Oyi0" id="3$KqHszOXuI" role="1tU5fm" />
      <node concept="3cmrfG" id="3$KqHszOXuJ" role="33vP2m">
        <property role="3cmrfH" value="30000" />
      </node>
    </node>
    <node concept="3Tm1VV" id="52KjdOfMVHr" role="1B3o_S" />
    <node concept="3uibUv" id="52KjdOfMVHw" role="1zkMxy">
      <ref role="3uigEE" to="u42p:1dH5fOG2bOi" resolve="RefactoringAccessEx" />
    </node>
    <node concept="3uibUv" id="52KjdOfMXhJ" role="EKbjA">
      <ref role="3uigEE" to="1m72:~ApplicationComponent" resolve="ApplicationComponent" />
    </node>
    <node concept="3clFbW" id="52KjdOfMVHs" role="jymVt">
      <node concept="37vLTG" id="3R1M2I6RHAP" role="3clF46">
        <property role="TrG5h" value="coreComponents" />
        <node concept="3uibUv" id="3R1M2I6RHAR" role="1tU5fm">
          <ref role="3uigEE" to="3a50:~MPSCoreComponents" resolve="MPSCoreComponents" />
        </node>
      </node>
      <node concept="3cqZAl" id="52KjdOfMVHt" role="3clF45" />
      <node concept="3Tm1VV" id="52KjdOfMVHu" role="1B3o_S" />
      <node concept="3clFbS" id="52KjdOfMVHv" role="3clF47" />
    </node>
    <node concept="3clFb_" id="52KjdOfMXhO" role="jymVt">
      <property role="IEkAT" value="false" />
      <property role="1EzhhJ" value="false" />
      <property role="TrG5h" value="initComponent" />
      <property role="DiZV1" value="false" />
      <node concept="3Tm1VV" id="52KjdOfMXhP" role="1B3o_S" />
      <node concept="3cqZAl" id="52KjdOfMXhQ" role="3clF45" />
      <node concept="3clFbS" id="52KjdOfMXhR" role="3clF47">
        <node concept="3clFbF" id="52KjdOfMXi8" role="3cqZAp">
          <node concept="2YIFZM" id="52KjdOfMXia" role="3clFbG">
            <ref role="37wK5l" to="u42p:1dH5fOG2bPM" resolve="setInstance" />
            <ref role="1Pybhc" to="u42p:1dH5fOG2bOi" resolve="RefactoringAccessEx" />
            <node concept="Xjq3P" id="52KjdOfMXib" role="37wK5m" />
          </node>
        </node>
      </node>
      <node concept="2AHcQZ" id="3tYsUK_S675" role="2AJF6D">
        <ref role="2AI5Lk" to="wyt6:~Override" resolve="Override" />
      </node>
    </node>
    <node concept="3clFb_" id="52KjdOfMXhS" role="jymVt">
      <property role="IEkAT" value="false" />
      <property role="1EzhhJ" value="false" />
      <property role="TrG5h" value="disposeComponent" />
      <property role="DiZV1" value="false" />
      <node concept="3Tm1VV" id="52KjdOfMXhT" role="1B3o_S" />
      <node concept="3cqZAl" id="52KjdOfMXhU" role="3clF45" />
      <node concept="3clFbS" id="52KjdOfMXhV" role="3clF47">
        <node concept="3clFbF" id="52KjdOfMXic" role="3cqZAp">
          <node concept="2YIFZM" id="52KjdOfMXie" role="3clFbG">
            <ref role="37wK5l" to="u42p:1dH5fOG2bPM" resolve="setInstance" />
            <ref role="1Pybhc" to="u42p:1dH5fOG2bOi" resolve="RefactoringAccessEx" />
            <node concept="10Nm6u" id="52KjdOfMXif" role="37wK5m" />
          </node>
        </node>
      </node>
      <node concept="2AHcQZ" id="3tYsUK_S670" role="2AJF6D">
        <ref role="2AI5Lk" to="wyt6:~Override" resolve="Override" />
      </node>
    </node>
    <node concept="3clFb_" id="52KjdOfMXhW" role="jymVt">
      <property role="IEkAT" value="false" />
      <property role="1EzhhJ" value="false" />
      <property role="TrG5h" value="getComponentName" />
      <property role="DiZV1" value="false" />
      <node concept="3Tm1VV" id="52KjdOfMXhX" role="1B3o_S" />
      <node concept="17QB3L" id="52KjdOfMXim" role="3clF45" />
      <node concept="2AHcQZ" id="52KjdOfMXhZ" role="2AJF6D">
        <ref role="2AI5Lk" to="mhfm:~NonNls" resolve="NonNls" />
      </node>
      <node concept="2AHcQZ" id="52KjdOfMXi0" role="2AJF6D">
        <ref role="2AI5Lk" to="mhfm:~NotNull" resolve="NotNull" />
      </node>
      <node concept="3clFbS" id="52KjdOfMXi1" role="3clF47">
        <node concept="3clFbF" id="52KjdOfMXik" role="3cqZAp">
          <node concept="Xl_RD" id="52KjdOfMXil" role="3clFbG">
            <property role="Xl_RC" value="MPS Workbench-specific Refactoring Access implementation" />
          </node>
        </node>
      </node>
      <node concept="2AHcQZ" id="3tYsUK_S673" role="2AJF6D">
        <ref role="2AI5Lk" to="wyt6:~Override" resolve="Override" />
      </node>
    </node>
    <node concept="3clFb_" id="52KjdOfMXiF" role="jymVt">
      <property role="1EzhhJ" value="false" />
      <property role="TrG5h" value="createTargetChooser" />
      <node concept="37vLTG" id="52KjdOfMXiG" role="3clF46">
        <property role="TrG5h" value="project" />
        <node concept="3uibUv" id="52KjdOfMXiH" role="1tU5fm">
          <ref role="3uigEE" to="4nm9:~Project" resolve="Project" />
        </node>
      </node>
      <node concept="37vLTG" id="52KjdOfMXiI" role="3clF46">
        <property role="TrG5h" value="model" />
        <node concept="3uibUv" id="52KjdOfMXiJ" role="1tU5fm">
          <ref role="3uigEE" to="mhbf:~SModel" resolve="SModel" />
        </node>
      </node>
      <node concept="3uibUv" id="52KjdOfMXiK" role="3clF45">
        <ref role="3uigEE" to="u42p:52KjdOfMzLI" resolve="ModelElementTargetChooser" />
      </node>
      <node concept="3Tm1VV" id="52KjdOfMXiL" role="1B3o_S" />
      <node concept="3clFbS" id="52KjdOfMXiM" role="3clF47">
        <node concept="3cpWs8" id="27xqnV5uPpQ" role="3cqZAp">
          <node concept="3cpWsn" id="27xqnV5uPpR" role="3cpWs9">
            <property role="TrG5h" value="rv" />
            <node concept="3uibUv" id="27xqnV5uPpS" role="1tU5fm">
              <ref role="3uigEE" node="65fYhwGqwgR" resolve="ModelOrNodeChooser" />
            </node>
            <node concept="2ShNRf" id="27xqnV5uPv5" role="33vP2m">
              <node concept="1pGfFk" id="27xqnV5uQIc" role="2ShVmc">
                <ref role="37wK5l" node="27xqnV5uyzJ" resolve="ModelOrNodeChooser" />
                <node concept="37vLTw" id="27xqnV5uQR8" role="37wK5m">
                  <ref role="3cqZAo" node="52KjdOfMXiG" resolve="project" />
                </node>
              </node>
            </node>
          </node>
        </node>
        <node concept="3clFbF" id="27xqnV5uRcy" role="3cqZAp">
          <node concept="2OqwBi" id="27xqnV5uRhX" role="3clFbG">
            <node concept="37vLTw" id="27xqnV5uRcw" role="2Oq$k0">
              <ref role="3cqZAo" node="27xqnV5uPpR" resolve="rv" />
            </node>
            <node concept="liA8E" id="27xqnV5uRyh" role="2OqNvi">
              <ref role="37wK5l" node="27xqnV5u_AP" resolve="select" />
              <node concept="37vLTw" id="27xqnV5uRFu" role="37wK5m">
                <ref role="3cqZAo" node="52KjdOfMXiI" resolve="model" />
              </node>
            </node>
          </node>
        </node>
        <node concept="3cpWs6" id="4hHBpoi1LsU" role="3cqZAp">
          <node concept="37vLTw" id="27xqnV5uS9j" role="3cqZAk">
            <ref role="3cqZAo" node="27xqnV5uPpR" resolve="rv" />
          </node>
        </node>
      </node>
      <node concept="2AHcQZ" id="3tYsUK_S674" role="2AJF6D">
        <ref role="2AI5Lk" to="wyt6:~Override" resolve="Override" />
      </node>
    </node>
    <node concept="3clFb_" id="52KjdOfMXix" role="jymVt">
      <property role="1EzhhJ" value="false" />
      <property role="TrG5h" value="createTargetChooser" />
      <node concept="37vLTG" id="52KjdOfMXiy" role="3clF46">
        <property role="TrG5h" value="project" />
        <node concept="3uibUv" id="52KjdOfMXiz" role="1tU5fm">
          <ref role="3uigEE" to="4nm9:~Project" resolve="Project" />
        </node>
      </node>
      <node concept="37vLTG" id="52KjdOfMXi$" role="3clF46">
        <property role="TrG5h" value="node" />
        <node concept="3uibUv" id="52KjdOfMXi_" role="1tU5fm">
          <ref role="3uigEE" to="mhbf:~SNode" resolve="SNode" />
        </node>
      </node>
      <node concept="3uibUv" id="52KjdOfMXiA" role="3clF45">
        <ref role="3uigEE" to="u42p:52KjdOfMzLI" resolve="ModelElementTargetChooser" />
      </node>
      <node concept="3Tm1VV" id="52KjdOfMXiB" role="1B3o_S" />
      <node concept="3clFbS" id="52KjdOfMXiC" role="3clF47">
        <node concept="3cpWs8" id="27xqnV5uSrc" role="3cqZAp">
          <node concept="3cpWsn" id="27xqnV5uSrd" role="3cpWs9">
            <property role="TrG5h" value="rv" />
            <node concept="3uibUv" id="27xqnV5uSre" role="1tU5fm">
              <ref role="3uigEE" node="65fYhwGqwgR" resolve="ModelOrNodeChooser" />
            </node>
            <node concept="2ShNRf" id="27xqnV5uSrf" role="33vP2m">
              <node concept="1pGfFk" id="27xqnV5uSrg" role="2ShVmc">
                <ref role="37wK5l" node="27xqnV5uyzJ" resolve="ModelOrNodeChooser" />
                <node concept="37vLTw" id="27xqnV5uSrh" role="37wK5m">
                  <ref role="3cqZAo" node="52KjdOfMXiy" resolve="project" />
                </node>
              </node>
            </node>
          </node>
        </node>
        <node concept="3clFbF" id="27xqnV5uSri" role="3cqZAp">
          <node concept="2OqwBi" id="27xqnV5uSrj" role="3clFbG">
            <node concept="37vLTw" id="27xqnV5uSrk" role="2Oq$k0">
              <ref role="3cqZAo" node="27xqnV5uSrd" resolve="rv" />
            </node>
            <node concept="liA8E" id="27xqnV5uTHL" role="2OqNvi">
              <ref role="37wK5l" node="27xqnV5uBxq" resolve="select" />
              <node concept="37vLTw" id="27xqnV5uTQR" role="37wK5m">
                <ref role="3cqZAo" node="52KjdOfMXi$" resolve="node" />
              </node>
            </node>
          </node>
        </node>
        <node concept="3cpWs6" id="27xqnV5uSrn" role="3cqZAp">
          <node concept="37vLTw" id="27xqnV5uSro" role="3cqZAk">
            <ref role="3cqZAo" node="27xqnV5uSrd" resolve="rv" />
          </node>
        </node>
      </node>
      <node concept="2AHcQZ" id="3tYsUK_S672" role="2AJF6D">
        <ref role="2AI5Lk" to="wyt6:~Override" resolve="Override" />
      </node>
    </node>
    <node concept="3clFb_" id="7DGCeT2LC1c" role="jymVt">
      <property role="1EzhhJ" value="false" />
      <property role="TrG5h" value="showRefactoringView" />
      <node concept="37vLTG" id="7DGCeT2LC1d" role="3clF46">
        <property role="TrG5h" value="project" />
        <node concept="3uibUv" id="7DGCeT2LC1e" role="1tU5fm">
          <ref role="3uigEE" to="4nm9:~Project" resolve="Project" />
        </node>
      </node>
      <node concept="37vLTG" id="7DGCeT2LC1f" role="3clF46">
        <property role="TrG5h" value="callback" />
        <node concept="3uibUv" id="7DGCeT2LC1g" role="1tU5fm">
          <ref role="3uigEE" to="u42p:3g3N8kb3Dex" resolve="RefactoringViewAction" />
        </node>
      </node>
      <node concept="37vLTG" id="7DGCeT2LC1h" role="3clF46">
        <property role="TrG5h" value="searchResults" />
        <node concept="3uibUv" id="7DGCeT2LC1i" role="1tU5fm">
          <ref role="3uigEE" to="9erk:~SearchResults" resolve="SearchResults" />
        </node>
      </node>
      <node concept="37vLTG" id="7DGCeT2LC1j" role="3clF46">
        <property role="TrG5h" value="hasModelsToGenerate" />
        <node concept="10P_77" id="7DGCeT2LC1k" role="1tU5fm" />
      </node>
      <node concept="37vLTG" id="7DGCeT2LC1l" role="3clF46">
        <property role="TrG5h" value="name" />
        <node concept="17QB3L" id="7DGCeT2LC1m" role="1tU5fm" />
      </node>
      <node concept="3cqZAl" id="7DGCeT2LC1n" role="3clF45" />
      <node concept="3Tm1VV" id="7DGCeT2LC1o" role="1B3o_S" />
      <node concept="2AHcQZ" id="7DGCeT2LC1q" role="2AJF6D">
        <ref role="2AI5Lk" to="wyt6:~Deprecated" resolve="Deprecated" />
      </node>
      <node concept="3clFbS" id="7DGCeT2LC1r" role="3clF47">
        <node concept="3clFbF" id="7DGCeT2LFzO" role="3cqZAp">
          <node concept="1rXfSq" id="7DGCeT2LFzN" role="3clFbG">
            <ref role="37wK5l" node="3g3N8kb3LMh" resolve="showRefactoringView" />
            <node concept="37vLTw" id="7DGCeT2LGrh" role="37wK5m">
              <ref role="3cqZAo" node="7DGCeT2LC1d" resolve="project" />
            </node>
            <node concept="37vLTw" id="7DGCeT2LGWc" role="37wK5m">
              <ref role="3cqZAo" node="7DGCeT2LC1f" resolve="callback" />
            </node>
            <node concept="10Nm6u" id="1u1ej4Gpa47" role="37wK5m" />
            <node concept="37vLTw" id="7DGCeT2LHtl" role="37wK5m">
              <ref role="3cqZAo" node="7DGCeT2LC1h" resolve="searchResults" />
            </node>
            <node concept="10Nm6u" id="7DGCeT2LJH3" role="37wK5m" />
            <node concept="37vLTw" id="7DGCeT2LKh$" role="37wK5m">
              <ref role="3cqZAo" node="7DGCeT2LC1l" resolve="name" />
            </node>
          </node>
        </node>
      </node>
    </node>
    <node concept="3clFb_" id="7DGCeT2LC1s" role="jymVt">
      <property role="1EzhhJ" value="false" />
      <property role="TrG5h" value="showRefactoringView" />
      <node concept="37vLTG" id="7DGCeT2LC1t" role="3clF46">
        <property role="TrG5h" value="refactoringContext" />
        <node concept="3uibUv" id="7DGCeT2LC1u" role="1tU5fm">
          <ref role="3uigEE" to="ge2m:4a0HOMfn8yn" resolve="RefactoringContext" />
        </node>
      </node>
      <node concept="37vLTG" id="7DGCeT2LC1v" role="3clF46">
        <property role="TrG5h" value="callback" />
        <node concept="3uibUv" id="7DGCeT2LC1w" role="1tU5fm">
          <ref role="3uigEE" to="u42p:3g3N8kb3Dex" resolve="RefactoringViewAction" />
        </node>
      </node>
      <node concept="37vLTG" id="7DGCeT2LC1x" role="3clF46">
        <property role="TrG5h" value="searchResults" />
        <node concept="3uibUv" id="7DGCeT2LC1y" role="1tU5fm">
          <ref role="3uigEE" to="9erk:~SearchResults" resolve="SearchResults" />
        </node>
      </node>
      <node concept="37vLTG" id="7DGCeT2LC1z" role="3clF46">
        <property role="TrG5h" value="hasModelsToGenerate" />
        <node concept="10P_77" id="7DGCeT2LC1$" role="1tU5fm" />
      </node>
      <node concept="37vLTG" id="7DGCeT2LC1_" role="3clF46">
        <property role="TrG5h" value="name" />
        <node concept="17QB3L" id="7DGCeT2LC1A" role="1tU5fm" />
      </node>
      <node concept="3cqZAl" id="7DGCeT2LC1B" role="3clF45" />
      <node concept="3Tm1VV" id="7DGCeT2LC1C" role="1B3o_S" />
      <node concept="2AHcQZ" id="7DGCeT2LC1E" role="2AJF6D">
        <ref role="2AI5Lk" to="wyt6:~Deprecated" resolve="Deprecated" />
      </node>
      <node concept="3clFbS" id="7DGCeT2LC1F" role="3clF47">
        <node concept="3clFbF" id="7DGCeT2LKDR" role="3cqZAp">
          <node concept="1rXfSq" id="7DGCeT2LKDS" role="3clFbG">
            <ref role="37wK5l" node="6q$OdKd99D$" resolve="showRefactoringView" />
            <node concept="37vLTw" id="7DGCeT2LLNR" role="37wK5m">
              <ref role="3cqZAo" node="7DGCeT2LC1t" resolve="refactoringContext" />
            </node>
            <node concept="37vLTw" id="7DGCeT2LKDU" role="37wK5m">
              <ref role="3cqZAo" node="7DGCeT2LC1v" resolve="callback" />
            </node>
            <node concept="10Nm6u" id="1u1ej4Gpm0t" role="37wK5m" />
            <node concept="37vLTw" id="7DGCeT2LKDV" role="37wK5m">
              <ref role="3cqZAo" node="7DGCeT2LC1x" resolve="searchResults" />
            </node>
            <node concept="10Nm6u" id="7DGCeT2LKDW" role="37wK5m" />
            <node concept="37vLTw" id="7DGCeT2LKDX" role="37wK5m">
              <ref role="3cqZAo" node="7DGCeT2LC1_" resolve="name" />
            </node>
          </node>
        </node>
      </node>
    </node>
    <node concept="3clFb_" id="3g3N8kb3LMh" role="jymVt">
      <property role="1EzhhJ" value="false" />
      <property role="TrG5h" value="showRefactoringView" />
      <node concept="37vLTG" id="3g3N8kb3LMi" role="3clF46">
        <property role="TrG5h" value="project" />
        <node concept="3uibUv" id="3g3N8kb3LMj" role="1tU5fm">
          <ref role="3uigEE" to="4nm9:~Project" resolve="Project" />
        </node>
      </node>
      <node concept="37vLTG" id="3g3N8kb3LMk" role="3clF46">
        <property role="TrG5h" value="refactoringViewAction" />
        <node concept="3uibUv" id="3g3N8kb3MoL" role="1tU5fm">
          <ref role="3uigEE" to="u42p:3g3N8kb3Dex" resolve="RefactoringViewAction" />
        </node>
      </node>
      <node concept="37vLTG" id="1u1ej4Gp6SP" role="3clF46">
        <property role="TrG5h" value="disposeAction" />
        <node concept="3uibUv" id="1u1ej4Gp7Fn" role="1tU5fm">
          <ref role="3uigEE" to="wyt6:~Runnable" resolve="Runnable" />
        </node>
      </node>
      <node concept="37vLTG" id="3g3N8kb3LMm" role="3clF46">
        <property role="TrG5h" value="searchResults" />
        <node concept="3uibUv" id="3g3N8kb3LMn" role="1tU5fm">
          <ref role="3uigEE" to="9erk:~SearchResults" resolve="SearchResults" />
        </node>
      </node>
      <node concept="37vLTG" id="7DGCeT2LwMN" role="3clF46">
        <property role="TrG5h" value="searchTask" />
        <node concept="3uibUv" id="7DGCeT2Us9K" role="1tU5fm">
          <ref role="3uigEE" to="9erk:~SearchTask" resolve="SearchTask" />
        </node>
      </node>
      <node concept="37vLTG" id="3g3N8kb3Mnb" role="3clF46">
        <property role="TrG5h" value="name" />
        <node concept="17QB3L" id="3g3N8kb3Mnf" role="1tU5fm" />
      </node>
      <node concept="3cqZAl" id="3g3N8kb3LMq" role="3clF45" />
      <node concept="3Tm1VV" id="3g3N8kb3LMr" role="1B3o_S" />
      <node concept="3clFbS" id="3g3N8kb3LMs" role="3clF47">
        <node concept="3cpWs8" id="3g3N8kb3McI" role="3cqZAp">
          <node concept="3cpWsn" id="3g3N8kb3McJ" role="3cpWs9">
            <property role="TrG5h" value="refactoringView" />
            <node concept="3uibUv" id="3g3N8kb3McK" role="1tU5fm">
              <ref role="3uigEE" node="29N7xYwTFLT" resolve="RefactoringView" />
            </node>
            <node concept="2OqwBi" id="3g3N8kb3McL" role="33vP2m">
              <node concept="37vLTw" id="2BHiRxgll55" role="2Oq$k0">
                <ref role="3cqZAo" node="3g3N8kb3LMi" resolve="project" />
              </node>
              <node concept="liA8E" id="3g3N8kb3McN" role="2OqNvi">
                <ref role="37wK5l" to="1m72:~ComponentManager.getComponent(java.lang.Class):java.lang.Object" resolve="getComponent" />
                <node concept="3VsKOn" id="3g3N8kb3McO" role="37wK5m">
                  <ref role="3VsUkX" node="29N7xYwTFLT" resolve="RefactoringView" />
                </node>
              </node>
            </node>
          </node>
        </node>
        <node concept="3clFbF" id="3g3N8kb3McY" role="3cqZAp">
          <node concept="2OqwBi" id="3g3N8kb3Mdl" role="3clFbG">
            <node concept="37vLTw" id="3GM_nagT$a_" role="2Oq$k0">
              <ref role="3cqZAo" node="3g3N8kb3McJ" resolve="refactoringView" />
            </node>
            <node concept="liA8E" id="3g3N8kb3Mdr" role="2OqNvi">
              <ref role="37wK5l" node="29N7xYwTFNT" resolve="showRefactoringView" />
              <node concept="37vLTw" id="2BHiRxgm9Sd" role="37wK5m">
                <ref role="3cqZAo" node="3g3N8kb3LMi" resolve="project" />
              </node>
              <node concept="37vLTw" id="2BHiRxglwxn" role="37wK5m">
                <ref role="3cqZAo" node="3g3N8kb3LMk" resolve="refactoringViewAction" />
              </node>
              <node concept="37vLTw" id="1u1ej4Gpajy" role="37wK5m">
                <ref role="3cqZAo" node="1u1ej4Gp6SP" resolve="disposeAction" />
              </node>
              <node concept="1rXfSq" id="3$KqHszPfUb" role="37wK5m">
                <ref role="37wK5l" node="3$KqHszOH_n" resolve="truncateSearchResults" />
                <node concept="37vLTw" id="3$KqHszPm_t" role="37wK5m">
                  <ref role="3cqZAo" node="3g3N8kb3LMi" resolve="project" />
                </node>
                <node concept="37vLTw" id="3$KqHszPfUc" role="37wK5m">
                  <ref role="3cqZAo" node="3g3N8kb3LMm" resolve="searchResults" />
                </node>
              </node>
              <node concept="37vLTw" id="7DGCeT2LxmD" role="37wK5m">
                <ref role="3cqZAo" node="7DGCeT2LwMN" resolve="searchTask" />
              </node>
              <node concept="37vLTw" id="2BHiRxgmer$" role="37wK5m">
                <ref role="3cqZAo" node="3g3N8kb3Mnb" resolve="name" />
              </node>
            </node>
          </node>
        </node>
      </node>
      <node concept="2AHcQZ" id="3tYsUK_S66Z" role="2AJF6D">
        <ref role="2AI5Lk" to="wyt6:~Override" resolve="Override" />
      </node>
    </node>
    <node concept="3clFb_" id="6q$OdKd99D$" role="jymVt">
      <property role="1EzhhJ" value="false" />
      <property role="TrG5h" value="showRefactoringView" />
      <node concept="37vLTG" id="6q$OdKd99D_" role="3clF46">
        <property role="TrG5h" value="refactoringContext" />
        <node concept="3uibUv" id="6q$OdKd99H1" role="1tU5fm">
          <ref role="3uigEE" to="ge2m:4a0HOMfn8yn" resolve="RefactoringContext" />
        </node>
      </node>
      <node concept="37vLTG" id="6q$OdKd99DB" role="3clF46">
        <property role="TrG5h" value="refactoringViewAction" />
        <node concept="3uibUv" id="6q$OdKd99DC" role="1tU5fm">
          <ref role="3uigEE" to="u42p:3g3N8kb3Dex" resolve="RefactoringViewAction" />
        </node>
      </node>
      <node concept="37vLTG" id="1u1ej4GoYcX" role="3clF46">
        <property role="TrG5h" value="disposeAction" />
        <node concept="3uibUv" id="1u1ej4GoZcu" role="1tU5fm">
          <ref role="3uigEE" to="wyt6:~Runnable" resolve="Runnable" />
        </node>
      </node>
      <node concept="37vLTG" id="6q$OdKd99DD" role="3clF46">
        <property role="TrG5h" value="searchResults" />
        <node concept="3uibUv" id="6q$OdKd99DE" role="1tU5fm">
          <ref role="3uigEE" to="9erk:~SearchResults" resolve="SearchResults" />
        </node>
      </node>
      <node concept="37vLTG" id="7DGCeT2LxC_" role="3clF46">
        <property role="TrG5h" value="searchTask" />
        <node concept="3uibUv" id="7DGCeT2UsHC" role="1tU5fm">
          <ref role="3uigEE" to="9erk:~SearchTask" resolve="SearchTask" />
        </node>
      </node>
      <node concept="37vLTG" id="6q$OdKd99DH" role="3clF46">
        <property role="TrG5h" value="name" />
        <node concept="17QB3L" id="6q$OdKd99DI" role="1tU5fm" />
      </node>
      <node concept="3cqZAl" id="6q$OdKd99DJ" role="3clF45" />
      <node concept="3Tm1VV" id="6q$OdKd99DK" role="1B3o_S" />
      <node concept="3clFbS" id="6q$OdKd99DL" role="3clF47">
        <node concept="3cpWs8" id="6q$OdKd99DM" role="3cqZAp">
          <node concept="3cpWsn" id="6q$OdKd99DN" role="3cpWs9">
            <property role="TrG5h" value="refactoringView" />
            <node concept="3uibUv" id="6q$OdKd99DO" role="1tU5fm">
              <ref role="3uigEE" node="29N7xYwTFLT" resolve="RefactoringView" />
            </node>
            <node concept="2OqwBi" id="6q$OdKd9f1S" role="33vP2m">
              <node concept="2OqwBi" id="6q$OdKd9f1v" role="2Oq$k0">
                <node concept="liA8E" id="7nMNws3cX1Q" role="2OqNvi">
                  <ref role="37wK5l" to="ge2m:4a0HOMfn9y3" resolve="getSelectedProject" />
                </node>
                <node concept="37vLTw" id="2BHiRxgheGg" role="2Oq$k0">
                  <ref role="3cqZAo" node="6q$OdKd99D_" resolve="refactoringContext" />
                </node>
              </node>
              <node concept="liA8E" id="6q$OdKd9f1Y" role="2OqNvi">
                <ref role="37wK5l" to="z1c3:~Project.getComponent(java.lang.Class):java.lang.Object" resolve="getComponent" />
                <node concept="3VsKOn" id="6q$OdKd9f20" role="37wK5m">
                  <ref role="3VsUkX" node="29N7xYwTFLT" resolve="RefactoringView" />
                </node>
              </node>
            </node>
          </node>
        </node>
        <node concept="3clFbF" id="6q$OdKd99DT" role="3cqZAp">
          <node concept="2OqwBi" id="6q$OdKd99DU" role="3clFbG">
            <node concept="37vLTw" id="3GM_nagTxo0" role="2Oq$k0">
              <ref role="3cqZAo" node="6q$OdKd99DN" resolve="refactoringView" />
            </node>
            <node concept="liA8E" id="6q$OdKd99DW" role="2OqNvi">
              <ref role="37wK5l" node="29N7xYwTFNb" resolve="showRefactoringView" />
              <node concept="37vLTw" id="2BHiRxgmv8B" role="37wK5m">
                <ref role="3cqZAo" node="6q$OdKd99D_" resolve="refactoringContext" />
              </node>
              <node concept="37vLTw" id="2BHiRxglqeN" role="37wK5m">
                <ref role="3cqZAo" node="6q$OdKd99DB" resolve="refactoringViewAction" />
              </node>
              <node concept="37vLTw" id="1u1ej4Gp1zC" role="37wK5m">
                <ref role="3cqZAo" node="1u1ej4GoYcX" resolve="disposeAction" />
              </node>
              <node concept="1rXfSq" id="3$KqHszOY1L" role="37wK5m">
                <ref role="37wK5l" node="3$KqHszOH_n" resolve="truncateSearchResults" />
                <node concept="2YIFZM" id="3$KqHszPyu7" role="37wK5m">
                  <ref role="37wK5l" to="alof:~ProjectHelper.toIdeaProject(jetbrains.mps.project.Project):com.intellij.openapi.project.Project" resolve="toIdeaProject" />
                  <ref role="1Pybhc" to="alof:~ProjectHelper" resolve="ProjectHelper" />
                  <node concept="2OqwBi" id="3$KqHszPz6j" role="37wK5m">
                    <node concept="37vLTw" id="3$KqHszPz0F" role="2Oq$k0">
                      <ref role="3cqZAo" node="6q$OdKd99D_" resolve="refactoringContext" />
                    </node>
                    <node concept="liA8E" id="3$KqHszPzfe" role="2OqNvi">
                      <ref role="37wK5l" to="ge2m:4a0HOMfn9y3" resolve="getSelectedProject" />
                    </node>
                  </node>
                </node>
                <node concept="37vLTw" id="3$KqHszOYdO" role="37wK5m">
                  <ref role="3cqZAo" node="6q$OdKd99DD" resolve="searchResults" />
                </node>
              </node>
              <node concept="37vLTw" id="7DGCeT2LyMz" role="37wK5m">
                <ref role="3cqZAo" node="7DGCeT2LxC_" resolve="searchTask" />
              </node>
            </node>
          </node>
        </node>
      </node>
      <node concept="2AHcQZ" id="3tYsUK_S676" role="2AJF6D">
        <ref role="2AI5Lk" to="wyt6:~Override" resolve="Override" />
      </node>
    </node>
    <node concept="3clFb_" id="3$KqHszOH_n" role="jymVt">
      <property role="TrG5h" value="truncateSearchResults" />
      <node concept="3uibUv" id="3$KqHszP0ur" role="3clF45">
        <ref role="3uigEE" to="9erk:~SearchResults" resolve="SearchResults" />
      </node>
      <node concept="3Tm6S6" id="3$KqHszOH_p" role="1B3o_S" />
      <node concept="3clFbS" id="3$KqHszOH_r" role="3clF47">
        <node concept="3clFbJ" id="3$KqHszOlP7" role="3cqZAp">
          <node concept="3clFbS" id="3$KqHszOlP9" role="3clFbx">
            <node concept="3clFbF" id="3$KqHszPhRa" role="3cqZAp">
              <node concept="2YIFZM" id="6gEjUfB$iTy" role="3clFbG">
                <ref role="37wK5l" to="jkm4:~Messages.showWarningDialog(com.intellij.openapi.project.Project,java.lang.String,java.lang.String):void" resolve="showWarningDialog" />
                <ref role="1Pybhc" to="jkm4:~Messages" resolve="Messages" />
                <node concept="37vLTw" id="3$KqHszPjl7" role="37wK5m">
                  <ref role="3cqZAo" node="3$KqHszPipo" resolve="project" />
                </node>
                <node concept="3cpWs3" id="3$KqHszPlqc" role="37wK5m">
                  <node concept="Xl_RD" id="3$KqHszPlAp" role="3uHU7w">
                    <property role="Xl_RC" value=" results will be displayed." />
                  </node>
                  <node concept="3cpWs3" id="3$KqHszPkME" role="3uHU7B">
                    <node concept="3cpWs3" id="3$KqHszPkd7" role="3uHU7B">
                      <node concept="3cpWs3" id="3$KqHszPjKo" role="3uHU7B">
                        <node concept="Xl_RD" id="6gEjUfB$nmS" role="3uHU7B">
                          <property role="Xl_RC" value="More than " />
                        </node>
                        <node concept="37vLTw" id="3$KqHszPjPH" role="3uHU7w">
                          <ref role="3cqZAo" node="3$KqHszOXuK" resolve="MAX_SEARCH_RESULTS" />
                        </node>
                      </node>
                      <node concept="Xl_RD" id="3$KqHszPkoR" role="3uHU7w">
                        <property role="Xl_RC" value=" usages found. Only first " />
                      </node>
                    </node>
                    <node concept="37vLTw" id="3$KqHszPl2Y" role="3uHU7w">
                      <ref role="3cqZAo" node="3$KqHszOXuK" resolve="MAX_SEARCH_RESULTS" />
                    </node>
                  </node>
                </node>
                <node concept="Xl_RD" id="6gEjUfB$nmT" role="37wK5m">
                  <property role="Xl_RC" value="Refactor" />
                </node>
              </node>
            </node>
            <node concept="3clFbH" id="3$KqHszPg6J" role="3cqZAp" />
            <node concept="3cpWs8" id="3$KqHszOson" role="3cqZAp">
              <node concept="3cpWsn" id="3$KqHszOsoo" role="3cpWs9">
                <property role="TrG5h" value="truncatedSearchResults" />
                <node concept="3uibUv" id="3$KqHszP2WO" role="1tU5fm">
                  <ref role="3uigEE" to="9erk:~SearchResults" resolve="SearchResults" />
                </node>
                <node concept="2ShNRf" id="3$KqHszOsD8" role="33vP2m">
                  <node concept="1pGfFk" id="3$KqHszOsAt" role="2ShVmc">
                    <ref role="37wK5l" to="9erk:~SearchResults.&lt;init&gt;()" resolve="SearchResults" />
                  </node>
                </node>
              </node>
            </node>
            <node concept="3clFbF" id="3$KqHszOt0$" role="3cqZAp">
              <node concept="2OqwBi" id="3$KqHszOtna" role="3clFbG">
                <node concept="2OqwBi" id="3$KqHszOtdA" role="2Oq$k0">
                  <node concept="37vLTw" id="3$KqHszOt0y" role="2Oq$k0">
                    <ref role="3cqZAo" node="3$KqHszOsoo" resolve="truncatedSearchResults" />
                  </node>
                  <node concept="liA8E" id="3$KqHszOth4" role="2OqNvi">
                    <ref role="37wK5l" to="9erk:~SearchResults.getSearchedNodes():java.util.Set" resolve="getSearchedNodes" />
                  </node>
                </node>
                <node concept="liA8E" id="3$KqHszOtDx" role="2OqNvi">
                  <ref role="37wK5l" to="33ny:~Set.addAll(java.util.Collection):boolean" resolve="addAll" />
                  <node concept="2OqwBi" id="3$KqHszOu4R" role="37wK5m">
                    <node concept="37vLTw" id="3$KqHszOtQE" role="2Oq$k0">
                      <ref role="3cqZAo" node="3$KqHszOIRX" resolve="searchResults" />
                    </node>
                    <node concept="liA8E" id="3$KqHszOuaM" role="2OqNvi">
                      <ref role="37wK5l" to="9erk:~SearchResults.getSearchedNodes():java.util.Set" resolve="getSearchedNodes" />
                    </node>
                  </node>
                </node>
              </node>
            </node>
            <node concept="3clFbF" id="3$KqHszOuWS" role="3cqZAp">
              <node concept="2OqwBi" id="3$KqHszOvoA" role="3clFbG">
                <node concept="2OqwBi" id="3$KqHszOvcA" role="2Oq$k0">
                  <node concept="37vLTw" id="3$KqHszOuWQ" role="2Oq$k0">
                    <ref role="3cqZAo" node="3$KqHszOsoo" resolve="truncatedSearchResults" />
                  </node>
                  <node concept="liA8E" id="3$KqHszOvg4" role="2OqNvi">
                    <ref role="37wK5l" to="9erk:~SearchResults.getSearchResults():java.util.List" resolve="getSearchResults" />
                  </node>
                </node>
                <node concept="liA8E" id="3$KqHszOvKX" role="2OqNvi">
                  <ref role="37wK5l" to="33ny:~List.addAll(java.util.Collection):boolean" resolve="addAll" />
                  <node concept="2OqwBi" id="3$KqHszOWTH" role="37wK5m">
                    <node concept="2OqwBi" id="3$KqHszOzr5" role="2Oq$k0">
                      <node concept="1eOMI4" id="3$KqHszOz0r" role="2Oq$k0">
                        <node concept="10QFUN" id="3$KqHszOz0s" role="1eOMHV">
                          <node concept="2OqwBi" id="3$KqHszOz0t" role="10QFUP">
                            <node concept="37vLTw" id="3$KqHszOz0u" role="2Oq$k0">
                              <ref role="3cqZAo" node="3$KqHszOIRX" resolve="searchResults" />
                            </node>
                            <node concept="liA8E" id="3$KqHszOz0v" role="2OqNvi">
                              <ref role="37wK5l" to="9erk:~SearchResults.getSearchResults():java.util.List" resolve="getSearchResults" />
                            </node>
                          </node>
                          <node concept="_YKpA" id="3$KqHszOz0w" role="10QFUM">
                            <node concept="3qUE_q" id="3$KqHszOz0x" role="_ZDj9">
                              <node concept="3uibUv" id="3$KqHszOz0y" role="3qUE_r">
                                <ref role="3uigEE" to="9erk:~SearchResult" resolve="SearchResult" />
                                <node concept="3uibUv" id="3$KqHszOz0z" role="11_B2D">
                                  <ref role="3uigEE" to="wyt6:~Object" resolve="Object" />
                                </node>
                              </node>
                            </node>
                          </node>
                        </node>
                      </node>
                      <node concept="8ftyA" id="3$KqHszO$6E" role="2OqNvi">
                        <node concept="37vLTw" id="3$KqHszOXuY" role="8f$Dv">
                          <ref role="3cqZAo" node="3$KqHszOXuK" resolve="MAX_SEARCH_RESULTS" />
                        </node>
                      </node>
                    </node>
                    <node concept="ANE8D" id="3$KqHszOXbY" role="2OqNvi" />
                  </node>
                </node>
              </node>
            </node>
            <node concept="3cpWs6" id="3$KqHszOV87" role="3cqZAp">
              <node concept="37vLTw" id="3$KqHszOWy6" role="3cqZAk">
                <ref role="3cqZAo" node="3$KqHszOsoo" resolve="truncatedSearchResults" />
              </node>
            </node>
          </node>
          <node concept="3eOSWO" id="3$KqHszOoRQ" role="3clFbw">
            <node concept="2OqwBi" id="3$KqHszOnAM" role="3uHU7B">
              <node concept="2OqwBi" id="3$KqHszOn9M" role="2Oq$k0">
                <node concept="37vLTw" id="3$KqHszOmNM" role="2Oq$k0">
                  <ref role="3cqZAo" node="3$KqHszOIRX" resolve="searchResults" />
                </node>
                <node concept="liA8E" id="3$KqHszOnrW" role="2OqNvi">
                  <ref role="37wK5l" to="9erk:~SearchResults.getSearchResults():java.util.List" resolve="getSearchResults" />
                </node>
              </node>
              <node concept="liA8E" id="3$KqHszOotT" role="2OqNvi">
                <ref role="37wK5l" to="33ny:~List.size():int" resolve="size" />
              </node>
            </node>
            <node concept="37vLTw" id="3$KqHszOXuR" role="3uHU7w">
              <ref role="3cqZAo" node="3$KqHszOXuK" resolve="MAX_SEARCH_RESULTS" />
            </node>
          </node>
        </node>
        <node concept="3cpWs6" id="3$KqHszOTyi" role="3cqZAp">
          <node concept="37vLTw" id="3$KqHszOUeC" role="3cqZAk">
            <ref role="3cqZAo" node="3$KqHszOIRX" resolve="searchResults" />
          </node>
        </node>
      </node>
      <node concept="37vLTG" id="3$KqHszPipo" role="3clF46">
        <property role="TrG5h" value="project" />
        <node concept="3uibUv" id="3$KqHszPjrU" role="1tU5fm">
          <ref role="3uigEE" to="4nm9:~Project" resolve="Project" />
        </node>
      </node>
      <node concept="37vLTG" id="3$KqHszOIRX" role="3clF46">
        <property role="TrG5h" value="searchResults" />
        <node concept="3uibUv" id="3$KqHszOZYd" role="1tU5fm">
          <ref role="3uigEE" to="9erk:~SearchResults" resolve="SearchResults" />
        </node>
      </node>
    </node>
  </node>
  <node concept="312cEu" id="6rVxgz$_Gu3">
    <property role="TrG5h" value="RefactoringSettings" />
    <node concept="2tJIrI" id="6rVxgz$_JYj" role="jymVt" />
    <node concept="312cEg" id="6rVxgz$_Omg" role="jymVt">
      <property role="34CwA1" value="false" />
      <property role="eg7rD" value="false" />
      <property role="TrG5h" value="SAFE_DELETE" />
      <property role="3TUv4t" value="false" />
      <node concept="3Tm1VV" id="6rVxgz$_NSL" role="1B3o_S" />
      <node concept="10P_77" id="6rVxgz$_Ojt" role="1tU5fm" />
      <node concept="3clFbT" id="6rVxgz$_P7y" role="33vP2m">
        <property role="3clFbU" value="true" />
      </node>
    </node>
    <node concept="2tJIrI" id="6rVxgz$_Nu8" role="jymVt" />
    <node concept="2YIFZL" id="6rVxgz$_PB5" role="jymVt">
      <property role="TrG5h" value="getInstance" />
      <node concept="3uibUv" id="3iIaw4Wvss6" role="3clF45">
        <ref role="3uigEE" node="6rVxgz$_Gu3" resolve="RefactoringSettings" />
      </node>
      <node concept="3Tm1VV" id="6rVxgz$_PB8" role="1B3o_S" />
      <node concept="3clFbS" id="6rVxgz$_PB9" role="3clF47">
        <node concept="3clFbF" id="3iIaw4WvBMM" role="3cqZAp">
          <node concept="2OqwBi" id="3SnNvqCaJE1" role="3clFbG">
            <node concept="2YIFZM" id="3oTAX9lRJU_" role="2Oq$k0">
              <ref role="1Pybhc" to="bd8o:~ApplicationManager" resolve="ApplicationManager" />
              <ref role="37wK5l" to="bd8o:~ApplicationManager.getApplication():com.intellij.openapi.application.Application" resolve="getApplication" />
            </node>
            <node concept="liA8E" id="3SnNvqCaJE3" role="2OqNvi">
              <ref role="37wK5l" to="1m72:~ComponentManager.getComponent(java.lang.Class):java.lang.Object" resolve="getComponent" />
              <node concept="3VsKOn" id="3SnNvqCaJE4" role="37wK5m">
                <ref role="3VsUkX" node="6rVxgz$_Gu3" resolve="RefactoringSettings" />
              </node>
            </node>
          </node>
        </node>
      </node>
    </node>
    <node concept="3clFb_" id="6rVxgz$_JYw" role="jymVt">
      <property role="1EzhhJ" value="false" />
      <property role="TrG5h" value="getState" />
      <property role="DiZV1" value="false" />
      <property role="od$2w" value="false" />
      <node concept="3Tm1VV" id="6rVxgz$_JYx" role="1B3o_S" />
      <node concept="2AHcQZ" id="6rVxgz$_JYz" role="2AJF6D">
        <ref role="2AI5Lk" to="mhfm:~Nullable" resolve="Nullable" />
      </node>
      <node concept="3uibUv" id="6rVxgz$_JYA" role="3clF45">
        <ref role="3uigEE" node="6rVxgz$_Gu3" resolve="RefactoringSettings" />
      </node>
      <node concept="3clFbS" id="6rVxgz$_JYB" role="3clF47">
        <node concept="3clFbF" id="6rVxgz$_KAV" role="3cqZAp">
          <node concept="Xjq3P" id="6rVxgz$_KAU" role="3clFbG" />
        </node>
      </node>
    </node>
    <node concept="3clFb_" id="6rVxgz$_JYC" role="jymVt">
      <property role="1EzhhJ" value="false" />
      <property role="TrG5h" value="loadState" />
      <property role="DiZV1" value="false" />
      <property role="od$2w" value="false" />
      <node concept="3Tm1VV" id="6rVxgz$_JYD" role="1B3o_S" />
      <node concept="3cqZAl" id="6rVxgz$_JYF" role="3clF45" />
      <node concept="37vLTG" id="6rVxgz$_JYG" role="3clF46">
        <property role="TrG5h" value="state" />
        <node concept="3uibUv" id="6rVxgz$_JYJ" role="1tU5fm">
          <ref role="3uigEE" node="6rVxgz$_Gu3" resolve="RefactoringSettings" />
        </node>
      </node>
      <node concept="3clFbS" id="6rVxgz$_JYK" role="3clF47">
        <node concept="3clFbF" id="6rVxgz$_Mfw" role="3cqZAp">
          <node concept="2YIFZM" id="6rVxgz$_MwQ" role="3clFbG">
            <ref role="37wK5l" to="mz8t:~XmlSerializerUtil.copyBean(java.lang.Object,java.lang.Object):void" resolve="copyBean" />
            <ref role="1Pybhc" to="mz8t:~XmlSerializerUtil" resolve="XmlSerializerUtil" />
            <node concept="37vLTw" id="6rVxgz$_N8g" role="37wK5m">
              <ref role="3cqZAo" node="6rVxgz$_JYG" resolve="state" />
            </node>
            <node concept="Xjq3P" id="6rVxgz$_Nst" role="37wK5m" />
          </node>
        </node>
      </node>
    </node>
    <node concept="2tJIrI" id="6rVxgz$AZv6" role="jymVt" />
    <node concept="3clFb_" id="6rVxgz$AZBJ" role="jymVt">
      <property role="1EzhhJ" value="false" />
      <property role="TrG5h" value="initComponent" />
      <property role="DiZV1" value="false" />
      <property role="od$2w" value="false" />
      <node concept="3Tm1VV" id="6rVxgz$AZBK" role="1B3o_S" />
      <node concept="3cqZAl" id="6rVxgz$AZBM" role="3clF45" />
      <node concept="3clFbS" id="6rVxgz$AZBO" role="3clF47" />
    </node>
    <node concept="3clFb_" id="6rVxgz$AZBP" role="jymVt">
      <property role="1EzhhJ" value="false" />
      <property role="TrG5h" value="disposeComponent" />
      <property role="DiZV1" value="false" />
      <property role="od$2w" value="false" />
      <node concept="3Tm1VV" id="6rVxgz$AZBQ" role="1B3o_S" />
      <node concept="3cqZAl" id="6rVxgz$AZBS" role="3clF45" />
      <node concept="3clFbS" id="6rVxgz$AZBU" role="3clF47" />
    </node>
    <node concept="3clFb_" id="6rVxgz$AZBV" role="jymVt">
      <property role="1EzhhJ" value="false" />
      <property role="TrG5h" value="getComponentName" />
      <property role="DiZV1" value="false" />
      <property role="od$2w" value="false" />
      <node concept="3Tm1VV" id="6rVxgz$AZBW" role="1B3o_S" />
      <node concept="2AHcQZ" id="6rVxgz$AZBY" role="2AJF6D">
        <ref role="2AI5Lk" to="mhfm:~NonNls" resolve="NonNls" />
      </node>
      <node concept="2AHcQZ" id="6rVxgz$AZBZ" role="2AJF6D">
        <ref role="2AI5Lk" to="mhfm:~NotNull" resolve="NotNull" />
      </node>
      <node concept="3uibUv" id="6rVxgz$AZC0" role="3clF45">
        <ref role="3uigEE" to="wyt6:~String" resolve="String" />
      </node>
      <node concept="3clFbS" id="6rVxgz$AZC3" role="3clF47">
        <node concept="3clFbF" id="6rVxgz$B07a" role="3cqZAp">
          <node concept="Xl_RD" id="6rVxgz$B079" role="3clFbG">
            <property role="Xl_RC" value="Refactoring Settings" />
          </node>
        </node>
      </node>
    </node>
    <node concept="2tJIrI" id="6rVxgz$AZyl" role="jymVt" />
    <node concept="3Tm1VV" id="6rVxgz$_Gu4" role="1B3o_S" />
    <node concept="3uibUv" id="6rVxgz$_Ihd" role="EKbjA">
      <ref role="3uigEE" to="1m72:~PersistentStateComponent" resolve="PersistentStateComponent" />
      <node concept="3uibUv" id="6rVxgz$_Iz2" role="11_B2D">
        <ref role="3uigEE" node="6rVxgz$_Gu3" resolve="RefactoringSettings" />
      </node>
    </node>
    <node concept="3uibUv" id="6rVxgz$AZsm" role="EKbjA">
      <ref role="3uigEE" to="1m72:~ApplicationComponent" resolve="ApplicationComponent" />
    </node>
    <node concept="2AHcQZ" id="6rVxgz$_Rw5" role="2AJF6D">
      <ref role="2AI5Lk" to="1m72:~State" resolve="State" />
      <node concept="2B6LJw" id="6rVxgz$_REM" role="2B76xF">
        <ref role="2B6OnR" to="1m72:~State.name()" resolve="name" />
        <node concept="Xl_RD" id="6rVxgz$_RKV" role="2B70Vg">
          <property role="Xl_RC" value="MpsRefactoringSettings" />
        </node>
      </node>
      <node concept="2B6LJw" id="6rVxgz$_RMn" role="2B76xF">
        <ref role="2B6OnR" to="1m72:~State.storages()" resolve="storages" />
        <node concept="2AHcQZ" id="2es7MPSW6fs" role="2B70Vg">
          <ref role="2AI5Lk" to="1m72:~Storage" resolve="Storage" />
          <node concept="2B6LJw" id="4PleL4OQ7hX" role="2B76xF">
            <ref role="2B6OnR" to="1m72:~Storage.value()" resolve="value" />
            <node concept="Xl_RD" id="ftM8OcQ_zS" role="2B70Vg">
              <property role="Xl_RC" value="refactoringSettings.xml" />
            </node>
          </node>
        </node>
      </node>
    </node>
  </node>
</model>
<|MERGE_RESOLUTION|>--- conflicted
+++ resolved
@@ -2,13 +2,13 @@
 <model ref="r:5a764b6f-e05f-4050-b22c-cbcad1577f1b(jetbrains.mps.ide.refactoring)">
   <persistence version="9" />
   <languages>
-    <use id="fd392034-7849-419d-9071-12563d152375" name="jetbrains.mps.baseLanguage.closures" version="-1" />
-    <use id="83888646-71ce-4f1c-9c53-c54016f6ad4f" name="jetbrains.mps.baseLanguage.collections" version="-1" />
-    <use id="7866978e-a0f0-4cc7-81bc-4d213d9375e1" name="jetbrains.mps.lang.smodel" version="-1" />
-    <use id="63650c59-16c8-498a-99c8-005c7ee9515d" name="jetbrains.mps.lang.access" version="-1" />
-    <use id="f3061a53-9226-4cc5-a443-f952ceaf5816" name="jetbrains.mps.baseLanguage" version="-1" />
-    <use id="760a0a8c-eabb-4521-8bfd-65db761a9ba3" name="jetbrains.mps.baseLanguage.logging" version="-1" />
-    <use id="f2801650-65d5-424e-bb1b-463a8781b786" name="jetbrains.mps.baseLanguage.javadoc" version="-1" />
+    <use id="fd392034-7849-419d-9071-12563d152375" name="jetbrains.mps.baseLanguage.closures" version="0" />
+    <use id="83888646-71ce-4f1c-9c53-c54016f6ad4f" name="jetbrains.mps.baseLanguage.collections" version="0" />
+    <use id="7866978e-a0f0-4cc7-81bc-4d213d9375e1" name="jetbrains.mps.lang.smodel" version="8" />
+    <use id="63650c59-16c8-498a-99c8-005c7ee9515d" name="jetbrains.mps.lang.access" version="0" />
+    <use id="f3061a53-9226-4cc5-a443-f952ceaf5816" name="jetbrains.mps.baseLanguage" version="6" />
+    <use id="760a0a8c-eabb-4521-8bfd-65db761a9ba3" name="jetbrains.mps.baseLanguage.logging" version="0" />
+    <use id="f2801650-65d5-424e-bb1b-463a8781b786" name="jetbrains.mps.baseLanguage.javadoc" version="2" />
   </languages>
   <imports>
     <import index="ge2m" ref="r:bd8551c6-e2e3-4499-a261-45b0c886d1d1(jetbrains.mps.refactoring.framework)" />
@@ -49,9 +49,9 @@
     <import index="18ew" ref="6ed54515-acc8-4d1e-a16c-9fd6cfe951ea/java:jetbrains.mps.util(MPS.Core/)" />
     <import index="wyt6" ref="6354ebe7-c22a-4a0f-ac54-50b52ab9b065/java:java.lang(JDK/)" />
     <import index="mz8t" ref="498d89d2-c2e9-11e2-ad49-6cf049e62fe5/java:com.intellij.util.xmlb(MPS.IDEA/)" />
-    <import index="g1qu" ref="498d89d2-c2e9-11e2-ad49-6cf049e62fe5/java:com.intellij.util.ui(MPS.IDEA/)" />
     <import index="3ju5" ref="6ed54515-acc8-4d1e-a16c-9fd6cfe951ea/java:jetbrains.mps.vfs(MPS.Core/)" />
     <import index="eurq" ref="6ed54515-acc8-4d1e-a16c-9fd6cfe951ea/java:jetbrains.mps.vfs.path(MPS.Core/)" />
+    <import index="g1qu" ref="498d89d2-c2e9-11e2-ad49-6cf049e62fe5/java:com.intellij.util.ui(MPS.IDEA/)" />
     <import index="tpce" ref="r:00000000-0000-4000-0000-011c89590292(jetbrains.mps.lang.structure.structure)" implicit="true" />
   </imports>
   <registry>
@@ -2863,6 +2863,40 @@
           </node>
         </node>
         <node concept="3clFbJ" id="4xnDkoPovc8" role="3cqZAp">
+          <node concept="1Wc70l" id="UiQGWJ_qgm" role="3clFbw">
+            <node concept="2OqwBi" id="UiQGWJ_spD" role="3uHU7w">
+              <node concept="liA8E" id="UiQGWJ_tfv" role="2OqNvi">
+                <ref role="37wK5l" to="wyt6:~String.equals(java.lang.Object):boolean" resolve="equals" />
+                <node concept="2OqwBi" id="UiQGWJ_rqF" role="37wK5m">
+                  <node concept="37vLTw" id="UiQGWJ_r3B" role="2Oq$k0">
+                    <ref role="3cqZAo" node="4xnDkoPm$Bl" resolve="renamingModulePath" />
+                  </node>
+                  <node concept="liA8E" id="UiQGWJ_s5P" role="2OqNvi">
+                    <ref role="37wK5l" to="eurq:~Path.getFileName():java.lang.String" resolve="getFileName" />
+                  </node>
+                </node>
+              </node>
+              <node concept="2OqwBi" id="4xnDkoPozid" role="2Oq$k0">
+                <node concept="37vLTw" id="4xnDkoPozie" role="2Oq$k0">
+                  <ref role="3cqZAo" node="29N7xYwTGoV" resolve="myModule" />
+                </node>
+                <node concept="liA8E" id="4xnDkoPozif" role="2OqNvi">
+                  <ref role="37wK5l" to="z1c3:~AbstractModule.getModuleName():java.lang.String" resolve="getModuleName" />
+                </node>
+              </node>
+            </node>
+            <node concept="3y3z36" id="UiQGWJ_psG" role="3uHU7B">
+              <node concept="10Nm6u" id="UiQGWJ_qfm" role="3uHU7w" />
+              <node concept="2OqwBi" id="UiQGWJ_v4W" role="3uHU7B">
+                <node concept="37vLTw" id="UiQGWJ_uHW" role="2Oq$k0">
+                  <ref role="3cqZAo" node="29N7xYwTGoV" resolve="myModule" />
+                </node>
+                <node concept="liA8E" id="UiQGWJ_vuQ" role="2OqNvi">
+                  <ref role="37wK5l" to="z1c3:~AbstractModule.getModuleName():java.lang.String" resolve="getModuleName" />
+                </node>
+              </node>
+            </node>
+          </node>
           <node concept="3clFbS" id="4xnDkoPovca" role="3clFbx">
             <node concept="3clFbF" id="684ZMLPnAZk" role="3cqZAp">
               <node concept="37vLTI" id="684ZMLPnCTd" role="3clFbG">
@@ -2883,50 +2917,6 @@
                 </node>
                 <node concept="37vLTw" id="684ZMLPnAZj" role="37vLTJ">
                   <ref role="3cqZAo" node="52AFxJVoR3s" resolve="mySubModules" />
-                </node>
-              </node>
-            </node>
-          </node>
-<<<<<<< HEAD
-          <node concept="2OqwBi" id="4xnDkoPozia" role="3clFbw">
-            <node concept="37vLTw" id="4xnDkoPozib" role="2Oq$k0">
-              <ref role="3cqZAo" node="4xnDkoPm$Bl" resolve="renamingModulePath" />
-            </node>
-            <node concept="liA8E" id="4xnDkoPozic" role="2OqNvi">
-              <ref role="37wK5l" to="eurq:~Path.endsWith(java.lang.String):boolean" resolve="endsWith" />
-              <node concept="2OqwBi" id="4xnDkoPozid" role="37wK5m">
-=======
-          <node concept="1Wc70l" id="UiQGWJ_qgm" role="3clFbw">
-            <node concept="2OqwBi" id="UiQGWJ_spD" role="3uHU7w">
-              <node concept="liA8E" id="UiQGWJ_tfv" role="2OqNvi">
-                <ref role="37wK5l" to="wyt6:~String.equals(java.lang.Object):boolean" resolve="equals" />
-                <node concept="2OqwBi" id="UiQGWJ_rqF" role="37wK5m">
-                  <node concept="37vLTw" id="UiQGWJ_r3B" role="2Oq$k0">
-                    <ref role="3cqZAo" node="4xnDkoPm$Bl" resolve="renamingModulePath" />
-                  </node>
-                  <node concept="liA8E" id="UiQGWJ_s5P" role="2OqNvi">
-                    <ref role="37wK5l" to="eurq:~AbstractPath.getFileName():java.lang.String" resolve="getFileName" />
-                  </node>
-                </node>
-              </node>
-              <node concept="2OqwBi" id="4xnDkoPozid" role="2Oq$k0">
->>>>>>> 15712b16
-                <node concept="37vLTw" id="4xnDkoPozie" role="2Oq$k0">
-                  <ref role="3cqZAo" node="29N7xYwTGoV" resolve="myModule" />
-                </node>
-                <node concept="liA8E" id="4xnDkoPozif" role="2OqNvi">
-                  <ref role="37wK5l" to="z1c3:~AbstractModule.getModuleName():java.lang.String" resolve="getModuleName" />
-                </node>
-              </node>
-            </node>
-            <node concept="3y3z36" id="UiQGWJ_psG" role="3uHU7B">
-              <node concept="10Nm6u" id="UiQGWJ_qfm" role="3uHU7w" />
-              <node concept="2OqwBi" id="UiQGWJ_v4W" role="3uHU7B">
-                <node concept="37vLTw" id="UiQGWJ_uHW" role="2Oq$k0">
-                  <ref role="3cqZAo" node="29N7xYwTGoV" resolve="myModule" />
-                </node>
-                <node concept="liA8E" id="UiQGWJ_vuQ" role="2OqNvi">
-                  <ref role="37wK5l" to="z1c3:~AbstractModule.getModuleName():java.lang.String" resolve="getModuleName" />
                 </node>
               </node>
             </node>
