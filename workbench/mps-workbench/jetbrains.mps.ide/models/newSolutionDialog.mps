<?xml version="1.0" encoding="UTF-8"?>
<model ref="r:00000000-0000-4000-0000-011c895904ab(jetbrains.mps.ide.newSolutionDialog)">
  <persistence version="9" />
  <languages>
    <use id="fd392034-7849-419d-9071-12563d152375" name="jetbrains.mps.baseLanguage.closures" version="0" />
    <use id="7866978e-a0f0-4cc7-81bc-4d213d9375e1" name="jetbrains.mps.lang.smodel" version="4" />
    <use id="f3061a53-9226-4cc5-a443-f952ceaf5816" name="jetbrains.mps.baseLanguage" version="4" />
    <use id="760a0a8c-eabb-4521-8bfd-65db761a9ba3" name="jetbrains.mps.baseLanguage.logging" version="0" />
    <use id="a247e09e-2435-45ba-b8d2-07e93feba96a" name="jetbrains.mps.baseLanguage.tuples" version="0" />
  </languages>
  <imports>
    <import index="wyt6" ref="6354ebe7-c22a-4a0f-ac54-50b52ab9b065/java:java.lang(JDK/)" />
    <import index="guwi" ref="6354ebe7-c22a-4a0f-ac54-50b52ab9b065/java:java.io(JDK/)" />
    <import index="emwx" ref="6354ebe7-c22a-4a0f-ac54-50b52ab9b065/java:javax.lang.model(JDK/)" />
    <import index="z1c3" ref="6ed54515-acc8-4d1e-a16c-9fd6cfe951ea/java:jetbrains.mps.project(MPS.Core/)" />
    <import index="3ju5" ref="6ed54515-acc8-4d1e-a16c-9fd6cfe951ea/java:jetbrains.mps.vfs(MPS.Core/)" />
    <import index="w1kc" ref="6ed54515-acc8-4d1e-a16c-9fd6cfe951ea/java:jetbrains.mps.smodel(MPS.Core/)" />
    <import index="w0gx" ref="6ed54515-acc8-4d1e-a16c-9fd6cfe951ea/java:jetbrains.mps.project.structure.modules(MPS.Core/)" />
    <import index="18ew" ref="6ed54515-acc8-4d1e-a16c-9fd6cfe951ea/java:jetbrains.mps.util(MPS.Core/)" />
    <import index="3a50" ref="86441d7a-e194-42da-81a5-2161ec62a379/java:jetbrains.mps.ide(MPS.Workbench/)" />
    <import index="z1c4" ref="742f6602-5a2f-4313-aa6e-ae1cd4ffdc61/java:jetbrains.mps.project(MPS.Platform/)" />
    <import index="gn4j" ref="2d3c70e9-aab2-4870-8d8d-6036800e4103/r:a42e26eb-bbea-4e8d-a549-0d224ab71e57(jetbrains.mps.kernel/jetbrains.mps.project.persistence)" />
    <import index="32g5" ref="6ed54515-acc8-4d1e-a16c-9fd6cfe951ea/java:jetbrains.mps.library(MPS.Core/)" />
    <import index="bd8o" ref="498d89d2-c2e9-11e2-ad49-6cf049e62fe5/java:com.intellij.openapi.application(MPS.IDEA/)" />
    <import index="dush" ref="8865b7a8-5271-43d3-884c-6fd1d9cfdd34/java:org.jetbrains.mps.openapi.persistence(MPS.OpenAPI/)" />
    <import index="pa15" ref="6ed54515-acc8-4d1e-a16c-9fd6cfe951ea/java:jetbrains.mps.persistence(MPS.Core/)" />
    <import index="ends" ref="6ed54515-acc8-4d1e-a16c-9fd6cfe951ea/java:jetbrains.mps.extapi.persistence(MPS.Core/)" />
    <import index="mhbf" ref="8865b7a8-5271-43d3-884c-6fd1d9cfdd34/java:org.jetbrains.mps.openapi.model(MPS.OpenAPI/)" />
    <import index="lui2" ref="8865b7a8-5271-43d3-884c-6fd1d9cfdd34/java:org.jetbrains.mps.openapi.module(MPS.OpenAPI/)" />
    <import index="jlff" ref="498d89d2-c2e9-11e2-ad49-6cf049e62fe5/java:com.intellij.openapi.vfs(MPS.IDEA/)" />
    <import index="tpck" ref="r:00000000-0000-4000-0000-011c89590288(jetbrains.mps.lang.core.structure)" />
    <import index="tpf8" ref="r:00000000-0000-4000-0000-011c895902e8(jetbrains.mps.lang.generator.structure)" />
    <import index="31cb" ref="6ed54515-acc8-4d1e-a16c-9fd6cfe951ea/java:jetbrains.mps.extapi.module(MPS.Core/)" />
    <import index="33ny" ref="6354ebe7-c22a-4a0f-ac54-50b52ab9b065/java:java.util(JDK/)" />
    <import index="c17a" ref="8865b7a8-5271-43d3-884c-6fd1d9cfdd34/java:org.jetbrains.mps.openapi.language(MPS.OpenAPI/)" />
    <import index="2k9e" ref="6ed54515-acc8-4d1e-a16c-9fd6cfe951ea/java:jetbrains.mps.smodel.adapter.structure(MPS.Core/)" />
<<<<<<< HEAD
    <import index="yo1v" ref="6ed54515-acc8-4d1e-a16c-9fd6cfe951ea/java:jetbrains.mps.project.structure.modules.mappingpriorities(MPS.Core/)" />
    <import index="6qgz" ref="6ed54515-acc8-4d1e-a16c-9fd6cfe951ea/java:jetbrains.mps.project.structure.model(MPS.Core/)" />
    <import index="g3l6" ref="6ed54515-acc8-4d1e-a16c-9fd6cfe951ea/java:jetbrains.mps.extapi.model(MPS.Core/)" />
    <import index="pjrh" ref="6ed54515-acc8-4d1e-a16c-9fd6cfe951ea/java:jetbrains.mps.smodel.adapter(MPS.Core/)" />
    <import index="z1c5" ref="86441d7a-e194-42da-81a5-2161ec62a379/java:jetbrains.mps.project(MPS.Workbench/)" />
=======
    <import index="4hrd" ref="742f6602-5a2f-4313-aa6e-ae1cd4ffdc61/java:jetbrains.mps.ide.vfs(MPS.Platform/)" />
    <import index="ncw5" ref="6ed54515-acc8-4d1e-a16c-9fd6cfe951ea/java:jetbrains.mps.util.annotation(MPS.Core/)" />
>>>>>>> 4b098e93
  </imports>
  <registry>
    <language id="a247e09e-2435-45ba-b8d2-07e93feba96a" name="jetbrains.mps.baseLanguage.tuples">
      <concept id="1238852151516" name="jetbrains.mps.baseLanguage.tuples.structure.IndexedTupleType" flags="in" index="1LlUBW">
        <child id="1238852204892" name="componentType" index="1Lm7xW" />
      </concept>
      <concept id="1238853782547" name="jetbrains.mps.baseLanguage.tuples.structure.IndexedTupleLiteral" flags="nn" index="1Ls8ON">
        <child id="1238853845806" name="component" index="1Lso8e" />
      </concept>
      <concept id="1238857743184" name="jetbrains.mps.baseLanguage.tuples.structure.IndexedTupleMemberAccessExpression" flags="nn" index="1LFfDK">
        <child id="1238857764950" name="tuple" index="1LFl5Q" />
        <child id="1238857834412" name="index" index="1LF_Uc" />
      </concept>
    </language>
    <language id="f3061a53-9226-4cc5-a443-f952ceaf5816" name="jetbrains.mps.baseLanguage">
      <concept id="1224071154655" name="jetbrains.mps.baseLanguage.structure.AsExpression" flags="nn" index="0kSF2">
        <child id="1224071154657" name="classifierType" index="0kSFW" />
        <child id="1224071154656" name="expression" index="0kSFX" />
      </concept>
      <concept id="1080223426719" name="jetbrains.mps.baseLanguage.structure.OrExpression" flags="nn" index="22lmx$" />
      <concept id="1082485599095" name="jetbrains.mps.baseLanguage.structure.BlockStatement" flags="nn" index="9aQIb">
        <child id="1082485599096" name="statements" index="9aQI4" />
      </concept>
      <concept id="1215693861676" name="jetbrains.mps.baseLanguage.structure.BaseAssignmentExpression" flags="nn" index="d038R">
        <child id="1068498886297" name="rValue" index="37vLTx" />
        <child id="1068498886295" name="lValue" index="37vLTJ" />
      </concept>
      <concept id="4836112446988635817" name="jetbrains.mps.baseLanguage.structure.UndefinedType" flags="in" index="2jxLKc" />
      <concept id="1202948039474" name="jetbrains.mps.baseLanguage.structure.InstanceMethodCallOperation" flags="nn" index="liA8E" />
      <concept id="1465982738277781862" name="jetbrains.mps.baseLanguage.structure.PlaceholderMember" flags="ng" index="2tJIrI" />
      <concept id="1076505808687" name="jetbrains.mps.baseLanguage.structure.WhileStatement" flags="nn" index="2$JKZl">
        <child id="1076505808688" name="condition" index="2$JKZa" />
      </concept>
      <concept id="1188207840427" name="jetbrains.mps.baseLanguage.structure.AnnotationInstance" flags="nn" index="2AHcQZ">
        <reference id="1188208074048" name="annotation" index="2AI5Lk" />
        <child id="1188214630783" name="value" index="2B76xF" />
      </concept>
      <concept id="1188208481402" name="jetbrains.mps.baseLanguage.structure.HasAnnotation" flags="ng" index="2AJDlI">
        <child id="1188208488637" name="annotation" index="2AJF6D" />
      </concept>
      <concept id="1188214545140" name="jetbrains.mps.baseLanguage.structure.AnnotationInstanceValue" flags="ng" index="2B6LJw">
        <reference id="1188214555875" name="key" index="2B6OnR" />
        <child id="1188214607812" name="value" index="2B70Vg" />
      </concept>
      <concept id="1154032098014" name="jetbrains.mps.baseLanguage.structure.AbstractLoopStatement" flags="nn" index="2LF5Ji">
        <child id="1154032183016" name="body" index="2LFqv$" />
      </concept>
      <concept id="1197027756228" name="jetbrains.mps.baseLanguage.structure.DotExpression" flags="nn" index="2OqwBi">
        <child id="1197027771414" name="operand" index="2Oq$k0" />
        <child id="1197027833540" name="operation" index="2OqNvi" />
      </concept>
      <concept id="1083260308424" name="jetbrains.mps.baseLanguage.structure.EnumConstantReference" flags="nn" index="Rm8GO">
        <reference id="1083260308426" name="enumConstantDeclaration" index="Rm8GQ" />
        <reference id="1144432896254" name="enumClass" index="1Px2BO" />
      </concept>
      <concept id="1164879751025" name="jetbrains.mps.baseLanguage.structure.TryCatchStatement" flags="nn" index="SfApY">
        <child id="1164879758292" name="body" index="SfCbr" />
        <child id="1164903496223" name="catchClause" index="TEbGg" />
      </concept>
      <concept id="1145552977093" name="jetbrains.mps.baseLanguage.structure.GenericNewExpression" flags="nn" index="2ShNRf">
        <child id="1145553007750" name="creator" index="2ShVmc" />
      </concept>
      <concept id="1164903280175" name="jetbrains.mps.baseLanguage.structure.CatchClause" flags="nn" index="TDmWw">
        <child id="1164903359218" name="catchBody" index="TDEfX" />
        <child id="1164903359217" name="throwable" index="TDEfY" />
      </concept>
      <concept id="1070475926800" name="jetbrains.mps.baseLanguage.structure.StringLiteral" flags="nn" index="Xl_RD">
        <property id="1070475926801" name="value" index="Xl_RC" />
      </concept>
      <concept id="1081236700938" name="jetbrains.mps.baseLanguage.structure.StaticMethodDeclaration" flags="ig" index="2YIFZL" />
      <concept id="1081236700937" name="jetbrains.mps.baseLanguage.structure.StaticMethodCall" flags="nn" index="2YIFZM">
        <reference id="1144433194310" name="classConcept" index="1Pybhc" />
      </concept>
      <concept id="1164991038168" name="jetbrains.mps.baseLanguage.structure.ThrowStatement" flags="nn" index="YS8fn">
        <child id="1164991057263" name="throwable" index="YScLw" />
      </concept>
      <concept id="1081256982272" name="jetbrains.mps.baseLanguage.structure.InstanceOfExpression" flags="nn" index="2ZW3vV">
        <child id="1081256993305" name="classType" index="2ZW6by" />
        <child id="1081256993304" name="leftExpression" index="2ZW6bz" />
      </concept>
      <concept id="1070533707846" name="jetbrains.mps.baseLanguage.structure.StaticFieldReference" flags="nn" index="10M0yZ">
        <reference id="1144433057691" name="classifier" index="1PxDUh" />
      </concept>
      <concept id="1070534058343" name="jetbrains.mps.baseLanguage.structure.NullLiteral" flags="nn" index="10Nm6u" />
      <concept id="1070534644030" name="jetbrains.mps.baseLanguage.structure.BooleanType" flags="in" index="10P_77" />
      <concept id="1070534934090" name="jetbrains.mps.baseLanguage.structure.CastExpression" flags="nn" index="10QFUN">
        <child id="1070534934091" name="type" index="10QFUM" />
        <child id="1070534934092" name="expression" index="10QFUP" />
      </concept>
      <concept id="1068390468198" name="jetbrains.mps.baseLanguage.structure.ClassConcept" flags="ig" index="312cEu" />
      <concept id="1068431474542" name="jetbrains.mps.baseLanguage.structure.VariableDeclaration" flags="ng" index="33uBYm">
        <property id="1176718929932" name="isFinal" index="3TUv4t" />
        <child id="1068431790190" name="initializer" index="33vP2m" />
      </concept>
      <concept id="1109279763828" name="jetbrains.mps.baseLanguage.structure.TypeVariableDeclaration" flags="ng" index="16euLQ">
        <child id="1214996921760" name="bound" index="3ztrMU" />
      </concept>
      <concept id="1109279851642" name="jetbrains.mps.baseLanguage.structure.GenericDeclaration" flags="ng" index="16eOlS">
        <child id="1109279881614" name="typeVariableDeclaration" index="16eVyc" />
      </concept>
      <concept id="1109283449304" name="jetbrains.mps.baseLanguage.structure.TypeVariableReference" flags="in" index="16syzq">
        <reference id="1109283546497" name="typeVariableDeclaration" index="16sUi3" />
      </concept>
      <concept id="1068498886296" name="jetbrains.mps.baseLanguage.structure.VariableReference" flags="nn" index="37vLTw">
        <reference id="1068581517664" name="variableDeclaration" index="3cqZAo" />
      </concept>
      <concept id="1068498886292" name="jetbrains.mps.baseLanguage.structure.ParameterDeclaration" flags="ir" index="37vLTG" />
      <concept id="1068498886294" name="jetbrains.mps.baseLanguage.structure.AssignmentExpression" flags="nn" index="37vLTI" />
      <concept id="1225271177708" name="jetbrains.mps.baseLanguage.structure.StringType" flags="in" index="17QB3L" />
      <concept id="4972933694980447171" name="jetbrains.mps.baseLanguage.structure.BaseVariableDeclaration" flags="ng" index="19Szcq">
        <child id="5680397130376446158" name="type" index="1tU5fm" />
      </concept>
      <concept id="1111509017652" name="jetbrains.mps.baseLanguage.structure.FloatingPointConstant" flags="nn" index="3b6qkQ">
        <property id="1113006610751" name="value" index="$nhwW" />
      </concept>
      <concept id="1068580123132" name="jetbrains.mps.baseLanguage.structure.BaseMethodDeclaration" flags="ng" index="3clF44">
        <property id="4276006055363816570" name="isSynchronized" index="od$2w" />
        <property id="1181808852946" name="isFinal" index="DiZV1" />
        <child id="1164879685961" name="throwsItem" index="Sfmx6" />
        <child id="1068580123133" name="returnType" index="3clF45" />
        <child id="1068580123134" name="parameter" index="3clF46" />
        <child id="1068580123135" name="body" index="3clF47" />
      </concept>
      <concept id="1068580123152" name="jetbrains.mps.baseLanguage.structure.EqualsExpression" flags="nn" index="3clFbC" />
      <concept id="1068580123155" name="jetbrains.mps.baseLanguage.structure.ExpressionStatement" flags="nn" index="3clFbF">
        <child id="1068580123156" name="expression" index="3clFbG" />
      </concept>
      <concept id="1068580123157" name="jetbrains.mps.baseLanguage.structure.Statement" flags="nn" index="3clFbH" />
      <concept id="1068580123159" name="jetbrains.mps.baseLanguage.structure.IfStatement" flags="nn" index="3clFbJ">
        <child id="1082485599094" name="ifFalseStatement" index="9aQIa" />
        <child id="1068580123160" name="condition" index="3clFbw" />
        <child id="1068580123161" name="ifTrue" index="3clFbx" />
      </concept>
      <concept id="1068580123136" name="jetbrains.mps.baseLanguage.structure.StatementList" flags="sn" stub="5293379017992965193" index="3clFbS">
        <child id="1068581517665" name="statement" index="3cqZAp" />
      </concept>
      <concept id="1068580123137" name="jetbrains.mps.baseLanguage.structure.BooleanConstant" flags="nn" index="3clFbT">
        <property id="1068580123138" name="value" index="3clFbU" />
      </concept>
      <concept id="1068580320020" name="jetbrains.mps.baseLanguage.structure.IntegerConstant" flags="nn" index="3cmrfG">
        <property id="1068580320021" name="value" index="3cmrfH" />
      </concept>
      <concept id="1068581242875" name="jetbrains.mps.baseLanguage.structure.PlusExpression" flags="nn" index="3cpWs3" />
      <concept id="1068581242878" name="jetbrains.mps.baseLanguage.structure.ReturnStatement" flags="nn" index="3cpWs6">
        <child id="1068581517676" name="expression" index="3cqZAk" />
      </concept>
      <concept id="1068581242864" name="jetbrains.mps.baseLanguage.structure.LocalVariableDeclarationStatement" flags="nn" index="3cpWs8">
        <child id="1068581242865" name="localVariableDeclaration" index="3cpWs9" />
      </concept>
      <concept id="1068581242863" name="jetbrains.mps.baseLanguage.structure.LocalVariableDeclaration" flags="nr" index="3cpWsn" />
      <concept id="1068581517677" name="jetbrains.mps.baseLanguage.structure.VoidType" flags="in" index="3cqZAl" />
      <concept id="1079359253375" name="jetbrains.mps.baseLanguage.structure.ParenthesizedExpression" flags="nn" index="1eOMI4">
        <child id="1079359253376" name="expression" index="1eOMHV" />
      </concept>
      <concept id="1081506762703" name="jetbrains.mps.baseLanguage.structure.GreaterThanExpression" flags="nn" index="3eOSWO" />
      <concept id="1081516740877" name="jetbrains.mps.baseLanguage.structure.NotExpression" flags="nn" index="3fqX7Q">
        <child id="1081516765348" name="expression" index="3fr31v" />
      </concept>
      <concept id="1160998861373" name="jetbrains.mps.baseLanguage.structure.AssertStatement" flags="nn" index="1gVbGN">
        <child id="1160998896846" name="condition" index="1gVkn0" />
      </concept>
      <concept id="1204053956946" name="jetbrains.mps.baseLanguage.structure.IMethodCall" flags="ng" index="1ndlxa">
        <reference id="1068499141037" name="baseMethodDeclaration" index="37wK5l" />
        <child id="1068499141038" name="actualArgument" index="37wK5m" />
      </concept>
      <concept id="1212685548494" name="jetbrains.mps.baseLanguage.structure.ClassCreator" flags="nn" index="1pGfFk" />
      <concept id="1107461130800" name="jetbrains.mps.baseLanguage.structure.Classifier" flags="ng" index="3pOWGL">
        <child id="5375687026011219971" name="member" index="jymVt" unordered="true" />
      </concept>
      <concept id="7812454656619025416" name="jetbrains.mps.baseLanguage.structure.MethodDeclaration" flags="ng" index="1rXfSm">
        <property id="8355037393041754995" name="isNative" index="2aFKle" />
      </concept>
      <concept id="7812454656619025412" name="jetbrains.mps.baseLanguage.structure.LocalMethodCall" flags="nn" index="1rXfSq" />
      <concept id="1107535904670" name="jetbrains.mps.baseLanguage.structure.ClassifierType" flags="in" index="3uibUv">
        <reference id="1107535924139" name="classifier" index="3uigEE" />
        <child id="1109201940907" name="parameter" index="11_B2D" />
      </concept>
      <concept id="1081773326031" name="jetbrains.mps.baseLanguage.structure.BinaryOperation" flags="nn" index="3uHJSO">
        <child id="1081773367579" name="rightExpression" index="3uHU7w" />
        <child id="1081773367580" name="leftExpression" index="3uHU7B" />
      </concept>
      <concept id="1073239437375" name="jetbrains.mps.baseLanguage.structure.NotEqualsExpression" flags="nn" index="3y3z36" />
      <concept id="1081855346303" name="jetbrains.mps.baseLanguage.structure.BreakStatement" flags="nn" index="3zACq4" />
      <concept id="1178549954367" name="jetbrains.mps.baseLanguage.structure.IVisible" flags="ng" index="1B3ioH">
        <child id="1178549979242" name="visibility" index="1B3o_S" />
      </concept>
      <concept id="1144226303539" name="jetbrains.mps.baseLanguage.structure.ForeachStatement" flags="nn" index="1DcWWT">
        <child id="1144226360166" name="iterable" index="1DdaDG" />
      </concept>
      <concept id="1144230876926" name="jetbrains.mps.baseLanguage.structure.AbstractForStatement" flags="nn" index="1DupvO">
        <child id="1144230900587" name="variable" index="1Duv9x" />
      </concept>
      <concept id="1082113931046" name="jetbrains.mps.baseLanguage.structure.ContinueStatement" flags="nn" index="3N13vt" />
      <concept id="6329021646629104957" name="jetbrains.mps.baseLanguage.structure.TextCommentPart" flags="nn" index="3SKdUq">
        <property id="6329021646629104958" name="text" index="3SKdUp" />
      </concept>
      <concept id="6329021646629104954" name="jetbrains.mps.baseLanguage.structure.SingleLineComment" flags="nn" index="3SKdUt">
        <child id="6329021646629175155" name="commentPart" index="3SKWNk" />
      </concept>
      <concept id="1146644602865" name="jetbrains.mps.baseLanguage.structure.PublicVisibility" flags="nn" index="3Tm1VV" />
      <concept id="1146644623116" name="jetbrains.mps.baseLanguage.structure.PrivateVisibility" flags="nn" index="3Tm6S6" />
      <concept id="1080120340718" name="jetbrains.mps.baseLanguage.structure.AndExpression" flags="nn" index="1Wc70l" />
    </language>
    <language id="fd392034-7849-419d-9071-12563d152375" name="jetbrains.mps.baseLanguage.closures">
      <concept id="1235746970280" name="jetbrains.mps.baseLanguage.closures.structure.CompactInvokeFunctionExpression" flags="nn" index="2Sg_IR">
        <child id="1235746996653" name="function" index="2SgG2M" />
      </concept>
      <concept id="1199542442495" name="jetbrains.mps.baseLanguage.closures.structure.FunctionType" flags="in" index="1ajhzC">
        <child id="1199542457201" name="resultType" index="1ajl9A" />
        <child id="1199542501692" name="parameterType" index="1ajw0F" />
      </concept>
      <concept id="1199569711397" name="jetbrains.mps.baseLanguage.closures.structure.ClosureLiteral" flags="nn" index="1bVj0M">
        <child id="1199569906740" name="parameter" index="1bW2Oz" />
        <child id="1199569916463" name="body" index="1bW5cS" />
      </concept>
      <concept id="1225797177491" name="jetbrains.mps.baseLanguage.closures.structure.InvokeFunctionOperation" flags="nn" index="1Bd96e">
        <child id="1225797361612" name="parameter" index="1BdPVh" />
      </concept>
    </language>
    <language id="760a0a8c-eabb-4521-8bfd-65db761a9ba3" name="jetbrains.mps.baseLanguage.logging">
      <concept id="1167227138527" name="jetbrains.mps.baseLanguage.logging.structure.LogStatement" flags="nn" index="34ab3g">
        <property id="1167245565795" name="severity" index="35gtTG" />
        <child id="1167227463056" name="logExpression" index="34bqiv" />
      </concept>
    </language>
    <language id="7866978e-a0f0-4cc7-81bc-4d213d9375e1" name="jetbrains.mps.lang.smodel">
      <concept id="427659576753752243" name="jetbrains.mps.lang.smodel.structure.ModulePointer" flags="ng" index="20RdaH">
        <property id="427659576753753627" name="moduleId" index="20Rdg5" />
        <property id="427659576753753625" name="moduleName" index="20Rdg7" />
      </concept>
      <concept id="1143235216708" name="jetbrains.mps.lang.smodel.structure.Model_CreateNewNodeOperation" flags="nn" index="I8ghe">
        <reference id="1143235391024" name="concept" index="I8UWU" />
      </concept>
      <concept id="1678062499342629858" name="jetbrains.mps.lang.smodel.structure.ModuleRefExpression" flags="ng" index="37shsh">
        <child id="1678062499342629861" name="moduleId" index="37shsm" />
      </concept>
      <concept id="1206482823744" name="jetbrains.mps.lang.smodel.structure.Model_AddRootOperation" flags="nn" index="3BYIHo">
        <child id="1206482823746" name="nodeArgument" index="3BYIHq" />
      </concept>
      <concept id="1138055754698" name="jetbrains.mps.lang.smodel.structure.SNodeType" flags="in" index="3Tqbb2">
        <reference id="1138405853777" name="concept" index="ehGHo" />
      </concept>
      <concept id="1138056022639" name="jetbrains.mps.lang.smodel.structure.SPropertyAccess" flags="nn" index="3TrcHB">
        <reference id="1138056395725" name="property" index="3TsBF5" />
      </concept>
    </language>
    <language id="ceab5195-25ea-4f22-9b92-103b95ca8c0c" name="jetbrains.mps.lang.core">
      <concept id="1169194658468" name="jetbrains.mps.lang.core.structure.INamedConcept" flags="ng" index="TrEIO">
        <property id="1169194664001" name="name" index="TrG5h" />
      </concept>
    </language>
    <language id="83888646-71ce-4f1c-9c53-c54016f6ad4f" name="jetbrains.mps.baseLanguage.collections">
      <concept id="1204796164442" name="jetbrains.mps.baseLanguage.collections.structure.InternalSequenceOperation" flags="nn" index="23sCx2">
        <child id="1204796294226" name="closure" index="23t8la" />
      </concept>
      <concept id="540871147943773365" name="jetbrains.mps.baseLanguage.collections.structure.SingleArgumentSequenceOperation" flags="nn" index="25WWJ4">
        <child id="540871147943773366" name="argument" index="25WWJ7" />
      </concept>
      <concept id="1204980550705" name="jetbrains.mps.baseLanguage.collections.structure.VisitAllOperation" flags="nn" index="2es0OD" />
      <concept id="1151688443754" name="jetbrains.mps.baseLanguage.collections.structure.ListType" flags="in" index="_YKpA">
        <child id="1151688676805" name="elementType" index="_ZDj9" />
      </concept>
      <concept id="1151689724996" name="jetbrains.mps.baseLanguage.collections.structure.SequenceType" flags="in" index="A3Dl8">
        <child id="1151689745422" name="elementType" index="A3Ik2" />
      </concept>
      <concept id="1153943597977" name="jetbrains.mps.baseLanguage.collections.structure.ForEachStatement" flags="nn" index="2Gpval">
        <child id="1153944400369" name="variable" index="2Gsz3X" />
        <child id="1153944424730" name="inputSequence" index="2GsD0m" />
      </concept>
      <concept id="1153944193378" name="jetbrains.mps.baseLanguage.collections.structure.ForEachVariable" flags="nr" index="2GrKxI" />
      <concept id="1153944233411" name="jetbrains.mps.baseLanguage.collections.structure.ForEachVariableReference" flags="nn" index="2GrUjf">
        <reference id="1153944258490" name="variable" index="2Gs0qQ" />
      </concept>
      <concept id="1237721394592" name="jetbrains.mps.baseLanguage.collections.structure.AbstractContainerCreator" flags="nn" index="HWqM0">
        <child id="1237721435807" name="elementType" index="HW$YZ" />
      </concept>
      <concept id="1201306600024" name="jetbrains.mps.baseLanguage.collections.structure.ContainsKeyOperation" flags="nn" index="2Nt0df">
        <child id="1201654602639" name="key" index="38cxEo" />
      </concept>
      <concept id="1203518072036" name="jetbrains.mps.baseLanguage.collections.structure.SmartClosureParameterDeclaration" flags="ig" index="Rh6nW" />
      <concept id="1237909114519" name="jetbrains.mps.baseLanguage.collections.structure.GetValuesOperation" flags="nn" index="T8wYR" />
      <concept id="1160600644654" name="jetbrains.mps.baseLanguage.collections.structure.ListCreatorWithInit" flags="nn" index="Tc6Ow" />
      <concept id="1160612413312" name="jetbrains.mps.baseLanguage.collections.structure.AddElementOperation" flags="nn" index="TSZUe" />
      <concept id="1197683403723" name="jetbrains.mps.baseLanguage.collections.structure.MapType" flags="in" index="3rvAFt">
        <child id="1197683466920" name="keyType" index="3rvQeY" />
        <child id="1197683475734" name="valueType" index="3rvSg0" />
      </concept>
      <concept id="1197686869805" name="jetbrains.mps.baseLanguage.collections.structure.HashMapCreator" flags="nn" index="3rGOSV">
        <child id="1197687026896" name="keyType" index="3rHrn6" />
        <child id="1197687035757" name="valueType" index="3rHtpV" />
      </concept>
      <concept id="1197932370469" name="jetbrains.mps.baseLanguage.collections.structure.MapElement" flags="nn" index="3EllGN">
        <child id="1197932505799" name="map" index="3ElQJh" />
        <child id="1197932525128" name="key" index="3ElVtu" />
      </concept>
    </language>
  </registry>
  <node concept="312cEu" id="56Y$nab_bZy">
    <property role="TrG5h" value="NewModuleUtil" />
    <node concept="2YIFZL" id="7BBl3KJyvjT" role="jymVt">
      <property role="TrG5h" value="createRuntimeSolution" />
      <property role="od$2w" value="false" />
      <property role="DiZV1" value="false" />
      <node concept="3clFbS" id="7BBl3KJyvjW" role="3clF47">
        <node concept="3cpWs8" id="3WcIkZauauH" role="3cqZAp">
          <node concept="3cpWsn" id="3WcIkZauauI" role="3cpWs9">
            <property role="TrG5h" value="basePath" />
            <node concept="17QB3L" id="3WcIkZauauJ" role="1tU5fm" />
            <node concept="3cpWs3" id="3WcIkZauauK" role="33vP2m">
              <node concept="Xl_RD" id="3WcIkZauauL" role="3uHU7w">
                <property role="Xl_RC" value="runtime" />
              </node>
              <node concept="3cpWs3" id="3WcIkZauauM" role="3uHU7B">
                <node concept="37vLTw" id="7BBl3KJz5wy" role="3uHU7B">
                  <ref role="3cqZAo" node="7BBl3KJz3AQ" resolve="languageRootPath" />
                </node>
                <node concept="10M0yZ" id="3WcIkZauauQ" role="3uHU7w">
                  <ref role="3cqZAo" to="guwi:~File.separator" resolve="separator" />
                  <ref role="1PxDUh" to="guwi:~File" resolve="File" />
                </node>
              </node>
            </node>
          </node>
        </node>
        <node concept="3cpWs8" id="3WcIkZauauS" role="3cqZAp">
          <node concept="3cpWsn" id="3WcIkZauauT" role="3cpWs9">
            <property role="TrG5h" value="namespace" />
            <node concept="17QB3L" id="3WcIkZauauU" role="1tU5fm" />
            <node concept="3cpWs3" id="3WcIkZauauZ" role="33vP2m">
              <node concept="2OqwBi" id="7BBl3KJ_roc" role="3uHU7B">
                <node concept="liA8E" id="7BBl3KJ_rZq" role="2OqNvi">
                  <ref role="37wK5l" to="z1c3:~AbstractModule.getModuleName():java.lang.String" resolve="getModuleName" />
                </node>
                <node concept="37vLTw" id="7BBl3KJz7J2" role="2Oq$k0">
                  <ref role="3cqZAo" node="7BBl3KJz2PJ" resolve="language" />
                </node>
              </node>
              <node concept="Xl_RD" id="3WcIkZauav2" role="3uHU7w">
                <property role="Xl_RC" value=".runtime" />
              </node>
            </node>
          </node>
        </node>
        <node concept="3clFbH" id="3AvdXZVocjA" role="3cqZAp" />
        <node concept="3cpWs8" id="56Y$nab_cVq" role="3cqZAp">
          <node concept="3cpWsn" id="56Y$nab_cVr" role="3cpWs9">
            <property role="TrG5h" value="runtime" />
            <node concept="2YIFZM" id="3WcIkZauauC" role="33vP2m">
              <ref role="37wK5l" node="3WcIkZauat2" resolve="createSolution" />
              <ref role="1Pybhc" node="56Y$nab_bZy" resolve="NewModuleUtil" />
              <node concept="37vLTw" id="3GM_nagTBMO" role="37wK5m">
                <ref role="3cqZAo" node="3WcIkZauauT" resolve="namespace" />
              </node>
              <node concept="37vLTw" id="3GM_nagTzAZ" role="37wK5m">
                <ref role="3cqZAo" node="3WcIkZauauI" resolve="basePath" />
              </node>
              <node concept="37vLTw" id="7BBl3KJzaF5" role="37wK5m">
                <ref role="3cqZAo" node="7BBl3KJz3XR" resolve="project" />
              </node>
            </node>
            <node concept="3uibUv" id="56Y$nab_cVs" role="1tU5fm">
              <ref role="3uigEE" to="z1c3:~Solution" resolve="Solution" />
            </node>
          </node>
        </node>
        <node concept="3cpWs8" id="3AvdXZVo3jO" role="3cqZAp">
          <node concept="3cpWsn" id="3AvdXZVo3jP" role="3cpWs9">
            <property role="TrG5h" value="runtimeModel" />
            <node concept="1rXfSq" id="7BBl3KJzwDS" role="33vP2m">
              <ref role="37wK5l" node="7BBl3KJzj_$" resolve="createModel" />
              <node concept="37vLTw" id="7BBl3KJzyVB" role="37wK5m">
                <ref role="3cqZAo" node="56Y$nab_cVr" resolve="runtime" />
              </node>
              <node concept="37vLTw" id="7BBl3KJzxc4" role="37wK5m">
                <ref role="3cqZAo" node="3WcIkZauauT" resolve="namespace" />
              </node>
            </node>
            <node concept="3uibUv" id="2RpLXwGqGxy" role="1tU5fm">
              <ref role="3uigEE" to="mhbf:~EditableSModel" resolve="EditableSModel" />
            </node>
          </node>
        </node>
        <node concept="3clFbH" id="3AvdXZVogno" role="3cqZAp" />
        <node concept="3clFbF" id="3AvdXZVo83f" role="3cqZAp">
          <node concept="2OqwBi" id="3AvdXZVo8h2" role="3clFbG">
            <node concept="liA8E" id="3AvdXZVo8y9" role="2OqNvi">
              <ref role="37wK5l" to="mhbf:~EditableSModel.save():void" resolve="save" />
            </node>
            <node concept="37vLTw" id="3AvdXZVo83e" role="2Oq$k0">
              <ref role="3cqZAo" node="3AvdXZVo3jP" resolve="runtimeModel" />
            </node>
          </node>
        </node>
        <node concept="3clFbF" id="7BBl3KJzzZ0" role="3cqZAp">
          <node concept="37vLTw" id="7BBl3KJzzYZ" role="3clFbG">
            <ref role="3cqZAo" node="56Y$nab_cVr" resolve="runtime" />
          </node>
        </node>
      </node>
      <node concept="3Tm1VV" id="7BBl3KJyuxZ" role="1B3o_S" />
      <node concept="3uibUv" id="7BBl3KJyvjx" role="3clF45">
        <ref role="3uigEE" to="z1c3:~Solution" resolve="Solution" />
      </node>
      <node concept="37vLTG" id="7BBl3KJz2PJ" role="3clF46">
        <property role="TrG5h" value="language" />
        <node concept="3uibUv" id="7BBl3KJ_hGj" role="1tU5fm">
          <ref role="3uigEE" to="w1kc:~Language" resolve="Language" />
        </node>
      </node>
      <node concept="37vLTG" id="7BBl3KJz3AQ" role="3clF46">
        <property role="TrG5h" value="languageRootPath" />
        <node concept="17QB3L" id="7BBl3KJz3PK" role="1tU5fm" />
      </node>
      <node concept="37vLTG" id="7BBl3KJz3XR" role="3clF46">
        <property role="TrG5h" value="project" />
        <node concept="3uibUv" id="7BBl3KJz4sk" role="1tU5fm">
          <ref role="3uigEE" to="z1c4:~MPSProject" resolve="MPSProject" />
        </node>
      </node>
      <node concept="3uibUv" id="3AvdXZVoa7m" role="Sfmx6">
        <ref role="3uigEE" to="guwi:~IOException" resolve="IOException" />
      </node>
    </node>
    <node concept="2tJIrI" id="6s6LYnVtP3$" role="jymVt" />
    <node concept="2YIFZL" id="7BBl3KJ$Vq_" role="jymVt">
      <property role="TrG5h" value="createSandboxSolution" />
      <property role="od$2w" value="false" />
      <property role="DiZV1" value="false" />
      <node concept="3clFbS" id="7BBl3KJ$VqC" role="3clF47">
        <node concept="3cpWs8" id="3WcIkZauavb" role="3cqZAp">
          <node concept="3cpWsn" id="3WcIkZauavc" role="3cpWs9">
            <property role="TrG5h" value="basePath" />
            <node concept="17QB3L" id="3WcIkZauavd" role="1tU5fm" />
            <node concept="3cpWs3" id="3WcIkZauave" role="33vP2m">
              <node concept="Xl_RD" id="3WcIkZauavf" role="3uHU7w">
                <property role="Xl_RC" value="sandbox" />
              </node>
              <node concept="3cpWs3" id="3WcIkZauavg" role="3uHU7B">
                <node concept="37vLTw" id="7BBl3KJ_vOn" role="3uHU7B">
                  <ref role="3cqZAo" node="7BBl3KJ$WhF" resolve="languageRootPath" />
                </node>
                <node concept="10M0yZ" id="3WcIkZauavk" role="3uHU7w">
                  <ref role="1PxDUh" to="guwi:~File" resolve="File" />
                  <ref role="3cqZAo" to="guwi:~File.separator" resolve="separator" />
                </node>
              </node>
            </node>
          </node>
        </node>
        <node concept="3cpWs8" id="3WcIkZauavm" role="3cqZAp">
          <node concept="3cpWsn" id="3WcIkZauavn" role="3cpWs9">
            <property role="TrG5h" value="namespace" />
            <node concept="17QB3L" id="3WcIkZauavo" role="1tU5fm" />
            <node concept="3cpWs3" id="3WcIkZauavp" role="33vP2m">
              <node concept="2OqwBi" id="7BBl3KJ_ySt" role="3uHU7B">
                <node concept="liA8E" id="7BBl3KJ_ztY" role="2OqNvi">
                  <ref role="37wK5l" to="z1c3:~AbstractModule.getModuleName():java.lang.String" resolve="getModuleName" />
                </node>
                <node concept="37vLTw" id="7BBl3KJ_yIG" role="2Oq$k0">
                  <ref role="3cqZAo" node="7BBl3KJ$WeC" resolve="language" />
                </node>
              </node>
              <node concept="Xl_RD" id="3WcIkZauavt" role="3uHU7w">
                <property role="Xl_RC" value=".sandbox" />
              </node>
            </node>
          </node>
        </node>
        <node concept="3clFbH" id="3AvdXZVoeoP" role="3cqZAp" />
        <node concept="3cpWs8" id="56Y$nab_cYb" role="3cqZAp">
          <node concept="3cpWsn" id="56Y$nab_cYc" role="3cpWs9">
            <property role="TrG5h" value="sandbox" />
            <node concept="2YIFZM" id="3WcIkZauavu" role="33vP2m">
              <ref role="1Pybhc" node="56Y$nab_bZy" resolve="NewModuleUtil" />
              <ref role="37wK5l" node="3WcIkZauat2" resolve="createSolution" />
              <node concept="37vLTw" id="3GM_nagTvke" role="37wK5m">
                <ref role="3cqZAo" node="3WcIkZauavn" resolve="namespace" />
              </node>
              <node concept="37vLTw" id="3GM_nagTs5H" role="37wK5m">
                <ref role="3cqZAo" node="3WcIkZauavc" resolve="basePath" />
              </node>
              <node concept="37vLTw" id="7BBl3KJ_$Je" role="37wK5m">
                <ref role="3cqZAo" node="7BBl3KJ$Wk7" resolve="project" />
              </node>
            </node>
            <node concept="3uibUv" id="56Y$nab_cYd" role="1tU5fm">
              <ref role="3uigEE" to="z1c3:~Solution" resolve="Solution" />
            </node>
          </node>
        </node>
        <node concept="3cpWs8" id="7BBl3KJ_Bho" role="3cqZAp">
          <node concept="3cpWsn" id="7BBl3KJ_Bhp" role="3cpWs9">
            <property role="TrG5h" value="sandboxModel" />
            <node concept="3uibUv" id="7BBl3KJ_Xsc" role="1tU5fm">
              <ref role="3uigEE" to="w1kc:~SModelInternal" resolve="SModelInternal" />
            </node>
            <node concept="10QFUN" id="7BBl3KJ_Rzj" role="33vP2m">
              <node concept="3uibUv" id="7BBl3KJ_RWy" role="10QFUM">
                <ref role="3uigEE" to="w1kc:~SModelInternal" resolve="SModelInternal" />
              </node>
              <node concept="1rXfSq" id="7BBl3KJ_DKC" role="10QFUP">
                <ref role="37wK5l" node="7BBl3KJzj_$" resolve="createModel" />
                <node concept="37vLTw" id="7ZfkueqZ3Pk" role="37wK5m">
                  <ref role="3cqZAo" node="56Y$nab_cYc" resolve="sandbox" />
                </node>
                <node concept="37vLTw" id="7BBl3KJ_Ff3" role="37wK5m">
                  <ref role="3cqZAo" node="3WcIkZauavn" resolve="namespace" />
                </node>
              </node>
            </node>
          </node>
        </node>
        <node concept="3cpWs8" id="3DVVPRJG52C" role="3cqZAp">
          <node concept="3cpWsn" id="3DVVPRJG52F" role="3cpWs9">
            <property role="TrG5h" value="l" />
            <node concept="3uibUv" id="3DVVPRJG5qC" role="1tU5fm">
              <ref role="3uigEE" to="c17a:~SLanguage" resolve="SLanguage" />
            </node>
            <node concept="2YIFZM" id="3DVVPRJG60J" role="33vP2m">
              <ref role="37wK5l" to="2k9e:~MetaAdapterFactory.getLanguage(org.jetbrains.mps.openapi.module.SModuleReference):org.jetbrains.mps.openapi.language.SLanguage" resolve="getLanguage" />
              <ref role="1Pybhc" to="2k9e:~MetaAdapterFactory" resolve="MetaAdapterFactory" />
              <node concept="2OqwBi" id="5WtTuveSCg4" role="37wK5m">
                <node concept="37vLTw" id="7BBl3KI_RkX" role="2Oq$k0">
                  <ref role="3cqZAo" node="7BBl3KJ$WeC" resolve="language" />
                </node>
                <node concept="liA8E" id="5WtTuveSCg8" role="2OqNvi">
                  <ref role="37wK5l" to="z1c3:~AbstractModule.getModuleReference():org.jetbrains.mps.openapi.module.SModuleReference" resolve="getModuleReference" />
                </node>
              </node>
            </node>
          </node>
        </node>
        <node concept="3clFbF" id="2i$eN1h5hlF" role="3cqZAp">
          <node concept="2OqwBi" id="2i$eN1h5hlJ" role="3clFbG">
            <node concept="37vLTw" id="7BBl3KJ_Tji" role="2Oq$k0">
              <ref role="3cqZAo" node="7BBl3KJ_Bhp" resolve="sandboxModel" />
            </node>
            <node concept="liA8E" id="2i$eN1h5hIy" role="2OqNvi">
              <ref role="37wK5l" to="w1kc:~SModelInternal.addLanguage(org.jetbrains.mps.openapi.language.SLanguage):void" resolve="addLanguage" />
              <node concept="37vLTw" id="3DVVPRJG6hF" role="37wK5m">
                <ref role="3cqZAo" node="3DVVPRJG52F" resolve="l" />
              </node>
            </node>
          </node>
        </node>
        <node concept="1DcWWT" id="UsRpLynVRB" role="3cqZAp">
          <node concept="3clFbS" id="UsRpLynVRC" role="2LFqv$">
            <node concept="3clFbF" id="UsRpLynVRD" role="3cqZAp">
              <node concept="2OqwBi" id="UsRpLynVRE" role="3clFbG">
                <node concept="37vLTw" id="7BBl3KJ_LWB" role="2Oq$k0">
                  <ref role="3cqZAo" node="7BBl3KJ_Bhp" resolve="sandboxModel" />
                </node>
                <node concept="liA8E" id="UsRpLynVRG" role="2OqNvi">
                  <ref role="37wK5l" to="w1kc:~SModelInternal.addLanguage(org.jetbrains.mps.openapi.language.SLanguage):void" resolve="addLanguage" />
                  <node concept="37vLTw" id="3GM_nagTtIY" role="37wK5m">
                    <ref role="3cqZAo" node="UsRpLynVRN" resolve="extendedLanguage" />
                  </node>
                </node>
              </node>
            </node>
          </node>
          <node concept="2OqwBi" id="3DVVPRJG8o5" role="1DdaDG">
            <node concept="2ShNRf" id="3DVVPRJG6pT" role="2Oq$k0">
              <node concept="1pGfFk" id="3DVVPRJG71x" role="2ShVmc">
                <ref role="37wK5l" to="w1kc:~SLanguageHierarchy.&lt;init&gt;(java.util.Collection)" resolve="SLanguageHierarchy" />
                <node concept="2YIFZM" id="3DVVPRJG76O" role="37wK5m">
                  <ref role="37wK5l" to="33ny:~Collections.singleton(java.lang.Object):java.util.Set" resolve="singleton" />
                  <ref role="1Pybhc" to="33ny:~Collections" resolve="Collections" />
                  <node concept="37vLTw" id="3DVVPRJG7bP" role="37wK5m">
                    <ref role="3cqZAo" node="3DVVPRJG52F" resolve="l" />
                  </node>
                </node>
              </node>
            </node>
            <node concept="liA8E" id="3DVVPRJG8HK" role="2OqNvi">
              <ref role="37wK5l" to="w1kc:~SLanguageHierarchy.getExtended():java.util.Set" resolve="getExtended" />
            </node>
          </node>
          <node concept="3cpWsn" id="UsRpLynVRN" role="1Duv9x">
            <property role="TrG5h" value="extendedLanguage" />
            <node concept="3uibUv" id="3DVVPRJG6jI" role="1tU5fm">
              <ref role="3uigEE" to="c17a:~SLanguage" resolve="SLanguage" />
            </node>
          </node>
        </node>
        <node concept="3clFbH" id="3AvdXZVoq$7" role="3cqZAp" />
        <node concept="3clFbF" id="3AvdXZVblPU" role="3cqZAp">
          <node concept="2OqwBi" id="3AvdXZVblVw" role="3clFbG">
            <node concept="liA8E" id="3AvdXZVbmhy" role="2OqNvi">
              <ref role="37wK5l" to="z1c3:~Solution.save():void" resolve="save" />
            </node>
            <node concept="37vLTw" id="3AvdXZVblPT" role="2Oq$k0">
              <ref role="3cqZAo" node="56Y$nab_cYc" resolve="sandbox" />
            </node>
          </node>
        </node>
        <node concept="3clFbF" id="3AvdXZVbnv1" role="3cqZAp">
          <node concept="2OqwBi" id="3AvdXZVbnzr" role="3clFbG">
            <node concept="1eOMI4" id="5VqtxwwE3$9" role="2Oq$k0">
              <node concept="10QFUN" id="5VqtxwwE3$6" role="1eOMHV">
                <node concept="37vLTw" id="5VqtxwwE3$b" role="10QFUP">
                  <ref role="3cqZAo" node="7BBl3KJ_Bhp" resolve="sandboxModel" />
                </node>
                <node concept="3uibUv" id="5VqtxwwE4Jf" role="10QFUM">
                  <ref role="3uigEE" to="mhbf:~EditableSModel" resolve="EditableSModel" />
                </node>
              </node>
            </node>
            <node concept="liA8E" id="3AvdXZVbnQk" role="2OqNvi">
              <ref role="37wK5l" to="mhbf:~EditableSModel.save():void" resolve="save" />
            </node>
          </node>
        </node>
        <node concept="3clFbF" id="7BBl3KJAccM" role="3cqZAp">
          <node concept="37vLTw" id="7BBl3KJAccL" role="3clFbG">
            <ref role="3cqZAo" node="56Y$nab_cYc" resolve="sandbox" />
          </node>
        </node>
      </node>
      <node concept="3Tm1VV" id="7BBl3KJ$U_V" role="1B3o_S" />
      <node concept="3uibUv" id="7BBl3KJ$Vq0" role="3clF45">
        <ref role="3uigEE" to="z1c3:~Solution" resolve="Solution" />
      </node>
      <node concept="37vLTG" id="7BBl3KJ$WeC" role="3clF46">
        <property role="TrG5h" value="language" />
        <node concept="3uibUv" id="7BBl3KJ$Whd" role="1tU5fm">
          <ref role="3uigEE" to="w1kc:~Language" resolve="Language" />
        </node>
      </node>
      <node concept="37vLTG" id="7BBl3KJ$WhF" role="3clF46">
        <property role="TrG5h" value="languageRootPath" />
        <node concept="17QB3L" id="7BBl3KJ$WjN" role="1tU5fm" />
      </node>
      <node concept="37vLTG" id="7BBl3KJ$Wk7" role="3clF46">
        <property role="TrG5h" value="project" />
        <node concept="3uibUv" id="7BBl3KJ$WA5" role="1tU5fm">
          <ref role="3uigEE" to="z1c4:~MPSProject" resolve="MPSProject" />
        </node>
      </node>
      <node concept="3uibUv" id="3AvdXZVbqQV" role="Sfmx6">
        <ref role="3uigEE" to="guwi:~IOException" resolve="IOException" />
      </node>
    </node>
    <node concept="2tJIrI" id="7BBl3KJytL$" role="jymVt" />
    <node concept="2YIFZL" id="3WcIkZauat2" role="jymVt">
      <property role="TrG5h" value="createSolution" />
      <node concept="3uibUv" id="3WcIkZauat6" role="3clF45">
        <ref role="3uigEE" to="z1c3:~Solution" resolve="Solution" />
      </node>
      <node concept="3clFbS" id="3WcIkZauat5" role="3clF47">
        <node concept="3clFbF" id="3WcIkZauatc" role="3cqZAp">
          <node concept="2YIFZM" id="3WcIkZauatd" role="3clFbG">
            <ref role="37wK5l" node="3WcIkZau4As" resolve="createModule" />
            <ref role="1Pybhc" node="56Y$nab_bZy" resolve="NewModuleUtil" />
            <node concept="10M0yZ" id="3WcIkZauate" role="37wK5m">
              <ref role="1PxDUh" to="z1c3:~MPSExtentions" resolve="MPSExtentions" />
              <ref role="3cqZAo" to="z1c3:~MPSExtentions.DOT_SOLUTION" resolve="DOT_SOLUTION" />
            </node>
            <node concept="37vLTw" id="7BBl3KIz3Sx" role="37wK5m">
              <ref role="3cqZAo" node="3WcIkZauau9" resolve="namespace" />
            </node>
            <node concept="37vLTw" id="7BBl3KIz41Q" role="37wK5m">
              <ref role="3cqZAo" node="3WcIkZauaud" resolve="rootPath" />
            </node>
            <node concept="37vLTw" id="7BBl3KIz4bg" role="37wK5m">
              <ref role="3cqZAo" node="3WcIkZauaum" resolve="project" />
            </node>
            <node concept="1bVj0M" id="3WcIkZauato" role="37wK5m">
              <node concept="3clFbS" id="3WcIkZauatp" role="1bW5cS">
                <node concept="3clFbF" id="3WcIkZauatq" role="3cqZAp">
                  <node concept="1rXfSq" id="4hiugqysj22" role="3clFbG">
                    <ref role="37wK5l" node="1Yd98ZZnqFy" resolve="createNewSolution" />
                    <node concept="37vLTw" id="2BHiRxgm_sD" role="37wK5m">
                      <ref role="3cqZAo" node="3WcIkZauatv" resolve="s" />
                    </node>
                    <node concept="37vLTw" id="2BHiRxgm7rj" role="37wK5m">
                      <ref role="3cqZAo" node="3WcIkZauatx" resolve="f" />
                    </node>
                    <node concept="37vLTw" id="2BHiRxgm7XW" role="37wK5m">
                      <ref role="3cqZAo" node="3WcIkZauatz" resolve="p" />
                    </node>
                  </node>
                </node>
              </node>
              <node concept="37vLTG" id="3WcIkZauatv" role="1bW2Oz">
                <property role="TrG5h" value="s" />
                <node concept="17QB3L" id="3WcIkZauatw" role="1tU5fm" />
              </node>
              <node concept="37vLTG" id="3WcIkZauatx" role="1bW2Oz">
                <property role="TrG5h" value="f" />
                <node concept="3uibUv" id="3WcIkZauaty" role="1tU5fm">
                  <ref role="3uigEE" to="3ju5:~IFile" resolve="IFile" />
                </node>
              </node>
              <node concept="37vLTG" id="3WcIkZauatz" role="1bW2Oz">
                <property role="TrG5h" value="p" />
                <node concept="3uibUv" id="OqYxEjW6IC" role="1tU5fm">
                  <ref role="3uigEE" to="z1c3:~Project" resolve="Project" />
                </node>
              </node>
            </node>
          </node>
        </node>
      </node>
      <node concept="3Tm1VV" id="3WcIkZauat4" role="1B3o_S" />
      <node concept="37vLTG" id="3WcIkZauau9" role="3clF46">
        <property role="TrG5h" value="namespace" />
        <node concept="17QB3L" id="6Wnpma1MHTV" role="1tU5fm" />
      </node>
      <node concept="37vLTG" id="3WcIkZauaud" role="3clF46">
        <property role="TrG5h" value="rootPath" />
        <node concept="17QB3L" id="6Wnpma1MHTW" role="1tU5fm" />
      </node>
      <node concept="37vLTG" id="3WcIkZauaum" role="3clF46">
        <property role="TrG5h" value="project" />
        <node concept="3uibUv" id="OqYxEjW5q4" role="1tU5fm">
          <ref role="3uigEE" to="z1c3:~Project" resolve="Project" />
        </node>
      </node>
    </node>
    <node concept="2tJIrI" id="6s6LYnVtP3_" role="jymVt" />
    <node concept="2YIFZL" id="7BBl3KIzam7" role="jymVt">
      <property role="TrG5h" value="createLanguage" />
      <property role="od$2w" value="false" />
      <property role="DiZV1" value="false" />
      <node concept="3uibUv" id="7BBl3KIzm2M" role="3clF45">
        <ref role="3uigEE" to="w1kc:~Language" resolve="Language" />
      </node>
      <node concept="3clFbS" id="7BBl3KIzam8" role="3clF47">
        <node concept="3clFbF" id="7BBl3KIzam9" role="3cqZAp">
          <node concept="2YIFZM" id="7BBl3KIzama" role="3clFbG">
            <ref role="37wK5l" node="3WcIkZau4As" resolve="createModule" />
            <ref role="1Pybhc" node="56Y$nab_bZy" resolve="NewModuleUtil" />
            <node concept="10M0yZ" id="7BBl3KIzamb" role="37wK5m">
              <ref role="1PxDUh" to="z1c3:~MPSExtentions" resolve="MPSExtentions" />
              <ref role="3cqZAo" to="z1c3:~MPSExtentions.DOT_LANGUAGE" resolve="DOT_LANGUAGE" />
            </node>
            <node concept="37vLTw" id="7BBl3KIzamc" role="37wK5m">
              <ref role="3cqZAo" node="7BBl3KIzamy" resolve="namespace" />
            </node>
            <node concept="37vLTw" id="7BBl3KIzamd" role="37wK5m">
              <ref role="3cqZAo" node="7BBl3KIzam$" resolve="rootPath" />
            </node>
            <node concept="37vLTw" id="7BBl3KIzame" role="37wK5m">
              <ref role="3cqZAo" node="7BBl3KIzamA" resolve="project" />
            </node>
            <node concept="1bVj0M" id="7BBl3KIzamf" role="37wK5m">
              <node concept="3clFbS" id="7BBl3KIzamg" role="1bW5cS">
                <node concept="3clFbF" id="7BBl3KIzamh" role="3cqZAp">
                  <node concept="1rXfSq" id="4hiugqysqtj" role="3clFbG">
                    <ref role="37wK5l" node="7BBl3KIwhHR" resolve="createNewLanguage" />
                    <node concept="37vLTw" id="2BHiRxglG6k" role="37wK5m">
                      <ref role="3cqZAo" node="7BBl3KIzamm" resolve="s" />
                    </node>
                    <node concept="37vLTw" id="2BHiRxglf4z" role="37wK5m">
                      <ref role="3cqZAo" node="7BBl3KIzamo" resolve="f" />
                    </node>
                    <node concept="3clFbT" id="7BBl3KIziVm" role="37wK5m">
                      <property role="3clFbU" value="true" />
                    </node>
                    <node concept="3clFbT" id="7BBl3KIzjsU" role="37wK5m">
                      <property role="3clFbU" value="true" />
                    </node>
                    <node concept="37vLTw" id="2BHiRxgmazf" role="37wK5m">
                      <ref role="3cqZAo" node="7BBl3KIzamq" resolve="p" />
                    </node>
                  </node>
                </node>
              </node>
              <node concept="37vLTG" id="7BBl3KIzamm" role="1bW2Oz">
                <property role="TrG5h" value="s" />
                <node concept="17QB3L" id="7BBl3KIzamn" role="1tU5fm" />
              </node>
              <node concept="37vLTG" id="7BBl3KIzamo" role="1bW2Oz">
                <property role="TrG5h" value="f" />
                <node concept="3uibUv" id="7BBl3KIzamp" role="1tU5fm">
                  <ref role="3uigEE" to="3ju5:~IFile" resolve="IFile" />
                </node>
              </node>
              <node concept="37vLTG" id="7BBl3KIzamq" role="1bW2Oz">
                <property role="TrG5h" value="p" />
                <node concept="3uibUv" id="OqYxEjWrHY" role="1tU5fm">
                  <ref role="3uigEE" to="z1c3:~Project" resolve="Project" />
                </node>
              </node>
            </node>
          </node>
        </node>
      </node>
      <node concept="3Tm1VV" id="7BBl3KIzamw" role="1B3o_S" />
      <node concept="37vLTG" id="7BBl3KIzamy" role="3clF46">
        <property role="TrG5h" value="namespace" />
        <node concept="17QB3L" id="7BBl3KIzamz" role="1tU5fm" />
      </node>
      <node concept="37vLTG" id="7BBl3KIzam$" role="3clF46">
        <property role="TrG5h" value="rootPath" />
        <node concept="17QB3L" id="7BBl3KIzam_" role="1tU5fm" />
      </node>
      <node concept="37vLTG" id="7BBl3KIzamA" role="3clF46">
        <property role="TrG5h" value="project" />
        <node concept="3uibUv" id="OqYxEjWs3s" role="1tU5fm">
          <ref role="3uigEE" to="z1c3:~Project" resolve="Project" />
        </node>
      </node>
    </node>
    <node concept="2tJIrI" id="6s6LYnVtP3A" role="jymVt" />
    <node concept="2YIFZL" id="7BBl3KIzvoe" role="jymVt">
      <property role="TrG5h" value="createDevKit" />
      <property role="od$2w" value="false" />
      <property role="DiZV1" value="false" />
      <node concept="3uibUv" id="7BBl3KIzxKM" role="3clF45">
        <ref role="3uigEE" to="z1c3:~DevKit" resolve="DevKit" />
      </node>
      <node concept="3clFbS" id="7BBl3KIzvog" role="3clF47">
        <node concept="3clFbF" id="7BBl3KIzvoh" role="3cqZAp">
          <node concept="2YIFZM" id="7BBl3KIzvoi" role="3clFbG">
            <ref role="37wK5l" node="3WcIkZau4As" resolve="createModule" />
            <ref role="1Pybhc" node="56Y$nab_bZy" resolve="NewModuleUtil" />
            <node concept="10M0yZ" id="7BBl3KIzvoj" role="37wK5m">
              <ref role="1PxDUh" to="z1c3:~MPSExtentions" resolve="MPSExtentions" />
              <ref role="3cqZAo" to="z1c3:~MPSExtentions.DOT_DEVKIT" resolve="DOT_DEVKIT" />
            </node>
            <node concept="37vLTw" id="7BBl3KIzvok" role="37wK5m">
              <ref role="3cqZAo" node="7BBl3KIzvoF" resolve="namespace" />
            </node>
            <node concept="37vLTw" id="7BBl3KIzvol" role="37wK5m">
              <ref role="3cqZAo" node="7BBl3KIzvoH" resolve="rootPath" />
            </node>
            <node concept="37vLTw" id="7BBl3KIzvom" role="37wK5m">
              <ref role="3cqZAo" node="7BBl3KIzvoJ" resolve="project" />
            </node>
            <node concept="1bVj0M" id="7BBl3KIzvon" role="37wK5m">
              <node concept="3clFbS" id="7BBl3KIzvoo" role="1bW5cS">
                <node concept="3clFbF" id="7BBl3KIzvop" role="3cqZAp">
                  <node concept="1rXfSq" id="4hiugqysvYx" role="3clFbG">
                    <ref role="37wK5l" node="1Yd98ZZnqJf" resolve="createNewDevkit" />
                    <node concept="37vLTw" id="2BHiRxglaZ7" role="37wK5m">
                      <ref role="3cqZAo" node="7BBl3KIzvow" resolve="s" />
                    </node>
                    <node concept="37vLTw" id="2BHiRxglgsT" role="37wK5m">
                      <ref role="3cqZAo" node="7BBl3KIzvoy" resolve="f" />
                    </node>
                    <node concept="37vLTw" id="2BHiRxgm9TY" role="37wK5m">
                      <ref role="3cqZAo" node="7BBl3KIzvo$" resolve="p" />
                    </node>
                  </node>
                </node>
              </node>
              <node concept="37vLTG" id="7BBl3KIzvow" role="1bW2Oz">
                <property role="TrG5h" value="s" />
                <node concept="17QB3L" id="7BBl3KIzvox" role="1tU5fm" />
              </node>
              <node concept="37vLTG" id="7BBl3KIzvoy" role="1bW2Oz">
                <property role="TrG5h" value="f" />
                <node concept="3uibUv" id="7BBl3KIzvoz" role="1tU5fm">
                  <ref role="3uigEE" to="3ju5:~IFile" resolve="IFile" />
                </node>
              </node>
              <node concept="37vLTG" id="7BBl3KIzvo$" role="1bW2Oz">
                <property role="TrG5h" value="p" />
                <node concept="3uibUv" id="OqYxEjWrTt" role="1tU5fm">
                  <ref role="3uigEE" to="z1c3:~Project" resolve="Project" />
                </node>
              </node>
            </node>
          </node>
        </node>
      </node>
      <node concept="3Tm1VV" id="7BBl3KIzvoE" role="1B3o_S" />
      <node concept="37vLTG" id="7BBl3KIzvoF" role="3clF46">
        <property role="TrG5h" value="namespace" />
        <node concept="17QB3L" id="7BBl3KIzvoG" role="1tU5fm" />
      </node>
      <node concept="37vLTG" id="7BBl3KIzvoH" role="3clF46">
        <property role="TrG5h" value="rootPath" />
        <node concept="17QB3L" id="7BBl3KIzvoI" role="1tU5fm" />
      </node>
      <node concept="37vLTG" id="7BBl3KIzvoJ" role="3clF46">
        <property role="TrG5h" value="project" />
        <node concept="3uibUv" id="OqYxEjWy76" role="1tU5fm">
          <ref role="3uigEE" to="z1c3:~Project" resolve="Project" />
        </node>
      </node>
    </node>
    <node concept="2tJIrI" id="7BBl3KIyPch" role="jymVt" />
    <node concept="3Tm1VV" id="56Y$nab_c1j" role="1B3o_S" />
    <node concept="2YIFZL" id="4okGtcfGMgq" role="jymVt">
      <property role="TrG5h" value="runModuleCreation" />
      <node concept="3cqZAl" id="4okGtcfGMgr" role="3clF45" />
      <node concept="3Tm1VV" id="4okGtcfGMgs" role="1B3o_S" />
      <node concept="3clFbS" id="4okGtcfGMgt" role="3clF47">
        <node concept="3clFbF" id="6YUTkiyQxdV" role="3cqZAp">
          <node concept="2OqwBi" id="6YUTkiyQyPZ" role="3clFbG">
            <node concept="2OqwBi" id="6YUTkiyQyuI" role="2Oq$k0">
              <node concept="liA8E" id="6YUTkiyQyJH" role="2OqNvi">
                <ref role="37wK5l" to="lui2:~SRepository.getModelAccess():org.jetbrains.mps.openapi.module.ModelAccess" resolve="getModelAccess" />
              </node>
              <node concept="2OqwBi" id="6YUTkiyQxnX" role="2Oq$k0">
                <node concept="liA8E" id="6YUTkiyQyqU" role="2OqNvi">
                  <ref role="37wK5l" to="z1c3:~Project.getRepository():org.jetbrains.mps.openapi.module.SRepository" resolve="getRepository" />
                </node>
                <node concept="37vLTw" id="6YUTkiyQxdU" role="2Oq$k0">
                  <ref role="3cqZAo" node="4okGtcfGMiy" resolve="p" />
                </node>
              </node>
            </node>
            <node concept="liA8E" id="6YUTkiyQzlp" role="2OqNvi">
              <ref role="37wK5l" to="lui2:~ModelAccess.executeCommand(java.lang.Runnable):void" resolve="executeCommand" />
              <node concept="1bVj0M" id="6YUTkiyQzpi" role="37wK5m">
                <node concept="3clFbS" id="6YUTkiyQzpj" role="1bW5cS">
                  <node concept="3clFbF" id="5EiKMbwEhbT" role="3cqZAp">
                    <node concept="2OqwBi" id="5EiKMbwEhbM" role="3clFbG">
                      <node concept="2YIFZM" id="4okGtcfGNgC" role="2Oq$k0">
                        <ref role="1Pybhc" to="bd8o:~ApplicationManager" resolve="ApplicationManager" />
                        <ref role="37wK5l" to="bd8o:~ApplicationManager.getApplication():com.intellij.openapi.application.Application" resolve="getApplication" />
                      </node>
                      <node concept="liA8E" id="5EiKMbwEhbS" role="2OqNvi">
                        <ref role="37wK5l" to="bd8o:~Application.assertWriteAccessAllowed():void" resolve="assertWriteAccessAllowed" />
                      </node>
                    </node>
                  </node>
                  <node concept="3clFbF" id="4okGtcfGMhS" role="3cqZAp">
                    <node concept="2Sg_IR" id="4okGtcfGMiv" role="3clFbG">
                      <node concept="37vLTw" id="2BHiRxglB6L" role="2SgG2M">
                        <ref role="3cqZAo" node="4okGtcfGMgu" resolve="r" />
                      </node>
                    </node>
                  </node>
                </node>
              </node>
            </node>
          </node>
        </node>
      </node>
      <node concept="37vLTG" id="4okGtcfGMiy" role="3clF46">
        <property role="TrG5h" value="p" />
        <node concept="3uibUv" id="6YUTkiyQwQn" role="1tU5fm">
          <ref role="3uigEE" to="z1c3:~Project" resolve="Project" />
        </node>
      </node>
      <node concept="37vLTG" id="4okGtcfGMgu" role="3clF46">
        <property role="TrG5h" value="r" />
        <node concept="1ajhzC" id="4okGtcfGMgv" role="1tU5fm">
          <node concept="3cqZAl" id="4okGtcfGMgx" role="1ajl9A" />
        </node>
      </node>
    </node>
    <node concept="2tJIrI" id="6s6LYnVtP3B" role="jymVt" />
    <node concept="2YIFZL" id="3WcIkZau4TB" role="jymVt">
      <property role="TrG5h" value="check" />
      <node concept="37vLTG" id="3WcIkZau4TG" role="3clF46">
        <property role="TrG5h" value="extension" />
        <node concept="17QB3L" id="3WcIkZau4TH" role="1tU5fm" />
      </node>
      <node concept="37vLTG" id="3WcIkZau4TI" role="3clF46">
        <property role="TrG5h" value="namespace" />
        <node concept="17QB3L" id="3WcIkZau4TJ" role="1tU5fm" />
      </node>
      <node concept="37vLTG" id="3WcIkZau4TK" role="3clF46">
        <property role="TrG5h" value="rootPath" />
        <node concept="17QB3L" id="3WcIkZau4TL" role="1tU5fm" />
      </node>
      <node concept="17QB3L" id="3WcIkZau4TF" role="3clF45" />
      <node concept="3Tm1VV" id="3WcIkZau4TD" role="1B3o_S" />
      <node concept="3clFbS" id="3WcIkZau4TE" role="3clF47">
        <node concept="3clFbJ" id="7$5DhTHXCBV" role="3cqZAp">
          <node concept="3clFbS" id="7$5DhTHXCBW" role="3clFbx">
            <node concept="3cpWs6" id="7$5DhTHXEHg" role="3cqZAp">
              <node concept="Xl_RD" id="7$5DhTHXEHf" role="3cqZAk">
                <property role="Xl_RC" value="Language namespace should be valid Java package" />
              </node>
            </node>
          </node>
          <node concept="1Wc70l" id="2cpuuPkgf6z" role="3clFbw">
            <node concept="2OqwBi" id="3QPy7gt$74_" role="3uHU7B">
              <node concept="10M0yZ" id="3QPy7gt$74o" role="2Oq$k0">
                <ref role="1PxDUh" to="z1c3:~MPSExtentions" resolve="MPSExtentions" />
                <ref role="3cqZAo" to="z1c3:~MPSExtentions.DOT_LANGUAGE" resolve="DOT_LANGUAGE" />
              </node>
              <node concept="liA8E" id="3QPy7gt$7fj" role="2OqNvi">
                <ref role="37wK5l" to="wyt6:~String.equals(java.lang.Object):boolean" resolve="equals" />
                <node concept="37vLTw" id="2BHiRxgmeX9" role="37wK5m">
                  <ref role="3cqZAo" node="3WcIkZau4TG" resolve="extension" />
                </node>
              </node>
            </node>
            <node concept="3fqX7Q" id="22Pxzk1xV_4" role="3uHU7w">
              <node concept="2YIFZM" id="51cMXQKR652" role="3fr31v">
                <ref role="37wK5l" to="emwx:~SourceVersion.isName(java.lang.CharSequence):boolean" resolve="isName" />
                <ref role="1Pybhc" to="emwx:~SourceVersion" resolve="SourceVersion" />
                <node concept="37vLTw" id="2BHiRxgmiYp" role="37wK5m">
                  <ref role="3cqZAo" node="3WcIkZau4TI" resolve="namespace" />
                </node>
              </node>
            </node>
          </node>
        </node>
        <node concept="3clFbJ" id="3WcIkZauanY" role="3cqZAp">
          <node concept="3clFbS" id="3WcIkZauanZ" role="3clFbx">
            <node concept="3cpWs6" id="3WcIkZauaoc" role="3cqZAp">
              <node concept="Xl_RD" id="3WcIkZauaoe" role="3cqZAk">
                <property role="Xl_RC" value="Path should be specified" />
              </node>
            </node>
          </node>
          <node concept="3clFbC" id="3WcIkZauao8" role="3clFbw">
            <node concept="3cmrfG" id="3WcIkZauaob" role="3uHU7w">
              <property role="3cmrfH" value="0" />
            </node>
            <node concept="2OqwBi" id="3WcIkZauao3" role="3uHU7B">
              <node concept="37vLTw" id="2BHiRxgmp76" role="2Oq$k0">
                <ref role="3cqZAo" node="3WcIkZau4TK" resolve="rootPath" />
              </node>
              <node concept="liA8E" id="3WcIkZauao7" role="2OqNvi">
                <ref role="37wK5l" to="wyt6:~String.length():int" resolve="length" />
              </node>
            </node>
          </node>
        </node>
        <node concept="3cpWs8" id="3WcIkZau55o" role="3cqZAp">
          <node concept="3cpWsn" id="3WcIkZau55p" role="3cpWs9">
            <property role="TrG5h" value="message" />
            <node concept="17QB3L" id="3WcIkZau55q" role="1tU5fm" />
            <node concept="2YIFZM" id="3WcIkZau55r" role="33vP2m">
              <ref role="37wK5l" to="3a50:~NewModuleCheckUtil.checkModuleDirectory(java.io.File,java.lang.String,java.lang.String):java.lang.String" resolve="checkModuleDirectory" />
              <ref role="1Pybhc" to="3a50:~NewModuleCheckUtil" resolve="NewModuleCheckUtil" />
              <node concept="2ShNRf" id="3WcIkZau57o" role="37wK5m">
                <node concept="1pGfFk" id="3WcIkZau57p" role="2ShVmc">
                  <ref role="37wK5l" to="guwi:~File.&lt;init&gt;(java.lang.String)" resolve="File" />
                  <node concept="37vLTw" id="2BHiRxghfoY" role="37wK5m">
                    <ref role="3cqZAo" node="3WcIkZau4TK" resolve="rootPath" />
                  </node>
                </node>
              </node>
              <node concept="37vLTw" id="2BHiRxgm6HG" role="37wK5m">
                <ref role="3cqZAo" node="3WcIkZau4TG" resolve="extension" />
              </node>
              <node concept="Xl_RD" id="3WcIkZau55u" role="37wK5m">
                <property role="Xl_RC" value="Module" />
              </node>
            </node>
          </node>
        </node>
        <node concept="3clFbJ" id="3WcIkZau55v" role="3cqZAp">
          <node concept="3clFbS" id="3WcIkZau55w" role="3clFbx">
            <node concept="3cpWs6" id="3WcIkZau55z" role="3cqZAp">
              <node concept="37vLTw" id="3GM_nagTtk7" role="3cqZAk">
                <ref role="3cqZAo" node="3WcIkZau55p" resolve="message" />
              </node>
            </node>
          </node>
          <node concept="3y3z36" id="3WcIkZau55$" role="3clFbw">
            <node concept="10Nm6u" id="3WcIkZau55_" role="3uHU7w" />
            <node concept="37vLTw" id="3GM_nagT_aJ" role="3uHU7B">
              <ref role="3cqZAo" node="3WcIkZau55p" resolve="message" />
            </node>
          </node>
        </node>
        <node concept="3clFbJ" id="3WcIkZau55B" role="3cqZAp">
          <node concept="3clFbS" id="3WcIkZau55C" role="3clFbx">
            <node concept="3cpWs6" id="3WcIkZau56M" role="3cqZAp">
              <node concept="Xl_RD" id="3WcIkZau56O" role="3cqZAk">
                <property role="Xl_RC" value="Namespace should be specified" />
              </node>
            </node>
          </node>
          <node concept="3clFbC" id="3WcIkZau55G" role="3clFbw">
            <node concept="3cmrfG" id="3WcIkZau55H" role="3uHU7w">
              <property role="3cmrfH" value="0" />
            </node>
            <node concept="2OqwBi" id="3WcIkZau56H" role="3uHU7B">
              <node concept="37vLTw" id="2BHiRxgm8eC" role="2Oq$k0">
                <ref role="3cqZAo" node="3WcIkZau4TI" resolve="namespace" />
              </node>
              <node concept="liA8E" id="3WcIkZau56L" role="2OqNvi">
                <ref role="37wK5l" to="wyt6:~String.length():int" resolve="length" />
              </node>
            </node>
          </node>
        </node>
        <node concept="3clFbJ" id="3WcIkZau55N" role="3cqZAp">
          <node concept="3clFbS" id="3WcIkZau55O" role="3clFbx">
            <node concept="3cpWs6" id="3WcIkZau56P" role="3cqZAp">
              <node concept="Xl_RD" id="3WcIkZau56R" role="3cqZAk">
                <property role="Xl_RC" value="Module namespace already exists" />
              </node>
            </node>
          </node>
          <node concept="3y3z36" id="3WcIkZau55S" role="3clFbw">
            <node concept="10Nm6u" id="3WcIkZau55T" role="3uHU7w" />
            <node concept="2OqwBi" id="3WcIkZau55U" role="3uHU7B">
              <node concept="2YIFZM" id="3WcIkZau55V" role="2Oq$k0">
                <ref role="1Pybhc" to="w1kc:~MPSModuleRepository" resolve="MPSModuleRepository" />
                <ref role="37wK5l" to="w1kc:~MPSModuleRepository.getInstance():jetbrains.mps.smodel.MPSModuleRepository" resolve="getInstance" />
              </node>
              <node concept="liA8E" id="3WcIkZau55W" role="2OqNvi">
                <ref role="37wK5l" to="w1kc:~MPSModuleRepository.getModuleByFqName(java.lang.String):org.jetbrains.mps.openapi.module.SModule" resolve="getModuleByFqName" />
                <node concept="37vLTw" id="2BHiRxglgY$" role="37wK5m">
                  <ref role="3cqZAo" node="3WcIkZau4TI" resolve="namespace" />
                </node>
              </node>
            </node>
          </node>
        </node>
        <node concept="3clFbJ" id="3WcIkZau560" role="3cqZAp">
          <node concept="3clFbS" id="3WcIkZau561" role="3clFbx">
            <node concept="3cpWs6" id="3WcIkZau56W" role="3cqZAp">
              <node concept="Xl_RD" id="3WcIkZau56Y" role="3cqZAk">
                <property role="Xl_RC" value="Enter valid namespace" />
              </node>
            </node>
          </node>
          <node concept="3clFbC" id="3WcIkZau565" role="3clFbw">
            <node concept="3cmrfG" id="3WcIkZau566" role="3uHU7w">
              <property role="3cmrfH" value="0" />
            </node>
            <node concept="2OqwBi" id="3WcIkZau567" role="3uHU7B">
              <node concept="2YIFZM" id="3WcIkZau568" role="2Oq$k0">
                <ref role="37wK5l" to="18ew:~NameUtil.shortNameFromLongName(java.lang.String):java.lang.String" resolve="shortNameFromLongName" />
                <ref role="1Pybhc" to="18ew:~NameUtil" resolve="NameUtil" />
                <node concept="37vLTw" id="2BHiRxgm7tm" role="37wK5m">
                  <ref role="3cqZAo" node="3WcIkZau4TI" resolve="namespace" />
                </node>
              </node>
              <node concept="liA8E" id="3WcIkZau56c" role="2OqNvi">
                <ref role="37wK5l" to="wyt6:~String.length():int" resolve="length" />
              </node>
            </node>
          </node>
        </node>
        <node concept="3cpWs8" id="5AqjJyeyix2" role="3cqZAp">
          <node concept="3cpWsn" id="5AqjJyeyix3" role="3cpWs9">
            <property role="TrG5h" value="moduleDir" />
            <node concept="3uibUv" id="5AqjJyeyix4" role="1tU5fm">
              <ref role="3uigEE" to="3ju5:~IFile" resolve="IFile" />
            </node>
            <node concept="2OqwBi" id="5AqjJyeyix5" role="33vP2m">
              <node concept="1rXfSq" id="4hiugqysi2Y" role="2Oq$k0">
                <ref role="37wK5l" node="5AqjJyeyiwa" resolve="getModuleFile" />
                <node concept="37vLTw" id="2BHiRxgmj1O" role="37wK5m">
                  <ref role="3cqZAo" node="3WcIkZau4TI" resolve="namespace" />
                </node>
                <node concept="37vLTw" id="2BHiRxgm85z" role="37wK5m">
                  <ref role="3cqZAo" node="3WcIkZau4TK" resolve="rootPath" />
                </node>
                <node concept="37vLTw" id="2BHiRxgm5EA" role="37wK5m">
                  <ref role="3cqZAo" node="3WcIkZau4TG" resolve="extension" />
                </node>
              </node>
              <node concept="liA8E" id="5AqjJyeyixa" role="2OqNvi">
                <ref role="37wK5l" to="3ju5:~IFile.getParent():jetbrains.mps.vfs.IFile" resolve="getParent" />
              </node>
            </node>
          </node>
        </node>
        <node concept="3SKdUt" id="3r5LMLzk2PE" role="3cqZAp">
          <node concept="3SKdUq" id="3r5LMLzk2Z5" role="3SKWNk">
            <property role="3SKdUp" value="FIXME it's suspicious to check existence of a model directory to tell existence of a module" />
          </node>
        </node>
        <node concept="3SKdUt" id="3r5LMLzk3hd" role="3cqZAp">
          <node concept="3SKdUq" id="3r5LMLzk3qE" role="3SKWNk">
            <property role="3SKdUp" value="E.g. it might be empty, or named differently. Left intact for now, although deserves a refactoring" />
          </node>
        </node>
        <node concept="3clFbJ" id="5AqjJyeyivO" role="3cqZAp">
          <node concept="3clFbS" id="5AqjJyeyivP" role="3clFbx">
            <node concept="3cpWs6" id="5AqjJyeypv6" role="3cqZAp">
              <node concept="Xl_RD" id="5AqjJyeypv8" role="3cqZAk">
                <property role="Xl_RC" value="Module already exists in this folder" />
              </node>
            </node>
          </node>
          <node concept="22lmx$" id="5AqjJyeyiJQ" role="3clFbw">
            <node concept="22lmx$" id="3r5LMLzk3wL" role="3uHU7B">
              <node concept="2OqwBi" id="5AqjJyeyiJI" role="3uHU7B">
                <node concept="2OqwBi" id="5AqjJyeyiwW" role="2Oq$k0">
                  <node concept="37vLTw" id="3GM_nagTw7R" role="2Oq$k0">
                    <ref role="3cqZAo" node="5AqjJyeyix3" resolve="moduleDir" />
                  </node>
                  <node concept="liA8E" id="5AqjJyeyix1" role="2OqNvi">
                    <ref role="37wK5l" to="3ju5:~IFile.getDescendant(java.lang.String):jetbrains.mps.vfs.IFile" resolve="getDescendant" />
                    <node concept="10M0yZ" id="5AqjJyeyixc" role="37wK5m">
                      <ref role="1PxDUh" to="w1kc:~Language" resolve="Language" />
                      <ref role="3cqZAo" to="w1kc:~Language.LANGUAGE_MODELS" resolve="LANGUAGE_MODELS" />
                    </node>
                  </node>
                </node>
                <node concept="liA8E" id="5AqjJyeyiJN" role="2OqNvi">
                  <ref role="37wK5l" to="3ju5:~IFile.exists():boolean" resolve="exists" />
                </node>
              </node>
              <node concept="2OqwBi" id="3r5LMLzk3As" role="3uHU7w">
                <node concept="2OqwBi" id="3r5LMLzk3At" role="2Oq$k0">
                  <node concept="37vLTw" id="3r5LMLzk3Au" role="2Oq$k0">
                    <ref role="3cqZAo" node="5AqjJyeyix3" resolve="moduleDir" />
                  </node>
                  <node concept="liA8E" id="3r5LMLzk3Av" role="2OqNvi">
                    <ref role="37wK5l" to="3ju5:~IFile.getDescendant(java.lang.String):jetbrains.mps.vfs.IFile" resolve="getDescendant" />
                    <node concept="10M0yZ" id="3r5LMLzk3Aw" role="37wK5m">
                      <ref role="1PxDUh" to="w1kc:~Language" resolve="Language" />
                      <ref role="3cqZAo" to="w1kc:~Language.LEGACY_LANGUAGE_MODELS" resolve="LEGACY_LANGUAGE_MODELS" />
                    </node>
                  </node>
                </node>
                <node concept="liA8E" id="3r5LMLzk3Ax" role="2OqNvi">
                  <ref role="37wK5l" to="3ju5:~IFile.exists():boolean" resolve="exists" />
                </node>
              </node>
            </node>
            <node concept="2OqwBi" id="5AqjJyeyiJT" role="3uHU7w">
              <node concept="2OqwBi" id="5AqjJyeyiJU" role="2Oq$k0">
                <node concept="37vLTw" id="3GM_nagTvhX" role="2Oq$k0">
                  <ref role="3cqZAo" node="5AqjJyeyix3" resolve="moduleDir" />
                </node>
                <node concept="liA8E" id="5AqjJyeyiJW" role="2OqNvi">
                  <ref role="37wK5l" to="3ju5:~IFile.getDescendant(java.lang.String):jetbrains.mps.vfs.IFile" resolve="getDescendant" />
                  <node concept="10M0yZ" id="5AqjJyeyiJX" role="37wK5m">
                    <ref role="1PxDUh" to="z1c3:~Solution" resolve="Solution" />
                    <ref role="3cqZAo" to="z1c3:~Solution.SOLUTION_MODELS" resolve="SOLUTION_MODELS" />
                  </node>
                </node>
              </node>
              <node concept="liA8E" id="5AqjJyeyiJY" role="2OqNvi">
                <ref role="37wK5l" to="3ju5:~IFile.exists():boolean" resolve="exists" />
              </node>
            </node>
          </node>
        </node>
        <node concept="3clFbH" id="5AqjJyeyivN" role="3cqZAp" />
        <node concept="3cpWs6" id="3WcIkZau571" role="3cqZAp">
          <node concept="10Nm6u" id="3WcIkZau573" role="3cqZAk" />
        </node>
      </node>
    </node>
    <node concept="2tJIrI" id="7BBl3KIzNi4" role="jymVt" />
    <node concept="2YIFZL" id="7BBl3KIwhHR" role="jymVt">
      <property role="TrG5h" value="createNewLanguage" />
      <property role="od$2w" value="false" />
      <property role="DiZV1" value="false" />
      <node concept="37vLTG" id="7BBl3KIwjoG" role="3clF46">
        <property role="TrG5h" value="namespace" />
        <property role="3TUv4t" value="false" />
        <node concept="17QB3L" id="7BBl3KIwjqD" role="1tU5fm" />
      </node>
      <node concept="37vLTG" id="7BBl3KIwk$e" role="3clF46">
        <property role="TrG5h" value="descriptorFile" />
        <property role="3TUv4t" value="false" />
        <node concept="3uibUv" id="7BBl3KIwk$f" role="1tU5fm">
          <ref role="3uigEE" to="3ju5:~IFile" resolve="IFile" />
        </node>
      </node>
      <node concept="37vLTG" id="7BBl3KIwkAf" role="3clF46">
        <property role="TrG5h" value="importLangDevDevkit" />
        <node concept="10P_77" id="7BBl3KIwkCg" role="1tU5fm" />
      </node>
      <node concept="37vLTG" id="7BBl3KIwkDm" role="3clF46">
        <property role="TrG5h" value="createMainAspectModels" />
        <node concept="10P_77" id="7BBl3KIwkFh" role="1tU5fm" />
      </node>
      <node concept="37vLTG" id="7BBl3KIwkIj" role="3clF46">
        <property role="TrG5h" value="moduleOwner" />
        <property role="3TUv4t" value="false" />
        <node concept="3uibUv" id="7BBl3KIwkIk" role="1tU5fm">
          <ref role="3uigEE" to="w1kc:~MPSModuleOwner" resolve="MPSModuleOwner" />
        </node>
      </node>
      <node concept="3clFbS" id="7BBl3KIwhHU" role="3clF47">
        <node concept="3clFbJ" id="3RkWhWCOEhP" role="3cqZAp">
          <node concept="3clFbS" id="3RkWhWCOEhR" role="3clFbx">
            <node concept="YS8fn" id="3RkWhWCOHdE" role="3cqZAp">
              <node concept="2ShNRf" id="3RkWhWCOHfK" role="YScLw">
                <node concept="1pGfFk" id="3RkWhWCOTqd" role="2ShVmc">
                  <ref role="37wK5l" to="wyt6:~IllegalArgumentException.&lt;init&gt;()" resolve="IllegalArgumentException" />
                  <node concept="3cpWs3" id="3RkWhWCOU7$" role="37wK5m">
                    <node concept="3cpWs3" id="3RkWhWCOTSI" role="3uHU7B">
                      <node concept="Xl_RD" id="3RkWhWCOTs8" role="3uHU7B">
                        <property role="Xl_RC" value="Descriptor file " />
                      </node>
                      <node concept="37vLTw" id="3RkWhWCOTW_" role="3uHU7w">
                        <ref role="3cqZAo" node="7BBl3KIwk$e" resolve="descriptorFile" />
                      </node>
                    </node>
                    <node concept="Xl_RD" id="3RkWhWCOUbz" role="3uHU7w">
                      <property role="Xl_RC" value=" already exists" />
                    </node>
                  </node>
                </node>
              </node>
            </node>
          </node>
          <node concept="2OqwBi" id="3RkWhWCOGwp" role="3clFbw">
            <node concept="37vLTw" id="3RkWhWCOEpA" role="2Oq$k0">
              <ref role="3cqZAo" node="7BBl3KIwk$e" resolve="descriptorFile" />
            </node>
            <node concept="liA8E" id="3RkWhWCOHbG" role="2OqNvi">
              <ref role="37wK5l" to="3ju5:~IFile.exists():boolean" resolve="exists" />
            </node>
          </node>
        </node>
        <node concept="3cpWs8" id="1Yd98ZZnqHz" role="3cqZAp">
          <node concept="3cpWsn" id="1Yd98ZZnqH$" role="3cpWs9">
            <property role="TrG5h" value="descriptor" />
            <property role="3TUv4t" value="false" />
            <node concept="1rXfSq" id="4hiugqysfqC" role="33vP2m">
              <ref role="37wK5l" node="1Yd98ZZnqHS" resolve="createNewLanguageDescriptor" />
              <node concept="37vLTw" id="2BHiRxgmaHZ" role="37wK5m">
                <ref role="3cqZAo" node="7BBl3KIwjoG" resolve="namespace" />
              </node>
              <node concept="37vLTw" id="2BHiRxglGgr" role="37wK5m">
                <ref role="3cqZAo" node="7BBl3KIwk$e" resolve="descriptorFile" />
              </node>
            </node>
            <node concept="3uibUv" id="1Yd98ZZnqH_" role="1tU5fm">
              <ref role="3uigEE" to="w0gx:~LanguageDescriptor" resolve="LanguageDescriptor" />
            </node>
          </node>
        </node>
        <node concept="3clFbH" id="7BBl3KI$UWE" role="3cqZAp" />
        <node concept="3clFbJ" id="7BBl3KIwKqp" role="3cqZAp">
          <node concept="37vLTw" id="7BBl3KIwKw9" role="3clFbw">
            <ref role="3cqZAo" node="7BBl3KIwkAf" resolve="importLangDevDevkit" />
          </node>
          <node concept="3clFbS" id="7BBl3KIwKqr" role="3clFbx">
            <node concept="3cpWs8" id="3WcIkZauasI" role="3cqZAp">
              <node concept="3cpWsn" id="3WcIkZauasJ" role="3cpWs9">
                <property role="TrG5h" value="devkitRef" />
                <node concept="37shsh" id="7ESDA_iqTD9" role="33vP2m">
                  <node concept="20RdaH" id="7ESDA_iqTDa" role="37shsm">
                    <property role="20Rdg5" value="2677cb18-f558-4e33-bc38-a5139cee06dc" />
                    <property role="20Rdg7" value="jetbrains.mps.devkit.language-design" />
                  </node>
                </node>
                <node concept="3uibUv" id="3WcIkZauasK" role="1tU5fm">
                  <ref role="3uigEE" to="lui2:~SModuleReference" resolve="SModuleReference" />
                </node>
              </node>
            </node>
            <node concept="3clFbF" id="3WcIkZauasM" role="3cqZAp">
              <node concept="2OqwBi" id="3WcIkZauasN" role="3clFbG">
                <node concept="2OqwBi" id="3WcIkZauasO" role="2Oq$k0">
                  <node concept="37vLTw" id="7BBl3KIwKNa" role="2Oq$k0">
                    <ref role="3cqZAo" node="1Yd98ZZnqH$" resolve="descriptor" />
                  </node>
                  <node concept="liA8E" id="3WcIkZauasQ" role="2OqNvi">
                    <ref role="37wK5l" to="w0gx:~ModuleDescriptor.getUsedDevkits():java.util.Collection" resolve="getUsedDevkits" />
                  </node>
                </node>
                <node concept="liA8E" id="3WcIkZauasR" role="2OqNvi">
                  <ref role="37wK5l" to="33ny:~Collection.add(java.lang.Object):boolean" resolve="add" />
                  <node concept="37vLTw" id="3GM_nagTxyf" role="37wK5m">
                    <ref role="3cqZAo" node="3WcIkZauasJ" resolve="devkitRef" />
                  </node>
                </node>
              </node>
            </node>
          </node>
        </node>
        <node concept="3clFbH" id="7BBl3KI$VbI" role="3cqZAp" />
        <node concept="3clFbF" id="1Yd98ZZnqHD" role="3cqZAp">
          <node concept="2YIFZM" id="2DWNAT6xrzT" role="3clFbG">
            <ref role="1Pybhc" to="gn4j:IMUMWuHQDZ" resolve="LanguageDescriptorPersistence" />
            <ref role="37wK5l" to="gn4j:IMUMWuHQJ7" resolve="saveLanguageDescriptor" />
            <node concept="37vLTw" id="2BHiRxglrxX" role="37wK5m">
              <ref role="3cqZAo" node="7BBl3KIwk$e" resolve="descriptorFile" />
            </node>
            <node concept="37vLTw" id="3GM_nagTsNF" role="37wK5m">
              <ref role="3cqZAo" node="1Yd98ZZnqH$" resolve="descriptor" />
            </node>
            <node concept="2YIFZM" id="1_Tu$dbBpib" role="37wK5m">
              <ref role="37wK5l" to="18ew:~MacrosFactory.forModuleFile(jetbrains.mps.vfs.IFile):jetbrains.mps.util.MacroHelper" resolve="forModuleFile" />
              <ref role="1Pybhc" to="18ew:~MacrosFactory" resolve="MacrosFactory" />
              <node concept="37vLTw" id="2BHiRxgmHx2" role="37wK5m">
                <ref role="3cqZAo" node="7BBl3KIwk$e" resolve="descriptorFile" />
              </node>
            </node>
          </node>
        </node>
        <node concept="3cpWs8" id="7BBl3KI$P2u" role="3cqZAp">
          <node concept="3cpWsn" id="7BBl3KI$P2v" role="3cpWs9">
            <property role="TrG5h" value="language" />
            <node concept="10QFUN" id="5n0OdAz11oA" role="33vP2m">
              <node concept="3uibUv" id="5n0OdAz11oB" role="10QFUM">
                <ref role="3uigEE" to="w1kc:~Language" resolve="Language" />
              </node>
              <node concept="2YIFZM" id="5n0OdAz11oE" role="10QFUP">
                <ref role="1Pybhc" to="w1kc:~ModuleRepositoryFacade" resolve="ModuleRepositoryFacade" />
                <ref role="37wK5l" to="w1kc:~ModuleRepositoryFacade.createModule(jetbrains.mps.library.ModulesMiner$ModuleHandle,jetbrains.mps.smodel.MPSModuleOwner):org.jetbrains.mps.openapi.module.SModule" resolve="createModule" />
                <node concept="2OqwBi" id="1Yd98ZZnqHL" role="37wK5m">
                  <node concept="liA8E" id="1Yd98ZZnqHP" role="2OqNvi">
                    <ref role="37wK5l" to="32g5:~ModulesMiner.loadModuleHandle(jetbrains.mps.vfs.IFile):jetbrains.mps.library.ModulesMiner$ModuleHandle" resolve="loadModuleHandle" />
                    <node concept="37vLTw" id="2BHiRxgm6CV" role="37wK5m">
                      <ref role="3cqZAo" node="7BBl3KIwk$e" resolve="descriptorFile" />
                    </node>
                  </node>
                  <node concept="2ShNRf" id="7LkutxgTCBI" role="2Oq$k0">
                    <node concept="1pGfFk" id="7LkutxgTCBJ" role="2ShVmc">
                      <ref role="37wK5l" to="32g5:~ModulesMiner.&lt;init&gt;()" resolve="ModulesMiner" />
                    </node>
                  </node>
                </node>
                <node concept="37vLTw" id="2BHiRxgmaLI" role="37wK5m">
                  <ref role="3cqZAo" node="7BBl3KIwkIj" resolve="moduleOwner" />
                </node>
              </node>
            </node>
            <node concept="3uibUv" id="7BBl3KI$P2w" role="1tU5fm">
              <ref role="3uigEE" to="w1kc:~Language" resolve="Language" />
            </node>
          </node>
        </node>
        <node concept="3clFbF" id="3vpD6nowLzS" role="3cqZAp">
          <node concept="37vLTI" id="3vpD6nowM7u" role="3clFbG">
            <node concept="2OqwBi" id="3vpD6nowM_v" role="37vLTx">
              <node concept="37vLTw" id="3vpD6nowMyn" role="2Oq$k0">
                <ref role="3cqZAo" node="7BBl3KI$P2v" resolve="language" />
              </node>
              <node concept="liA8E" id="3vpD6nowN0S" role="2OqNvi">
                <ref role="37wK5l" to="w1kc:~Language.getModuleDescriptor():jetbrains.mps.project.structure.modules.LanguageDescriptor" resolve="getModuleDescriptor" />
              </node>
            </node>
            <node concept="37vLTw" id="3vpD6nowLzQ" role="37vLTJ">
              <ref role="3cqZAo" node="1Yd98ZZnqH$" resolve="descriptor" />
            </node>
          </node>
        </node>
        <node concept="3clFbH" id="7BBl3KI$QtF" role="3cqZAp" />
        <node concept="3clFbJ" id="7BBl3KI$VN8" role="3cqZAp">
          <node concept="37vLTw" id="7BBl3KI$W1Z" role="3clFbw">
            <ref role="3cqZAo" node="7BBl3KIwkDm" resolve="createMainAspectModels" />
          </node>
          <node concept="3clFbS" id="7BBl3KI$VNa" role="3clFbx">
            <node concept="SfApY" id="2WUWWH75ZqK" role="3cqZAp">
              <node concept="3clFbS" id="2WUWWH75ZqM" role="SfCbr">
                <node concept="3clFbF" id="2WUWWH762kC" role="3cqZAp">
                  <node concept="1rXfSq" id="7BBl3KI$WTp" role="3clFbG">
                    <ref role="37wK5l" node="7BBl3KIwnpM" resolve="createMainLanguageAspects" />
                    <node concept="37vLTw" id="7BBl3KI$X6m" role="37wK5m">
                      <ref role="3cqZAo" node="7BBl3KI$P2v" resolve="language" />
                    </node>
                  </node>
                </node>
              </node>
              <node concept="TDmWw" id="2WUWWH75ZqN" role="TEbGg">
                <node concept="3cpWsn" id="2WUWWH75ZqP" role="TDEfY">
                  <property role="TrG5h" value="e" />
                  <node concept="3uibUv" id="2WUWWH75ZBm" role="1tU5fm">
                    <ref role="3uigEE" to="guwi:~IOException" resolve="IOException" />
                  </node>
                </node>
                <node concept="3clFbS" id="2WUWWH75ZqT" role="TDEfX">
                  <node concept="3SKdUt" id="2WUWWH76haC" role="3cqZAp">
                    <node concept="3SKdUq" id="2WUWWH76hqq" role="3SKWNk">
                      <property role="3SKdUp" value="todo: ???" />
                    </node>
                  </node>
                  <node concept="YS8fn" id="2WUWWH763kj" role="3cqZAp">
                    <node concept="2ShNRf" id="2WUWWH763$N" role="YScLw">
                      <node concept="1pGfFk" id="2WUWWH76g8X" role="2ShVmc">
                        <ref role="37wK5l" to="wyt6:~RuntimeException.&lt;init&gt;(java.lang.Throwable)" resolve="RuntimeException" />
                        <node concept="37vLTw" id="2WUWWH76gx5" role="37wK5m">
                          <ref role="3cqZAo" node="2WUWWH75ZqP" resolve="e" />
                        </node>
                      </node>
                    </node>
                  </node>
                </node>
              </node>
            </node>
          </node>
        </node>
        <node concept="3clFbH" id="70MbTYn70va" role="3cqZAp" />
        <node concept="3cpWs8" id="70MbTYn7imz" role="3cqZAp">
          <node concept="3cpWsn" id="70MbTYn7imA" role="3cpWs9">
            <property role="TrG5h" value="templateModelsDir" />
            <node concept="3cpWs3" id="70MbTYn8p5D" role="33vP2m">
              <node concept="Xl_RD" id="70MbTYn8p6N" role="3uHU7w">
                <property role="Xl_RC" value="template" />
              </node>
              <node concept="3cpWs3" id="70MbTYn8gMR" role="3uHU7B">
                <node concept="3cpWs3" id="70MbTYn7oCn" role="3uHU7B">
                  <node concept="3cpWs3" id="70MbTYn7mFD" role="3uHU7B">
                    <node concept="2OqwBi" id="70MbTYn83Ta" role="3uHU7B">
                      <node concept="liA8E" id="70MbTYn85BV" role="2OqNvi">
                        <ref role="37wK5l" to="3ju5:~IFile.getPath():java.lang.String" resolve="getPath" />
                      </node>
                      <node concept="2OqwBi" id="70MbTYn7SU1" role="2Oq$k0">
                        <node concept="liA8E" id="70MbTYn7U$M" role="2OqNvi">
                          <ref role="37wK5l" to="3ju5:~IFile.getParent():jetbrains.mps.vfs.IFile" resolve="getParent" />
                        </node>
                        <node concept="37vLTw" id="70MbTYn7RnX" role="2Oq$k0">
                          <ref role="3cqZAo" node="7BBl3KIwk$e" resolve="descriptorFile" />
                        </node>
                      </node>
                    </node>
                    <node concept="10M0yZ" id="70MbTYn7n6b" role="3uHU7w">
                      <ref role="1PxDUh" to="guwi:~File" resolve="File" />
                      <ref role="3cqZAo" to="guwi:~File.separator" resolve="separator" />
                    </node>
                  </node>
                  <node concept="Xl_RD" id="70MbTYn87h7" role="3uHU7w">
                    <property role="Xl_RC" value="generator" />
                  </node>
                </node>
                <node concept="10M0yZ" id="70MbTYn8k3G" role="3uHU7w">
                  <ref role="1PxDUh" to="guwi:~File" resolve="File" />
                  <ref role="3cqZAo" to="guwi:~File.separator" resolve="separator" />
                </node>
              </node>
            </node>
            <node concept="17QB3L" id="70MbTYn7imx" role="1tU5fm" />
          </node>
        </node>
        <node concept="SfApY" id="70MbTYnawi7" role="3cqZAp">
          <node concept="3clFbS" id="70MbTYnawi9" role="SfCbr">
            <node concept="3clFbF" id="70MbTYnasww" role="3cqZAp">
              <node concept="2YIFZM" id="7TEAg4yl8Ub" role="3clFbG">
                <ref role="37wK5l" to="jlff:~VfsUtil.createDirectories(java.lang.String):com.intellij.openapi.vfs.VirtualFile" resolve="createDirectories" />
                <ref role="1Pybhc" to="jlff:~VfsUtil" resolve="VfsUtil" />
                <node concept="37vLTw" id="70MbTYnaD5b" role="37wK5m">
                  <ref role="3cqZAo" node="70MbTYn7imA" resolve="templateModelsDir" />
                </node>
              </node>
            </node>
          </node>
          <node concept="TDmWw" id="70MbTYnawia" role="TEbGg">
            <node concept="3cpWsn" id="70MbTYnawic" role="TDEfY">
              <property role="TrG5h" value="ioException" />
              <node concept="3uibUv" id="70MbTYnaBhN" role="1tU5fm">
                <ref role="3uigEE" to="guwi:~IOException" resolve="IOException" />
              </node>
            </node>
            <node concept="3clFbS" id="70MbTYnawig" role="TDEfX" />
          </node>
        </node>
        <node concept="3clFbH" id="70MbTYnakeO" role="3cqZAp" />
        <node concept="3SKdUt" id="3w7csdPNxGI" role="3cqZAp">
          <node concept="3SKdUq" id="3w7csdPNxKz" role="3SKWNk">
            <property role="3SKdUp" value="FIXME NewGeneratorDialog.createNewGenerator() has similar code, refactor to avoid duplication" />
          </node>
        </node>
        <node concept="3clFbH" id="70MbTYn7hiR" role="3cqZAp" />
        <node concept="3cpWs8" id="1pyYjDPRar1" role="3cqZAp">
          <node concept="3cpWsn" id="1pyYjDPRar2" role="3cpWs9">
            <property role="TrG5h" value="generatorDescriptor" />
            <property role="3TUv4t" value="true" />
            <node concept="3uibUv" id="1pyYjDPRar3" role="1tU5fm">
              <ref role="3uigEE" to="w0gx:~GeneratorDescriptor" resolve="GeneratorDescriptor" />
            </node>
            <node concept="2ShNRf" id="1pyYjDPRar4" role="33vP2m">
              <node concept="1pGfFk" id="1pyYjDPRar5" role="2ShVmc">
                <ref role="37wK5l" to="w0gx:~GeneratorDescriptor.&lt;init&gt;()" resolve="GeneratorDescriptor" />
              </node>
            </node>
          </node>
        </node>
        <node concept="3clFbF" id="1pyYjDPRar6" role="3cqZAp">
          <node concept="2OqwBi" id="1pyYjDPRar7" role="3clFbG">
            <node concept="37vLTw" id="3GM_nagTt01" role="2Oq$k0">
              <ref role="3cqZAo" node="1pyYjDPRar2" resolve="generatorDescriptor" />
            </node>
            <node concept="liA8E" id="1pyYjDPRar9" role="2OqNvi">
              <ref role="37wK5l" to="w0gx:~GeneratorDescriptor.setGeneratorUID(java.lang.String):void" resolve="setGeneratorUID" />
              <node concept="2YIFZM" id="1pyYjDPRara" role="37wK5m">
                <ref role="1Pybhc" to="w1kc:~Generator" resolve="Generator" />
                <ref role="37wK5l" to="w1kc:~Generator.generateGeneratorUID(jetbrains.mps.smodel.Language):java.lang.String" resolve="generateGeneratorUID" />
                <node concept="37vLTw" id="70MbTYn73BG" role="37wK5m">
                  <ref role="3cqZAo" node="7BBl3KI$P2v" resolve="language" />
                </node>
              </node>
            </node>
          </node>
        </node>
        <node concept="3clFbF" id="1pyYjDPRarc" role="3cqZAp">
          <node concept="2OqwBi" id="1pyYjDPRard" role="3clFbG">
            <node concept="37vLTw" id="3GM_nagTtOK" role="2Oq$k0">
              <ref role="3cqZAo" node="1pyYjDPRar2" resolve="generatorDescriptor" />
            </node>
            <node concept="liA8E" id="1pyYjDPRarf" role="2OqNvi">
              <ref role="37wK5l" to="w0gx:~ModuleDescriptor.setNamespace(java.lang.String):void" resolve="setNamespace" />
              <node concept="10Nm6u" id="2xp_N8UlR1c" role="37wK5m" />
            </node>
          </node>
        </node>
        <node concept="3cpWs8" id="1pyYjDPRarm" role="3cqZAp">
          <node concept="3cpWsn" id="1pyYjDPRarn" role="3cpWs9">
            <property role="TrG5h" value="templateModelsRoot" />
            <node concept="3uibUv" id="7D9ej8jTgZN" role="1tU5fm">
              <ref role="3uigEE" to="pa15:~DefaultModelRoot" resolve="DefaultModelRoot" />
            </node>
            <node concept="2ShNRf" id="1pyYjDPRarp" role="33vP2m">
              <node concept="1pGfFk" id="7D9ej8jTkL2" role="2ShVmc">
                <ref role="37wK5l" to="pa15:~DefaultModelRoot.&lt;init&gt;()" resolve="DefaultModelRoot" />
              </node>
            </node>
          </node>
        </node>
        <node concept="3clFbF" id="1pyYjDPRarw" role="3cqZAp">
          <node concept="2OqwBi" id="1pyYjDPRarx" role="3clFbG">
            <node concept="37vLTw" id="3GM_nagTvtS" role="2Oq$k0">
              <ref role="3cqZAo" node="1pyYjDPRarn" resolve="templateModelsRoot" />
            </node>
            <node concept="liA8E" id="1pyYjDPRarz" role="2OqNvi">
              <ref role="37wK5l" to="ends:~FileBasedModelRoot.setContentRoot(java.lang.String):void" resolve="setContentRoot" />
              <node concept="2OqwBi" id="70MbTYn8$7Q" role="37wK5m">
                <node concept="liA8E" id="70MbTYn8$7R" role="2OqNvi">
                  <ref role="37wK5l" to="3ju5:~IFile.getPath():java.lang.String" resolve="getPath" />
                </node>
                <node concept="2OqwBi" id="70MbTYn8$7S" role="2Oq$k0">
                  <node concept="liA8E" id="70MbTYn8$7T" role="2OqNvi">
                    <ref role="37wK5l" to="3ju5:~IFile.getParent():jetbrains.mps.vfs.IFile" resolve="getParent" />
                  </node>
                  <node concept="37vLTw" id="70MbTYn8$7U" role="2Oq$k0">
                    <ref role="3cqZAo" node="7BBl3KIwk$e" resolve="descriptorFile" />
                  </node>
                </node>
              </node>
            </node>
          </node>
        </node>
        <node concept="3clFbF" id="edOKSDeqkn" role="3cqZAp">
          <node concept="2OqwBi" id="edOKSDeqxR" role="3clFbG">
            <node concept="liA8E" id="edOKSDerRC" role="2OqNvi">
              <ref role="37wK5l" to="ends:~FileBasedModelRoot.addFile(java.lang.String,java.lang.String):void" resolve="addFile" />
              <node concept="10M0yZ" id="edOKSDesbm" role="37wK5m">
                <ref role="3cqZAo" to="ends:~FileBasedModelRoot.SOURCE_ROOTS" resolve="SOURCE_ROOTS" />
                <ref role="1PxDUh" to="pa15:~DefaultModelRoot" resolve="DefaultModelRoot" />
              </node>
              <node concept="37vLTw" id="70MbTYn8BGd" role="37wK5m">
                <ref role="3cqZAo" node="70MbTYn7imA" resolve="templateModelsDir" />
              </node>
            </node>
            <node concept="37vLTw" id="edOKSDeqkm" role="2Oq$k0">
              <ref role="3cqZAo" node="1pyYjDPRarn" resolve="templateModelsRoot" />
            </node>
          </node>
        </node>
        <node concept="3clFbF" id="1pyYjDPRarB" role="3cqZAp">
          <node concept="2OqwBi" id="1pyYjDPRarC" role="3clFbG">
            <node concept="2OqwBi" id="1pyYjDPRarD" role="2Oq$k0">
              <node concept="37vLTw" id="3GM_nagTAvH" role="2Oq$k0">
                <ref role="3cqZAo" node="1pyYjDPRar2" resolve="generatorDescriptor" />
              </node>
              <node concept="liA8E" id="1pyYjDPRarF" role="2OqNvi">
                <ref role="37wK5l" to="w0gx:~ModuleDescriptor.getModelRootDescriptors():java.util.Collection" resolve="getModelRootDescriptors" />
              </node>
            </node>
            <node concept="liA8E" id="1pyYjDPRarG" role="2OqNvi">
              <ref role="37wK5l" to="33ny:~Collection.add(java.lang.Object):boolean" resolve="add" />
              <node concept="2OqwBi" id="3nJ3Olkc1C0" role="37wK5m">
                <node concept="liA8E" id="3nJ3Olkc2L2" role="2OqNvi">
                  <ref role="37wK5l" to="pa15:~DefaultModelRoot.toDescriptor():jetbrains.mps.project.structure.model.ModelRootDescriptor" resolve="toDescriptor" />
                </node>
                <node concept="37vLTw" id="3GM_nagTANW" role="2Oq$k0">
                  <ref role="3cqZAo" node="1pyYjDPRarn" resolve="templateModelsRoot" />
                </node>
              </node>
            </node>
          </node>
        </node>
        <node concept="3clFbF" id="1pyYjDPRarI" role="3cqZAp">
          <node concept="2OqwBi" id="1pyYjDPRarJ" role="3clFbG">
            <node concept="2OqwBi" id="1pyYjDPRarK" role="2Oq$k0">
              <node concept="37vLTw" id="3GM_nagTzI_" role="2Oq$k0">
                <ref role="3cqZAo" node="1pyYjDPRar2" resolve="generatorDescriptor" />
              </node>
              <node concept="liA8E" id="1pyYjDPRarM" role="2OqNvi">
                <ref role="37wK5l" to="w0gx:~ModuleDescriptor.getUsedDevkits():java.util.Collection" resolve="getUsedDevkits" />
              </node>
            </node>
            <node concept="liA8E" id="1pyYjDPRarN" role="2OqNvi">
              <ref role="37wK5l" to="33ny:~Collection.add(java.lang.Object):boolean" resolve="add" />
              <node concept="37shsh" id="7ESDA_iqTEX" role="37wK5m">
                <node concept="20RdaH" id="7ESDA_iqTEY" role="37shsm">
                  <property role="20Rdg5" value="fbc25dd2-5da4-483a-8b19-70928e1b62d7" />
                  <property role="20Rdg7" value="jetbrains.mps.devkit.general-purpose" />
                </node>
              </node>
            </node>
          </node>
        </node>
        <node concept="3clFbF" id="1pyYjDPRarP" role="3cqZAp">
          <node concept="2OqwBi" id="1pyYjDPRarQ" role="3clFbG">
            <node concept="2OqwBi" id="70MbTYn8Ysz" role="2Oq$k0">
              <node concept="37vLTw" id="3J$DPqOj98e" role="2Oq$k0">
                <ref role="3cqZAo" node="1Yd98ZZnqH$" resolve="descriptor" />
              </node>
              <node concept="liA8E" id="70MbTYn90FW" role="2OqNvi">
                <ref role="37wK5l" to="w0gx:~LanguageDescriptor.getGenerators():java.util.List" resolve="getGenerators" />
              </node>
            </node>
            <node concept="liA8E" id="1pyYjDPRarU" role="2OqNvi">
              <ref role="37wK5l" to="33ny:~List.add(java.lang.Object):boolean" resolve="add" />
              <node concept="37vLTw" id="3GM_nagTtk9" role="37wK5m">
                <ref role="3cqZAo" node="1pyYjDPRar2" resolve="generatorDescriptor" />
              </node>
            </node>
          </node>
        </node>
        <node concept="3clFbF" id="3J$DPqOjaU1" role="3cqZAp">
          <node concept="2OqwBi" id="3J$DPqOjbao" role="3clFbG">
            <node concept="liA8E" id="3J$DPqOjdhM" role="2OqNvi">
              <ref role="37wK5l" to="w1kc:~Language.setLanguageDescriptor(jetbrains.mps.project.structure.modules.LanguageDescriptor):void" resolve="setLanguageDescriptor" />
              <node concept="37vLTw" id="3J$DPqOje8y" role="37wK5m">
                <ref role="3cqZAo" node="1Yd98ZZnqH$" resolve="descriptor" />
              </node>
            </node>
            <node concept="37vLTw" id="3J$DPqOjaU0" role="2Oq$k0">
              <ref role="3cqZAo" node="7BBl3KI$P2v" resolve="language" />
            </node>
          </node>
        </node>
        <node concept="3clFbF" id="7MqqGJ7oq7T" role="3cqZAp">
          <node concept="2OqwBi" id="1pyYjDPRavG" role="3clFbG">
            <node concept="37vLTw" id="70MbTYn96AF" role="2Oq$k0">
              <ref role="3cqZAo" node="7BBl3KI$P2v" resolve="language" />
            </node>
            <node concept="liA8E" id="1pyYjDPRavI" role="2OqNvi">
              <ref role="37wK5l" to="w1kc:~Language.save():void" resolve="save" />
            </node>
          </node>
        </node>
        <node concept="3clFbH" id="3J$DPqOk4Ro" role="3cqZAp" />
        <node concept="3cpWs8" id="3J$DPqOkidy" role="3cqZAp">
          <node concept="3cpWsn" id="3J$DPqOkidz" role="3cpWs9">
            <property role="TrG5h" value="newGenerator" />
            <property role="3TUv4t" value="true" />
            <node concept="3uibUv" id="3J$DPqOkid$" role="1tU5fm">
              <ref role="3uigEE" to="w1kc:~Generator" resolve="Generator" />
            </node>
            <node concept="10QFUN" id="1Yd98ZZnqEl" role="33vP2m">
              <node concept="2OqwBi" id="1Yd98ZZnqEm" role="10QFUP">
                <node concept="2YIFZM" id="1Yd98ZZnqEn" role="2Oq$k0">
                  <ref role="1Pybhc" to="w1kc:~MPSModuleRepository" resolve="MPSModuleRepository" />
                  <ref role="37wK5l" to="w1kc:~MPSModuleRepository.getInstance():jetbrains.mps.smodel.MPSModuleRepository" resolve="getInstance" />
                </node>
                <node concept="liA8E" id="1Yd98ZZnqEo" role="2OqNvi">
                  <ref role="37wK5l" to="w1kc:~MPSModuleRepository.getModule(org.jetbrains.mps.openapi.module.SModuleId):org.jetbrains.mps.openapi.module.SModule" resolve="getModule" />
                  <node concept="2OqwBi" id="1Yd98ZZnqEp" role="37wK5m">
                    <node concept="37vLTw" id="3GM_nagTy1Q" role="2Oq$k0">
                      <ref role="3cqZAo" node="1pyYjDPRar2" resolve="generatorDescriptor" />
                    </node>
                    <node concept="liA8E" id="1Yd98ZZnqEr" role="2OqNvi">
                      <ref role="37wK5l" to="w0gx:~ModuleDescriptor.getId():jetbrains.mps.project.ModuleId" resolve="getId" />
                    </node>
                  </node>
                </node>
              </node>
              <node concept="3uibUv" id="1Yd98ZZnqEs" role="10QFUM">
                <ref role="3uigEE" to="w1kc:~Generator" resolve="Generator" />
              </node>
            </node>
          </node>
        </node>
        <node concept="3clFbH" id="3J$DPqOkcip" role="3cqZAp" />
        <node concept="3cpWs8" id="1pyYjDPRasK" role="3cqZAp">
          <node concept="3cpWsn" id="1pyYjDPRasL" role="3cpWs9">
            <property role="TrG5h" value="alreadyOwnsTemplateModel" />
            <node concept="10P_77" id="1pyYjDPRasM" role="1tU5fm" />
            <node concept="3clFbT" id="1pyYjDPRasN" role="33vP2m" />
          </node>
        </node>
        <node concept="1DcWWT" id="1pyYjDPRasO" role="3cqZAp">
          <node concept="2OqwBi" id="1pyYjDPRasP" role="1DdaDG">
            <node concept="37vLTw" id="3J$DPqOkqQc" role="2Oq$k0">
              <ref role="3cqZAo" node="3J$DPqOkidz" resolve="newGenerator" />
            </node>
            <node concept="liA8E" id="1pyYjDPRasR" role="2OqNvi">
              <ref role="37wK5l" to="31cb:~SModuleBase.getModels():java.util.List" resolve="getModels" />
            </node>
          </node>
          <node concept="3cpWsn" id="1pyYjDPRasS" role="1Duv9x">
            <property role="TrG5h" value="modelDescriptor" />
            <node concept="3uibUv" id="3J$DPqOkt3Q" role="1tU5fm">
              <ref role="3uigEE" to="mhbf:~SModel" resolve="SModel" />
            </node>
          </node>
          <node concept="3clFbS" id="1pyYjDPRasU" role="2LFqv$">
            <node concept="3clFbJ" id="1pyYjDPRasV" role="3cqZAp">
              <node concept="2YIFZM" id="1pyYjDPRasW" role="3clFbw">
                <ref role="37wK5l" to="w1kc:~SModelStereotype.isGeneratorModel(org.jetbrains.mps.openapi.model.SModel):boolean" resolve="isGeneratorModel" />
                <ref role="1Pybhc" to="w1kc:~SModelStereotype" resolve="SModelStereotype" />
                <node concept="37vLTw" id="3GM_nagT_VQ" role="37wK5m">
                  <ref role="3cqZAo" node="1pyYjDPRasS" resolve="modelDescriptor" />
                </node>
              </node>
              <node concept="3clFbS" id="1pyYjDPRasY" role="3clFbx">
                <node concept="3clFbF" id="1pyYjDPRasZ" role="3cqZAp">
                  <node concept="37vLTI" id="1pyYjDPRat0" role="3clFbG">
                    <node concept="37vLTw" id="3J$DPqOkBGJ" role="37vLTJ">
                      <ref role="3cqZAo" node="1pyYjDPRasL" resolve="alreadyOwnsTemplateModel" />
                    </node>
                    <node concept="3clFbT" id="1pyYjDPRat2" role="37vLTx">
                      <property role="3clFbU" value="true" />
                    </node>
                  </node>
                </node>
                <node concept="3zACq4" id="1pyYjDPRat3" role="3cqZAp" />
              </node>
            </node>
          </node>
        </node>
        <node concept="3clFbJ" id="1pyYjDPRat4" role="3cqZAp">
          <node concept="3fqX7Q" id="3J$DPqOkFdE" role="3clFbw">
            <node concept="37vLTw" id="3J$DPqOkFdG" role="3fr31v">
              <ref role="3cqZAo" node="1pyYjDPRasL" resolve="alreadyOwnsTemplateModel" />
            </node>
          </node>
          <node concept="3clFbS" id="7MqqGJ7oq7q" role="3clFbx">
            <node concept="3cpWs8" id="7uHdBFXaejM" role="3cqZAp">
              <node concept="3cpWsn" id="7uHdBFXaejN" role="3cpWs9">
                <property role="TrG5h" value="templateModel" />
                <node concept="3uibUv" id="7uHdBFXaejG" role="1tU5fm">
                  <ref role="3uigEE" to="mhbf:~EditableSModel" resolve="EditableSModel" />
                </node>
                <node concept="2YIFZM" id="7uHdBFXaejO" role="33vP2m">
                  <ref role="1Pybhc" to="z1c3:~SModuleOperations" resolve="SModuleOperations" />
                  <ref role="37wK5l" to="z1c3:~SModuleOperations.createModelWithAdjustments(java.lang.String,org.jetbrains.mps.openapi.persistence.ModelRoot):org.jetbrains.mps.openapi.model.EditableSModel" resolve="createModelWithAdjustments" />
                  <node concept="3cpWs3" id="7uHdBFXaejP" role="37wK5m">
                    <node concept="3cpWs3" id="3kyIOmssZu8" role="3uHU7B">
                      <node concept="3cpWs3" id="6Aoukto_NUi" role="3uHU7B">
                        <node concept="Xl_RD" id="6Aoukto_PbD" role="3uHU7w">
                          <property role="Xl_RC" value="." />
                        </node>
                        <node concept="3cpWs3" id="1pyYjDPRasz" role="3uHU7B">
                          <node concept="2OqwBi" id="1pyYjDPRas$" role="3uHU7B">
                            <node concept="37vLTw" id="3kyIOmst1Av" role="2Oq$k0">
                              <ref role="3cqZAo" node="7BBl3KI$P2v" resolve="language" />
                            </node>
                            <node concept="liA8E" id="1pyYjDPRasA" role="2OqNvi">
                              <ref role="37wK5l" to="z1c3:~AbstractModule.getModuleName():java.lang.String" resolve="getModuleName" />
                            </node>
                          </node>
                          <node concept="Xl_RD" id="1pyYjDPRasB" role="3uHU7w">
                            <property role="Xl_RC" value=".generator.template" />
                          </node>
                        </node>
                      </node>
                      <node concept="Xl_RD" id="7uHdBFXaejV" role="3uHU7w">
                        <property role="Xl_RC" value="main@" />
                      </node>
                    </node>
                    <node concept="10M0yZ" id="7uHdBFXaejW" role="3uHU7w">
                      <ref role="3cqZAo" to="w1kc:~SModelStereotype.GENERATOR" resolve="GENERATOR" />
                      <ref role="1PxDUh" to="w1kc:~SModelStereotype" resolve="SModelStereotype" />
                    </node>
                  </node>
                  <node concept="2OqwBi" id="7uHdBFXaejX" role="37wK5m">
                    <node concept="2OqwBi" id="7uHdBFXaejY" role="2Oq$k0">
                      <node concept="2OqwBi" id="7uHdBFXaejZ" role="2Oq$k0">
                        <node concept="37vLTw" id="3J$DPqOkOdM" role="2Oq$k0">
                          <ref role="3cqZAo" node="3J$DPqOkidz" resolve="newGenerator" />
                        </node>
                        <node concept="liA8E" id="7uHdBFXaek1" role="2OqNvi">
                          <ref role="37wK5l" to="z1c3:~AbstractModule.getModelRoots():java.lang.Iterable" resolve="getModelRoots" />
                        </node>
                      </node>
                      <node concept="liA8E" id="7uHdBFXaek2" role="2OqNvi">
                        <ref role="37wK5l" to="wyt6:~Iterable.iterator():java.util.Iterator" resolve="iterator" />
                      </node>
                    </node>
                    <node concept="liA8E" id="7uHdBFXaek3" role="2OqNvi">
                      <ref role="37wK5l" to="33ny:~Iterator.next():java.lang.Object" resolve="next" />
                    </node>
                  </node>
                </node>
              </node>
            </node>
            <node concept="3cpWs8" id="1pyYjDPRau7" role="3cqZAp">
              <node concept="3cpWsn" id="1pyYjDPRau8" role="3cpWs9">
                <property role="TrG5h" value="mappingConfiguration" />
                <node concept="3Tqbb2" id="1pyYjDPRfsK" role="1tU5fm">
                  <ref role="ehGHo" to="tpf8:fWbUwhP" resolve="MappingConfiguration" />
                </node>
                <node concept="2OqwBi" id="1pyYjDPRfto" role="33vP2m">
                  <node concept="37vLTw" id="7t1q1Uzwhm2" role="2Oq$k0">
                    <ref role="3cqZAo" node="7uHdBFXaejN" resolve="templateModel" />
                  </node>
                  <node concept="I8ghe" id="1pyYjDPRftq" role="2OqNvi">
                    <ref role="I8UWU" to="tpf8:fWbUwhP" resolve="MappingConfiguration" />
                  </node>
                </node>
              </node>
            </node>
            <node concept="3clFbF" id="1pyYjDPRauc" role="3cqZAp">
              <node concept="37vLTI" id="1pyYjDPRftd" role="3clFbG">
                <node concept="Xl_RD" id="1pyYjDPRftg" role="37vLTx">
                  <property role="Xl_RC" value="main" />
                </node>
                <node concept="2OqwBi" id="1pyYjDPRft8" role="37vLTJ">
                  <node concept="37vLTw" id="3GM_nagT_mz" role="2Oq$k0">
                    <ref role="3cqZAo" node="1pyYjDPRau8" resolve="mappingConfiguration" />
                  </node>
                  <node concept="3TrcHB" id="1pyYjDPRftc" role="2OqNvi">
                    <ref role="3TsBF5" to="tpck:h0TrG11" resolve="name" />
                  </node>
                </node>
              </node>
            </node>
            <node concept="3clFbF" id="1pyYjDPRauh" role="3cqZAp">
              <node concept="2OqwBi" id="1pyYjDPRfth" role="3clFbG">
                <node concept="37vLTw" id="7t1q1UzwhQ$" role="2Oq$k0">
                  <ref role="3cqZAo" node="7uHdBFXaejN" resolve="templateModel" />
                </node>
                <node concept="3BYIHo" id="1pyYjDPRftl" role="2OqNvi">
                  <node concept="37vLTw" id="3GM_nagT$3S" role="3BYIHq">
                    <ref role="3cqZAo" node="1pyYjDPRau8" resolve="mappingConfiguration" />
                  </node>
                </node>
              </node>
            </node>
            <node concept="3clFbF" id="1pyYjDPRauo" role="3cqZAp">
              <node concept="2OqwBi" id="1pyYjDPRaup" role="3clFbG">
                <node concept="37vLTw" id="7t1q1Uzwgfh" role="2Oq$k0">
                  <ref role="3cqZAo" node="7uHdBFXaejN" resolve="templateModel" />
                </node>
                <node concept="liA8E" id="1pyYjDPRaur" role="2OqNvi">
                  <ref role="37wK5l" to="mhbf:~EditableSModel.save():void" resolve="save" />
                </node>
              </node>
            </node>
          </node>
        </node>
        <node concept="3clFbH" id="7BBl3KI$Vo4" role="3cqZAp" />
        <node concept="3cpWs6" id="5n0OdAz11o$" role="3cqZAp">
          <node concept="37vLTw" id="7BBl3KI$Qha" role="3cqZAk">
            <ref role="3cqZAo" node="7BBl3KI$P2v" resolve="language" />
          </node>
        </node>
      </node>
      <node concept="3Tm6S6" id="3w7csdPNyDh" role="1B3o_S" />
      <node concept="3uibUv" id="7BBl3KIwhHF" role="3clF45">
        <ref role="3uigEE" to="w1kc:~Language" resolve="Language" />
      </node>
      <node concept="2AHcQZ" id="7BBl3KJ6RFp" role="2AJF6D">
        <ref role="2AI5Lk" to="wyt6:~Deprecated" resolve="Deprecated" />
      </node>
    </node>
    <node concept="2tJIrI" id="6s6LYnVtP3C" role="jymVt" />
    <node concept="2YIFZL" id="1Yd98ZZnqFy" role="jymVt">
      <property role="TrG5h" value="createNewSolution" />
      <property role="DiZV1" value="false" />
      <node concept="3clFbS" id="1Yd98ZZnqFF" role="3clF47">
        <node concept="1gVbGN" id="1Yd98ZZnqFG" role="3cqZAp">
          <node concept="3fqX7Q" id="1Yd98ZZnqFH" role="1gVkn0">
            <node concept="2OqwBi" id="1Yd98ZZnqFI" role="3fr31v">
              <node concept="liA8E" id="1Yd98ZZnqFK" role="2OqNvi">
                <ref role="37wK5l" to="3ju5:~IFile.exists():boolean" resolve="exists" />
              </node>
              <node concept="37vLTw" id="2BHiRxgmFl0" role="2Oq$k0">
                <ref role="3cqZAo" node="1Yd98ZZnqFB" resolve="descriptorFile" />
              </node>
            </node>
          </node>
        </node>
        <node concept="3cpWs8" id="1Yd98ZZnqFL" role="3cqZAp">
          <node concept="3cpWsn" id="1Yd98ZZnqFM" role="3cpWs9">
            <property role="TrG5h" value="descriptor" />
            <property role="3TUv4t" value="false" />
            <node concept="3uibUv" id="1Yd98ZZnqFN" role="1tU5fm">
              <ref role="3uigEE" to="w0gx:~SolutionDescriptor" resolve="SolutionDescriptor" />
            </node>
            <node concept="1rXfSq" id="4hiugqysuNn" role="33vP2m">
              <ref role="37wK5l" node="1Yd98ZZnqG6" resolve="createNewSolutionDescriptor" />
              <node concept="37vLTw" id="2BHiRxglWuW" role="37wK5m">
                <ref role="3cqZAo" node="1Yd98ZZnqF_" resolve="namespace" />
              </node>
              <node concept="37vLTw" id="2BHiRxgm8qK" role="37wK5m">
                <ref role="3cqZAo" node="1Yd98ZZnqFB" resolve="descriptorFile" />
              </node>
            </node>
          </node>
        </node>
        <node concept="3clFbF" id="2DWNAT6xmW3" role="3cqZAp">
          <node concept="2YIFZM" id="2DWNAT6xmW5" role="3clFbG">
            <ref role="1Pybhc" to="gn4j:IMUMWuHR4a" resolve="SolutionDescriptorPersistence" />
            <ref role="37wK5l" to="gn4j:IMUMWuHR7n" resolve="saveSolutionDescriptor" />
            <node concept="37vLTw" id="2BHiRxgmC4$" role="37wK5m">
              <ref role="3cqZAo" node="1Yd98ZZnqFB" resolve="descriptorFile" />
            </node>
            <node concept="37vLTw" id="3GM_nagTwkD" role="37wK5m">
              <ref role="3cqZAo" node="1Yd98ZZnqFM" resolve="descriptor" />
            </node>
            <node concept="2YIFZM" id="1_Tu$dbBpi8" role="37wK5m">
              <ref role="1Pybhc" to="18ew:~MacrosFactory" resolve="MacrosFactory" />
              <ref role="37wK5l" to="18ew:~MacrosFactory.forModuleFile(jetbrains.mps.vfs.IFile):jetbrains.mps.util.MacroHelper" resolve="forModuleFile" />
              <node concept="37vLTw" id="2BHiRxghbDN" role="37wK5m">
                <ref role="3cqZAo" node="1Yd98ZZnqFB" resolve="descriptorFile" />
              </node>
            </node>
          </node>
        </node>
        <node concept="3cpWs6" id="5n0OdAz11oG" role="3cqZAp">
          <node concept="10QFUN" id="5n0OdAz11oL" role="3cqZAk">
            <node concept="3uibUv" id="5n0OdAz11oO" role="10QFUM">
              <ref role="3uigEE" to="z1c3:~Solution" resolve="Solution" />
            </node>
            <node concept="2YIFZM" id="5n0OdAz11oJ" role="10QFUP">
              <ref role="1Pybhc" to="w1kc:~ModuleRepositoryFacade" resolve="ModuleRepositoryFacade" />
              <ref role="37wK5l" to="w1kc:~ModuleRepositoryFacade.createModule(jetbrains.mps.library.ModulesMiner$ModuleHandle,jetbrains.mps.smodel.MPSModuleOwner):org.jetbrains.mps.openapi.module.SModule" resolve="createModule" />
              <node concept="2OqwBi" id="1Yd98ZZnqFZ" role="37wK5m">
                <node concept="2ShNRf" id="7LkutxgTBWX" role="2Oq$k0">
                  <node concept="1pGfFk" id="7LkutxgTCsh" role="2ShVmc">
                    <ref role="37wK5l" to="32g5:~ModulesMiner.&lt;init&gt;()" resolve="ModulesMiner" />
                  </node>
                </node>
                <node concept="liA8E" id="1Yd98ZZnqG3" role="2OqNvi">
                  <ref role="37wK5l" to="32g5:~ModulesMiner.loadModuleHandle(jetbrains.mps.vfs.IFile):jetbrains.mps.library.ModulesMiner$ModuleHandle" resolve="loadModuleHandle" />
                  <node concept="37vLTw" id="2BHiRxgm69$" role="37wK5m">
                    <ref role="3cqZAo" node="1Yd98ZZnqFB" resolve="descriptorFile" />
                  </node>
                </node>
              </node>
              <node concept="37vLTw" id="2BHiRxghfNq" role="37wK5m">
                <ref role="3cqZAo" node="1Yd98ZZnqFD" resolve="moduleOwner" />
              </node>
            </node>
          </node>
        </node>
      </node>
      <node concept="3Tm6S6" id="3w7csdPNz5P" role="1B3o_S" />
      <node concept="37vLTG" id="1Yd98ZZnqF_" role="3clF46">
        <property role="TrG5h" value="namespace" />
        <property role="3TUv4t" value="false" />
        <node concept="17QB3L" id="7BBl3KIwjrd" role="1tU5fm" />
      </node>
      <node concept="3uibUv" id="1Yd98ZZnqF$" role="3clF45">
        <ref role="3uigEE" to="z1c3:~Solution" resolve="Solution" />
      </node>
      <node concept="37vLTG" id="1Yd98ZZnqFB" role="3clF46">
        <property role="TrG5h" value="descriptorFile" />
        <property role="3TUv4t" value="false" />
        <node concept="3uibUv" id="1Yd98ZZnqFC" role="1tU5fm">
          <ref role="3uigEE" to="3ju5:~IFile" resolve="IFile" />
        </node>
      </node>
      <node concept="37vLTG" id="1Yd98ZZnqFD" role="3clF46">
        <property role="TrG5h" value="moduleOwner" />
        <property role="3TUv4t" value="false" />
        <node concept="3uibUv" id="1Yd98ZZnqFE" role="1tU5fm">
          <ref role="3uigEE" to="w1kc:~MPSModuleOwner" resolve="MPSModuleOwner" />
        </node>
      </node>
      <node concept="2AHcQZ" id="7BBl3KJ6TPW" role="2AJF6D">
        <ref role="2AI5Lk" to="wyt6:~Deprecated" resolve="Deprecated" />
      </node>
    </node>
    <node concept="2tJIrI" id="6s6LYnVtP3D" role="jymVt" />
    <node concept="2YIFZL" id="1Yd98ZZnqJf" role="jymVt">
      <property role="TrG5h" value="createNewDevkit" />
      <property role="DiZV1" value="false" />
      <node concept="3clFbS" id="1Yd98ZZnqJo" role="3clF47">
        <node concept="1gVbGN" id="1Yd98ZZnqJp" role="3cqZAp">
          <node concept="3fqX7Q" id="1Yd98ZZnqJq" role="1gVkn0">
            <node concept="2OqwBi" id="1Yd98ZZnqJr" role="3fr31v">
              <node concept="37vLTw" id="2BHiRxglspB" role="2Oq$k0">
                <ref role="3cqZAo" node="1Yd98ZZnqJk" resolve="descriptorFile" />
              </node>
              <node concept="liA8E" id="1Yd98ZZnqJt" role="2OqNvi">
                <ref role="37wK5l" to="3ju5:~IFile.exists():boolean" resolve="exists" />
              </node>
            </node>
          </node>
        </node>
        <node concept="3cpWs8" id="1Yd98ZZnqJu" role="3cqZAp">
          <node concept="3cpWsn" id="1Yd98ZZnqJv" role="3cpWs9">
            <property role="TrG5h" value="descriptor" />
            <property role="3TUv4t" value="false" />
            <node concept="3uibUv" id="1Yd98ZZnqJw" role="1tU5fm">
              <ref role="3uigEE" to="w0gx:~DevkitDescriptor" resolve="DevkitDescriptor" />
            </node>
            <node concept="1rXfSq" id="4hiugqysvCB" role="33vP2m">
              <ref role="37wK5l" node="1Yd98ZZnqIS" resolve="createNewDevkitDescriptor" />
              <node concept="37vLTw" id="2BHiRxgm8M3" role="37wK5m">
                <ref role="3cqZAo" node="1Yd98ZZnqJi" resolve="namespace" />
              </node>
            </node>
          </node>
        </node>
        <node concept="3clFbF" id="1Yd98ZZnqJz" role="3cqZAp">
          <node concept="2YIFZM" id="2DWNAT6xr$9" role="3clFbG">
            <ref role="1Pybhc" to="gn4j:IMUMWuHQq7" resolve="DevkitDescriptorPersistence" />
            <ref role="37wK5l" to="gn4j:IMUMWuHQsH" resolve="saveDevKitDescriptor" />
            <node concept="37vLTw" id="2BHiRxgmidG" role="37wK5m">
              <ref role="3cqZAo" node="1Yd98ZZnqJk" resolve="descriptorFile" />
            </node>
            <node concept="37vLTw" id="3GM_nagTBXj" role="37wK5m">
              <ref role="3cqZAo" node="1Yd98ZZnqJv" resolve="descriptor" />
            </node>
          </node>
        </node>
        <node concept="3cpWs6" id="5n0OdAz11op" role="3cqZAp">
          <node concept="10QFUN" id="5n0OdAz11ov" role="3cqZAk">
            <node concept="2YIFZM" id="5n0OdAz11ot" role="10QFUP">
              <ref role="1Pybhc" to="w1kc:~ModuleRepositoryFacade" resolve="ModuleRepositoryFacade" />
              <ref role="37wK5l" to="w1kc:~ModuleRepositoryFacade.createModule(jetbrains.mps.library.ModulesMiner$ModuleHandle,jetbrains.mps.smodel.MPSModuleOwner):org.jetbrains.mps.openapi.module.SModule" resolve="createModule" />
              <node concept="2OqwBi" id="1Yd98ZZnqJF" role="37wK5m">
                <node concept="liA8E" id="1Yd98ZZnqJJ" role="2OqNvi">
                  <ref role="37wK5l" to="32g5:~ModulesMiner.loadModuleHandle(jetbrains.mps.vfs.IFile):jetbrains.mps.library.ModulesMiner$ModuleHandle" resolve="loadModuleHandle" />
                  <node concept="37vLTw" id="2BHiRxghiAw" role="37wK5m">
                    <ref role="3cqZAo" node="1Yd98ZZnqJk" resolve="descriptorFile" />
                  </node>
                </node>
                <node concept="2ShNRf" id="7LkutxgTCy4" role="2Oq$k0">
                  <node concept="1pGfFk" id="7LkutxgTCy5" role="2ShVmc">
                    <ref role="37wK5l" to="32g5:~ModulesMiner.&lt;init&gt;()" resolve="ModulesMiner" />
                  </node>
                </node>
              </node>
              <node concept="37vLTw" id="2BHiRxglK3h" role="37wK5m">
                <ref role="3cqZAo" node="1Yd98ZZnqJm" resolve="moduleOwner" />
              </node>
            </node>
            <node concept="3uibUv" id="5n0OdAz11oy" role="10QFUM">
              <ref role="3uigEE" to="z1c3:~DevKit" resolve="DevKit" />
            </node>
          </node>
        </node>
      </node>
      <node concept="3Tm6S6" id="3w7csdPNzbJ" role="1B3o_S" />
      <node concept="3uibUv" id="1Yd98ZZnqJh" role="3clF45">
        <ref role="3uigEE" to="z1c3:~DevKit" resolve="DevKit" />
      </node>
      <node concept="37vLTG" id="1Yd98ZZnqJi" role="3clF46">
        <property role="TrG5h" value="namespace" />
        <property role="3TUv4t" value="false" />
        <node concept="17QB3L" id="7BBl3KIwjFl" role="1tU5fm" />
      </node>
      <node concept="37vLTG" id="1Yd98ZZnqJk" role="3clF46">
        <property role="TrG5h" value="descriptorFile" />
        <property role="3TUv4t" value="false" />
        <node concept="3uibUv" id="1Yd98ZZnqJl" role="1tU5fm">
          <ref role="3uigEE" to="3ju5:~IFile" resolve="IFile" />
        </node>
      </node>
      <node concept="37vLTG" id="1Yd98ZZnqJm" role="3clF46">
        <property role="TrG5h" value="moduleOwner" />
        <property role="3TUv4t" value="false" />
        <node concept="3uibUv" id="1Yd98ZZnqJn" role="1tU5fm">
          <ref role="3uigEE" to="w1kc:~MPSModuleOwner" resolve="MPSModuleOwner" />
        </node>
      </node>
      <node concept="2AHcQZ" id="7BBl3KJ6U3q" role="2AJF6D">
        <ref role="2AI5Lk" to="wyt6:~Deprecated" resolve="Deprecated" />
      </node>
    </node>
    <node concept="2tJIrI" id="7BBl3KIuPo3" role="jymVt" />
    <node concept="2YIFZL" id="7BBl3KIwnpM" role="jymVt">
      <property role="TrG5h" value="createMainLanguageAspects" />
      <property role="od$2w" value="false" />
      <property role="DiZV1" value="false" />
      <node concept="3clFbS" id="7BBl3KIwnpP" role="3clF47">
        <node concept="1gVbGN" id="7BBl3KI$YDi" role="3cqZAp">
          <node concept="2OqwBi" id="3envJk8DeG2" role="1gVkn0">
            <node concept="liA8E" id="3envJk8Dffn" role="2OqNvi">
              <ref role="37wK5l" to="33ny:~Iterator.hasNext():boolean" resolve="hasNext" />
            </node>
            <node concept="2OqwBi" id="6$ZYuhMJOV7" role="2Oq$k0">
              <node concept="liA8E" id="3envJk8De0x" role="2OqNvi">
                <ref role="37wK5l" to="wyt6:~Iterable.iterator():java.util.Iterator" resolve="iterator" />
              </node>
              <node concept="2OqwBi" id="6$ZYuhMJOtY" role="2Oq$k0">
                <node concept="37vLTw" id="7BBl3KI$XEB" role="2Oq$k0">
                  <ref role="3cqZAo" node="7BBl3KIwo1k" resolve="language" />
                </node>
                <node concept="liA8E" id="6$ZYuhMJOV6" role="2OqNvi">
                  <ref role="37wK5l" to="z1c3:~AbstractModule.getModelRoots():java.lang.Iterable" resolve="getModelRoots" />
                </node>
              </node>
            </node>
          </node>
        </node>
        <node concept="3clFbF" id="3pTLQoa20vi" role="3cqZAp">
          <node concept="2OqwBi" id="3pTLQoa20K9" role="3clFbG">
            <node concept="1eOMI4" id="3pTLQoa20vg" role="2Oq$k0">
              <node concept="10QFUN" id="3pTLQoa20vd" role="1eOMHV">
                <node concept="3uibUv" id="3pTLQoa20Io" role="10QFUM">
                  <ref role="3uigEE" to="mhbf:~EditableSModel" resolve="EditableSModel" />
                </node>
                <node concept="2OqwBi" id="4u8Td12EocP" role="10QFUP">
                  <node concept="Rm8GO" id="4u8Td12EocQ" role="2Oq$k0">
                    <ref role="Rm8GQ" to="w1kc:~LanguageAspect.STRUCTURE" resolve="STRUCTURE" />
                    <ref role="1Px2BO" to="w1kc:~LanguageAspect" resolve="LanguageAspect" />
                  </node>
                  <node concept="liA8E" id="4u8Td12EocR" role="2OqNvi">
                    <ref role="37wK5l" to="w1kc:~LanguageAspect.createNew(jetbrains.mps.smodel.Language):org.jetbrains.mps.openapi.model.SModel" resolve="createNew" />
                    <node concept="37vLTw" id="7BBl3KI_2pN" role="37wK5m">
                      <ref role="3cqZAo" node="7BBl3KIwo1k" resolve="language" />
                    </node>
                  </node>
                </node>
              </node>
            </node>
            <node concept="liA8E" id="3pTLQoa2166" role="2OqNvi">
              <ref role="37wK5l" to="mhbf:~EditableSModel.save():void" resolve="save" />
            </node>
          </node>
        </node>
        <node concept="3clFbF" id="3pTLQoa21b8" role="3cqZAp">
          <node concept="2OqwBi" id="3pTLQoa21b9" role="3clFbG">
            <node concept="1eOMI4" id="3pTLQoa21ba" role="2Oq$k0">
              <node concept="10QFUN" id="3pTLQoa21bb" role="1eOMHV">
                <node concept="3uibUv" id="3pTLQoa21bc" role="10QFUM">
                  <ref role="3uigEE" to="mhbf:~EditableSModel" resolve="EditableSModel" />
                </node>
                <node concept="2OqwBi" id="4u8Td12EocV" role="10QFUP">
                  <node concept="Rm8GO" id="4u8Td12EocW" role="2Oq$k0">
                    <ref role="1Px2BO" to="w1kc:~LanguageAspect" resolve="LanguageAspect" />
                    <ref role="Rm8GQ" to="w1kc:~LanguageAspect.EDITOR" resolve="EDITOR" />
                  </node>
                  <node concept="liA8E" id="4u8Td12EocX" role="2OqNvi">
                    <ref role="37wK5l" to="w1kc:~LanguageAspect.createNew(jetbrains.mps.smodel.Language):org.jetbrains.mps.openapi.model.SModel" resolve="createNew" />
                    <node concept="37vLTw" id="7BBl3KI_2D7" role="37wK5m">
                      <ref role="3cqZAo" node="7BBl3KIwo1k" resolve="language" />
                    </node>
                  </node>
                </node>
              </node>
            </node>
            <node concept="liA8E" id="3pTLQoa21be" role="2OqNvi">
              <ref role="37wK5l" to="mhbf:~EditableSModel.save():void" resolve="save" />
            </node>
          </node>
        </node>
        <node concept="3clFbF" id="3pTLQoa21d2" role="3cqZAp">
          <node concept="2OqwBi" id="3pTLQoa21d3" role="3clFbG">
            <node concept="1eOMI4" id="3pTLQoa21d4" role="2Oq$k0">
              <node concept="10QFUN" id="3pTLQoa21d5" role="1eOMHV">
                <node concept="3uibUv" id="3pTLQoa21d6" role="10QFUM">
                  <ref role="3uigEE" to="mhbf:~EditableSModel" resolve="EditableSModel" />
                </node>
                <node concept="2OqwBi" id="4u8Td12Eod1" role="10QFUP">
                  <node concept="Rm8GO" id="4u8Td12Eod2" role="2Oq$k0">
                    <ref role="Rm8GQ" to="w1kc:~LanguageAspect.CONSTRAINTS" resolve="CONSTRAINTS" />
                    <ref role="1Px2BO" to="w1kc:~LanguageAspect" resolve="LanguageAspect" />
                  </node>
                  <node concept="liA8E" id="4u8Td12Eod3" role="2OqNvi">
                    <ref role="37wK5l" to="w1kc:~LanguageAspect.createNew(jetbrains.mps.smodel.Language):org.jetbrains.mps.openapi.model.SModel" resolve="createNew" />
                    <node concept="37vLTw" id="7BBl3KI_2Sp" role="37wK5m">
                      <ref role="3cqZAo" node="7BBl3KIwo1k" resolve="language" />
                    </node>
                  </node>
                </node>
              </node>
            </node>
            <node concept="liA8E" id="3pTLQoa21d8" role="2OqNvi">
              <ref role="37wK5l" to="mhbf:~EditableSModel.save():void" resolve="save" />
            </node>
          </node>
        </node>
        <node concept="3clFbF" id="3pTLQoa21f3" role="3cqZAp">
          <node concept="2OqwBi" id="3pTLQoa21f4" role="3clFbG">
            <node concept="1eOMI4" id="3pTLQoa21f5" role="2Oq$k0">
              <node concept="10QFUN" id="3pTLQoa21f6" role="1eOMHV">
                <node concept="3uibUv" id="3pTLQoa21f7" role="10QFUM">
                  <ref role="3uigEE" to="mhbf:~EditableSModel" resolve="EditableSModel" />
                </node>
                <node concept="2OqwBi" id="7oibDrWgXh5" role="10QFUP">
                  <node concept="Rm8GO" id="7oibDrWgXha" role="2Oq$k0">
                    <ref role="1Px2BO" to="w1kc:~LanguageAspect" resolve="LanguageAspect" />
                    <ref role="Rm8GQ" to="w1kc:~LanguageAspect.BEHAVIOR" resolve="BEHAVIOR" />
                  </node>
                  <node concept="liA8E" id="7oibDrWgXh7" role="2OqNvi">
                    <ref role="37wK5l" to="w1kc:~LanguageAspect.createNew(jetbrains.mps.smodel.Language):org.jetbrains.mps.openapi.model.SModel" resolve="createNew" />
                    <node concept="37vLTw" id="7BBl3KI_37c" role="37wK5m">
                      <ref role="3cqZAo" node="7BBl3KIwo1k" resolve="language" />
                    </node>
                  </node>
                </node>
              </node>
            </node>
            <node concept="liA8E" id="3pTLQoa21f9" role="2OqNvi">
              <ref role="37wK5l" to="mhbf:~EditableSModel.save():void" resolve="save" />
            </node>
          </node>
        </node>
        <node concept="3clFbF" id="3pTLQoa21hb" role="3cqZAp">
          <node concept="2OqwBi" id="3pTLQoa21hc" role="3clFbG">
            <node concept="1eOMI4" id="3pTLQoa21hd" role="2Oq$k0">
              <node concept="10QFUN" id="3pTLQoa21he" role="1eOMHV">
                <node concept="3uibUv" id="3pTLQoa21hf" role="10QFUM">
                  <ref role="3uigEE" to="mhbf:~EditableSModel" resolve="EditableSModel" />
                </node>
                <node concept="2OqwBi" id="4u8Td12Eod7" role="10QFUP">
                  <node concept="Rm8GO" id="4u8Td12Eod8" role="2Oq$k0">
                    <ref role="1Px2BO" to="w1kc:~LanguageAspect" resolve="LanguageAspect" />
                    <ref role="Rm8GQ" to="w1kc:~LanguageAspect.TYPESYSTEM" resolve="TYPESYSTEM" />
                  </node>
                  <node concept="liA8E" id="4u8Td12Eod9" role="2OqNvi">
                    <ref role="37wK5l" to="w1kc:~LanguageAspect.createNew(jetbrains.mps.smodel.Language):org.jetbrains.mps.openapi.model.SModel" resolve="createNew" />
                    <node concept="37vLTw" id="7BBl3KI_3mg" role="37wK5m">
                      <ref role="3cqZAo" node="7BBl3KIwo1k" resolve="language" />
                    </node>
                  </node>
                </node>
              </node>
            </node>
            <node concept="liA8E" id="3pTLQoa21hh" role="2OqNvi">
              <ref role="37wK5l" to="mhbf:~EditableSModel.save():void" resolve="save" />
            </node>
          </node>
        </node>
      </node>
      <node concept="3Tm1VV" id="7BBl3KIwmMi" role="1B3o_S" />
      <node concept="3cqZAl" id="7BBl3KIwnpK" role="3clF45" />
      <node concept="37vLTG" id="7BBl3KIwo1k" role="3clF46">
        <property role="TrG5h" value="language" />
        <node concept="3uibUv" id="7BBl3KIwo1j" role="1tU5fm">
          <ref role="3uigEE" to="w1kc:~Language" resolve="Language" />
        </node>
      </node>
      <node concept="3uibUv" id="2WUWWH75Inb" role="Sfmx6">
        <ref role="3uigEE" to="guwi:~IOException" resolve="IOException" />
      </node>
    </node>
    <node concept="2tJIrI" id="7BBl3KIwmb7" role="jymVt" />
    <node concept="2YIFZL" id="1Yd98ZZnqHk" role="jymVt">
      <property role="TrG5h" value="createNewLanguage" />
      <property role="DiZV1" value="false" />
      <node concept="3Tm1VV" id="1Yd98ZZnqHl" role="1B3o_S" />
      <node concept="37vLTG" id="1Yd98ZZnqHn" role="3clF46">
        <property role="TrG5h" value="namespace" />
        <property role="3TUv4t" value="false" />
        <node concept="17QB3L" id="7BBl3KIwjM4" role="1tU5fm" />
      </node>
      <node concept="3uibUv" id="1Yd98ZZnqHm" role="3clF45">
        <ref role="3uigEE" to="w1kc:~Language" resolve="Language" />
      </node>
      <node concept="3clFbS" id="1Yd98ZZnqHt" role="3clF47">
        <node concept="3clFbF" id="7BBl3KIwlmd" role="3cqZAp">
          <node concept="1rXfSq" id="7BBl3KIwlmc" role="3clFbG">
            <ref role="37wK5l" node="7BBl3KIwhHR" resolve="createNewLanguage" />
            <node concept="37vLTw" id="7BBl3KIwlsn" role="37wK5m">
              <ref role="3cqZAo" node="1Yd98ZZnqHn" resolve="namespace" />
            </node>
            <node concept="37vLTw" id="7BBl3KIwlz1" role="37wK5m">
              <ref role="3cqZAo" node="1Yd98ZZnqHp" resolve="descriptorFile" />
            </node>
            <node concept="3clFbT" id="7BBl3KIwlDZ" role="37wK5m">
              <property role="3clFbU" value="false" />
            </node>
            <node concept="3clFbT" id="7BBl3KIwlFk" role="37wK5m">
              <property role="3clFbU" value="false" />
            </node>
            <node concept="37vLTw" id="7BBl3KIwlY6" role="37wK5m">
              <ref role="3cqZAo" node="1Yd98ZZnqHr" resolve="moduleOwner" />
            </node>
          </node>
        </node>
      </node>
      <node concept="37vLTG" id="1Yd98ZZnqHp" role="3clF46">
        <property role="TrG5h" value="descriptorFile" />
        <property role="3TUv4t" value="false" />
        <node concept="3uibUv" id="1Yd98ZZnqHq" role="1tU5fm">
          <ref role="3uigEE" to="3ju5:~IFile" resolve="IFile" />
        </node>
      </node>
      <node concept="37vLTG" id="1Yd98ZZnqHr" role="3clF46">
        <property role="TrG5h" value="moduleOwner" />
        <property role="3TUv4t" value="false" />
        <node concept="3uibUv" id="1Yd98ZZnqHs" role="1tU5fm">
          <ref role="3uigEE" to="w1kc:~MPSModuleOwner" resolve="MPSModuleOwner" />
        </node>
      </node>
      <node concept="2AHcQZ" id="7BBl3KIwcix" role="2AJF6D">
        <ref role="2AI5Lk" to="wyt6:~Deprecated" resolve="Deprecated" />
      </node>
    </node>
    <node concept="2tJIrI" id="7BBl3KIwdE2" role="jymVt" />
    <node concept="2YIFZL" id="3WcIkZau4As" role="jymVt">
      <property role="TrG5h" value="createModule" />
      <node concept="3clFbS" id="3WcIkZau4Av" role="3clF47">
        <node concept="3cpWs8" id="3WcIkZau4AB" role="3cqZAp">
          <node concept="3cpWsn" id="3WcIkZau4AC" role="3cpWs9">
            <property role="TrG5h" value="descriptorFile" />
            <node concept="3uibUv" id="3WcIkZau4AD" role="1tU5fm">
              <ref role="3uigEE" to="3ju5:~IFile" resolve="IFile" />
            </node>
            <node concept="2YIFZM" id="5AqjJyeyiwA" role="33vP2m">
              <ref role="1Pybhc" node="56Y$nab_bZy" resolve="NewModuleUtil" />
              <ref role="37wK5l" node="5AqjJyeyiwa" resolve="getModuleFile" />
              <node concept="37vLTw" id="2BHiRxgm9H2" role="37wK5m">
                <ref role="3cqZAo" node="3WcIkZau4BX" resolve="namespace" />
              </node>
              <node concept="37vLTw" id="2BHiRxgm8Sn" role="37wK5m">
                <ref role="3cqZAo" node="3WcIkZau4Ca" resolve="rootPath" />
              </node>
              <node concept="37vLTw" id="2BHiRxglzHW" role="37wK5m">
                <ref role="3cqZAo" node="3WcIkZau4Sr" resolve="extension" />
              </node>
            </node>
          </node>
        </node>
        <node concept="3cpWs8" id="3WcIkZau4AQ" role="3cqZAp">
          <node concept="3cpWsn" id="3WcIkZau4AR" role="3cpWs9">
            <property role="TrG5h" value="module" />
            <property role="3TUv4t" value="false" />
            <node concept="16syzq" id="2rmdeeX9JSd" role="1tU5fm">
              <ref role="16sUi3" node="3WcIkZau4CI" resolve="T" />
            </node>
            <node concept="2OqwBi" id="3WcIkZau4CX" role="33vP2m">
              <node concept="37vLTw" id="2BHiRxglWu0" role="2Oq$k0">
                <ref role="3cqZAo" node="3WcIkZau4Cz" resolve="creator" />
              </node>
              <node concept="1Bd96e" id="3WcIkZau4D1" role="2OqNvi">
                <node concept="37vLTw" id="2BHiRxghiFl" role="1BdPVh">
                  <ref role="3cqZAo" node="3WcIkZau4BX" resolve="namespace" />
                </node>
                <node concept="37vLTw" id="3GM_nagTzQX" role="1BdPVh">
                  <ref role="3cqZAo" node="3WcIkZau4AC" resolve="descriptorFile" />
                </node>
                <node concept="37vLTw" id="2BHiRxglBuM" role="1BdPVh">
                  <ref role="3cqZAo" node="3WcIkZau4C3" resolve="project" />
                </node>
              </node>
            </node>
          </node>
        </node>
        <node concept="3clFbF" id="3WcIkZau4BD" role="3cqZAp">
          <node concept="2OqwBi" id="3WcIkZau4BE" role="3clFbG">
            <node concept="37vLTw" id="2BHiRxglI9Z" role="2Oq$k0">
              <ref role="3cqZAo" node="3WcIkZau4C3" resolve="project" />
            </node>
            <node concept="liA8E" id="3WcIkZau4BI" role="2OqNvi">
              <ref role="37wK5l" to="z1c3:~IProject.addModule(org.jetbrains.mps.openapi.module.SModule):void" resolve="addModule" />
              <node concept="37vLTw" id="3GM_nagTxom" role="37wK5m">
                <ref role="3cqZAo" node="3WcIkZau4AR" resolve="module" />
              </node>
            </node>
          </node>
        </node>
        <node concept="3clFbF" id="3WcIkZau4B_" role="3cqZAp">
          <node concept="2OqwBi" id="3WcIkZau4BA" role="3clFbG">
            <node concept="37vLTw" id="3GM_nagTulU" role="2Oq$k0">
              <ref role="3cqZAo" node="3WcIkZau4AR" resolve="module" />
            </node>
            <node concept="liA8E" id="3WcIkZau4BC" role="2OqNvi">
              <ref role="37wK5l" to="z1c3:~AbstractModule.save():void" resolve="save" />
            </node>
          </node>
        </node>
        <node concept="3cpWs6" id="3WcIkZau4BQ" role="3cqZAp">
          <node concept="37vLTw" id="3GM_nagTAL9" role="3cqZAk">
            <ref role="3cqZAo" node="3WcIkZau4AR" resolve="module" />
          </node>
        </node>
      </node>
      <node concept="16euLQ" id="3WcIkZau4CI" role="16eVyc">
        <property role="TrG5h" value="T" />
        <node concept="3uibUv" id="2SWgdY_PoUC" role="3ztrMU">
          <ref role="3uigEE" to="z1c3:~AbstractModule" resolve="AbstractModule" />
        </node>
      </node>
      <node concept="16syzq" id="MmnDLFxi_7" role="3clF45">
        <ref role="16sUi3" node="3WcIkZau4CI" resolve="T" />
      </node>
      <node concept="37vLTG" id="3WcIkZau4Sr" role="3clF46">
        <property role="TrG5h" value="extension" />
        <node concept="17QB3L" id="6Wnpma1MK8N" role="1tU5fm" />
      </node>
      <node concept="37vLTG" id="3WcIkZau4BX" role="3clF46">
        <property role="TrG5h" value="namespace" />
        <node concept="17QB3L" id="6Wnpma1MK8O" role="1tU5fm" />
      </node>
      <node concept="37vLTG" id="3WcIkZau4Ca" role="3clF46">
        <property role="TrG5h" value="rootPath" />
        <node concept="17QB3L" id="6Wnpma1MK8P" role="1tU5fm" />
      </node>
      <node concept="37vLTG" id="3WcIkZau4C3" role="3clF46">
        <property role="TrG5h" value="project" />
        <node concept="3uibUv" id="OqYxEjWwVd" role="1tU5fm">
          <ref role="3uigEE" to="z1c3:~Project" resolve="Project" />
        </node>
      </node>
      <node concept="37vLTG" id="3WcIkZau4Cz" role="3clF46">
        <property role="TrG5h" value="creator" />
        <node concept="1ajhzC" id="6Wnpma1MK8R" role="1tU5fm">
          <node concept="16syzq" id="MmnDLFxi_8" role="1ajl9A">
            <ref role="16sUi3" node="3WcIkZau4CI" resolve="T" />
          </node>
          <node concept="17QB3L" id="6Wnpma1MK8T" role="1ajw0F" />
          <node concept="3uibUv" id="6Wnpma1MK8U" role="1ajw0F">
            <ref role="3uigEE" to="3ju5:~IFile" resolve="IFile" />
          </node>
          <node concept="3uibUv" id="OqYxEjWcd2" role="1ajw0F">
            <ref role="3uigEE" to="z1c3:~Project" resolve="Project" />
          </node>
        </node>
      </node>
    </node>
<<<<<<< HEAD
    <node concept="2tJIrI" id="4B$Z5V0XLGt" role="jymVt" />
=======
    <node concept="2tJIrI" id="6s6LYnVtP3E" role="jymVt" />
>>>>>>> 4b098e93
    <node concept="2YIFZL" id="5AqjJyeyiwa" role="jymVt">
      <property role="TrG5h" value="getModuleFile" />
      <node concept="3Tm6S6" id="5AqjJyeyiwb" role="1B3o_S" />
      <node concept="3uibUv" id="5AqjJyeyiwc" role="3clF45">
        <ref role="3uigEE" to="3ju5:~IFile" resolve="IFile" />
      </node>
      <node concept="37vLTG" id="5AqjJyeyiw7" role="3clF46">
        <property role="TrG5h" value="namespace" />
        <node concept="17QB3L" id="5AqjJyeyiwd" role="1tU5fm" />
      </node>
      <node concept="37vLTG" id="5AqjJyeyiw8" role="3clF46">
        <property role="TrG5h" value="rootPath" />
        <node concept="17QB3L" id="5AqjJyeyiwe" role="1tU5fm" />
      </node>
      <node concept="37vLTG" id="5AqjJyeyiw9" role="3clF46">
        <property role="TrG5h" value="extension" />
        <node concept="17QB3L" id="5AqjJyeyiwf" role="1tU5fm" />
      </node>
      <node concept="3clFbS" id="5AqjJyeyiwg" role="3clF47">
        <node concept="3cpWs8" id="5AqjJyeyiwl" role="3cqZAp">
          <node concept="3cpWsn" id="5AqjJyeyiw5" role="3cpWs9">
            <property role="TrG5h" value="path" />
            <node concept="17QB3L" id="5AqjJyeyiwm" role="1tU5fm" />
            <node concept="3cpWs3" id="5AqjJyeyiwn" role="33vP2m">
              <node concept="3cpWs3" id="5AqjJyeyiwo" role="3uHU7B">
                <node concept="37vLTw" id="2$Jm4SGbcuA" role="3uHU7w">
                  <ref role="3cqZAo" node="5AqjJyeyiw7" resolve="namespace" />
                </node>
                <node concept="3cpWs3" id="5AqjJyeyiwp" role="3uHU7B">
                  <node concept="37vLTw" id="2BHiRxghgey" role="3uHU7B">
                    <ref role="3cqZAo" node="5AqjJyeyiw8" resolve="rootPath" />
                  </node>
                  <node concept="10M0yZ" id="5AqjJyeyiwr" role="3uHU7w">
                    <ref role="1PxDUh" to="guwi:~File" resolve="File" />
                    <ref role="3cqZAo" to="guwi:~File.separator" resolve="separator" />
                  </node>
                </node>
              </node>
              <node concept="37vLTw" id="2BHiRxgm6WE" role="3uHU7w">
                <ref role="3cqZAo" node="5AqjJyeyiw9" resolve="extension" />
              </node>
            </node>
          </node>
        </node>
        <node concept="3cpWs6" id="5AqjJyeyiw$" role="3cqZAp">
          <node concept="2OqwBi" id="5AqjJyeyiww" role="3cqZAk">
            <node concept="2YIFZM" id="5AqjJyeyiwx" role="2Oq$k0">
              <ref role="1Pybhc" to="3ju5:~FileSystem" resolve="FileSystem" />
              <ref role="37wK5l" to="3ju5:~FileSystem.getInstance():jetbrains.mps.vfs.FileSystem" resolve="getInstance" />
            </node>
            <node concept="liA8E" id="5AqjJyeyiwy" role="2OqNvi">
              <ref role="37wK5l" to="3ju5:~FileSystem.getFileByPath(java.lang.String):jetbrains.mps.vfs.IFile" resolve="getFileByPath" />
              <node concept="37vLTw" id="3GM_nagTuep" role="37wK5m">
                <ref role="3cqZAo" node="5AqjJyeyiw5" resolve="path" />
              </node>
            </node>
          </node>
        </node>
      </node>
    </node>
    <node concept="2tJIrI" id="6s6LYnVtP3F" role="jymVt" />
    <node concept="2YIFZL" id="1Yd98ZZnqG6" role="jymVt">
      <property role="TrG5h" value="createNewSolutionDescriptor" />
      <property role="DiZV1" value="false" />
      <node concept="3Tm6S6" id="1Yd98ZZnqG7" role="1B3o_S" />
      <node concept="3uibUv" id="1Yd98ZZnqG8" role="3clF45">
        <ref role="3uigEE" to="w0gx:~SolutionDescriptor" resolve="SolutionDescriptor" />
      </node>
      <node concept="37vLTG" id="1Yd98ZZnqG9" role="3clF46">
        <property role="TrG5h" value="namespace" />
        <property role="3TUv4t" value="false" />
        <node concept="17QB3L" id="7BBl3KIwjQM" role="1tU5fm" />
      </node>
      <node concept="37vLTG" id="1Yd98ZZnqGb" role="3clF46">
        <property role="TrG5h" value="descriptorFile" />
        <property role="3TUv4t" value="false" />
        <node concept="3uibUv" id="1Yd98ZZnqGc" role="1tU5fm">
          <ref role="3uigEE" to="3ju5:~IFile" resolve="IFile" />
        </node>
      </node>
      <node concept="3clFbS" id="1Yd98ZZnqGd" role="3clF47">
        <node concept="3cpWs8" id="1Yd98ZZnqGe" role="3cqZAp">
          <node concept="3cpWsn" id="1Yd98ZZnqGf" role="3cpWs9">
            <property role="TrG5h" value="descriptor" />
            <property role="3TUv4t" value="false" />
            <node concept="3uibUv" id="1Yd98ZZnqGg" role="1tU5fm">
              <ref role="3uigEE" to="w0gx:~SolutionDescriptor" resolve="SolutionDescriptor" />
            </node>
            <node concept="2ShNRf" id="1Yd98ZZnqGh" role="33vP2m">
              <node concept="1pGfFk" id="1Yd98ZZnqGi" role="2ShVmc">
                <ref role="37wK5l" to="w0gx:~SolutionDescriptor.&lt;init&gt;()" resolve="SolutionDescriptor" />
              </node>
            </node>
          </node>
        </node>
        <node concept="3clFbF" id="1Yd98ZZnqGj" role="3cqZAp">
          <node concept="2OqwBi" id="1Yd98ZZnqGk" role="3clFbG">
            <node concept="37vLTw" id="3GM_nagTs9t" role="2Oq$k0">
              <ref role="3cqZAo" node="1Yd98ZZnqGf" resolve="descriptor" />
            </node>
            <node concept="liA8E" id="1Yd98ZZnqGm" role="2OqNvi">
              <ref role="37wK5l" to="w0gx:~ModuleDescriptor.setNamespace(java.lang.String):void" resolve="setNamespace" />
              <node concept="37vLTw" id="2BHiRxgmaAL" role="37wK5m">
                <ref role="3cqZAo" node="1Yd98ZZnqG9" resolve="namespace" />
              </node>
            </node>
          </node>
        </node>
        <node concept="3clFbF" id="1Yd98ZZnqGo" role="3cqZAp">
          <node concept="2OqwBi" id="1Yd98ZZnqGp" role="3clFbG">
            <node concept="37vLTw" id="3GM_nagTzBZ" role="2Oq$k0">
              <ref role="3cqZAo" node="1Yd98ZZnqGf" resolve="descriptor" />
            </node>
            <node concept="liA8E" id="1Yd98ZZnqGr" role="2OqNvi">
              <ref role="37wK5l" to="w0gx:~ModuleDescriptor.setId(jetbrains.mps.project.ModuleId):void" resolve="setId" />
              <node concept="2YIFZM" id="1Yd98ZZnqGs" role="37wK5m">
                <ref role="1Pybhc" to="z1c3:~ModuleId" resolve="ModuleId" />
                <ref role="37wK5l" to="z1c3:~ModuleId.regular():jetbrains.mps.project.ModuleId" resolve="regular" />
              </node>
            </node>
          </node>
        </node>
        <node concept="3cpWs8" id="1Yd98ZZnqGt" role="3cqZAp">
          <node concept="3cpWsn" id="1Yd98ZZnqGu" role="3cpWs9">
            <property role="TrG5h" value="modelsDir" />
            <property role="3TUv4t" value="true" />
            <node concept="3uibUv" id="1Yd98ZZnqGv" role="1tU5fm">
              <ref role="3uigEE" to="3ju5:~IFile" resolve="IFile" />
            </node>
            <node concept="2OqwBi" id="1Yd98ZZnqGw" role="33vP2m">
              <node concept="2OqwBi" id="1Yd98ZZnqGx" role="2Oq$k0">
                <node concept="37vLTw" id="2BHiRxglt8P" role="2Oq$k0">
                  <ref role="3cqZAo" node="1Yd98ZZnqGb" resolve="descriptorFile" />
                </node>
                <node concept="liA8E" id="1Yd98ZZnqGz" role="2OqNvi">
                  <ref role="37wK5l" to="3ju5:~IFile.getParent():jetbrains.mps.vfs.IFile" resolve="getParent" />
                </node>
              </node>
              <node concept="liA8E" id="1Yd98ZZnqG$" role="2OqNvi">
                <ref role="37wK5l" to="3ju5:~IFile.getDescendant(java.lang.String):jetbrains.mps.vfs.IFile" resolve="getDescendant" />
                <node concept="10M0yZ" id="1Yd98ZZnqG_" role="37wK5m">
                  <ref role="1PxDUh" to="z1c3:~Solution" resolve="Solution" />
                  <ref role="3cqZAo" to="z1c3:~Solution.SOLUTION_MODELS" resolve="SOLUTION_MODELS" />
                </node>
              </node>
            </node>
          </node>
        </node>
        <node concept="3clFbJ" id="68VQjhjTNwX" role="3cqZAp">
          <node concept="1Wc70l" id="68VQjhjTNwY" role="3clFbw">
            <node concept="2OqwBi" id="68VQjhjTNwZ" role="3uHU7B">
              <node concept="37vLTw" id="3GM_nagTrwc" role="2Oq$k0">
                <ref role="3cqZAo" node="1Yd98ZZnqGu" resolve="modelsDir" />
              </node>
              <node concept="liA8E" id="68VQjhjTNx1" role="2OqNvi">
                <ref role="37wK5l" to="3ju5:~IFile.exists():boolean" resolve="exists" />
              </node>
            </node>
            <node concept="3y3z36" id="68VQjhjTNx2" role="3uHU7w">
              <node concept="2OqwBi" id="68VQjhjTNx3" role="3uHU7B">
                <node concept="2OqwBi" id="68VQjhjTNx4" role="2Oq$k0">
                  <node concept="37vLTw" id="3GM_nagT_2O" role="2Oq$k0">
                    <ref role="3cqZAo" node="1Yd98ZZnqGu" resolve="modelsDir" />
                  </node>
                  <node concept="liA8E" id="68VQjhjTNx6" role="2OqNvi">
                    <ref role="37wK5l" to="3ju5:~IFile.getChildren():java.util.List" resolve="getChildren" />
                  </node>
                </node>
                <node concept="liA8E" id="68VQjhjTNx7" role="2OqNvi">
                  <ref role="37wK5l" to="33ny:~List.size():int" resolve="size" />
                </node>
              </node>
              <node concept="3cmrfG" id="68VQjhjTNx8" role="3uHU7w">
                <property role="3cmrfH" value="0" />
              </node>
            </node>
          </node>
          <node concept="9aQIb" id="68VQjhjTNx9" role="9aQIa">
            <node concept="3clFbS" id="68VQjhjTNxa" role="9aQI4">
              <node concept="3SKdUt" id="12k47tw9Hme" role="3cqZAp">
                <node concept="3SKdUq" id="12k47tw9HmB" role="3SKWNk">
                  <property role="3SKdUp" value="we assume create happens under proper application write lock, would be odd to manage locks here" />
                </node>
              </node>
              <node concept="3clFbF" id="68VQjhjTNxx" role="3cqZAp">
                <node concept="2OqwBi" id="68VQjhjTNxy" role="3clFbG">
                  <node concept="37vLTw" id="3GM_nagTzay" role="2Oq$k0">
                    <ref role="3cqZAo" node="1Yd98ZZnqGu" resolve="modelsDir" />
                  </node>
                  <node concept="liA8E" id="68VQjhjTNx$" role="2OqNvi">
                    <ref role="37wK5l" to="3ju5:~IFile.mkdirs():boolean" resolve="mkdirs" />
                  </node>
                </node>
              </node>
            </node>
          </node>
          <node concept="3clFbS" id="68VQjhjTNx_" role="3clFbx">
            <node concept="YS8fn" id="68VQjhjTNxA" role="3cqZAp">
              <node concept="2ShNRf" id="68VQjhjTNxB" role="YScLw">
                <node concept="1pGfFk" id="68VQjhjTNxC" role="2ShVmc">
                  <ref role="37wK5l" to="wyt6:~IllegalStateException.&lt;init&gt;(java.lang.String)" resolve="IllegalStateException" />
                  <node concept="3cpWs3" id="7S35ELNUbwz" role="37wK5m">
                    <node concept="2OqwBi" id="7S35ELNUbwQ" role="3uHU7w">
                      <node concept="37vLTw" id="2BHiRxgllmP" role="2Oq$k0">
                        <ref role="3cqZAo" node="1Yd98ZZnqGb" resolve="descriptorFile" />
                      </node>
                      <node concept="liA8E" id="7S35ELNUbwY" role="2OqNvi">
                        <ref role="37wK5l" to="3ju5:~IFile.getParent():jetbrains.mps.vfs.IFile" resolve="getParent" />
                      </node>
                    </node>
                    <node concept="Xl_RD" id="68VQjhjTNxD" role="3uHU7B">
                      <property role="Xl_RC" value="Trying to create a solution in an existing solution's directory: " />
                    </node>
                  </node>
                </node>
              </node>
            </node>
          </node>
        </node>
        <node concept="3clFbH" id="68VQjhjTNwW" role="3cqZAp" />
        <node concept="3SKdUt" id="1Yd98ZZnqGX" role="3cqZAp">
          <node concept="3SKdUq" id="1Yd98ZZnqGY" role="3SKWNk">
            <property role="3SKdUp" value=" default descriptorModel roots" />
          </node>
        </node>
        <node concept="3cpWs8" id="1Yd98ZZnqGZ" role="3cqZAp">
          <node concept="3cpWsn" id="1Yd98ZZnqH0" role="3cpWs9">
            <property role="TrG5h" value="modelRoot" />
            <property role="3TUv4t" value="false" />
            <node concept="3uibUv" id="7D9ej8jUX6A" role="1tU5fm">
              <ref role="3uigEE" to="pa15:~DefaultModelRoot" resolve="DefaultModelRoot" />
            </node>
            <node concept="2ShNRf" id="1Yd98ZZnqH2" role="33vP2m">
              <node concept="1pGfFk" id="7D9ej8jUYdm" role="2ShVmc">
                <ref role="37wK5l" to="pa15:~DefaultModelRoot.&lt;init&gt;()" resolve="DefaultModelRoot" />
              </node>
            </node>
          </node>
        </node>
        <node concept="3clFbF" id="1Yd98ZZnqH4" role="3cqZAp">
          <node concept="2OqwBi" id="1Yd98ZZnqH5" role="3clFbG">
            <node concept="37vLTw" id="3GM_nagTwAY" role="2Oq$k0">
              <ref role="3cqZAo" node="1Yd98ZZnqH0" resolve="modelRoot" />
            </node>
            <node concept="liA8E" id="1Yd98ZZnqH7" role="2OqNvi">
              <ref role="37wK5l" to="ends:~FileBasedModelRoot.setContentRoot(java.lang.String):void" resolve="setContentRoot" />
              <node concept="2OqwBi" id="1Yd98ZZnqH8" role="37wK5m">
                <node concept="2OqwBi" id="edOKSDe$9R" role="2Oq$k0">
                  <node concept="liA8E" id="edOKSDe$fE" role="2OqNvi">
                    <ref role="37wK5l" to="3ju5:~IFile.getParent():jetbrains.mps.vfs.IFile" resolve="getParent" />
                  </node>
                  <node concept="37vLTw" id="3GM_nagTsB2" role="2Oq$k0">
                    <ref role="3cqZAo" node="1Yd98ZZnqGu" resolve="modelsDir" />
                  </node>
                </node>
                <node concept="liA8E" id="1Yd98ZZnqHa" role="2OqNvi">
                  <ref role="37wK5l" to="3ju5:~IFile.getPath():java.lang.String" resolve="getPath" />
                </node>
              </node>
            </node>
          </node>
        </node>
        <node concept="3clFbF" id="edOKSDe_Xc" role="3cqZAp">
          <node concept="2OqwBi" id="edOKSDeA7Q" role="3clFbG">
            <node concept="liA8E" id="edOKSDeAAJ" role="2OqNvi">
              <ref role="37wK5l" to="ends:~FileBasedModelRoot.addFile(java.lang.String,java.lang.String):void" resolve="addFile" />
              <node concept="10M0yZ" id="edOKSDeAPh" role="37wK5m">
                <ref role="1PxDUh" to="pa15:~DefaultModelRoot" resolve="DefaultModelRoot" />
                <ref role="3cqZAo" to="ends:~FileBasedModelRoot.SOURCE_ROOTS" resolve="SOURCE_ROOTS" />
              </node>
              <node concept="2OqwBi" id="edOKSDeAWB" role="37wK5m">
                <node concept="liA8E" id="edOKSDeB2g" role="2OqNvi">
                  <ref role="37wK5l" to="3ju5:~IFile.getPath():java.lang.String" resolve="getPath" />
                </node>
                <node concept="37vLTw" id="edOKSDeASF" role="2Oq$k0">
                  <ref role="3cqZAo" node="1Yd98ZZnqGu" resolve="modelsDir" />
                </node>
              </node>
            </node>
            <node concept="37vLTw" id="edOKSDe_Xb" role="2Oq$k0">
              <ref role="3cqZAo" node="1Yd98ZZnqH0" resolve="modelRoot" />
            </node>
          </node>
        </node>
        <node concept="3clFbF" id="1Yd98ZZnqHb" role="3cqZAp">
          <node concept="2OqwBi" id="1Yd98ZZnqHc" role="3clFbG">
            <node concept="2OqwBi" id="1Yd98ZZnqHd" role="2Oq$k0">
              <node concept="37vLTw" id="3GM_nagTx7d" role="2Oq$k0">
                <ref role="3cqZAo" node="1Yd98ZZnqGf" resolve="descriptor" />
              </node>
              <node concept="liA8E" id="1Yd98ZZnqHf" role="2OqNvi">
                <ref role="37wK5l" to="w0gx:~ModuleDescriptor.getModelRootDescriptors():java.util.Collection" resolve="getModelRootDescriptors" />
              </node>
            </node>
            <node concept="liA8E" id="1Yd98ZZnqHg" role="2OqNvi">
              <ref role="37wK5l" to="33ny:~Collection.add(java.lang.Object):boolean" resolve="add" />
              <node concept="2OqwBi" id="3nJ3OlkcaiA" role="37wK5m">
                <node concept="liA8E" id="3nJ3Olkcb1$" role="2OqNvi">
                  <ref role="37wK5l" to="pa15:~DefaultModelRoot.toDescriptor():jetbrains.mps.project.structure.model.ModelRootDescriptor" resolve="toDescriptor" />
                </node>
                <node concept="37vLTw" id="3GM_nagTAgk" role="2Oq$k0">
                  <ref role="3cqZAo" node="1Yd98ZZnqH0" resolve="modelRoot" />
                </node>
              </node>
            </node>
          </node>
        </node>
        <node concept="3cpWs6" id="1Yd98ZZnqHi" role="3cqZAp">
          <node concept="37vLTw" id="3GM_nagT_t4" role="3cqZAk">
            <ref role="3cqZAo" node="1Yd98ZZnqGf" resolve="descriptor" />
          </node>
        </node>
      </node>
    </node>
    <node concept="2tJIrI" id="6s6LYnVtP3G" role="jymVt" />
    <node concept="2YIFZL" id="1Yd98ZZnqHS" role="jymVt">
      <property role="TrG5h" value="createNewLanguageDescriptor" />
      <property role="DiZV1" value="false" />
      <node concept="3Tm6S6" id="1Yd98ZZnqHT" role="1B3o_S" />
      <node concept="3uibUv" id="1Yd98ZZnqHU" role="3clF45">
        <ref role="3uigEE" to="w0gx:~LanguageDescriptor" resolve="LanguageDescriptor" />
      </node>
      <node concept="37vLTG" id="1Yd98ZZnqHV" role="3clF46">
        <property role="TrG5h" value="languageNamespace" />
        <property role="3TUv4t" value="false" />
        <node concept="17QB3L" id="7BBl3KIwkdx" role="1tU5fm" />
      </node>
      <node concept="37vLTG" id="1Yd98ZZnqHX" role="3clF46">
        <property role="TrG5h" value="descriptorFile" />
        <property role="3TUv4t" value="false" />
        <node concept="3uibUv" id="1Yd98ZZnqHY" role="1tU5fm">
          <ref role="3uigEE" to="3ju5:~IFile" resolve="IFile" />
        </node>
      </node>
      <node concept="3clFbS" id="1Yd98ZZnqHZ" role="3clF47">
        <node concept="3cpWs8" id="1Yd98ZZnqI0" role="3cqZAp">
          <node concept="3cpWsn" id="1Yd98ZZnqI1" role="3cpWs9">
            <property role="TrG5h" value="languageDescriptor" />
            <property role="3TUv4t" value="false" />
            <node concept="3uibUv" id="1Yd98ZZnqI2" role="1tU5fm">
              <ref role="3uigEE" to="w0gx:~LanguageDescriptor" resolve="LanguageDescriptor" />
            </node>
            <node concept="2ShNRf" id="1Yd98ZZnqI3" role="33vP2m">
              <node concept="1pGfFk" id="1Yd98ZZnqI4" role="2ShVmc">
                <ref role="37wK5l" to="w0gx:~LanguageDescriptor.&lt;init&gt;()" resolve="LanguageDescriptor" />
              </node>
            </node>
          </node>
        </node>
        <node concept="3clFbF" id="1Yd98ZZnqI5" role="3cqZAp">
          <node concept="2OqwBi" id="1Yd98ZZnqI6" role="3clFbG">
            <node concept="37vLTw" id="3GM_nagTsL4" role="2Oq$k0">
              <ref role="3cqZAo" node="1Yd98ZZnqI1" resolve="languageDescriptor" />
            </node>
            <node concept="liA8E" id="1Yd98ZZnqI8" role="2OqNvi">
              <ref role="37wK5l" to="w0gx:~ModuleDescriptor.setNamespace(java.lang.String):void" resolve="setNamespace" />
              <node concept="37vLTw" id="2BHiRxgmtvk" role="37wK5m">
                <ref role="3cqZAo" node="1Yd98ZZnqHV" resolve="languageNamespace" />
              </node>
            </node>
          </node>
        </node>
        <node concept="3clFbF" id="1Yd98ZZnqIa" role="3cqZAp">
          <node concept="2OqwBi" id="1Yd98ZZnqIb" role="3clFbG">
            <node concept="37vLTw" id="3GM_nagT_Wo" role="2Oq$k0">
              <ref role="3cqZAo" node="1Yd98ZZnqI1" resolve="languageDescriptor" />
            </node>
            <node concept="liA8E" id="1Yd98ZZnqId" role="2OqNvi">
              <ref role="37wK5l" to="w0gx:~ModuleDescriptor.setId(jetbrains.mps.project.ModuleId):void" resolve="setId" />
              <node concept="2YIFZM" id="1Yd98ZZnqIe" role="37wK5m">
                <ref role="1Pybhc" to="z1c3:~ModuleId" resolve="ModuleId" />
                <ref role="37wK5l" to="z1c3:~ModuleId.regular():jetbrains.mps.project.ModuleId" resolve="regular" />
              </node>
            </node>
          </node>
        </node>
        <node concept="3cpWs8" id="1Yd98ZZnqIf" role="3cqZAp">
          <node concept="3cpWsn" id="1Yd98ZZnqIg" role="3cpWs9">
            <property role="TrG5h" value="languageModels" />
            <property role="3TUv4t" value="false" />
            <node concept="3uibUv" id="1Yd98ZZnqIh" role="1tU5fm">
              <ref role="3uigEE" to="3ju5:~IFile" resolve="IFile" />
            </node>
            <node concept="2OqwBi" id="1Yd98ZZnqIi" role="33vP2m">
              <node concept="2OqwBi" id="1Yd98ZZnqIj" role="2Oq$k0">
                <node concept="37vLTw" id="2BHiRxgll2d" role="2Oq$k0">
                  <ref role="3cqZAo" node="1Yd98ZZnqHX" resolve="descriptorFile" />
                </node>
                <node concept="liA8E" id="1Yd98ZZnqIl" role="2OqNvi">
                  <ref role="37wK5l" to="3ju5:~IFile.getParent():jetbrains.mps.vfs.IFile" resolve="getParent" />
                </node>
              </node>
              <node concept="liA8E" id="1Yd98ZZnqIm" role="2OqNvi">
                <ref role="37wK5l" to="3ju5:~IFile.getDescendant(java.lang.String):jetbrains.mps.vfs.IFile" resolve="getDescendant" />
                <node concept="10M0yZ" id="1Yd98ZZnqIn" role="37wK5m">
                  <ref role="1PxDUh" to="w1kc:~Language" resolve="Language" />
                  <ref role="3cqZAo" to="w1kc:~Language.LANGUAGE_MODELS" resolve="LANGUAGE_MODELS" />
                </node>
              </node>
            </node>
          </node>
        </node>
        <node concept="3clFbJ" id="1Yd98ZZnqIo" role="3cqZAp">
          <node concept="2OqwBi" id="1Yd98ZZnqIp" role="3clFbw">
            <node concept="37vLTw" id="3GM_nagTyho" role="2Oq$k0">
              <ref role="3cqZAo" node="1Yd98ZZnqIg" resolve="languageModels" />
            </node>
            <node concept="liA8E" id="1Yd98ZZnqIr" role="2OqNvi">
              <ref role="37wK5l" to="3ju5:~IFile.exists():boolean" resolve="exists" />
            </node>
          </node>
          <node concept="3clFbS" id="1Yd98ZZnqIs" role="3clFbx">
            <node concept="YS8fn" id="1Yd98ZZnqIt" role="3cqZAp">
              <node concept="2ShNRf" id="1Yd98ZZnqIu" role="YScLw">
                <node concept="1pGfFk" id="1Yd98ZZnqIv" role="2ShVmc">
                  <ref role="37wK5l" to="wyt6:~IllegalStateException.&lt;init&gt;(java.lang.String)" resolve="IllegalStateException" />
                  <node concept="3cpWs3" id="6s6LYnVtTOw" role="37wK5m">
                    <node concept="37vLTw" id="6s6LYnVtTUF" role="3uHU7w">
                      <ref role="3cqZAo" node="1Yd98ZZnqIg" resolve="languageModels" />
                    </node>
                    <node concept="Xl_RD" id="1Yd98ZZnqIw" role="3uHU7B">
                      <property role="Xl_RC" value="Trying to create a language in an existing language's directory " />
                    </node>
                  </node>
                </node>
              </node>
            </node>
          </node>
        </node>
        <node concept="3SKdUt" id="1Yd98ZZnqIx" role="3cqZAp">
          <node concept="3SKdUq" id="1Yd98ZZnqIy" role="3SKWNk">
            <property role="3SKdUp" value=" default descriptorModel roots" />
          </node>
        </node>
        <node concept="3cpWs8" id="1Yd98ZZnqIz" role="3cqZAp">
          <node concept="3cpWsn" id="1Yd98ZZnqI$" role="3cpWs9">
            <property role="TrG5h" value="modelRoot" />
            <property role="3TUv4t" value="false" />
            <node concept="3uibUv" id="7D9ej8jUZuH" role="1tU5fm">
              <ref role="3uigEE" to="pa15:~DefaultModelRoot" resolve="DefaultModelRoot" />
            </node>
            <node concept="2ShNRf" id="1Yd98ZZnqIA" role="33vP2m">
              <node concept="1pGfFk" id="7D9ej8jV03t" role="2ShVmc">
                <ref role="37wK5l" to="pa15:~DefaultModelRoot.&lt;init&gt;()" resolve="DefaultModelRoot" />
              </node>
            </node>
          </node>
        </node>
        <node concept="3clFbF" id="edOKSDeBlb" role="3cqZAp">
          <node concept="2OqwBi" id="edOKSDeBlc" role="3clFbG">
            <node concept="37vLTw" id="3GM_nagTrzd" role="2Oq$k0">
              <ref role="3cqZAo" node="1Yd98ZZnqI$" resolve="modelRoot" />
            </node>
            <node concept="liA8E" id="edOKSDeBle" role="2OqNvi">
              <ref role="37wK5l" to="ends:~FileBasedModelRoot.setContentRoot(java.lang.String):void" resolve="setContentRoot" />
              <node concept="2OqwBi" id="edOKSDeBlf" role="37wK5m">
                <node concept="2OqwBi" id="edOKSDeBlg" role="2Oq$k0">
                  <node concept="37vLTw" id="edOKSDeBs6" role="2Oq$k0">
                    <ref role="3cqZAo" node="1Yd98ZZnqIg" resolve="languageModels" />
                  </node>
                  <node concept="liA8E" id="edOKSDeBlh" role="2OqNvi">
                    <ref role="37wK5l" to="3ju5:~IFile.getParent():jetbrains.mps.vfs.IFile" resolve="getParent" />
                  </node>
                </node>
                <node concept="liA8E" id="edOKSDeBlj" role="2OqNvi">
                  <ref role="37wK5l" to="3ju5:~IFile.getPath():java.lang.String" resolve="getPath" />
                </node>
              </node>
            </node>
          </node>
        </node>
        <node concept="3clFbF" id="edOKSDeBlk" role="3cqZAp">
          <node concept="2OqwBi" id="edOKSDeBll" role="3clFbG">
            <node concept="liA8E" id="edOKSDeBlm" role="2OqNvi">
              <ref role="37wK5l" to="ends:~FileBasedModelRoot.addFile(java.lang.String,java.lang.String):void" resolve="addFile" />
              <node concept="10M0yZ" id="edOKSDeBln" role="37wK5m">
                <ref role="1PxDUh" to="pa15:~DefaultModelRoot" resolve="DefaultModelRoot" />
                <ref role="3cqZAo" to="ends:~FileBasedModelRoot.SOURCE_ROOTS" resolve="SOURCE_ROOTS" />
              </node>
              <node concept="2OqwBi" id="edOKSDeBlo" role="37wK5m">
                <node concept="37vLTw" id="edOKSDeBtZ" role="2Oq$k0">
                  <ref role="3cqZAo" node="1Yd98ZZnqIg" resolve="languageModels" />
                </node>
                <node concept="liA8E" id="edOKSDeBlp" role="2OqNvi">
                  <ref role="37wK5l" to="3ju5:~IFile.getPath():java.lang.String" resolve="getPath" />
                </node>
              </node>
            </node>
            <node concept="37vLTw" id="edOKSDeBlr" role="2Oq$k0">
              <ref role="3cqZAo" node="1Yd98ZZnqI$" resolve="modelRoot" />
            </node>
          </node>
        </node>
        <node concept="3clFbF" id="1Yd98ZZnqIJ" role="3cqZAp">
          <node concept="2OqwBi" id="1Yd98ZZnqIK" role="3clFbG">
            <node concept="2OqwBi" id="1Yd98ZZnqIL" role="2Oq$k0">
              <node concept="37vLTw" id="3GM_nagTsFE" role="2Oq$k0">
                <ref role="3cqZAo" node="1Yd98ZZnqI1" resolve="languageDescriptor" />
              </node>
              <node concept="liA8E" id="1Yd98ZZnqIN" role="2OqNvi">
                <ref role="37wK5l" to="w0gx:~ModuleDescriptor.getModelRootDescriptors():java.util.Collection" resolve="getModelRootDescriptors" />
              </node>
            </node>
            <node concept="liA8E" id="1Yd98ZZnqIO" role="2OqNvi">
              <ref role="37wK5l" to="33ny:~Collection.add(java.lang.Object):boolean" resolve="add" />
              <node concept="2OqwBi" id="3nJ3OlkccCw" role="37wK5m">
                <node concept="liA8E" id="3nJ3OlkccKX" role="2OqNvi">
                  <ref role="37wK5l" to="pa15:~DefaultModelRoot.toDescriptor():jetbrains.mps.project.structure.model.ModelRootDescriptor" resolve="toDescriptor" />
                </node>
                <node concept="37vLTw" id="3GM_nagTz2L" role="2Oq$k0">
                  <ref role="3cqZAo" node="1Yd98ZZnqI$" resolve="modelRoot" />
                </node>
              </node>
            </node>
          </node>
        </node>
        <node concept="3cpWs6" id="1Yd98ZZnqIQ" role="3cqZAp">
          <node concept="37vLTw" id="3GM_nagTykd" role="3cqZAk">
            <ref role="3cqZAo" node="1Yd98ZZnqI1" resolve="languageDescriptor" />
          </node>
        </node>
      </node>
    </node>
    <node concept="2tJIrI" id="6s6LYnVtP3H" role="jymVt" />
    <node concept="2YIFZL" id="1Yd98ZZnqIS" role="jymVt">
      <property role="TrG5h" value="createNewDevkitDescriptor" />
      <property role="DiZV1" value="false" />
      <node concept="3Tm6S6" id="1Yd98ZZnqIT" role="1B3o_S" />
      <node concept="3uibUv" id="1Yd98ZZnqIU" role="3clF45">
        <ref role="3uigEE" to="w0gx:~DevkitDescriptor" resolve="DevkitDescriptor" />
      </node>
      <node concept="37vLTG" id="1Yd98ZZnqIV" role="3clF46">
        <property role="TrG5h" value="namespace" />
        <property role="3TUv4t" value="false" />
        <node concept="17QB3L" id="7BBl3KIwknt" role="1tU5fm" />
      </node>
      <node concept="3clFbS" id="1Yd98ZZnqIX" role="3clF47">
        <node concept="3cpWs8" id="1Yd98ZZnqIY" role="3cqZAp">
          <node concept="3cpWsn" id="1Yd98ZZnqIZ" role="3cpWs9">
            <property role="TrG5h" value="d" />
            <property role="3TUv4t" value="false" />
            <node concept="3uibUv" id="1Yd98ZZnqJ0" role="1tU5fm">
              <ref role="3uigEE" to="w0gx:~DevkitDescriptor" resolve="DevkitDescriptor" />
            </node>
            <node concept="2ShNRf" id="1Yd98ZZnqJ1" role="33vP2m">
              <node concept="1pGfFk" id="1Yd98ZZnqJ2" role="2ShVmc">
                <ref role="37wK5l" to="w0gx:~DevkitDescriptor.&lt;init&gt;()" resolve="DevkitDescriptor" />
              </node>
            </node>
          </node>
        </node>
        <node concept="3clFbF" id="1Yd98ZZnqJ3" role="3cqZAp">
          <node concept="2OqwBi" id="1Yd98ZZnqJ4" role="3clFbG">
            <node concept="37vLTw" id="3GM_nagTxk7" role="2Oq$k0">
              <ref role="3cqZAo" node="1Yd98ZZnqIZ" resolve="d" />
            </node>
            <node concept="liA8E" id="1Yd98ZZnqJ6" role="2OqNvi">
              <ref role="37wK5l" to="w0gx:~ModuleDescriptor.setNamespace(java.lang.String):void" resolve="setNamespace" />
              <node concept="37vLTw" id="2BHiRxghf8_" role="37wK5m">
                <ref role="3cqZAo" node="1Yd98ZZnqIV" resolve="namespace" />
              </node>
            </node>
          </node>
        </node>
        <node concept="3clFbF" id="1Yd98ZZnqJ8" role="3cqZAp">
          <node concept="2OqwBi" id="1Yd98ZZnqJ9" role="3clFbG">
            <node concept="37vLTw" id="3GM_nagTvp1" role="2Oq$k0">
              <ref role="3cqZAo" node="1Yd98ZZnqIZ" resolve="d" />
            </node>
            <node concept="liA8E" id="1Yd98ZZnqJb" role="2OqNvi">
              <ref role="37wK5l" to="w0gx:~ModuleDescriptor.setId(jetbrains.mps.project.ModuleId):void" resolve="setId" />
              <node concept="2YIFZM" id="1Yd98ZZnqJc" role="37wK5m">
                <ref role="1Pybhc" to="z1c3:~ModuleId" resolve="ModuleId" />
                <ref role="37wK5l" to="z1c3:~ModuleId.regular():jetbrains.mps.project.ModuleId" resolve="regular" />
              </node>
            </node>
          </node>
        </node>
        <node concept="3cpWs6" id="1Yd98ZZnqJd" role="3cqZAp">
          <node concept="37vLTw" id="3GM_nagTv1$" role="3cqZAk">
            <ref role="3cqZAo" node="1Yd98ZZnqIZ" resolve="d" />
          </node>
        </node>
      </node>
    </node>
    <node concept="2tJIrI" id="6s6LYnVtP3I" role="jymVt" />
    <node concept="2YIFZL" id="7BBl3KJzj_$" role="jymVt">
      <property role="TrG5h" value="createModel" />
      <property role="od$2w" value="false" />
      <property role="DiZV1" value="false" />
      <node concept="3clFbS" id="7BBl3KJzj_B" role="3clF47">
        <node concept="1DcWWT" id="7BBl3KJzlmn" role="3cqZAp">
          <node concept="2OqwBi" id="7BBl3KJznCo" role="1DdaDG">
            <node concept="liA8E" id="7BBl3KJzo8H" role="2OqNvi">
              <ref role="37wK5l" to="lui2:~SModule.getModelRoots():java.lang.Iterable" resolve="getModelRoots" />
            </node>
            <node concept="37vLTw" id="7BBl3KJzn_p" role="2Oq$k0">
              <ref role="3cqZAo" node="7BBl3KJzkG8" resolve="module" />
            </node>
          </node>
          <node concept="3cpWsn" id="7BBl3KJzlmo" role="1Duv9x">
            <property role="TrG5h" value="root" />
            <node concept="3uibUv" id="7BBl3KJzlRg" role="1tU5fm">
              <ref role="3uigEE" to="dush:~ModelRoot" resolve="ModelRoot" />
            </node>
          </node>
          <node concept="3clFbS" id="7BBl3KJzlmq" role="2LFqv$">
            <node concept="3clFbJ" id="7BBl3KJzodr" role="3cqZAp">
              <node concept="1Wc70l" id="7tbUqroSoJC" role="3clFbw">
                <node concept="2OqwBi" id="7tbUqroSpxQ" role="3uHU7B">
                  <node concept="liA8E" id="7tbUqroSqhO" role="2OqNvi">
                    <ref role="37wK5l" to="dush:~ModelRoot.canCreateModels():boolean" resolve="canCreateModels" />
                  </node>
                  <node concept="37vLTw" id="7tbUqroSpuR" role="2Oq$k0">
                    <ref role="3cqZAo" node="7BBl3KJzlmo" resolve="root" />
                  </node>
                </node>
                <node concept="2OqwBi" id="7BBl3KJzokr" role="3uHU7w">
                  <node concept="liA8E" id="7BBl3KJzotB" role="2OqNvi">
                    <ref role="37wK5l" to="dush:~ModelRoot.canCreateModel(java.lang.String):boolean" resolve="canCreateModel" />
                    <node concept="37vLTw" id="7BBl3KJzoyD" role="37wK5m">
                      <ref role="3cqZAo" node="7BBl3KJzkYO" resolve="modelName" />
                    </node>
                  </node>
                  <node concept="37vLTw" id="7BBl3KJzohs" role="2Oq$k0">
                    <ref role="3cqZAo" node="7BBl3KJzlmo" resolve="root" />
                  </node>
                </node>
              </node>
              <node concept="3clFbS" id="7BBl3KJzodt" role="3clFbx">
                <node concept="3cpWs8" id="7QFrUMRLjfN" role="3cqZAp">
                  <node concept="3cpWsn" id="7QFrUMRLjfO" role="3cpWs9">
                    <property role="TrG5h" value="model" />
                    <node concept="3uibUv" id="7QFrUMRLjfP" role="1tU5fm">
                      <ref role="3uigEE" to="mhbf:~EditableSModel" resolve="EditableSModel" />
                    </node>
                    <node concept="10QFUN" id="7BBl3KJAUBX" role="33vP2m">
                      <node concept="3uibUv" id="7BBl3KJAVjx" role="10QFUM">
                        <ref role="3uigEE" to="mhbf:~EditableSModel" resolve="EditableSModel" />
                      </node>
                      <node concept="2OqwBi" id="7BBl3KJAR97" role="10QFUP">
                        <node concept="liA8E" id="7BBl3KJARP4" role="2OqNvi">
                          <ref role="37wK5l" to="dush:~ModelRoot.createModel(java.lang.String):org.jetbrains.mps.openapi.model.SModel" resolve="createModel" />
                          <node concept="37vLTw" id="7BBl3KJASxI" role="37wK5m">
                            <ref role="3cqZAo" node="7BBl3KJzkYO" resolve="modelName" />
                          </node>
                        </node>
                        <node concept="37vLTw" id="7BBl3KJAR67" role="2Oq$k0">
                          <ref role="3cqZAo" node="7BBl3KJzlmo" resolve="root" />
                        </node>
                      </node>
                    </node>
                  </node>
                </node>
                <node concept="3SKdUt" id="7QFrUMRLq2V" role="3cqZAp">
                  <node concept="3SKdUq" id="7QFrUMRLq3d" role="3SKWNk">
                    <property role="3SKdUp" value="todo: ???" />
                  </node>
                </node>
                <node concept="3SKdUt" id="7QFrUMRLtQ2" role="3cqZAp">
                  <node concept="3SKdUq" id="7QFrUMRLutC" role="3SKWNk">
                    <property role="3SKdUp" value="this is strict model loading. without it save() not working - isLoaded() returns false in save method" />
                  </node>
                </node>
                <node concept="3SKdUt" id="2E9qbNiGrk9" role="3cqZAp">
                  <node concept="3SKdUq" id="2E9qbNiGR7F" role="3SKWNk">
                    <property role="3SKdUp" value="model.getSModel()" />
                  </node>
                </node>
                <node concept="3clFbF" id="7QFrUMRLEqO" role="3cqZAp">
                  <node concept="2OqwBi" id="7QFrUMRLEt4" role="3clFbG">
                    <node concept="liA8E" id="7QFrUMRLF75" role="2OqNvi">
                      <ref role="37wK5l" to="mhbf:~EditableSModel.save():void" resolve="save" />
                    </node>
                    <node concept="37vLTw" id="7QFrUMRLEqN" role="2Oq$k0">
                      <ref role="3cqZAo" node="7QFrUMRLjfO" resolve="model" />
                    </node>
                  </node>
                </node>
                <node concept="3cpWs6" id="7BBl3KJAQru" role="3cqZAp">
                  <node concept="37vLTw" id="7QFrUMRLGpJ" role="3cqZAk">
                    <ref role="3cqZAo" node="7QFrUMRLjfO" resolve="model" />
                  </node>
                </node>
              </node>
            </node>
          </node>
        </node>
        <node concept="YS8fn" id="7BBl3KJzoU1" role="3cqZAp">
          <node concept="2ShNRf" id="7BBl3KJzp0R" role="YScLw">
            <node concept="1pGfFk" id="7BBl3KJzpwB" role="2ShVmc">
              <ref role="37wK5l" to="wyt6:~IllegalStateException.&lt;init&gt;(java.lang.String)" resolve="IllegalStateException" />
              <node concept="3cpWs3" id="7BBl3KJzt2p" role="37wK5m">
                <node concept="2OqwBi" id="7BBl3KJzulZ" role="3uHU7w">
                  <node concept="liA8E" id="7BBl3KJzvPw" role="2OqNvi">
                    <ref role="37wK5l" to="lui2:~SModule.getModuleName():java.lang.String" resolve="getModuleName" />
                  </node>
                  <node concept="37vLTw" id="7BBl3KJzt3W" role="2Oq$k0">
                    <ref role="3cqZAo" node="7BBl3KJzkG8" resolve="module" />
                  </node>
                </node>
                <node concept="3cpWs3" id="7BBl3KJzrjH" role="3uHU7B">
                  <node concept="3cpWs3" id="7BBl3KJzqxE" role="3uHU7B">
                    <node concept="Xl_RD" id="7BBl3KJzpPQ" role="3uHU7B">
                      <property role="Xl_RC" value="can't create model with " />
                    </node>
                    <node concept="37vLTw" id="7BBl3KJzqN6" role="3uHU7w">
                      <ref role="3cqZAo" node="7BBl3KJzkYO" resolve="modelName" />
                    </node>
                  </node>
                  <node concept="Xl_RD" id="7BBl3KJzrl3" role="3uHU7w">
                    <property role="Xl_RC" value=" in module " />
                  </node>
                </node>
              </node>
            </node>
          </node>
        </node>
      </node>
      <node concept="3Tm6S6" id="7BBl3KJzi$h" role="1B3o_S" />
      <node concept="3uibUv" id="7BBl3KJzj$7" role="3clF45">
        <ref role="3uigEE" to="mhbf:~EditableSModel" resolve="EditableSModel" />
      </node>
      <node concept="37vLTG" id="7BBl3KJzkG8" role="3clF46">
        <property role="TrG5h" value="module" />
        <node concept="3uibUv" id="7BBl3KJzkG7" role="1tU5fm">
          <ref role="3uigEE" to="lui2:~SModule" resolve="SModule" />
        </node>
      </node>
      <node concept="37vLTG" id="7BBl3KJzkYO" role="3clF46">
        <property role="TrG5h" value="modelName" />
        <node concept="17QB3L" id="7BBl3KJzl2b" role="1tU5fm" />
      </node>
    </node>
    <node concept="2AHcQZ" id="6s6LYnVtTV$" role="2AJF6D">
      <ref role="2AI5Lk" to="ncw5:~ToRemove" resolve="ToRemove" />
      <node concept="2B6LJw" id="6s6LYnVtWQl" role="2B76xF">
        <ref role="2B6OnR" to="ncw5:~ToRemove.version()" resolve="version" />
        <node concept="3b6qkQ" id="6s6LYnVtWUb" role="2B70Vg">
          <property role="$nhwW" value="3.5" />
        </node>
      </node>
    </node>
  </node>
  <node concept="312cEu" id="5VTsVZ4$ALA">
    <property role="TrG5h" value="CloneModuleUtil" />
    <node concept="2tJIrI" id="4785PwA7S7c" role="jymVt" />
    <node concept="2YIFZL" id="4785PwA7UFg" role="jymVt">
      <property role="TrG5h" value="cloneModule" />
      <property role="od$2w" value="false" />
      <property role="DiZV1" value="false" />
      <property role="2aFKle" value="false" />
      <node concept="37vLTG" id="4785PwA7WW7" role="3clF46">
        <property role="TrG5h" value="namespace" />
        <node concept="17QB3L" id="4785PwA7WW8" role="1tU5fm" />
      </node>
      <node concept="37vLTG" id="4785PwA7Xcy" role="3clF46">
        <property role="TrG5h" value="rootPath" />
        <node concept="17QB3L" id="4785PwA7Xt2" role="1tU5fm" />
      </node>
      <node concept="37vLTG" id="4785PwA7Xud" role="3clF46">
        <property role="TrG5h" value="project" />
        <node concept="3uibUv" id="4785PwA7XIN" role="1tU5fm">
          <ref role="3uigEE" to="z1c3:~Project" resolve="Project" />
        </node>
      </node>
      <node concept="37vLTG" id="4785PwA7XJz" role="3clF46">
        <property role="TrG5h" value="sourceModule" />
        <node concept="3uibUv" id="4785PwA8ihL" role="1tU5fm">
          <ref role="3uigEE" to="z1c3:~AbstractModule" resolve="AbstractModule" />
        </node>
      </node>
      <node concept="37vLTG" id="67eMucICxoC" role="3clF46">
        <property role="TrG5h" value="cloneTypes" />
        <node concept="3rvAFt" id="67eMucICxtU" role="1tU5fm">
          <node concept="3uibUv" id="67eMucICxup" role="3rvQeY">
            <ref role="3uigEE" to="dush:~ModelRoot" resolve="ModelRoot" />
          </node>
          <node concept="3uibUv" id="67eMucICxvL" role="3rvSg0">
            <ref role="3uigEE" to="ends:~CloneType" resolve="CloneType" />
          </node>
        </node>
      </node>
      <node concept="37vLTG" id="4785PwA7Y1a" role="3clF46">
        <property role="TrG5h" value="extenstion" />
        <node concept="17QB3L" id="4785PwA7YyO" role="1tU5fm" />
      </node>
      <node concept="3clFbS" id="4785PwA7UFj" role="3clF47">
        <node concept="3clFbF" id="4785PwA8iAE" role="3cqZAp">
          <node concept="2YIFZM" id="4785PwA7WqE" role="3clFbG">
            <ref role="37wK5l" node="3WcIkZau4As" resolve="createModule" />
            <ref role="1Pybhc" node="56Y$nab_bZy" resolve="NewModuleUtil" />
            <node concept="37vLTw" id="4785PwA7Ztf" role="37wK5m">
              <ref role="3cqZAo" node="4785PwA7Y1a" resolve="extenstion" />
            </node>
            <node concept="37vLTw" id="4785PwA83NC" role="37wK5m">
              <ref role="3cqZAo" node="4785PwA7WW7" resolve="namespace" />
            </node>
            <node concept="37vLTw" id="4785PwA842C" role="37wK5m">
              <ref role="3cqZAo" node="4785PwA7Xcy" resolve="rootPath" />
            </node>
            <node concept="37vLTw" id="4785PwA84hC" role="37wK5m">
              <ref role="3cqZAo" node="4785PwA7Xud" resolve="project" />
            </node>
            <node concept="1bVj0M" id="4785PwA7WqJ" role="37wK5m">
              <node concept="3clFbS" id="4785PwA7WqK" role="1bW5cS">
                <node concept="3clFbF" id="4785PwA7WqL" role="3cqZAp">
                  <node concept="1rXfSq" id="4785PwA7WqM" role="3clFbG">
                    <ref role="37wK5l" node="4785PwA85p7" resolve="createClonedModule" />
                    <node concept="37vLTw" id="4785PwA7WqN" role="37wK5m">
                      <ref role="3cqZAo" node="4785PwA7WqS" resolve="s" />
                    </node>
                    <node concept="37vLTw" id="4785PwA7WqO" role="37wK5m">
                      <ref role="3cqZAo" node="4785PwA7WqU" resolve="f" />
                    </node>
                    <node concept="37vLTw" id="4785PwA7WqP" role="37wK5m">
                      <ref role="3cqZAo" node="4785PwA7WqW" resolve="p" />
                    </node>
                    <node concept="37vLTw" id="4785PwA8dlo" role="37wK5m">
                      <ref role="3cqZAo" node="4785PwA7XJz" resolve="sourceModule" />
                    </node>
                    <node concept="37vLTw" id="67eMucICxDL" role="37wK5m">
                      <ref role="3cqZAo" node="67eMucICxoC" resolve="cloneTypes" />
                    </node>
                  </node>
                </node>
              </node>
              <node concept="37vLTG" id="4785PwA7WqS" role="1bW2Oz">
                <property role="TrG5h" value="s" />
                <node concept="17QB3L" id="4785PwA7WqT" role="1tU5fm" />
              </node>
              <node concept="37vLTG" id="4785PwA7WqU" role="1bW2Oz">
                <property role="TrG5h" value="f" />
                <node concept="3uibUv" id="4785PwA7WqV" role="1tU5fm">
                  <ref role="3uigEE" to="3ju5:~IFile" resolve="IFile" />
                </node>
              </node>
              <node concept="37vLTG" id="4785PwA7WqW" role="1bW2Oz">
                <property role="TrG5h" value="p" />
                <node concept="3uibUv" id="4785PwA7WqX" role="1tU5fm">
                  <ref role="3uigEE" to="z1c3:~Project" resolve="Project" />
                </node>
              </node>
            </node>
          </node>
        </node>
      </node>
      <node concept="3Tm1VV" id="4785PwA7UlI" role="1B3o_S" />
      <node concept="3uibUv" id="4785PwA8ibq" role="3clF45">
        <ref role="3uigEE" to="z1c3:~AbstractModule" resolve="AbstractModule" />
      </node>
    </node>
    <node concept="2tJIrI" id="4785PwA7VHq" role="jymVt" />
    <node concept="2YIFZL" id="4785PwA85p7" role="jymVt">
      <property role="TrG5h" value="createClonedModule" />
      <property role="od$2w" value="false" />
      <property role="DiZV1" value="false" />
      <property role="2aFKle" value="false" />
      <node concept="3clFbS" id="4785PwA85p8" role="3clF47">
        <node concept="3clFbJ" id="4785PwA879T" role="3cqZAp">
          <node concept="2ZW3vV" id="4785PwA87NL" role="3clFbw">
            <node concept="3uibUv" id="4785PwA87Y3" role="2ZW6by">
              <ref role="3uigEE" to="z1c3:~Solution" resolve="Solution" />
            </node>
            <node concept="37vLTw" id="4785PwA87gn" role="2ZW6bz">
              <ref role="3cqZAo" node="4785PwA85pZ" resolve="sourceModule" />
            </node>
          </node>
          <node concept="3clFbS" id="4785PwA879V" role="3clFbx">
            <node concept="3cpWs6" id="4785PwA8824" role="3cqZAp">
              <node concept="1rXfSq" id="4785PwA888G" role="3cqZAk">
                <ref role="37wK5l" node="5VTsVZ4$VSc" resolve="createClonedSolution" />
                <node concept="37vLTw" id="4785PwA88gZ" role="37wK5m">
                  <ref role="3cqZAo" node="4785PwA85pT" resolve="namespace" />
                </node>
                <node concept="37vLTw" id="4785PwA88ry" role="37wK5m">
                  <ref role="3cqZAo" node="4785PwA85pV" resolve="targetDescriptorFile" />
                </node>
                <node concept="37vLTw" id="4785PwA88B9" role="37wK5m">
                  <ref role="3cqZAo" node="4785PwA85pX" resolve="moduleOwner" />
                </node>
                <node concept="0kSF2" id="4785PwA899n" role="37wK5m">
                  <node concept="3uibUv" id="4785PwA899q" role="0kSFW">
                    <ref role="3uigEE" to="z1c3:~Solution" resolve="Solution" />
                  </node>
                  <node concept="37vLTw" id="4785PwA88M9" role="0kSFX">
                    <ref role="3cqZAo" node="4785PwA85pZ" resolve="sourceModule" />
                  </node>
                </node>
                <node concept="37vLTw" id="67eMucICy8P" role="37wK5m">
                  <ref role="3cqZAo" node="67eMucICxN8" resolve="cloneTypes" />
                </node>
              </node>
            </node>
          </node>
        </node>
        <node concept="3clFbJ" id="4785PwA89vA" role="3cqZAp">
          <node concept="3clFbS" id="4785PwA89vC" role="3clFbx">
            <node concept="3cpWs6" id="4785PwA8avT" role="3cqZAp">
              <node concept="1rXfSq" id="4785PwA8aDR" role="3cqZAk">
                <ref role="37wK5l" node="7CyNnDpchFM" resolve="createClonedLanguage" />
                <node concept="37vLTw" id="4785PwA8aMt" role="37wK5m">
                  <ref role="3cqZAo" node="4785PwA85pT" resolve="namespace" />
                </node>
                <node concept="37vLTw" id="4785PwA8aYy" role="37wK5m">
                  <ref role="3cqZAo" node="4785PwA85pV" resolve="targetDescriptorFile" />
                </node>
                <node concept="37vLTw" id="4785PwA8baQ" role="37wK5m">
                  <ref role="3cqZAo" node="4785PwA85pX" resolve="moduleOwner" />
                </node>
                <node concept="0kSF2" id="4785PwA8c6X" role="37wK5m">
                  <node concept="3uibUv" id="4785PwA8c70" role="0kSFW">
                    <ref role="3uigEE" to="w1kc:~Language" resolve="Language" />
                  </node>
                  <node concept="37vLTw" id="4785PwA8bnm" role="0kSFX">
                    <ref role="3cqZAo" node="4785PwA85pZ" resolve="sourceModule" />
                  </node>
                </node>
                <node concept="37vLTw" id="67eMucICyxW" role="37wK5m">
                  <ref role="3cqZAo" node="67eMucICxN8" resolve="cloneTypes" />
                </node>
              </node>
            </node>
          </node>
          <node concept="2ZW3vV" id="4785PwA8ad6" role="3clFbw">
            <node concept="3uibUv" id="4785PwA8aoF" role="2ZW6by">
              <ref role="3uigEE" to="w1kc:~Language" resolve="Language" />
            </node>
            <node concept="37vLTw" id="4785PwA89Cp" role="2ZW6bz">
              <ref role="3cqZAo" node="4785PwA85pZ" resolve="sourceModule" />
            </node>
          </node>
        </node>
        <node concept="YS8fn" id="7pY0nhp2Gyl" role="3cqZAp">
          <node concept="2ShNRf" id="7pY0nhp2GJC" role="YScLw">
            <node concept="1pGfFk" id="7pY0nhp2IgA" role="2ShVmc">
              <ref role="37wK5l" to="wyt6:~IllegalArgumentException.&lt;init&gt;(java.lang.String)" resolve="IllegalArgumentException" />
              <node concept="3cpWs3" id="7pY0nhp2K53" role="37wK5m">
                <node concept="2OqwBi" id="7pY0nhp2L2K" role="3uHU7w">
                  <node concept="37vLTw" id="7pY0nhp2Kne" role="2Oq$k0">
                    <ref role="3cqZAo" node="4785PwA85pZ" resolve="sourceModule" />
                  </node>
                  <node concept="liA8E" id="7pY0nhp2LUf" role="2OqNvi">
                    <ref role="37wK5l" to="z1c3:~AbstractModule.getModuleName():java.lang.String" resolve="getModuleName" />
                  </node>
                </node>
                <node concept="Xl_RD" id="7pY0nhp2Ipr" role="3uHU7B">
                  <property role="Xl_RC" value="Unknown module " />
                </node>
              </node>
            </node>
          </node>
        </node>
      </node>
      <node concept="3Tm6S6" id="4785PwA85pR" role="1B3o_S" />
      <node concept="3uibUv" id="4785PwA875O" role="3clF45">
        <ref role="3uigEE" to="z1c3:~AbstractModule" resolve="AbstractModule" />
      </node>
      <node concept="37vLTG" id="4785PwA85pT" role="3clF46">
        <property role="TrG5h" value="namespace" />
        <node concept="17QB3L" id="4785PwA85pU" role="1tU5fm" />
      </node>
      <node concept="37vLTG" id="4785PwA85pV" role="3clF46">
        <property role="TrG5h" value="targetDescriptorFile" />
        <node concept="3uibUv" id="4785PwA85pW" role="1tU5fm">
          <ref role="3uigEE" to="3ju5:~IFile" resolve="IFile" />
        </node>
      </node>
      <node concept="37vLTG" id="4785PwA85pX" role="3clF46">
        <property role="TrG5h" value="moduleOwner" />
        <node concept="3uibUv" id="4785PwA85pY" role="1tU5fm">
          <ref role="3uigEE" to="w1kc:~MPSModuleOwner" resolve="MPSModuleOwner" />
        </node>
      </node>
      <node concept="37vLTG" id="4785PwA85pZ" role="3clF46">
        <property role="TrG5h" value="sourceModule" />
        <node concept="3uibUv" id="4785PwA86_9" role="1tU5fm">
          <ref role="3uigEE" to="z1c3:~AbstractModule" resolve="AbstractModule" />
        </node>
      </node>
      <node concept="37vLTG" id="67eMucICxN8" role="3clF46">
        <property role="TrG5h" value="cloneTypes" />
        <node concept="3rvAFt" id="67eMucICxN9" role="1tU5fm">
          <node concept="3uibUv" id="67eMucICxNa" role="3rvQeY">
            <ref role="3uigEE" to="dush:~ModelRoot" resolve="ModelRoot" />
          </node>
          <node concept="3uibUv" id="67eMucICxNb" role="3rvSg0">
            <ref role="3uigEE" to="ends:~CloneType" resolve="CloneType" />
          </node>
        </node>
      </node>
    </node>
    <node concept="2tJIrI" id="4785PwA84Wt" role="jymVt" />
    <node concept="2YIFZL" id="5VTsVZ4$VSc" role="jymVt">
      <property role="TrG5h" value="createClonedSolution" />
      <property role="od$2w" value="false" />
      <property role="DiZV1" value="false" />
      <property role="2aFKle" value="false" />
      <node concept="3clFbS" id="5VTsVZ4$VSf" role="3clF47">
        <node concept="3cpWs8" id="5VTsVZ4$W2B" role="3cqZAp">
          <node concept="3cpWsn" id="5VTsVZ4$W2C" role="3cpWs9">
            <property role="TrG5h" value="targetDescriptor" />
            <node concept="3uibUv" id="5VTsVZ4$W2D" role="1tU5fm">
              <ref role="3uigEE" to="w0gx:~SolutionDescriptor" resolve="SolutionDescriptor" />
            </node>
            <node concept="1rXfSq" id="5VTsVZ4$Wt$" role="33vP2m">
              <ref role="37wK5l" node="5VTsVZ4$WeR" resolve="createClonedSolutionDescriptor" />
              <node concept="37vLTw" id="5VTsVZ4$Wwp" role="37wK5m">
                <ref role="3cqZAo" node="5VTsVZ4$VT7" resolve="namespace" />
              </node>
              <node concept="37vLTw" id="5VTsVZ4$W_1" role="37wK5m">
                <ref role="3cqZAo" node="5VTsVZ4$VTB" resolve="targetDescriptorFile" />
              </node>
              <node concept="37vLTw" id="5VTsVZ4$WDU" role="37wK5m">
                <ref role="3cqZAo" node="5VTsVZ4$VYx" resolve="sourceSolution" />
              </node>
            </node>
          </node>
        </node>
        <node concept="3clFbH" id="2SDWeiHz0cy" role="3cqZAp" />
        <node concept="3clFbF" id="5VTsVZ4_4dg" role="3cqZAp">
          <node concept="2YIFZM" id="5VTsVZ4_4O$" role="3clFbG">
            <ref role="1Pybhc" to="gn4j:IMUMWuHR4a" resolve="SolutionDescriptorPersistence" />
            <ref role="37wK5l" to="gn4j:IMUMWuHR7n" resolve="saveSolutionDescriptor" />
            <node concept="37vLTw" id="5VTsVZ4_4O_" role="37wK5m">
              <ref role="3cqZAo" node="5VTsVZ4$VTB" resolve="targetDescriptorFile" />
            </node>
            <node concept="37vLTw" id="29Qxjo7fROR" role="37wK5m">
              <ref role="3cqZAo" node="5VTsVZ4$W2C" resolve="targetDescriptor" />
            </node>
            <node concept="2YIFZM" id="5VTsVZ4_4OB" role="37wK5m">
              <ref role="1Pybhc" to="18ew:~MacrosFactory" resolve="MacrosFactory" />
              <ref role="37wK5l" to="18ew:~MacrosFactory.forModuleFile(jetbrains.mps.vfs.IFile):jetbrains.mps.util.MacroHelper" resolve="forModuleFile" />
              <node concept="37vLTw" id="5VTsVZ4_4OC" role="37wK5m">
                <ref role="3cqZAo" node="5VTsVZ4$VTB" resolve="targetDescriptorFile" />
              </node>
            </node>
          </node>
        </node>
        <node concept="3clFbH" id="5RfrgeCj6Yr" role="3cqZAp" />
        <node concept="3cpWs8" id="7VGmXTwspEX" role="3cqZAp">
          <node concept="3cpWsn" id="7VGmXTwspEY" role="3cpWs9">
            <property role="TrG5h" value="targetSolution" />
            <node concept="3uibUv" id="7VGmXTwspEZ" role="1tU5fm">
              <ref role="3uigEE" to="z1c3:~Solution" resolve="Solution" />
            </node>
            <node concept="10QFUN" id="5VTsVZ4_dBB" role="33vP2m">
              <node concept="3uibUv" id="5VTsVZ4_dOw" role="10QFUM">
                <ref role="3uigEE" to="z1c3:~Solution" resolve="Solution" />
              </node>
              <node concept="2YIFZM" id="5VTsVZ4_7Zs" role="10QFUP">
                <ref role="37wK5l" to="w1kc:~ModuleRepositoryFacade.createModule(jetbrains.mps.library.ModulesMiner$ModuleHandle,jetbrains.mps.smodel.MPSModuleOwner):org.jetbrains.mps.openapi.module.SModule" resolve="createModule" />
                <ref role="1Pybhc" to="w1kc:~ModuleRepositoryFacade" resolve="ModuleRepositoryFacade" />
                <node concept="2OqwBi" id="5VTsVZ4_8Yu" role="37wK5m">
                  <node concept="2ShNRf" id="5VTsVZ4_8a8" role="2Oq$k0">
                    <node concept="1pGfFk" id="5VTsVZ4_8Ld" role="2ShVmc">
                      <ref role="37wK5l" to="32g5:~ModulesMiner.&lt;init&gt;()" resolve="ModulesMiner" />
                    </node>
                  </node>
                  <node concept="liA8E" id="5VTsVZ4_9l4" role="2OqNvi">
                    <ref role="37wK5l" to="32g5:~ModulesMiner.loadModuleHandle(jetbrains.mps.vfs.IFile):jetbrains.mps.library.ModulesMiner$ModuleHandle" resolve="loadModuleHandle" />
                    <node concept="37vLTw" id="5VTsVZ4_9XA" role="37wK5m">
                      <ref role="3cqZAo" node="5VTsVZ4$VTB" resolve="targetDescriptorFile" />
                    </node>
                  </node>
                </node>
                <node concept="37vLTw" id="5VTsVZ4_cE_" role="37wK5m">
                  <ref role="3cqZAo" node="5VTsVZ4$VWB" resolve="moduleOwner" />
                </node>
              </node>
            </node>
          </node>
        </node>
        <node concept="3clFbH" id="7VGmXTwsqqS" role="3cqZAp" />
        <node concept="3cpWs8" id="Yfka2$wd8j" role="3cqZAp">
          <node concept="3cpWsn" id="Yfka2$wd8k" role="3cpWs9">
            <property role="TrG5h" value="referenceUpdater" />
            <node concept="2ShNRf" id="Yfka2$wd8m" role="33vP2m">
              <node concept="1pGfFk" id="2_jX3OnHEaI" role="2ShVmc">
                <ref role="37wK5l" to="18ew:~ReferenceUpdater.&lt;init&gt;()" resolve="ReferenceUpdater" />
              </node>
            </node>
            <node concept="3uibUv" id="2_jX3OnHF9_" role="1tU5fm">
              <ref role="3uigEE" to="18ew:~ReferenceUpdater" resolve="ReferenceUpdater" />
            </node>
          </node>
        </node>
        <node concept="3cpWs8" id="44206EDXdqW" role="3cqZAp">
          <node concept="3cpWsn" id="44206EDXdqZ" role="3cpWs9">
            <property role="TrG5h" value="createdModelRootDescriptors" />
            <node concept="A3Dl8" id="44206EDXdqT" role="1tU5fm">
              <node concept="3uibUv" id="44206EDXdCz" role="A3Ik2">
                <ref role="3uigEE" to="6qgz:~ModelRootDescriptor" resolve="ModelRootDescriptor" />
              </node>
            </node>
            <node concept="1rXfSq" id="7CyNnDpcqxy" role="33vP2m">
              <ref role="37wK5l" node="7CyNnDpcnPL" resolve="cloneModels" />
              <node concept="37vLTw" id="7CyNnDpcqLu" role="37wK5m">
                <ref role="3cqZAo" node="7VGmXTwspEY" resolve="targetSolution" />
              </node>
              <node concept="37vLTw" id="7CyNnDpcqSX" role="37wK5m">
                <ref role="3cqZAo" node="5VTsVZ4$VYx" resolve="sourceSolution" />
              </node>
              <node concept="37vLTw" id="67eMucICA7Q" role="37wK5m">
                <ref role="3cqZAo" node="67eMucIC_6U" resolve="cloneTypes" />
              </node>
              <node concept="37vLTw" id="Yfka2$weJ2" role="37wK5m">
                <ref role="3cqZAo" node="Yfka2$wd8k" resolve="referenceUpdater" />
              </node>
            </node>
          </node>
        </node>
        <node concept="3clFbF" id="Yfka2$wdSj" role="3cqZAp">
          <node concept="2OqwBi" id="Yfka2$webJ" role="3clFbG">
            <node concept="37vLTw" id="Yfka2$wdSh" role="2Oq$k0">
              <ref role="3cqZAo" node="Yfka2$wd8k" resolve="referenceUpdater" />
            </node>
            <node concept="liA8E" id="Yfka2$we$T" role="2OqNvi">
              <ref role="37wK5l" to="18ew:~ReferenceUpdater.adjust():void" resolve="adjust" />
            </node>
          </node>
        </node>
        <node concept="3clFbH" id="3pGY54LYkOi" role="3cqZAp" />
        <node concept="3clFbF" id="3pGY54LYm0l" role="3cqZAp">
          <node concept="37vLTI" id="3pGY54LYmHL" role="3clFbG">
            <node concept="37vLTw" id="3pGY54LYm0j" role="37vLTJ">
              <ref role="3cqZAo" node="5VTsVZ4$W2C" resolve="targetDescriptor" />
            </node>
            <node concept="2OqwBi" id="44206EDXm1Y" role="37vLTx">
              <node concept="37vLTw" id="44206EDXl$h" role="2Oq$k0">
                <ref role="3cqZAo" node="7VGmXTwspEY" resolve="targetSolution" />
              </node>
              <node concept="liA8E" id="44206EDXn5j" role="2OqNvi">
                <ref role="37wK5l" to="z1c3:~Solution.getModuleDescriptor():jetbrains.mps.project.structure.modules.SolutionDescriptor" resolve="getModuleDescriptor" />
              </node>
            </node>
          </node>
        </node>
        <node concept="3cpWs8" id="44206EDXl5Y" role="3cqZAp">
          <node concept="3cpWsn" id="44206EDXl61" role="3cpWs9">
            <property role="TrG5h" value="modelRootDescriptors" />
            <node concept="2OqwBi" id="44206EDXnga" role="33vP2m">
              <node concept="liA8E" id="44206EDXnEu" role="2OqNvi">
                <ref role="37wK5l" to="w0gx:~ModuleDescriptor.getModelRootDescriptors():java.util.Collection" resolve="getModelRootDescriptors" />
              </node>
              <node concept="37vLTw" id="3pGY54LYnbX" role="2Oq$k0">
                <ref role="3cqZAo" node="5VTsVZ4$W2C" resolve="targetDescriptor" />
              </node>
            </node>
            <node concept="3uibUv" id="44206EDXo0w" role="1tU5fm">
              <ref role="3uigEE" to="33ny:~Collection" resolve="Collection" />
              <node concept="3uibUv" id="44206EDXo8j" role="11_B2D">
                <ref role="3uigEE" to="6qgz:~ModelRootDescriptor" resolve="ModelRootDescriptor" />
              </node>
            </node>
          </node>
        </node>
        <node concept="3clFbF" id="44206EDXiMW" role="3cqZAp">
          <node concept="2OqwBi" id="44206EDXjcH" role="3clFbG">
            <node concept="37vLTw" id="44206EDXiMU" role="2Oq$k0">
              <ref role="3cqZAo" node="44206EDXdqZ" resolve="createdModelRootDescriptors" />
            </node>
            <node concept="2es0OD" id="44206EDXjKq" role="2OqNvi">
              <node concept="1bVj0M" id="44206EDXjKs" role="23t8la">
                <node concept="3clFbS" id="44206EDXjKt" role="1bW5cS">
                  <node concept="3clFbF" id="44206EDXp1C" role="3cqZAp">
                    <node concept="2OqwBi" id="44206EDXpnC" role="3clFbG">
                      <node concept="37vLTw" id="44206EDXp1B" role="2Oq$k0">
                        <ref role="3cqZAo" node="44206EDXl61" resolve="modelRootDescriptors" />
                      </node>
                      <node concept="liA8E" id="44206EDXqfc" role="2OqNvi">
                        <ref role="37wK5l" to="33ny:~Collection.add(java.lang.Object):boolean" resolve="add" />
                        <node concept="37vLTw" id="44206EDXqom" role="37wK5m">
                          <ref role="3cqZAo" node="44206EDXjKu" resolve="it" />
                        </node>
                      </node>
                    </node>
                  </node>
                </node>
                <node concept="Rh6nW" id="44206EDXjKu" role="1bW2Oz">
                  <property role="TrG5h" value="it" />
                  <node concept="2jxLKc" id="44206EDXjKv" role="1tU5fm" />
                </node>
              </node>
            </node>
          </node>
        </node>
        <node concept="3clFbF" id="3pGY54LYfu0" role="3cqZAp">
          <node concept="2OqwBi" id="3pGY54LYhlJ" role="3clFbG">
            <node concept="37vLTw" id="3pGY54LYftY" role="2Oq$k0">
              <ref role="3cqZAo" node="7VGmXTwspEY" resolve="targetSolution" />
            </node>
            <node concept="liA8E" id="3pGY54LYiJR" role="2OqNvi">
              <ref role="37wK5l" to="z1c3:~AbstractModule.setModuleDescriptor(jetbrains.mps.project.structure.modules.ModuleDescriptor):void" resolve="setModuleDescriptor" />
              <node concept="37vLTw" id="3pGY54LYnk9" role="37wK5m">
                <ref role="3cqZAo" node="5VTsVZ4$W2C" resolve="targetDescriptor" />
              </node>
            </node>
          </node>
        </node>
        <node concept="3clFbH" id="44206EDXe6I" role="3cqZAp" />
        <node concept="3cpWs6" id="5VTsVZ4_6Qu" role="3cqZAp">
          <node concept="37vLTw" id="7VGmXTwsqfh" role="3cqZAk">
            <ref role="3cqZAo" node="7VGmXTwspEY" resolve="targetSolution" />
          </node>
        </node>
      </node>
      <node concept="3Tm6S6" id="5VTsVZ4$VR7" role="1B3o_S" />
      <node concept="3uibUv" id="5VTsVZ4$VRT" role="3clF45">
        <ref role="3uigEE" to="z1c3:~Solution" resolve="Solution" />
      </node>
      <node concept="37vLTG" id="5VTsVZ4$VT7" role="3clF46">
        <property role="TrG5h" value="namespace" />
        <node concept="17QB3L" id="5VTsVZ4$VT6" role="1tU5fm" />
      </node>
      <node concept="37vLTG" id="5VTsVZ4$VTB" role="3clF46">
        <property role="TrG5h" value="targetDescriptorFile" />
        <node concept="3uibUv" id="5VTsVZ4$VU7" role="1tU5fm">
          <ref role="3uigEE" to="3ju5:~IFile" resolve="IFile" />
        </node>
      </node>
      <node concept="37vLTG" id="5VTsVZ4$VWB" role="3clF46">
        <property role="TrG5h" value="moduleOwner" />
        <node concept="3uibUv" id="5VTsVZ4$VX7" role="1tU5fm">
          <ref role="3uigEE" to="w1kc:~MPSModuleOwner" resolve="MPSModuleOwner" />
        </node>
      </node>
      <node concept="37vLTG" id="5VTsVZ4$VYx" role="3clF46">
        <property role="TrG5h" value="sourceSolution" />
        <node concept="3uibUv" id="2SDWeiHyUNu" role="1tU5fm">
          <ref role="3uigEE" to="z1c3:~Solution" resolve="Solution" />
        </node>
      </node>
      <node concept="37vLTG" id="67eMucIC_6U" role="3clF46">
        <property role="TrG5h" value="cloneTypes" />
        <node concept="3rvAFt" id="67eMucIC_6V" role="1tU5fm">
          <node concept="3uibUv" id="67eMucIC_6W" role="3rvQeY">
            <ref role="3uigEE" to="dush:~ModelRoot" resolve="ModelRoot" />
          </node>
          <node concept="3uibUv" id="67eMucIC_6X" role="3rvSg0">
            <ref role="3uigEE" to="ends:~CloneType" resolve="CloneType" />
          </node>
        </node>
      </node>
    </node>
    <node concept="2tJIrI" id="7CyNnDpcgTs" role="jymVt" />
    <node concept="2YIFZL" id="7CyNnDpchFM" role="jymVt">
      <property role="TrG5h" value="createClonedLanguage" />
      <property role="od$2w" value="false" />
      <property role="DiZV1" value="false" />
      <property role="2aFKle" value="false" />
      <node concept="37vLTG" id="7CyNnDpci2h" role="3clF46">
        <property role="TrG5h" value="namespace" />
        <node concept="17QB3L" id="7CyNnDpci2i" role="1tU5fm" />
      </node>
      <node concept="37vLTG" id="7CyNnDpci2j" role="3clF46">
        <property role="TrG5h" value="targetDescriptorFile" />
        <node concept="3uibUv" id="7CyNnDpci2k" role="1tU5fm">
          <ref role="3uigEE" to="3ju5:~IFile" resolve="IFile" />
        </node>
      </node>
      <node concept="37vLTG" id="7CyNnDpci2l" role="3clF46">
        <property role="TrG5h" value="moduleOwner" />
        <node concept="3uibUv" id="7CyNnDpci2m" role="1tU5fm">
          <ref role="3uigEE" to="w1kc:~MPSModuleOwner" resolve="MPSModuleOwner" />
        </node>
      </node>
      <node concept="37vLTG" id="7CyNnDpci2n" role="3clF46">
        <property role="TrG5h" value="sourceLanguage" />
        <node concept="3uibUv" id="7CyNnDpci3V" role="1tU5fm">
          <ref role="3uigEE" to="w1kc:~Language" resolve="Language" />
        </node>
      </node>
      <node concept="37vLTG" id="67eMucICCq_" role="3clF46">
        <property role="TrG5h" value="cloneTypes" />
        <node concept="3rvAFt" id="67eMucICCqA" role="1tU5fm">
          <node concept="3uibUv" id="67eMucICCqB" role="3rvQeY">
            <ref role="3uigEE" to="dush:~ModelRoot" resolve="ModelRoot" />
          </node>
          <node concept="3uibUv" id="67eMucICCqC" role="3rvSg0">
            <ref role="3uigEE" to="ends:~CloneType" resolve="CloneType" />
          </node>
        </node>
      </node>
      <node concept="3clFbS" id="7CyNnDpchFP" role="3clF47">
        <node concept="3cpWs8" id="6HGqZkbaW$f" role="3cqZAp">
          <node concept="3cpWsn" id="6HGqZkbaW$i" role="3cpWs9">
            <property role="TrG5h" value="moduleMapping" />
            <property role="3TUv4t" value="false" />
            <node concept="3rvAFt" id="6HGqZkbaW$k" role="1tU5fm">
              <node concept="3uibUv" id="6HGqZkbaW$l" role="3rvQeY">
                <ref role="3uigEE" to="lui2:~SModuleReference" resolve="SModuleReference" />
              </node>
              <node concept="3uibUv" id="6HGqZkbaW$m" role="3rvSg0">
                <ref role="3uigEE" to="z1c3:~AbstractModule" resolve="AbstractModule" />
              </node>
            </node>
            <node concept="2ShNRf" id="6HGqZkbaX3d" role="33vP2m">
              <node concept="3rGOSV" id="6HGqZkbaXk5" role="2ShVmc">
                <node concept="3uibUv" id="6HGqZkbaXu0" role="3rHrn6">
                  <ref role="3uigEE" to="lui2:~SModuleReference" resolve="SModuleReference" />
                </node>
                <node concept="3uibUv" id="6HGqZkbaXUH" role="3rHtpV">
                  <ref role="3uigEE" to="z1c3:~AbstractModule" resolve="AbstractModule" />
                </node>
              </node>
            </node>
          </node>
        </node>
        <node concept="3clFbH" id="6HGqZkbaWa6" role="3cqZAp" />
        <node concept="3cpWs8" id="7CyNnDpchTP" role="3cqZAp">
          <node concept="3cpWsn" id="7CyNnDpchTQ" role="3cpWs9">
            <property role="TrG5h" value="targetDescriptor" />
            <node concept="3uibUv" id="7CyNnDpchTR" role="1tU5fm">
              <ref role="3uigEE" to="w0gx:~LanguageDescriptor" resolve="LanguageDescriptor" />
            </node>
            <node concept="1rXfSq" id="7CyNnDpci06" role="33vP2m">
              <ref role="37wK5l" node="7CyNnDpbbtw" resolve="createClonedLanguageDescriptor" />
              <node concept="37vLTw" id="7CyNnDpcivZ" role="37wK5m">
                <ref role="3cqZAo" node="7CyNnDpci2h" resolve="namespace" />
              </node>
              <node concept="37vLTw" id="7CyNnDpclwS" role="37wK5m">
                <ref role="3cqZAo" node="7CyNnDpci2j" resolve="targetDescriptorFile" />
              </node>
              <node concept="37vLTw" id="7CyNnDpclzq" role="37wK5m">
                <ref role="3cqZAo" node="7CyNnDpci2n" resolve="sourceLanguage" />
              </node>
            </node>
          </node>
        </node>
        <node concept="3clFbH" id="7CyNnDpcl$d" role="3cqZAp" />
        <node concept="3clFbF" id="7CyNnDpclEN" role="3cqZAp">
          <node concept="2YIFZM" id="7CyNnDpclHc" role="3clFbG">
            <ref role="37wK5l" to="gn4j:IMUMWuHQJ7" resolve="saveLanguageDescriptor" />
            <ref role="1Pybhc" to="gn4j:IMUMWuHQDZ" resolve="LanguageDescriptorPersistence" />
            <node concept="37vLTw" id="7CyNnDpclJZ" role="37wK5m">
              <ref role="3cqZAo" node="7CyNnDpci2j" resolve="targetDescriptorFile" />
            </node>
            <node concept="37vLTw" id="7CyNnDpclX5" role="37wK5m">
              <ref role="3cqZAo" node="7CyNnDpchTQ" resolve="targetDescriptor" />
            </node>
            <node concept="2YIFZM" id="7CyNnDpcm77" role="37wK5m">
              <ref role="37wK5l" to="18ew:~MacrosFactory.forModuleFile(jetbrains.mps.vfs.IFile):jetbrains.mps.util.MacroHelper" resolve="forModuleFile" />
              <ref role="1Pybhc" to="18ew:~MacrosFactory" resolve="MacrosFactory" />
              <node concept="37vLTw" id="7CyNnDpcmax" role="37wK5m">
                <ref role="3cqZAo" node="7CyNnDpci2j" resolve="targetDescriptorFile" />
              </node>
            </node>
          </node>
        </node>
        <node concept="3clFbH" id="7CyNnDpclB8" role="3cqZAp" />
        <node concept="3cpWs8" id="7CyNnDpcmi1" role="3cqZAp">
          <node concept="3cpWsn" id="7CyNnDpcmi2" role="3cpWs9">
            <property role="TrG5h" value="targetLanguage" />
            <node concept="3uibUv" id="7CyNnDpcmi3" role="1tU5fm">
              <ref role="3uigEE" to="w1kc:~Language" resolve="Language" />
            </node>
            <node concept="10QFUN" id="7CyNnDpcmrp" role="33vP2m">
              <node concept="3uibUv" id="7CyNnDpcmrn" role="10QFUM">
                <ref role="3uigEE" to="w1kc:~Language" resolve="Language" />
              </node>
              <node concept="2YIFZM" id="7CyNnDpcmtG" role="10QFUP">
                <ref role="37wK5l" to="w1kc:~ModuleRepositoryFacade.createModule(jetbrains.mps.library.ModulesMiner$ModuleHandle,jetbrains.mps.smodel.MPSModuleOwner):org.jetbrains.mps.openapi.module.SModule" resolve="createModule" />
                <ref role="1Pybhc" to="w1kc:~ModuleRepositoryFacade" resolve="ModuleRepositoryFacade" />
                <node concept="2OqwBi" id="7CyNnDpcn0Q" role="37wK5m">
                  <node concept="2ShNRf" id="7CyNnDpcmuW" role="2Oq$k0">
                    <node concept="1pGfFk" id="7CyNnDpcmX9" role="2ShVmc">
                      <ref role="37wK5l" to="32g5:~ModulesMiner.&lt;init&gt;()" resolve="ModulesMiner" />
                    </node>
                  </node>
                  <node concept="liA8E" id="7CyNnDpcn7X" role="2OqNvi">
                    <ref role="37wK5l" to="32g5:~ModulesMiner.loadModuleHandle(jetbrains.mps.vfs.IFile):jetbrains.mps.library.ModulesMiner$ModuleHandle" resolve="loadModuleHandle" />
                    <node concept="37vLTw" id="7CyNnDpcnae" role="37wK5m">
                      <ref role="3cqZAo" node="7CyNnDpci2j" resolve="targetDescriptorFile" />
                    </node>
                  </node>
                </node>
                <node concept="37vLTw" id="7CyNnDpcndy" role="37wK5m">
                  <ref role="3cqZAo" node="7CyNnDpci2l" resolve="moduleOwner" />
                </node>
              </node>
            </node>
          </node>
        </node>
        <node concept="3clFbH" id="7CyNnDpclBU" role="3cqZAp" />
        <node concept="3cpWs8" id="Yfka2$w2dZ" role="3cqZAp">
          <node concept="3cpWsn" id="Yfka2$w2e0" role="3cpWs9">
            <property role="TrG5h" value="referenceUpdater" />
            <node concept="3uibUv" id="2_jX3OnHFhs" role="1tU5fm">
              <ref role="3uigEE" to="18ew:~ReferenceUpdater" resolve="ReferenceUpdater" />
            </node>
            <node concept="2ShNRf" id="Yfka2$w2SH" role="33vP2m">
              <node concept="1pGfFk" id="Yfka2$w2SD" role="2ShVmc">
                <ref role="37wK5l" to="18ew:~ReferenceUpdater.&lt;init&gt;()" resolve="ReferenceUpdater" />
              </node>
            </node>
          </node>
        </node>
        <node concept="3cpWs8" id="44206EDXwt1" role="3cqZAp">
          <node concept="3cpWsn" id="44206EDXwt4" role="3cpWs9">
            <property role="TrG5h" value="modelRootAddFutures" />
            <node concept="_YKpA" id="44206EDXwsX" role="1tU5fm">
              <node concept="1LlUBW" id="44206EDXwQW" role="_ZDj9">
                <node concept="3uibUv" id="44206EDXwS3" role="1Lm7xW">
                  <ref role="3uigEE" to="z1c3:~AbstractModule" resolve="AbstractModule" />
                </node>
                <node concept="A3Dl8" id="44206EDXwUB" role="1Lm7xW">
                  <node concept="3uibUv" id="44206EDXwW2" role="A3Ik2">
                    <ref role="3uigEE" to="6qgz:~ModelRootDescriptor" resolve="ModelRootDescriptor" />
                  </node>
                </node>
              </node>
            </node>
            <node concept="2ShNRf" id="44206EDXxfe" role="33vP2m">
              <node concept="Tc6Ow" id="44206EDXScL" role="2ShVmc">
                <node concept="1LlUBW" id="44206EDXTIS" role="HW$YZ">
                  <node concept="3uibUv" id="44206EDXTIT" role="1Lm7xW">
                    <ref role="3uigEE" to="z1c3:~AbstractModule" resolve="AbstractModule" />
                  </node>
                  <node concept="A3Dl8" id="44206EDXTIU" role="1Lm7xW">
                    <node concept="3uibUv" id="44206EDXTIV" role="A3Ik2">
                      <ref role="3uigEE" to="6qgz:~ModelRootDescriptor" resolve="ModelRootDescriptor" />
                    </node>
                  </node>
                </node>
              </node>
            </node>
          </node>
        </node>
        <node concept="3clFbH" id="44206EDXw17" role="3cqZAp" />
        <node concept="3clFbF" id="44206EDXV9r" role="3cqZAp">
          <node concept="2OqwBi" id="44206EDXW8i" role="3clFbG">
            <node concept="37vLTw" id="44206EDXV9p" role="2Oq$k0">
              <ref role="3cqZAo" node="44206EDXwt4" resolve="modelRootAddFutures" />
            </node>
            <node concept="TSZUe" id="44206EDXXYp" role="2OqNvi">
              <node concept="1Ls8ON" id="44206EDXY9a" role="25WWJ7">
                <node concept="0kSF2" id="44206EDZKPN" role="1Lso8e">
                  <node concept="3uibUv" id="44206EDZKXG" role="0kSFW">
                    <ref role="3uigEE" to="z1c3:~AbstractModule" resolve="AbstractModule" />
                  </node>
                  <node concept="37vLTw" id="44206EDXYoD" role="0kSFX">
                    <ref role="3cqZAo" node="7CyNnDpcmi2" resolve="targetLanguage" />
                  </node>
                </node>
                <node concept="1rXfSq" id="7CyNnDpcqYB" role="1Lso8e">
                  <ref role="37wK5l" node="7CyNnDpcnPL" resolve="cloneModels" />
                  <node concept="37vLTw" id="7CyNnDpcr3N" role="37wK5m">
                    <ref role="3cqZAo" node="7CyNnDpcmi2" resolve="targetLanguage" />
                  </node>
                  <node concept="37vLTw" id="7CyNnDpcrf1" role="37wK5m">
                    <ref role="3cqZAo" node="7CyNnDpci2n" resolve="sourceLanguage" />
                  </node>
                  <node concept="37vLTw" id="67eMucICDWt" role="37wK5m">
                    <ref role="3cqZAo" node="67eMucICCq_" resolve="cloneTypes" />
                  </node>
                  <node concept="37vLTw" id="Yfka2$weX$" role="37wK5m">
                    <ref role="3cqZAo" node="Yfka2$w2e0" resolve="referenceUpdater" />
                  </node>
                </node>
              </node>
            </node>
          </node>
        </node>
        <node concept="3clFbF" id="6HGqZkbaZgt" role="3cqZAp">
          <node concept="37vLTI" id="6HGqZkbb4n6" role="3clFbG">
            <node concept="37vLTw" id="6HGqZkbb4T2" role="37vLTx">
              <ref role="3cqZAo" node="7CyNnDpcmi2" resolve="targetLanguage" />
            </node>
            <node concept="3EllGN" id="6HGqZkbb0PN" role="37vLTJ">
              <node concept="2OqwBi" id="6HGqZkbb1Dg" role="3ElVtu">
                <node concept="37vLTw" id="6HGqZkbb1ml" role="2Oq$k0">
                  <ref role="3cqZAo" node="7CyNnDpci2n" resolve="sourceLanguage" />
                </node>
                <node concept="liA8E" id="6HGqZkbb2SY" role="2OqNvi">
                  <ref role="37wK5l" to="z1c3:~AbstractModule.getModuleReference():org.jetbrains.mps.openapi.module.SModuleReference" resolve="getModuleReference" />
                </node>
              </node>
              <node concept="37vLTw" id="6HGqZkbaZgr" role="3ElQJh">
                <ref role="3cqZAo" node="6HGqZkbaW$i" resolve="moduleMapping" />
              </node>
            </node>
          </node>
        </node>
        <node concept="3clFbH" id="6HGqZkbaYmT" role="3cqZAp" />
        <node concept="3cpWs8" id="6HGqZkb9nRz" role="3cqZAp">
          <node concept="3cpWsn" id="6HGqZkb9nR$" role="3cpWs9">
            <property role="TrG5h" value="targetSLanguage" />
            <node concept="3uibUv" id="6HGqZkb9nR_" role="1tU5fm">
              <ref role="3uigEE" to="c17a:~SLanguage" resolve="SLanguage" />
            </node>
            <node concept="2YIFZM" id="6HGqZkb9ld5" role="33vP2m">
              <ref role="37wK5l" to="pjrh:~MetaAdapterByDeclaration.getLanguage(jetbrains.mps.smodel.Language):org.jetbrains.mps.openapi.language.SLanguage" resolve="getLanguage" />
              <ref role="1Pybhc" to="pjrh:~MetaAdapterByDeclaration" resolve="MetaAdapterByDeclaration" />
              <node concept="37vLTw" id="6HGqZkb9l_C" role="37wK5m">
                <ref role="3cqZAo" node="7CyNnDpcmi2" resolve="targetLanguage" />
              </node>
            </node>
          </node>
        </node>
        <node concept="3cpWs8" id="6HGqZkb9oGK" role="3cqZAp">
          <node concept="3cpWsn" id="6HGqZkb9oGL" role="3cpWs9">
            <property role="TrG5h" value="sourceSLanguage" />
            <node concept="3uibUv" id="6HGqZkb9oGM" role="1tU5fm">
              <ref role="3uigEE" to="c17a:~SLanguage" resolve="SLanguage" />
            </node>
            <node concept="2YIFZM" id="6HGqZkb9oGN" role="33vP2m">
              <ref role="37wK5l" to="pjrh:~MetaAdapterByDeclaration.getLanguage(jetbrains.mps.smodel.Language):org.jetbrains.mps.openapi.language.SLanguage" resolve="getLanguage" />
              <ref role="1Pybhc" to="pjrh:~MetaAdapterByDeclaration" resolve="MetaAdapterByDeclaration" />
              <node concept="37vLTw" id="6HGqZkb9pgz" role="37wK5m">
                <ref role="3cqZAo" node="7CyNnDpci2n" resolve="sourceLanguage" />
              </node>
            </node>
          </node>
        </node>
        <node concept="3clFbF" id="40cpgjMGgwl" role="3cqZAp">
          <node concept="2OqwBi" id="40cpgjMGhKs" role="3clFbG">
            <node concept="37vLTw" id="40cpgjMGgwj" role="2Oq$k0">
              <ref role="3cqZAo" node="Yfka2$w2e0" resolve="referenceUpdater" />
            </node>
            <node concept="liA8E" id="40cpgjMGiaY" role="2OqNvi">
              <ref role="37wK5l" to="18ew:~ReferenceUpdater.addUsedLanguagesMapping(org.jetbrains.mps.openapi.language.SLanguage,org.jetbrains.mps.openapi.language.SLanguage):void" resolve="addUsedLanguagesMapping" />
              <node concept="37vLTw" id="40cpgjMGiSZ" role="37wK5m">
                <ref role="3cqZAo" node="6HGqZkb9oGL" resolve="sourceSLanguage" />
              </node>
              <node concept="37vLTw" id="40cpgjMGj2I" role="37wK5m">
                <ref role="3cqZAo" node="6HGqZkb9nR$" resolve="targetSLanguage" />
              </node>
            </node>
          </node>
        </node>
        <node concept="3clFbH" id="6HGqZkb8VuM" role="3cqZAp" />
        <node concept="3cpWs8" id="7CyNnDpdJfy" role="3cqZAp">
          <node concept="3cpWsn" id="7CyNnDpdJfC" role="3cpWs9">
            <property role="TrG5h" value="targetGenerators" />
            <node concept="3uibUv" id="7CyNnDpdJfE" role="1tU5fm">
              <ref role="3uigEE" to="33ny:~Iterator" resolve="Iterator" />
              <node concept="3uibUv" id="7CyNnDpdJmn" role="11_B2D">
                <ref role="3uigEE" to="w1kc:~Generator" resolve="Generator" />
              </node>
            </node>
            <node concept="2OqwBi" id="7CyNnDpdPfF" role="33vP2m">
              <node concept="2OqwBi" id="7CyNnDpdJWk" role="2Oq$k0">
                <node concept="37vLTw" id="7CyNnDpdJsQ" role="2Oq$k0">
                  <ref role="3cqZAo" node="7CyNnDpcmi2" resolve="targetLanguage" />
                </node>
                <node concept="liA8E" id="7CyNnDpdL6O" role="2OqNvi">
                  <ref role="37wK5l" to="w1kc:~Language.getGenerators():java.util.Collection" resolve="getGenerators" />
                </node>
              </node>
              <node concept="liA8E" id="7CyNnDpdRhN" role="2OqNvi">
                <ref role="37wK5l" to="33ny:~Collection.iterator():java.util.Iterator" resolve="iterator" />
              </node>
            </node>
          </node>
        </node>
        <node concept="3cpWs8" id="7CyNnDpdMYS" role="3cqZAp">
          <node concept="3cpWsn" id="7CyNnDpdMYT" role="3cpWs9">
            <property role="TrG5h" value="sourceGenerators" />
            <node concept="3uibUv" id="7CyNnDpdMYQ" role="1tU5fm">
              <ref role="3uigEE" to="33ny:~Iterator" resolve="Iterator" />
              <node concept="3uibUv" id="7CyNnDpdN76" role="11_B2D">
                <ref role="3uigEE" to="w1kc:~Generator" resolve="Generator" />
              </node>
            </node>
            <node concept="2OqwBi" id="7CyNnDpdR_o" role="33vP2m">
              <node concept="2OqwBi" id="7CyNnDpdNsj" role="2Oq$k0">
                <node concept="37vLTw" id="7CyNnDpdNbX" role="2Oq$k0">
                  <ref role="3cqZAo" node="7CyNnDpci2n" resolve="sourceLanguage" />
                </node>
                <node concept="liA8E" id="7CyNnDpdOAO" role="2OqNvi">
                  <ref role="37wK5l" to="w1kc:~Language.getGenerators():java.util.Collection" resolve="getGenerators" />
                </node>
              </node>
              <node concept="liA8E" id="7CyNnDpdSsQ" role="2OqNvi">
                <ref role="37wK5l" to="33ny:~Collection.iterator():java.util.Iterator" resolve="iterator" />
              </node>
            </node>
          </node>
        </node>
        <node concept="3clFbH" id="7CyNnDpdOC8" role="3cqZAp" />
        <node concept="2$JKZl" id="7CyNnDpdSRC" role="3cqZAp">
          <node concept="3clFbS" id="7CyNnDpdSRE" role="2LFqv$">
            <node concept="3cpWs8" id="6HGqZkb9LjE" role="3cqZAp">
              <node concept="3cpWsn" id="6HGqZkb9LjF" role="3cpWs9">
                <property role="TrG5h" value="targetGenerator" />
                <node concept="3uibUv" id="6HGqZkb9Ljs" role="1tU5fm">
                  <ref role="3uigEE" to="w1kc:~Generator" resolve="Generator" />
                </node>
                <node concept="2OqwBi" id="6HGqZkb9LjG" role="33vP2m">
                  <node concept="37vLTw" id="6HGqZkb9LjH" role="2Oq$k0">
                    <ref role="3cqZAo" node="7CyNnDpdJfC" resolve="targetGenerators" />
                  </node>
                  <node concept="liA8E" id="6HGqZkb9LjI" role="2OqNvi">
                    <ref role="37wK5l" to="33ny:~Iterator.next():java.lang.Object" resolve="next" />
                  </node>
                </node>
              </node>
            </node>
            <node concept="3cpWs8" id="6HGqZkbb4ZI" role="3cqZAp">
              <node concept="3cpWsn" id="6HGqZkbb4ZJ" role="3cpWs9">
                <property role="TrG5h" value="sourceGenerator" />
                <node concept="3uibUv" id="6HGqZkbb4Zx" role="1tU5fm">
                  <ref role="3uigEE" to="w1kc:~Generator" resolve="Generator" />
                </node>
                <node concept="2OqwBi" id="6HGqZkbb4ZK" role="33vP2m">
                  <node concept="37vLTw" id="6HGqZkbb4ZL" role="2Oq$k0">
                    <ref role="3cqZAo" node="7CyNnDpdMYT" resolve="sourceGenerators" />
                  </node>
                  <node concept="liA8E" id="6HGqZkbb4ZM" role="2OqNvi">
                    <ref role="37wK5l" to="33ny:~Iterator.next():java.lang.Object" resolve="next" />
                  </node>
                </node>
              </node>
            </node>
            <node concept="3clFbH" id="6HGqZkbb5TX" role="3cqZAp" />
            <node concept="3clFbF" id="6HGqZkbb6fL" role="3cqZAp">
              <node concept="37vLTI" id="6HGqZkbb9Vq" role="3clFbG">
                <node concept="37vLTw" id="6HGqZkbbanT" role="37vLTx">
                  <ref role="3cqZAo" node="6HGqZkb9LjF" resolve="targetGenerator" />
                </node>
                <node concept="3EllGN" id="6HGqZkbb6Bg" role="37vLTJ">
                  <node concept="2OqwBi" id="6HGqZkbb7JI" role="3ElVtu">
                    <node concept="37vLTw" id="6HGqZkbb7xu" role="2Oq$k0">
                      <ref role="3cqZAo" node="6HGqZkbb4ZJ" resolve="sourceGenerator" />
                    </node>
                    <node concept="liA8E" id="6HGqZkbb8ms" role="2OqNvi">
                      <ref role="37wK5l" to="z1c3:~AbstractModule.getModuleReference():org.jetbrains.mps.openapi.module.SModuleReference" resolve="getModuleReference" />
                    </node>
                  </node>
                  <node concept="37vLTw" id="6HGqZkbb6fJ" role="3ElQJh">
                    <ref role="3cqZAo" node="6HGqZkbaW$i" resolve="moduleMapping" />
                  </node>
                </node>
              </node>
            </node>
            <node concept="3clFbF" id="7CyNnDpdVSZ" role="3cqZAp">
              <node concept="2OqwBi" id="44206EDXZvI" role="3clFbG">
                <node concept="37vLTw" id="44206EDXYSF" role="2Oq$k0">
                  <ref role="3cqZAo" node="44206EDXwt4" resolve="modelRootAddFutures" />
                </node>
                <node concept="TSZUe" id="44206EDY106" role="2OqNvi">
                  <node concept="1Ls8ON" id="44206EDY1b_" role="25WWJ7">
                    <node concept="0kSF2" id="44206EDZJBt" role="1Lso8e">
                      <node concept="3uibUv" id="44206EDZJI0" role="0kSFW">
                        <ref role="3uigEE" to="z1c3:~AbstractModule" resolve="AbstractModule" />
                      </node>
                      <node concept="37vLTw" id="44206EDY1mR" role="0kSFX">
                        <ref role="3cqZAo" node="6HGqZkb9LjF" resolve="targetGenerator" />
                      </node>
                    </node>
                    <node concept="1rXfSq" id="7CyNnDpdVSX" role="1Lso8e">
                      <ref role="37wK5l" node="7CyNnDpcnPL" resolve="cloneModels" />
                      <node concept="37vLTw" id="6HGqZkb9LjJ" role="37wK5m">
                        <ref role="3cqZAo" node="6HGqZkb9LjF" resolve="targetGenerator" />
                      </node>
                      <node concept="37vLTw" id="6HGqZkbb4ZN" role="37wK5m">
                        <ref role="3cqZAo" node="6HGqZkbb4ZJ" resolve="sourceGenerator" />
                      </node>
                      <node concept="37vLTw" id="67eMucICEcL" role="37wK5m">
                        <ref role="3cqZAo" node="67eMucICCq_" resolve="cloneTypes" />
                      </node>
                      <node concept="37vLTw" id="Yfka2$wfcn" role="37wK5m">
                        <ref role="3cqZAo" node="Yfka2$w2e0" resolve="referenceUpdater" />
                      </node>
                    </node>
                  </node>
                </node>
              </node>
            </node>
          </node>
          <node concept="2OqwBi" id="7CyNnDpdThI" role="2$JKZa">
            <node concept="37vLTw" id="7CyNnDpdT2N" role="2Oq$k0">
              <ref role="3cqZAo" node="7CyNnDpdMYT" resolve="sourceGenerators" />
            </node>
            <node concept="liA8E" id="7CyNnDpdTIb" role="2OqNvi">
              <ref role="37wK5l" to="33ny:~Iterator.hasNext():boolean" resolve="hasNext" />
            </node>
          </node>
        </node>
        <node concept="3clFbH" id="3O7XAGuXJC5" role="3cqZAp" />
        <node concept="3clFbF" id="3O7XAGuWZ1g" role="3cqZAp">
          <node concept="2OqwBi" id="3O7XAGuWZG7" role="3clFbG">
            <node concept="37vLTw" id="3O7XAGuWZ1e" role="2Oq$k0">
              <ref role="3cqZAo" node="Yfka2$w2e0" resolve="referenceUpdater" />
            </node>
            <node concept="liA8E" id="3O7XAGuX0mx" role="2OqNvi">
              <ref role="37wK5l" to="18ew:~ReferenceUpdater.adjust():void" resolve="adjust" />
            </node>
          </node>
        </node>
        <node concept="3clFbF" id="6HGqZkbbaWv" role="3cqZAp">
          <node concept="1rXfSq" id="6HGqZkbbaWt" role="3clFbG">
            <ref role="37wK5l" node="6HGqZkba88p" resolve="resolveDependecies" />
            <node concept="37vLTw" id="6HGqZkbbbuS" role="37wK5m">
              <ref role="3cqZAo" node="6HGqZkbaW$i" resolve="moduleMapping" />
            </node>
          </node>
        </node>
        <node concept="3clFbH" id="44206EDY2Q5" role="3cqZAp" />
        <node concept="2Gpval" id="44206EDY4py" role="3cqZAp">
          <node concept="2GrKxI" id="44206EDY4p$" role="2Gsz3X">
            <property role="TrG5h" value="modelRootAddFuture" />
          </node>
          <node concept="37vLTw" id="44206EDYfxl" role="2GsD0m">
            <ref role="3cqZAo" node="44206EDXwt4" resolve="modelRootAddFutures" />
          </node>
          <node concept="3clFbS" id="44206EDY4pC" role="2LFqv$">
            <node concept="3cpWs8" id="44206EDZyd4" role="3cqZAp">
              <node concept="3cpWsn" id="44206EDZyd5" role="3cpWs9">
                <property role="TrG5h" value="moduleDescriptor" />
                <node concept="3uibUv" id="44206EDZyd6" role="1tU5fm">
                  <ref role="3uigEE" to="w0gx:~ModuleDescriptor" resolve="ModuleDescriptor" />
                </node>
                <node concept="2OqwBi" id="44206EDY$Ea" role="33vP2m">
                  <node concept="1LFfDK" id="44206EDYzP4" role="2Oq$k0">
                    <node concept="3cmrfG" id="44206EDY$mX" role="1LF_Uc">
                      <property role="3cmrfH" value="0" />
                    </node>
                    <node concept="2GrUjf" id="44206EDYz_U" role="1LFl5Q">
                      <ref role="2Gs0qQ" node="44206EDY4p$" resolve="modelRootAddFuture" />
                    </node>
                  </node>
                  <node concept="liA8E" id="44206EDY_Vc" role="2OqNvi">
                    <ref role="37wK5l" to="z1c3:~AbstractModule.getModuleDescriptor():jetbrains.mps.project.structure.modules.ModuleDescriptor" resolve="getModuleDescriptor" />
                  </node>
                </node>
              </node>
            </node>
            <node concept="3cpWs8" id="44206EDZgDd" role="3cqZAp">
              <node concept="3cpWsn" id="44206EDZgDe" role="3cpWs9">
                <property role="TrG5h" value="modelRootDescriptors" />
                <node concept="3uibUv" id="44206EDZgDb" role="1tU5fm">
                  <ref role="3uigEE" to="33ny:~Collection" resolve="Collection" />
                  <node concept="3uibUv" id="44206EDZhdY" role="11_B2D">
                    <ref role="3uigEE" to="6qgz:~ModelRootDescriptor" resolve="ModelRootDescriptor" />
                  </node>
                </node>
                <node concept="2OqwBi" id="44206EDYA93" role="33vP2m">
                  <node concept="liA8E" id="44206EDYBqz" role="2OqNvi">
                    <ref role="37wK5l" to="w0gx:~ModuleDescriptor.getModelRootDescriptors():java.util.Collection" resolve="getModelRootDescriptors" />
                  </node>
                  <node concept="37vLTw" id="44206EDZzP3" role="2Oq$k0">
                    <ref role="3cqZAo" node="44206EDZyd5" resolve="moduleDescriptor" />
                  </node>
                </node>
              </node>
            </node>
            <node concept="3clFbF" id="44206EDZkvY" role="3cqZAp">
              <node concept="2OqwBi" id="44206EDZlab" role="3clFbG">
                <node concept="1LFfDK" id="44206EDYGCf" role="2Oq$k0">
                  <node concept="3cmrfG" id="44206EDYHC7" role="1LF_Uc">
                    <property role="3cmrfH" value="1" />
                  </node>
                  <node concept="2GrUjf" id="44206EDYFrS" role="1LFl5Q">
                    <ref role="2Gs0qQ" node="44206EDY4p$" resolve="modelRootAddFuture" />
                  </node>
                </node>
                <node concept="2es0OD" id="44206EDZm1w" role="2OqNvi">
                  <node concept="1bVj0M" id="44206EDZm1y" role="23t8la">
                    <node concept="3clFbS" id="44206EDZm1z" role="1bW5cS">
                      <node concept="3clFbF" id="44206EDZm8X" role="3cqZAp">
                        <node concept="2OqwBi" id="44206EDZmZL" role="3clFbG">
                          <node concept="37vLTw" id="44206EDZm8W" role="2Oq$k0">
                            <ref role="3cqZAo" node="44206EDZgDe" resolve="modelRootDescriptors" />
                          </node>
                          <node concept="liA8E" id="44206EDZoo9" role="2OqNvi">
                            <ref role="37wK5l" to="33ny:~Collection.add(java.lang.Object):boolean" resolve="add" />
                            <node concept="37vLTw" id="44206EDZpfb" role="37wK5m">
                              <ref role="3cqZAo" node="44206EDZm1$" resolve="it" />
                            </node>
                          </node>
                        </node>
                      </node>
                    </node>
                    <node concept="Rh6nW" id="44206EDZm1$" role="1bW2Oz">
                      <property role="TrG5h" value="it" />
                      <node concept="2jxLKc" id="44206EDZm1_" role="1tU5fm" />
                    </node>
                  </node>
                </node>
              </node>
            </node>
            <node concept="3clFbF" id="44206EDZq7P" role="3cqZAp">
              <node concept="2OqwBi" id="44206EDZrO8" role="3clFbG">
                <node concept="1LFfDK" id="44206EDZqYZ" role="2Oq$k0">
                  <node concept="3cmrfG" id="44206EDZr_r" role="1LF_Uc">
                    <property role="3cmrfH" value="0" />
                  </node>
                  <node concept="2GrUjf" id="44206EDZq7N" role="1LFl5Q">
                    <ref role="2Gs0qQ" node="44206EDY4p$" resolve="modelRootAddFuture" />
                  </node>
                </node>
                <node concept="liA8E" id="44206EDZt9m" role="2OqNvi">
                  <ref role="37wK5l" to="z1c3:~AbstractModule.setModuleDescriptor(jetbrains.mps.project.structure.modules.ModuleDescriptor):void" resolve="setModuleDescriptor" />
                  <node concept="37vLTw" id="44206EDZ$vR" role="37wK5m">
                    <ref role="3cqZAo" node="44206EDZyd5" resolve="moduleDescriptor" />
                  </node>
                </node>
              </node>
            </node>
          </node>
        </node>
        <node concept="3clFbH" id="44206EDY3jX" role="3cqZAp" />
        <node concept="3cpWs6" id="7CyNnDpcrqE" role="3cqZAp">
          <node concept="37vLTw" id="7CyNnDpcr_N" role="3cqZAk">
            <ref role="3cqZAo" node="7CyNnDpcmi2" resolve="targetLanguage" />
          </node>
        </node>
      </node>
      <node concept="3Tm6S6" id="7CyNnDpchco" role="1B3o_S" />
      <node concept="3uibUv" id="7CyNnDpchmJ" role="3clF45">
        <ref role="3uigEE" to="w1kc:~Language" resolve="Language" />
      </node>
    </node>
    <node concept="2tJIrI" id="44206EDY2cX" role="jymVt" />
    <node concept="2tJIrI" id="44206EDY2xv" role="jymVt" />
    <node concept="2tJIrI" id="6HGqZkba6xY" role="jymVt" />
    <node concept="2YIFZL" id="6HGqZkba88p" role="jymVt">
      <property role="TrG5h" value="resolveDependecies" />
      <property role="od$2w" value="false" />
      <property role="DiZV1" value="false" />
      <property role="2aFKle" value="false" />
      <node concept="3clFbS" id="6HGqZkba88s" role="3clF47">
        <node concept="3cpWs8" id="6HGqZkbabkk" role="3cqZAp">
          <node concept="3cpWsn" id="6HGqZkbabkn" role="3cpWs9">
            <property role="TrG5h" value="targetModules" />
            <node concept="A3Dl8" id="6HGqZkbabkh" role="1tU5fm">
              <node concept="3uibUv" id="6HGqZkbablw" role="A3Ik2">
                <ref role="3uigEE" to="z1c3:~AbstractModule" resolve="AbstractModule" />
              </node>
            </node>
            <node concept="2OqwBi" id="6HGqZkbabOx" role="33vP2m">
              <node concept="37vLTw" id="6HGqZkbabxK" role="2Oq$k0">
                <ref role="3cqZAo" node="6HGqZkba8F5" resolve="moduleMapping" />
              </node>
              <node concept="T8wYR" id="6HGqZkbacr9" role="2OqNvi" />
            </node>
          </node>
        </node>
        <node concept="2Gpval" id="6HGqZkbacyo" role="3cqZAp">
          <node concept="2GrKxI" id="6HGqZkbacyq" role="2Gsz3X">
            <property role="TrG5h" value="targetModule" />
          </node>
          <node concept="37vLTw" id="6HGqZkbacTH" role="2GsD0m">
            <ref role="3cqZAo" node="6HGqZkbabkn" resolve="targetModules" />
          </node>
          <node concept="3clFbS" id="6HGqZkbacyu" role="2LFqv$">
            <node concept="2Gpval" id="6HGqZkbacZH" role="3cqZAp">
              <node concept="2GrKxI" id="6HGqZkbacZI" role="2Gsz3X">
                <property role="TrG5h" value="dependency" />
              </node>
              <node concept="2OqwBi" id="6HGqZkbadLz" role="2GsD0m">
                <node concept="2GrUjf" id="6HGqZkbad6j" role="2Oq$k0">
                  <ref role="2Gs0qQ" node="6HGqZkbacyq" resolve="targetModule" />
                </node>
                <node concept="liA8E" id="6HGqZkbaez8" role="2OqNvi">
                  <ref role="37wK5l" to="z1c3:~AbstractModule.getDeclaredDependencies():java.lang.Iterable" resolve="getDeclaredDependencies" />
                </node>
              </node>
              <node concept="3clFbS" id="6HGqZkbacZK" role="2LFqv$">
                <node concept="3cpWs8" id="6HGqZkbaLQK" role="3cqZAp">
                  <node concept="3cpWsn" id="6HGqZkbaLQL" role="3cpWs9">
                    <property role="TrG5h" value="depReference" />
                    <node concept="3uibUv" id="6HGqZkbaLQM" role="1tU5fm">
                      <ref role="3uigEE" to="lui2:~SModuleReference" resolve="SModuleReference" />
                    </node>
                    <node concept="2OqwBi" id="6HGqZkbaMeQ" role="33vP2m">
                      <node concept="2GrUjf" id="6HGqZkbaM8O" role="2Oq$k0">
                        <ref role="2Gs0qQ" node="6HGqZkbacZI" resolve="dependency" />
                      </node>
                      <node concept="liA8E" id="6HGqZkbaMxs" role="2OqNvi">
                        <ref role="37wK5l" to="lui2:~SDependency.getTargetModule():org.jetbrains.mps.openapi.module.SModuleReference" resolve="getTargetModule" />
                      </node>
                    </node>
                  </node>
                </node>
                <node concept="3clFbJ" id="6HGqZkbao5x" role="3cqZAp">
                  <node concept="2OqwBi" id="6HGqZkbap24" role="3clFbw">
                    <node concept="37vLTw" id="6HGqZkbaoJw" role="2Oq$k0">
                      <ref role="3cqZAo" node="6HGqZkba8F5" resolve="moduleMapping" />
                    </node>
                    <node concept="2Nt0df" id="6HGqZkbaplT" role="2OqNvi">
                      <node concept="37vLTw" id="6HGqZkbaN5P" role="38cxEo">
                        <ref role="3cqZAo" node="6HGqZkbaLQL" resolve="depReference" />
                      </node>
                    </node>
                  </node>
                  <node concept="3clFbS" id="6HGqZkbao5z" role="3clFbx">
                    <node concept="3clFbF" id="6HGqZkbapQw" role="3cqZAp">
                      <node concept="2OqwBi" id="6HGqZkbaqbF" role="3clFbG">
                        <node concept="2GrUjf" id="6HGqZkbapQv" role="2Oq$k0">
                          <ref role="2Gs0qQ" node="6HGqZkbacyq" resolve="targetModule" />
                        </node>
                        <node concept="liA8E" id="6HGqZkbaqZA" role="2OqNvi">
                          <ref role="37wK5l" to="z1c3:~AbstractModule.removeDependency(jetbrains.mps.project.structure.modules.Dependency):void" resolve="removeDependency" />
                          <node concept="2ShNRf" id="6HGqZkbauj9" role="37wK5m">
                            <node concept="1pGfFk" id="6HGqZkbaEtc" role="2ShVmc">
                              <ref role="37wK5l" to="w0gx:~Dependency.&lt;init&gt;(org.jetbrains.mps.openapi.module.SModuleReference,org.jetbrains.mps.openapi.module.SDependencyScope,boolean)" resolve="Dependency" />
                              <node concept="37vLTw" id="6HGqZkbaNnO" role="37wK5m">
                                <ref role="3cqZAo" node="6HGqZkbaLQL" resolve="depReference" />
                              </node>
                              <node concept="2OqwBi" id="6HGqZkbaG0J" role="37wK5m">
                                <node concept="2GrUjf" id="6HGqZkbaFwv" role="2Oq$k0">
                                  <ref role="2Gs0qQ" node="6HGqZkbacZI" resolve="dependency" />
                                </node>
                                <node concept="liA8E" id="6HGqZkbaGsP" role="2OqNvi">
                                  <ref role="37wK5l" to="lui2:~SDependency.getScope():org.jetbrains.mps.openapi.module.SDependencyScope" resolve="getScope" />
                                </node>
                              </node>
                              <node concept="2OqwBi" id="6HGqZkbaItr" role="37wK5m">
                                <node concept="2GrUjf" id="6HGqZkbaIi5" role="2Oq$k0">
                                  <ref role="2Gs0qQ" node="6HGqZkbacZI" resolve="dependency" />
                                </node>
                                <node concept="liA8E" id="6HGqZkbaIKe" role="2OqNvi">
                                  <ref role="37wK5l" to="lui2:~SDependency.isReexport():boolean" resolve="isReexport" />
                                </node>
                              </node>
                            </node>
                          </node>
                        </node>
                      </node>
                    </node>
                    <node concept="3clFbF" id="6HGqZkbaJaj" role="3cqZAp">
                      <node concept="2OqwBi" id="6HGqZkbaJal" role="3clFbG">
                        <node concept="2GrUjf" id="6HGqZkbaJam" role="2Oq$k0">
                          <ref role="2Gs0qQ" node="6HGqZkbacyq" resolve="targetModule" />
                        </node>
                        <node concept="liA8E" id="6HGqZkbaJan" role="2OqNvi">
                          <ref role="37wK5l" to="z1c3:~AbstractModule.addDependency(org.jetbrains.mps.openapi.module.SModuleReference,boolean):jetbrains.mps.project.structure.modules.Dependency" resolve="addDependency" />
                          <node concept="2OqwBi" id="6HGqZkbaP80" role="37wK5m">
                            <node concept="3EllGN" id="6HGqZkbaOLy" role="2Oq$k0">
                              <node concept="37vLTw" id="6HGqZkbaOW5" role="3ElVtu">
                                <ref role="3cqZAo" node="6HGqZkbaLQL" resolve="depReference" />
                              </node>
                              <node concept="37vLTw" id="6HGqZkbaNxu" role="3ElQJh">
                                <ref role="3cqZAo" node="6HGqZkba8F5" resolve="moduleMapping" />
                              </node>
                            </node>
                            <node concept="liA8E" id="6HGqZkbaP$a" role="2OqNvi">
                              <ref role="37wK5l" to="z1c3:~AbstractModule.getModuleReference():org.jetbrains.mps.openapi.module.SModuleReference" resolve="getModuleReference" />
                            </node>
                          </node>
                          <node concept="2OqwBi" id="6HGqZkbaUcu" role="37wK5m">
                            <node concept="2GrUjf" id="6HGqZkbaT75" role="2Oq$k0">
                              <ref role="2Gs0qQ" node="6HGqZkbacZI" resolve="dependency" />
                            </node>
                            <node concept="liA8E" id="6HGqZkbaVf$" role="2OqNvi">
                              <ref role="37wK5l" to="lui2:~SDependency.isReexport():boolean" resolve="isReexport" />
                            </node>
                          </node>
                        </node>
                      </node>
                    </node>
                  </node>
                </node>
              </node>
            </node>
          </node>
        </node>
      </node>
      <node concept="3Tm6S6" id="6HGqZkba7$D" role="1B3o_S" />
      <node concept="3cqZAl" id="6HGqZkba87L" role="3clF45" />
      <node concept="37vLTG" id="6HGqZkba8F5" role="3clF46">
        <property role="TrG5h" value="moduleMapping" />
        <node concept="3rvAFt" id="6HGqZkbabbt" role="1tU5fm">
          <node concept="3uibUv" id="6HGqZkbansM" role="3rvQeY">
            <ref role="3uigEE" to="lui2:~SModuleReference" resolve="SModuleReference" />
          </node>
          <node concept="3uibUv" id="6HGqZkbabcK" role="3rvSg0">
            <ref role="3uigEE" to="z1c3:~AbstractModule" resolve="AbstractModule" />
          </node>
        </node>
      </node>
    </node>
    <node concept="2tJIrI" id="5VTsVZ4$Wb_" role="jymVt" />
    <node concept="2YIFZL" id="7CyNnDpcnPL" role="jymVt">
      <property role="TrG5h" value="cloneModels" />
      <node concept="3Tm1VV" id="7CyNnDpcnPO" role="1B3o_S" />
      <node concept="3clFbS" id="7CyNnDpcnPP" role="3clF47">
        <node concept="3cpWs8" id="2TQ6PDVwJVT" role="3cqZAp">
          <node concept="3cpWsn" id="2TQ6PDVwJVW" role="3cpWs9">
            <property role="TrG5h" value="targetModelRoots" />
            <node concept="_YKpA" id="2TQ6PDVwJVP" role="1tU5fm">
              <node concept="3uibUv" id="2TQ6PDVwKxU" role="_ZDj9">
                <ref role="3uigEE" to="dush:~ModelRoot" resolve="ModelRoot" />
              </node>
            </node>
            <node concept="2ShNRf" id="2TQ6PDVwKH1" role="33vP2m">
              <node concept="Tc6Ow" id="2TQ6PDVx7y4" role="2ShVmc">
                <node concept="3uibUv" id="2TQ6PDVx819" role="HW$YZ">
                  <ref role="3uigEE" to="dush:~ModelRoot" resolve="ModelRoot" />
                </node>
              </node>
            </node>
          </node>
        </node>
        <node concept="3clFbH" id="2TQ6PDVxPRQ" role="3cqZAp" />
        <node concept="2Gpval" id="7CyNnDpco8B" role="3cqZAp">
          <node concept="2GrKxI" id="7CyNnDpco8C" role="2Gsz3X">
            <property role="TrG5h" value="sourceModelRoot" />
          </node>
          <node concept="2OqwBi" id="7CyNnDpco8D" role="2GsD0m">
            <node concept="37vLTw" id="7CyNnDpcp3k" role="2Oq$k0">
              <ref role="3cqZAo" node="7CyNnDpco6y" resolve="sourceModule" />
            </node>
            <node concept="liA8E" id="7CyNnDpco8F" role="2OqNvi">
              <ref role="37wK5l" to="z1c3:~AbstractModule.getModelRoots():java.lang.Iterable" resolve="getModelRoots" />
            </node>
          </node>
          <node concept="3clFbS" id="7CyNnDpco8G" role="2LFqv$">
            <node concept="3clFbH" id="4JrdruEsv3u" role="3cqZAp" />
            <node concept="3cpWs8" id="67eMucIC4Fa" role="3cqZAp">
              <node concept="3cpWsn" id="67eMucIC4Fb" role="3cpWs9">
                <property role="TrG5h" value="cloneType" />
                <node concept="3uibUv" id="67eMucIC4Fc" role="1tU5fm">
                  <ref role="3uigEE" to="ends:~CloneType" resolve="CloneType" />
                </node>
                <node concept="3EllGN" id="67eMucIC6mq" role="33vP2m">
                  <node concept="2GrUjf" id="67eMucIC6tY" role="3ElVtu">
                    <ref role="2Gs0qQ" node="7CyNnDpco8C" resolve="sourceModelRoot" />
                  </node>
                  <node concept="37vLTw" id="67eMucIC4YW" role="3ElQJh">
                    <ref role="3cqZAo" node="67eMucIC0Jj" resolve="cloneTypes" />
                  </node>
                </node>
              </node>
            </node>
            <node concept="3clFbJ" id="67eMucIC8cz" role="3cqZAp">
              <node concept="3clFbS" id="67eMucIC8c_" role="3clFbx">
                <node concept="34ab3g" id="67eMucICs7g" role="3cqZAp">
                  <property role="35gtTG" value="error" />
                  <node concept="3cpWs3" id="67eMucICtfo" role="34bqiv">
                    <node concept="2GrUjf" id="67eMucICtlz" role="3uHU7w">
                      <ref role="2Gs0qQ" node="7CyNnDpco8C" resolve="sourceModelRoot" />
                    </node>
                    <node concept="Xl_RD" id="67eMucICs7i" role="3uHU7B">
                      <property role="Xl_RC" value="Unspesified clone type for " />
                    </node>
                  </node>
                </node>
                <node concept="3N13vt" id="67eMucICtx9" role="3cqZAp" />
              </node>
              <node concept="3clFbC" id="67eMucICf29" role="3clFbw">
                <node concept="10Nm6u" id="67eMucICf6D" role="3uHU7w" />
                <node concept="37vLTw" id="67eMucIC8qy" role="3uHU7B">
                  <ref role="3cqZAo" node="67eMucIC4Fb" resolve="cloneType" />
                </node>
              </node>
            </node>
            <node concept="3clFbH" id="67eMucIC7Y$" role="3cqZAp" />
            <node concept="3cpWs8" id="4JrdruEsdni" role="3cqZAp">
              <node concept="3cpWsn" id="4JrdruEsdnj" role="3cpWs9">
                <property role="TrG5h" value="result" />
                <node concept="3uibUv" id="67eMucIBSoT" role="1tU5fm">
                  <ref role="3uigEE" to="dush:~ModelRoot" resolve="ModelRoot" />
                </node>
                <node concept="2OqwBi" id="67eMucIBY5r" role="33vP2m">
                  <node concept="0kSF2" id="67eMucIBX$c" role="2Oq$k0">
                    <node concept="3uibUv" id="67eMucIBXOl" role="0kSFW">
                      <ref role="3uigEE" to="ends:~ModelRootBase" resolve="ModelRootBase" />
                    </node>
                    <node concept="2GrUjf" id="67eMucIBTgm" role="0kSFX">
                      <ref role="2Gs0qQ" node="7CyNnDpco8C" resolve="sourceModelRoot" />
                    </node>
                  </node>
                  <node concept="liA8E" id="67eMucIBYuZ" role="2OqNvi">
                    <ref role="37wK5l" to="ends:~ModelRootBase.cloneTo(org.jetbrains.mps.openapi.module.SModule,jetbrains.mps.extapi.persistence.CloneType,jetbrains.mps.util.ReferenceUpdater):org.jetbrains.mps.openapi.persistence.ModelRoot" resolve="cloneTo" />
                    <node concept="37vLTw" id="67eMucIBYXQ" role="37wK5m">
                      <ref role="3cqZAo" node="7CyNnDpco5w" resolve="targetModule" />
                    </node>
                    <node concept="37vLTw" id="67eMucICuix" role="37wK5m">
                      <ref role="3cqZAo" node="67eMucIC4Fb" resolve="cloneType" />
                    </node>
                    <node concept="37vLTw" id="67eMucICw0U" role="37wK5m">
                      <ref role="3cqZAo" node="Yfka2$w2Vp" resolve="referenceUpdater" />
                    </node>
                  </node>
                </node>
              </node>
            </node>
            <node concept="3clFbH" id="4JrdruEsf6Z" role="3cqZAp" />
            <node concept="3clFbJ" id="4JrdruEsfJs" role="3cqZAp">
              <node concept="3clFbS" id="4JrdruEsfJu" role="3clFbx">
                <node concept="34ab3g" id="4JrdruEsjvB" role="3cqZAp">
                  <property role="35gtTG" value="error" />
                  <node concept="3cpWs3" id="4JrdruEsJn3" role="34bqiv">
                    <node concept="Xl_RD" id="4JrdruEsJFO" role="3uHU7w">
                      <property role="Xl_RC" value=")" />
                    </node>
                    <node concept="3cpWs3" id="4JrdruEs_Az" role="3uHU7B">
                      <node concept="3cpWs3" id="4JrdruEssY1" role="3uHU7B">
                        <node concept="3cpWs3" id="4JrdruEss0T" role="3uHU7B">
                          <node concept="3cpWs3" id="4JrdruEsoW9" role="3uHU7B">
                            <node concept="3cpWs3" id="4JrdruEsjXw" role="3uHU7B">
                              <node concept="Xl_RD" id="4JrdruEsjvD" role="3uHU7B">
                                <property role="Xl_RC" value="Can't clone model root " />
                              </node>
                              <node concept="2GrUjf" id="4JrdruEsk2_" role="3uHU7w">
                                <ref role="2Gs0qQ" node="7CyNnDpco8C" resolve="sourceModelRoot" />
                              </node>
                            </node>
                            <node concept="Xl_RD" id="4JrdruEspfB" role="3uHU7w">
                              <property role="Xl_RC" value=" to module" />
                            </node>
                          </node>
                          <node concept="37vLTw" id="4JrdruEssmU" role="3uHU7w">
                            <ref role="3cqZAo" node="7CyNnDpco5w" resolve="targetModule" />
                          </node>
                        </node>
                        <node concept="Xl_RD" id="4JrdruEs_Wm" role="3uHU7w">
                          <property role="Xl_RC" value=" (" />
                        </node>
                      </node>
                      <node concept="37vLTw" id="67eMucICtWH" role="3uHU7w">
                        <ref role="3cqZAo" node="67eMucIC4Fb" resolve="cloneType" />
                      </node>
                    </node>
                  </node>
                </node>
                <node concept="3N13vt" id="4JrdruEsKFM" role="3cqZAp" />
              </node>
              <node concept="3clFbC" id="4JrdruEsjmW" role="3clFbw">
                <node concept="10Nm6u" id="4JrdruEsjqq" role="3uHU7w" />
                <node concept="37vLTw" id="4JrdruEsg1o" role="3uHU7B">
                  <ref role="3cqZAo" node="4JrdruEsdnj" resolve="result" />
                </node>
              </node>
            </node>
            <node concept="3clFbH" id="6HGqZkbc1EO" role="3cqZAp" />
            <node concept="3clFbF" id="2TQ6PDVx8Sj" role="3cqZAp">
              <node concept="2OqwBi" id="2TQ6PDVxa8u" role="3clFbG">
                <node concept="37vLTw" id="2TQ6PDVx8Sh" role="2Oq$k0">
                  <ref role="3cqZAo" node="2TQ6PDVwJVW" resolve="targetModelRoots" />
                </node>
                <node concept="TSZUe" id="2TQ6PDVxbpE" role="2OqNvi">
                  <node concept="37vLTw" id="67eMucICxbU" role="25WWJ7">
                    <ref role="3cqZAo" node="4JrdruEsdnj" resolve="result" />
                  </node>
                </node>
              </node>
            </node>
          </node>
        </node>
        <node concept="3clFbH" id="2TQ6PDVxJdg" role="3cqZAp" />
        <node concept="3cpWs8" id="3O7XAGuX147" role="3cqZAp">
          <node concept="3cpWsn" id="3O7XAGuX14a" role="3cpWs9">
            <property role="TrG5h" value="modelRootDescriptors" />
            <property role="3TUv4t" value="true" />
            <node concept="_YKpA" id="3O7XAGuX5aP" role="1tU5fm">
              <node concept="3uibUv" id="3O7XAGuX5eh" role="_ZDj9">
                <ref role="3uigEE" to="6qgz:~ModelRootDescriptor" resolve="ModelRootDescriptor" />
              </node>
            </node>
            <node concept="2ShNRf" id="3O7XAGuX5pJ" role="33vP2m">
              <node concept="Tc6Ow" id="3O7XAGuXseL" role="2ShVmc">
                <node concept="3uibUv" id="3O7XAGuXsHL" role="HW$YZ">
                  <ref role="3uigEE" to="6qgz:~ModelRootDescriptor" resolve="ModelRootDescriptor" />
                </node>
              </node>
            </node>
          </node>
        </node>
        <node concept="3clFbH" id="Yfka2$wcfs" role="3cqZAp" />
        <node concept="2Gpval" id="2TQ6PDVxW4D" role="3cqZAp">
          <node concept="2GrKxI" id="2TQ6PDVxW4F" role="2Gsz3X">
            <property role="TrG5h" value="targetModelRoot" />
          </node>
          <node concept="37vLTw" id="2TQ6PDVxZsp" role="2GsD0m">
            <ref role="3cqZAo" node="2TQ6PDVwJVW" resolve="targetModelRoots" />
          </node>
          <node concept="3clFbS" id="2TQ6PDVxW4J" role="2LFqv$">
            <node concept="3cpWs8" id="6HGqZkbcfoT" role="3cqZAp">
              <node concept="3cpWsn" id="6HGqZkbcfoS" role="3cpWs9">
                <property role="3TUv4t" value="false" />
                <property role="TrG5h" value="targetMemento" />
                <node concept="3uibUv" id="6HGqZkbcfoU" role="1tU5fm">
                  <ref role="3uigEE" to="dush:~Memento" resolve="Memento" />
                </node>
                <node concept="2ShNRf" id="6HGqZkbcfp6" role="33vP2m">
                  <node concept="1pGfFk" id="6HGqZkbcfp8" role="2ShVmc">
                    <ref role="37wK5l" to="pa15:~MementoImpl.&lt;init&gt;()" resolve="MementoImpl" />
                  </node>
                </node>
              </node>
            </node>
            <node concept="3clFbF" id="6HGqZkbcfoW" role="3cqZAp">
              <node concept="2OqwBi" id="6HGqZkbcfpQ" role="3clFbG">
                <node concept="2GrUjf" id="2TQ6PDVy1sY" role="2Oq$k0">
                  <ref role="2Gs0qQ" node="2TQ6PDVxW4F" resolve="targetModelRoot" />
                </node>
                <node concept="liA8E" id="6HGqZkbcfpR" role="2OqNvi">
                  <ref role="37wK5l" to="dush:~ModelRoot.save(org.jetbrains.mps.openapi.persistence.Memento):void" resolve="save" />
                  <node concept="37vLTw" id="6HGqZkbcfoY" role="37wK5m">
                    <ref role="3cqZAo" node="6HGqZkbcfoS" resolve="targetMemento" />
                  </node>
                </node>
              </node>
            </node>
            <node concept="3clFbF" id="3O7XAGuXtkD" role="3cqZAp">
              <node concept="2OqwBi" id="3O7XAGuXui6" role="3clFbG">
                <node concept="37vLTw" id="3O7XAGuXtkB" role="2Oq$k0">
                  <ref role="3cqZAo" node="3O7XAGuX14a" resolve="modelRootDescriptors" />
                </node>
                <node concept="TSZUe" id="3O7XAGuXvzf" role="2OqNvi">
                  <node concept="2ShNRf" id="3O7XAGuXvIZ" role="25WWJ7">
                    <node concept="1pGfFk" id="3O7XAGuXvJ0" role="2ShVmc">
                      <ref role="37wK5l" to="6qgz:~ModelRootDescriptor.&lt;init&gt;(java.lang.String,org.jetbrains.mps.openapi.persistence.Memento)" resolve="ModelRootDescriptor" />
                      <node concept="2OqwBi" id="3O7XAGuXvJ1" role="37wK5m">
                        <node concept="2GrUjf" id="3O7XAGuXvJ2" role="2Oq$k0">
                          <ref role="2Gs0qQ" node="2TQ6PDVxW4F" resolve="targetModelRoot" />
                        </node>
                        <node concept="liA8E" id="3O7XAGuXvJ3" role="2OqNvi">
                          <ref role="37wK5l" to="dush:~ModelRoot.getType():java.lang.String" resolve="getType" />
                        </node>
                      </node>
                      <node concept="37vLTw" id="3O7XAGuXvJ4" role="37wK5m">
                        <ref role="3cqZAo" node="6HGqZkbcfoS" resolve="targetMemento" />
                      </node>
                    </node>
                  </node>
                </node>
              </node>
            </node>
            <node concept="3clFbF" id="Yfka2$w6yP" role="3cqZAp">
              <node concept="2OqwBi" id="Yfka2$w9Bh" role="3clFbG">
                <node concept="1eOMI4" id="Yfka2$w8Ff" role="2Oq$k0">
                  <node concept="10QFUN" id="Yfka2$w8Fc" role="1eOMHV">
                    <node concept="3uibUv" id="Yfka2$w96Z" role="10QFUM">
                      <ref role="3uigEE" to="ends:~ModelRootBase" resolve="ModelRootBase" />
                    </node>
                    <node concept="2GrUjf" id="Yfka2$w6yN" role="10QFUP">
                      <ref role="2Gs0qQ" node="2TQ6PDVxW4F" resolve="targetModelRoot" />
                    </node>
                  </node>
                </node>
                <node concept="liA8E" id="Yfka2$walu" role="2OqNvi">
                  <ref role="37wK5l" to="ends:~ModelRootBase.dispose():void" resolve="dispose" />
                </node>
              </node>
            </node>
          </node>
        </node>
        <node concept="3clFbH" id="3O7XAGuXxBu" role="3cqZAp" />
        <node concept="3cpWs6" id="44206EDXbBN" role="3cqZAp">
          <node concept="37vLTw" id="44206EDXc4Z" role="3cqZAk">
            <ref role="3cqZAo" node="3O7XAGuX14a" resolve="modelRootDescriptors" />
          </node>
        </node>
      </node>
      <node concept="37vLTG" id="7CyNnDpco5w" role="3clF46">
        <property role="TrG5h" value="targetModule" />
        <node concept="3uibUv" id="7CyNnDpco5v" role="1tU5fm">
          <ref role="3uigEE" to="z1c3:~AbstractModule" resolve="AbstractModule" />
        </node>
      </node>
      <node concept="37vLTG" id="7CyNnDpco6y" role="3clF46">
        <property role="TrG5h" value="sourceModule" />
        <node concept="3uibUv" id="7CyNnDpco73" role="1tU5fm">
          <ref role="3uigEE" to="z1c3:~AbstractModule" resolve="AbstractModule" />
        </node>
      </node>
      <node concept="37vLTG" id="67eMucIC0Jj" role="3clF46">
        <property role="TrG5h" value="cloneTypes" />
        <node concept="3rvAFt" id="67eMucIC1f9" role="1tU5fm">
          <node concept="3uibUv" id="67eMucIC1zw" role="3rvQeY">
            <ref role="3uigEE" to="dush:~ModelRoot" resolve="ModelRoot" />
          </node>
          <node concept="3uibUv" id="67eMucIC1S3" role="3rvSg0">
            <ref role="3uigEE" to="ends:~CloneType" resolve="CloneType" />
          </node>
        </node>
      </node>
      <node concept="37vLTG" id="Yfka2$w2Vp" role="3clF46">
        <property role="TrG5h" value="referenceUpdater" />
        <node concept="3uibUv" id="2_jX3OnHFID" role="1tU5fm">
          <ref role="3uigEE" to="18ew:~ReferenceUpdater" resolve="ReferenceUpdater" />
        </node>
      </node>
      <node concept="A3Dl8" id="44206EDXalw" role="3clF45">
        <node concept="3uibUv" id="44206EDXaWi" role="A3Ik2">
          <ref role="3uigEE" to="6qgz:~ModelRootDescriptor" resolve="ModelRootDescriptor" />
        </node>
      </node>
    </node>
    <node concept="2tJIrI" id="4yf$1LAF6ci" role="jymVt" />
    <node concept="2YIFZL" id="5VTsVZ4$WeR" role="jymVt">
      <property role="TrG5h" value="createClonedSolutionDescriptor" />
      <node concept="3uibUv" id="5VTsVZ4_4Sf" role="3clF45">
        <ref role="3uigEE" to="w0gx:~SolutionDescriptor" resolve="SolutionDescriptor" />
      </node>
      <node concept="3Tm6S6" id="5VTsVZ4$WfT" role="1B3o_S" />
      <node concept="3clFbS" id="5VTsVZ4$WeV" role="3clF47">
        <node concept="3cpWs8" id="5VTsVZ4_e0_" role="3cqZAp">
          <node concept="3cpWsn" id="5VTsVZ4_e0A" role="3cpWs9">
            <property role="TrG5h" value="targerDescriptor" />
            <node concept="3uibUv" id="5VTsVZ4_e0B" role="1tU5fm">
              <ref role="3uigEE" to="w0gx:~SolutionDescriptor" resolve="SolutionDescriptor" />
            </node>
            <node concept="2ShNRf" id="5VTsVZ4_e2_" role="33vP2m">
              <node concept="1pGfFk" id="5VTsVZ4_ewi" role="2ShVmc">
                <ref role="37wK5l" to="w0gx:~SolutionDescriptor.&lt;init&gt;()" resolve="SolutionDescriptor" />
              </node>
            </node>
          </node>
        </node>
        <node concept="3clFbF" id="5VTsVZ4_e_$" role="3cqZAp">
          <node concept="2OqwBi" id="5VTsVZ4_eGt" role="3clFbG">
            <node concept="37vLTw" id="5VTsVZ4_e_y" role="2Oq$k0">
              <ref role="3cqZAo" node="5VTsVZ4_e0A" resolve="targerDescriptor" />
            </node>
            <node concept="liA8E" id="5VTsVZ4_eYE" role="2OqNvi">
              <ref role="37wK5l" to="w0gx:~ModuleDescriptor.setNamespace(java.lang.String):void" resolve="setNamespace" />
              <node concept="37vLTw" id="5VTsVZ4_f2e" role="37wK5m">
                <ref role="3cqZAo" node="5VTsVZ4$WkK" resolve="namespace" />
              </node>
            </node>
          </node>
        </node>
        <node concept="3clFbF" id="5VTsVZ4_fDY" role="3cqZAp">
          <node concept="2OqwBi" id="5VTsVZ4_fJp" role="3clFbG">
            <node concept="37vLTw" id="5VTsVZ4_fDW" role="2Oq$k0">
              <ref role="3cqZAo" node="5VTsVZ4_e0A" resolve="targerDescriptor" />
            </node>
            <node concept="liA8E" id="5VTsVZ4_g1V" role="2OqNvi">
              <ref role="37wK5l" to="w0gx:~ModuleDescriptor.setId(jetbrains.mps.project.ModuleId):void" resolve="setId" />
              <node concept="2YIFZM" id="5VTsVZ4_geU" role="37wK5m">
                <ref role="37wK5l" to="z1c3:~ModuleId.regular():jetbrains.mps.project.ModuleId" resolve="regular" />
                <ref role="1Pybhc" to="z1c3:~ModuleId" resolve="ModuleId" />
              </node>
            </node>
          </node>
        </node>
        <node concept="3clFbJ" id="5VTsVZ4_ilV" role="3cqZAp">
          <node concept="3clFbS" id="5VTsVZ4_ilX" role="3clFbx">
            <node concept="YS8fn" id="5VTsVZ4_nS6" role="3cqZAp">
              <node concept="2ShNRf" id="5VTsVZ4_nSS" role="YScLw">
                <node concept="1pGfFk" id="5VTsVZ4_oms" role="2ShVmc">
                  <ref role="37wK5l" to="wyt6:~IllegalStateException.&lt;init&gt;(java.lang.String)" resolve="IllegalStateException" />
                  <node concept="3cpWs3" id="5VTsVZ4_pV5" role="37wK5m">
                    <node concept="2OqwBi" id="5VTsVZ4_rsc" role="3uHU7w">
                      <node concept="37vLTw" id="5VTsVZ4_rhC" role="2Oq$k0">
                        <ref role="3cqZAo" node="5VTsVZ4$Wlr" resolve="descriptorFile" />
                      </node>
                      <node concept="liA8E" id="5VTsVZ4_rFT" role="2OqNvi">
                        <ref role="37wK5l" to="3ju5:~IFile.getParent():jetbrains.mps.vfs.IFile" resolve="getParent" />
                      </node>
                    </node>
                    <node concept="Xl_RD" id="5VTsVZ4_opI" role="3uHU7B">
                      <property role="Xl_RC" value="Trying to clone a solution to a not empty directory:" />
                    </node>
                  </node>
                </node>
              </node>
            </node>
          </node>
          <node concept="3eOSWO" id="5VTsVZ4_n_q" role="3clFbw">
            <node concept="3cmrfG" id="5VTsVZ4_nMi" role="3uHU7w">
              <property role="3cmrfH" value="1" />
            </node>
            <node concept="2OqwBi" id="5VTsVZ4_jyQ" role="3uHU7B">
              <node concept="2OqwBi" id="5VTsVZ4_iTD" role="2Oq$k0">
                <node concept="2OqwBi" id="5VTsVZ4_itL" role="2Oq$k0">
                  <node concept="37vLTw" id="5VTsVZ4_io9" role="2Oq$k0">
                    <ref role="3cqZAo" node="5VTsVZ4$Wlr" resolve="descriptorFile" />
                  </node>
                  <node concept="liA8E" id="5VTsVZ4_iFo" role="2OqNvi">
                    <ref role="37wK5l" to="3ju5:~IFile.getParent():jetbrains.mps.vfs.IFile" resolve="getParent" />
                  </node>
                </node>
                <node concept="liA8E" id="5VTsVZ4_j8J" role="2OqNvi">
                  <ref role="37wK5l" to="3ju5:~IFile.getChildren():java.util.List" resolve="getChildren" />
                </node>
              </node>
              <node concept="liA8E" id="5VTsVZ4_kRE" role="2OqNvi">
                <ref role="37wK5l" to="33ny:~List.size():int" resolve="size" />
              </node>
            </node>
          </node>
        </node>
        <node concept="3clFbH" id="5VTsVZ4_sfd" role="3cqZAp" />
        <node concept="3clFbF" id="5VTsVZ4_Iur" role="3cqZAp">
          <node concept="1rXfSq" id="5VTsVZ4_Iup" role="3clFbG">
            <ref role="37wK5l" node="5VTsVZ4_uEJ" resolve="cloneSolutionDescriptorInfo" />
            <node concept="37vLTw" id="2SDWeiHzkNh" role="37wK5m">
              <ref role="3cqZAo" node="5VTsVZ4_e0A" resolve="targerDescriptor" />
            </node>
            <node concept="37vLTw" id="2SDWeiHzkTD" role="37wK5m">
              <ref role="3cqZAo" node="5VTsVZ4$Wlr" resolve="descriptorFile" />
            </node>
            <node concept="2OqwBi" id="2SDWeiHzs43" role="37wK5m">
              <node concept="37vLTw" id="2SDWeiHzrOe" role="2Oq$k0">
                <ref role="3cqZAo" node="5VTsVZ4$WnG" resolve="sourceSolution" />
              </node>
              <node concept="liA8E" id="2SDWeiHzt8g" role="2OqNvi">
                <ref role="37wK5l" to="z1c3:~Solution.getModuleDescriptor():jetbrains.mps.project.structure.modules.SolutionDescriptor" resolve="getModuleDescriptor" />
              </node>
            </node>
            <node concept="2OqwBi" id="2SDWeiHztut" role="37wK5m">
              <node concept="37vLTw" id="2SDWeiHztel" role="2Oq$k0">
                <ref role="3cqZAo" node="5VTsVZ4$WnG" resolve="sourceSolution" />
              </node>
              <node concept="liA8E" id="2SDWeiHzuyY" role="2OqNvi">
                <ref role="37wK5l" to="z1c3:~AbstractModule.getDescriptorFile():jetbrains.mps.vfs.IFile" resolve="getDescriptorFile" />
              </node>
            </node>
          </node>
        </node>
        <node concept="3clFbH" id="5VTsVZ4_ISE" role="3cqZAp" />
        <node concept="3clFbF" id="5VTsVZ4_Joj" role="3cqZAp">
          <node concept="37vLTw" id="5VTsVZ4_Joh" role="3clFbG">
            <ref role="3cqZAo" node="5VTsVZ4_e0A" resolve="targerDescriptor" />
          </node>
        </node>
      </node>
      <node concept="37vLTG" id="5VTsVZ4$WkK" role="3clF46">
        <property role="TrG5h" value="namespace" />
        <node concept="17QB3L" id="5VTsVZ4$WkJ" role="1tU5fm" />
      </node>
      <node concept="37vLTG" id="5VTsVZ4$Wlr" role="3clF46">
        <property role="TrG5h" value="descriptorFile" />
        <node concept="3uibUv" id="5VTsVZ4$WlW" role="1tU5fm">
          <ref role="3uigEE" to="3ju5:~IFile" resolve="IFile" />
        </node>
      </node>
      <node concept="37vLTG" id="5VTsVZ4$WnG" role="3clF46">
        <property role="TrG5h" value="sourceSolution" />
        <node concept="3uibUv" id="2SDWeiHz43V" role="1tU5fm">
          <ref role="3uigEE" to="z1c3:~Solution" resolve="Solution" />
        </node>
      </node>
    </node>
    <node concept="2tJIrI" id="7CyNnDpbb1t" role="jymVt" />
    <node concept="2YIFZL" id="7CyNnDpbbtw" role="jymVt">
      <property role="TrG5h" value="createClonedLanguageDescriptor" />
      <property role="od$2w" value="false" />
      <property role="DiZV1" value="false" />
      <property role="2aFKle" value="false" />
      <node concept="3clFbS" id="7CyNnDpbbtz" role="3clF47">
        <node concept="3cpWs8" id="7CyNnDpbbEU" role="3cqZAp">
          <node concept="3cpWsn" id="7CyNnDpbbEV" role="3cpWs9">
            <property role="TrG5h" value="targetDescriptor" />
            <node concept="3uibUv" id="7CyNnDpbbEW" role="1tU5fm">
              <ref role="3uigEE" to="w0gx:~LanguageDescriptor" resolve="LanguageDescriptor" />
            </node>
            <node concept="2ShNRf" id="7CyNnDpbbJW" role="33vP2m">
              <node concept="1pGfFk" id="7CyNnDpb_sG" role="2ShVmc">
                <ref role="37wK5l" to="w0gx:~LanguageDescriptor.&lt;init&gt;()" resolve="LanguageDescriptor" />
              </node>
            </node>
          </node>
        </node>
        <node concept="3clFbF" id="7CyNnDpb_Uy" role="3cqZAp">
          <node concept="2OqwBi" id="7CyNnDpb_Uz" role="3clFbG">
            <node concept="37vLTw" id="7CyNnDpc5Ja" role="2Oq$k0">
              <ref role="3cqZAo" node="7CyNnDpbbEV" resolve="targetDescriptor" />
            </node>
            <node concept="liA8E" id="7CyNnDpb_U_" role="2OqNvi">
              <ref role="37wK5l" to="w0gx:~ModuleDescriptor.setNamespace(java.lang.String):void" resolve="setNamespace" />
              <node concept="37vLTw" id="7CyNnDpb_UA" role="37wK5m">
                <ref role="3cqZAo" node="7CyNnDpbb_g" resolve="namespace" />
              </node>
            </node>
          </node>
        </node>
        <node concept="3clFbF" id="7CyNnDpb_UB" role="3cqZAp">
          <node concept="2OqwBi" id="7CyNnDpb_UC" role="3clFbG">
            <node concept="37vLTw" id="7CyNnDpc5Kw" role="2Oq$k0">
              <ref role="3cqZAo" node="7CyNnDpbbEV" resolve="targetDescriptor" />
            </node>
            <node concept="liA8E" id="7CyNnDpb_UE" role="2OqNvi">
              <ref role="37wK5l" to="w0gx:~ModuleDescriptor.setId(jetbrains.mps.project.ModuleId):void" resolve="setId" />
              <node concept="2YIFZM" id="7CyNnDpb_UF" role="37wK5m">
                <ref role="37wK5l" to="z1c3:~ModuleId.regular():jetbrains.mps.project.ModuleId" resolve="regular" />
                <ref role="1Pybhc" to="z1c3:~ModuleId" resolve="ModuleId" />
              </node>
            </node>
          </node>
        </node>
        <node concept="3clFbJ" id="7CyNnDpbA11" role="3cqZAp">
          <node concept="3clFbS" id="7CyNnDpbA12" role="3clFbx">
            <node concept="YS8fn" id="7CyNnDpbA13" role="3cqZAp">
              <node concept="2ShNRf" id="7CyNnDpbA14" role="YScLw">
                <node concept="1pGfFk" id="7CyNnDpbA15" role="2ShVmc">
                  <ref role="37wK5l" to="wyt6:~IllegalStateException.&lt;init&gt;(java.lang.String)" resolve="IllegalStateException" />
                  <node concept="3cpWs3" id="7CyNnDpbA16" role="37wK5m">
                    <node concept="2OqwBi" id="7CyNnDpbA17" role="3uHU7w">
                      <node concept="37vLTw" id="7CyNnDpbA18" role="2Oq$k0">
                        <ref role="3cqZAo" node="7CyNnDpbb_W" resolve="descriptorFile" />
                      </node>
                      <node concept="liA8E" id="7CyNnDpbA19" role="2OqNvi">
                        <ref role="37wK5l" to="3ju5:~IFile.getParent():jetbrains.mps.vfs.IFile" resolve="getParent" />
                      </node>
                    </node>
                    <node concept="Xl_RD" id="7CyNnDpbA1a" role="3uHU7B">
                      <property role="Xl_RC" value="Trying to clone a language to a not empty directory:" />
                    </node>
                  </node>
                </node>
              </node>
            </node>
          </node>
          <node concept="3eOSWO" id="7CyNnDpbA1b" role="3clFbw">
            <node concept="3cmrfG" id="7CyNnDpbA1c" role="3uHU7w">
              <property role="3cmrfH" value="1" />
            </node>
            <node concept="2OqwBi" id="7CyNnDpbA1d" role="3uHU7B">
              <node concept="2OqwBi" id="7CyNnDpbA1e" role="2Oq$k0">
                <node concept="2OqwBi" id="7CyNnDpbA1f" role="2Oq$k0">
                  <node concept="37vLTw" id="7CyNnDpbA1g" role="2Oq$k0">
                    <ref role="3cqZAo" node="7CyNnDpbb_W" resolve="descriptorFile" />
                  </node>
                  <node concept="liA8E" id="7CyNnDpbA1h" role="2OqNvi">
                    <ref role="37wK5l" to="3ju5:~IFile.getParent():jetbrains.mps.vfs.IFile" resolve="getParent" />
                  </node>
                </node>
                <node concept="liA8E" id="7CyNnDpbA1i" role="2OqNvi">
                  <ref role="37wK5l" to="3ju5:~IFile.getChildren():java.util.List" resolve="getChildren" />
                </node>
              </node>
              <node concept="liA8E" id="7CyNnDpbA1j" role="2OqNvi">
                <ref role="37wK5l" to="33ny:~List.size():int" resolve="size" />
              </node>
            </node>
          </node>
        </node>
        <node concept="3clFbH" id="7CyNnDpbAo$" role="3cqZAp" />
        <node concept="3clFbF" id="7CyNnDpbZCw" role="3cqZAp">
          <node concept="1rXfSq" id="7CyNnDpbZCu" role="3clFbG">
            <ref role="37wK5l" node="7CyNnDpbBfM" resolve="cloneLanguageDescriptorInfo" />
            <node concept="37vLTw" id="7CyNnDpbZTZ" role="37wK5m">
              <ref role="3cqZAo" node="7CyNnDpbbEV" resolve="targetDescriptor" />
            </node>
            <node concept="37vLTw" id="7CyNnDpbZZr" role="37wK5m">
              <ref role="3cqZAo" node="7CyNnDpbb_W" resolve="descriptorFile" />
            </node>
            <node concept="2OqwBi" id="7CyNnDpc0pX" role="37wK5m">
              <node concept="37vLTw" id="7CyNnDpc06U" role="2Oq$k0">
                <ref role="3cqZAo" node="7CyNnDpbbBn" resolve="sourceLanguage" />
              </node>
              <node concept="liA8E" id="7CyNnDpc1AU" role="2OqNvi">
                <ref role="37wK5l" to="w1kc:~Language.getModuleDescriptor():jetbrains.mps.project.structure.modules.LanguageDescriptor" resolve="getModuleDescriptor" />
              </node>
            </node>
            <node concept="2OqwBi" id="7CyNnDpc1ZL" role="37wK5m">
              <node concept="37vLTw" id="7CyNnDpc1HI" role="2Oq$k0">
                <ref role="3cqZAo" node="7CyNnDpbbBn" resolve="sourceLanguage" />
              </node>
              <node concept="liA8E" id="7CyNnDpc3d2" role="2OqNvi">
                <ref role="37wK5l" to="z1c3:~AbstractModule.getDescriptorFile():jetbrains.mps.vfs.IFile" resolve="getDescriptorFile" />
              </node>
            </node>
          </node>
        </node>
        <node concept="3clFbH" id="7CyNnDpb_Yz" role="3cqZAp" />
        <node concept="3clFbF" id="7CyNnDpc5sB" role="3cqZAp">
          <node concept="37vLTw" id="7CyNnDpc5s_" role="3clFbG">
            <ref role="3cqZAo" node="7CyNnDpbbEV" resolve="targetDescriptor" />
          </node>
        </node>
      </node>
      <node concept="3Tm6S6" id="7CyNnDpbbly" role="1B3o_S" />
      <node concept="3uibUv" id="7CyNnDpbbtk" role="3clF45">
        <ref role="3uigEE" to="w0gx:~LanguageDescriptor" resolve="LanguageDescriptor" />
      </node>
      <node concept="37vLTG" id="7CyNnDpbb_g" role="3clF46">
        <property role="TrG5h" value="namespace" />
        <node concept="17QB3L" id="7CyNnDpbb_f" role="1tU5fm" />
      </node>
      <node concept="37vLTG" id="7CyNnDpbb_W" role="3clF46">
        <property role="TrG5h" value="descriptorFile" />
        <node concept="3uibUv" id="7CyNnDpbbAu" role="1tU5fm">
          <ref role="3uigEE" to="3ju5:~IFile" resolve="IFile" />
        </node>
      </node>
      <node concept="37vLTG" id="7CyNnDpbbBn" role="3clF46">
        <property role="TrG5h" value="sourceLanguage" />
        <node concept="3uibUv" id="7CyNnDpbbBQ" role="1tU5fm">
          <ref role="3uigEE" to="w1kc:~Language" resolve="Language" />
        </node>
      </node>
    </node>
    <node concept="2tJIrI" id="5RfrgeCjm8K" role="jymVt" />
    <node concept="2YIFZL" id="5VTsVZ4_uEJ" role="jymVt">
      <property role="TrG5h" value="cloneSolutionDescriptorInfo" />
      <property role="od$2w" value="false" />
      <property role="DiZV1" value="false" />
      <property role="2aFKle" value="false" />
      <node concept="3clFbS" id="5VTsVZ4_uEM" role="3clF47">
        <node concept="3clFbF" id="5VTsVZ4_CDh" role="3cqZAp">
          <node concept="1rXfSq" id="5VTsVZ4_CDf" role="3clFbG">
            <ref role="37wK5l" node="5VTsVZ4_uXv" resolve="cloneModuleDescriptorInfo" />
            <node concept="37vLTw" id="5VTsVZ4_CFd" role="37wK5m">
              <ref role="3cqZAo" node="5VTsVZ4_uId" resolve="targetDescriptor" />
            </node>
            <node concept="37vLTw" id="2SDWeiHzllb" role="37wK5m">
              <ref role="3cqZAo" node="2SDWeiHz4NN" resolve="targetDescriptorFile" />
            </node>
            <node concept="37vLTw" id="5VTsVZ4_CJP" role="37wK5m">
              <ref role="3cqZAo" node="5VTsVZ4_uK5" resolve="sourceDescriptor" />
            </node>
            <node concept="37vLTw" id="2SDWeiHzlt1" role="37wK5m">
              <ref role="3cqZAo" node="2SDWeiHzj5n" resolve="sourceDescriptorFile" />
            </node>
          </node>
        </node>
        <node concept="3clFbH" id="5VTsVZ4_CL6" role="3cqZAp" />
        <node concept="3clFbF" id="5VTsVZ4_JBu" role="3cqZAp">
          <node concept="2OqwBi" id="5VTsVZ4_JHm" role="3clFbG">
            <node concept="37vLTw" id="5VTsVZ4_JBs" role="2Oq$k0">
              <ref role="3cqZAo" node="5VTsVZ4_uId" resolve="targetDescriptor" />
            </node>
            <node concept="liA8E" id="5VTsVZ4_JRB" role="2OqNvi">
              <ref role="37wK5l" to="w0gx:~SolutionDescriptor.setKind(jetbrains.mps.project.structure.modules.SolutionKind):void" resolve="setKind" />
              <node concept="2OqwBi" id="5VTsVZ4_JYp" role="37wK5m">
                <node concept="37vLTw" id="5VTsVZ4_JT2" role="2Oq$k0">
                  <ref role="3cqZAo" node="5VTsVZ4_uK5" resolve="sourceDescriptor" />
                </node>
                <node concept="liA8E" id="5VTsVZ4_Kin" role="2OqNvi">
                  <ref role="37wK5l" to="w0gx:~SolutionDescriptor.getKind():jetbrains.mps.project.structure.modules.SolutionKind" resolve="getKind" />
                </node>
              </node>
            </node>
          </node>
        </node>
        <node concept="3clFbF" id="5VTsVZ4_Km1" role="3cqZAp">
          <node concept="2OqwBi" id="5VTsVZ4_Ksx" role="3clFbG">
            <node concept="37vLTw" id="5VTsVZ4_KlZ" role="2Oq$k0">
              <ref role="3cqZAo" node="5VTsVZ4_uId" resolve="targetDescriptor" />
            </node>
            <node concept="liA8E" id="5VTsVZ4_KK8" role="2OqNvi">
              <ref role="37wK5l" to="w0gx:~SolutionDescriptor.setCompileInMPS(boolean):void" resolve="setCompileInMPS" />
              <node concept="2OqwBi" id="5VTsVZ4_KTY" role="37wK5m">
                <node concept="37vLTw" id="5VTsVZ4_KLw" role="2Oq$k0">
                  <ref role="3cqZAo" node="5VTsVZ4_uK5" resolve="sourceDescriptor" />
                </node>
                <node concept="liA8E" id="5VTsVZ4_LdU" role="2OqNvi">
                  <ref role="37wK5l" to="w0gx:~SolutionDescriptor.getCompileInMPS():boolean" resolve="getCompileInMPS" />
                </node>
              </node>
            </node>
          </node>
        </node>
        <node concept="3clFbF" id="2SDWeiHyTKo" role="3cqZAp">
          <node concept="2OqwBi" id="2SDWeiHyTS9" role="3clFbG">
            <node concept="37vLTw" id="2SDWeiHyTKm" role="2Oq$k0">
              <ref role="3cqZAo" node="5VTsVZ4_uId" resolve="targetDescriptor" />
            </node>
            <node concept="liA8E" id="2SDWeiHyUcY" role="2OqNvi">
              <ref role="37wK5l" to="w0gx:~SolutionDescriptor.setOutputPath(java.lang.String):void" resolve="setOutputPath" />
              <node concept="2OqwBi" id="75cNzlFMJYb" role="37wK5m">
                <node concept="liA8E" id="75cNzlFMK81" role="2OqNvi">
                  <ref role="37wK5l" to="18ew:~PathConverter.sourceToDestination(java.lang.String):java.lang.String" resolve="sourceToDestination" />
                  <node concept="2OqwBi" id="75cNzlFMKq7" role="37wK5m">
                    <node concept="37vLTw" id="75cNzlFMKhb" role="2Oq$k0">
                      <ref role="3cqZAo" node="5VTsVZ4_uK5" resolve="sourceDescriptor" />
                    </node>
                    <node concept="liA8E" id="75cNzlFMKKW" role="2OqNvi">
                      <ref role="37wK5l" to="w0gx:~SolutionDescriptor.getOutputPath():java.lang.String" resolve="getOutputPath" />
                    </node>
                  </node>
                </node>
                <node concept="2YIFZM" id="23kWpkMwY5I" role="2Oq$k0">
                  <ref role="37wK5l" to="18ew:~PathConverters.forDescriptorFiles(jetbrains.mps.vfs.IFile,jetbrains.mps.vfs.IFile):jetbrains.mps.util.PathConverter" resolve="forDescriptorFiles" />
                  <ref role="1Pybhc" to="18ew:~PathConverters" resolve="PathConverters" />
                  <node concept="37vLTw" id="23kWpkMwY5J" role="37wK5m">
                    <ref role="3cqZAo" node="2SDWeiHz4NN" resolve="targetDescriptorFile" />
                  </node>
                  <node concept="37vLTw" id="23kWpkMwY5K" role="37wK5m">
                    <ref role="3cqZAo" node="2SDWeiHzj5n" resolve="sourceDescriptorFile" />
                  </node>
                </node>
              </node>
            </node>
          </node>
        </node>
      </node>
      <node concept="3Tm6S6" id="5VTsVZ4_uB9" role="1B3o_S" />
      <node concept="3cqZAl" id="5VTsVZ4_uE$" role="3clF45" />
      <node concept="37vLTG" id="5VTsVZ4_uId" role="3clF46">
        <property role="TrG5h" value="targetDescriptor" />
        <node concept="3uibUv" id="5VTsVZ4_uIc" role="1tU5fm">
          <ref role="3uigEE" to="w0gx:~SolutionDescriptor" resolve="SolutionDescriptor" />
        </node>
      </node>
      <node concept="37vLTG" id="2SDWeiHz4NN" role="3clF46">
        <property role="TrG5h" value="targetDescriptorFile" />
        <node concept="3uibUv" id="2SDWeiHz4RO" role="1tU5fm">
          <ref role="3uigEE" to="3ju5:~IFile" resolve="IFile" />
        </node>
      </node>
      <node concept="37vLTG" id="5VTsVZ4_uK5" role="3clF46">
        <property role="TrG5h" value="sourceDescriptor" />
        <node concept="3uibUv" id="2SDWeiHzkWG" role="1tU5fm">
          <ref role="3uigEE" to="w0gx:~SolutionDescriptor" resolve="SolutionDescriptor" />
        </node>
      </node>
      <node concept="37vLTG" id="2SDWeiHzj5n" role="3clF46">
        <property role="TrG5h" value="sourceDescriptorFile" />
        <node concept="3uibUv" id="2SDWeiHzj9q" role="1tU5fm">
          <ref role="3uigEE" to="3ju5:~IFile" resolve="IFile" />
        </node>
      </node>
    </node>
    <node concept="2tJIrI" id="7CyNnDpbAR2" role="jymVt" />
    <node concept="2YIFZL" id="7CyNnDpbBfM" role="jymVt">
      <property role="TrG5h" value="cloneLanguageDescriptorInfo" />
      <property role="od$2w" value="false" />
      <property role="DiZV1" value="false" />
      <property role="2aFKle" value="false" />
      <node concept="3clFbS" id="7CyNnDpbBfP" role="3clF47">
        <node concept="3clFbF" id="7CyNnDpbBxH" role="3cqZAp">
          <node concept="1rXfSq" id="7CyNnDpbBxG" role="3clFbG">
            <ref role="37wK5l" node="5VTsVZ4_uXv" resolve="cloneModuleDescriptorInfo" />
            <node concept="37vLTw" id="7CyNnDpbBzY" role="37wK5m">
              <ref role="3cqZAo" node="7CyNnDpbBox" resolve="targetDescriptor" />
            </node>
            <node concept="37vLTw" id="7CyNnDpbBBi" role="37wK5m">
              <ref role="3cqZAo" node="7CyNnDpbBpH" resolve="targetDescriptorFile" />
            </node>
            <node concept="37vLTw" id="7CyNnDpbBER" role="37wK5m">
              <ref role="3cqZAo" node="7CyNnDpbBr5" resolve="sourceDescriptor" />
            </node>
            <node concept="37vLTw" id="7CyNnDpbBIA" role="37wK5m">
              <ref role="3cqZAo" node="7CyNnDpbBup" resolve="sourceDescriptorFile" />
            </node>
          </node>
        </node>
        <node concept="3clFbH" id="7CyNnDpbBJq" role="3cqZAp" />
        <node concept="3clFbF" id="7CyNnDpbBR9" role="3cqZAp">
          <node concept="2OqwBi" id="7CyNnDpbBX8" role="3clFbG">
            <node concept="37vLTw" id="7CyNnDpbBR7" role="2Oq$k0">
              <ref role="3cqZAo" node="7CyNnDpbBox" resolve="targetDescriptor" />
            </node>
            <node concept="liA8E" id="7CyNnDpbCMX" role="2OqNvi">
              <ref role="37wK5l" to="w0gx:~LanguageDescriptor.setLanguageVersion(int):void" resolve="setLanguageVersion" />
              <node concept="2OqwBi" id="7CyNnDpbCWb" role="37wK5m">
                <node concept="37vLTw" id="7CyNnDpbCP5" role="2Oq$k0">
                  <ref role="3cqZAo" node="7CyNnDpbBr5" resolve="sourceDescriptor" />
                </node>
                <node concept="liA8E" id="7CyNnDpbDfZ" role="2OqNvi">
                  <ref role="37wK5l" to="w0gx:~LanguageDescriptor.getLanguageVersion():int" resolve="getLanguageVersion" />
                </node>
              </node>
            </node>
          </node>
        </node>
        <node concept="3clFbF" id="7CyNnDpbDjL" role="3cqZAp">
          <node concept="2OqwBi" id="7CyNnDpbDqj" role="3clFbG">
            <node concept="37vLTw" id="7CyNnDpbDjJ" role="2Oq$k0">
              <ref role="3cqZAo" node="7CyNnDpbBox" resolve="targetDescriptor" />
            </node>
            <node concept="liA8E" id="7CyNnDpbDHR" role="2OqNvi">
              <ref role="37wK5l" to="w0gx:~LanguageDescriptor.setGenPath(java.lang.String):void" resolve="setGenPath" />
              <node concept="2OqwBi" id="7CyNnDpbEK0" role="37wK5m">
                <node concept="2YIFZM" id="23kWpkMwYaQ" role="2Oq$k0">
                  <ref role="37wK5l" to="18ew:~PathConverters.forDescriptorFiles(jetbrains.mps.vfs.IFile,jetbrains.mps.vfs.IFile):jetbrains.mps.util.PathConverter" resolve="forDescriptorFiles" />
                  <ref role="1Pybhc" to="18ew:~PathConverters" resolve="PathConverters" />
                  <node concept="37vLTw" id="23kWpkMwYaR" role="37wK5m">
                    <ref role="3cqZAo" node="7CyNnDpbBpH" resolve="targetDescriptorFile" />
                  </node>
                  <node concept="37vLTw" id="23kWpkMwYaS" role="37wK5m">
                    <ref role="3cqZAo" node="7CyNnDpbBup" resolve="sourceDescriptorFile" />
                  </node>
                </node>
                <node concept="liA8E" id="7CyNnDpbETb" role="2OqNvi">
                  <ref role="37wK5l" to="18ew:~PathConverter.sourceToDestination(java.lang.String):java.lang.String" resolve="sourceToDestination" />
                  <node concept="2OqwBi" id="7CyNnDpbF49" role="37wK5m">
                    <node concept="37vLTw" id="7CyNnDpbEVZ" role="2Oq$k0">
                      <ref role="3cqZAo" node="7CyNnDpbBr5" resolve="sourceDescriptor" />
                    </node>
                    <node concept="liA8E" id="7CyNnDpbFgE" role="2OqNvi">
                      <ref role="37wK5l" to="w0gx:~LanguageDescriptor.getGenPath():java.lang.String" resolve="getGenPath" />
                    </node>
                  </node>
                </node>
              </node>
            </node>
          </node>
        </node>
        <node concept="3clFbH" id="7CyNnDpbFic" role="3cqZAp" />
        <node concept="3clFbF" id="7CyNnDpbG1R" role="3cqZAp">
          <node concept="2OqwBi" id="7CyNnDpbGJj" role="3clFbG">
            <node concept="2OqwBi" id="7CyNnDpbGai" role="2Oq$k0">
              <node concept="37vLTw" id="7CyNnDpbG1P" role="2Oq$k0">
                <ref role="3cqZAo" node="7CyNnDpbBox" resolve="targetDescriptor" />
              </node>
              <node concept="liA8E" id="7CyNnDpbGvy" role="2OqNvi">
                <ref role="37wK5l" to="w0gx:~LanguageDescriptor.getAccessoryModels():java.util.Set" resolve="getAccessoryModels" />
              </node>
            </node>
            <node concept="liA8E" id="7CyNnDpbHVj" role="2OqNvi">
              <ref role="37wK5l" to="33ny:~Set.clear():void" resolve="clear" />
            </node>
          </node>
        </node>
        <node concept="3clFbF" id="7CyNnDpbI59" role="3cqZAp">
          <node concept="2OqwBi" id="7CyNnDpbIOV" role="3clFbG">
            <node concept="2OqwBi" id="7CyNnDpbIeM" role="2Oq$k0">
              <node concept="37vLTw" id="7CyNnDpbI57" role="2Oq$k0">
                <ref role="3cqZAo" node="7CyNnDpbBox" resolve="targetDescriptor" />
              </node>
              <node concept="liA8E" id="7CyNnDpbI_a" role="2OqNvi">
                <ref role="37wK5l" to="w0gx:~LanguageDescriptor.getAccessoryModels():java.util.Set" resolve="getAccessoryModels" />
              </node>
            </node>
            <node concept="liA8E" id="7CyNnDpbK23" role="2OqNvi">
              <ref role="37wK5l" to="33ny:~Set.addAll(java.util.Collection):boolean" resolve="addAll" />
              <node concept="2OqwBi" id="7CyNnDpbKiQ" role="37wK5m">
                <node concept="37vLTw" id="7CyNnDpbK6I" role="2Oq$k0">
                  <ref role="3cqZAo" node="7CyNnDpbBr5" resolve="sourceDescriptor" />
                </node>
                <node concept="liA8E" id="7CyNnDpbKH$" role="2OqNvi">
                  <ref role="37wK5l" to="w0gx:~LanguageDescriptor.getAccessoryModels():java.util.Set" resolve="getAccessoryModels" />
                </node>
              </node>
            </node>
          </node>
        </node>
        <node concept="3clFbH" id="7CyNnDpbKRo" role="3cqZAp" />
        <node concept="3clFbF" id="7CyNnDpbLe1" role="3cqZAp">
          <node concept="2OqwBi" id="7CyNnDpbM_E" role="3clFbG">
            <node concept="2OqwBi" id="7CyNnDpbLvk" role="2Oq$k0">
              <node concept="37vLTw" id="7CyNnDpbLdZ" role="2Oq$k0">
                <ref role="3cqZAo" node="7CyNnDpbBox" resolve="targetDescriptor" />
              </node>
              <node concept="liA8E" id="7CyNnDpbMlT" role="2OqNvi">
                <ref role="37wK5l" to="w0gx:~LanguageDescriptor.getRuntimeModules():java.util.Set" resolve="getRuntimeModules" />
              </node>
            </node>
            <node concept="liA8E" id="7CyNnDpbNkK" role="2OqNvi">
              <ref role="37wK5l" to="33ny:~Set.clear():void" resolve="clear" />
            </node>
          </node>
        </node>
        <node concept="3clFbF" id="7CyNnDpbN_A" role="3cqZAp">
          <node concept="2OqwBi" id="7CyNnDpbO_0" role="3clFbG">
            <node concept="2OqwBi" id="7CyNnDpbNS7" role="2Oq$k0">
              <node concept="37vLTw" id="7CyNnDpbN_$" role="2Oq$k0">
                <ref role="3cqZAo" node="7CyNnDpbBox" resolve="targetDescriptor" />
              </node>
              <node concept="liA8E" id="7CyNnDpbOlf" role="2OqNvi">
                <ref role="37wK5l" to="w0gx:~LanguageDescriptor.getRuntimeModules():java.util.Set" resolve="getRuntimeModules" />
              </node>
            </node>
            <node concept="liA8E" id="7CyNnDpbPSS" role="2OqNvi">
              <ref role="37wK5l" to="33ny:~Set.addAll(java.util.Collection):boolean" resolve="addAll" />
              <node concept="2OqwBi" id="7CyNnDpbQNf" role="37wK5m">
                <node concept="37vLTw" id="7CyNnDpbQCM" role="2Oq$k0">
                  <ref role="3cqZAo" node="7CyNnDpbBr5" resolve="sourceDescriptor" />
                </node>
                <node concept="liA8E" id="7CyNnDpbRdX" role="2OqNvi">
                  <ref role="37wK5l" to="w0gx:~LanguageDescriptor.getRuntimeModules():java.util.Set" resolve="getRuntimeModules" />
                </node>
              </node>
            </node>
          </node>
        </node>
        <node concept="3clFbH" id="7CyNnDpbRkn" role="3cqZAp" />
        <node concept="3clFbF" id="7CyNnDpbSiD" role="3cqZAp">
          <node concept="2OqwBi" id="7CyNnDpbTx$" role="3clFbG">
            <node concept="2OqwBi" id="7CyNnDpbSJ3" role="2Oq$k0">
              <node concept="37vLTw" id="7CyNnDpbSiB" role="2Oq$k0">
                <ref role="3cqZAo" node="7CyNnDpbBox" resolve="targetDescriptor" />
              </node>
              <node concept="liA8E" id="7CyNnDpbThN" role="2OqNvi">
                <ref role="37wK5l" to="w0gx:~LanguageDescriptor.getExtendedLanguages():java.util.Set" resolve="getExtendedLanguages" />
              </node>
            </node>
            <node concept="liA8E" id="7CyNnDpbUV4" role="2OqNvi">
              <ref role="37wK5l" to="33ny:~Set.clear():void" resolve="clear" />
            </node>
          </node>
        </node>
        <node concept="3clFbF" id="7CyNnDpbVi_" role="3cqZAp">
          <node concept="2OqwBi" id="7CyNnDpbXup" role="3clFbG">
            <node concept="2OqwBi" id="7CyNnDpbWF5" role="2Oq$k0">
              <node concept="37vLTw" id="7CyNnDpbWga" role="2Oq$k0">
                <ref role="3cqZAo" node="7CyNnDpbBox" resolve="targetDescriptor" />
              </node>
              <node concept="liA8E" id="7CyNnDpbXeC" role="2OqNvi">
                <ref role="37wK5l" to="w0gx:~LanguageDescriptor.getExtendedLanguages():java.util.Set" resolve="getExtendedLanguages" />
              </node>
            </node>
            <node concept="liA8E" id="7CyNnDpbYSG" role="2OqNvi">
              <ref role="37wK5l" to="33ny:~Set.addAll(java.util.Collection):boolean" resolve="addAll" />
              <node concept="2OqwBi" id="7CyNnDpbZcc" role="37wK5m">
                <node concept="37vLTw" id="7CyNnDpbYXn" role="2Oq$k0">
                  <ref role="3cqZAo" node="7CyNnDpbBr5" resolve="sourceDescriptor" />
                </node>
                <node concept="liA8E" id="7CyNnDpbZu5" role="2OqNvi">
                  <ref role="37wK5l" to="w0gx:~LanguageDescriptor.getExtendedLanguages():java.util.Set" resolve="getExtendedLanguages" />
                </node>
              </node>
            </node>
          </node>
        </node>
        <node concept="3clFbH" id="7CyNnDpdsAt" role="3cqZAp" />
        <node concept="3cpWs8" id="7CyNnDpduQ2" role="3cqZAp">
          <node concept="3cpWsn" id="7CyNnDpduQ8" role="3cpWs9">
            <property role="TrG5h" value="targetGenerators" />
            <node concept="3uibUv" id="7CyNnDpduQa" role="1tU5fm">
              <ref role="3uigEE" to="33ny:~List" resolve="List" />
              <node concept="3uibUv" id="7CyNnDpdwv8" role="11_B2D">
                <ref role="3uigEE" to="w0gx:~GeneratorDescriptor" resolve="GeneratorDescriptor" />
              </node>
            </node>
            <node concept="2OqwBi" id="7CyNnDpdtuM" role="33vP2m">
              <node concept="37vLTw" id="7CyNnDpdt2A" role="2Oq$k0">
                <ref role="3cqZAo" node="7CyNnDpbBox" resolve="targetDescriptor" />
              </node>
              <node concept="liA8E" id="7CyNnDpdu5Q" role="2OqNvi">
                <ref role="37wK5l" to="w0gx:~LanguageDescriptor.getGenerators():java.util.List" resolve="getGenerators" />
              </node>
            </node>
          </node>
        </node>
        <node concept="2Gpval" id="7CyNnDpdyRe" role="3cqZAp">
          <node concept="2GrKxI" id="7CyNnDpdyRg" role="2Gsz3X">
            <property role="TrG5h" value="sourceGenerator" />
          </node>
          <node concept="2OqwBi" id="7CyNnDpd_ms" role="2GsD0m">
            <node concept="37vLTw" id="7CyNnDpd$Ur" role="2Oq$k0">
              <ref role="3cqZAo" node="7CyNnDpbBr5" resolve="sourceDescriptor" />
            </node>
            <node concept="liA8E" id="7CyNnDpd_XE" role="2OqNvi">
              <ref role="37wK5l" to="w0gx:~LanguageDescriptor.getGenerators():java.util.List" resolve="getGenerators" />
            </node>
          </node>
          <node concept="3clFbS" id="7CyNnDpdyRk" role="2LFqv$">
            <node concept="3cpWs8" id="7CyNnDpdA3A" role="3cqZAp">
              <node concept="3cpWsn" id="7CyNnDpdA3B" role="3cpWs9">
                <property role="TrG5h" value="targetGenerator" />
                <node concept="3uibUv" id="7CyNnDpdA3C" role="1tU5fm">
                  <ref role="3uigEE" to="w0gx:~GeneratorDescriptor" resolve="GeneratorDescriptor" />
                </node>
                <node concept="2ShNRf" id="7CyNnDpdA9A" role="33vP2m">
                  <node concept="1pGfFk" id="7CyNnDpdABT" role="2ShVmc">
                    <ref role="37wK5l" to="w0gx:~GeneratorDescriptor.&lt;init&gt;()" resolve="GeneratorDescriptor" />
                  </node>
                </node>
              </node>
            </node>
            <node concept="3clFbH" id="7CyNnDpdGU9" role="3cqZAp" />
            <node concept="3SKdUt" id="7CyNnDpdH87" role="3cqZAp">
              <node concept="3SKdUq" id="7CyNnDpdH89" role="3SKWNk">
                <property role="3SKdUp" value="similiar to Generator.generateGeneratorUID(Language)" />
              </node>
            </node>
            <node concept="3cpWs8" id="7CyNnDpdChV" role="3cqZAp">
              <node concept="3cpWsn" id="7CyNnDpdChY" role="3cpWs9">
                <property role="TrG5h" value="targetGeneratorUID" />
                <node concept="17QB3L" id="7CyNnDpdChT" role="1tU5fm" />
                <node concept="3cpWs3" id="7CyNnDpdGqJ" role="33vP2m">
                  <node concept="2YIFZM" id="7CyNnDpdGN7" role="3uHU7w">
                    <ref role="37wK5l" to="w1kc:~SModel.generateUniqueId():jetbrains.mps.smodel.SNodeId" resolve="generateUniqueId" />
                    <ref role="1Pybhc" to="w1kc:~SModel" resolve="SModel" />
                  </node>
                  <node concept="3cpWs3" id="7CyNnDpdFR0" role="3uHU7B">
                    <node concept="2OqwBi" id="7CyNnDpdCuj" role="3uHU7B">
                      <node concept="37vLTw" id="7CyNnDpdCnb" role="2Oq$k0">
                        <ref role="3cqZAo" node="7CyNnDpbBox" resolve="targetDescriptor" />
                      </node>
                      <node concept="liA8E" id="7CyNnDpdF8H" role="2OqNvi">
                        <ref role="37wK5l" to="w0gx:~ModuleDescriptor.getNamespace():java.lang.String" resolve="getNamespace" />
                      </node>
                    </node>
                    <node concept="Xl_RD" id="7CyNnDpdFTq" role="3uHU7w">
                      <property role="Xl_RC" value="#" />
                    </node>
                  </node>
                </node>
              </node>
            </node>
            <node concept="3clFbH" id="7CyNnDpdHeT" role="3cqZAp" />
            <node concept="3clFbF" id="7CyNnDpdAE9" role="3cqZAp">
              <node concept="2OqwBi" id="7CyNnDpdAJn" role="3clFbG">
                <node concept="37vLTw" id="7CyNnDpdAE7" role="2Oq$k0">
                  <ref role="3cqZAo" node="7CyNnDpdA3B" resolve="targetGenerator" />
                </node>
                <node concept="liA8E" id="7CyNnDpdB1F" role="2OqNvi">
                  <ref role="37wK5l" to="w0gx:~GeneratorDescriptor.setGeneratorUID(java.lang.String):void" resolve="setGeneratorUID" />
                  <node concept="37vLTw" id="7CyNnDpdHnK" role="37wK5m">
                    <ref role="3cqZAo" node="7CyNnDpdChY" resolve="targetGeneratorUID" />
                  </node>
                </node>
              </node>
            </node>
            <node concept="3clFbF" id="7CyNnDpdHJM" role="3cqZAp">
              <node concept="1rXfSq" id="7CyNnDpdHJK" role="3clFbG">
                <ref role="37wK5l" node="7CyNnDpcRjG" resolve="cloneGeneratorDescriptorInfo" />
                <node concept="37vLTw" id="7CyNnDpdHS0" role="37wK5m">
                  <ref role="3cqZAo" node="7CyNnDpdA3B" resolve="targetGenerator" />
                </node>
                <node concept="37vLTw" id="7CyNnDpdHVA" role="37wK5m">
                  <ref role="3cqZAo" node="7CyNnDpbBpH" resolve="targetDescriptorFile" />
                </node>
                <node concept="2GrUjf" id="7CyNnDpdI4K" role="37wK5m">
                  <ref role="2Gs0qQ" node="7CyNnDpdyRg" resolve="sourceGenerator" />
                </node>
                <node concept="37vLTw" id="7CyNnDpdIAA" role="37wK5m">
                  <ref role="3cqZAo" node="7CyNnDpbBup" resolve="sourceDescriptorFile" />
                </node>
              </node>
            </node>
            <node concept="3clFbH" id="507ukkvHHq3" role="3cqZAp" />
            <node concept="3clFbF" id="507ukkvHID9" role="3cqZAp">
              <node concept="2OqwBi" id="507ukkvHJun" role="3clFbG">
                <node concept="37vLTw" id="507ukkvHID7" role="2Oq$k0">
                  <ref role="3cqZAo" node="7CyNnDpduQ8" resolve="targetGenerators" />
                </node>
                <node concept="liA8E" id="507ukkvHKIN" role="2OqNvi">
                  <ref role="37wK5l" to="33ny:~List.add(java.lang.Object):boolean" resolve="add" />
                  <node concept="37vLTw" id="507ukkvHKRN" role="37wK5m">
                    <ref role="3cqZAo" node="7CyNnDpdA3B" resolve="targetGenerator" />
                  </node>
                </node>
              </node>
            </node>
          </node>
        </node>
      </node>
      <node concept="3Tm6S6" id="7CyNnDpbB6T" role="1B3o_S" />
      <node concept="3cqZAl" id="7CyNnDpbBfA" role="3clF45" />
      <node concept="37vLTG" id="7CyNnDpbBox" role="3clF46">
        <property role="TrG5h" value="targetDescriptor" />
        <node concept="3uibUv" id="7CyNnDpbBow" role="1tU5fm">
          <ref role="3uigEE" to="w0gx:~LanguageDescriptor" resolve="LanguageDescriptor" />
        </node>
      </node>
      <node concept="37vLTG" id="7CyNnDpbBpH" role="3clF46">
        <property role="TrG5h" value="targetDescriptorFile" />
        <node concept="3uibUv" id="7CyNnDpbBqa" role="1tU5fm">
          <ref role="3uigEE" to="3ju5:~IFile" resolve="IFile" />
        </node>
      </node>
      <node concept="37vLTG" id="7CyNnDpbBr5" role="3clF46">
        <property role="TrG5h" value="sourceDescriptor" />
        <node concept="3uibUv" id="7CyNnDpbBrB" role="1tU5fm">
          <ref role="3uigEE" to="w0gx:~LanguageDescriptor" resolve="LanguageDescriptor" />
        </node>
      </node>
      <node concept="37vLTG" id="7CyNnDpbBup" role="3clF46">
        <property role="TrG5h" value="sourceDescriptorFile" />
        <node concept="3uibUv" id="7CyNnDpbBuX" role="1tU5fm">
          <ref role="3uigEE" to="3ju5:~IFile" resolve="IFile" />
        </node>
      </node>
    </node>
    <node concept="2tJIrI" id="5VTsVZ4_uN7" role="jymVt" />
    <node concept="2YIFZL" id="7CyNnDpcRjG" role="jymVt">
      <property role="TrG5h" value="cloneGeneratorDescriptorInfo" />
      <property role="od$2w" value="false" />
      <property role="DiZV1" value="false" />
      <property role="2aFKle" value="false" />
      <node concept="3clFbS" id="7CyNnDpcRjJ" role="3clF47">
        <node concept="3clFbF" id="7CyNnDpcRMN" role="3cqZAp">
          <node concept="1rXfSq" id="7CyNnDpcRMM" role="3clFbG">
            <ref role="37wK5l" node="5VTsVZ4_uXv" resolve="cloneModuleDescriptorInfo" />
            <node concept="37vLTw" id="7CyNnDpcRPu" role="37wK5m">
              <ref role="3cqZAo" node="7CyNnDpcRCQ" resolve="targetDescriptor" />
            </node>
            <node concept="37vLTw" id="7CyNnDpcRUh" role="37wK5m">
              <ref role="3cqZAo" node="7CyNnDpcRH_" resolve="targetDescriptorFile" />
            </node>
            <node concept="37vLTw" id="7CyNnDpcRZp" role="37wK5m">
              <ref role="3cqZAo" node="7CyNnDpcRES" resolve="sourceDescriptor" />
            </node>
            <node concept="37vLTw" id="7CyNnDpcS4H" role="37wK5m">
              <ref role="3cqZAo" node="7CyNnDpcRJo" resolve="sourceDescriptorFile" />
            </node>
          </node>
        </node>
        <node concept="3clFbH" id="7CyNnDpd2ss" role="3cqZAp" />
        <node concept="3clFbF" id="7CyNnDpcZya" role="3cqZAp">
          <node concept="2OqwBi" id="7CyNnDpcZLx" role="3clFbG">
            <node concept="37vLTw" id="7CyNnDpcZy8" role="2Oq$k0">
              <ref role="3cqZAo" node="7CyNnDpcRCQ" resolve="targetDescriptor" />
            </node>
            <node concept="liA8E" id="7CyNnDpd0TT" role="2OqNvi">
              <ref role="37wK5l" to="w0gx:~GeneratorDescriptor.setGenerateTemplates(boolean):void" resolve="setGenerateTemplates" />
              <node concept="2OqwBi" id="7CyNnDpd12S" role="37wK5m">
                <node concept="37vLTw" id="7CyNnDpd0VA" role="2Oq$k0">
                  <ref role="3cqZAo" node="7CyNnDpcRES" resolve="sourceDescriptor" />
                </node>
                <node concept="liA8E" id="7CyNnDpd1n1" role="2OqNvi">
                  <ref role="37wK5l" to="w0gx:~GeneratorDescriptor.isGenerateTemplates():boolean" resolve="isGenerateTemplates" />
                </node>
              </node>
            </node>
          </node>
        </node>
        <node concept="3clFbF" id="7CyNnDpd2TQ" role="3cqZAp">
          <node concept="2OqwBi" id="7CyNnDpd37Z" role="3clFbG">
            <node concept="37vLTw" id="7CyNnDpd2TO" role="2Oq$k0">
              <ref role="3cqZAo" node="7CyNnDpcRCQ" resolve="targetDescriptor" />
            </node>
            <node concept="liA8E" id="7CyNnDpd3yo" role="2OqNvi">
              <ref role="37wK5l" to="w0gx:~GeneratorDescriptor.setReflectiveQueries(boolean):void" resolve="setReflectiveQueries" />
              <node concept="2OqwBi" id="7CyNnDpd3Fn" role="37wK5m">
                <node concept="37vLTw" id="7CyNnDpd3$5" role="2Oq$k0">
                  <ref role="3cqZAo" node="7CyNnDpcRES" resolve="sourceDescriptor" />
                </node>
                <node concept="liA8E" id="7CyNnDpd3Zw" role="2OqNvi">
                  <ref role="37wK5l" to="w0gx:~GeneratorDescriptor.isReflectiveQueries():boolean" resolve="isReflectiveQueries" />
                </node>
              </node>
            </node>
          </node>
        </node>
        <node concept="3clFbH" id="7CyNnDpd2Jb" role="3cqZAp" />
        <node concept="3clFbF" id="7CyNnDpcSeO" role="3cqZAp">
          <node concept="2OqwBi" id="7CyNnDpcUEK" role="3clFbG">
            <node concept="2OqwBi" id="7CyNnDpcSkZ" role="2Oq$k0">
              <node concept="37vLTw" id="7CyNnDpcSeM" role="2Oq$k0">
                <ref role="3cqZAo" node="7CyNnDpcRCQ" resolve="targetDescriptor" />
              </node>
              <node concept="liA8E" id="7CyNnDpcUqQ" role="2OqNvi">
                <ref role="37wK5l" to="w0gx:~GeneratorDescriptor.getDepGenerators():java.util.Set" resolve="getDepGenerators" />
              </node>
            </node>
            <node concept="liA8E" id="7CyNnDpcVPh" role="2OqNvi">
              <ref role="37wK5l" to="33ny:~Set.clear():void" resolve="clear" />
            </node>
          </node>
        </node>
        <node concept="3clFbF" id="7CyNnDpcVYQ" role="3cqZAp">
          <node concept="2OqwBi" id="7CyNnDpcWxJ" role="3clFbG">
            <node concept="2OqwBi" id="7CyNnDpcW6l" role="2Oq$k0">
              <node concept="37vLTw" id="7CyNnDpcVYO" role="2Oq$k0">
                <ref role="3cqZAo" node="7CyNnDpcRCQ" resolve="targetDescriptor" />
              </node>
              <node concept="liA8E" id="7CyNnDpcWhP" role="2OqNvi">
                <ref role="37wK5l" to="w0gx:~GeneratorDescriptor.getDepGenerators():java.util.Set" resolve="getDepGenerators" />
              </node>
            </node>
            <node concept="liA8E" id="7CyNnDpcXHq" role="2OqNvi">
              <ref role="37wK5l" to="33ny:~Set.addAll(java.util.Collection):boolean" resolve="addAll" />
              <node concept="2OqwBi" id="7CyNnDpcXYy" role="37wK5m">
                <node concept="37vLTw" id="7CyNnDpcXO2" role="2Oq$k0">
                  <ref role="3cqZAo" node="7CyNnDpcRES" resolve="sourceDescriptor" />
                </node>
                <node concept="liA8E" id="7CyNnDpcYsL" role="2OqNvi">
                  <ref role="37wK5l" to="w0gx:~GeneratorDescriptor.getDepGenerators():java.util.Set" resolve="getDepGenerators" />
                </node>
              </node>
            </node>
          </node>
        </node>
        <node concept="3clFbH" id="7CyNnDpcZfx" role="3cqZAp" />
        <node concept="3cpWs8" id="7CyNnDpdexx" role="3cqZAp">
          <node concept="3cpWsn" id="7CyNnDpdexy" role="3cpWs9">
            <property role="TrG5h" value="targetMappingPriorityRules" />
            <node concept="3uibUv" id="7CyNnDpdexv" role="1tU5fm">
              <ref role="3uigEE" to="33ny:~List" resolve="List" />
              <node concept="3uibUv" id="7CyNnDpdfcm" role="11_B2D">
                <ref role="3uigEE" to="yo1v:~MappingPriorityRule" resolve="MappingPriorityRule" />
              </node>
            </node>
            <node concept="2OqwBi" id="7CyNnDpdfuK" role="33vP2m">
              <node concept="37vLTw" id="7CyNnDpdflu" role="2Oq$k0">
                <ref role="3cqZAo" node="7CyNnDpcRCQ" resolve="targetDescriptor" />
              </node>
              <node concept="liA8E" id="7CyNnDpdfLo" role="2OqNvi">
                <ref role="37wK5l" to="w0gx:~GeneratorDescriptor.getPriorityRules():java.util.List" resolve="getPriorityRules" />
              </node>
            </node>
          </node>
        </node>
        <node concept="3clFbF" id="7CyNnDpdgbi" role="3cqZAp">
          <node concept="2OqwBi" id="7CyNnDpdgGM" role="3clFbG">
            <node concept="37vLTw" id="7CyNnDpdgbg" role="2Oq$k0">
              <ref role="3cqZAo" node="7CyNnDpdexy" resolve="targetMappingPriorityRules" />
            </node>
            <node concept="liA8E" id="7CyNnDpdhtX" role="2OqNvi">
              <ref role="37wK5l" to="33ny:~List.clear():void" resolve="clear" />
            </node>
          </node>
        </node>
        <node concept="2Gpval" id="7CyNnDpdh_i" role="3cqZAp">
          <node concept="2GrKxI" id="7CyNnDpdh_k" role="2Gsz3X">
            <property role="TrG5h" value="sourceMappingPriorityRule" />
          </node>
          <node concept="2OqwBi" id="7CyNnDpdiZj" role="2GsD0m">
            <node concept="37vLTw" id="7CyNnDpdik0" role="2Oq$k0">
              <ref role="3cqZAo" node="7CyNnDpcRES" resolve="sourceDescriptor" />
            </node>
            <node concept="liA8E" id="7CyNnDpdjqF" role="2OqNvi">
              <ref role="37wK5l" to="w0gx:~GeneratorDescriptor.getPriorityRules():java.util.List" resolve="getPriorityRules" />
            </node>
          </node>
          <node concept="3clFbS" id="7CyNnDpdh_o" role="2LFqv$">
            <node concept="3clFbF" id="7CyNnDpdnGA" role="3cqZAp">
              <node concept="2OqwBi" id="7CyNnDpdoGB" role="3clFbG">
                <node concept="37vLTw" id="7CyNnDpdnG_" role="2Oq$k0">
                  <ref role="3cqZAo" node="7CyNnDpdexy" resolve="targetMappingPriorityRules" />
                </node>
                <node concept="liA8E" id="7CyNnDpdpWX" role="2OqNvi">
                  <ref role="37wK5l" to="33ny:~List.add(java.lang.Object):boolean" resolve="add" />
                  <node concept="2OqwBi" id="7CyNnDpdqfL" role="37wK5m">
                    <node concept="2GrUjf" id="7CyNnDpdq4c" role="2Oq$k0">
                      <ref role="2Gs0qQ" node="7CyNnDpdh_k" resolve="sourceMappingPriorityRule" />
                    </node>
                    <node concept="liA8E" id="7CyNnDpdqYs" role="2OqNvi">
                      <ref role="37wK5l" to="yo1v:~MappingPriorityRule.getCopy():jetbrains.mps.project.structure.modules.mappingpriorities.MappingPriorityRule" resolve="getCopy" />
                    </node>
                  </node>
                </node>
              </node>
            </node>
          </node>
        </node>
      </node>
      <node concept="3Tm6S6" id="7CyNnDpcQYn" role="1B3o_S" />
      <node concept="3cqZAl" id="7CyNnDpcRju" role="3clF45" />
      <node concept="37vLTG" id="7CyNnDpcRCQ" role="3clF46">
        <property role="TrG5h" value="targetDescriptor" />
        <node concept="3uibUv" id="7CyNnDpcRCP" role="1tU5fm">
          <ref role="3uigEE" to="w0gx:~GeneratorDescriptor" resolve="GeneratorDescriptor" />
        </node>
      </node>
      <node concept="37vLTG" id="7CyNnDpcRH_" role="3clF46">
        <property role="TrG5h" value="targetDescriptorFile" />
        <node concept="3uibUv" id="7CyNnDpcRIe" role="1tU5fm">
          <ref role="3uigEE" to="3ju5:~IFile" resolve="IFile" />
        </node>
      </node>
      <node concept="37vLTG" id="7CyNnDpcRES" role="3clF46">
        <property role="TrG5h" value="sourceDescriptor" />
        <node concept="3uibUv" id="7CyNnDpcRFt" role="1tU5fm">
          <ref role="3uigEE" to="w0gx:~GeneratorDescriptor" resolve="GeneratorDescriptor" />
        </node>
      </node>
      <node concept="37vLTG" id="7CyNnDpcRJo" role="3clF46">
        <property role="TrG5h" value="sourceDescriptorFile" />
        <node concept="3uibUv" id="7CyNnDpcRK2" role="1tU5fm">
          <ref role="3uigEE" to="3ju5:~IFile" resolve="IFile" />
        </node>
      </node>
    </node>
    <node concept="2tJIrI" id="7CyNnDpcQDy" role="jymVt" />
    <node concept="2YIFZL" id="5VTsVZ4_uXv" role="jymVt">
      <property role="TrG5h" value="cloneModuleDescriptorInfo" />
      <property role="od$2w" value="false" />
      <property role="DiZV1" value="false" />
      <property role="2aFKle" value="false" />
      <node concept="3clFbS" id="5VTsVZ4_uXy" role="3clF47">
        <node concept="3clFbH" id="2SDWeiHzh7J" role="3cqZAp" />
        <node concept="3cpWs8" id="75cNzlFMzVm" role="3cqZAp">
          <node concept="3cpWsn" id="75cNzlFMzVn" role="3cpWs9">
            <property role="TrG5h" value="pathConverter" />
            <node concept="3uibUv" id="23kWpkMwYfW" role="1tU5fm">
              <ref role="3uigEE" to="18ew:~PathConverter" resolve="PathConverter" />
            </node>
            <node concept="2YIFZM" id="23kWpkMwYiZ" role="33vP2m">
              <ref role="37wK5l" to="18ew:~PathConverters.forDescriptorFiles(jetbrains.mps.vfs.IFile,jetbrains.mps.vfs.IFile):jetbrains.mps.util.PathConverter" resolve="forDescriptorFiles" />
              <ref role="1Pybhc" to="18ew:~PathConverters" resolve="PathConverters" />
              <node concept="37vLTw" id="23kWpkMwYj0" role="37wK5m">
                <ref role="3cqZAo" node="2SDWeiHzhKX" resolve="targetDescriptorFile" />
              </node>
              <node concept="37vLTw" id="23kWpkMwYj1" role="37wK5m">
                <ref role="3cqZAo" node="2SDWeiHzjvM" resolve="sourceDescriptorFile" />
              </node>
            </node>
          </node>
        </node>
        <node concept="3clFbH" id="2SDWeiHzfE4" role="3cqZAp" />
        <node concept="3clFbF" id="6LMgMF3P8V6" role="3cqZAp">
          <node concept="2OqwBi" id="6LMgMF3P9el" role="3clFbG">
            <node concept="37vLTw" id="6LMgMF3P8V4" role="2Oq$k0">
              <ref role="3cqZAo" node="5VTsVZ4_v17" resolve="targetDescriptor" />
            </node>
            <node concept="liA8E" id="6LMgMF3P9yc" role="2OqNvi">
              <ref role="37wK5l" to="w0gx:~ModuleDescriptor.setModuleVersion(int):void" resolve="setModuleVersion" />
              <node concept="2OqwBi" id="6LMgMF3P9Ga" role="37wK5m">
                <node concept="37vLTw" id="2SDWeiHzq6d" role="2Oq$k0">
                  <ref role="3cqZAo" node="5VTsVZ4_v2Z" resolve="sourceDescriptor" />
                </node>
                <node concept="liA8E" id="6LMgMF3Pa0p" role="2OqNvi">
                  <ref role="37wK5l" to="w0gx:~ModuleDescriptor.getModuleVersion():int" resolve="getModuleVersion" />
                </node>
              </node>
            </node>
          </node>
        </node>
        <node concept="3clFbF" id="7CyNnDpd4F$" role="3cqZAp">
          <node concept="2OqwBi" id="7CyNnDpd5ph" role="3clFbG">
            <node concept="37vLTw" id="7CyNnDpd4Fy" role="2Oq$k0">
              <ref role="3cqZAo" node="5VTsVZ4_v17" resolve="targetDescriptor" />
            </node>
            <node concept="liA8E" id="7CyNnDpd6tk" role="2OqNvi">
              <ref role="37wK5l" to="w0gx:~ModuleDescriptor.setUseTransientOutput(boolean):void" resolve="setUseTransientOutput" />
              <node concept="2OqwBi" id="7CyNnDpd6$Z" role="37wK5m">
                <node concept="37vLTw" id="7CyNnDpd6v2" role="2Oq$k0">
                  <ref role="3cqZAo" node="5VTsVZ4_v2Z" resolve="sourceDescriptor" />
                </node>
                <node concept="liA8E" id="7CyNnDpd6O3" role="2OqNvi">
                  <ref role="37wK5l" to="w0gx:~ModuleDescriptor.isUseTransientOutput():boolean" resolve="isUseTransientOutput" />
                </node>
              </node>
            </node>
          </node>
        </node>
        <node concept="3clFbH" id="7CyNnDpd40p" role="3cqZAp" />
        <node concept="3cpWs8" id="2FPauVzKFM2" role="3cqZAp">
          <node concept="3cpWsn" id="2FPauVzKFM3" role="3cpWs9">
            <property role="TrG5h" value="sourceDependencies" />
            <node concept="3uibUv" id="2FPauVzKFM0" role="1tU5fm">
              <ref role="3uigEE" to="33ny:~Collection" resolve="Collection" />
              <node concept="3uibUv" id="2FPauVzKG7j" role="11_B2D">
                <ref role="3uigEE" to="w0gx:~Dependency" resolve="Dependency" />
              </node>
            </node>
            <node concept="2OqwBi" id="2FPauVzKGgn" role="33vP2m">
              <node concept="37vLTw" id="2SDWeiHzq9H" role="2Oq$k0">
                <ref role="3cqZAo" node="5VTsVZ4_v2Z" resolve="sourceDescriptor" />
              </node>
              <node concept="liA8E" id="2FPauVzKGtk" role="2OqNvi">
                <ref role="37wK5l" to="w0gx:~ModuleDescriptor.getDependencies():java.util.Collection" resolve="getDependencies" />
              </node>
            </node>
          </node>
        </node>
        <node concept="3cpWs8" id="2FPauVzKPTQ" role="3cqZAp">
          <node concept="3cpWsn" id="2FPauVzKPTW" role="3cpWs9">
            <property role="TrG5h" value="targetDependencies" />
            <node concept="3uibUv" id="2FPauVzKPTY" role="1tU5fm">
              <ref role="3uigEE" to="33ny:~Collection" resolve="Collection" />
              <node concept="3uibUv" id="2FPauVzKQi8" role="11_B2D">
                <ref role="3uigEE" to="w0gx:~Dependency" resolve="Dependency" />
              </node>
            </node>
            <node concept="2OqwBi" id="2FPauVzKQuc" role="33vP2m">
              <node concept="37vLTw" id="2FPauVzKQqh" role="2Oq$k0">
                <ref role="3cqZAo" node="5VTsVZ4_v17" resolve="targetDescriptor" />
              </node>
              <node concept="liA8E" id="2FPauVzKQFc" role="2OqNvi">
                <ref role="37wK5l" to="w0gx:~ModuleDescriptor.getDependencies():java.util.Collection" resolve="getDependencies" />
              </node>
            </node>
          </node>
        </node>
        <node concept="3clFbH" id="2FPauVzKQGi" role="3cqZAp" />
        <node concept="3cpWs8" id="2FPauVzKHbB" role="3cqZAp">
          <node concept="3cpWsn" id="2FPauVzKHbC" role="3cpWs9">
            <property role="TrG5h" value="sourceDependencyVersions" />
            <node concept="3uibUv" id="2FPauVzKHb_" role="1tU5fm">
              <ref role="3uigEE" to="33ny:~Map" resolve="Map" />
              <node concept="3uibUv" id="2FPauVzKHZd" role="11_B2D">
                <ref role="3uigEE" to="lui2:~SModuleReference" resolve="SModuleReference" />
              </node>
              <node concept="3uibUv" id="2FPauVzKI0k" role="11_B2D">
                <ref role="3uigEE" to="wyt6:~Integer" resolve="Integer" />
              </node>
            </node>
            <node concept="2OqwBi" id="2FPauVzKIsO" role="33vP2m">
              <node concept="37vLTw" id="2SDWeiHzqfP" role="2Oq$k0">
                <ref role="3cqZAo" node="5VTsVZ4_v2Z" resolve="sourceDescriptor" />
              </node>
              <node concept="liA8E" id="2FPauVzKI$5" role="2OqNvi">
                <ref role="37wK5l" to="w0gx:~ModuleDescriptor.getDependencyVersions():java.util.Map" resolve="getDependencyVersions" />
              </node>
            </node>
          </node>
        </node>
        <node concept="3cpWs8" id="2FPauVzKRRO" role="3cqZAp">
          <node concept="3cpWsn" id="2FPauVzKRRP" role="3cpWs9">
            <property role="TrG5h" value="targetDependencyVersions" />
            <node concept="3uibUv" id="2FPauVzKRRM" role="1tU5fm">
              <ref role="3uigEE" to="33ny:~Map" resolve="Map" />
              <node concept="3uibUv" id="2FPauVzKSh1" role="11_B2D">
                <ref role="3uigEE" to="lui2:~SModuleReference" resolve="SModuleReference" />
              </node>
              <node concept="3uibUv" id="2FPauVzKSib" role="11_B2D">
                <ref role="3uigEE" to="wyt6:~Integer" resolve="Integer" />
              </node>
            </node>
            <node concept="2OqwBi" id="2FPauVzKSu$" role="33vP2m">
              <node concept="37vLTw" id="2FPauVzKSqx" role="2Oq$k0">
                <ref role="3cqZAo" node="5VTsVZ4_v17" resolve="targetDescriptor" />
              </node>
              <node concept="liA8E" id="2FPauVzKSFR" role="2OqNvi">
                <ref role="37wK5l" to="w0gx:~ModuleDescriptor.getDependencyVersions():java.util.Map" resolve="getDependencyVersions" />
              </node>
            </node>
          </node>
        </node>
        <node concept="3clFbH" id="2FPauVzKR4K" role="3cqZAp" />
        <node concept="3clFbF" id="5VTsVZ4_v6m" role="3cqZAp">
          <node concept="2OqwBi" id="5VTsVZ4_xi7" role="3clFbG">
            <node concept="37vLTw" id="2FPauVzKSMG" role="2Oq$k0">
              <ref role="3cqZAo" node="2FPauVzKPTW" resolve="targetDependencies" />
            </node>
            <node concept="liA8E" id="5VTsVZ4_y8n" role="2OqNvi">
              <ref role="37wK5l" to="33ny:~Collection.clear():void" resolve="clear" />
            </node>
          </node>
        </node>
        <node concept="3clFbF" id="5VTsVZ4_$pZ" role="3cqZAp">
          <node concept="2OqwBi" id="5VTsVZ4__2l" role="3clFbG">
            <node concept="37vLTw" id="2FPauVzKSS7" role="2Oq$k0">
              <ref role="3cqZAo" node="2FPauVzKRRP" resolve="targetDependencyVersions" />
            </node>
            <node concept="liA8E" id="5VTsVZ4__JE" role="2OqNvi">
              <ref role="37wK5l" to="33ny:~Map.clear():void" resolve="clear" />
            </node>
          </node>
        </node>
        <node concept="3clFbH" id="2FPauVzKI_y" role="3cqZAp" />
        <node concept="2Gpval" id="5RfrgeCj19h" role="3cqZAp">
          <node concept="3clFbS" id="2FPauVzKMgL" role="2LFqv$">
            <node concept="3cpWs8" id="2FPauVzKVuK" role="3cqZAp">
              <node concept="3cpWsn" id="2FPauVzKVuL" role="3cpWs9">
                <property role="TrG5h" value="moduleRef" />
                <node concept="3uibUv" id="2FPauVzKVuM" role="1tU5fm">
                  <ref role="3uigEE" to="lui2:~SModuleReference" resolve="SModuleReference" />
                </node>
                <node concept="2OqwBi" id="2FPauVzKVEi" role="33vP2m">
                  <node concept="2GrUjf" id="5RfrgeCj1b3" role="2Oq$k0">
                    <ref role="2Gs0qQ" node="5RfrgeCj1b1" resolve="dependency" />
                  </node>
                  <node concept="liA8E" id="2FPauVzKVRy" role="2OqNvi">
                    <ref role="37wK5l" to="w0gx:~Dependency.getModuleRef():org.jetbrains.mps.openapi.module.SModuleReference" resolve="getModuleRef" />
                  </node>
                </node>
              </node>
            </node>
            <node concept="3clFbF" id="2FPauVzKNoT" role="3cqZAp">
              <node concept="2OqwBi" id="2FPauVzKNSK" role="3clFbG">
                <node concept="37vLTw" id="2FPauVzKSVE" role="2Oq$k0">
                  <ref role="3cqZAo" node="2FPauVzKPTW" resolve="targetDependencies" />
                </node>
                <node concept="liA8E" id="2FPauVzKOJg" role="2OqNvi">
                  <ref role="37wK5l" to="33ny:~Collection.add(java.lang.Object):boolean" resolve="add" />
                  <node concept="2OqwBi" id="2FPauVzKT9a" role="37wK5m">
                    <node concept="2GrUjf" id="5RfrgeCj1b5" role="2Oq$k0">
                      <ref role="2Gs0qQ" node="5RfrgeCj1b1" resolve="dependency" />
                    </node>
                    <node concept="liA8E" id="2FPauVzKTuG" role="2OqNvi">
                      <ref role="37wK5l" to="w0gx:~Dependency.getCopy():jetbrains.mps.project.structure.modules.Dependency" resolve="getCopy" />
                    </node>
                  </node>
                </node>
              </node>
            </node>
            <node concept="3clFbF" id="2FPauVzKTyo" role="3cqZAp">
              <node concept="2OqwBi" id="2FPauVzKTIn" role="3clFbG">
                <node concept="37vLTw" id="2FPauVzKTym" role="2Oq$k0">
                  <ref role="3cqZAo" node="2FPauVzKRRP" resolve="targetDependencyVersions" />
                </node>
                <node concept="liA8E" id="2FPauVzKUnO" role="2OqNvi">
                  <ref role="37wK5l" to="33ny:~Map.put(java.lang.Object,java.lang.Object):java.lang.Object" resolve="put" />
                  <node concept="37vLTw" id="2FPauVzKWfM" role="37wK5m">
                    <ref role="3cqZAo" node="2FPauVzKVuL" resolve="moduleRef" />
                  </node>
                  <node concept="2OqwBi" id="2FPauVzKWSh" role="37wK5m">
                    <node concept="37vLTw" id="2FPauVzKWA7" role="2Oq$k0">
                      <ref role="3cqZAo" node="2FPauVzKHbC" resolve="sourceDependencyVersions" />
                    </node>
                    <node concept="liA8E" id="2FPauVzKXRf" role="2OqNvi">
                      <ref role="37wK5l" to="33ny:~Map.get(java.lang.Object):java.lang.Object" resolve="get" />
                      <node concept="37vLTw" id="2FPauVzKXZk" role="37wK5m">
                        <ref role="3cqZAo" node="2FPauVzKVuL" resolve="moduleRef" />
                      </node>
                    </node>
                  </node>
                </node>
              </node>
            </node>
          </node>
          <node concept="37vLTw" id="2FPauVzKN4j" role="2GsD0m">
            <ref role="3cqZAo" node="2FPauVzKFM3" resolve="sourceDependencies" />
          </node>
          <node concept="2GrKxI" id="5RfrgeCj1b1" role="2Gsz3X">
            <property role="TrG5h" value="dependency" />
          </node>
        </node>
        <node concept="3clFbH" id="5VTsVZ4_BF7" role="3cqZAp" />
        <node concept="3clFbF" id="5VTsVZ4_BVb" role="3cqZAp">
          <node concept="2OqwBi" id="5VTsVZ4_BVc" role="3clFbG">
            <node concept="2OqwBi" id="5VTsVZ4_BVd" role="2Oq$k0">
              <node concept="37vLTw" id="5VTsVZ4_BVe" role="2Oq$k0">
                <ref role="3cqZAo" node="5VTsVZ4_v17" resolve="targetDescriptor" />
              </node>
              <node concept="liA8E" id="5VTsVZ4_BVf" role="2OqNvi">
                <ref role="37wK5l" to="w0gx:~ModuleDescriptor.getLanguageVersions():java.util.Map" resolve="getLanguageVersions" />
              </node>
            </node>
            <node concept="liA8E" id="5VTsVZ4_BVg" role="2OqNvi">
              <ref role="37wK5l" to="33ny:~Map.clear():void" resolve="clear" />
            </node>
          </node>
        </node>
        <node concept="3clFbF" id="5VTsVZ4_BVh" role="3cqZAp">
          <node concept="2OqwBi" id="5VTsVZ4_BVi" role="3clFbG">
            <node concept="2OqwBi" id="5VTsVZ4_BVj" role="2Oq$k0">
              <node concept="37vLTw" id="5VTsVZ4_BVk" role="2Oq$k0">
                <ref role="3cqZAo" node="5VTsVZ4_v17" resolve="targetDescriptor" />
              </node>
              <node concept="liA8E" id="5VTsVZ4_BVl" role="2OqNvi">
                <ref role="37wK5l" to="w0gx:~ModuleDescriptor.getLanguageVersions():java.util.Map" resolve="getLanguageVersions" />
              </node>
            </node>
            <node concept="liA8E" id="5VTsVZ4_BVm" role="2OqNvi">
              <ref role="37wK5l" to="33ny:~Map.putAll(java.util.Map):void" resolve="putAll" />
              <node concept="2OqwBi" id="5VTsVZ4_BVn" role="37wK5m">
                <node concept="37vLTw" id="2SDWeiHzql1" role="2Oq$k0">
                  <ref role="3cqZAo" node="5VTsVZ4_v2Z" resolve="sourceDescriptor" />
                </node>
                <node concept="liA8E" id="5VTsVZ4_BVp" role="2OqNvi">
                  <ref role="37wK5l" to="w0gx:~ModuleDescriptor.getLanguageVersions():java.util.Map" resolve="getLanguageVersions" />
                </node>
              </node>
            </node>
          </node>
        </node>
        <node concept="3clFbH" id="5VTsVZ4_BMv" role="3cqZAp" />
        <node concept="3clFbF" id="5VTsVZ4_CZr" role="3cqZAp">
          <node concept="2OqwBi" id="5VTsVZ4_DNo" role="3clFbG">
            <node concept="2OqwBi" id="5VTsVZ4_DfJ" role="2Oq$k0">
              <node concept="37vLTw" id="5VTsVZ4_CZp" role="2Oq$k0">
                <ref role="3cqZAo" node="5VTsVZ4_v17" resolve="targetDescriptor" />
              </node>
              <node concept="liA8E" id="5VTsVZ4_DAW" role="2OqNvi">
                <ref role="37wK5l" to="w0gx:~ModuleDescriptor.getUsedDevkits():java.util.Collection" resolve="getUsedDevkits" />
              </node>
            </node>
            <node concept="liA8E" id="5VTsVZ4_Eqk" role="2OqNvi">
              <ref role="37wK5l" to="33ny:~Collection.clear():void" resolve="clear" />
            </node>
          </node>
        </node>
        <node concept="3clFbF" id="5VTsVZ4_EF6" role="3cqZAp">
          <node concept="2OqwBi" id="5VTsVZ4_FvP" role="3clFbG">
            <node concept="2OqwBi" id="5VTsVZ4_EVd" role="2Oq$k0">
              <node concept="37vLTw" id="5VTsVZ4_EF4" role="2Oq$k0">
                <ref role="3cqZAo" node="5VTsVZ4_v17" resolve="targetDescriptor" />
              </node>
              <node concept="liA8E" id="5VTsVZ4_Fjp" role="2OqNvi">
                <ref role="37wK5l" to="w0gx:~ModuleDescriptor.getUsedDevkits():java.util.Collection" resolve="getUsedDevkits" />
              </node>
            </node>
            <node concept="liA8E" id="5VTsVZ4_Gy7" role="2OqNvi">
              <ref role="37wK5l" to="33ny:~Collection.addAll(java.util.Collection):boolean" resolve="addAll" />
              <node concept="2OqwBi" id="5VTsVZ4_GI5" role="37wK5m">
                <node concept="37vLTw" id="2SDWeiHzqqL" role="2Oq$k0">
                  <ref role="3cqZAo" node="5VTsVZ4_v2Z" resolve="sourceDescriptor" />
                </node>
                <node concept="liA8E" id="5VTsVZ4_H2i" role="2OqNvi">
                  <ref role="37wK5l" to="w0gx:~ModuleDescriptor.getUsedDevkits():java.util.Collection" resolve="getUsedDevkits" />
                </node>
              </node>
            </node>
          </node>
        </node>
        <node concept="3clFbH" id="5VTsVZ4_HUA" role="3cqZAp" />
        <node concept="3clFbF" id="75cNzlFMCNp" role="3cqZAp">
          <node concept="2OqwBi" id="75cNzlFMDJi" role="3clFbG">
            <node concept="2OqwBi" id="6fG$Ahfcumq" role="2Oq$k0">
              <node concept="37vLTw" id="6fG$Ahfcumr" role="2Oq$k0">
                <ref role="3cqZAo" node="5VTsVZ4_v17" resolve="targetDescriptor" />
              </node>
              <node concept="liA8E" id="6fG$Ahfcums" role="2OqNvi">
                <ref role="37wK5l" to="w0gx:~ModuleDescriptor.getSourcePaths():java.util.Collection" resolve="getSourcePaths" />
              </node>
            </node>
            <node concept="liA8E" id="75cNzlFMGgV" role="2OqNvi">
              <ref role="37wK5l" to="33ny:~Collection.clear():void" resolve="clear" />
            </node>
          </node>
        </node>
        <node concept="3clFbF" id="6fG$AhfcqPV" role="3cqZAp">
          <node concept="2OqwBi" id="6fG$AhfcrLu" role="3clFbG">
            <node concept="2OqwBi" id="6fG$Ahfcumn" role="2Oq$k0">
              <node concept="37vLTw" id="6fG$Ahfcumo" role="2Oq$k0">
                <ref role="3cqZAo" node="5VTsVZ4_v17" resolve="targetDescriptor" />
              </node>
              <node concept="liA8E" id="6fG$Ahfcump" role="2OqNvi">
                <ref role="37wK5l" to="w0gx:~ModuleDescriptor.getSourcePaths():java.util.Collection" resolve="getSourcePaths" />
              </node>
            </node>
            <node concept="liA8E" id="6fG$Ahfct2v" role="2OqNvi">
              <ref role="37wK5l" to="33ny:~Collection.addAll(java.util.Collection):boolean" resolve="addAll" />
              <node concept="2OqwBi" id="6fG$AhfctkF" role="37wK5m">
                <node concept="37vLTw" id="6fG$Ahfct9P" role="2Oq$k0">
                  <ref role="3cqZAo" node="5VTsVZ4_v2Z" resolve="sourceDescriptor" />
                </node>
                <node concept="liA8E" id="6fG$AhfctEJ" role="2OqNvi">
                  <ref role="37wK5l" to="w0gx:~ModuleDescriptor.getSourcePaths():java.util.Collection" resolve="getSourcePaths" />
                </node>
              </node>
            </node>
          </node>
        </node>
        <node concept="3clFbH" id="6LMgMF3PhtL" role="3cqZAp" />
        <node concept="3clFbF" id="6LMgMF3Pi36" role="3cqZAp">
          <node concept="2OqwBi" id="6LMgMF3Pj5k" role="3clFbG">
            <node concept="2OqwBi" id="6LMgMF3PirX" role="2Oq$k0">
              <node concept="37vLTw" id="6LMgMF3Pi34" role="2Oq$k0">
                <ref role="3cqZAo" node="5VTsVZ4_v17" resolve="targetDescriptor" />
              </node>
              <node concept="liA8E" id="6LMgMF3PiT5" role="2OqNvi">
                <ref role="37wK5l" to="w0gx:~ModuleDescriptor.getAdditionalJavaStubPaths():java.util.Collection" resolve="getAdditionalJavaStubPaths" />
              </node>
            </node>
            <node concept="liA8E" id="6LMgMF3Pkcs" role="2OqNvi">
              <ref role="37wK5l" to="33ny:~Collection.clear():void" resolve="clear" />
            </node>
          </node>
        </node>
        <node concept="3clFbF" id="6LMgMF3PkzD" role="3cqZAp">
          <node concept="2OqwBi" id="6LMgMF3PlD$" role="3clFbG">
            <node concept="2OqwBi" id="6LMgMF3PkU7" role="2Oq$k0">
              <node concept="37vLTw" id="6LMgMF3PkzB" role="2Oq$k0">
                <ref role="3cqZAo" node="5VTsVZ4_v17" resolve="targetDescriptor" />
              </node>
              <node concept="liA8E" id="6LMgMF3Plo2" role="2OqNvi">
                <ref role="37wK5l" to="w0gx:~ModuleDescriptor.getAdditionalJavaStubPaths():java.util.Collection" resolve="getAdditionalJavaStubPaths" />
              </node>
            </node>
            <node concept="liA8E" id="6LMgMF3PmLu" role="2OqNvi">
              <ref role="37wK5l" to="33ny:~Collection.addAll(java.util.Collection):boolean" resolve="addAll" />
              <node concept="2OqwBi" id="6LMgMF3PmZI" role="37wK5m">
                <node concept="37vLTw" id="2SDWeiHzqza" role="2Oq$k0">
                  <ref role="3cqZAo" node="5VTsVZ4_v2Z" resolve="sourceDescriptor" />
                </node>
                <node concept="liA8E" id="6LMgMF3Pnk1" role="2OqNvi">
                  <ref role="37wK5l" to="w0gx:~ModuleDescriptor.getAdditionalJavaStubPaths():java.util.Collection" resolve="getAdditionalJavaStubPaths" />
                </node>
              </node>
            </node>
          </node>
        </node>
        <node concept="3clFbH" id="2FPauVzL3eF" role="3cqZAp" />
        <node concept="3cpWs8" id="5RfrgeCiNNY" role="3cqZAp">
          <node concept="3cpWsn" id="5RfrgeCiNO1" role="3cpWs9">
            <property role="TrG5h" value="targetModuleFacetDescriptors" />
            <node concept="3uibUv" id="5RfrgeCiRLk" role="1tU5fm">
              <ref role="3uigEE" to="33ny:~Collection" resolve="Collection" />
              <node concept="3uibUv" id="5RfrgeCiRRC" role="11_B2D">
                <ref role="3uigEE" to="w0gx:~ModuleFacetDescriptor" resolve="ModuleFacetDescriptor" />
              </node>
            </node>
            <node concept="2OqwBi" id="5RfrgeCiOC4" role="33vP2m">
              <node concept="37vLTw" id="5RfrgeCiOyI" role="2Oq$k0">
                <ref role="3cqZAo" node="5VTsVZ4_v17" resolve="targetDescriptor" />
              </node>
              <node concept="liA8E" id="5RfrgeCiOPf" role="2OqNvi">
                <ref role="37wK5l" to="w0gx:~ModuleDescriptor.getModuleFacetDescriptors():java.util.Collection" resolve="getModuleFacetDescriptors" />
              </node>
            </node>
          </node>
        </node>
        <node concept="3clFbF" id="2FPauVzL45I" role="3cqZAp">
          <node concept="2OqwBi" id="5RfrgeCiP$w" role="3clFbG">
            <node concept="37vLTw" id="5RfrgeCiOU6" role="2Oq$k0">
              <ref role="3cqZAo" node="5RfrgeCiNO1" resolve="targetModuleFacetDescriptors" />
            </node>
            <node concept="liA8E" id="5RfrgeCiSji" role="2OqNvi">
              <ref role="37wK5l" to="33ny:~Collection.clear():void" resolve="clear" />
            </node>
          </node>
        </node>
        <node concept="2Gpval" id="5RfrgeCit7k" role="3cqZAp">
          <node concept="2GrKxI" id="5RfrgeCit7m" role="2Gsz3X">
            <property role="TrG5h" value="source" />
          </node>
          <node concept="2OqwBi" id="5RfrgeCiy2y" role="2GsD0m">
            <node concept="37vLTw" id="5RfrgeCixCS" role="2Oq$k0">
              <ref role="3cqZAo" node="5VTsVZ4_v2Z" resolve="sourceDescriptor" />
            </node>
            <node concept="liA8E" id="5RfrgeCiyzF" role="2OqNvi">
              <ref role="37wK5l" to="w0gx:~ModuleDescriptor.getModuleFacetDescriptors():java.util.Collection" resolve="getModuleFacetDescriptors" />
            </node>
          </node>
          <node concept="3clFbS" id="5RfrgeCit7q" role="2LFqv$">
            <node concept="3clFbF" id="5RfrgeCiT5u" role="3cqZAp">
              <node concept="2OqwBi" id="5RfrgeCiTja" role="3clFbG">
                <node concept="37vLTw" id="5RfrgeCiT5s" role="2Oq$k0">
                  <ref role="3cqZAo" node="5RfrgeCiNO1" resolve="targetModuleFacetDescriptors" />
                </node>
                <node concept="liA8E" id="5RfrgeCiU8_" role="2OqNvi">
                  <ref role="37wK5l" to="33ny:~Collection.add(java.lang.Object):boolean" resolve="add" />
                  <node concept="2ShNRf" id="5RfrgeCiUca" role="37wK5m">
                    <node concept="1pGfFk" id="5RfrgeCiUKi" role="2ShVmc">
                      <ref role="37wK5l" to="w0gx:~ModuleFacetDescriptor.&lt;init&gt;(java.lang.String,org.jetbrains.mps.openapi.persistence.Memento)" resolve="ModuleFacetDescriptor" />
                      <node concept="2OqwBi" id="5RfrgeCiUQJ" role="37wK5m">
                        <node concept="2GrUjf" id="5RfrgeCiUMu" role="2Oq$k0">
                          <ref role="2Gs0qQ" node="5RfrgeCit7m" resolve="source" />
                        </node>
                        <node concept="liA8E" id="5RfrgeCiVvB" role="2OqNvi">
                          <ref role="37wK5l" to="w0gx:~ModuleFacetDescriptor.getType():java.lang.String" resolve="getType" />
                        </node>
                      </node>
                      <node concept="2OqwBi" id="5RfrgeCiYjg" role="37wK5m">
                        <node concept="2OqwBi" id="5RfrgeCiX0A" role="2Oq$k0">
                          <node concept="2GrUjf" id="5RfrgeCiWz_" role="2Oq$k0">
                            <ref role="2Gs0qQ" node="5RfrgeCit7m" resolve="source" />
                          </node>
                          <node concept="liA8E" id="5RfrgeCiXDM" role="2OqNvi">
                            <ref role="37wK5l" to="w0gx:~ModuleFacetDescriptor.getMemento():org.jetbrains.mps.openapi.persistence.Memento" resolve="getMemento" />
                          </node>
                        </node>
                        <node concept="liA8E" id="5RfrgeCiZLb" role="2OqNvi">
                          <ref role="37wK5l" to="dush:~Memento.copy():org.jetbrains.mps.openapi.persistence.Memento" resolve="copy" />
                        </node>
                      </node>
                    </node>
                  </node>
                </node>
              </node>
            </node>
          </node>
        </node>
        <node concept="3clFbH" id="5RfrgeCisp5" role="3cqZAp" />
        <node concept="3clFbF" id="2FPauVzL6OS" role="3cqZAp">
          <node concept="2OqwBi" id="2FPauVzL7Yb" role="3clFbG">
            <node concept="2OqwBi" id="2FPauVzL7kp" role="2Oq$k0">
              <node concept="37vLTw" id="2FPauVzL6OQ" role="2Oq$k0">
                <ref role="3cqZAo" node="5VTsVZ4_v17" resolve="targetDescriptor" />
              </node>
              <node concept="liA8E" id="2FPauVzL7LZ" role="2OqNvi">
                <ref role="37wK5l" to="w0gx:~ModuleDescriptor.getModuleFacetDescriptors():java.util.Collection" resolve="getModuleFacetDescriptors" />
              </node>
            </node>
            <node concept="liA8E" id="2FPauVzL95B" role="2OqNvi">
              <ref role="37wK5l" to="33ny:~Collection.addAll(java.util.Collection):boolean" resolve="addAll" />
              <node concept="2OqwBi" id="2FPauVzLap9" role="37wK5m">
                <node concept="37vLTw" id="2SDWeiHzryJ" role="2Oq$k0">
                  <ref role="3cqZAo" node="5VTsVZ4_v2Z" resolve="sourceDescriptor" />
                </node>
                <node concept="liA8E" id="2FPauVzLaBy" role="2OqNvi">
                  <ref role="37wK5l" to="w0gx:~ModuleDescriptor.getModuleFacetDescriptors():java.util.Collection" resolve="getModuleFacetDescriptors" />
                </node>
              </node>
            </node>
          </node>
        </node>
      </node>
      <node concept="3Tm6S6" id="5VTsVZ4_uTJ" role="1B3o_S" />
      <node concept="3cqZAl" id="5VTsVZ4_uXk" role="3clF45" />
      <node concept="37vLTG" id="5VTsVZ4_v17" role="3clF46">
        <property role="TrG5h" value="targetDescriptor" />
        <node concept="3uibUv" id="5VTsVZ4_v21" role="1tU5fm">
          <ref role="3uigEE" to="w0gx:~ModuleDescriptor" resolve="ModuleDescriptor" />
        </node>
      </node>
      <node concept="37vLTG" id="2SDWeiHzhKX" role="3clF46">
        <property role="TrG5h" value="targetDescriptorFile" />
        <node concept="3uibUv" id="2SDWeiHziut" role="1tU5fm">
          <ref role="3uigEE" to="3ju5:~IFile" resolve="IFile" />
        </node>
      </node>
      <node concept="37vLTG" id="5VTsVZ4_v2Z" role="3clF46">
        <property role="TrG5h" value="sourceDescriptor" />
        <node concept="3uibUv" id="2SDWeiHzlvp" role="1tU5fm">
          <ref role="3uigEE" to="w0gx:~ModuleDescriptor" resolve="ModuleDescriptor" />
        </node>
      </node>
      <node concept="37vLTG" id="2SDWeiHzjvM" role="3clF46">
        <property role="TrG5h" value="sourceDescriptorFile" />
        <node concept="3uibUv" id="2SDWeiHzk6X" role="1tU5fm">
          <ref role="3uigEE" to="3ju5:~IFile" resolve="IFile" />
        </node>
      </node>
    </node>
    <node concept="2tJIrI" id="7CyNnDpcOHq" role="jymVt" />
    <node concept="3Tm1VV" id="5VTsVZ4$ALB" role="1B3o_S" />
  </node>
</model>
<|MERGE_RESOLUTION|>--- conflicted
+++ resolved
@@ -34,16 +34,13 @@
     <import index="33ny" ref="6354ebe7-c22a-4a0f-ac54-50b52ab9b065/java:java.util(JDK/)" />
     <import index="c17a" ref="8865b7a8-5271-43d3-884c-6fd1d9cfdd34/java:org.jetbrains.mps.openapi.language(MPS.OpenAPI/)" />
     <import index="2k9e" ref="6ed54515-acc8-4d1e-a16c-9fd6cfe951ea/java:jetbrains.mps.smodel.adapter.structure(MPS.Core/)" />
-<<<<<<< HEAD
     <import index="yo1v" ref="6ed54515-acc8-4d1e-a16c-9fd6cfe951ea/java:jetbrains.mps.project.structure.modules.mappingpriorities(MPS.Core/)" />
     <import index="6qgz" ref="6ed54515-acc8-4d1e-a16c-9fd6cfe951ea/java:jetbrains.mps.project.structure.model(MPS.Core/)" />
     <import index="g3l6" ref="6ed54515-acc8-4d1e-a16c-9fd6cfe951ea/java:jetbrains.mps.extapi.model(MPS.Core/)" />
     <import index="pjrh" ref="6ed54515-acc8-4d1e-a16c-9fd6cfe951ea/java:jetbrains.mps.smodel.adapter(MPS.Core/)" />
     <import index="z1c5" ref="86441d7a-e194-42da-81a5-2161ec62a379/java:jetbrains.mps.project(MPS.Workbench/)" />
-=======
     <import index="4hrd" ref="742f6602-5a2f-4313-aa6e-ae1cd4ffdc61/java:jetbrains.mps.ide.vfs(MPS.Platform/)" />
     <import index="ncw5" ref="6ed54515-acc8-4d1e-a16c-9fd6cfe951ea/java:jetbrains.mps.util.annotation(MPS.Core/)" />
->>>>>>> 4b098e93
   </imports>
   <registry>
     <language id="a247e09e-2435-45ba-b8d2-07e93feba96a" name="jetbrains.mps.baseLanguage.tuples">
@@ -2534,11 +2531,8 @@
         </node>
       </node>
     </node>
-<<<<<<< HEAD
+    <node concept="2tJIrI" id="6s6LYnVtP3E" role="jymVt" />
     <node concept="2tJIrI" id="4B$Z5V0XLGt" role="jymVt" />
-=======
-    <node concept="2tJIrI" id="6s6LYnVtP3E" role="jymVt" />
->>>>>>> 4b098e93
     <node concept="2YIFZL" id="5AqjJyeyiwa" role="jymVt">
       <property role="TrG5h" value="getModuleFile" />
       <node concept="3Tm6S6" id="5AqjJyeyiwb" role="1B3o_S" />
