<?xml version="1.0" encoding="UTF-8"?>
<model ref="r:478bf62d-84fb-4fba-aeda-183fb2769e64(jetbrains.mps.ide.dialogs.project.creation)">
  <persistence version="9" />
  <languages>
    <use id="fd392034-7849-419d-9071-12563d152375" name="jetbrains.mps.baseLanguage.closures" version="-1" />
    <use id="760a0a8c-eabb-4521-8bfd-65db761a9ba3" name="jetbrains.mps.baseLanguage.logging" version="-1" />
    <use id="63650c59-16c8-498a-99c8-005c7ee9515d" name="jetbrains.mps.lang.access" version="-1" />
<<<<<<< HEAD
    <use id="7866978e-a0f0-4cc7-81bc-4d213d9375e1" name="jetbrains.mps.lang.smodel" version="-1" />
    <use id="f3061a53-9226-4cc5-a443-f952ceaf5816" name="jetbrains.mps.baseLanguage" version="-1" />
=======
    <use id="7866978e-a0f0-4cc7-81bc-4d213d9375e1" name="jetbrains.mps.lang.smodel" version="8" />
    <use id="f3061a53-9226-4cc5-a443-f952ceaf5816" name="jetbrains.mps.baseLanguage" version="5" />
>>>>>>> bff02301
  </languages>
  <imports>
    <import index="tpf8" ref="r:00000000-0000-4000-0000-011c895902e8(jetbrains.mps.lang.generator.structure)" />
    <import index="tprr" ref="r:00000000-0000-4000-0000-011c895904ab(jetbrains.mps.ide.newSolutionDialog)" />
    <import index="tpck" ref="r:00000000-0000-4000-0000-011c89590288(jetbrains.mps.lang.core.structure)" />
    <import index="dxuu" ref="6354ebe7-c22a-4a0f-ac54-50b52ab9b065/java:javax.swing(JDK/)" />
    <import index="jkm4" ref="498d89d2-c2e9-11e2-ad49-6cf049e62fe5/java:com.intellij.openapi.ui(MPS.IDEA/)" />
    <import index="w1kc" ref="6ed54515-acc8-4d1e-a16c-9fd6cfe951ea/java:jetbrains.mps.smodel(MPS.Core/)" />
    <import index="mhfm" ref="3f233e7f-b8a6-46d2-a57f-795d56775243/java:org.jetbrains.annotations(Annotations/)" />
    <import index="z60i" ref="6354ebe7-c22a-4a0f-ac54-50b52ab9b065/java:java.awt(JDK/)" />
    <import index="hyam" ref="6354ebe7-c22a-4a0f-ac54-50b52ab9b065/java:java.awt.event(JDK/)" />
    <import index="etl3" ref="742f6602-5a2f-4313-aa6e-ae1cd4ffdc61/java:jetbrains.mps.ide.ui.filechoosers.treefilechooser(MPS.Platform/)" />
    <import index="3ju5" ref="6ed54515-acc8-4d1e-a16c-9fd6cfe951ea/java:jetbrains.mps.vfs(MPS.Core/)" />
    <import index="guwi" ref="6354ebe7-c22a-4a0f-ac54-50b52ab9b065/java:java.io(JDK/)" />
    <import index="z1c3" ref="6ed54515-acc8-4d1e-a16c-9fd6cfe951ea/java:jetbrains.mps.project(MPS.Core/)" />
    <import index="jlff" ref="498d89d2-c2e9-11e2-ad49-6cf049e62fe5/java:com.intellij.openapi.vfs(MPS.IDEA/)" />
    <import index="w0gx" ref="6ed54515-acc8-4d1e-a16c-9fd6cfe951ea/java:jetbrains.mps.project.structure.modules(MPS.Core/)" />
    <import index="zn9m" ref="498d89d2-c2e9-11e2-ad49-6cf049e62fe5/java:com.intellij.openapi.util(MPS.IDEA/)" />
    <import index="pa15" ref="6ed54515-acc8-4d1e-a16c-9fd6cfe951ea/java:jetbrains.mps.persistence(MPS.Core/)" />
    <import index="mhbf" ref="8865b7a8-5271-43d3-884c-6fd1d9cfdd34/java:org.jetbrains.mps.openapi.model(MPS.OpenAPI/)" />
    <import index="alof" ref="742f6602-5a2f-4313-aa6e-ae1cd4ffdc61/java:jetbrains.mps.ide.project(MPS.Platform/)" />
    <import index="18ew" ref="6ed54515-acc8-4d1e-a16c-9fd6cfe951ea/java:jetbrains.mps.util(MPS.Core/)" />
    <import index="lui2" ref="8865b7a8-5271-43d3-884c-6fd1d9cfdd34/java:org.jetbrains.mps.openapi.module(MPS.OpenAPI/)" />
    <import index="dwmc" ref="498d89d2-c2e9-11e2-ad49-6cf049e62fe5/java:com.intellij.uiDesigner.core(MPS.IDEA/)" />
    <import index="ends" ref="6ed54515-acc8-4d1e-a16c-9fd6cfe951ea/java:jetbrains.mps.extapi.persistence(MPS.Core/)" />
    <import index="6qgz" ref="6ed54515-acc8-4d1e-a16c-9fd6cfe951ea/java:jetbrains.mps.project.structure.model(MPS.Core/)" />
    <import index="dush" ref="8865b7a8-5271-43d3-884c-6fd1d9cfdd34/java:org.jetbrains.mps.openapi.persistence(MPS.OpenAPI/)" />
    <import index="33ny" ref="6354ebe7-c22a-4a0f-ac54-50b52ab9b065/java:java.util(JDK/)" />
    <import index="lzb2" ref="498d89d2-c2e9-11e2-ad49-6cf049e62fe5/java:com.intellij.ui(MPS.IDEA/)" />
    <import index="gsnq" ref="742f6602-5a2f-4313-aa6e-ae1cd4ffdc61/java:jetbrains.mps.ide.ui.dialogs.properties(MPS.Platform/)" />
    <import index="qxsb" ref="498d89d2-c2e9-11e2-ad49-6cf049e62fe5/java:com.intellij.openapi.options.ex(MPS.IDEA/)" />
    <import index="emwx" ref="6354ebe7-c22a-4a0f-ac54-50b52ab9b065/java:javax.lang.model(JDK/)" />
    <import index="vndm" ref="6ed54515-acc8-4d1e-a16c-9fd6cfe951ea/java:jetbrains.mps.smodel.language(MPS.Core/)" />
    <import index="wyt6" ref="6354ebe7-c22a-4a0f-ac54-50b52ab9b065/java:java.lang(JDK/)" />
    <import index="bd8o" ref="498d89d2-c2e9-11e2-ad49-6cf049e62fe5/java:com.intellij.openapi.application(MPS.IDEA/)" />
    <import index="z1c4" ref="742f6602-5a2f-4313-aa6e-ae1cd4ffdc61/java:jetbrains.mps.project(MPS.Platform/)" />
    <import index="r791" ref="6354ebe7-c22a-4a0f-ac54-50b52ab9b065/java:javax.swing.text(JDK/)" implicit="true" />
    <import index="eurq" ref="6ed54515-acc8-4d1e-a16c-9fd6cfe951ea/java:jetbrains.mps.vfs.path(MPS.Core/)" implicit="true" />
    <import index="31cb" ref="6ed54515-acc8-4d1e-a16c-9fd6cfe951ea/java:jetbrains.mps.extapi.module(MPS.Core/)" implicit="true" />
  </imports>
  <registry>
    <language id="f3061a53-9226-4cc5-a443-f952ceaf5816" name="jetbrains.mps.baseLanguage">
      <concept id="1080223426719" name="jetbrains.mps.baseLanguage.structure.OrExpression" flags="nn" index="22lmx$" />
      <concept id="1082485599095" name="jetbrains.mps.baseLanguage.structure.BlockStatement" flags="nn" index="9aQIb">
        <child id="1082485599096" name="statements" index="9aQI4" />
      </concept>
      <concept id="1215693861676" name="jetbrains.mps.baseLanguage.structure.BaseAssignmentExpression" flags="nn" index="d038R">
        <child id="1068498886297" name="rValue" index="37vLTx" />
        <child id="1068498886295" name="lValue" index="37vLTJ" />
      </concept>
      <concept id="1202948039474" name="jetbrains.mps.baseLanguage.structure.InstanceMethodCallOperation" flags="nn" index="liA8E" />
      <concept id="1224500790866" name="jetbrains.mps.baseLanguage.structure.BitwiseOrExpression" flags="nn" index="pVOtf" />
      <concept id="1465982738277781862" name="jetbrains.mps.baseLanguage.structure.PlaceholderMember" flags="ng" index="2tJIrI" />
      <concept id="1076505808687" name="jetbrains.mps.baseLanguage.structure.WhileStatement" flags="nn" index="2$JKZl">
        <child id="1076505808688" name="condition" index="2$JKZa" />
      </concept>
      <concept id="1188207840427" name="jetbrains.mps.baseLanguage.structure.AnnotationInstance" flags="nn" index="2AHcQZ">
        <reference id="1188208074048" name="annotation" index="2AI5Lk" />
      </concept>
      <concept id="1188208481402" name="jetbrains.mps.baseLanguage.structure.HasAnnotation" flags="ng" index="2AJDlI">
        <child id="1188208488637" name="annotation" index="2AJF6D" />
      </concept>
      <concept id="1224848483129" name="jetbrains.mps.baseLanguage.structure.IBLDeprecatable" flags="ng" index="IEa8$">
        <property id="1224848525476" name="isDeprecated" index="IEkAT" />
      </concept>
      <concept id="1154032098014" name="jetbrains.mps.baseLanguage.structure.AbstractLoopStatement" flags="nn" index="2LF5Ji">
        <child id="1154032183016" name="body" index="2LFqv$" />
      </concept>
      <concept id="1197027756228" name="jetbrains.mps.baseLanguage.structure.DotExpression" flags="nn" index="2OqwBi">
        <child id="1197027771414" name="operand" index="2Oq$k0" />
        <child id="1197027833540" name="operation" index="2OqNvi" />
      </concept>
      <concept id="1164879751025" name="jetbrains.mps.baseLanguage.structure.TryCatchStatement" flags="nn" index="SfApY">
        <child id="1164879758292" name="body" index="SfCbr" />
        <child id="1164903496223" name="catchClause" index="TEbGg" />
      </concept>
      <concept id="1145552977093" name="jetbrains.mps.baseLanguage.structure.GenericNewExpression" flags="nn" index="2ShNRf">
        <child id="1145553007750" name="creator" index="2ShVmc" />
      </concept>
      <concept id="1164903280175" name="jetbrains.mps.baseLanguage.structure.CatchClause" flags="nn" index="TDmWw">
        <child id="1164903359218" name="catchBody" index="TDEfX" />
        <child id="1164903359217" name="throwable" index="TDEfY" />
      </concept>
      <concept id="1070475587102" name="jetbrains.mps.baseLanguage.structure.SuperConstructorInvocation" flags="nn" index="XkiVB" />
      <concept id="1070475926800" name="jetbrains.mps.baseLanguage.structure.StringLiteral" flags="nn" index="Xl_RD">
        <property id="1070475926801" name="value" index="Xl_RC" />
      </concept>
      <concept id="1182160077978" name="jetbrains.mps.baseLanguage.structure.AnonymousClassCreator" flags="nn" index="YeOm9">
        <child id="1182160096073" name="cls" index="YeSDq" />
      </concept>
      <concept id="1081236700938" name="jetbrains.mps.baseLanguage.structure.StaticMethodDeclaration" flags="ig" index="2YIFZL" />
      <concept id="1081236700937" name="jetbrains.mps.baseLanguage.structure.StaticMethodCall" flags="nn" index="2YIFZM">
        <reference id="1144433194310" name="classConcept" index="1Pybhc" />
      </concept>
      <concept id="1081256982272" name="jetbrains.mps.baseLanguage.structure.InstanceOfExpression" flags="nn" index="2ZW3vV">
        <child id="1081256993305" name="classType" index="2ZW6by" />
        <child id="1081256993304" name="leftExpression" index="2ZW6bz" />
      </concept>
      <concept id="1070533707846" name="jetbrains.mps.baseLanguage.structure.StaticFieldReference" flags="nn" index="10M0yZ">
        <reference id="1144433057691" name="classifier" index="1PxDUh" />
      </concept>
      <concept id="1070534058343" name="jetbrains.mps.baseLanguage.structure.NullLiteral" flags="nn" index="10Nm6u" />
      <concept id="1070534370425" name="jetbrains.mps.baseLanguage.structure.IntegerType" flags="in" index="10Oyi0" />
      <concept id="1070534555686" name="jetbrains.mps.baseLanguage.structure.CharType" flags="in" index="10Pfzv" />
      <concept id="1070534644030" name="jetbrains.mps.baseLanguage.structure.BooleanType" flags="in" index="10P_77" />
      <concept id="1070534760951" name="jetbrains.mps.baseLanguage.structure.ArrayType" flags="in" index="10Q1$e">
        <child id="1070534760952" name="componentType" index="10Q1$1" />
      </concept>
      <concept id="1070534934090" name="jetbrains.mps.baseLanguage.structure.CastExpression" flags="nn" index="10QFUN">
        <child id="1070534934091" name="type" index="10QFUM" />
        <child id="1070534934092" name="expression" index="10QFUP" />
      </concept>
      <concept id="1068390468200" name="jetbrains.mps.baseLanguage.structure.FieldDeclaration" flags="ig" index="312cEg">
        <property id="8606350594693632173" name="isTransient" index="eg7rD" />
        <property id="1240249534625" name="isVolatile" index="34CwA1" />
      </concept>
      <concept id="1068390468198" name="jetbrains.mps.baseLanguage.structure.ClassConcept" flags="ig" index="312cEu">
        <child id="1165602531693" name="superclass" index="1zkMxy" />
      </concept>
      <concept id="1068431474542" name="jetbrains.mps.baseLanguage.structure.VariableDeclaration" flags="ng" index="33uBYm">
        <property id="1176718929932" name="isFinal" index="3TUv4t" />
        <child id="1068431790190" name="initializer" index="33vP2m" />
      </concept>
      <concept id="1068498886296" name="jetbrains.mps.baseLanguage.structure.VariableReference" flags="nn" index="37vLTw">
        <reference id="1068581517664" name="variableDeclaration" index="3cqZAo" />
      </concept>
      <concept id="1068498886292" name="jetbrains.mps.baseLanguage.structure.ParameterDeclaration" flags="ir" index="37vLTG" />
      <concept id="1068498886294" name="jetbrains.mps.baseLanguage.structure.AssignmentExpression" flags="nn" index="37vLTI" />
      <concept id="1225271177708" name="jetbrains.mps.baseLanguage.structure.StringType" flags="in" index="17QB3L" />
      <concept id="1225271369338" name="jetbrains.mps.baseLanguage.structure.IsEmptyOperation" flags="nn" index="17RlXB" />
      <concept id="4972933694980447171" name="jetbrains.mps.baseLanguage.structure.BaseVariableDeclaration" flags="ng" index="19Szcq">
        <child id="5680397130376446158" name="type" index="1tU5fm" />
      </concept>
      <concept id="1068580123132" name="jetbrains.mps.baseLanguage.structure.BaseMethodDeclaration" flags="ng" index="3clF44">
        <property id="4276006055363816570" name="isSynchronized" index="od$2w" />
        <property id="1181808852946" name="isFinal" index="DiZV1" />
        <child id="1164879685961" name="throwsItem" index="Sfmx6" />
        <child id="1068580123133" name="returnType" index="3clF45" />
        <child id="1068580123134" name="parameter" index="3clF46" />
        <child id="1068580123135" name="body" index="3clF47" />
      </concept>
      <concept id="1068580123165" name="jetbrains.mps.baseLanguage.structure.InstanceMethodDeclaration" flags="ig" index="3clFb_">
        <property id="1178608670077" name="isAbstract" index="1EzhhJ" />
      </concept>
      <concept id="1068580123152" name="jetbrains.mps.baseLanguage.structure.EqualsExpression" flags="nn" index="3clFbC" />
      <concept id="1068580123155" name="jetbrains.mps.baseLanguage.structure.ExpressionStatement" flags="nn" index="3clFbF">
        <child id="1068580123156" name="expression" index="3clFbG" />
      </concept>
      <concept id="1068580123157" name="jetbrains.mps.baseLanguage.structure.Statement" flags="nn" index="3clFbH" />
      <concept id="1068580123159" name="jetbrains.mps.baseLanguage.structure.IfStatement" flags="nn" index="3clFbJ">
        <child id="1082485599094" name="ifFalseStatement" index="9aQIa" />
        <child id="1068580123160" name="condition" index="3clFbw" />
        <child id="1068580123161" name="ifTrue" index="3clFbx" />
        <child id="1206060520071" name="elsifClauses" index="3eNLev" />
      </concept>
      <concept id="1068580123136" name="jetbrains.mps.baseLanguage.structure.StatementList" flags="sn" stub="5293379017992965193" index="3clFbS">
        <child id="1068581517665" name="statement" index="3cqZAp" />
      </concept>
      <concept id="1068580123137" name="jetbrains.mps.baseLanguage.structure.BooleanConstant" flags="nn" index="3clFbT">
        <property id="1068580123138" name="value" index="3clFbU" />
      </concept>
      <concept id="1068580123140" name="jetbrains.mps.baseLanguage.structure.ConstructorDeclaration" flags="ig" index="3clFbW" />
      <concept id="1068580320020" name="jetbrains.mps.baseLanguage.structure.IntegerConstant" flags="nn" index="3cmrfG">
        <property id="1068580320021" name="value" index="3cmrfH" />
      </concept>
      <concept id="1068581242875" name="jetbrains.mps.baseLanguage.structure.PlusExpression" flags="nn" index="3cpWs3" />
      <concept id="1068581242878" name="jetbrains.mps.baseLanguage.structure.ReturnStatement" flags="nn" index="3cpWs6">
        <child id="1068581517676" name="expression" index="3cqZAk" />
      </concept>
      <concept id="1068581242864" name="jetbrains.mps.baseLanguage.structure.LocalVariableDeclarationStatement" flags="nn" index="3cpWs8">
        <child id="1068581242865" name="localVariableDeclaration" index="3cpWs9" />
      </concept>
      <concept id="1068581242863" name="jetbrains.mps.baseLanguage.structure.LocalVariableDeclaration" flags="nr" index="3cpWsn" />
      <concept id="1068581517677" name="jetbrains.mps.baseLanguage.structure.VoidType" flags="in" index="3cqZAl" />
      <concept id="1206060495898" name="jetbrains.mps.baseLanguage.structure.ElsifClause" flags="ng" index="3eNFk2">
        <child id="1206060619838" name="condition" index="3eO9$A" />
        <child id="1206060644605" name="statementList" index="3eOfB_" />
      </concept>
      <concept id="1079359253375" name="jetbrains.mps.baseLanguage.structure.ParenthesizedExpression" flags="nn" index="1eOMI4">
        <child id="1079359253376" name="expression" index="1eOMHV" />
      </concept>
      <concept id="1081506762703" name="jetbrains.mps.baseLanguage.structure.GreaterThanExpression" flags="nn" index="3eOSWO" />
      <concept id="1081516740877" name="jetbrains.mps.baseLanguage.structure.NotExpression" flags="nn" index="3fqX7Q">
        <child id="1081516765348" name="expression" index="3fr31v" />
      </concept>
      <concept id="1160998861373" name="jetbrains.mps.baseLanguage.structure.AssertStatement" flags="nn" index="1gVbGN">
        <child id="1160998896846" name="condition" index="1gVkn0" />
        <child id="1160998916832" name="message" index="1gVpfI" />
      </concept>
      <concept id="1204053956946" name="jetbrains.mps.baseLanguage.structure.IMethodCall" flags="ng" index="1ndlxa">
        <reference id="1068499141037" name="baseMethodDeclaration" index="37wK5l" />
        <child id="1068499141038" name="actualArgument" index="37wK5m" />
      </concept>
      <concept id="1073063089578" name="jetbrains.mps.baseLanguage.structure.SuperMethodCall" flags="nn" index="3nyPlj" />
      <concept id="1212685548494" name="jetbrains.mps.baseLanguage.structure.ClassCreator" flags="nn" index="1pGfFk">
        <child id="1212687122400" name="typeParameter" index="1pMfVU" />
      </concept>
      <concept id="1107461130800" name="jetbrains.mps.baseLanguage.structure.Classifier" flags="ng" index="3pOWGL">
        <property id="521412098689998745" name="nonStatic" index="2bfB8j" />
        <child id="5375687026011219971" name="member" index="jymVt" unordered="true" />
      </concept>
      <concept id="1171903916106" name="jetbrains.mps.baseLanguage.structure.UpperBoundType" flags="in" index="3qUE_q">
        <child id="1171903916107" name="bound" index="3qUE_r" />
      </concept>
      <concept id="7812454656619025412" name="jetbrains.mps.baseLanguage.structure.LocalMethodCall" flags="nn" index="1rXfSq" />
      <concept id="1107535904670" name="jetbrains.mps.baseLanguage.structure.ClassifierType" flags="in" index="3uibUv">
        <reference id="1107535924139" name="classifier" index="3uigEE" />
        <child id="1109201940907" name="parameter" index="11_B2D" />
      </concept>
      <concept id="1081773326031" name="jetbrains.mps.baseLanguage.structure.BinaryOperation" flags="nn" index="3uHJSO">
        <child id="1081773367579" name="rightExpression" index="3uHU7w" />
        <child id="1081773367580" name="leftExpression" index="3uHU7B" />
      </concept>
      <concept id="1073239437375" name="jetbrains.mps.baseLanguage.structure.NotEqualsExpression" flags="nn" index="3y3z36" />
      <concept id="1081855346303" name="jetbrains.mps.baseLanguage.structure.BreakStatement" flags="nn" index="3zACq4" />
      <concept id="1184950988562" name="jetbrains.mps.baseLanguage.structure.ArrayCreator" flags="nn" index="3$_iS1">
        <child id="1184951007469" name="componentType" index="3$_nBY" />
        <child id="1184952969026" name="dimensionExpression" index="3$GQph" />
      </concept>
      <concept id="1184952934362" name="jetbrains.mps.baseLanguage.structure.DimensionExpression" flags="nn" index="3$GHV9">
        <child id="1184953288404" name="expression" index="3$I4v7" />
      </concept>
      <concept id="1178549954367" name="jetbrains.mps.baseLanguage.structure.IVisible" flags="ng" index="1B3ioH">
        <child id="1178549979242" name="visibility" index="1B3o_S" />
      </concept>
      <concept id="1144226303539" name="jetbrains.mps.baseLanguage.structure.ForeachStatement" flags="nn" index="1DcWWT">
        <child id="1144226360166" name="iterable" index="1DdaDG" />
      </concept>
      <concept id="1144230876926" name="jetbrains.mps.baseLanguage.structure.AbstractForStatement" flags="nn" index="1DupvO">
        <child id="1144230900587" name="variable" index="1Duv9x" />
      </concept>
      <concept id="1163668896201" name="jetbrains.mps.baseLanguage.structure.TernaryOperatorExpression" flags="nn" index="3K4zz7">
        <child id="1163668914799" name="condition" index="3K4Cdx" />
        <child id="1163668922816" name="ifTrue" index="3K4E3e" />
        <child id="1163668934364" name="ifFalse" index="3K4GZi" />
      </concept>
      <concept id="6329021646629104957" name="jetbrains.mps.baseLanguage.structure.TextCommentPart" flags="nn" index="3SKdUq">
        <property id="6329021646629104958" name="text" index="3SKdUp" />
      </concept>
      <concept id="6329021646629104954" name="jetbrains.mps.baseLanguage.structure.SingleLineComment" flags="nn" index="3SKdUt">
        <child id="6329021646629175155" name="commentPart" index="3SKWNk" />
      </concept>
      <concept id="1146644602865" name="jetbrains.mps.baseLanguage.structure.PublicVisibility" flags="nn" index="3Tm1VV" />
      <concept id="1146644623116" name="jetbrains.mps.baseLanguage.structure.PrivateVisibility" flags="nn" index="3Tm6S6" />
      <concept id="1146644641414" name="jetbrains.mps.baseLanguage.structure.ProtectedVisibility" flags="nn" index="3Tmbuc" />
      <concept id="1116615150612" name="jetbrains.mps.baseLanguage.structure.ClassifierClassExpression" flags="nn" index="3VsKOn">
        <reference id="1116615189566" name="classifier" index="3VsUkX" />
      </concept>
      <concept id="1178893518978" name="jetbrains.mps.baseLanguage.structure.ThisConstructorInvocation" flags="nn" index="1VxSAg" />
      <concept id="1080120340718" name="jetbrains.mps.baseLanguage.structure.AndExpression" flags="nn" index="1Wc70l" />
      <concept id="1200397529627" name="jetbrains.mps.baseLanguage.structure.CharConstant" flags="nn" index="1Xhbcc">
        <property id="1200397540847" name="charConstant" index="1XhdNS" />
      </concept>
      <concept id="1170345865475" name="jetbrains.mps.baseLanguage.structure.AnonymousClass" flags="ig" index="1Y3b0j">
        <reference id="1170346070688" name="classifier" index="1Y3XeK" />
        <child id="1201186121363" name="typeParameter" index="2Ghqu4" />
      </concept>
    </language>
    <language id="63650c59-16c8-498a-99c8-005c7ee9515d" name="jetbrains.mps.lang.access">
      <concept id="8974276187400348173" name="jetbrains.mps.lang.access.structure.CommandClosureLiteral" flags="nn" index="1QHqEC" />
      <concept id="8974276187400348170" name="jetbrains.mps.lang.access.structure.BaseExecuteCommandStatement" flags="nn" index="1QHqEJ">
        <child id="1423104411234567454" name="repo" index="ukAjM" />
        <child id="8974276187400348171" name="commandClosureLiteral" index="1QHqEI" />
      </concept>
      <concept id="8974276187400348181" name="jetbrains.mps.lang.access.structure.ExecuteLightweightCommandStatement" flags="nn" index="1QHqEK" />
      <concept id="8974276187400348183" name="jetbrains.mps.lang.access.structure.ExecuteWriteActionStatement" flags="nn" index="1QHqEM" />
    </language>
    <language id="fd392034-7849-419d-9071-12563d152375" name="jetbrains.mps.baseLanguage.closures">
      <concept id="1199569711397" name="jetbrains.mps.baseLanguage.closures.structure.ClosureLiteral" flags="nn" index="1bVj0M">
        <child id="1199569916463" name="body" index="1bW5cS" />
      </concept>
    </language>
    <language id="760a0a8c-eabb-4521-8bfd-65db761a9ba3" name="jetbrains.mps.baseLanguage.logging">
      <concept id="1167227138527" name="jetbrains.mps.baseLanguage.logging.structure.LogStatement" flags="nn" index="34ab3g">
        <property id="1167228628751" name="hasException" index="34fQS0" />
        <property id="1167245565795" name="severity" index="35gtTG" />
        <child id="1167227463056" name="logExpression" index="34bqiv" />
        <child id="1167227561449" name="exception" index="34bMjA" />
      </concept>
    </language>
    <language id="7866978e-a0f0-4cc7-81bc-4d213d9375e1" name="jetbrains.mps.lang.smodel">
      <concept id="427659576753752243" name="jetbrains.mps.lang.smodel.structure.ModulePointer" flags="ng" index="20RdaH">
        <property id="427659576753753627" name="moduleId" index="20Rdg5" />
        <property id="427659576753753625" name="moduleName" index="20Rdg7" />
      </concept>
      <concept id="1143226024141" name="jetbrains.mps.lang.smodel.structure.SModelType" flags="in" index="H_c77" />
      <concept id="1143235216708" name="jetbrains.mps.lang.smodel.structure.Model_CreateNewNodeOperation" flags="nn" index="I8ghe">
        <reference id="1143235391024" name="concept" index="I8UWU" />
      </concept>
      <concept id="1678062499342629858" name="jetbrains.mps.lang.smodel.structure.ModuleRefExpression" flags="ng" index="37shsh">
        <child id="1678062499342629861" name="moduleId" index="37shsm" />
      </concept>
      <concept id="1206482823744" name="jetbrains.mps.lang.smodel.structure.Model_AddRootOperation" flags="nn" index="3BYIHo">
        <child id="1206482823746" name="nodeArgument" index="3BYIHq" />
      </concept>
      <concept id="1138055754698" name="jetbrains.mps.lang.smodel.structure.SNodeType" flags="in" index="3Tqbb2">
        <reference id="1138405853777" name="concept" index="ehGHo" />
      </concept>
      <concept id="1138056022639" name="jetbrains.mps.lang.smodel.structure.SPropertyAccess" flags="nn" index="3TrcHB">
        <reference id="1138056395725" name="property" index="3TsBF5" />
      </concept>
    </language>
    <language id="ceab5195-25ea-4f22-9b92-103b95ca8c0c" name="jetbrains.mps.lang.core">
      <concept id="1169194658468" name="jetbrains.mps.lang.core.structure.INamedConcept" flags="ng" index="TrEIO">
        <property id="1169194664001" name="name" index="TrG5h" />
      </concept>
    </language>
  </registry>
  <node concept="312cEu" id="1pyYjDPR9Zv">
    <property role="TrG5h" value="NewModelDialog" />
    <node concept="312cEg" id="4oi2Bf2qJ6M" role="jymVt">
      <property role="34CwA1" value="false" />
      <property role="eg7rD" value="false" />
      <property role="TrG5h" value="myProject" />
      <property role="3TUv4t" value="true" />
      <node concept="3Tm6S6" id="4oi2Bf2q_eD" role="1B3o_S" />
      <node concept="3uibUv" id="1lS_qvri4mL" role="1tU5fm">
        <ref role="3uigEE" to="z1c4:~MPSProject" resolve="MPSProject" />
      </node>
    </node>
    <node concept="312cEg" id="1pyYjDPR9ZY" role="jymVt">
      <property role="TrG5h" value="myModule" />
      <property role="3TUv4t" value="true" />
      <node concept="3uibUv" id="5JozKOuesLA" role="1tU5fm">
        <ref role="3uigEE" to="z1c3:~AbstractModule" resolve="AbstractModule" />
      </node>
      <node concept="3Tm6S6" id="1pyYjDPRa00" role="1B3o_S" />
    </node>
    <node concept="312cEg" id="1pyYjDPRa01" role="jymVt">
      <property role="TrG5h" value="myContentPane" />
      <property role="3TUv4t" value="true" />
      <node concept="2ShNRf" id="1pyYjDPRa04" role="33vP2m">
        <node concept="1pGfFk" id="1pyYjDPRa05" role="2ShVmc">
          <ref role="37wK5l" to="dxuu:~JPanel.&lt;init&gt;(java.awt.LayoutManager)" resolve="JPanel" />
          <node concept="2ShNRf" id="1pyYjDPRa06" role="37wK5m">
            <node concept="1pGfFk" id="1pyYjDPRa07" role="2ShVmc">
              <ref role="37wK5l" to="z60i:~BorderLayout.&lt;init&gt;()" resolve="BorderLayout" />
            </node>
          </node>
        </node>
      </node>
      <node concept="3uibUv" id="1pyYjDPRa02" role="1tU5fm">
        <ref role="3uigEE" to="dxuu:~JPanel" resolve="JPanel" />
      </node>
      <node concept="3Tm6S6" id="1pyYjDPRa03" role="1B3o_S" />
    </node>
    <node concept="312cEg" id="1pyYjDPRa08" role="jymVt">
      <property role="TrG5h" value="myModelName" />
      <property role="3TUv4t" value="true" />
      <node concept="3uibUv" id="1pyYjDPRa09" role="1tU5fm">
        <ref role="3uigEE" to="dxuu:~JTextField" resolve="JTextField" />
      </node>
      <node concept="3Tm6S6" id="1pyYjDPRa0a" role="1B3o_S" />
      <node concept="2ShNRf" id="1pyYjDPRa0b" role="33vP2m">
        <node concept="1pGfFk" id="1pyYjDPRa0c" role="2ShVmc">
          <ref role="37wK5l" to="dxuu:~JTextField.&lt;init&gt;()" resolve="JTextField" />
        </node>
      </node>
    </node>
    <node concept="312cEg" id="1pyYjDPRa0d" role="jymVt">
      <property role="TrG5h" value="myModelStereotype" />
      <property role="3TUv4t" value="true" />
      <node concept="3uibUv" id="1pyYjDPRa0e" role="1tU5fm">
        <ref role="3uigEE" to="dxuu:~JComboBox" resolve="JComboBox" />
        <node concept="3uibUv" id="1lS_qvrh$gI" role="11_B2D">
          <ref role="3uigEE" to="wyt6:~String" resolve="String" />
        </node>
      </node>
      <node concept="3Tm6S6" id="1pyYjDPRa0f" role="1B3o_S" />
      <node concept="2ShNRf" id="1pyYjDPRa0g" role="33vP2m">
        <node concept="1pGfFk" id="1pyYjDPRa0h" role="2ShVmc">
          <ref role="37wK5l" to="dxuu:~JComboBox.&lt;init&gt;()" resolve="JComboBox" />
          <node concept="3uibUv" id="1lS_qvrhS_v" role="1pMfVU">
            <ref role="3uigEE" to="wyt6:~String" resolve="String" />
          </node>
        </node>
      </node>
    </node>
    <node concept="312cEg" id="1pyYjDPRa0i" role="jymVt">
      <property role="TrG5h" value="myModelRoots" />
      <property role="3TUv4t" value="true" />
      <node concept="3uibUv" id="1pyYjDPRa0j" role="1tU5fm">
        <ref role="3uigEE" to="dxuu:~JComboBox" resolve="JComboBox" />
        <node concept="3uibUv" id="1lS_qvrhS_D" role="11_B2D">
          <ref role="3uigEE" to="dush:~ModelRoot" resolve="ModelRoot" />
        </node>
      </node>
      <node concept="3Tm6S6" id="1pyYjDPRa0k" role="1B3o_S" />
      <node concept="2ShNRf" id="1pyYjDPRa0l" role="33vP2m">
        <node concept="1pGfFk" id="1pyYjDPRa0m" role="2ShVmc">
          <ref role="37wK5l" to="dxuu:~JComboBox.&lt;init&gt;()" resolve="JComboBox" />
          <node concept="3uibUv" id="1lS_qvrhT6c" role="1pMfVU">
            <ref role="3uigEE" to="dush:~ModelRoot" resolve="ModelRoot" />
          </node>
        </node>
      </node>
    </node>
    <node concept="312cEg" id="5f5B$0GEOLn" role="jymVt">
      <property role="34CwA1" value="false" />
      <property role="eg7rD" value="false" />
      <property role="TrG5h" value="myModelStorageFormat" />
      <property role="3TUv4t" value="true" />
      <node concept="2ShNRf" id="5f5B$0GEYth" role="33vP2m">
        <node concept="1pGfFk" id="5f5B$0GFx5g" role="2ShVmc">
          <ref role="37wK5l" to="dxuu:~JComboBox.&lt;init&gt;()" resolve="JComboBox" />
          <node concept="3uibUv" id="1lS_qvri4mE" role="1pMfVU">
            <ref role="3uigEE" to="dush:~ModelFactoryType" resolve="ModelFactoryType" />
          </node>
        </node>
      </node>
      <node concept="3Tm6S6" id="5f5B$0GEAKS" role="1B3o_S" />
      <node concept="3uibUv" id="5f5B$0GEE$G" role="1tU5fm">
        <ref role="3uigEE" to="dxuu:~JComboBox" resolve="JComboBox" />
        <node concept="3uibUv" id="1lS_qvri3Q7" role="11_B2D">
          <ref role="3uigEE" to="dush:~ModelFactoryType" resolve="ModelFactoryType" />
        </node>
      </node>
    </node>
    <node concept="312cEg" id="1NKXwjPNmxg" role="jymVt">
      <property role="34CwA1" value="false" />
      <property role="eg7rD" value="false" />
      <property role="TrG5h" value="myClone" />
      <property role="3TUv4t" value="false" />
      <node concept="3Tm6S6" id="1NKXwjPNm3z" role="1B3o_S" />
      <node concept="3uibUv" id="1NKXwjPNmxe" role="1tU5fm">
        <ref role="3uigEE" to="mhbf:~SModel" resolve="SModel" />
      </node>
    </node>
    <node concept="312cEg" id="8BRWZQfZ6V" role="jymVt">
      <property role="34CwA1" value="false" />
      <property role="eg7rD" value="false" />
      <property role="TrG5h" value="myPreserveIds" />
      <property role="3TUv4t" value="false" />
      <node concept="3Tm6S6" id="8BRWZQfX13" role="1B3o_S" />
      <node concept="10P_77" id="8BRWZQfYVu" role="1tU5fm" />
    </node>
    <node concept="312cEg" id="1pyYjDPRa0n" role="jymVt">
      <property role="TrG5h" value="myResult" />
      <node concept="3uibUv" id="50HON5izKDW" role="1tU5fm">
        <ref role="3uigEE" to="mhbf:~EditableSModel" resolve="EditableSModel" />
      </node>
      <node concept="3Tm6S6" id="1pyYjDPRa0p" role="1B3o_S" />
    </node>
    <node concept="312cEg" id="1pyYjDPRa0q" role="jymVt">
      <property role="TrG5h" value="myNamespace" />
      <node concept="17QB3L" id="4diCoAsllaC" role="1tU5fm" />
      <node concept="3Tm6S6" id="1pyYjDPRa0s" role="1B3o_S" />
    </node>
    <node concept="2tJIrI" id="1lS_qvrhT6l" role="jymVt" />
    <node concept="3clFbW" id="1pyYjDPRa0t" role="jymVt">
      <node concept="37vLTG" id="5Kh0XTSxwMx" role="3clF46">
        <property role="TrG5h" value="project" />
        <node concept="3uibUv" id="4oi2Bf2r$lp" role="1tU5fm">
          <ref role="3uigEE" to="z1c3:~Project" resolve="Project" />
        </node>
      </node>
      <node concept="3Tm1VV" id="1pyYjDPRa0u" role="1B3o_S" />
      <node concept="3cqZAl" id="1pyYjDPRa0v" role="3clF45" />
      <node concept="37vLTG" id="1pyYjDPRa0w" role="3clF46">
        <property role="TrG5h" value="module" />
        <node concept="3uibUv" id="5JozKOuecI2" role="1tU5fm">
          <ref role="3uigEE" to="z1c3:~AbstractModule" resolve="AbstractModule" />
        </node>
      </node>
      <node concept="37vLTG" id="1pyYjDPRa0y" role="3clF46">
        <property role="TrG5h" value="namespace" />
        <node concept="17QB3L" id="5$SHav7gZDl" role="1tU5fm" />
      </node>
      <node concept="37vLTG" id="1pyYjDPRa0A" role="3clF46">
        <property role="TrG5h" value="stereotype" />
        <node concept="17QB3L" id="5$SHav7gZGo" role="1tU5fm" />
      </node>
      <node concept="37vLTG" id="1pyYjDPRa0C" role="3clF46">
        <property role="TrG5h" value="strict" />
        <node concept="10P_77" id="1pyYjDPRa0D" role="1tU5fm" />
      </node>
      <node concept="3clFbS" id="1pyYjDPRa0E" role="3clF47">
        <node concept="XkiVB" id="5Kh0XTSxwM_" role="3cqZAp">
          <ref role="37wK5l" to="jkm4:~DialogWrapper.&lt;init&gt;(com.intellij.openapi.project.Project)" resolve="DialogWrapper" />
          <node concept="2YIFZM" id="4oi2Bf2r_Df" role="37wK5m">
            <ref role="37wK5l" to="alof:~ProjectHelper.toIdeaProject(jetbrains.mps.project.Project):com.intellij.openapi.project.Project" resolve="toIdeaProject" />
            <ref role="1Pybhc" to="alof:~ProjectHelper" resolve="ProjectHelper" />
            <node concept="37vLTw" id="4oi2Bf2rA2e" role="37wK5m">
              <ref role="3cqZAo" node="5Kh0XTSxwMx" resolve="project" />
            </node>
          </node>
        </node>
        <node concept="3clFbF" id="4tQ0$v36jz5" role="3cqZAp">
          <node concept="1rXfSq" id="4hiugqyzfh8" role="3clFbG">
            <ref role="37wK5l" to="jkm4:~DialogWrapper.setTitle(java.lang.String):void" resolve="setTitle" />
            <node concept="Xl_RD" id="4tQ0$v36jz8" role="37wK5m">
              <property role="Xl_RC" value="New Model" />
            </node>
          </node>
        </node>
        <node concept="3clFbF" id="4oi2Bf2qT38" role="3cqZAp">
          <node concept="37vLTI" id="4oi2Bf2qT90" role="3clFbG">
            <node concept="10QFUN" id="1lS_qvri81_" role="37vLTx">
              <node concept="3uibUv" id="1lS_qvri81L" role="10QFUM">
                <ref role="3uigEE" to="z1c4:~MPSProject" resolve="MPSProject" />
              </node>
              <node concept="37vLTw" id="4oi2Bf2rBxH" role="10QFUP">
                <ref role="3cqZAo" node="5Kh0XTSxwMx" resolve="project" />
              </node>
            </node>
            <node concept="37vLTw" id="4oi2Bf2qT37" role="37vLTJ">
              <ref role="3cqZAo" node="4oi2Bf2qJ6M" resolve="myProject" />
            </node>
          </node>
        </node>
        <node concept="3clFbF" id="1pyYjDPRa0O" role="3cqZAp">
          <node concept="37vLTI" id="1pyYjDPRa0P" role="3clFbG">
            <node concept="37vLTw" id="2BHiRxeul4B" role="37vLTJ">
              <ref role="3cqZAo" node="1pyYjDPR9ZY" resolve="myModule" />
            </node>
            <node concept="37vLTw" id="2BHiRxgm6Uk" role="37vLTx">
              <ref role="3cqZAo" node="1pyYjDPRa0w" resolve="module" />
            </node>
          </node>
        </node>
        <node concept="3clFbF" id="1pyYjDPRa0S" role="3cqZAp">
          <node concept="37vLTI" id="1pyYjDPRa0T" role="3clFbG">
            <node concept="37vLTw" id="2BHiRxeuqTw" role="37vLTJ">
              <ref role="3cqZAo" node="1pyYjDPRa0q" resolve="myNamespace" />
            </node>
            <node concept="3K4zz7" id="2R7pax8jpRM" role="37vLTx">
              <node concept="Xl_RD" id="2R7pax8jpRQ" role="3K4E3e">
                <property role="Xl_RC" value="" />
              </node>
              <node concept="37vLTw" id="2BHiRxgmaKA" role="3K4GZi">
                <ref role="3cqZAo" node="1pyYjDPRa0y" resolve="namespace" />
              </node>
              <node concept="3clFbC" id="2R7pax8jpRI" role="3K4Cdx">
                <node concept="10Nm6u" id="2R7pax8jpRL" role="3uHU7w" />
                <node concept="37vLTw" id="2BHiRxghgh4" role="3uHU7B">
                  <ref role="3cqZAo" node="1pyYjDPRa0y" resolve="namespace" />
                </node>
              </node>
            </node>
          </node>
        </node>
        <node concept="1QHqEK" id="2T$XN_fUHUJ" role="3cqZAp">
          <node concept="1QHqEC" id="2T$XN_fUHUL" role="1QHqEI">
            <node concept="3clFbS" id="2T$XN_fUHUN" role="1bW5cS">
              <node concept="1gVbGN" id="1pyYjDPRa0W" role="3cqZAp">
                <node concept="2OqwBi" id="3envJk8CwF6" role="1gVkn0">
                  <node concept="liA8E" id="3envJk8CwX6" role="2OqNvi">
                    <ref role="37wK5l" to="33ny:~Iterator.hasNext():boolean" resolve="hasNext" />
                  </node>
                  <node concept="2OqwBi" id="1pyYjDPRa0Y" role="2Oq$k0">
                    <node concept="liA8E" id="3envJk8CvWM" role="2OqNvi">
                      <ref role="37wK5l" to="wyt6:~Iterable.iterator():java.util.Iterator" resolve="iterator" />
                    </node>
                    <node concept="2OqwBi" id="1pyYjDPRa0Z" role="2Oq$k0">
                      <node concept="37vLTw" id="2BHiRxeuFKa" role="2Oq$k0">
                        <ref role="3cqZAo" node="1pyYjDPR9ZY" resolve="myModule" />
                      </node>
                      <node concept="liA8E" id="1pyYjDPRa11" role="2OqNvi">
                        <ref role="37wK5l" to="z1c3:~AbstractModule.getModelRoots():java.lang.Iterable" resolve="getModelRoots" />
                      </node>
                    </node>
                  </node>
                </node>
                <node concept="Xl_RD" id="1pyYjDPRa14" role="1gVpfI">
                  <property role="Xl_RC" value="Can't create a model in solution with no model roots" />
                </node>
              </node>
              <node concept="3clFbF" id="1pyYjDPRa15" role="3cqZAp">
                <node concept="1rXfSq" id="4hiugqyz95u" role="3clFbG">
                  <ref role="37wK5l" node="1pyYjDPRa1D" resolve="initContentPane" />
                </node>
              </node>
            </node>
          </node>
          <node concept="2OqwBi" id="1eZSuKdZZqe" role="ukAjM">
            <node concept="37vLTw" id="1eZSuKdZZlo" role="2Oq$k0">
              <ref role="3cqZAo" node="5Kh0XTSxwMx" resolve="project" />
            </node>
            <node concept="liA8E" id="1eZSuKdZZCb" role="2OqNvi">
              <ref role="37wK5l" to="z1c3:~Project.getRepository():org.jetbrains.mps.openapi.module.SRepository" resolve="getRepository" />
            </node>
          </node>
        </node>
        <node concept="3clFbJ" id="1pyYjDPRa17" role="3cqZAp">
          <node concept="3y3z36" id="1pyYjDPRa18" role="3clFbw">
            <node concept="37vLTw" id="2BHiRxgmKrC" role="3uHU7B">
              <ref role="3cqZAo" node="1pyYjDPRa0A" resolve="stereotype" />
            </node>
            <node concept="10Nm6u" id="1pyYjDPRa1a" role="3uHU7w" />
          </node>
          <node concept="3clFbS" id="1pyYjDPRa1b" role="3clFbx">
            <node concept="3clFbF" id="1pyYjDPRa1c" role="3cqZAp">
              <node concept="2OqwBi" id="1pyYjDPRa1d" role="3clFbG">
                <node concept="37vLTw" id="2BHiRxeucTD" role="2Oq$k0">
                  <ref role="3cqZAo" node="1pyYjDPRa0d" resolve="myModelStereotype" />
                </node>
                <node concept="liA8E" id="1pyYjDPRa1f" role="2OqNvi">
                  <ref role="37wK5l" to="dxuu:~JComboBox.setSelectedItem(java.lang.Object):void" resolve="setSelectedItem" />
                  <node concept="37vLTw" id="2BHiRxghf3C" role="37wK5m">
                    <ref role="3cqZAo" node="1pyYjDPRa0A" resolve="stereotype" />
                  </node>
                </node>
              </node>
            </node>
            <node concept="3clFbF" id="1pyYjDPRa1h" role="3cqZAp">
              <node concept="2OqwBi" id="1pyYjDPRa1i" role="3clFbG">
                <node concept="37vLTw" id="2BHiRxeuL8r" role="2Oq$k0">
                  <ref role="3cqZAo" node="1pyYjDPRa0d" resolve="myModelStereotype" />
                </node>
                <node concept="liA8E" id="1pyYjDPRa1k" role="2OqNvi">
                  <ref role="37wK5l" to="dxuu:~JComboBox.setEnabled(boolean):void" resolve="setEnabled" />
                  <node concept="3fqX7Q" id="1pyYjDPRa1l" role="37wK5m">
                    <node concept="37vLTw" id="2BHiRxghf86" role="3fr31v">
                      <ref role="3cqZAo" node="1pyYjDPRa0C" resolve="strict" />
                    </node>
                  </node>
                </node>
              </node>
            </node>
          </node>
        </node>
        <node concept="3clFbH" id="4tQ0$v36jza" role="3cqZAp" />
        <node concept="3clFbF" id="4tQ0$v36jzd" role="3cqZAp">
          <node concept="1rXfSq" id="4hiugqyzc0y" role="3clFbG">
            <ref role="37wK5l" to="jkm4:~DialogWrapper.init():void" resolve="init" />
          </node>
        </node>
      </node>
      <node concept="3uibUv" id="1pyYjDPRa1n" role="Sfmx6">
        <ref role="3uigEE" to="z60i:~HeadlessException" resolve="HeadlessException" />
      </node>
    </node>
    <node concept="2tJIrI" id="1lS_qvri3vb" role="jymVt" />
    <node concept="3clFbW" id="1NKXwjPJVBh" role="jymVt">
      <node concept="37vLTG" id="1NKXwjPJVZe" role="3clF46">
        <property role="TrG5h" value="project" />
        <node concept="3uibUv" id="1NKXwjPVrLE" role="1tU5fm">
          <ref role="3uigEE" to="z1c3:~Project" resolve="Project" />
        </node>
      </node>
      <node concept="37vLTG" id="1NKXwjPJW2J" role="3clF46">
        <property role="TrG5h" value="cloneModel" />
        <node concept="3uibUv" id="1NKXwjPJXr2" role="1tU5fm">
          <ref role="3uigEE" to="mhbf:~SModel" resolve="SModel" />
        </node>
      </node>
      <node concept="3cqZAl" id="1NKXwjPJVBj" role="3clF45" />
      <node concept="3Tm1VV" id="1NKXwjPJVBk" role="1B3o_S" />
      <node concept="3clFbS" id="1NKXwjPJVBl" role="3clF47">
        <node concept="1VxSAg" id="1NKXwjPJXxc" role="3cqZAp">
          <ref role="37wK5l" node="1pyYjDPRa0t" resolve="NewModelDialog" />
          <node concept="37vLTw" id="1NKXwjPJXxm" role="37wK5m">
            <ref role="3cqZAo" node="1NKXwjPJVZe" resolve="project" />
          </node>
          <node concept="10QFUN" id="1NKXwjPLqS$" role="37wK5m">
            <node concept="3uibUv" id="1NKXwjPLqYM" role="10QFUM">
              <ref role="3uigEE" to="z1c3:~AbstractModule" resolve="AbstractModule" />
            </node>
            <node concept="2OqwBi" id="1NKXwjPKkAZ" role="10QFUP">
              <node concept="liA8E" id="1NKXwjPKrDz" role="2OqNvi">
                <ref role="37wK5l" to="mhbf:~SModel.getModule():org.jetbrains.mps.openapi.module.SModule" resolve="getModule" />
              </node>
              <node concept="37vLTw" id="1NKXwjPKk$6" role="2Oq$k0">
                <ref role="3cqZAo" node="1NKXwjPJW2J" resolve="cloneModel" />
              </node>
            </node>
          </node>
          <node concept="10Nm6u" id="7qWBDQoBpyu" role="37wK5m" />
          <node concept="2OqwBi" id="7Y7KhX6eE0U" role="37wK5m">
            <node concept="2OqwBi" id="7Y7KhX6eE0V" role="2Oq$k0">
              <node concept="37vLTw" id="7Y7KhX6eE0W" role="2Oq$k0">
                <ref role="3cqZAo" node="1NKXwjPJW2J" resolve="cloneModel" />
              </node>
              <node concept="liA8E" id="7Y7KhX6eE0X" role="2OqNvi">
                <ref role="37wK5l" to="mhbf:~SModel.getName():org.jetbrains.mps.openapi.model.SModelName" resolve="getName" />
              </node>
            </node>
            <node concept="liA8E" id="7Y7KhX6eE0Y" role="2OqNvi">
              <ref role="37wK5l" to="mhbf:~SModelName.getStereotype():java.lang.String" resolve="getStereotype" />
            </node>
          </node>
          <node concept="3clFbT" id="1NKXwjPNlFJ" role="37wK5m">
            <property role="3clFbU" value="false" />
          </node>
        </node>
        <node concept="3clFbF" id="1NKXwjPNmWi" role="3cqZAp">
          <node concept="37vLTI" id="1NKXwjPNu1_" role="3clFbG">
            <node concept="37vLTw" id="1NKXwjPN_4c" role="37vLTx">
              <ref role="3cqZAo" node="1NKXwjPJW2J" resolve="cloneModel" />
            </node>
            <node concept="37vLTw" id="1NKXwjPNmWh" role="37vLTJ">
              <ref role="3cqZAo" node="1NKXwjPNmxg" resolve="myClone" />
            </node>
          </node>
        </node>
        <node concept="3clFbF" id="8BRWZQg1ry" role="3cqZAp">
          <node concept="37vLTI" id="8BRWZQg1Mo" role="3clFbG">
            <node concept="3clFbT" id="8BRWZQg1Vr" role="37vLTx">
              <property role="3clFbU" value="false" />
            </node>
            <node concept="37vLTw" id="8BRWZQg1$H" role="37vLTJ">
              <ref role="3cqZAo" node="8BRWZQfZ6V" resolve="myPreserveIds" />
            </node>
          </node>
        </node>
        <node concept="3cpWs8" id="7Y7KhX6ewno" role="3cqZAp">
          <node concept="3cpWsn" id="7Y7KhX6ewnp" role="3cpWs9">
            <property role="TrG5h" value="originalName" />
            <node concept="3uibUv" id="7Y7KhX6ewm4" role="1tU5fm">
              <ref role="3uigEE" to="mhbf:~SModelName" resolve="SModelName" />
            </node>
            <node concept="2OqwBi" id="7Y7KhX6ewnq" role="33vP2m">
              <node concept="37vLTw" id="7Y7KhX6ewnr" role="2Oq$k0">
                <ref role="3cqZAo" node="1NKXwjPNmxg" resolve="myClone" />
              </node>
              <node concept="liA8E" id="7Y7KhX6ewns" role="2OqNvi">
                <ref role="37wK5l" to="mhbf:~SModel.getName():org.jetbrains.mps.openapi.model.SModelName" resolve="getName" />
              </node>
            </node>
          </node>
        </node>
        <node concept="3clFbF" id="1NKXwjPOK2z" role="3cqZAp">
          <node concept="1rXfSq" id="4hiugqyzeFG" role="3clFbG">
            <ref role="37wK5l" to="jkm4:~DialogWrapper.setTitle(java.lang.String):void" resolve="setTitle" />
            <node concept="2YIFZM" id="7Y7KhX6eq6J" role="37wK5m">
              <ref role="1Pybhc" to="wyt6:~String" resolve="String" />
              <ref role="37wK5l" to="wyt6:~String.format(java.lang.String,java.lang.Object...):java.lang.String" resolve="format" />
              <node concept="Xl_RD" id="1NKXwjPOK2_" role="37wK5m">
                <property role="Xl_RC" value="Clone Model %s" />
              </node>
              <node concept="2OqwBi" id="7Y7KhX6epAr" role="37wK5m">
                <node concept="37vLTw" id="7Y7KhX6ewnt" role="2Oq$k0">
                  <ref role="3cqZAo" node="7Y7KhX6ewnp" resolve="originalName" />
                </node>
                <node concept="liA8E" id="7Y7KhX6epSh" role="2OqNvi">
                  <ref role="37wK5l" to="mhbf:~SModelName.getValue():java.lang.String" resolve="getValue" />
                </node>
              </node>
            </node>
          </node>
        </node>
        <node concept="3clFbF" id="1NKXwjPP5YA" role="3cqZAp">
          <node concept="2OqwBi" id="1NKXwjPPdFW" role="3clFbG">
            <node concept="liA8E" id="1NKXwjPPrd3" role="2OqNvi">
              <ref role="37wK5l" to="r791:~JTextComponent.setText(java.lang.String):void" resolve="setText" />
              <node concept="2OqwBi" id="7Y7KhX6e$nU" role="37wK5m">
                <node concept="2ShNRf" id="7Y7KhX6errJ" role="2Oq$k0">
                  <node concept="1pGfFk" id="7Y7KhX6es$I" role="2ShVmc">
                    <ref role="37wK5l" to="mhbf:~SModelName.&lt;init&gt;(java.lang.String)" resolve="SModelName" />
                    <node concept="3cpWs3" id="7Y7KhX6evix" role="37wK5m">
                      <node concept="Xl_RD" id="7Y7KhX6evrQ" role="3uHU7w">
                        <property role="Xl_RC" value="_clone" />
                      </node>
                      <node concept="2OqwBi" id="7Y7KhX6euxx" role="3uHU7B">
                        <node concept="37vLTw" id="7Y7KhX6ewnu" role="2Oq$k0">
                          <ref role="3cqZAo" node="7Y7KhX6ewnp" resolve="originalName" />
                        </node>
                        <node concept="liA8E" id="7Y7KhX6euR$" role="2OqNvi">
                          <ref role="37wK5l" to="mhbf:~SModelName.getLongName():java.lang.String" resolve="getLongName" />
                        </node>
                      </node>
                    </node>
                  </node>
                </node>
                <node concept="liA8E" id="7Y7KhX6e$NZ" role="2OqNvi">
                  <ref role="37wK5l" to="mhbf:~SModelName.getValue():java.lang.String" resolve="getValue" />
                </node>
              </node>
            </node>
            <node concept="37vLTw" id="1NKXwjPP5Y_" role="2Oq$k0">
              <ref role="3cqZAo" node="1pyYjDPRa08" resolve="myModelName" />
            </node>
          </node>
        </node>
        <node concept="3clFbF" id="QAhkh$B7OM" role="3cqZAp">
          <node concept="1rXfSq" id="QAhkh$B7OK" role="3clFbG">
            <ref role="37wK5l" node="2R7pax8jqvQ" resolve="check" />
          </node>
        </node>
      </node>
    </node>
    <node concept="2tJIrI" id="1lS_qvri3vc" role="jymVt" />
    <node concept="3clFbW" id="7qWBDQoBqki" role="jymVt">
      <node concept="37vLTG" id="7qWBDQoBqkj" role="3clF46">
        <property role="TrG5h" value="project" />
        <node concept="3uibUv" id="7qWBDQoBqkk" role="1tU5fm">
          <ref role="3uigEE" to="z1c3:~Project" resolve="Project" />
        </node>
      </node>
      <node concept="37vLTG" id="7qWBDQoBuiw" role="3clF46">
        <property role="TrG5h" value="module" />
        <node concept="3uibUv" id="7qWBDQoBusO" role="1tU5fm">
          <ref role="3uigEE" to="z1c3:~AbstractModule" resolve="AbstractModule" />
        </node>
      </node>
      <node concept="37vLTG" id="7qWBDQoBqkl" role="3clF46">
        <property role="TrG5h" value="cloneModel" />
        <node concept="3uibUv" id="7qWBDQoBqkm" role="1tU5fm">
          <ref role="3uigEE" to="mhbf:~SModel" resolve="SModel" />
        </node>
      </node>
      <node concept="3cqZAl" id="7qWBDQoBqkn" role="3clF45" />
      <node concept="3Tm1VV" id="7qWBDQoBqko" role="1B3o_S" />
      <node concept="3clFbS" id="7qWBDQoBqkp" role="3clF47">
        <node concept="1VxSAg" id="7qWBDQoBqkq" role="3cqZAp">
          <ref role="37wK5l" node="1pyYjDPRa0t" resolve="NewModelDialog" />
          <node concept="37vLTw" id="7qWBDQoBqkr" role="37wK5m">
            <ref role="3cqZAo" node="7qWBDQoBqkj" resolve="project" />
          </node>
          <node concept="37vLTw" id="8BRWZQfqGB" role="37wK5m">
            <ref role="3cqZAo" node="7qWBDQoBuiw" resolve="module" />
          </node>
          <node concept="10Nm6u" id="7qWBDQoBqkx" role="37wK5m" />
          <node concept="2OqwBi" id="7Y7KhX6eDyR" role="37wK5m">
            <node concept="2OqwBi" id="7Y7KhX6eD9l" role="2Oq$k0">
              <node concept="37vLTw" id="7Y7KhX6eCWQ" role="2Oq$k0">
                <ref role="3cqZAo" node="7qWBDQoBqkl" resolve="cloneModel" />
              </node>
              <node concept="liA8E" id="7Y7KhX6eDnU" role="2OqNvi">
                <ref role="37wK5l" to="mhbf:~SModel.getName():org.jetbrains.mps.openapi.model.SModelName" resolve="getName" />
              </node>
            </node>
            <node concept="liA8E" id="7Y7KhX6eDRu" role="2OqNvi">
              <ref role="37wK5l" to="mhbf:~SModelName.getStereotype():java.lang.String" resolve="getStereotype" />
            </node>
          </node>
          <node concept="3clFbT" id="7qWBDQoBqk$" role="37wK5m">
            <property role="3clFbU" value="false" />
          </node>
        </node>
        <node concept="3clFbF" id="7qWBDQoBqk_" role="3cqZAp">
          <node concept="37vLTI" id="7qWBDQoBqkA" role="3clFbG">
            <node concept="37vLTw" id="7qWBDQoBqkB" role="37vLTx">
              <ref role="3cqZAo" node="7qWBDQoBqkl" resolve="cloneModel" />
            </node>
            <node concept="37vLTw" id="7qWBDQoBqkC" role="37vLTJ">
              <ref role="3cqZAo" node="1NKXwjPNmxg" resolve="myClone" />
            </node>
          </node>
        </node>
        <node concept="3clFbF" id="8BRWZQg1Wm" role="3cqZAp">
          <node concept="37vLTI" id="8BRWZQg1Wn" role="3clFbG">
            <node concept="3clFbT" id="8BRWZQg2cm" role="37vLTx">
              <property role="3clFbU" value="true" />
            </node>
            <node concept="37vLTw" id="8BRWZQg1Wp" role="37vLTJ">
              <ref role="3cqZAo" node="8BRWZQfZ6V" resolve="myPreserveIds" />
            </node>
          </node>
        </node>
        <node concept="3cpWs8" id="7Y7KhX6e_F_" role="3cqZAp">
          <node concept="3cpWsn" id="7Y7KhX6e_FA" role="3cpWs9">
            <property role="TrG5h" value="originalName" />
            <node concept="3uibUv" id="7Y7KhX6e_FB" role="1tU5fm">
              <ref role="3uigEE" to="mhbf:~SModelName" resolve="SModelName" />
            </node>
            <node concept="2OqwBi" id="7Y7KhX6e_FC" role="33vP2m">
              <node concept="37vLTw" id="7Y7KhX6e_FD" role="2Oq$k0">
                <ref role="3cqZAo" node="1NKXwjPNmxg" resolve="myClone" />
              </node>
              <node concept="liA8E" id="7Y7KhX6e_FE" role="2OqNvi">
                <ref role="37wK5l" to="mhbf:~SModel.getName():org.jetbrains.mps.openapi.model.SModelName" resolve="getName" />
              </node>
            </node>
          </node>
        </node>
        <node concept="3clFbF" id="7qWBDQoBqkD" role="3cqZAp">
          <node concept="1rXfSq" id="7qWBDQoBqkE" role="3clFbG">
            <ref role="37wK5l" to="jkm4:~DialogWrapper.setTitle(java.lang.String):void" resolve="setTitle" />
            <node concept="2YIFZM" id="7Y7KhX6e_d7" role="37wK5m">
              <ref role="1Pybhc" to="wyt6:~String" resolve="String" />
              <ref role="37wK5l" to="wyt6:~String.format(java.lang.String,java.lang.Object...):java.lang.String" resolve="format" />
              <node concept="Xl_RD" id="7qWBDQoBqkI" role="37wK5m">
                <property role="Xl_RC" value="Move Model %s" />
              </node>
              <node concept="2OqwBi" id="7Y7KhX6eAat" role="37wK5m">
                <node concept="37vLTw" id="7Y7KhX6eA5f" role="2Oq$k0">
                  <ref role="3cqZAo" node="7Y7KhX6e_FA" resolve="originalName" />
                </node>
                <node concept="liA8E" id="7Y7KhX6eAp2" role="2OqNvi">
                  <ref role="37wK5l" to="mhbf:~SModelName.getValue():java.lang.String" resolve="getValue" />
                </node>
              </node>
            </node>
          </node>
        </node>
        <node concept="3clFbF" id="7qWBDQoBqkJ" role="3cqZAp">
          <node concept="2OqwBi" id="7qWBDQoBqkK" role="3clFbG">
            <node concept="liA8E" id="7qWBDQoBqkL" role="2OqNvi">
              <ref role="37wK5l" to="r791:~JTextComponent.setText(java.lang.String):void" resolve="setText" />
              <node concept="2OqwBi" id="7Y7KhX6eAJ3" role="37wK5m">
                <node concept="37vLTw" id="7Y7KhX6eAAW" role="2Oq$k0">
                  <ref role="3cqZAo" node="7Y7KhX6e_FA" resolve="originalName" />
                </node>
                <node concept="liA8E" id="7Y7KhX6eB0N" role="2OqNvi">
                  <ref role="37wK5l" to="mhbf:~SModelName.getValue():java.lang.String" resolve="getValue" />
                </node>
              </node>
            </node>
            <node concept="37vLTw" id="7qWBDQoBqkR" role="2Oq$k0">
              <ref role="3cqZAo" node="1pyYjDPRa08" resolve="myModelName" />
            </node>
          </node>
        </node>
        <node concept="3clFbF" id="QAhkh$B8kr" role="3cqZAp">
          <node concept="1rXfSq" id="QAhkh$B8kp" role="3clFbG">
            <ref role="37wK5l" node="2R7pax8jqvQ" resolve="check" />
          </node>
        </node>
      </node>
    </node>
    <node concept="2tJIrI" id="1lS_qvri3vd" role="jymVt" />
    <node concept="2YIFZL" id="1NKXwjPKG4d" role="jymVt">
      <property role="TrG5h" value="getNamespace" />
      <node concept="17QB3L" id="1NKXwjPU7DN" role="3clF45" />
      <node concept="3Tm1VV" id="1NKXwjPKG4g" role="1B3o_S" />
      <node concept="3clFbS" id="1NKXwjPKG4h" role="3clF47">
        <node concept="3cpWs8" id="1NKXwjPLy8Q" role="3cqZAp">
          <node concept="3cpWsn" id="1NKXwjPLy8R" role="3cpWs9">
            <property role="TrG5h" value="module" />
            <node concept="2OqwBi" id="1NKXwjPLDep" role="33vP2m">
              <node concept="liA8E" id="1NKXwjPLKw0" role="2OqNvi">
                <ref role="37wK5l" to="mhbf:~SModel.getModule():org.jetbrains.mps.openapi.module.SModule" resolve="getModule" />
              </node>
              <node concept="37vLTw" id="1NKXwjPLDbz" role="2Oq$k0">
                <ref role="3cqZAo" node="1NKXwjPKG$2" resolve="model" />
              </node>
            </node>
            <node concept="3uibUv" id="1NKXwjPLy8S" role="1tU5fm">
              <ref role="3uigEE" to="lui2:~SModule" resolve="SModule" />
            </node>
          </node>
        </node>
        <node concept="3clFbJ" id="A5pt9OPSpM" role="3cqZAp">
          <node concept="3clFbS" id="A5pt9OPSpN" role="3clFbx">
            <node concept="3cpWs8" id="A5pt9OPTlt" role="3cqZAp">
              <node concept="3cpWsn" id="A5pt9OPTlu" role="3cpWs9">
                <property role="TrG5h" value="gen" />
                <node concept="3uibUv" id="A5pt9OPTlv" role="1tU5fm">
                  <ref role="3uigEE" to="w1kc:~Generator" resolve="Generator" />
                </node>
                <node concept="10QFUN" id="A5pt9OPTlw" role="33vP2m">
                  <node concept="3uibUv" id="A5pt9OPTl$" role="10QFUM">
                    <ref role="3uigEE" to="w1kc:~Generator" resolve="Generator" />
                  </node>
                  <node concept="37vLTw" id="1NKXwjPMjE9" role="10QFUP">
                    <ref role="3cqZAo" node="1NKXwjPLy8R" resolve="module" />
                  </node>
                </node>
              </node>
            </node>
            <node concept="3cpWs8" id="A5pt9OPTlD" role="3cqZAp">
              <node concept="3cpWsn" id="A5pt9OPTlE" role="3cpWs9">
                <property role="TrG5h" value="name" />
                <node concept="17QB3L" id="A5pt9OPTlQ" role="1tU5fm" />
                <node concept="2OqwBi" id="A5pt9OPTlG" role="33vP2m">
                  <node concept="37vLTw" id="3GM_nagT$46" role="2Oq$k0">
                    <ref role="3cqZAo" node="A5pt9OPTlu" resolve="gen" />
                  </node>
                  <node concept="liA8E" id="A5pt9OPTlI" role="2OqNvi">
                    <ref role="37wK5l" to="z1c3:~AbstractModule.getModuleName():java.lang.String" resolve="getModuleName" />
                  </node>
                </node>
              </node>
            </node>
            <node concept="3cpWs8" id="A5pt9OPTwS" role="3cqZAp">
              <node concept="3cpWsn" id="A5pt9OPTwT" role="3cpWs9">
                <property role="TrG5h" value="genNamespace" />
                <node concept="17QB3L" id="A5pt9OPTwU" role="1tU5fm" />
                <node concept="3cpWs3" id="A5pt9OPTwV" role="33vP2m">
                  <node concept="Xl_RD" id="A5pt9OPTwW" role="3uHU7w">
                    <property role="Xl_RC" value=".generator" />
                  </node>
                  <node concept="2OqwBi" id="A5pt9OPTwX" role="3uHU7B">
                    <node concept="2OqwBi" id="A5pt9OPTwY" role="2Oq$k0">
                      <node concept="37vLTw" id="3GM_nagTyvK" role="2Oq$k0">
                        <ref role="3cqZAo" node="A5pt9OPTlu" resolve="gen" />
                      </node>
                      <node concept="liA8E" id="A5pt9OPTx0" role="2OqNvi">
                        <ref role="37wK5l" to="w1kc:~Generator.getSourceLanguage():jetbrains.mps.smodel.Language" resolve="getSourceLanguage" />
                      </node>
                    </node>
                    <node concept="liA8E" id="A5pt9OPTx1" role="2OqNvi">
                      <ref role="37wK5l" to="z1c3:~AbstractModule.getModuleName():java.lang.String" resolve="getModuleName" />
                    </node>
                  </node>
                </node>
              </node>
            </node>
            <node concept="3clFbH" id="A5pt9OPTx3" role="3cqZAp" />
            <node concept="3clFbJ" id="A5pt9OPTlL" role="3cqZAp">
              <node concept="3clFbS" id="A5pt9OPTlM" role="3clFbx">
                <node concept="3cpWs6" id="A5pt9OPTw$" role="3cqZAp">
                  <node concept="37vLTw" id="3GM_nagTxUu" role="3cqZAk">
                    <ref role="3cqZAo" node="A5pt9OPTwT" resolve="genNamespace" />
                  </node>
                </node>
              </node>
              <node concept="2OqwBi" id="A5pt9OPTlR" role="3clFbw">
                <node concept="37vLTw" id="3GM_nagTsue" role="2Oq$k0">
                  <ref role="3cqZAo" node="A5pt9OPTlE" resolve="name" />
                </node>
                <node concept="17RlXB" id="A5pt9OPTwz" role="2OqNvi" />
              </node>
            </node>
            <node concept="3cpWs6" id="A5pt9OPTwQ" role="3cqZAp">
              <node concept="3cpWs3" id="A5pt9OPTxa" role="3cqZAk">
                <node concept="37vLTw" id="3GM_nagT_Js" role="3uHU7w">
                  <ref role="3cqZAo" node="A5pt9OPTlE" resolve="name" />
                </node>
                <node concept="3cpWs3" id="A5pt9OPTx6" role="3uHU7B">
                  <node concept="37vLTw" id="3GM_nagTuRm" role="3uHU7B">
                    <ref role="3cqZAo" node="A5pt9OPTwT" resolve="genNamespace" />
                  </node>
                  <node concept="Xl_RD" id="A5pt9OPTx9" role="3uHU7w">
                    <property role="Xl_RC" value="." />
                  </node>
                </node>
              </node>
            </node>
          </node>
          <node concept="2ZW3vV" id="A5pt9OPSpT" role="3clFbw">
            <node concept="3uibUv" id="A5pt9OPT7m" role="2ZW6by">
              <ref role="3uigEE" to="w1kc:~Generator" resolve="Generator" />
            </node>
            <node concept="37vLTw" id="1NKXwjPLYzf" role="2ZW6bz">
              <ref role="3cqZAo" node="1NKXwjPLy8R" resolve="module" />
            </node>
          </node>
        </node>
        <node concept="3cpWs6" id="hIWiMR4" role="3cqZAp">
          <node concept="2OqwBi" id="75gf1bhG9ba" role="3cqZAk">
            <node concept="liA8E" id="75gf1bhG9bb" role="2OqNvi">
              <ref role="37wK5l" to="lui2:~SModule.getModuleName():java.lang.String" resolve="getModuleName" />
            </node>
            <node concept="37vLTw" id="1NKXwjPMjEe" role="2Oq$k0">
              <ref role="3cqZAo" node="1NKXwjPLy8R" resolve="module" />
            </node>
          </node>
        </node>
      </node>
      <node concept="37vLTG" id="1NKXwjPKG$2" role="3clF46">
        <property role="TrG5h" value="model" />
        <node concept="3uibUv" id="1NKXwjPKG$1" role="1tU5fm">
          <ref role="3uigEE" to="mhbf:~SModel" resolve="SModel" />
        </node>
      </node>
    </node>
    <node concept="2tJIrI" id="1lS_qvri3ve" role="jymVt" />
    <node concept="3clFb_" id="1pyYjDPRa1z" role="jymVt">
      <property role="TrG5h" value="getResult" />
      <node concept="3Tm1VV" id="1pyYjDPRa1$" role="1B3o_S" />
      <node concept="3uibUv" id="50HON5izJdP" role="3clF45">
        <ref role="3uigEE" to="mhbf:~EditableSModel" resolve="EditableSModel" />
      </node>
      <node concept="3clFbS" id="1pyYjDPRa1A" role="3clF47">
        <node concept="3cpWs6" id="1pyYjDPRa1B" role="3cqZAp">
          <node concept="37vLTw" id="2BHiRxeuvM7" role="3cqZAk">
            <ref role="3cqZAo" node="1pyYjDPRa0n" resolve="myResult" />
          </node>
        </node>
      </node>
    </node>
    <node concept="2tJIrI" id="1lS_qvri3vf" role="jymVt" />
    <node concept="3clFb_" id="1pyYjDPRa1D" role="jymVt">
      <property role="TrG5h" value="initContentPane" />
      <node concept="3Tm6S6" id="1pyYjDPRa1E" role="1B3o_S" />
      <node concept="3cqZAl" id="1pyYjDPRa1F" role="3clF45" />
      <node concept="3clFbS" id="1pyYjDPRa1G" role="3clF47">
        <node concept="3cpWs8" id="1pyYjDPRa1H" role="3cqZAp">
          <node concept="3cpWsn" id="1pyYjDPRa1I" role="3cpWs9">
            <property role="TrG5h" value="mainPanel" />
            <node concept="3uibUv" id="1pyYjDPRa1J" role="1tU5fm">
              <ref role="3uigEE" to="dxuu:~JPanel" resolve="JPanel" />
            </node>
            <node concept="2ShNRf" id="1pyYjDPRa1K" role="33vP2m">
              <node concept="1pGfFk" id="1pyYjDPRa1L" role="2ShVmc">
                <ref role="37wK5l" to="dxuu:~JPanel.&lt;init&gt;(java.awt.LayoutManager)" resolve="JPanel" />
                <node concept="2ShNRf" id="1pyYjDPRa1M" role="37wK5m">
                  <node concept="1pGfFk" id="1pyYjDPRa1N" role="2ShVmc">
                    <ref role="37wK5l" to="dwmc:~GridLayoutManager.&lt;init&gt;(int,int)" resolve="GridLayoutManager" />
                    <node concept="3cmrfG" id="1pyYjDPRa1O" role="37wK5m">
                      <property role="3cmrfH" value="6" />
                    </node>
                    <node concept="3cmrfG" id="1pyYjDPRa1P" role="37wK5m">
                      <property role="3cmrfH" value="1" />
                    </node>
                  </node>
                </node>
              </node>
            </node>
          </node>
        </node>
        <node concept="3clFbF" id="2LW9P$mmmd$" role="3cqZAp">
          <node concept="2OqwBi" id="2LW9P$mmmOg" role="3clFbG">
            <node concept="liA8E" id="2LW9P$mmrii" role="2OqNvi">
              <ref role="37wK5l" to="dxuu:~JComponent.setPreferredSize(java.awt.Dimension):void" resolve="setPreferredSize" />
              <node concept="2ShNRf" id="2LW9P$mmsPN" role="37wK5m">
                <node concept="1pGfFk" id="2LW9P$mmt_Q" role="2ShVmc">
                  <ref role="37wK5l" to="z60i:~Dimension.&lt;init&gt;(int,int)" resolve="Dimension" />
                  <node concept="3cmrfG" id="2LW9P$mmtA_" role="37wK5m">
                    <property role="3cmrfH" value="200" />
                  </node>
                  <node concept="3cmrfG" id="2LW9P$mmvp0" role="37wK5m">
                    <property role="3cmrfH" value="50" />
                  </node>
                </node>
              </node>
            </node>
            <node concept="37vLTw" id="2LW9P$mmmdz" role="2Oq$k0">
              <ref role="3cqZAo" node="1pyYjDPRa1I" resolve="mainPanel" />
            </node>
          </node>
        </node>
        <node concept="3clFbH" id="4diCoAs9ABM" role="3cqZAp" />
        <node concept="3cpWs8" id="4diCoAs9QEQ" role="3cqZAp">
          <node concept="3cpWsn" id="4diCoAs9QER" role="3cpWs9">
            <property role="TrG5h" value="constraints" />
            <node concept="2ShNRf" id="4diCoAs9QK5" role="33vP2m">
              <node concept="1pGfFk" id="4diCoAsampz" role="2ShVmc">
                <ref role="37wK5l" to="dwmc:~GridConstraints.&lt;init&gt;(int,int,int,int,int,int,int,int,java.awt.Dimension,java.awt.Dimension,java.awt.Dimension)" resolve="GridConstraints" />
                <node concept="3cmrfG" id="4diCoAsawe8" role="37wK5m">
                  <property role="3cmrfH" value="0" />
                </node>
                <node concept="3cmrfG" id="4diCoAsaCqC" role="37wK5m">
                  <property role="3cmrfH" value="0" />
                </node>
                <node concept="3cmrfG" id="4diCoAsawBm" role="37wK5m">
                  <property role="3cmrfH" value="1" />
                </node>
                <node concept="3cmrfG" id="4diCoAsawBx" role="37wK5m">
                  <property role="3cmrfH" value="1" />
                </node>
                <node concept="10M0yZ" id="4diCoAsaS5Y" role="37wK5m">
                  <ref role="1PxDUh" to="dwmc:~GridConstraints" resolve="GridConstraints" />
                  <ref role="3cqZAo" to="dwmc:~GridConstraints.ANCHOR_NORTHWEST" resolve="ANCHOR_NORTHWEST" />
                </node>
                <node concept="10M0yZ" id="4diCoAsbner" role="37wK5m">
                  <ref role="1PxDUh" to="dwmc:~GridConstraints" resolve="GridConstraints" />
                  <ref role="3cqZAo" to="dwmc:~GridConstraints.FILL_HORIZONTAL" resolve="FILL_HORIZONTAL" />
                </node>
                <node concept="pVOtf" id="4diCoAsc2Py" role="37wK5m">
                  <node concept="10M0yZ" id="4diCoAsbI_l" role="3uHU7B">
                    <ref role="1PxDUh" to="dwmc:~GridConstraints" resolve="GridConstraints" />
                    <ref role="3cqZAo" to="dwmc:~GridConstraints.SIZEPOLICY_CAN_SHRINK" resolve="SIZEPOLICY_CAN_SHRINK" />
                  </node>
                  <node concept="10M0yZ" id="4diCoAscaCk" role="3uHU7w">
                    <ref role="1PxDUh" to="dwmc:~GridConstraints" resolve="GridConstraints" />
                    <ref role="3cqZAo" to="dwmc:~GridConstraints.SIZEPOLICY_CAN_GROW" resolve="SIZEPOLICY_CAN_GROW" />
                  </node>
                </node>
                <node concept="10M0yZ" id="4diCoAsczFa" role="37wK5m">
                  <ref role="1PxDUh" to="dwmc:~GridConstraints" resolve="GridConstraints" />
                  <ref role="3cqZAo" to="dwmc:~GridConstraints.SIZEPOLICY_FIXED" resolve="SIZEPOLICY_FIXED" />
                </node>
                <node concept="10Nm6u" id="4diCoAscWHf" role="37wK5m" />
                <node concept="10Nm6u" id="4diCoAsd53V" role="37wK5m" />
                <node concept="10Nm6u" id="4diCoAsdh_u" role="37wK5m" />
              </node>
            </node>
            <node concept="3uibUv" id="4diCoAs9QES" role="1tU5fm">
              <ref role="3uigEE" to="dwmc:~GridConstraints" resolve="GridConstraints" />
            </node>
          </node>
        </node>
        <node concept="3clFbH" id="2R7pax8j7UU" role="3cqZAp" />
        <node concept="3clFbF" id="1pyYjDPRa2q" role="3cqZAp">
          <node concept="2OqwBi" id="1pyYjDPRa2r" role="3clFbG">
            <node concept="37vLTw" id="3GM_nagTz9L" role="2Oq$k0">
              <ref role="3cqZAo" node="1pyYjDPRa1I" resolve="mainPanel" />
            </node>
            <node concept="liA8E" id="1pyYjDPRa2t" role="2OqNvi">
              <ref role="37wK5l" to="z60i:~Container.add(java.awt.Component,java.lang.Object):void" resolve="add" />
              <node concept="2ShNRf" id="1pyYjDPRa2u" role="37wK5m">
                <node concept="1pGfFk" id="1pyYjDPRa2v" role="2ShVmc">
                  <ref role="37wK5l" to="dxuu:~JLabel.&lt;init&gt;(java.lang.String)" resolve="JLabel" />
                  <node concept="Xl_RD" id="1pyYjDPRa2w" role="37wK5m">
                    <property role="Xl_RC" value="Model root:" />
                  </node>
                </node>
              </node>
              <node concept="37vLTw" id="4diCoAsdzDl" role="37wK5m">
                <ref role="3cqZAo" node="4diCoAs9QER" resolve="constraints" />
              </node>
            </node>
          </node>
        </node>
        <node concept="3clFbH" id="7aLmy0jCx2K" role="3cqZAp" />
        <node concept="3clFbF" id="4diCoAsed6f" role="3cqZAp">
          <node concept="2OqwBi" id="4diCoAsed9p" role="3clFbG">
            <node concept="liA8E" id="4diCoAseqhe" role="2OqNvi">
              <ref role="37wK5l" to="dwmc:~GridConstraints.setRow(int):void" resolve="setRow" />
              <node concept="3cpWs3" id="4diCoAseVuX" role="37wK5m">
                <node concept="3cmrfG" id="4diCoAseVv4" role="3uHU7w">
                  <property role="3cmrfH" value="1" />
                </node>
                <node concept="2OqwBi" id="4diCoAseAhB" role="3uHU7B">
                  <node concept="liA8E" id="4diCoAseIEo" role="2OqNvi">
                    <ref role="37wK5l" to="dwmc:~GridConstraints.getRow():int" resolve="getRow" />
                  </node>
                  <node concept="37vLTw" id="4diCoAseylA" role="2Oq$k0">
                    <ref role="3cqZAo" node="4diCoAs9QER" resolve="constraints" />
                  </node>
                </node>
              </node>
            </node>
            <node concept="37vLTw" id="4diCoAsed6e" role="2Oq$k0">
              <ref role="3cqZAo" node="4diCoAs9QER" resolve="constraints" />
            </node>
          </node>
        </node>
        <node concept="3clFbF" id="1pyYjDPRa2x" role="3cqZAp">
          <node concept="2OqwBi" id="1pyYjDPRa2y" role="3clFbG">
            <node concept="37vLTw" id="3GM_nagTrkV" role="2Oq$k0">
              <ref role="3cqZAo" node="1pyYjDPRa1I" resolve="mainPanel" />
            </node>
            <node concept="liA8E" id="1pyYjDPRa2$" role="2OqNvi">
              <ref role="37wK5l" to="z60i:~Container.add(java.awt.Component,java.lang.Object):void" resolve="add" />
              <node concept="37vLTw" id="2BHiRxeuoTG" role="37wK5m">
                <ref role="3cqZAo" node="1pyYjDPRa0i" resolve="myModelRoots" />
              </node>
              <node concept="37vLTw" id="4diCoAsfeLI" role="37wK5m">
                <ref role="3cqZAo" node="4diCoAs9QER" resolve="constraints" />
              </node>
            </node>
          </node>
        </node>
        <node concept="3cpWs8" id="1pyYjDPRa2A" role="3cqZAp">
          <node concept="3cpWsn" id="1pyYjDPRa2B" role="3cpWs9">
            <property role="TrG5h" value="model" />
            <node concept="3uibUv" id="1pyYjDPRa2C" role="1tU5fm">
              <ref role="3uigEE" to="dxuu:~DefaultComboBoxModel" resolve="DefaultComboBoxModel" />
              <node concept="3uibUv" id="1lS_qvrinkX" role="11_B2D">
                <ref role="3uigEE" to="dush:~ModelRoot" resolve="ModelRoot" />
              </node>
            </node>
            <node concept="2ShNRf" id="1pyYjDPRa2D" role="33vP2m">
              <node concept="1pGfFk" id="1pyYjDPRa2E" role="2ShVmc">
                <ref role="37wK5l" to="dxuu:~DefaultComboBoxModel.&lt;init&gt;()" resolve="DefaultComboBoxModel" />
                <node concept="3uibUv" id="1lS_qvrinPw" role="1pMfVU">
                  <ref role="3uigEE" to="dush:~ModelRoot" resolve="ModelRoot" />
                </node>
              </node>
            </node>
          </node>
        </node>
        <node concept="1DcWWT" id="1pyYjDPRa2F" role="3cqZAp">
          <node concept="2OqwBi" id="1pyYjDPRa2G" role="1DdaDG">
            <node concept="37vLTw" id="2BHiRxeuMy8" role="2Oq$k0">
              <ref role="3cqZAo" node="1pyYjDPR9ZY" resolve="myModule" />
            </node>
            <node concept="liA8E" id="1pyYjDPRa2I" role="2OqNvi">
              <ref role="37wK5l" to="z1c3:~AbstractModule.getModelRoots():java.lang.Iterable" resolve="getModelRoots" />
            </node>
          </node>
          <node concept="3cpWsn" id="1pyYjDPRa2J" role="1Duv9x">
            <property role="TrG5h" value="root" />
            <node concept="3uibUv" id="7D9ej8jTw4y" role="1tU5fm">
              <ref role="3uigEE" to="dush:~ModelRoot" resolve="ModelRoot" />
            </node>
          </node>
          <node concept="3clFbS" id="1pyYjDPRa2L" role="2LFqv$">
            <node concept="3clFbJ" id="2R7pax8jpSm" role="3cqZAp">
              <node concept="2OqwBi" id="5Lstn2vf8g_" role="3clFbw">
                <node concept="37vLTw" id="3GM_nagT_C6" role="2Oq$k0">
                  <ref role="3cqZAo" node="1pyYjDPRa2J" resolve="root" />
                </node>
                <node concept="liA8E" id="5Lstn2vf8gE" role="2OqNvi">
                  <ref role="37wK5l" to="dush:~ModelRoot.canCreateModels():boolean" resolve="canCreateModels" />
                </node>
              </node>
              <node concept="3clFbS" id="2R7pax8jpSn" role="3clFbx">
                <node concept="3clFbF" id="1pyYjDPRa2Y" role="3cqZAp">
                  <node concept="2OqwBi" id="1pyYjDPRa2Z" role="3clFbG">
                    <node concept="37vLTw" id="3GM_nagTB2C" role="2Oq$k0">
                      <ref role="3cqZAo" node="1pyYjDPRa2B" resolve="model" />
                    </node>
                    <node concept="liA8E" id="1pyYjDPRa31" role="2OqNvi">
                      <ref role="37wK5l" to="dxuu:~DefaultComboBoxModel.addElement(java.lang.Object):void" resolve="addElement" />
                      <node concept="37vLTw" id="3GM_nagTzG_" role="37wK5m">
                        <ref role="3cqZAo" node="1pyYjDPRa2J" resolve="root" />
                      </node>
                    </node>
                  </node>
                </node>
              </node>
              <node concept="3eNFk2" id="31lTgfRfThr" role="3eNLev">
                <node concept="1Wc70l" id="31lTgfRg0k8" role="3eO9$A">
                  <node concept="2ZW3vV" id="31lTgfRg0sf" role="3uHU7w">
                    <node concept="3uibUv" id="31lTgfRg0x8" role="2ZW6by">
                      <ref role="3uigEE" to="ends:~FileBasedModelRoot" resolve="FileBasedModelRoot" />
                    </node>
                    <node concept="37vLTw" id="31lTgfRg0lR" role="2ZW6bz">
                      <ref role="3cqZAo" node="1pyYjDPRa2J" resolve="root" />
                    </node>
                  </node>
                  <node concept="2ZW3vV" id="31lTgfRg06B" role="3uHU7B">
                    <node concept="3uibUv" id="31lTgfRg0g9" role="2ZW6by">
                      <ref role="3uigEE" to="w1kc:~Language" resolve="Language" />
                    </node>
                    <node concept="37vLTw" id="31lTgfRg01V" role="2ZW6bz">
                      <ref role="3cqZAo" node="1pyYjDPR9ZY" resolve="myModule" />
                    </node>
                  </node>
                </node>
                <node concept="3clFbS" id="31lTgfRfTht" role="3eOfB_">
                  <node concept="3SKdUt" id="31lTgfRg1g0" role="3cqZAp">
                    <node concept="3SKdUq" id="31lTgfRg1g8" role="3SKWNk">
                      <property role="3SKdUp" value="Can fix only FileBased model root (default for language)" />
                    </node>
                  </node>
                  <node concept="3clFbF" id="31lTgfRg0Bt" role="3cqZAp">
                    <node concept="2OqwBi" id="31lTgfRg0FH" role="3clFbG">
                      <node concept="liA8E" id="31lTgfRg1b4" role="2OqNvi">
                        <ref role="37wK5l" to="dxuu:~DefaultComboBoxModel.addElement(java.lang.Object):void" resolve="addElement" />
                        <node concept="37vLTw" id="31lTgfRg1bJ" role="37wK5m">
                          <ref role="3cqZAo" node="1pyYjDPRa2J" resolve="root" />
                        </node>
                      </node>
                      <node concept="37vLTw" id="31lTgfRg0Bs" role="2Oq$k0">
                        <ref role="3cqZAo" node="1pyYjDPRa2B" resolve="model" />
                      </node>
                    </node>
                  </node>
                </node>
              </node>
            </node>
          </node>
        </node>
        <node concept="3clFbH" id="2R7pax8jq1F" role="3cqZAp" />
        <node concept="3clFbJ" id="1pyYjDPRa35" role="3cqZAp">
          <node concept="3clFbC" id="1pyYjDPRa36" role="3clFbw">
            <node concept="2OqwBi" id="1pyYjDPRa37" role="3uHU7B">
              <node concept="37vLTw" id="3GM_nagTv9L" role="2Oq$k0">
                <ref role="3cqZAo" node="1pyYjDPRa2B" resolve="model" />
              </node>
              <node concept="liA8E" id="1pyYjDPRa39" role="2OqNvi">
                <ref role="37wK5l" to="dxuu:~DefaultComboBoxModel.getSize():int" resolve="getSize" />
              </node>
            </node>
            <node concept="3cmrfG" id="1pyYjDPRa3a" role="3uHU7w">
              <property role="3cmrfH" value="0" />
            </node>
          </node>
          <node concept="3clFbS" id="1pyYjDPRa3b" role="3clFbx">
            <node concept="3clFbF" id="1pyYjDPRa3c" role="3cqZAp">
              <node concept="2OqwBi" id="1pyYjDPRa3d" role="3clFbG">
                <node concept="37vLTw" id="3GM_nagTx_x" role="2Oq$k0">
                  <ref role="3cqZAo" node="1pyYjDPRa2B" resolve="model" />
                </node>
                <node concept="liA8E" id="1pyYjDPRa3f" role="2OqNvi">
                  <ref role="37wK5l" to="dxuu:~DefaultComboBoxModel.addElement(java.lang.Object):void" resolve="addElement" />
                  <node concept="10Nm6u" id="1lS_qvri8nM" role="37wK5m" />
                </node>
              </node>
            </node>
          </node>
        </node>
        <node concept="3clFbF" id="2R7pax8jqfx" role="3cqZAp">
          <node concept="2OqwBi" id="2R7pax8jqfz" role="3clFbG">
            <node concept="37vLTw" id="2BHiRxeum4N" role="2Oq$k0">
              <ref role="3cqZAo" node="1pyYjDPRa0i" resolve="myModelRoots" />
            </node>
            <node concept="liA8E" id="2R7pax8jqu2" role="2OqNvi">
              <ref role="37wK5l" to="dxuu:~JComboBox.setRenderer(javax.swing.ListCellRenderer):void" resolve="setRenderer" />
              <node concept="2ShNRf" id="2R7pax8jqu3" role="37wK5m">
                <node concept="1pGfFk" id="5rY476LHYqX" role="2ShVmc">
                  <ref role="37wK5l" to="dxuu:~DefaultListCellRenderer.&lt;init&gt;()" resolve="DefaultListCellRenderer" />
                </node>
              </node>
            </node>
          </node>
        </node>
        <node concept="3clFbF" id="1pyYjDPRa3h" role="3cqZAp">
          <node concept="2OqwBi" id="1pyYjDPRa3i" role="3clFbG">
            <node concept="37vLTw" id="2BHiRxeuyRk" role="2Oq$k0">
              <ref role="3cqZAo" node="1pyYjDPRa0i" resolve="myModelRoots" />
            </node>
            <node concept="liA8E" id="1pyYjDPRa3k" role="2OqNvi">
              <ref role="37wK5l" to="dxuu:~JComboBox.addItemListener(java.awt.event.ItemListener):void" resolve="addItemListener" />
              <node concept="2ShNRf" id="1pyYjDPRa3l" role="37wK5m">
                <node concept="YeOm9" id="1pyYjDPRa3m" role="2ShVmc">
                  <node concept="1Y3b0j" id="1pyYjDPRa3n" role="YeSDq">
                    <property role="TrG5h" value="" />
                    <ref role="37wK5l" to="wyt6:~Object.&lt;init&gt;()" resolve="Object" />
                    <ref role="1Y3XeK" to="hyam:~ItemListener" resolve="ItemListener" />
                    <node concept="3clFb_" id="1pyYjDPRa3o" role="jymVt">
                      <property role="TrG5h" value="itemStateChanged" />
                      <node concept="3Tm1VV" id="1pyYjDPRa3p" role="1B3o_S" />
                      <node concept="3cqZAl" id="1pyYjDPRa3q" role="3clF45" />
                      <node concept="37vLTG" id="1pyYjDPRa3r" role="3clF46">
                        <property role="TrG5h" value="e" />
                        <node concept="3uibUv" id="1pyYjDPRa3s" role="1tU5fm">
                          <ref role="3uigEE" to="hyam:~ItemEvent" resolve="ItemEvent" />
                        </node>
                      </node>
                      <node concept="3clFbS" id="1pyYjDPRa6F" role="3clF47">
                        <node concept="3clFbF" id="1pyYjDPRa6G" role="3cqZAp">
                          <node concept="1rXfSq" id="4hiugqyyIab" role="3clFbG">
                            <ref role="37wK5l" node="2R7pax8jqvQ" resolve="check" />
                          </node>
                        </node>
                        <node concept="3clFbF" id="33Og7cv_TGh" role="3cqZAp">
                          <node concept="2OqwBi" id="33Og7cv_UnA" role="3clFbG">
                            <node concept="liA8E" id="33Og7cvA6XU" role="2OqNvi">
                              <ref role="37wK5l" to="dxuu:~JComponent.setVisible(boolean):void" resolve="setVisible" />
                              <node concept="2ZW3vV" id="33Og7cvDfVr" role="37wK5m">
                                <node concept="3uibUv" id="33Og7cvDg1A" role="2ZW6by">
                                  <ref role="3uigEE" to="pa15:~DefaultModelRoot" resolve="DefaultModelRoot" />
                                </node>
                                <node concept="2OqwBi" id="33Og7cvD3dp" role="2ZW6bz">
                                  <node concept="liA8E" id="33Og7cvDfRf" role="2OqNvi">
                                    <ref role="37wK5l" to="dxuu:~JComboBox.getSelectedItem():java.lang.Object" resolve="getSelectedItem" />
                                  </node>
                                  <node concept="37vLTw" id="33Og7cvCVzL" role="2Oq$k0">
                                    <ref role="3cqZAo" node="1pyYjDPRa0i" resolve="myModelRoots" />
                                  </node>
                                </node>
                              </node>
                            </node>
                            <node concept="37vLTw" id="33Og7cv_TGg" role="2Oq$k0">
                              <ref role="3cqZAo" node="5f5B$0GEOLn" resolve="myModelStorageFormat" />
                            </node>
                          </node>
                        </node>
                      </node>
                      <node concept="2AHcQZ" id="3tYsUK_S40B" role="2AJF6D">
                        <ref role="2AI5Lk" to="wyt6:~Override" resolve="Override" />
                      </node>
                    </node>
                  </node>
                </node>
              </node>
            </node>
          </node>
        </node>
        <node concept="3clFbF" id="1pyYjDPRa3t" role="3cqZAp">
          <node concept="2OqwBi" id="1pyYjDPRa3u" role="3clFbG">
            <node concept="37vLTw" id="2BHiRxeuwBw" role="2Oq$k0">
              <ref role="3cqZAo" node="1pyYjDPRa0i" resolve="myModelRoots" />
            </node>
            <node concept="liA8E" id="1pyYjDPRa3w" role="2OqNvi">
              <ref role="37wK5l" to="dxuu:~JComboBox.setModel(javax.swing.ComboBoxModel):void" resolve="setModel" />
              <node concept="37vLTw" id="3GM_nagTAn5" role="37wK5m">
                <ref role="3cqZAo" node="1pyYjDPRa2B" resolve="model" />
              </node>
            </node>
          </node>
        </node>
        <node concept="3clFbH" id="2R7pax8jqvV" role="3cqZAp" />
        <node concept="3clFbF" id="1pyYjDPRa49" role="3cqZAp">
          <node concept="2OqwBi" id="1pyYjDPRa4a" role="3clFbG">
            <node concept="37vLTw" id="2BHiRxeuTs9" role="2Oq$k0">
              <ref role="3cqZAo" node="1pyYjDPRa08" resolve="myModelName" />
            </node>
            <node concept="liA8E" id="1pyYjDPRa4c" role="2OqNvi">
              <ref role="37wK5l" to="r791:~JTextComponent.setText(java.lang.String):void" resolve="setText" />
              <node concept="3K4zz7" id="4$0MgOJegLZ" role="37wK5m">
                <node concept="37vLTw" id="2BHiRxeurox" role="3K4E3e">
                  <ref role="3cqZAo" node="1pyYjDPRa0q" resolve="myNamespace" />
                </node>
                <node concept="3clFbC" id="4$0MgOJegLV" role="3K4Cdx">
                  <node concept="3cmrfG" id="4$0MgOJegLY" role="3uHU7w">
                    <property role="3cmrfH" value="0" />
                  </node>
                  <node concept="2OqwBi" id="4$0MgOJegLQ" role="3uHU7B">
                    <node concept="37vLTw" id="2BHiRxeuL3w" role="2Oq$k0">
                      <ref role="3cqZAo" node="1pyYjDPRa0q" resolve="myNamespace" />
                    </node>
                    <node concept="liA8E" id="4$0MgOJegLU" role="2OqNvi">
                      <ref role="37wK5l" to="wyt6:~String.length():int" resolve="length" />
                    </node>
                  </node>
                </node>
                <node concept="3cpWs3" id="2R7pax8jpRT" role="3K4GZi">
                  <node concept="Xl_RD" id="2R7pax8jpRW" role="3uHU7w">
                    <property role="Xl_RC" value="." />
                  </node>
                  <node concept="37vLTw" id="2BHiRxeuhSX" role="3uHU7B">
                    <ref role="3cqZAo" node="1pyYjDPRa0q" resolve="myNamespace" />
                  </node>
                </node>
              </node>
            </node>
          </node>
        </node>
        <node concept="3clFbH" id="4diCoAshujC" role="3cqZAp" />
        <node concept="3clFbF" id="4diCoAsiklc" role="3cqZAp">
          <node concept="2OqwBi" id="4diCoAsikld" role="3clFbG">
            <node concept="liA8E" id="4diCoAsikle" role="2OqNvi">
              <ref role="37wK5l" to="dwmc:~GridConstraints.setRow(int):void" resolve="setRow" />
              <node concept="3cpWs3" id="4diCoAsiklf" role="37wK5m">
                <node concept="3cmrfG" id="4diCoAsiklg" role="3uHU7w">
                  <property role="3cmrfH" value="1" />
                </node>
                <node concept="2OqwBi" id="4diCoAsiklh" role="3uHU7B">
                  <node concept="liA8E" id="4diCoAsikli" role="2OqNvi">
                    <ref role="37wK5l" to="dwmc:~GridConstraints.getRow():int" resolve="getRow" />
                  </node>
                  <node concept="37vLTw" id="4diCoAsiklj" role="2Oq$k0">
                    <ref role="3cqZAo" node="4diCoAs9QER" resolve="constraints" />
                  </node>
                </node>
              </node>
            </node>
            <node concept="37vLTw" id="4diCoAsiklk" role="2Oq$k0">
              <ref role="3cqZAo" node="4diCoAs9QER" resolve="constraints" />
            </node>
          </node>
        </node>
        <node concept="3clFbF" id="1pyYjDPRa1Q" role="3cqZAp">
          <node concept="2OqwBi" id="1pyYjDPRa1R" role="3clFbG">
            <node concept="37vLTw" id="3GM_nagTvH$" role="2Oq$k0">
              <ref role="3cqZAo" node="1pyYjDPRa1I" resolve="mainPanel" />
            </node>
            <node concept="liA8E" id="1pyYjDPRa1T" role="2OqNvi">
              <ref role="37wK5l" to="z60i:~Container.add(java.awt.Component,java.lang.Object):void" resolve="add" />
              <node concept="2ShNRf" id="1pyYjDPRa1U" role="37wK5m">
                <node concept="1pGfFk" id="1pyYjDPRa1V" role="2ShVmc">
                  <ref role="37wK5l" to="dxuu:~JLabel.&lt;init&gt;(java.lang.String)" resolve="JLabel" />
                  <node concept="Xl_RD" id="1pyYjDPRa1W" role="37wK5m">
                    <property role="Xl_RC" value="Model name:" />
                  </node>
                </node>
              </node>
              <node concept="37vLTw" id="4diCoAsfG2M" role="37wK5m">
                <ref role="3cqZAo" node="4diCoAs9QER" resolve="constraints" />
              </node>
            </node>
          </node>
        </node>
        <node concept="3clFbH" id="7aLmy0j$2En" role="3cqZAp" />
        <node concept="3cpWs8" id="7aLmy0j$2YE" role="3cqZAp">
          <node concept="3cpWsn" id="7aLmy0j$2YF" role="3cpWs9">
            <property role="TrG5h" value="nameAndStereotype" />
            <node concept="3uibUv" id="7aLmy0j$2YG" role="1tU5fm">
              <ref role="3uigEE" to="dxuu:~JPanel" resolve="JPanel" />
            </node>
            <node concept="2ShNRf" id="7aLmy0j$2YH" role="33vP2m">
              <node concept="1pGfFk" id="7aLmy0j$2YI" role="2ShVmc">
                <ref role="37wK5l" to="dxuu:~JPanel.&lt;init&gt;(java.awt.LayoutManager)" resolve="JPanel" />
                <node concept="2ShNRf" id="7aLmy0j$2YJ" role="37wK5m">
                  <node concept="1pGfFk" id="7aLmy0j$2YK" role="2ShVmc">
                    <ref role="37wK5l" to="dwmc:~GridLayoutManager.&lt;init&gt;(int,int,java.awt.Insets,int,int)" resolve="GridLayoutManager" />
                    <node concept="3cmrfG" id="7aLmy0j$2YL" role="37wK5m">
                      <property role="3cmrfH" value="1" />
                    </node>
                    <node concept="3cmrfG" id="7aLmy0j$2YM" role="37wK5m">
                      <property role="3cmrfH" value="3" />
                    </node>
                    <node concept="2ShNRf" id="6BEHsuXevUu" role="37wK5m">
                      <node concept="1pGfFk" id="6BEHsuXePap" role="2ShVmc">
                        <ref role="37wK5l" to="z60i:~Insets.&lt;init&gt;(int,int,int,int)" resolve="Insets" />
                        <node concept="3cmrfG" id="6BEHsuXePav" role="37wK5m">
                          <property role="3cmrfH" value="0" />
                        </node>
                        <node concept="3cmrfG" id="6BEHsuXePzN" role="37wK5m">
                          <property role="3cmrfH" value="0" />
                        </node>
                        <node concept="3cmrfG" id="6BEHsuXf40r" role="37wK5m">
                          <property role="3cmrfH" value="0" />
                        </node>
                        <node concept="3cmrfG" id="6BEHsuXfbeE" role="37wK5m">
                          <property role="3cmrfH" value="0" />
                        </node>
                      </node>
                    </node>
                    <node concept="3cmrfG" id="6BEHsuXfit5" role="37wK5m">
                      <property role="3cmrfH" value="-1" />
                    </node>
                    <node concept="3cmrfG" id="6BEHsuXfitu" role="37wK5m">
                      <property role="3cmrfH" value="-1" />
                    </node>
                  </node>
                </node>
              </node>
            </node>
          </node>
        </node>
        <node concept="3cpWs8" id="7aLmy0j$kc5" role="3cqZAp">
          <node concept="3cpWsn" id="7aLmy0j$kc6" role="3cpWs9">
            <property role="TrG5h" value="nameConstraints" />
            <node concept="2ShNRf" id="7aLmy0j$kc7" role="33vP2m">
              <node concept="1pGfFk" id="7aLmy0j$kc8" role="2ShVmc">
                <ref role="37wK5l" to="dwmc:~GridConstraints.&lt;init&gt;(int,int,int,int,int,int,int,int,java.awt.Dimension,java.awt.Dimension,java.awt.Dimension)" resolve="GridConstraints" />
                <node concept="3cmrfG" id="7aLmy0j$kc9" role="37wK5m">
                  <property role="3cmrfH" value="0" />
                </node>
                <node concept="3cmrfG" id="7aLmy0j$kca" role="37wK5m">
                  <property role="3cmrfH" value="0" />
                </node>
                <node concept="3cmrfG" id="7aLmy0j$kcb" role="37wK5m">
                  <property role="3cmrfH" value="1" />
                </node>
                <node concept="3cmrfG" id="7aLmy0j$kcc" role="37wK5m">
                  <property role="3cmrfH" value="1" />
                </node>
                <node concept="10M0yZ" id="7aLmy0j$kcd" role="37wK5m">
                  <ref role="3cqZAo" to="dwmc:~GridConstraints.ANCHOR_NORTHWEST" resolve="ANCHOR_NORTHWEST" />
                  <ref role="1PxDUh" to="dwmc:~GridConstraints" resolve="GridConstraints" />
                </node>
                <node concept="10M0yZ" id="7aLmy0j$kce" role="37wK5m">
                  <ref role="3cqZAo" to="dwmc:~GridConstraints.FILL_HORIZONTAL" resolve="FILL_HORIZONTAL" />
                  <ref role="1PxDUh" to="dwmc:~GridConstraints" resolve="GridConstraints" />
                </node>
                <node concept="pVOtf" id="7aLmy0j$kcf" role="37wK5m">
                  <node concept="10M0yZ" id="7aLmy0j$kcg" role="3uHU7B">
                    <ref role="3cqZAo" to="dwmc:~GridConstraints.SIZEPOLICY_CAN_SHRINK" resolve="SIZEPOLICY_CAN_SHRINK" />
                    <ref role="1PxDUh" to="dwmc:~GridConstraints" resolve="GridConstraints" />
                  </node>
                  <node concept="10M0yZ" id="7aLmy0j$kch" role="3uHU7w">
                    <ref role="1PxDUh" to="dwmc:~GridConstraints" resolve="GridConstraints" />
                    <ref role="3cqZAo" to="dwmc:~GridConstraints.SIZEPOLICY_CAN_GROW" resolve="SIZEPOLICY_CAN_GROW" />
                  </node>
                </node>
                <node concept="10M0yZ" id="7aLmy0j$kci" role="37wK5m">
                  <ref role="1PxDUh" to="dwmc:~GridConstraints" resolve="GridConstraints" />
                  <ref role="3cqZAo" to="dwmc:~GridConstraints.SIZEPOLICY_FIXED" resolve="SIZEPOLICY_FIXED" />
                </node>
                <node concept="10Nm6u" id="7aLmy0j$kcj" role="37wK5m" />
                <node concept="10Nm6u" id="7aLmy0j$kck" role="37wK5m" />
                <node concept="10Nm6u" id="7aLmy0j$kcl" role="37wK5m" />
              </node>
            </node>
            <node concept="3uibUv" id="7aLmy0j$kcm" role="1tU5fm">
              <ref role="3uigEE" to="dwmc:~GridConstraints" resolve="GridConstraints" />
            </node>
          </node>
        </node>
        <node concept="3clFbH" id="7aLmy0j$tHC" role="3cqZAp" />
        <node concept="3clFbF" id="1pyYjDPRa1X" role="3cqZAp">
          <node concept="2OqwBi" id="1pyYjDPRa1Y" role="3clFbG">
            <node concept="37vLTw" id="7aLmy0j$RWJ" role="2Oq$k0">
              <ref role="3cqZAo" node="7aLmy0j$2YF" resolve="nameAndStereotype" />
            </node>
            <node concept="liA8E" id="1pyYjDPRa20" role="2OqNvi">
              <ref role="37wK5l" to="z60i:~Container.add(java.awt.Component,java.lang.Object):void" resolve="add" />
              <node concept="37vLTw" id="2BHiRxeun76" role="37wK5m">
                <ref role="3cqZAo" node="1pyYjDPRa08" resolve="myModelName" />
              </node>
              <node concept="37vLTw" id="7aLmy0jCgXf" role="37wK5m">
                <ref role="3cqZAo" node="7aLmy0j$kc6" resolve="nameConstraints" />
              </node>
            </node>
          </node>
        </node>
        <node concept="3clFbF" id="2XPEPiUTawn" role="3cqZAp">
          <node concept="2OqwBi" id="2XPEPiUTawp" role="3clFbG">
            <node concept="37vLTw" id="2BHiRxeuW0Z" role="2Oq$k0">
              <ref role="3cqZAo" node="1pyYjDPRa08" resolve="myModelName" />
            </node>
            <node concept="liA8E" id="2XPEPiUTdgT" role="2OqNvi">
              <ref role="37wK5l" to="z60i:~Component.addKeyListener(java.awt.event.KeyListener):void" resolve="addKeyListener" />
              <node concept="2ShNRf" id="2GHfGX3TvTj" role="37wK5m">
                <node concept="YeOm9" id="2GHfGX3TvTl" role="2ShVmc">
                  <node concept="1Y3b0j" id="2GHfGX3TvTm" role="YeSDq">
                    <property role="2bfB8j" value="true" />
                    <ref role="1Y3XeK" to="hyam:~KeyAdapter" resolve="KeyAdapter" />
                    <ref role="37wK5l" to="hyam:~KeyAdapter.&lt;init&gt;()" resolve="KeyAdapter" />
                    <node concept="3Tm1VV" id="2GHfGX3TvTn" role="1B3o_S" />
                    <node concept="3clFb_" id="2q$lStUkTVN" role="jymVt">
                      <property role="IEkAT" value="false" />
                      <property role="1EzhhJ" value="false" />
                      <property role="TrG5h" value="keyReleased" />
                      <property role="DiZV1" value="false" />
                      <node concept="3Tm1VV" id="2q$lStUkTVO" role="1B3o_S" />
                      <node concept="3cqZAl" id="2q$lStUkTVP" role="3clF45" />
                      <node concept="37vLTG" id="2q$lStUkTVQ" role="3clF46">
                        <property role="TrG5h" value="event" />
                        <node concept="3uibUv" id="2q$lStUkTVR" role="1tU5fm">
                          <ref role="3uigEE" to="hyam:~KeyEvent" resolve="KeyEvent" />
                        </node>
                      </node>
                      <node concept="3clFbS" id="2q$lStUkTVS" role="3clF47">
                        <node concept="3clFbF" id="2q$lStUkTVT" role="3cqZAp">
                          <node concept="1rXfSq" id="4hiugqyz9ro" role="3clFbG">
                            <ref role="37wK5l" node="2R7pax8jqvQ" resolve="check" />
                          </node>
                        </node>
                      </node>
                      <node concept="2AHcQZ" id="3tYsUK_SeTE" role="2AJF6D">
                        <ref role="2AI5Lk" to="wyt6:~Override" resolve="Override" />
                      </node>
                    </node>
                  </node>
                </node>
              </node>
            </node>
          </node>
        </node>
        <node concept="3clFbH" id="7aLmy0jEcpI" role="3cqZAp" />
        <node concept="3cpWs8" id="7aLmy0jFxwZ" role="3cqZAp">
          <node concept="3cpWsn" id="7aLmy0jFxx0" role="3cpWs9">
            <property role="TrG5h" value="atSign" />
            <property role="3TUv4t" value="true" />
            <node concept="3uibUv" id="7aLmy0jHjkk" role="1tU5fm">
              <ref role="3uigEE" to="dxuu:~JLabel" resolve="JLabel" />
            </node>
            <node concept="2ShNRf" id="7aLmy0jFyvg" role="33vP2m">
              <node concept="1pGfFk" id="7aLmy0jFSm3" role="2ShVmc">
                <ref role="37wK5l" to="dxuu:~JLabel.&lt;init&gt;()" resolve="JLabel" />
              </node>
            </node>
          </node>
        </node>
        <node concept="3clFbF" id="7aLmy0jDO4m" role="3cqZAp">
          <node concept="2OqwBi" id="7aLmy0jDO4n" role="3clFbG">
            <node concept="37vLTw" id="7aLmy0jDO4o" role="2Oq$k0">
              <ref role="3cqZAo" node="7aLmy0j$kc6" resolve="nameConstraints" />
            </node>
            <node concept="liA8E" id="7aLmy0jDO4p" role="2OqNvi">
              <ref role="37wK5l" to="dwmc:~GridConstraints.setColumn(int):void" resolve="setColumn" />
              <node concept="3cpWs3" id="7aLmy0jDO4q" role="37wK5m">
                <node concept="3cmrfG" id="7aLmy0jDO4r" role="3uHU7w">
                  <property role="3cmrfH" value="1" />
                </node>
                <node concept="2OqwBi" id="7aLmy0jDO4s" role="3uHU7B">
                  <node concept="37vLTw" id="7aLmy0jDO4t" role="2Oq$k0">
                    <ref role="3cqZAo" node="7aLmy0j$kc6" resolve="nameConstraints" />
                  </node>
                  <node concept="liA8E" id="7aLmy0jDO4u" role="2OqNvi">
                    <ref role="37wK5l" to="dwmc:~GridConstraints.getColumn():int" resolve="getColumn" />
                  </node>
                </node>
              </node>
            </node>
          </node>
        </node>
        <node concept="3clFbF" id="7aLmy0jEIqv" role="3cqZAp">
          <node concept="2OqwBi" id="7aLmy0jEQXE" role="3clFbG">
            <node concept="liA8E" id="7aLmy0jF7Wi" role="2OqNvi">
              <ref role="37wK5l" to="dwmc:~GridConstraints.setHSizePolicy(int):void" resolve="setHSizePolicy" />
              <node concept="10M0yZ" id="7aLmy0jF7Ws" role="37wK5m">
                <ref role="1PxDUh" to="dwmc:~GridConstraints" resolve="GridConstraints" />
                <ref role="3cqZAo" to="dwmc:~GridConstraints.SIZEPOLICY_FIXED" resolve="SIZEPOLICY_FIXED" />
              </node>
            </node>
            <node concept="37vLTw" id="7aLmy0jEIqu" role="2Oq$k0">
              <ref role="3cqZAo" node="7aLmy0j$kc6" resolve="nameConstraints" />
            </node>
          </node>
        </node>
        <node concept="3clFbF" id="7aLmy0jDO4v" role="3cqZAp">
          <node concept="2OqwBi" id="7aLmy0jDO4w" role="3clFbG">
            <node concept="37vLTw" id="7aLmy0jDO4x" role="2Oq$k0">
              <ref role="3cqZAo" node="7aLmy0j$2YF" resolve="nameAndStereotype" />
            </node>
            <node concept="liA8E" id="7aLmy0jDO4y" role="2OqNvi">
              <ref role="37wK5l" to="z60i:~Container.add(java.awt.Component,java.lang.Object):void" resolve="add" />
              <node concept="37vLTw" id="7aLmy0jG0Id" role="37wK5m">
                <ref role="3cqZAo" node="7aLmy0jFxx0" resolve="atSign" />
              </node>
              <node concept="37vLTw" id="7aLmy0jE_T0" role="37wK5m">
                <ref role="3cqZAo" node="7aLmy0j$kc6" resolve="nameConstraints" />
              </node>
            </node>
          </node>
        </node>
        <node concept="3clFbH" id="2R7pax8jqvW" role="3cqZAp" />
        <node concept="3cpWs8" id="6BEHsuXjPtn" role="3cqZAp">
          <node concept="3cpWsn" id="6BEHsuXjPto" role="3cpWs9">
            <property role="TrG5h" value="stereotypes" />
            <node concept="2ShNRf" id="6BEHsuXk4oD" role="33vP2m">
              <node concept="1pGfFk" id="6BEHsuXk5rl" role="2ShVmc">
                <ref role="37wK5l" to="33ny:~LinkedList.&lt;init&gt;(java.util.Collection)" resolve="LinkedList" />
                <node concept="17QB3L" id="5$SHav7hnSc" role="1pMfVU" />
                <node concept="2YIFZM" id="6BEHsuXk_0g" role="37wK5m">
                  <ref role="37wK5l" to="33ny:~Arrays.asList(java.lang.Object...):java.util.List" resolve="asList" />
                  <ref role="1Pybhc" to="33ny:~Arrays" resolve="Arrays" />
                  <node concept="10M0yZ" id="1pyYjDPRa2k" role="37wK5m">
                    <ref role="1PxDUh" to="w1kc:~SModelStereotype" resolve="SModelStereotype" />
                    <ref role="3cqZAo" to="w1kc:~SModelStereotype.values" resolve="values" />
                  </node>
                </node>
              </node>
            </node>
            <node concept="3uibUv" id="6BEHsuXjPtl" role="1tU5fm">
              <ref role="3uigEE" to="33ny:~List" resolve="List" />
              <node concept="17QB3L" id="5$SHav7hnVf" role="11_B2D" />
            </node>
          </node>
        </node>
        <node concept="3clFbJ" id="6BEHsuXk_hn" role="3cqZAp">
          <node concept="3fqX7Q" id="6BEHsuXkVns" role="3clFbw">
            <node concept="2ZW3vV" id="6BEHsuXkVnu" role="3fr31v">
              <node concept="3uibUv" id="6BEHsuXkVnv" role="2ZW6by">
                <ref role="3uigEE" to="w1kc:~Generator" resolve="Generator" />
              </node>
              <node concept="37vLTw" id="6BEHsuXkVnw" role="2ZW6bz">
                <ref role="3cqZAo" node="1pyYjDPR9ZY" resolve="myModule" />
              </node>
            </node>
          </node>
          <node concept="3clFbS" id="6BEHsuXk_hq" role="3clFbx">
            <node concept="3clFbF" id="6BEHsuXkVqE" role="3cqZAp">
              <node concept="2OqwBi" id="6BEHsuXkVZo" role="3clFbG">
                <node concept="liA8E" id="6BEHsuXl7rp" role="2OqNvi">
                  <ref role="37wK5l" to="33ny:~List.remove(java.lang.Object):boolean" resolve="remove" />
                  <node concept="10M0yZ" id="6BEHsuXl7rz" role="37wK5m">
                    <ref role="1PxDUh" to="w1kc:~SModelStereotype" resolve="SModelStereotype" />
                    <ref role="3cqZAo" to="w1kc:~SModelStereotype.GENERATOR" resolve="GENERATOR" />
                  </node>
                </node>
                <node concept="37vLTw" id="6BEHsuXkVqD" role="2Oq$k0">
                  <ref role="3cqZAo" node="6BEHsuXjPto" resolve="stereotypes" />
                </node>
              </node>
            </node>
          </node>
        </node>
        <node concept="3clFbF" id="1pyYjDPRa29" role="3cqZAp">
          <node concept="2OqwBi" id="1pyYjDPRa2a" role="3clFbG">
            <node concept="37vLTw" id="2BHiRxeujTm" role="2Oq$k0">
              <ref role="3cqZAo" node="1pyYjDPRa0d" resolve="myModelStereotype" />
            </node>
            <node concept="liA8E" id="1pyYjDPRa2c" role="2OqNvi">
              <ref role="37wK5l" to="dxuu:~JComboBox.setEditable(boolean):void" resolve="setEditable" />
              <node concept="3clFbT" id="1pyYjDPRa2d" role="37wK5m">
                <property role="3clFbU" value="true" />
              </node>
            </node>
          </node>
        </node>
        <node concept="3clFbF" id="1pyYjDPRa2e" role="3cqZAp">
          <node concept="2OqwBi" id="1pyYjDPRa2f" role="3clFbG">
            <node concept="37vLTw" id="2BHiRxeuW0h" role="2Oq$k0">
              <ref role="3cqZAo" node="1pyYjDPRa0d" resolve="myModelStereotype" />
            </node>
            <node concept="liA8E" id="1pyYjDPRa2h" role="2OqNvi">
              <ref role="37wK5l" to="dxuu:~JComboBox.setModel(javax.swing.ComboBoxModel):void" resolve="setModel" />
              <node concept="2ShNRf" id="1pyYjDPRa2i" role="37wK5m">
                <node concept="1pGfFk" id="1pyYjDPRa2j" role="2ShVmc">
                  <ref role="37wK5l" to="dxuu:~DefaultComboBoxModel.&lt;init&gt;(java.lang.Object[])" resolve="DefaultComboBoxModel" />
                  <node concept="2OqwBi" id="6BEHsuXlmA7" role="37wK5m">
                    <node concept="liA8E" id="6BEHsuXly40" role="2OqNvi">
                      <ref role="37wK5l" to="33ny:~List.toArray(java.lang.Object[]):java.lang.Object[]" resolve="toArray" />
                      <node concept="2ShNRf" id="6BEHsuXly46" role="37wK5m">
                        <node concept="3$_iS1" id="6BEHsuXlF_9" role="2ShVmc">
                          <node concept="17QB3L" id="5$SHav7hnP9" role="3$_nBY" />
                          <node concept="3$GHV9" id="6BEHsuXlF_b" role="3$GQph">
                            <node concept="2OqwBi" id="6BEHsuXlNvb" role="3$I4v7">
                              <node concept="liA8E" id="6BEHsuXlYZ9" role="2OqNvi">
                                <ref role="37wK5l" to="33ny:~List.size():int" resolve="size" />
                              </node>
                              <node concept="37vLTw" id="6BEHsuXlMUv" role="2Oq$k0">
                                <ref role="3cqZAo" node="6BEHsuXjPto" resolve="stereotypes" />
                              </node>
                            </node>
                          </node>
                        </node>
                      </node>
                    </node>
                    <node concept="37vLTw" id="6BEHsuXlm1m" role="2Oq$k0">
                      <ref role="3cqZAo" node="6BEHsuXjPto" resolve="stereotypes" />
                    </node>
                  </node>
                  <node concept="3uibUv" id="1lS_qvri$nb" role="1pMfVU">
                    <ref role="3uigEE" to="wyt6:~String" resolve="String" />
                  </node>
                </node>
              </node>
            </node>
          </node>
        </node>
        <node concept="3clFbF" id="2q$lStUkTVW" role="3cqZAp">
          <node concept="2OqwBi" id="2q$lStUkTVX" role="3clFbG">
            <node concept="37vLTw" id="2BHiRxeuwvV" role="2Oq$k0">
              <ref role="3cqZAo" node="1pyYjDPRa0d" resolve="myModelStereotype" />
            </node>
            <node concept="liA8E" id="2q$lStUkTVZ" role="2OqNvi">
              <ref role="37wK5l" to="z60i:~Component.addKeyListener(java.awt.event.KeyListener):void" resolve="addKeyListener" />
              <node concept="2ShNRf" id="2q$lStUkTW0" role="37wK5m">
                <node concept="YeOm9" id="2q$lStUkTW1" role="2ShVmc">
                  <node concept="1Y3b0j" id="2q$lStUkTW2" role="YeSDq">
                    <property role="2bfB8j" value="true" />
                    <ref role="37wK5l" to="hyam:~KeyAdapter.&lt;init&gt;()" resolve="KeyAdapter" />
                    <ref role="1Y3XeK" to="hyam:~KeyAdapter" resolve="KeyAdapter" />
                    <node concept="3Tm1VV" id="2q$lStUkTW3" role="1B3o_S" />
                    <node concept="3clFb_" id="2q$lStUkTW4" role="jymVt">
                      <property role="IEkAT" value="false" />
                      <property role="1EzhhJ" value="false" />
                      <property role="TrG5h" value="keyReleased" />
                      <property role="DiZV1" value="false" />
                      <node concept="3Tm1VV" id="2q$lStUkTW5" role="1B3o_S" />
                      <node concept="3cqZAl" id="2q$lStUkTW6" role="3clF45" />
                      <node concept="37vLTG" id="2q$lStUkTW7" role="3clF46">
                        <property role="TrG5h" value="event" />
                        <node concept="3uibUv" id="2q$lStUkTW8" role="1tU5fm">
                          <ref role="3uigEE" to="hyam:~KeyEvent" resolve="KeyEvent" />
                        </node>
                      </node>
                      <node concept="3clFbS" id="2q$lStUkTW9" role="3clF47">
                        <node concept="3clFbF" id="2q$lStUkTWa" role="3cqZAp">
                          <node concept="1rXfSq" id="4hiugqyyZ9X" role="3clFbG">
                            <ref role="37wK5l" node="2R7pax8jqvQ" resolve="check" />
                          </node>
                        </node>
                      </node>
                      <node concept="2AHcQZ" id="3tYsUK_RWBW" role="2AJF6D">
                        <ref role="2AI5Lk" to="wyt6:~Override" resolve="Override" />
                      </node>
                    </node>
                  </node>
                </node>
              </node>
            </node>
          </node>
        </node>
        <node concept="3clFbF" id="2XPEPiUTA$l" role="3cqZAp">
          <node concept="2OqwBi" id="2XPEPiUTA$n" role="3clFbG">
            <node concept="37vLTw" id="2BHiRxeuuZv" role="2Oq$k0">
              <ref role="3cqZAo" node="1pyYjDPRa0d" resolve="myModelStereotype" />
            </node>
            <node concept="liA8E" id="2XPEPiUTA$r" role="2OqNvi">
              <ref role="37wK5l" to="dxuu:~JComboBox.addItemListener(java.awt.event.ItemListener):void" resolve="addItemListener" />
              <node concept="2ShNRf" id="2XPEPiUTA$s" role="37wK5m">
                <node concept="YeOm9" id="2XPEPiUTA$u" role="2ShVmc">
                  <node concept="1Y3b0j" id="2XPEPiUTA$v" role="YeSDq">
                    <property role="2bfB8j" value="true" />
                    <ref role="1Y3XeK" to="hyam:~ItemListener" resolve="ItemListener" />
                    <ref role="37wK5l" to="wyt6:~Object.&lt;init&gt;()" resolve="Object" />
                    <node concept="3Tm1VV" id="2XPEPiUTA$w" role="1B3o_S" />
                    <node concept="3clFb_" id="2XPEPiUTA$x" role="jymVt">
                      <property role="IEkAT" value="false" />
                      <property role="1EzhhJ" value="false" />
                      <property role="TrG5h" value="itemStateChanged" />
                      <property role="DiZV1" value="false" />
                      <node concept="3Tm1VV" id="2XPEPiUTA$y" role="1B3o_S" />
                      <node concept="3cqZAl" id="2XPEPiUTA$z" role="3clF45" />
                      <node concept="37vLTG" id="2XPEPiUTA$$" role="3clF46">
                        <property role="TrG5h" value="p0" />
                        <node concept="3uibUv" id="2XPEPiUTA$_" role="1tU5fm">
                          <ref role="3uigEE" to="hyam:~ItemEvent" resolve="ItemEvent" />
                        </node>
                      </node>
                      <node concept="3clFbS" id="2XPEPiUTA$A" role="3clF47">
                        <node concept="3clFbF" id="2XPEPiUTA$B" role="3cqZAp">
                          <node concept="1rXfSq" id="4hiugqyz5AP" role="3clFbG">
                            <ref role="37wK5l" node="2R7pax8jqvQ" resolve="check" />
                          </node>
                        </node>
                        <node concept="3clFbF" id="7aLmy0jGMDm" role="3cqZAp">
                          <node concept="2OqwBi" id="7aLmy0jGVw1" role="3clFbG">
                            <node concept="liA8E" id="7aLmy0jHlLU" role="2OqNvi">
                              <ref role="37wK5l" to="dxuu:~JLabel.setText(java.lang.String):void" resolve="setText" />
                              <node concept="3K4zz7" id="7aLmy0jI6SS" role="37wK5m">
                                <node concept="Xl_RD" id="7aLmy0jIfg6" role="3K4GZi">
                                  <property role="Xl_RC" value="@" />
                                </node>
                                <node concept="Xl_RD" id="7aLmy0jIffR" role="3K4E3e">
                                  <property role="Xl_RC" value="" />
                                </node>
                                <node concept="2OqwBi" id="7aLmy0jHP$U" role="3K4Cdx">
                                  <node concept="liA8E" id="7aLmy0jHY2v" role="2OqNvi">
                                    <ref role="37wK5l" to="wyt6:~Object.equals(java.lang.Object):boolean" resolve="equals" />
                                    <node concept="10M0yZ" id="7aLmy0jHY2V" role="37wK5m">
                                      <ref role="1PxDUh" to="w1kc:~SModelStereotype" resolve="SModelStereotype" />
                                      <ref role="3cqZAo" to="w1kc:~SModelStereotype.NONE" resolve="NONE" />
                                    </node>
                                  </node>
                                  <node concept="2OqwBi" id="7aLmy0jHvb0" role="2Oq$k0">
                                    <node concept="liA8E" id="7aLmy0jHPwI" role="2OqNvi">
                                      <ref role="37wK5l" to="dxuu:~JComboBox.getSelectedItem():java.lang.Object" resolve="getSelectedItem" />
                                    </node>
                                    <node concept="37vLTw" id="7aLmy0jHlMm" role="2Oq$k0">
                                      <ref role="3cqZAo" node="1pyYjDPRa0d" resolve="myModelStereotype" />
                                    </node>
                                  </node>
                                </node>
                              </node>
                            </node>
                            <node concept="37vLTw" id="7aLmy0jGMDl" role="2Oq$k0">
                              <ref role="3cqZAo" node="7aLmy0jFxx0" resolve="atSign" />
                            </node>
                          </node>
                        </node>
                      </node>
                      <node concept="2AHcQZ" id="3tYsUK_Uu5v" role="2AJF6D">
                        <ref role="2AI5Lk" to="wyt6:~Override" resolve="Override" />
                      </node>
                    </node>
                  </node>
                </node>
              </node>
            </node>
          </node>
        </node>
        <node concept="3clFbH" id="7aLmy0jDNPC" role="3cqZAp" />
        <node concept="3clFbF" id="4diCoAsjvjw" role="3cqZAp">
          <node concept="2OqwBi" id="4diCoAsjvjx" role="3clFbG">
            <node concept="37vLTw" id="7aLmy0jADzD" role="2Oq$k0">
              <ref role="3cqZAo" node="7aLmy0j$kc6" resolve="nameConstraints" />
            </node>
            <node concept="liA8E" id="4diCoAsjvjy" role="2OqNvi">
              <ref role="37wK5l" to="dwmc:~GridConstraints.setColumn(int):void" resolve="setColumn" />
              <node concept="3cpWs3" id="4diCoAsjvjz" role="37wK5m">
                <node concept="3cmrfG" id="4diCoAsjvj$" role="3uHU7w">
                  <property role="3cmrfH" value="1" />
                </node>
                <node concept="2OqwBi" id="4diCoAsjvj_" role="3uHU7B">
                  <node concept="37vLTw" id="7aLmy0jAMGC" role="2Oq$k0">
                    <ref role="3cqZAo" node="7aLmy0j$kc6" resolve="nameConstraints" />
                  </node>
                  <node concept="liA8E" id="4diCoAsjvjA" role="2OqNvi">
                    <ref role="37wK5l" to="dwmc:~GridConstraints.getColumn():int" resolve="getColumn" />
                  </node>
                </node>
              </node>
            </node>
          </node>
        </node>
        <node concept="3clFbF" id="1pyYjDPRa2l" role="3cqZAp">
          <node concept="2OqwBi" id="1pyYjDPRa2m" role="3clFbG">
            <node concept="37vLTw" id="7aLmy0jAni5" role="2Oq$k0">
              <ref role="3cqZAo" node="7aLmy0j$2YF" resolve="nameAndStereotype" />
            </node>
            <node concept="liA8E" id="1pyYjDPRa2o" role="2OqNvi">
              <ref role="37wK5l" to="z60i:~Container.add(java.awt.Component,java.lang.Object):void" resolve="add" />
              <node concept="37vLTw" id="2BHiRxeuknu" role="37wK5m">
                <ref role="3cqZAo" node="1pyYjDPRa0d" resolve="myModelStereotype" />
              </node>
              <node concept="37vLTw" id="7aLmy0jEIg7" role="37wK5m">
                <ref role="3cqZAo" node="7aLmy0j$kc6" resolve="nameConstraints" />
              </node>
            </node>
          </node>
        </node>
        <node concept="3clFbH" id="7aLmy0j_0zc" role="3cqZAp" />
        <node concept="3clFbF" id="7aLmy0jCTSv" role="3cqZAp">
          <node concept="2OqwBi" id="7aLmy0jCTSw" role="3clFbG">
            <node concept="liA8E" id="7aLmy0jCTSx" role="2OqNvi">
              <ref role="37wK5l" to="dwmc:~GridConstraints.setRow(int):void" resolve="setRow" />
              <node concept="3cpWs3" id="7aLmy0jCTSy" role="37wK5m">
                <node concept="3cmrfG" id="7aLmy0jCTSz" role="3uHU7w">
                  <property role="3cmrfH" value="1" />
                </node>
                <node concept="2OqwBi" id="7aLmy0jCTS$" role="3uHU7B">
                  <node concept="liA8E" id="7aLmy0jCTS_" role="2OqNvi">
                    <ref role="37wK5l" to="dwmc:~GridConstraints.getRow():int" resolve="getRow" />
                  </node>
                  <node concept="37vLTw" id="7aLmy0jCTSA" role="2Oq$k0">
                    <ref role="3cqZAo" node="4diCoAs9QER" resolve="constraints" />
                  </node>
                </node>
              </node>
            </node>
            <node concept="37vLTw" id="7aLmy0jCTSB" role="2Oq$k0">
              <ref role="3cqZAo" node="4diCoAs9QER" resolve="constraints" />
            </node>
          </node>
        </node>
        <node concept="3clFbF" id="7aLmy0j_0Oq" role="3cqZAp">
          <node concept="2OqwBi" id="7aLmy0j_a7z" role="3clFbG">
            <node concept="liA8E" id="7aLmy0j_w61" role="2OqNvi">
              <ref role="37wK5l" to="z60i:~Container.add(java.awt.Component,java.lang.Object):void" resolve="add" />
              <node concept="37vLTw" id="7aLmy0j_wW2" role="37wK5m">
                <ref role="3cqZAo" node="7aLmy0j$2YF" resolve="nameAndStereotype" />
              </node>
              <node concept="37vLTw" id="7aLmy0j_MnZ" role="37wK5m">
                <ref role="3cqZAo" node="4diCoAs9QER" resolve="constraints" />
              </node>
            </node>
            <node concept="37vLTw" id="7aLmy0j_0Op" role="2Oq$k0">
              <ref role="3cqZAo" node="1pyYjDPRa1I" resolve="mainPanel" />
            </node>
          </node>
        </node>
        <node concept="3clFbH" id="7aLmy0jzDwb" role="3cqZAp" />
        <node concept="3clFbF" id="7aLmy0j_MvC" role="3cqZAp">
          <node concept="2OqwBi" id="7aLmy0j_MvD" role="3clFbG">
            <node concept="liA8E" id="7aLmy0j_MvE" role="2OqNvi">
              <ref role="37wK5l" to="dwmc:~GridConstraints.setRow(int):void" resolve="setRow" />
              <node concept="3cpWs3" id="7aLmy0j_MvF" role="37wK5m">
                <node concept="3cmrfG" id="7aLmy0j_MvG" role="3uHU7w">
                  <property role="3cmrfH" value="1" />
                </node>
                <node concept="2OqwBi" id="7aLmy0j_MvH" role="3uHU7B">
                  <node concept="liA8E" id="7aLmy0j_MvI" role="2OqNvi">
                    <ref role="37wK5l" to="dwmc:~GridConstraints.getRow():int" resolve="getRow" />
                  </node>
                  <node concept="37vLTw" id="7aLmy0j_MvJ" role="2Oq$k0">
                    <ref role="3cqZAo" node="4diCoAs9QER" resolve="constraints" />
                  </node>
                </node>
              </node>
            </node>
            <node concept="37vLTw" id="7aLmy0j_MvK" role="2Oq$k0">
              <ref role="3cqZAo" node="4diCoAs9QER" resolve="constraints" />
            </node>
          </node>
        </node>
        <node concept="3clFbF" id="5f5B$0GJczB" role="3cqZAp">
          <node concept="2OqwBi" id="5f5B$0GJoJd" role="3clFbG">
            <node concept="liA8E" id="5f5B$0GJCBy" role="2OqNvi">
              <ref role="37wK5l" to="z60i:~Container.add(java.awt.Component,java.lang.Object):void" resolve="add" />
              <node concept="2ShNRf" id="5f5B$0GJJZZ" role="37wK5m">
                <node concept="1pGfFk" id="5f5B$0GJSn4" role="2ShVmc">
                  <ref role="37wK5l" to="dxuu:~JLabel.&lt;init&gt;(java.lang.String)" resolve="JLabel" />
                  <node concept="Xl_RD" id="5f5B$0GK3P1" role="37wK5m">
                    <property role="Xl_RC" value="Storage format:" />
                  </node>
                </node>
              </node>
              <node concept="37vLTw" id="33Og7cvzYOb" role="37wK5m">
                <ref role="3cqZAo" node="4diCoAs9QER" resolve="constraints" />
              </node>
            </node>
            <node concept="37vLTw" id="5f5B$0GJczA" role="2Oq$k0">
              <ref role="3cqZAo" node="1pyYjDPRa1I" resolve="mainPanel" />
            </node>
          </node>
        </node>
        <node concept="3clFbF" id="4diCoAsk_je" role="3cqZAp">
          <node concept="2OqwBi" id="4diCoAsk_jf" role="3clFbG">
            <node concept="liA8E" id="4diCoAsk_jg" role="2OqNvi">
              <ref role="37wK5l" to="dwmc:~GridConstraints.setRow(int):void" resolve="setRow" />
              <node concept="3cpWs3" id="4diCoAsk_jh" role="37wK5m">
                <node concept="3cmrfG" id="4diCoAsk_ji" role="3uHU7w">
                  <property role="3cmrfH" value="1" />
                </node>
                <node concept="2OqwBi" id="4diCoAsk_jj" role="3uHU7B">
                  <node concept="liA8E" id="4diCoAsk_jk" role="2OqNvi">
                    <ref role="37wK5l" to="dwmc:~GridConstraints.getRow():int" resolve="getRow" />
                  </node>
                  <node concept="37vLTw" id="4diCoAsk_jl" role="2Oq$k0">
                    <ref role="3cqZAo" node="4diCoAs9QER" resolve="constraints" />
                  </node>
                </node>
              </node>
            </node>
            <node concept="37vLTw" id="4diCoAsk_jm" role="2Oq$k0">
              <ref role="3cqZAo" node="4diCoAs9QER" resolve="constraints" />
            </node>
          </node>
        </node>
        <node concept="3clFbF" id="5f5B$0GGG$8" role="3cqZAp">
          <node concept="2OqwBi" id="5f5B$0GHnUV" role="3clFbG">
            <node concept="liA8E" id="5f5B$0GHC$N" role="2OqNvi">
              <ref role="37wK5l" to="dxuu:~JComboBox.setModel(javax.swing.ComboBoxModel):void" resolve="setModel" />
              <node concept="2ShNRf" id="5f5B$0GHJP$" role="37wK5m">
                <node concept="1pGfFk" id="5f5B$0GHTjE" role="2ShVmc">
                  <ref role="37wK5l" to="dxuu:~DefaultComboBoxModel.&lt;init&gt;(java.lang.Object[])" resolve="DefaultComboBoxModel" />
                  <node concept="1rXfSq" id="5f5B$0GVaMm" role="37wK5m">
                    <ref role="37wK5l" node="5f5B$0GPkxH" resolve="getStorageFormats" />
                  </node>
                  <node concept="3uibUv" id="1lS_qvrj6Cu" role="1pMfVU">
                    <ref role="3uigEE" to="dush:~ModelFactoryType" resolve="ModelFactoryType" />
                  </node>
                </node>
              </node>
            </node>
            <node concept="37vLTw" id="5f5B$0GGG$7" role="2Oq$k0">
              <ref role="3cqZAo" node="5f5B$0GEOLn" resolve="myModelStorageFormat" />
            </node>
          </node>
        </node>
        <node concept="3clFbF" id="5f5B$0GLylF" role="3cqZAp">
          <node concept="2OqwBi" id="5f5B$0GLAQp" role="3clFbG">
            <node concept="liA8E" id="5f5B$0GLSDI" role="2OqNvi">
              <ref role="37wK5l" to="dxuu:~JComboBox.setRenderer(javax.swing.ListCellRenderer):void" resolve="setRenderer" />
              <node concept="2ShNRf" id="5f5B$0GM0c3" role="37wK5m">
                <node concept="YeOm9" id="5f5B$0GMffX" role="2ShVmc">
                  <node concept="1Y3b0j" id="5f5B$0GMfg0" role="YeSDq">
                    <property role="2bfB8j" value="true" />
                    <ref role="1Y3XeK" to="lzb2:~ColoredListCellRenderer" resolve="ColoredListCellRenderer" />
                    <ref role="37wK5l" to="lzb2:~ColoredListCellRenderer.&lt;init&gt;()" resolve="ColoredListCellRenderer" />
                    <node concept="3Tm1VV" id="5f5B$0GMfg1" role="1B3o_S" />
                    <node concept="3clFb_" id="5f5B$0GMfiL" role="jymVt">
                      <property role="1EzhhJ" value="false" />
                      <property role="TrG5h" value="customizeCellRenderer" />
                      <property role="DiZV1" value="false" />
                      <property role="IEkAT" value="false" />
                      <node concept="3Tmbuc" id="5f5B$0GMfiM" role="1B3o_S" />
                      <node concept="3cqZAl" id="5f5B$0GMfiO" role="3clF45" />
                      <node concept="37vLTG" id="5f5B$0GMfiP" role="3clF46">
                        <property role="TrG5h" value="p0" />
                        <node concept="3uibUv" id="5f5B$0GMfiQ" role="1tU5fm">
                          <ref role="3uigEE" to="dxuu:~JList" resolve="JList" />
                          <node concept="3qUE_q" id="1lS_qvrjpwU" role="11_B2D">
                            <node concept="3uibUv" id="1lS_qvrjpOY" role="3qUE_r">
                              <ref role="3uigEE" to="dush:~ModelFactoryType" resolve="ModelFactoryType" />
                            </node>
                          </node>
                        </node>
                      </node>
                      <node concept="37vLTG" id="5f5B$0GMfiR" role="3clF46">
                        <property role="TrG5h" value="factoryType" />
                        <node concept="3uibUv" id="1lS_qvrjq8Z" role="1tU5fm">
                          <ref role="3uigEE" to="dush:~ModelFactoryType" resolve="ModelFactoryType" />
                        </node>
                      </node>
                      <node concept="37vLTG" id="5f5B$0GMfiT" role="3clF46">
                        <property role="TrG5h" value="p2" />
                        <node concept="10Oyi0" id="5f5B$0GMfiU" role="1tU5fm" />
                      </node>
                      <node concept="37vLTG" id="5f5B$0GMfiV" role="3clF46">
                        <property role="TrG5h" value="p3" />
                        <node concept="10P_77" id="5f5B$0GMfiW" role="1tU5fm" />
                      </node>
                      <node concept="37vLTG" id="5f5B$0GMfiX" role="3clF46">
                        <property role="TrG5h" value="p4" />
                        <node concept="10P_77" id="5f5B$0GMfiY" role="1tU5fm" />
                      </node>
                      <node concept="3clFbS" id="5f5B$0GMfiZ" role="3clF47">
                        <node concept="3clFbF" id="5f5B$0GVyXo" role="3cqZAp">
                          <node concept="1rXfSq" id="5f5B$0GVyXn" role="3clFbG">
                            <ref role="37wK5l" to="lzb2:~SimpleColoredComponent.append(java.lang.String):com.intellij.ui.SimpleColoredComponent" resolve="append" />
                            <node concept="2OqwBi" id="5f5B$0GWYDC" role="37wK5m">
                              <node concept="liA8E" id="5f5B$0GX77m" role="2OqNvi">
                                <ref role="37wK5l" to="dush:~ModelFactoryType.getFormatTitle():java.lang.String" resolve="getFormatTitle" />
                              </node>
                              <node concept="37vLTw" id="1lS_qvrjrDE" role="2Oq$k0">
                                <ref role="3cqZAo" node="5f5B$0GMfiR" resolve="factoryType" />
                              </node>
                            </node>
                          </node>
                        </node>
                      </node>
                    </node>
                    <node concept="3uibUv" id="1lS_qvrjfQC" role="2Ghqu4">
                      <ref role="3uigEE" to="dush:~ModelFactoryType" resolve="ModelFactoryType" />
                    </node>
                  </node>
                </node>
              </node>
            </node>
            <node concept="37vLTw" id="5f5B$0GLylE" role="2Oq$k0">
              <ref role="3cqZAo" node="5f5B$0GEOLn" resolve="myModelStorageFormat" />
            </node>
          </node>
        </node>
        <node concept="3clFbF" id="4diCoAs6i0L" role="3cqZAp">
          <node concept="2OqwBi" id="4diCoAs6iKu" role="3clFbG">
            <node concept="liA8E" id="4diCoAs6$aB" role="2OqNvi">
              <ref role="37wK5l" to="dxuu:~JComboBox.setSelectedItem(java.lang.Object):void" resolve="setSelectedItem" />
              <node concept="2OqwBi" id="1lS_qvrjLYv" role="37wK5m">
                <node concept="2OqwBi" id="1lS_qvrjKzX" role="2Oq$k0">
                  <node concept="2YIFZM" id="1lS_qvrjJLW" role="2Oq$k0">
                    <ref role="37wK5l" to="ends:~ModelFactoryService.getInstance():jetbrains.mps.extapi.persistence.ModelFactoryService" resolve="getInstance" />
                    <ref role="1Pybhc" to="ends:~ModelFactoryService" resolve="ModelFactoryService" />
                  </node>
                  <node concept="liA8E" id="1lS_qvrjLo2" role="2OqNvi">
                    <ref role="37wK5l" to="ends:~ModelFactoryService.getFactoryTypes():java.util.List" resolve="getFactoryTypes" />
                  </node>
                </node>
                <node concept="liA8E" id="1lS_qvrjNHv" role="2OqNvi">
                  <ref role="37wK5l" to="33ny:~List.get(int):java.lang.Object" resolve="get" />
                  <node concept="3cmrfG" id="1lS_qvrjW9J" role="37wK5m">
                    <property role="3cmrfH" value="0" />
                  </node>
                </node>
              </node>
            </node>
            <node concept="37vLTw" id="4diCoAs6i0K" role="2Oq$k0">
              <ref role="3cqZAo" node="5f5B$0GEOLn" resolve="myModelStorageFormat" />
            </node>
          </node>
        </node>
        <node concept="3clFbF" id="5f5B$0GG6QF" role="3cqZAp">
          <node concept="2OqwBi" id="5f5B$0GGaYg" role="3clFbG">
            <node concept="liA8E" id="5f5B$0GGjbD" role="2OqNvi">
              <ref role="37wK5l" to="z60i:~Container.add(java.awt.Component,java.lang.Object):void" resolve="add" />
              <node concept="37vLTw" id="5f5B$0GGokM" role="37wK5m">
                <ref role="3cqZAo" node="5f5B$0GEOLn" resolve="myModelStorageFormat" />
              </node>
              <node concept="37vLTw" id="4diCoAshafN" role="37wK5m">
                <ref role="3cqZAo" node="4diCoAs9QER" resolve="constraints" />
              </node>
            </node>
            <node concept="37vLTw" id="5f5B$0GG6QE" role="2Oq$k0">
              <ref role="3cqZAo" node="1pyYjDPRa1I" resolve="mainPanel" />
            </node>
          </node>
        </node>
        <node concept="3clFbF" id="1pyYjDPRa3$" role="3cqZAp">
          <node concept="2OqwBi" id="1pyYjDPRa3_" role="3clFbG">
            <node concept="37vLTw" id="2BHiRxeufR3" role="2Oq$k0">
              <ref role="3cqZAo" node="1pyYjDPRa01" resolve="myContentPane" />
            </node>
            <node concept="liA8E" id="1pyYjDPRa3B" role="2OqNvi">
              <ref role="37wK5l" to="z60i:~Container.add(java.awt.Component,java.lang.Object):void" resolve="add" />
              <node concept="37vLTw" id="3GM_nagTAe$" role="37wK5m">
                <ref role="3cqZAo" node="1pyYjDPRa1I" resolve="mainPanel" />
              </node>
              <node concept="10M0yZ" id="1pyYjDPRa3D" role="37wK5m">
                <ref role="1PxDUh" to="z60i:~BorderLayout" resolve="BorderLayout" />
                <ref role="3cqZAo" to="z60i:~BorderLayout.CENTER" resolve="CENTER" />
              </node>
            </node>
          </node>
        </node>
      </node>
    </node>
    <node concept="2tJIrI" id="1lS_qvri3vg" role="jymVt" />
    <node concept="3clFb_" id="5f5B$0GPkxH" role="jymVt">
      <property role="1EzhhJ" value="false" />
      <property role="TrG5h" value="getStorageFormats" />
      <property role="od$2w" value="false" />
      <property role="DiZV1" value="false" />
      <node concept="3clFbS" id="5f5B$0GPkxK" role="3clF47">
        <node concept="3cpWs8" id="5f5B$0GQHqa" role="3cqZAp">
          <node concept="3cpWsn" id="5f5B$0GQHqb" role="3cpWs9">
            <property role="TrG5h" value="result" />
            <node concept="3uibUv" id="5f5B$0GQHq8" role="1tU5fm">
              <ref role="3uigEE" to="33ny:~List" resolve="List" />
              <node concept="3uibUv" id="1lS_qvrk7Nf" role="11_B2D">
                <ref role="3uigEE" to="dush:~ModelFactoryType" resolve="ModelFactoryType" />
              </node>
            </node>
            <node concept="2OqwBi" id="1lS_qvrkbOU" role="33vP2m">
              <node concept="2YIFZM" id="1lS_qvrkbOV" role="2Oq$k0">
                <ref role="37wK5l" to="ends:~ModelFactoryService.getInstance():jetbrains.mps.extapi.persistence.ModelFactoryService" resolve="getInstance" />
                <ref role="1Pybhc" to="ends:~ModelFactoryService" resolve="ModelFactoryService" />
              </node>
              <node concept="liA8E" id="1lS_qvrkbOW" role="2OqNvi">
                <ref role="37wK5l" to="ends:~ModelFactoryService.getFactoryTypes():java.util.List" resolve="getFactoryTypes" />
              </node>
            </node>
          </node>
        </node>
        <node concept="3cpWs6" id="5f5B$0GSXUB" role="3cqZAp">
          <node concept="2OqwBi" id="5f5B$0GT2oa" role="3cqZAk">
            <node concept="liA8E" id="5f5B$0GTaqm" role="2OqNvi">
              <ref role="37wK5l" to="33ny:~List.toArray(java.lang.Object[]):java.lang.Object[]" resolve="toArray" />
              <node concept="2ShNRf" id="5f5B$0GTxh2" role="37wK5m">
                <node concept="3$_iS1" id="5f5B$0GTMfP" role="2ShVmc">
                  <node concept="3$GHV9" id="5f5B$0GTMfR" role="3$GQph">
                    <node concept="2OqwBi" id="5f5B$0GUASA" role="3$I4v7">
                      <node concept="liA8E" id="5f5B$0GUN0_" role="2OqNvi">
                        <ref role="37wK5l" to="33ny:~List.size():int" resolve="size" />
                      </node>
                      <node concept="37vLTw" id="5f5B$0GUuar" role="2Oq$k0">
                        <ref role="3cqZAo" node="5f5B$0GQHqb" resolve="result" />
                      </node>
                    </node>
                  </node>
                  <node concept="3uibUv" id="1lS_qvrkvEm" role="3$_nBY">
                    <ref role="3uigEE" to="dush:~ModelFactoryType" resolve="ModelFactoryType" />
                  </node>
                </node>
              </node>
            </node>
            <node concept="37vLTw" id="5f5B$0GT1NM" role="2Oq$k0">
              <ref role="3cqZAo" node="5f5B$0GQHqb" resolve="result" />
            </node>
          </node>
        </node>
      </node>
      <node concept="3Tm6S6" id="5f5B$0GOFLg" role="1B3o_S" />
      <node concept="10Q1$e" id="5f5B$0GP9Bd" role="3clF45">
        <node concept="3uibUv" id="1lS_qvrjfQF" role="10Q1$1">
          <ref role="3uigEE" to="dush:~ModelFactoryType" resolve="ModelFactoryType" />
        </node>
      </node>
    </node>
    <node concept="2tJIrI" id="1lS_qvri3vh" role="jymVt" />
    <node concept="3clFb_" id="4tQ0$v36jM_" role="jymVt">
      <property role="IEkAT" value="false" />
      <property role="1EzhhJ" value="false" />
      <property role="TrG5h" value="doOKAction" />
      <property role="DiZV1" value="false" />
      <node concept="3Tmbuc" id="4tQ0$v36jMA" role="1B3o_S" />
      <node concept="3cqZAl" id="4tQ0$v36jMB" role="3clF45" />
      <node concept="3clFbS" id="4tQ0$v36jMC" role="3clF47">
        <node concept="3clFbJ" id="4tQ0$v36jMZ" role="3cqZAp">
          <node concept="3clFbS" id="4tQ0$v36jN0" role="3clFbx">
            <node concept="3cpWs6" id="4tQ0$v36jN1" role="3cqZAp" />
          </node>
          <node concept="3fqX7Q" id="4tQ0$v36jN2" role="3clFbw">
            <node concept="1rXfSq" id="4hiugqyzje_" role="3fr31v">
              <ref role="37wK5l" node="2R7pax8jqvQ" resolve="check" />
            </node>
          </node>
        </node>
        <node concept="3clFbH" id="4tQ0$v36jN4" role="3cqZAp" />
        <node concept="3clFbJ" id="2LW9P$mn9jx" role="3cqZAp">
          <node concept="1Wc70l" id="2TONI_Ozja0" role="3clFbw">
            <node concept="2ZW3vV" id="2TONI_Ozww2" role="3uHU7w">
              <node concept="3uibUv" id="2TONI_Oz$88" role="2ZW6by">
                <ref role="3uigEE" to="ends:~FileBasedModelRoot" resolve="FileBasedModelRoot" />
              </node>
              <node concept="2OqwBi" id="2TONI_OznJX" role="2ZW6bz">
                <node concept="37vLTw" id="2BHiRxeuIxm" role="2Oq$k0">
                  <ref role="3cqZAo" node="1pyYjDPRa0i" resolve="myModelRoots" />
                </node>
                <node concept="liA8E" id="2TONI_OznJZ" role="2OqNvi">
                  <ref role="37wK5l" to="dxuu:~JComboBox.getSelectedItem():java.lang.Object" resolve="getSelectedItem" />
                </node>
              </node>
            </node>
            <node concept="1Wc70l" id="2TONI_Oz1r4" role="3uHU7B">
              <node concept="3fqX7Q" id="4BqxgCyv3UA" role="3uHU7B">
                <node concept="2OqwBi" id="4BqxgCyv3UC" role="3fr31v">
                  <node concept="liA8E" id="4BqxgCyv3UD" role="2OqNvi">
                    <ref role="37wK5l" to="dush:~ModelRoot.canCreateModel(java.lang.String):boolean" resolve="canCreateModel" />
                    <node concept="1rXfSq" id="2TONI_OE9V7" role="37wK5m">
                      <ref role="37wK5l" node="2R7pax8jqzo" resolve="getFqName" />
                    </node>
                  </node>
                  <node concept="1eOMI4" id="4BqxgCyv3UE" role="2Oq$k0">
                    <node concept="10QFUN" id="4BqxgCyv3UF" role="1eOMHV">
                      <node concept="3uibUv" id="4BqxgCyv3UG" role="10QFUM">
                        <ref role="3uigEE" to="dush:~ModelRoot" resolve="ModelRoot" />
                      </node>
                      <node concept="2OqwBi" id="4BqxgCyv3UH" role="10QFUP">
                        <node concept="37vLTw" id="2BHiRxeuW1j" role="2Oq$k0">
                          <ref role="3cqZAo" node="1pyYjDPRa0i" resolve="myModelRoots" />
                        </node>
                        <node concept="liA8E" id="4BqxgCyv3UJ" role="2OqNvi">
                          <ref role="37wK5l" to="dxuu:~JComboBox.getSelectedItem():java.lang.Object" resolve="getSelectedItem" />
                        </node>
                      </node>
                    </node>
                  </node>
                </node>
              </node>
              <node concept="2ZW3vV" id="2TONI_Ozc40" role="3uHU7w">
                <node concept="3uibUv" id="2TONI_OzfD4" role="2ZW6by">
                  <ref role="3uigEE" to="w1kc:~Language" resolve="Language" />
                </node>
                <node concept="37vLTw" id="2TONI_Oz548" role="2ZW6bz">
                  <ref role="3cqZAo" node="1pyYjDPR9ZY" resolve="myModule" />
                </node>
              </node>
            </node>
          </node>
          <node concept="3clFbS" id="2LW9P$mn9jz" role="3clFbx">
            <node concept="3cpWs8" id="2LW9P$mo6ZN" role="3cqZAp">
              <node concept="3cpWsn" id="2LW9P$mo6ZO" role="3cpWs9">
                <property role="TrG5h" value="selectedModelRoot" />
                <property role="3TUv4t" value="true" />
                <node concept="3uibUv" id="2GTSzackZ3Z" role="1tU5fm">
                  <ref role="3uigEE" to="ends:~FileBasedModelRoot" resolve="FileBasedModelRoot" />
                </node>
                <node concept="10QFUN" id="2LW9P$mo72z" role="33vP2m">
                  <node concept="3uibUv" id="2GTSzackZuh" role="10QFUM">
                    <ref role="3uigEE" to="ends:~FileBasedModelRoot" resolve="FileBasedModelRoot" />
                  </node>
                  <node concept="2OqwBi" id="2LW9P$mo73M" role="10QFUP">
                    <node concept="37vLTw" id="2BHiRxeuPpQ" role="2Oq$k0">
                      <ref role="3cqZAo" node="1pyYjDPRa0i" resolve="myModelRoots" />
                    </node>
                    <node concept="liA8E" id="2LW9P$mo73O" role="2OqNvi">
                      <ref role="37wK5l" to="dxuu:~JComboBox.getSelectedItem():java.lang.Object" resolve="getSelectedItem" />
                    </node>
                  </node>
                </node>
              </node>
            </node>
            <node concept="3clFbH" id="2LW9P$moM1t" role="3cqZAp" />
            <node concept="3cpWs8" id="2LW9P$mo9Gv" role="3cqZAp">
              <node concept="3cpWsn" id="2LW9P$mo9Gw" role="3cpWs9">
                <property role="TrG5h" value="memento" />
                <node concept="2ShNRf" id="2LW9P$mo9I0" role="33vP2m">
                  <node concept="1pGfFk" id="2LW9P$moaw4" role="2ShVmc">
                    <ref role="37wK5l" to="pa15:~MementoImpl.&lt;init&gt;()" resolve="MementoImpl" />
                  </node>
                </node>
                <node concept="3uibUv" id="2LW9P$mo9Gx" role="1tU5fm">
                  <ref role="3uigEE" to="dush:~Memento" resolve="Memento" />
                </node>
              </node>
            </node>
            <node concept="3clFbF" id="2LW9P$moa$k" role="3cqZAp">
              <node concept="2OqwBi" id="2LW9P$moe65" role="3clFbG">
                <node concept="37vLTw" id="2LW9P$moa$j" role="2Oq$k0">
                  <ref role="3cqZAo" node="2LW9P$mo6ZO" resolve="selectedModelRoot" />
                </node>
                <node concept="liA8E" id="2LW9P$mofu2" role="2OqNvi">
                  <ref role="37wK5l" to="ends:~FileBasedModelRoot.save(org.jetbrains.mps.openapi.persistence.Memento):void" resolve="save" />
                  <node concept="37vLTw" id="2LW9P$mofuR" role="37wK5m">
                    <ref role="3cqZAo" node="2LW9P$mo9Gw" resolve="memento" />
                  </node>
                </node>
              </node>
            </node>
            <node concept="3clFbH" id="7Ra86lNdfBF" role="3cqZAp" />
            <node concept="3cpWs8" id="7Ra86lNdfMy" role="3cqZAp">
              <node concept="3cpWsn" id="7Ra86lNdfMw" role="3cpWs9">
                <property role="TrG5h" value="oldModelRootDescriptor" />
                <property role="3TUv4t" value="true" />
                <node concept="2ShNRf" id="7Ra86lNdfVp" role="33vP2m">
                  <node concept="1pGfFk" id="7Ra86lNdgKb" role="2ShVmc">
                    <ref role="37wK5l" to="6qgz:~ModelRootDescriptor.&lt;init&gt;(java.lang.String,org.jetbrains.mps.openapi.persistence.Memento)" resolve="ModelRootDescriptor" />
                    <node concept="2OqwBi" id="7Ra86lNdhEv" role="37wK5m">
                      <node concept="37vLTw" id="7Ra86lNdgKW" role="2Oq$k0">
                        <ref role="3cqZAo" node="2LW9P$mo6ZO" resolve="selectedModelRoot" />
                      </node>
                      <node concept="liA8E" id="7Ra86lNdimo" role="2OqNvi">
                        <ref role="37wK5l" to="dush:~ModelRoot.getType():java.lang.String" resolve="getType" />
                      </node>
                    </node>
                    <node concept="37vLTw" id="7Ra86lNdixi" role="37wK5m">
                      <ref role="3cqZAo" node="2LW9P$mo9Gw" resolve="memento" />
                    </node>
                  </node>
                </node>
                <node concept="3uibUv" id="7Ra86lNdfUX" role="1tU5fm">
                  <ref role="3uigEE" to="6qgz:~ModelRootDescriptor" resolve="ModelRootDescriptor" />
                </node>
              </node>
            </node>
            <node concept="3clFbH" id="2LW9P$mozwL" role="3cqZAp" />
            <node concept="3cpWs8" id="2LW9P$mozFs" role="3cqZAp">
              <node concept="3cpWsn" id="2LW9P$mozFt" role="3cpWs9">
                <property role="TrG5h" value="newModelRoot" />
                <property role="3TUv4t" value="true" />
                <node concept="10QFUN" id="2LW9P$moUOH" role="33vP2m">
                  <node concept="3uibUv" id="2LW9P$moUZj" role="10QFUM">
                    <ref role="3uigEE" to="ends:~FileBasedModelRoot" resolve="FileBasedModelRoot" />
                  </node>
                  <node concept="2OqwBi" id="2LW9P$moRnG" role="10QFUP">
                    <node concept="liA8E" id="2LW9P$moSI6" role="2OqNvi">
                      <ref role="37wK5l" to="dush:~ModelRootFactory.create():org.jetbrains.mps.openapi.persistence.ModelRoot" resolve="create" />
                    </node>
                    <node concept="2OqwBi" id="2LW9P$moLNj" role="2Oq$k0">
                      <node concept="liA8E" id="2LW9P$moM0P" role="2OqNvi">
                        <ref role="37wK5l" to="dush:~PersistenceFacade.getModelRootFactory(java.lang.String):org.jetbrains.mps.openapi.persistence.ModelRootFactory" resolve="getModelRootFactory" />
                        <node concept="2OqwBi" id="2LW9P$moPGP" role="37wK5m">
                          <node concept="37vLTw" id="2LW9P$moM3x" role="2Oq$k0">
                            <ref role="3cqZAo" node="2LW9P$mo6ZO" resolve="selectedModelRoot" />
                          </node>
                          <node concept="liA8E" id="2LW9P$moR5i" role="2OqNvi">
                            <ref role="37wK5l" to="dush:~ModelRoot.getType():java.lang.String" resolve="getType" />
                          </node>
                        </node>
                      </node>
                      <node concept="2YIFZM" id="2LW9P$moLJF" role="2Oq$k0">
                        <ref role="1Pybhc" to="dush:~PersistenceFacade" resolve="PersistenceFacade" />
                        <ref role="37wK5l" to="dush:~PersistenceFacade.getInstance():org.jetbrains.mps.openapi.persistence.PersistenceFacade" resolve="getInstance" />
                      </node>
                    </node>
                  </node>
                </node>
                <node concept="3uibUv" id="2LW9P$moUti" role="1tU5fm">
                  <ref role="3uigEE" to="ends:~FileBasedModelRoot" resolve="FileBasedModelRoot" />
                </node>
              </node>
            </node>
            <node concept="3clFbF" id="2LW9P$moSQJ" role="3cqZAp">
              <node concept="2OqwBi" id="2LW9P$mpjCl" role="3clFbG">
                <node concept="liA8E" id="2LW9P$mpkVg" role="2OqNvi">
                  <ref role="37wK5l" to="ends:~FileBasedModelRoot.load(org.jetbrains.mps.openapi.persistence.Memento):void" resolve="load" />
                  <node concept="37vLTw" id="2LW9P$mpkVW" role="37wK5m">
                    <ref role="3cqZAo" node="2LW9P$mo9Gw" resolve="memento" />
                  </node>
                </node>
                <node concept="37vLTw" id="2LW9P$moSQI" role="2Oq$k0">
                  <ref role="3cqZAo" node="2LW9P$mozFt" resolve="newModelRoot" />
                </node>
              </node>
            </node>
            <node concept="3clFbF" id="2LW9P$moU6F" role="3cqZAp">
              <node concept="2OqwBi" id="2LW9P$moUaM" role="3clFbG">
                <node concept="liA8E" id="2LW9P$moVHe" role="2OqNvi">
                  <ref role="37wK5l" to="ends:~FileBasedModelRoot.addFile(java.lang.String,java.lang.String):void" resolve="addFile" />
                  <node concept="10M0yZ" id="2LW9P$moVIz" role="37wK5m">
                    <ref role="1PxDUh" to="ends:~FileBasedModelRoot" resolve="FileBasedModelRoot" />
                    <ref role="3cqZAo" to="ends:~FileBasedModelRoot.SOURCE_ROOTS" resolve="SOURCE_ROOTS" />
                  </node>
                  <node concept="3cpWs3" id="2LW9P$moYQC" role="37wK5m">
                    <node concept="Xl_RD" id="2LW9P$moYQJ" role="3uHU7w">
                      <property role="Xl_RC" value="languageAccessories" />
                    </node>
                    <node concept="3cpWs3" id="2LW9P$moY3l" role="3uHU7B">
                      <node concept="2OqwBi" id="2LW9P$moWl9" role="3uHU7B">
                        <node concept="liA8E" id="2LW9P$moXDj" role="2OqNvi">
                          <ref role="37wK5l" to="ends:~FileBasedModelRoot.getContentRoot():java.lang.String" resolve="getContentRoot" />
                        </node>
                        <node concept="37vLTw" id="2LW9P$moVYc" role="2Oq$k0">
                          <ref role="3cqZAo" node="2LW9P$mozFt" resolve="newModelRoot" />
                        </node>
                      </node>
                      <node concept="10M0yZ" id="2LW9P$moYeK" role="3uHU7w">
                        <ref role="1PxDUh" to="guwi:~File" resolve="File" />
                        <ref role="3cqZAo" to="guwi:~File.separator" resolve="separator" />
                      </node>
                    </node>
                  </node>
                </node>
                <node concept="37vLTw" id="2LW9P$moU6E" role="2Oq$k0">
                  <ref role="3cqZAo" node="2LW9P$mozFt" resolve="newModelRoot" />
                </node>
              </node>
            </node>
            <node concept="3clFbH" id="6TR48CGdu2y" role="3cqZAp" />
            <node concept="3clFbF" id="3rWxMbANFL4" role="3cqZAp">
              <node concept="37vLTI" id="3rWxMbANFPJ" role="3clFbG">
                <node concept="2ShNRf" id="3rWxMbANFQe" role="37vLTx">
                  <node concept="1pGfFk" id="3rWxMbANGCm" role="2ShVmc">
                    <ref role="37wK5l" to="pa15:~MementoImpl.&lt;init&gt;()" resolve="MementoImpl" />
                  </node>
                </node>
                <node concept="37vLTw" id="3rWxMbANFL3" role="37vLTJ">
                  <ref role="3cqZAo" node="2LW9P$mo9Gw" resolve="memento" />
                </node>
              </node>
            </node>
            <node concept="3clFbF" id="6TR48CGdyKs" role="3cqZAp">
              <node concept="2OqwBi" id="6TR48CGdyYk" role="3clFbG">
                <node concept="liA8E" id="6TR48CGd$gY" role="2OqNvi">
                  <ref role="37wK5l" to="ends:~FileBasedModelRoot.save(org.jetbrains.mps.openapi.persistence.Memento):void" resolve="save" />
                  <node concept="37vLTw" id="6TR48CGd$hu" role="37wK5m">
                    <ref role="3cqZAo" node="2LW9P$mo9Gw" resolve="memento" />
                  </node>
                </node>
                <node concept="37vLTw" id="6TR48CGdyKr" role="2Oq$k0">
                  <ref role="3cqZAo" node="2LW9P$mozFt" resolve="newModelRoot" />
                </node>
              </node>
            </node>
            <node concept="3cpWs8" id="6TR48CGducD" role="3cqZAp">
              <node concept="3cpWsn" id="6TR48CGducB" role="3cpWs9">
                <property role="TrG5h" value="newModelRootDescriptor" />
                <property role="3TUv4t" value="true" />
                <node concept="2ShNRf" id="6TR48CGdurH" role="33vP2m">
                  <node concept="1pGfFk" id="6TR48CGdvdC" role="2ShVmc">
                    <ref role="37wK5l" to="6qgz:~ModelRootDescriptor.&lt;init&gt;(java.lang.String,org.jetbrains.mps.openapi.persistence.Memento)" resolve="ModelRootDescriptor" />
                    <node concept="2OqwBi" id="6TR48CGdvpI" role="37wK5m">
                      <node concept="liA8E" id="6TR48CGdwGu" role="2OqNvi">
                        <ref role="37wK5l" to="dush:~ModelRoot.getType():java.lang.String" resolve="getType" />
                      </node>
                      <node concept="37vLTw" id="6TR48CGdvdW" role="2Oq$k0">
                        <ref role="3cqZAo" node="2LW9P$mozFt" resolve="newModelRoot" />
                      </node>
                    </node>
                    <node concept="37vLTw" id="6TR48CGd$vg" role="37wK5m">
                      <ref role="3cqZAo" node="2LW9P$mo9Gw" resolve="memento" />
                    </node>
                  </node>
                </node>
                <node concept="3uibUv" id="6TR48CGduqG" role="1tU5fm">
                  <ref role="3uigEE" to="6qgz:~ModelRootDescriptor" resolve="ModelRootDescriptor" />
                </node>
              </node>
            </node>
            <node concept="3clFbH" id="6TR48CGda52" role="3cqZAp" />
            <node concept="1QHqEM" id="1eZSuKdZXBc" role="3cqZAp">
              <node concept="1QHqEC" id="1eZSuKdZXBe" role="1QHqEI">
                <node concept="3clFbS" id="1eZSuKdZXBg" role="1bW5cS">
                  <node concept="3cpWs8" id="7Ra86lNd78G" role="3cqZAp">
                    <node concept="3cpWsn" id="2LW9P$mnd1n" role="3cpWs9">
                      <property role="TrG5h" value="languageDescriptor" />
                      <property role="3TUv4t" value="true" />
                      <node concept="2OqwBi" id="2LW9P$mn9K1" role="33vP2m">
                        <node concept="1eOMI4" id="5JozKOuf0Od" role="2Oq$k0">
                          <node concept="10QFUN" id="5JozKOuf0Oe" role="1eOMHV">
                            <node concept="37vLTw" id="5JozKOuf0Oc" role="10QFUP">
                              <ref role="3cqZAo" node="1pyYjDPR9ZY" resolve="myModule" />
                            </node>
                            <node concept="3uibUv" id="5JozKOuf4pv" role="10QFUM">
                              <ref role="3uigEE" to="w1kc:~Language" resolve="Language" />
                            </node>
                          </node>
                        </node>
                        <node concept="liA8E" id="2LW9P$mncUr" role="2OqNvi">
                          <ref role="37wK5l" to="w1kc:~Language.getModuleDescriptor():jetbrains.mps.project.structure.modules.LanguageDescriptor" resolve="getModuleDescriptor" />
                        </node>
                      </node>
                      <node concept="3uibUv" id="2LW9P$mnd1o" role="1tU5fm">
                        <ref role="3uigEE" to="w0gx:~LanguageDescriptor" resolve="LanguageDescriptor" />
                      </node>
                    </node>
                  </node>
                  <node concept="3cpWs8" id="3rWxMbANULJ" role="3cqZAp">
                    <node concept="3cpWsn" id="3rWxMbANULK" role="3cpWs9">
                      <property role="TrG5h" value="iterator" />
                      <node concept="2OqwBi" id="7Ra86lNd83H" role="33vP2m">
                        <node concept="liA8E" id="7Ra86lNdbBh" role="2OqNvi">
                          <ref role="37wK5l" to="33ny:~Collection.iterator():java.util.Iterator" resolve="iterator" />
                        </node>
                        <node concept="2OqwBi" id="7Ra86lNd7fy" role="2Oq$k0">
                          <node concept="liA8E" id="7Ra86lNd7uJ" role="2OqNvi">
                            <ref role="37wK5l" to="w0gx:~ModuleDescriptor.getModelRootDescriptors():java.util.Collection" resolve="getModelRootDescriptors" />
                          </node>
                          <node concept="37vLTw" id="7Ra86lNd7cH" role="2Oq$k0">
                            <ref role="3cqZAo" node="2LW9P$mnd1n" resolve="languageDescriptor" />
                          </node>
                        </node>
                      </node>
                      <node concept="3uibUv" id="3rWxMbANULH" role="1tU5fm">
                        <ref role="3uigEE" to="33ny:~Iterator" resolve="Iterator" />
                        <node concept="3uibUv" id="7Ra86lNd72e" role="11_B2D">
                          <ref role="3uigEE" to="6qgz:~ModelRootDescriptor" resolve="ModelRootDescriptor" />
                        </node>
                      </node>
                    </node>
                  </node>
                  <node concept="2$JKZl" id="3rWxMbANV31" role="3cqZAp">
                    <node concept="2OqwBi" id="3rWxMbANVdk" role="2$JKZa">
                      <node concept="liA8E" id="3rWxMbANVN8" role="2OqNvi">
                        <ref role="37wK5l" to="33ny:~Iterator.hasNext():boolean" resolve="hasNext" />
                      </node>
                      <node concept="37vLTw" id="3rWxMbANV4h" role="2Oq$k0">
                        <ref role="3cqZAo" node="3rWxMbANULK" resolve="iterator" />
                      </node>
                    </node>
                    <node concept="3clFbS" id="3rWxMbANV35" role="2LFqv$">
                      <node concept="3cpWs8" id="7Ra86lNdbKZ" role="3cqZAp">
                        <node concept="3cpWsn" id="7Ra86lNdbL0" role="3cpWs9">
                          <property role="TrG5h" value="descriptor" />
                          <node concept="3uibUv" id="7Ra86lNdbL1" role="1tU5fm">
                            <ref role="3uigEE" to="6qgz:~ModelRootDescriptor" resolve="ModelRootDescriptor" />
                          </node>
                          <node concept="2OqwBi" id="3rWxMbAOp9P" role="33vP2m">
                            <node concept="liA8E" id="3rWxMbAOpsJ" role="2OqNvi">
                              <ref role="37wK5l" to="33ny:~Iterator.next():java.lang.Object" resolve="next" />
                            </node>
                            <node concept="37vLTw" id="3rWxMbAOoQe" role="2Oq$k0">
                              <ref role="3cqZAo" node="3rWxMbANULK" resolve="iterator" />
                            </node>
                          </node>
                        </node>
                      </node>
                      <node concept="3clFbJ" id="3rWxMbANWKq" role="3cqZAp">
                        <node concept="1Wc70l" id="7Ra86lNdoWx" role="3clFbw">
                          <node concept="2OqwBi" id="7Ra86lNdpwt" role="3uHU7w">
                            <node concept="liA8E" id="7Ra86lNdpYa" role="2OqNvi">
                              <ref role="37wK5l" to="wyt6:~Object.equals(java.lang.Object):boolean" resolve="equals" />
                              <node concept="2OqwBi" id="7Ra86lNdq6U" role="37wK5m">
                                <node concept="liA8E" id="7Ra86lNdqkC" role="2OqNvi">
                                  <ref role="37wK5l" to="6qgz:~ModelRootDescriptor.getMemento():org.jetbrains.mps.openapi.persistence.Memento" resolve="getMemento" />
                                </node>
                                <node concept="37vLTw" id="7Ra86lNdpZY" role="2Oq$k0">
                                  <ref role="3cqZAo" node="7Ra86lNdfMw" resolve="oldModelRootDescriptor" />
                                </node>
                              </node>
                            </node>
                            <node concept="2OqwBi" id="7Ra86lNdp31" role="2Oq$k0">
                              <node concept="liA8E" id="7Ra86lNdpf7" role="2OqNvi">
                                <ref role="37wK5l" to="6qgz:~ModelRootDescriptor.getMemento():org.jetbrains.mps.openapi.persistence.Memento" resolve="getMemento" />
                              </node>
                              <node concept="37vLTw" id="7Ra86lNdp0d" role="2Oq$k0">
                                <ref role="3cqZAo" node="7Ra86lNdbL0" resolve="descriptor" />
                              </node>
                            </node>
                          </node>
                          <node concept="2OqwBi" id="7Ra86lNdd13" role="3uHU7B">
                            <node concept="liA8E" id="7Ra86lNdfA5" role="2OqNvi">
                              <ref role="37wK5l" to="wyt6:~String.equals(java.lang.Object):boolean" resolve="equals" />
                              <node concept="2OqwBi" id="7Ra86lNdiAK" role="37wK5m">
                                <node concept="liA8E" id="7Ra86lNdiO$" role="2OqNvi">
                                  <ref role="37wK5l" to="6qgz:~ModelRootDescriptor.getType():java.lang.String" resolve="getType" />
                                </node>
                                <node concept="37vLTw" id="7Ra86lNdiy1" role="2Oq$k0">
                                  <ref role="3cqZAo" node="7Ra86lNdfMw" resolve="oldModelRootDescriptor" />
                                </node>
                              </node>
                            </node>
                            <node concept="2OqwBi" id="7Ra86lNdcoc" role="2Oq$k0">
                              <node concept="liA8E" id="7Ra86lNdc$a" role="2OqNvi">
                                <ref role="37wK5l" to="6qgz:~ModelRootDescriptor.getType():java.lang.String" resolve="getType" />
                              </node>
                              <node concept="37vLTw" id="7Ra86lNdc6d" role="2Oq$k0">
                                <ref role="3cqZAo" node="7Ra86lNdbL0" resolve="descriptor" />
                              </node>
                            </node>
                          </node>
                        </node>
                        <node concept="3clFbS" id="3rWxMbANWKs" role="3clFbx">
                          <node concept="3clFbF" id="3rWxMbAO2BG" role="3cqZAp">
                            <node concept="2OqwBi" id="3rWxMbAO2JV" role="3clFbG">
                              <node concept="liA8E" id="3rWxMbAO3l6" role="2OqNvi">
                                <ref role="37wK5l" to="33ny:~Iterator.remove():void" resolve="remove" />
                              </node>
                              <node concept="37vLTw" id="3rWxMbAO2BF" role="2Oq$k0">
                                <ref role="3cqZAo" node="3rWxMbANULK" resolve="iterator" />
                              </node>
                            </node>
                          </node>
                          <node concept="3zACq4" id="3rWxMbAO3pO" role="3cqZAp" />
                        </node>
                      </node>
                    </node>
                  </node>
                  <node concept="3clFbF" id="3rWxMbAOsBz" role="3cqZAp">
                    <node concept="2OqwBi" id="3rWxMbAOtuc" role="3clFbG">
                      <node concept="liA8E" id="3rWxMbAOwYz" role="2OqNvi">
                        <ref role="37wK5l" to="33ny:~Collection.add(java.lang.Object):boolean" resolve="add" />
                        <node concept="37vLTw" id="3rWxMbAOx1t" role="37wK5m">
                          <ref role="3cqZAo" node="6TR48CGducB" resolve="newModelRootDescriptor" />
                        </node>
                      </node>
                      <node concept="2OqwBi" id="3rWxMbAOsF7" role="2Oq$k0">
                        <node concept="liA8E" id="3rWxMbAOsU4" role="2OqNvi">
                          <ref role="37wK5l" to="w0gx:~ModuleDescriptor.getModelRootDescriptors():java.util.Collection" resolve="getModelRootDescriptors" />
                        </node>
                        <node concept="37vLTw" id="3rWxMbAOsBy" role="2Oq$k0">
                          <ref role="3cqZAo" node="2LW9P$mnd1n" resolve="languageDescriptor" />
                        </node>
                      </node>
                    </node>
                  </node>
                  <node concept="3SKdUt" id="dM2t63OhFb" role="3cqZAp">
                    <node concept="3SKdUq" id="dM2t63OhGn" role="3SKWNk">
                      <property role="3SKdUp" value="see MPS-18743" />
                    </node>
                  </node>
                  <node concept="3clFbF" id="BwQO0yFnuD" role="3cqZAp">
                    <node concept="2OqwBi" id="BwQO0yFnLW" role="3clFbG">
                      <node concept="2OqwBi" id="7vEL9Rtf7ba" role="2Oq$k0">
                        <node concept="37vLTw" id="7vEL9Rtf6GU" role="2Oq$k0">
                          <ref role="3cqZAo" node="4oi2Bf2qJ6M" resolve="myProject" />
                        </node>
                        <node concept="liA8E" id="7vEL9Rtf7HH" role="2OqNvi">
                          <ref role="37wK5l" to="z1c3:~Project.getRepository():org.jetbrains.mps.openapi.module.SRepository" resolve="getRepository" />
                        </node>
                      </node>
                      <node concept="liA8E" id="BwQO0yFofv" role="2OqNvi">
                        <ref role="37wK5l" to="lui2:~SRepository.saveAll():void" resolve="saveAll" />
                      </node>
                    </node>
                  </node>
                  <node concept="3clFbF" id="3rWxMbAN7zf" role="3cqZAp">
                    <node concept="2OqwBi" id="3rWxMbAN7BE" role="3clFbG">
                      <node concept="liA8E" id="3rWxMbAN7SN" role="2OqNvi">
                        <ref role="37wK5l" to="z1c3:~AbstractModule.setModuleDescriptor(jetbrains.mps.project.structure.modules.ModuleDescriptor):void" resolve="setModuleDescriptor" />
                        <node concept="37vLTw" id="3rWxMbAN7TY" role="37wK5m">
                          <ref role="3cqZAo" node="2LW9P$mnd1n" resolve="languageDescriptor" />
                        </node>
                      </node>
                      <node concept="37vLTw" id="3rWxMbAN7ze" role="2Oq$k0">
                        <ref role="3cqZAo" node="1pyYjDPR9ZY" resolve="myModule" />
                      </node>
                    </node>
                  </node>
                  <node concept="3clFbF" id="3rWxMbAN6NJ" role="3cqZAp">
                    <node concept="2OqwBi" id="3rWxMbAN7ZS" role="3clFbG">
                      <node concept="liA8E" id="3rWxMbAN893" role="2OqNvi">
                        <ref role="37wK5l" to="z1c3:~AbstractModule.save():void" resolve="save" />
                      </node>
                      <node concept="37vLTw" id="3rWxMbAN7VL" role="2Oq$k0">
                        <ref role="3cqZAo" node="1pyYjDPR9ZY" resolve="myModule" />
                      </node>
                    </node>
                  </node>
                </node>
              </node>
              <node concept="2OqwBi" id="1eZSuKdZZcd" role="ukAjM">
                <node concept="37vLTw" id="1eZSuKdZZce" role="2Oq$k0">
                  <ref role="3cqZAo" node="4oi2Bf2qJ6M" resolve="myProject" />
                </node>
                <node concept="liA8E" id="1eZSuKdZZcf" role="2OqNvi">
                  <ref role="37wK5l" to="z1c3:~Project.getRepository():org.jetbrains.mps.openapi.module.SRepository" resolve="getRepository" />
                </node>
              </node>
            </node>
            <node concept="3clFbH" id="6TR48CGda6O" role="3cqZAp" />
            <node concept="1QHqEK" id="2PMNsNJti_c" role="3cqZAp">
              <node concept="1QHqEC" id="2PMNsNJti_e" role="1QHqEI">
                <node concept="3clFbS" id="2PMNsNJti_g" role="1bW5cS">
                  <node concept="1DcWWT" id="2OVU6XAacfy" role="3cqZAp">
                    <node concept="3clFbS" id="2OVU6XAacf$" role="2LFqv$">
                      <node concept="3clFbJ" id="2OVU6XAacy0" role="3cqZAp">
                        <node concept="1Wc70l" id="2OVU6XAadnu" role="3clFbw">
                          <node concept="2ZW3vV" id="2OVU6XAacSc" role="3uHU7B">
                            <node concept="37vLTw" id="2n112xqZ9xG" role="2ZW6bz">
                              <ref role="3cqZAo" node="2OVU6XAacf_" resolve="modelRoot" />
                            </node>
                            <node concept="3uibUv" id="2OVU6XAacY$" role="2ZW6by">
                              <ref role="3uigEE" to="ends:~FileBasedModelRoot" resolve="FileBasedModelRoot" />
                            </node>
                          </node>
                          <node concept="2YIFZM" id="1lS_qvrkBWn" role="3uHU7w">
                            <ref role="1Pybhc" to="33ny:~Objects" resolve="Objects" />
                            <ref role="37wK5l" to="33ny:~Objects.equals(java.lang.Object,java.lang.Object):boolean" resolve="equals" />
                            <node concept="2OqwBi" id="2OVU6XAadJN" role="37wK5m">
                              <node concept="liA8E" id="2OVU6XAaf3z" role="2OqNvi">
                                <ref role="37wK5l" to="ends:~FileBasedModelRoot.getContentRoot():java.lang.String" resolve="getContentRoot" />
                              </node>
                              <node concept="1eOMI4" id="2OVU6XAadxx" role="2Oq$k0">
                                <node concept="10QFUN" id="2OVU6XAadpL" role="1eOMHV">
                                  <node concept="3uibUv" id="2OVU6XAadwm" role="10QFUM">
                                    <ref role="3uigEE" to="ends:~FileBasedModelRoot" resolve="FileBasedModelRoot" />
                                  </node>
                                  <node concept="37vLTw" id="2OVU6XAadoa" role="10QFUP">
                                    <ref role="3cqZAo" node="2OVU6XAacf_" resolve="modelRoot" />
                                  </node>
                                </node>
                              </node>
                            </node>
                            <node concept="2OqwBi" id="3n24nrxKlc1" role="37wK5m">
                              <node concept="37vLTw" id="2n112xqZx3v" role="2Oq$k0">
                                <ref role="3cqZAo" node="2LW9P$mo6ZO" resolve="selectedModelRoot" />
                              </node>
                              <node concept="liA8E" id="3n24nrxKmwk" role="2OqNvi">
                                <ref role="37wK5l" to="ends:~FileBasedModelRoot.getContentRoot():java.lang.String" resolve="getContentRoot" />
                              </node>
                            </node>
                          </node>
                        </node>
                        <node concept="3clFbS" id="2OVU6XAacy2" role="3clFbx">
                          <node concept="3clFbF" id="6TXVK5J5QR0" role="3cqZAp">
                            <node concept="2OqwBi" id="6TXVK5J5R_K" role="3clFbG">
                              <node concept="37vLTw" id="2n112xqZxik" role="2Oq$k0">
                                <ref role="3cqZAo" node="1pyYjDPRa0i" resolve="myModelRoots" />
                              </node>
                              <node concept="liA8E" id="6TXVK5J5WXe" role="2OqNvi">
                                <ref role="37wK5l" to="dxuu:~JComboBox.addItem(java.lang.Object):void" resolve="addItem" />
                                <node concept="37vLTw" id="2n112xqZx7P" role="37wK5m">
                                  <ref role="3cqZAo" node="2OVU6XAacf_" resolve="modelRoot" />
                                </node>
                              </node>
                            </node>
                          </node>
                          <node concept="3clFbF" id="2LW9P$mpl2B" role="3cqZAp">
                            <node concept="2OqwBi" id="2LW9P$mplKf" role="3clFbG">
                              <node concept="37vLTw" id="2n112xqZxsI" role="2Oq$k0">
                                <ref role="3cqZAo" node="1pyYjDPRa0i" resolve="myModelRoots" />
                              </node>
                              <node concept="liA8E" id="2LW9P$mpr7H" role="2OqNvi">
                                <ref role="37wK5l" to="dxuu:~JComboBox.setSelectedItem(java.lang.Object):void" resolve="setSelectedItem" />
                                <node concept="37vLTw" id="2n112xqZxx8" role="37wK5m">
                                  <ref role="3cqZAo" node="2OVU6XAacf_" resolve="modelRoot" />
                                </node>
                              </node>
                            </node>
                          </node>
                        </node>
                      </node>
                    </node>
                    <node concept="3cpWsn" id="2OVU6XAacf_" role="1Duv9x">
                      <property role="TrG5h" value="modelRoot" />
                      <node concept="3uibUv" id="2OVU6XAacuR" role="1tU5fm">
                        <ref role="3uigEE" to="dush:~ModelRoot" resolve="ModelRoot" />
                      </node>
                    </node>
                    <node concept="2OqwBi" id="2OVU6XAa6q$" role="1DdaDG">
                      <node concept="37vLTw" id="2n112xqZuVd" role="2Oq$k0">
                        <ref role="3cqZAo" node="1pyYjDPR9ZY" resolve="myModule" />
                      </node>
                      <node concept="liA8E" id="2OVU6XAa73J" role="2OqNvi">
                        <ref role="37wK5l" to="z1c3:~AbstractModule.getModelRoots():java.lang.Iterable" resolve="getModelRoots" />
                      </node>
                    </node>
                  </node>
                </node>
              </node>
              <node concept="2OqwBi" id="1eZSuKdZYNx" role="ukAjM">
                <node concept="37vLTw" id="1eZSuKdZYH$" role="2Oq$k0">
                  <ref role="3cqZAo" node="4oi2Bf2qJ6M" resolve="myProject" />
                </node>
                <node concept="liA8E" id="1eZSuKdZZaO" role="2OqNvi">
                  <ref role="37wK5l" to="z1c3:~Project.getRepository():org.jetbrains.mps.openapi.module.SRepository" resolve="getRepository" />
                </node>
              </node>
            </node>
          </node>
        </node>
        <node concept="3clFbH" id="1lS_qvrkDBj" role="3cqZAp" />
        <node concept="3cpWs8" id="1lS_qvrkELO" role="3cqZAp">
          <node concept="3cpWsn" id="1lS_qvrkELP" role="3cpWs9">
            <property role="TrG5h" value="refException" />
            <property role="3TUv4t" value="true" />
            <node concept="3uibUv" id="1lS_qvrkELM" role="1tU5fm">
              <ref role="3uigEE" to="18ew:~Reference" resolve="Reference" />
              <node concept="3uibUv" id="1lS_qvrkESf" role="11_B2D">
                <ref role="3uigEE" to="pa15:~ModelCannotBeCreatedException" resolve="ModelCannotBeCreatedException" />
              </node>
            </node>
            <node concept="2ShNRf" id="1lS_qvrkESB" role="33vP2m">
              <node concept="1pGfFk" id="1lS_qvrkFRT" role="2ShVmc">
                <ref role="37wK5l" to="18ew:~Reference.&lt;init&gt;()" resolve="Reference" />
                <node concept="3uibUv" id="1lS_qvrkGot" role="1pMfVU">
                  <ref role="3uigEE" to="pa15:~ModelCannotBeCreatedException" resolve="ModelCannotBeCreatedException" />
                </node>
              </node>
            </node>
          </node>
        </node>
        <node concept="3clFbF" id="4tQ0$v36jN5" role="3cqZAp">
          <node concept="37vLTI" id="4tQ0$v36jN6" role="3clFbG">
            <node concept="37vLTw" id="2BHiRxeuEC4" role="37vLTJ">
              <ref role="3cqZAo" node="1pyYjDPRa0n" resolve="myResult" />
            </node>
            <node concept="2OqwBi" id="4tQ0$v36jN8" role="37vLTx">
              <node concept="liA8E" id="4tQ0$v36jNa" role="2OqNvi">
                <ref role="37wK5l" to="w1kc:~ModelAccessHelper.executeCommand(jetbrains.mps.util.Computable):java.lang.Object" resolve="executeCommand" />
                <node concept="2ShNRf" id="4tQ0$v36jNb" role="37wK5m">
                  <node concept="YeOm9" id="4tQ0$v36jNc" role="2ShVmc">
                    <node concept="1Y3b0j" id="4tQ0$v36jNd" role="YeSDq">
                      <property role="TrG5h" value="" />
                      <ref role="1Y3XeK" to="18ew:~Computable" resolve="Computable" />
                      <ref role="37wK5l" to="wyt6:~Object.&lt;init&gt;()" resolve="Object" />
                      <node concept="3uibUv" id="50HON5izMfl" role="2Ghqu4">
                        <ref role="3uigEE" to="mhbf:~EditableSModel" resolve="EditableSModel" />
                      </node>
                      <node concept="3clFb_" id="4tQ0$v36jNf" role="jymVt">
                        <property role="TrG5h" value="compute" />
                        <node concept="3Tm1VV" id="4tQ0$v36jNg" role="1B3o_S" />
                        <node concept="3uibUv" id="50HON5izMJv" role="3clF45">
                          <ref role="3uigEE" to="mhbf:~EditableSModel" resolve="EditableSModel" />
                        </node>
                        <node concept="3clFbS" id="4tQ0$v36jNi" role="3clF47">
                          <node concept="3cpWs8" id="4tQ0$v36jNj" role="3cqZAp">
                            <node concept="3cpWsn" id="4tQ0$v36jNk" role="3cpWs9">
                              <property role="TrG5h" value="fqName" />
                              <node concept="17QB3L" id="5$SHav7gZJr" role="1tU5fm" />
                              <node concept="1rXfSq" id="4hiugqyyZvR" role="33vP2m">
                                <ref role="37wK5l" node="2R7pax8jqzo" resolve="getFqName" />
                              </node>
                            </node>
                          </node>
                          <node concept="3cpWs8" id="4tQ0$v36jNn" role="3cqZAp">
                            <node concept="3cpWsn" id="4tQ0$v36jNo" role="3cpWs9">
                              <property role="TrG5h" value="mr" />
                              <node concept="3uibUv" id="7D9ej8jTCYZ" role="1tU5fm">
                                <ref role="3uigEE" to="dush:~ModelRoot" resolve="ModelRoot" />
                              </node>
                              <node concept="10QFUN" id="4tQ0$v36jNq" role="33vP2m">
                                <node concept="3uibUv" id="7D9ej8jTEwi" role="10QFUM">
                                  <ref role="3uigEE" to="dush:~ModelRoot" resolve="ModelRoot" />
                                </node>
                                <node concept="2OqwBi" id="4tQ0$v36jNr" role="10QFUP">
                                  <node concept="37vLTw" id="2BHiRxeuHrV" role="2Oq$k0">
                                    <ref role="3cqZAo" node="1pyYjDPRa0i" resolve="myModelRoots" />
                                  </node>
                                  <node concept="liA8E" id="4tQ0$v36jNt" role="2OqNvi">
                                    <ref role="37wK5l" to="dxuu:~JComboBox.getSelectedItem():java.lang.Object" resolve="getSelectedItem" />
                                  </node>
                                </node>
                              </node>
                            </node>
                          </node>
                          <node concept="3cpWs8" id="1NKXwjPQ_hO" role="3cqZAp">
                            <node concept="3cpWsn" id="1NKXwjPQ_hP" role="3cpWs9">
                              <property role="TrG5h" value="result" />
                              <node concept="3uibUv" id="1NKXwjPQ_hQ" role="1tU5fm">
                                <ref role="3uigEE" to="mhbf:~EditableSModel" resolve="EditableSModel" />
                              </node>
                              <node concept="2AHcQZ" id="1lS_qvrhzVG" role="2AJF6D">
                                <ref role="2AI5Lk" to="mhfm:~NotNull" resolve="NotNull" />
                              </node>
                            </node>
                          </node>
                          <node concept="SfApY" id="1lS_qvrhz3$" role="3cqZAp">
                            <node concept="3clFbS" id="1lS_qvrhz3A" role="SfCbr">
                              <node concept="3clFbJ" id="33Og7cvAyLa" role="3cqZAp">
                                <node concept="2ZW3vV" id="33Og7cvADIG" role="3clFbw">
                                  <node concept="3uibUv" id="33Og7cvADON" role="2ZW6by">
                                    <ref role="3uigEE" to="pa15:~DefaultModelRoot" resolve="DefaultModelRoot" />
                                  </node>
                                  <node concept="37vLTw" id="33Og7cvADHl" role="2ZW6bz">
                                    <ref role="3cqZAo" node="4tQ0$v36jNo" resolve="mr" />
                                  </node>
                                </node>
                                <node concept="3clFbS" id="33Og7cvAyLd" role="3clFbx">
                                  <node concept="3clFbF" id="1NKXwjPQ_lO" role="3cqZAp">
                                    <node concept="37vLTI" id="1NKXwjPQ_p9" role="3clFbG">
                                      <node concept="37vLTw" id="1NKXwjPQ_lN" role="37vLTJ">
                                        <ref role="3cqZAo" node="1NKXwjPQ_hP" resolve="result" />
                                      </node>
                                      <node concept="2YIFZM" id="33Og7cvADP6" role="37vLTx">
                                        <ref role="1Pybhc" to="z1c3:~SModuleOperations" resolve="SModuleOperations" />
                                        <ref role="37wK5l" to="z1c3:~SModuleOperations.createModelWithAdjustments(java.lang.String,org.jetbrains.mps.openapi.persistence.ModelRoot,org.jetbrains.mps.openapi.persistence.ModelFactoryType):org.jetbrains.mps.openapi.model.EditableSModel" resolve="createModelWithAdjustments" />
                                        <node concept="37vLTw" id="33Og7cvADP7" role="37wK5m">
                                          <ref role="3cqZAo" node="4tQ0$v36jNk" resolve="fqName" />
                                        </node>
                                        <node concept="37vLTw" id="33Og7cvADP8" role="37wK5m">
                                          <ref role="3cqZAo" node="4tQ0$v36jNo" resolve="mr" />
                                        </node>
                                        <node concept="10QFUN" id="33Og7cvCo8n" role="37wK5m">
                                          <node concept="3uibUv" id="1lS_qvrhsnJ" role="10QFUM">
                                            <ref role="3uigEE" to="dush:~ModelFactoryType" resolve="ModelFactoryType" />
                                          </node>
                                          <node concept="2OqwBi" id="33Og7cvB57K" role="10QFUP">
                                            <node concept="liA8E" id="33Og7cvBi7m" role="2OqNvi">
                                              <ref role="37wK5l" to="dxuu:~JComboBox.getSelectedItem():java.lang.Object" resolve="getSelectedItem" />
                                            </node>
                                            <node concept="37vLTw" id="33Og7cvAX8B" role="2Oq$k0">
                                              <ref role="3cqZAo" node="5f5B$0GEOLn" resolve="myModelStorageFormat" />
                                            </node>
                                          </node>
                                        </node>
                                      </node>
                                    </node>
                                  </node>
                                </node>
                                <node concept="9aQIb" id="1NKXwjPQ_q8" role="9aQIa">
                                  <node concept="3clFbS" id="1NKXwjPQ_q9" role="9aQI4">
                                    <node concept="3clFbF" id="1NKXwjPQ_t$" role="3cqZAp">
                                      <node concept="37vLTI" id="1NKXwjPQ_x0" role="3clFbG">
                                        <node concept="37vLTw" id="1NKXwjPQ_tz" role="37vLTJ">
                                          <ref role="3cqZAo" node="1NKXwjPQ_hP" resolve="result" />
                                        </node>
                                        <node concept="2YIFZM" id="1NKXwjPQ_xg" role="37vLTx">
                                          <ref role="1Pybhc" to="z1c3:~SModuleOperations" resolve="SModuleOperations" />
                                          <ref role="37wK5l" to="z1c3:~SModuleOperations.createModelWithAdjustments(java.lang.String,org.jetbrains.mps.openapi.persistence.ModelRoot,org.jetbrains.mps.openapi.persistence.ModelFactoryType):org.jetbrains.mps.openapi.model.EditableSModel" resolve="createModelWithAdjustments" />
                                          <node concept="37vLTw" id="1NKXwjPQ_xh" role="37wK5m">
                                            <ref role="3cqZAo" node="4tQ0$v36jNk" resolve="fqName" />
                                          </node>
                                          <node concept="37vLTw" id="1NKXwjPQ_xi" role="37wK5m">
                                            <ref role="3cqZAo" node="4tQ0$v36jNo" resolve="mr" />
                                          </node>
                                          <node concept="10Nm6u" id="1lS_qvrhymZ" role="37wK5m" />
                                        </node>
                                      </node>
                                    </node>
                                  </node>
                                </node>
                              </node>
                            </node>
                            <node concept="TDmWw" id="1lS_qvrhz3B" role="TEbGg">
                              <node concept="3cpWsn" id="1lS_qvrhz3D" role="TDEfY">
                                <property role="TrG5h" value="e" />
                                <node concept="3uibUv" id="1lS_qvrhzVI" role="1tU5fm">
                                  <ref role="3uigEE" to="pa15:~ModelCannotBeCreatedException" resolve="ModelCannotBeCreatedException" />
                                </node>
                              </node>
                              <node concept="3clFbS" id="1lS_qvrhz3H" role="TDEfX">
                                <node concept="3clFbF" id="1lS_qvrkH0L" role="3cqZAp">
                                  <node concept="2OqwBi" id="1lS_qvrkIix" role="3clFbG">
                                    <node concept="37vLTw" id="1lS_qvrkH0K" role="2Oq$k0">
                                      <ref role="3cqZAo" node="1lS_qvrkELP" resolve="refException" />
                                    </node>
                                    <node concept="liA8E" id="1lS_qvrkIqA" role="2OqNvi">
                                      <ref role="37wK5l" to="18ew:~Reference.set(java.lang.Object):void" resolve="set" />
                                      <node concept="37vLTw" id="1lS_qvrkIE9" role="37wK5m">
                                        <ref role="3cqZAo" node="1lS_qvrhz3D" resolve="e" />
                                      </node>
                                    </node>
                                  </node>
                                </node>
                                <node concept="3cpWs6" id="1lS_qvrkIZM" role="3cqZAp">
                                  <node concept="10Nm6u" id="1lS_qvrkJdy" role="3cqZAk" />
                                </node>
                              </node>
                            </node>
                          </node>
                          <node concept="3clFbJ" id="1NKXwjPQ__R" role="3cqZAp">
                            <node concept="3clFbC" id="1NKXwjPQOeZ" role="3clFbw">
                              <node concept="10Nm6u" id="1NKXwjPQOfm" role="3uHU7w" />
                              <node concept="37vLTw" id="1NKXwjPQGSK" role="3uHU7B">
                                <ref role="3cqZAo" node="1NKXwjPNmxg" resolve="myClone" />
                              </node>
                            </node>
                            <node concept="3clFbS" id="1NKXwjPQ__U" role="3clFbx">
                              <node concept="3cpWs6" id="1NKXwjPQV_7" role="3cqZAp">
                                <node concept="37vLTw" id="1NKXwjPR2RO" role="3cqZAk">
                                  <ref role="3cqZAo" node="1NKXwjPQ_hP" resolve="result" />
                                </node>
                              </node>
                            </node>
                          </node>
                          <node concept="3cpWs8" id="7Y7KhX6eI5B" role="3cqZAp">
                            <node concept="3cpWsn" id="7Y7KhX6eI5C" role="3cpWs9">
                              <property role="TrG5h" value="imports" />
                              <node concept="3uibUv" id="7Y7KhX6eI5D" role="1tU5fm">
                                <ref role="3uigEE" to="w1kc:~ModelImports" resolve="ModelImports" />
                              </node>
                              <node concept="2ShNRf" id="7Y7KhX6eJjY" role="33vP2m">
                                <node concept="1pGfFk" id="7Y7KhX6eL8w" role="2ShVmc">
                                  <ref role="37wK5l" to="w1kc:~ModelImports.&lt;init&gt;(org.jetbrains.mps.openapi.model.SModel)" resolve="ModelImports" />
                                  <node concept="37vLTw" id="7Y7KhX6eLzH" role="37wK5m">
                                    <ref role="3cqZAo" node="1NKXwjPQ_hP" resolve="result" />
                                  </node>
                                </node>
                              </node>
                            </node>
                          </node>
                          <node concept="3clFbF" id="7Y7KhX6eMXd" role="3cqZAp">
                            <node concept="2OqwBi" id="7Y7KhX6eP9H" role="3clFbG">
                              <node concept="37vLTw" id="7Y7KhX6eOgo" role="2Oq$k0">
                                <ref role="3cqZAo" node="7Y7KhX6eI5C" resolve="imports" />
                              </node>
                              <node concept="liA8E" id="7Y7KhX6eRq8" role="2OqNvi">
                                <ref role="37wK5l" to="w1kc:~ModelImports.copyImportedModelsFrom(org.jetbrains.mps.openapi.model.SModel):void" resolve="copyImportedModelsFrom" />
                                <node concept="37vLTw" id="7Y7KhX6eREY" role="37wK5m">
                                  <ref role="3cqZAo" node="1NKXwjPNmxg" resolve="myClone" />
                                </node>
                              </node>
                            </node>
                          </node>
                          <node concept="3clFbF" id="7Y7KhX6eTb1" role="3cqZAp">
                            <node concept="2OqwBi" id="7Y7KhX6eUdC" role="3clFbG">
                              <node concept="37vLTw" id="7Y7KhX6eTaZ" role="2Oq$k0">
                                <ref role="3cqZAo" node="7Y7KhX6eI5C" resolve="imports" />
                              </node>
                              <node concept="liA8E" id="7Y7KhX6eVfH" role="2OqNvi">
                                <ref role="37wK5l" to="w1kc:~ModelImports.copyUsedLanguagesFrom(org.jetbrains.mps.openapi.model.SModel):void" resolve="copyUsedLanguagesFrom" />
                                <node concept="37vLTw" id="7Y7KhX6eVty" role="37wK5m">
                                  <ref role="3cqZAo" node="1NKXwjPNmxg" resolve="myClone" />
                                </node>
                              </node>
                            </node>
                          </node>
                          <node concept="3clFbF" id="7Y7KhX6eXrx" role="3cqZAp">
                            <node concept="2OqwBi" id="7Y7KhX6eYgf" role="3clFbG">
                              <node concept="37vLTw" id="7Y7KhX6eXrv" role="2Oq$k0">
                                <ref role="3cqZAo" node="7Y7KhX6eI5C" resolve="imports" />
                              </node>
                              <node concept="liA8E" id="7Y7KhX6eZ10" role="2OqNvi">
                                <ref role="37wK5l" to="w1kc:~ModelImports.copyEmployedDevKitsFrom(org.jetbrains.mps.openapi.model.SModel):void" resolve="copyEmployedDevKitsFrom" />
                                <node concept="37vLTw" id="7Y7KhX6eZeP" role="37wK5m">
                                  <ref role="3cqZAo" node="1NKXwjPNmxg" resolve="myClone" />
                                </node>
                              </node>
                            </node>
                          </node>
                          <node concept="3clFbF" id="7Y7KhX6f0q_" role="3cqZAp">
                            <node concept="2OqwBi" id="7Y7KhX6f1fL" role="3clFbG">
                              <node concept="37vLTw" id="7Y7KhX6f0qz" role="2Oq$k0">
                                <ref role="3cqZAo" node="7Y7KhX6eI5C" resolve="imports" />
                              </node>
                              <node concept="liA8E" id="7Y7KhX6f1SW" role="2OqNvi">
                                <ref role="37wK5l" to="w1kc:~ModelImports.copyLanguageEngagedOnGeneration(org.jetbrains.mps.openapi.model.SModel):void" resolve="copyLanguageEngagedOnGeneration" />
                                <node concept="37vLTw" id="7Y7KhX6f2et" role="37wK5m">
                                  <ref role="3cqZAo" node="1NKXwjPNmxg" resolve="myClone" />
                                </node>
                              </node>
                            </node>
                          </node>
                          <node concept="3clFbJ" id="8BRWZQg3aq" role="3cqZAp">
                            <node concept="3clFbS" id="8BRWZQg3as" role="3clFbx">
                              <node concept="3clFbF" id="1NKXwjPRadk" role="3cqZAp">
                                <node concept="2YIFZM" id="8BRWZQgsaf" role="3clFbG">
                                  <ref role="37wK5l" to="w1kc:~CopyUtil.copyModelContentAndPreserveIds(org.jetbrains.mps.openapi.model.SModel,org.jetbrains.mps.openapi.model.SModel):void" resolve="copyModelContentAndPreserveIds" />
                                  <ref role="1Pybhc" to="w1kc:~CopyUtil" resolve="CopyUtil" />
                                  <node concept="37vLTw" id="8BRWZQgsag" role="37wK5m">
                                    <ref role="3cqZAo" node="1NKXwjPNmxg" resolve="myClone" />
                                  </node>
                                  <node concept="37vLTw" id="8BRWZQgsah" role="37wK5m">
                                    <ref role="3cqZAo" node="1NKXwjPQ_hP" resolve="result" />
                                  </node>
                                </node>
                              </node>
                            </node>
                            <node concept="37vLTw" id="8BRWZQg3JG" role="3clFbw">
                              <ref role="3cqZAo" node="8BRWZQfZ6V" resolve="myPreserveIds" />
                            </node>
                            <node concept="9aQIb" id="8BRWZQg438" role="9aQIa">
                              <node concept="3clFbS" id="8BRWZQg439" role="9aQI4">
                                <node concept="3clFbF" id="8BRWZQg5t4" role="3cqZAp">
                                  <node concept="2YIFZM" id="8BRWZQg5t5" role="3clFbG">
                                    <ref role="1Pybhc" to="w1kc:~CopyUtil" resolve="CopyUtil" />
                                    <ref role="37wK5l" to="w1kc:~CopyUtil.copyModelContent(org.jetbrains.mps.openapi.model.SModel,org.jetbrains.mps.openapi.model.SModel):void" resolve="copyModelContent" />
                                    <node concept="37vLTw" id="8BRWZQg5t6" role="37wK5m">
                                      <ref role="3cqZAo" node="1NKXwjPNmxg" resolve="myClone" />
                                    </node>
                                    <node concept="37vLTw" id="8BRWZQg5t7" role="37wK5m">
                                      <ref role="3cqZAo" node="1NKXwjPQ_hP" resolve="result" />
                                    </node>
                                  </node>
                                </node>
                              </node>
                            </node>
                          </node>
                          <node concept="3clFbF" id="1NKXwjPRZQV" role="3cqZAp">
                            <node concept="2OqwBi" id="1NKXwjPRZXM" role="3clFbG">
                              <node concept="liA8E" id="1NKXwjPS7$Y" role="2OqNvi">
                                <ref role="37wK5l" to="mhbf:~EditableSModel.setChanged(boolean):void" resolve="setChanged" />
                                <node concept="3clFbT" id="1NKXwjPS7_g" role="37wK5m">
                                  <property role="3clFbU" value="true" />
                                </node>
                              </node>
                              <node concept="37vLTw" id="1NKXwjPRZQU" role="2Oq$k0">
                                <ref role="3cqZAo" node="1NKXwjPQ_hP" resolve="result" />
                              </node>
                            </node>
                          </node>
                          <node concept="3clFbF" id="1NKXwjPS7J1" role="3cqZAp">
                            <node concept="2OqwBi" id="1NKXwjPSfjk" role="3clFbG">
                              <node concept="37vLTw" id="1NKXwjPS7J0" role="2Oq$k0">
                                <ref role="3cqZAo" node="1NKXwjPQ_hP" resolve="result" />
                              </node>
                              <node concept="liA8E" id="1NKXwjPSusw" role="2OqNvi">
                                <ref role="37wK5l" to="mhbf:~EditableSModel.save():void" resolve="save" />
                              </node>
                            </node>
                          </node>
                          <node concept="3clFbH" id="1NKXwjPTLx$" role="3cqZAp" />
                          <node concept="3cpWs6" id="1NKXwjPTLOH" role="3cqZAp">
                            <node concept="37vLTw" id="1NKXwjPTTxj" role="3cqZAk">
                              <ref role="3cqZAo" node="1NKXwjPQ_hP" resolve="result" />
                            </node>
                          </node>
                        </node>
                        <node concept="2AHcQZ" id="3tYsUK_SdYA" role="2AJF6D">
                          <ref role="2AI5Lk" to="wyt6:~Override" resolve="Override" />
                        </node>
                      </node>
                    </node>
                  </node>
                </node>
              </node>
              <node concept="2ShNRf" id="2eZyLQFKmEQ" role="2Oq$k0">
                <node concept="1pGfFk" id="2eZyLQFKotv" role="2ShVmc">
                  <ref role="37wK5l" to="w1kc:~ModelAccessHelper.&lt;init&gt;(org.jetbrains.mps.openapi.module.ModelAccess)" resolve="ModelAccessHelper" />
                  <node concept="2OqwBi" id="2eZyLQFKk8G" role="37wK5m">
                    <node concept="37vLTw" id="2eZyLQFKjf_" role="2Oq$k0">
                      <ref role="3cqZAo" node="4oi2Bf2qJ6M" resolve="myProject" />
                    </node>
                    <node concept="liA8E" id="2eZyLQFKl0x" role="2OqNvi">
                      <ref role="37wK5l" to="z1c3:~Project.getModelAccess():org.jetbrains.mps.openapi.module.ModelAccess" resolve="getModelAccess" />
                    </node>
                  </node>
                </node>
              </node>
            </node>
          </node>
        </node>
        <node concept="3clFbH" id="4tQ0$v36jND" role="3cqZAp" />
        <node concept="3clFbJ" id="1lS_qvrkRnz" role="3cqZAp">
          <node concept="3clFbS" id="1lS_qvrkRn_" role="3clFbx">
            <node concept="3clFbF" id="1lS_qvrkSI9" role="3cqZAp">
              <node concept="2YIFZM" id="1lS_qvrkSIs" role="3clFbG">
                <ref role="37wK5l" to="jkm4:~Messages.showErrorDialog(com.intellij.openapi.project.Project,java.lang.String,java.lang.String):void" resolve="showErrorDialog" />
                <ref role="1Pybhc" to="jkm4:~Messages" resolve="Messages" />
                <node concept="2OqwBi" id="1lS_qvrkT6u" role="37wK5m">
                  <node concept="37vLTw" id="1lS_qvrkSIA" role="2Oq$k0">
                    <ref role="3cqZAo" node="4oi2Bf2qJ6M" resolve="myProject" />
                  </node>
                  <node concept="liA8E" id="1lS_qvrkT$S" role="2OqNvi">
                    <ref role="37wK5l" to="z1c4:~MPSProject.getProject():com.intellij.openapi.project.Project" resolve="getProject" />
                  </node>
                </node>
                <node concept="3cpWs3" id="7l6b$KwTxCD" role="37wK5m">
                  <node concept="Xl_RD" id="7l6b$KwTxCL" role="3uHU7w">
                    <property role="Xl_RC" value="'" />
                  </node>
                  <node concept="3cpWs3" id="1lS_qvrkUFr" role="3uHU7B">
                    <node concept="Xl_RD" id="1lS_qvrkUqi" role="3uHU7B">
                      <property role="Xl_RC" value="Could not create a new model because '" />
                    </node>
                    <node concept="2OqwBi" id="1lS_qvrkVEd" role="3uHU7w">
                      <node concept="2OqwBi" id="1lS_qvrkV2h" role="2Oq$k0">
                        <node concept="37vLTw" id="1lS_qvrkUMB" role="2Oq$k0">
                          <ref role="3cqZAo" node="1lS_qvrkELP" resolve="refException" />
                        </node>
                        <node concept="liA8E" id="1lS_qvrkVmt" role="2OqNvi">
                          <ref role="37wK5l" to="18ew:~Reference.get():java.lang.Object" resolve="get" />
                        </node>
                      </node>
                      <node concept="liA8E" id="1lS_qvrkWd6" role="2OqNvi">
                        <ref role="37wK5l" to="wyt6:~Throwable.getMessage():java.lang.String" resolve="getMessage" />
                      </node>
                    </node>
                  </node>
                </node>
                <node concept="Xl_RD" id="1lS_qvrkWfP" role="37wK5m">
                  <property role="Xl_RC" value="Error" />
                </node>
              </node>
            </node>
          </node>
          <node concept="3fqX7Q" id="1lS_qvrkRul" role="3clFbw">
            <node concept="2OqwBi" id="1lS_qvrkS$3" role="3fr31v">
              <node concept="37vLTw" id="1lS_qvrkRuz" role="2Oq$k0">
                <ref role="3cqZAo" node="1lS_qvrkELP" resolve="refException" />
              </node>
              <node concept="liA8E" id="1lS_qvrkSFW" role="2OqNvi">
                <ref role="37wK5l" to="18ew:~Reference.isNull():boolean" resolve="isNull" />
              </node>
            </node>
          </node>
        </node>
        <node concept="3clFbH" id="1lS_qvrkWgx" role="3cqZAp" />
        <node concept="3clFbF" id="4tQ0$v36jME" role="3cqZAp">
          <node concept="3nyPlj" id="4tQ0$v36jMF" role="3clFbG">
            <ref role="37wK5l" to="jkm4:~DialogWrapper.doOKAction():void" resolve="doOKAction" />
          </node>
        </node>
        <node concept="3clFbH" id="45TH7vNIK_q" role="3cqZAp" />
        <node concept="3clFbJ" id="4tC7IH_ZtKh" role="3cqZAp">
          <node concept="3clFbS" id="4tC7IH_ZtKk" role="3clFbx">
            <node concept="3cpWs8" id="1kPkRp81JoN" role="3cqZAp">
              <node concept="3cpWsn" id="1kPkRp81JoO" role="3cpWs9">
                <property role="TrG5h" value="configurable" />
                <node concept="3uibUv" id="18UX1JGc0o8" role="1tU5fm">
                  <ref role="3uigEE" to="gsnq:~MPSPropertiesConfigurable" resolve="MPSPropertiesConfigurable" />
                </node>
                <node concept="2ShNRf" id="1kPkRp81JoQ" role="33vP2m">
                  <node concept="1pGfFk" id="1kPkRp81JoR" role="2ShVmc">
                    <ref role="37wK5l" to="gsnq:~ModelPropertiesConfigurable.&lt;init&gt;(org.jetbrains.mps.openapi.model.SModel,jetbrains.mps.project.Project)" resolve="ModelPropertiesConfigurable" />
                    <node concept="37vLTw" id="7v4sgDc94PB" role="37wK5m">
                      <ref role="3cqZAo" node="1pyYjDPRa0n" resolve="myResult" />
                    </node>
                    <node concept="37vLTw" id="4oi2Bf2r7Uj" role="37wK5m">
                      <ref role="3cqZAo" node="4oi2Bf2qJ6M" resolve="myProject" />
                    </node>
                  </node>
                </node>
              </node>
            </node>
            <node concept="3cpWs8" id="1kPkRp81JoV" role="3cqZAp">
              <node concept="3cpWsn" id="1kPkRp81JoW" role="3cpWs9">
                <property role="TrG5h" value="configurableEditor" />
                <property role="3TUv4t" value="true" />
                <node concept="3uibUv" id="1kPkRp81JoX" role="1tU5fm">
                  <ref role="3uigEE" to="qxsb:~SingleConfigurableEditor" resolve="SingleConfigurableEditor" />
                </node>
                <node concept="2ShNRf" id="1kPkRp81JoY" role="33vP2m">
                  <node concept="1pGfFk" id="1kPkRp81JoZ" role="2ShVmc">
                    <ref role="37wK5l" to="qxsb:~SingleConfigurableEditor.&lt;init&gt;(com.intellij.openapi.project.Project,com.intellij.openapi.options.Configurable,java.lang.String)" resolve="SingleConfigurableEditor" />
                    <node concept="2YIFZM" id="1kPkRp81Jp0" role="37wK5m">
                      <ref role="37wK5l" to="alof:~ProjectHelper.toIdeaProject(jetbrains.mps.project.Project):com.intellij.openapi.project.Project" resolve="toIdeaProject" />
                      <ref role="1Pybhc" to="alof:~ProjectHelper" resolve="ProjectHelper" />
                      <node concept="37vLTw" id="4oi2Bf2rhZH" role="37wK5m">
                        <ref role="3cqZAo" node="4oi2Bf2qJ6M" resolve="myProject" />
                      </node>
                    </node>
                    <node concept="37vLTw" id="1kPkRp81Jp6" role="37wK5m">
                      <ref role="3cqZAo" node="1kPkRp81JoO" resolve="configurable" />
                    </node>
                    <node concept="Xl_RD" id="5EjpQu2450s" role="37wK5m">
                      <property role="Xl_RC" value="#MPSPropertiesConfigurable" />
                    </node>
                  </node>
                </node>
              </node>
            </node>
            <node concept="3clFbF" id="1$BfoDW4Wgm" role="3cqZAp">
              <node concept="2OqwBi" id="1$BfoDW4WDJ" role="3clFbG">
                <node concept="2YIFZM" id="1$BfoDW4Wv7" role="2Oq$k0">
                  <ref role="37wK5l" to="bd8o:~ApplicationManager.getApplication():com.intellij.openapi.application.Application" resolve="getApplication" />
                  <ref role="1Pybhc" to="bd8o:~ApplicationManager" resolve="ApplicationManager" />
                </node>
                <node concept="liA8E" id="1$BfoDW51vD" role="2OqNvi">
                  <ref role="37wK5l" to="bd8o:~Application.invokeLater(java.lang.Runnable,com.intellij.openapi.application.ModalityState):void" resolve="invokeLater" />
                  <node concept="1bVj0M" id="45TH7vNFThI" role="37wK5m">
                    <node concept="3clFbS" id="45TH7vNFThK" role="1bW5cS">
                      <node concept="3clFbF" id="1kPkRp81Jph" role="3cqZAp">
                        <node concept="2OqwBi" id="1kPkRp81Jpi" role="3clFbG">
                          <node concept="37vLTw" id="1kPkRp81Jpj" role="2Oq$k0">
                            <ref role="3cqZAo" node="1kPkRp81JoW" resolve="configurableEditor" />
                          </node>
                          <node concept="liA8E" id="1kPkRp81Jpk" role="2OqNvi">
                            <ref role="37wK5l" to="qxsb:~SingleConfigurableEditor.show():void" resolve="show" />
                          </node>
                        </node>
                      </node>
                    </node>
                  </node>
                  <node concept="2YIFZM" id="1$BfoDW52n3" role="37wK5m">
                    <ref role="37wK5l" to="bd8o:~ModalityState.current():com.intellij.openapi.application.ModalityState" resolve="current" />
                    <ref role="1Pybhc" to="bd8o:~ModalityState" resolve="ModalityState" />
                  </node>
                </node>
              </node>
            </node>
          </node>
          <node concept="3y3z36" id="45TH7vNFGFW" role="3clFbw">
            <node concept="37vLTw" id="4tC7IH_ZtRG" role="3uHU7B">
              <ref role="3cqZAo" node="1pyYjDPRa0n" resolve="myResult" />
            </node>
            <node concept="10Nm6u" id="4tC7IH_Zuxq" role="3uHU7w" />
          </node>
        </node>
      </node>
      <node concept="2AHcQZ" id="4tQ0$v36jMD" role="2AJF6D">
        <ref role="2AI5Lk" to="wyt6:~Override" resolve="Override" />
      </node>
    </node>
    <node concept="2tJIrI" id="4tC7IH_Y8wO" role="jymVt" />
    <node concept="3clFb_" id="2R7pax8jqzo" role="jymVt">
      <property role="TrG5h" value="getFqName" />
      <node concept="17QB3L" id="5$SHav7hnYi" role="3clF45" />
      <node concept="3Tm6S6" id="2R7pax8jqzp" role="1B3o_S" />
      <node concept="3clFbS" id="2R7pax8jqzs" role="3clF47">
        <node concept="3cpWs8" id="7D9ej8jTMSD" role="3cqZAp">
          <node concept="3cpWsn" id="7D9ej8jTMSE" role="3cpWs9">
            <property role="TrG5h" value="stereo" />
            <node concept="17QB3L" id="5$SHav7hw2a" role="1tU5fm" />
            <node concept="2OqwBi" id="7D9ej8jU7Ih" role="33vP2m">
              <node concept="liA8E" id="7D9ej8jUdeW" role="2OqNvi">
                <ref role="37wK5l" to="wyt6:~String.trim():java.lang.String" resolve="trim" />
              </node>
              <node concept="2OqwBi" id="7D9ej8jTMSG" role="2Oq$k0">
                <node concept="2OqwBi" id="7D9ej8jTMSH" role="2Oq$k0">
                  <node concept="37vLTw" id="2BHiRxeuFjS" role="2Oq$k0">
                    <ref role="3cqZAo" node="1pyYjDPRa0d" resolve="myModelStereotype" />
                  </node>
                  <node concept="liA8E" id="7D9ej8jTMSJ" role="2OqNvi">
                    <ref role="37wK5l" to="dxuu:~JComboBox.getSelectedItem():java.lang.Object" resolve="getSelectedItem" />
                  </node>
                </node>
                <node concept="liA8E" id="7D9ej8jTMSK" role="2OqNvi">
                  <ref role="37wK5l" to="wyt6:~Object.toString():java.lang.String" resolve="toString" />
                </node>
              </node>
            </node>
          </node>
        </node>
        <node concept="3clFbF" id="7D9ej8jTW$4" role="3cqZAp">
          <node concept="3cpWs3" id="7D9ej8jU0Lp" role="3clFbG">
            <node concept="2OqwBi" id="1pyYjDPRa6M" role="3uHU7B">
              <node concept="37vLTw" id="2BHiRxeuymb" role="2Oq$k0">
                <ref role="3cqZAo" node="1pyYjDPRa08" resolve="myModelName" />
              </node>
              <node concept="liA8E" id="1pyYjDPRa6O" role="2OqNvi">
                <ref role="37wK5l" to="r791:~JTextComponent.getText():java.lang.String" resolve="getText" />
              </node>
            </node>
            <node concept="1eOMI4" id="7D9ej8jUggW" role="3uHU7w">
              <node concept="3K4zz7" id="7D9ej8jUpGe" role="1eOMHV">
                <node concept="Xl_RD" id="7D9ej8jUKgC" role="3K4GZi">
                  <property role="Xl_RC" value="" />
                </node>
                <node concept="3cpWs3" id="7D9ej8jUH2Z" role="3K4E3e">
                  <node concept="Xl_RD" id="7D9ej8jUClU" role="3uHU7B">
                    <property role="Xl_RC" value="@" />
                  </node>
                  <node concept="37vLTw" id="7D9ej8jUIHs" role="3uHU7w">
                    <ref role="3cqZAo" node="7D9ej8jTMSE" resolve="stereo" />
                  </node>
                </node>
                <node concept="3eOSWO" id="7D9ej8jUAQJ" role="3K4Cdx">
                  <node concept="3cmrfG" id="7D9ej8jUAQQ" role="3uHU7w">
                    <property role="3cmrfH" value="0" />
                  </node>
                  <node concept="2OqwBi" id="7D9ej8jUwSa" role="3uHU7B">
                    <node concept="37vLTw" id="7D9ej8jUva4" role="2Oq$k0">
                      <ref role="3cqZAo" node="7D9ej8jTMSE" resolve="stereo" />
                    </node>
                    <node concept="liA8E" id="7D9ej8jU$gY" role="2OqNvi">
                      <ref role="37wK5l" to="wyt6:~String.length():int" resolve="length" />
                    </node>
                  </node>
                </node>
              </node>
            </node>
          </node>
        </node>
        <node concept="3clFbH" id="7D9ej8jTWzF" role="3cqZAp" />
      </node>
    </node>
    <node concept="2tJIrI" id="1lS_qvri3vi" role="jymVt" />
    <node concept="3clFb_" id="2R7pax8jqvQ" role="jymVt">
      <property role="TrG5h" value="check" />
      <node concept="10P_77" id="2R7pax8jqvX" role="3clF45" />
      <node concept="3Tm6S6" id="2R7pax8jqvU" role="1B3o_S" />
      <node concept="3clFbS" id="2R7pax8jqvT" role="3clF47">
        <node concept="3cpWs8" id="2R7pax8jqws" role="3cqZAp">
          <node concept="3cpWsn" id="2R7pax8jqwt" role="3cpWs9">
            <property role="TrG5h" value="selected" />
            <node concept="3uibUv" id="2R7pax8jqwu" role="1tU5fm">
              <ref role="3uigEE" to="wyt6:~Object" resolve="Object" />
            </node>
            <node concept="2OqwBi" id="2R7pax8jqwv" role="33vP2m">
              <node concept="37vLTw" id="2BHiRxeuq78" role="2Oq$k0">
                <ref role="3cqZAo" node="1pyYjDPRa0i" resolve="myModelRoots" />
              </node>
              <node concept="liA8E" id="2R7pax8jqwx" role="2OqNvi">
                <ref role="37wK5l" to="dxuu:~JComboBox.getSelectedItem():java.lang.Object" resolve="getSelectedItem" />
              </node>
            </node>
          </node>
        </node>
        <node concept="3clFbH" id="2LW9P$mn126" role="3cqZAp" />
        <node concept="3clFbJ" id="1pyYjDPRa4p" role="3cqZAp">
          <node concept="3fqX7Q" id="1pyYjDPRa4q" role="3clFbw">
            <node concept="1eOMI4" id="1pyYjDPRa4r" role="3fr31v">
              <node concept="2ZW3vV" id="1pyYjDPRa4s" role="1eOMHV">
                <node concept="3uibUv" id="7D9ej8jUMda" role="2ZW6by">
                  <ref role="3uigEE" to="dush:~ModelRoot" resolve="ModelRoot" />
                </node>
                <node concept="37vLTw" id="3GM_nagTrJO" role="2ZW6bz">
                  <ref role="3cqZAo" node="2R7pax8jqwt" resolve="selected" />
                </node>
              </node>
            </node>
          </node>
          <node concept="3clFbS" id="1pyYjDPRa4x" role="3clFbx">
            <node concept="3clFbF" id="2R7pax8jqwh" role="3cqZAp">
              <node concept="1rXfSq" id="4hiugqyz9a6" role="3clFbG">
                <ref role="37wK5l" to="jkm4:~DialogWrapper.setErrorText(java.lang.String):void" resolve="setErrorText" />
                <node concept="Xl_RD" id="2R7pax8jqwk" role="37wK5m">
                  <property role="Xl_RC" value="Model root is not selected" />
                </node>
              </node>
            </node>
            <node concept="3cpWs6" id="2R7pax8jqw7" role="3cqZAp">
              <node concept="3clFbT" id="2R7pax8jqwm" role="3cqZAk">
                <property role="3clFbU" value="false" />
              </node>
            </node>
          </node>
        </node>
        <node concept="3clFbH" id="2R7pax8jqwa" role="3cqZAp" />
        <node concept="3cpWs8" id="2R7pax8jqwA" role="3cqZAp">
          <node concept="3cpWsn" id="2R7pax8jqwB" role="3cpWs9">
            <property role="TrG5h" value="mr" />
            <node concept="3uibUv" id="7D9ej8jUNRL" role="1tU5fm">
              <ref role="3uigEE" to="dush:~ModelRoot" resolve="ModelRoot" />
            </node>
            <node concept="1eOMI4" id="2R7pax8jqwF" role="33vP2m">
              <node concept="10QFUN" id="2R7pax8jqwG" role="1eOMHV">
                <node concept="3uibUv" id="7D9ej8jURaP" role="10QFUM">
                  <ref role="3uigEE" to="dush:~ModelRoot" resolve="ModelRoot" />
                </node>
                <node concept="37vLTw" id="3GM_nagTykS" role="10QFUP">
                  <ref role="3cqZAo" node="2R7pax8jqwt" resolve="selected" />
                </node>
              </node>
            </node>
          </node>
        </node>
        <node concept="3clFbH" id="2R7pax8jqx6" role="3cqZAp" />
        <node concept="3cpWs8" id="2R7pax8jqxO" role="3cqZAp">
          <node concept="3cpWsn" id="2R7pax8jqxP" role="3cpWs9">
            <property role="TrG5h" value="modelName" />
            <node concept="17QB3L" id="5$SHav7hnM6" role="1tU5fm" />
            <node concept="2OqwBi" id="2R7pax8jqxR" role="33vP2m">
              <node concept="37vLTw" id="2BHiRxeuyPE" role="2Oq$k0">
                <ref role="3cqZAo" node="1pyYjDPRa08" resolve="myModelName" />
              </node>
              <node concept="liA8E" id="2R7pax8jqxT" role="2OqNvi">
                <ref role="37wK5l" to="r791:~JTextComponent.getText():java.lang.String" resolve="getText" />
              </node>
            </node>
          </node>
        </node>
        <node concept="3clFbJ" id="2R7pax8jqxU" role="3cqZAp">
          <node concept="3clFbC" id="2R7pax8jqxV" role="3clFbw">
            <node concept="2OqwBi" id="2R7pax8jqxW" role="3uHU7B">
              <node concept="37vLTw" id="3GM_nagTy4p" role="2Oq$k0">
                <ref role="3cqZAo" node="2R7pax8jqxP" resolve="modelName" />
              </node>
              <node concept="liA8E" id="2R7pax8jqxY" role="2OqNvi">
                <ref role="37wK5l" to="wyt6:~String.length():int" resolve="length" />
              </node>
            </node>
            <node concept="3cmrfG" id="2R7pax8jqxZ" role="3uHU7w">
              <property role="3cmrfH" value="0" />
            </node>
          </node>
          <node concept="3clFbS" id="2R7pax8jqy0" role="3clFbx">
            <node concept="3clFbF" id="2R7pax8jqy1" role="3cqZAp">
              <node concept="1rXfSq" id="4hiugqyzkzc" role="3clFbG">
                <ref role="37wK5l" to="jkm4:~DialogWrapper.setErrorText(java.lang.String):void" resolve="setErrorText" />
                <node concept="Xl_RD" id="2R7pax8jqy3" role="37wK5m">
                  <property role="Xl_RC" value="Empty model name isn't allowed" />
                </node>
              </node>
            </node>
            <node concept="3cpWs6" id="2R7pax8jqy4" role="3cqZAp">
              <node concept="3clFbT" id="2R7pax8jqz3" role="3cqZAk">
                <property role="3clFbU" value="false" />
              </node>
            </node>
          </node>
        </node>
        <node concept="3clFbH" id="2R7pax8jqzi" role="3cqZAp" />
        <node concept="3clFbJ" id="2R7pax8jqyO" role="3cqZAp">
          <node concept="3clFbC" id="2R7pax8jqyP" role="3clFbw">
            <node concept="2OqwBi" id="2R7pax8jqyQ" role="3uHU7B">
              <node concept="37vLTw" id="3GM_nagTx8P" role="2Oq$k0">
                <ref role="3cqZAo" node="2R7pax8jqxP" resolve="modelName" />
              </node>
              <node concept="liA8E" id="2R7pax8jqyS" role="2OqNvi">
                <ref role="37wK5l" to="wyt6:~String.lastIndexOf(java.lang.String):int" resolve="lastIndexOf" />
                <node concept="Xl_RD" id="2R7pax8jqyT" role="37wK5m">
                  <property role="Xl_RC" value="." />
                </node>
              </node>
            </node>
            <node concept="2OqwBi" id="2R7pax8jqyU" role="3uHU7w">
              <node concept="37vLTw" id="3GM_nagTxn0" role="2Oq$k0">
                <ref role="3cqZAo" node="2R7pax8jqxP" resolve="modelName" />
              </node>
              <node concept="liA8E" id="2R7pax8jqyW" role="2OqNvi">
                <ref role="37wK5l" to="wyt6:~String.length():int" resolve="length" />
              </node>
            </node>
          </node>
          <node concept="3clFbS" id="2R7pax8jqyX" role="3clFbx">
            <node concept="3clFbF" id="2R7pax8jqyY" role="3cqZAp">
              <node concept="1rXfSq" id="4hiugqyyVqk" role="3clFbG">
                <ref role="37wK5l" to="jkm4:~DialogWrapper.setErrorText(java.lang.String):void" resolve="setErrorText" />
                <node concept="Xl_RD" id="2R7pax8jqz0" role="37wK5m">
                  <property role="Xl_RC" value="Empty model short name isn't allowed" />
                </node>
              </node>
            </node>
            <node concept="3cpWs6" id="2R7pax8jqz1" role="3cqZAp">
              <node concept="3clFbT" id="2R7pax8jqz6" role="3cqZAk">
                <property role="3clFbU" value="false" />
              </node>
            </node>
          </node>
        </node>
        <node concept="3clFbH" id="2R7pax8jqzm" role="3cqZAp" />
        <node concept="3clFbJ" id="1pyYjDPRa8n" role="3cqZAp">
          <node concept="2ZW3vV" id="1pyYjDPRa8o" role="3clFbw">
            <node concept="37vLTw" id="2BHiRxeunlU" role="2ZW6bz">
              <ref role="3cqZAo" node="1pyYjDPR9ZY" resolve="myModule" />
            </node>
            <node concept="3uibUv" id="1pyYjDPRa8q" role="2ZW6by">
              <ref role="3uigEE" to="w1kc:~Language" resolve="Language" />
            </node>
          </node>
          <node concept="3clFbS" id="1pyYjDPRa8r" role="3clFbx">
            <node concept="3clFbJ" id="7IH442cXg$b" role="3cqZAp">
              <node concept="3clFbS" id="7IH442cXg$d" role="3clFbx">
                <node concept="3cpWs8" id="1pyYjDPRa8x" role="3cqZAp">
                  <node concept="3cpWsn" id="1pyYjDPRa8y" role="3cpWs9">
                    <property role="TrG5h" value="shortName" />
                    <node concept="17QB3L" id="5$SHav7hnJ3" role="1tU5fm" />
                    <node concept="2OqwBi" id="1pyYjDPRa8$" role="33vP2m">
                      <node concept="37vLTw" id="3GM_nagT$yw" role="2Oq$k0">
                        <ref role="3cqZAo" node="2R7pax8jqxP" resolve="modelName" />
                      </node>
                      <node concept="liA8E" id="1pyYjDPRa8A" role="2OqNvi">
                        <ref role="37wK5l" to="wyt6:~String.substring(int):java.lang.String" resolve="substring" />
                        <node concept="3cpWs3" id="2R7pax8jpSh" role="37wK5m">
                          <node concept="3cmrfG" id="2R7pax8jpSk" role="3uHU7w">
                            <property role="3cmrfH" value="1" />
                          </node>
                          <node concept="2OqwBi" id="2R7pax8jpSb" role="3uHU7B">
                            <node concept="37vLTw" id="3GM_nagT$Os" role="2Oq$k0">
                              <ref role="3cqZAo" node="2R7pax8jqxP" resolve="modelName" />
                            </node>
                            <node concept="liA8E" id="2R7pax8jpSf" role="2OqNvi">
                              <ref role="37wK5l" to="wyt6:~String.lastIndexOf(java.lang.String):int" resolve="lastIndexOf" />
                              <node concept="Xl_RD" id="2R7pax8jpSg" role="37wK5m">
                                <property role="Xl_RC" value="." />
                              </node>
                            </node>
                          </node>
                        </node>
                      </node>
                    </node>
                  </node>
                </node>
                <node concept="3clFbF" id="1pyYjDPRa8M" role="3cqZAp">
                  <node concept="1rXfSq" id="4hiugqyzetq" role="3clFbG">
                    <ref role="37wK5l" to="jkm4:~DialogWrapper.setErrorText(java.lang.String):void" resolve="setErrorText" />
                    <node concept="3cpWs3" id="1pyYjDPRa8O" role="37wK5m">
                      <node concept="3cpWs3" id="1pyYjDPRa8P" role="3uHU7B">
                        <node concept="Xl_RD" id="1pyYjDPRa8Q" role="3uHU7B">
                          <property role="Xl_RC" value="This name isn't allowed because '" />
                        </node>
                        <node concept="37vLTw" id="7IH442cXypQ" role="3uHU7w">
                          <ref role="3cqZAo" node="1pyYjDPRa8y" resolve="shortName" />
                        </node>
                      </node>
                      <node concept="Xl_RD" id="1pyYjDPRa8S" role="3uHU7w">
                        <property role="Xl_RC" value="' is language aspect name" />
                      </node>
                    </node>
                  </node>
                </node>
                <node concept="3cpWs6" id="4QKg5Hmj5b6" role="3cqZAp">
                  <node concept="3clFbT" id="4QKg5Hmj8lh" role="3cqZAk">
                    <property role="3clFbU" value="false" />
                  </node>
                </node>
              </node>
              <node concept="2YIFZM" id="7IH442cXuI0" role="3clFbw">
                <ref role="37wK5l" to="vndm:~LanguageAspectSupport.isLanguageModelNameForbidden(java.lang.String):boolean" resolve="isLanguageModelNameForbidden" />
                <ref role="1Pybhc" to="vndm:~LanguageAspectSupport" resolve="LanguageAspectSupport" />
                <node concept="37vLTw" id="7IH442cXuIG" role="37wK5m">
                  <ref role="3cqZAo" node="2R7pax8jqxP" resolve="modelName" />
                </node>
              </node>
            </node>
          </node>
        </node>
        <node concept="3clFbH" id="2GHfGX3TvTi" role="3cqZAp" />
        <node concept="3clFbJ" id="2R7pax8jqy6" role="3cqZAp">
          <node concept="3clFbS" id="2R7pax8jqy7" role="3clFbx">
            <node concept="3clFbF" id="2R7pax8jqy8" role="3cqZAp">
              <node concept="1rXfSq" id="4hiugqyz9aA" role="3clFbG">
                <ref role="37wK5l" to="jkm4:~DialogWrapper.setErrorText(java.lang.String):void" resolve="setErrorText" />
                <node concept="Xl_RD" id="2R7pax8jqya" role="37wK5m">
                  <property role="Xl_RC" value="Model name should be valid Java package" />
                </node>
              </node>
            </node>
            <node concept="3cpWs6" id="2R7pax8jqyb" role="3cqZAp">
              <node concept="3clFbT" id="2R7pax8jqz4" role="3cqZAk">
                <property role="3clFbU" value="false" />
              </node>
            </node>
          </node>
          <node concept="3fqX7Q" id="2R7pax8jqyd" role="3clFbw">
            <node concept="2YIFZM" id="2R7pax8jqye" role="3fr31v">
              <ref role="1Pybhc" to="emwx:~SourceVersion" resolve="SourceVersion" />
              <ref role="37wK5l" to="emwx:~SourceVersion.isName(java.lang.CharSequence):boolean" resolve="isName" />
              <node concept="37vLTw" id="3GM_nagTuF0" role="37wK5m">
                <ref role="3cqZAo" node="2R7pax8jqxP" resolve="modelName" />
              </node>
            </node>
          </node>
        </node>
        <node concept="3clFbH" id="2R7pax8jqxN" role="3cqZAp" />
        <node concept="3clFbJ" id="1lS_qvrlcl_" role="3cqZAp">
          <node concept="3clFbS" id="1lS_qvrlclB" role="3clFbx">
            <node concept="3cpWs8" id="1lS_qvrlhlF" role="3cqZAp">
              <node concept="3cpWsn" id="1lS_qvrlhlI" role="3cpWs9">
                <property role="TrG5h" value="isLang" />
                <node concept="10P_77" id="1lS_qvrlhlD" role="1tU5fm" />
                <node concept="2ZW3vV" id="1lS_qvrliOf" role="33vP2m">
                  <node concept="3uibUv" id="1lS_qvrliOm" role="2ZW6by">
                    <ref role="3uigEE" to="w1kc:~Language" resolve="Language" />
                  </node>
                  <node concept="37vLTw" id="1lS_qvrlhlW" role="2ZW6bz">
                    <ref role="3cqZAo" node="1pyYjDPR9ZY" resolve="myModule" />
                  </node>
                </node>
              </node>
            </node>
            <node concept="3clFbJ" id="1lS_qvrliOB" role="3cqZAp">
              <node concept="3clFbS" id="1lS_qvrliOD" role="3clFbx">
                <node concept="3clFbF" id="1lS_qvrlmb6" role="3cqZAp">
                  <node concept="1rXfSq" id="1lS_qvrlmb4" role="3clFbG">
                    <ref role="37wK5l" to="jkm4:~DialogWrapper.setErrorText(java.lang.String):void" resolve="setErrorText" />
                    <node concept="Xl_RD" id="1lS_qvrlmdy" role="37wK5m">
                      <property role="Xl_RC" value="Can't create a model with this name under this model root" />
                    </node>
                  </node>
                </node>
                <node concept="3cpWs6" id="1lS_qvrlmfy" role="3cqZAp">
                  <node concept="3clFbT" id="1lS_qvrlmfK" role="3cqZAk">
                    <property role="3clFbU" value="false" />
                  </node>
                </node>
              </node>
              <node concept="22lmx$" id="1lS_qvrljes" role="3clFbw">
                <node concept="3fqX7Q" id="1lS_qvrlmaO" role="3uHU7w">
                  <node concept="1eOMI4" id="1lS_qvrlmaQ" role="3fr31v">
                    <node concept="2ZW3vV" id="1lS_qvrlmaR" role="1eOMHV">
                      <node concept="3uibUv" id="1lS_qvrlmaS" role="2ZW6by">
                        <ref role="3uigEE" to="ends:~FileBasedModelRoot" resolve="FileBasedModelRoot" />
                      </node>
                      <node concept="37vLTw" id="1lS_qvrlmaT" role="2ZW6bz">
                        <ref role="3cqZAo" node="2R7pax8jqwB" resolve="mr" />
                      </node>
                    </node>
                  </node>
                </node>
                <node concept="3fqX7Q" id="1lS_qvrlDDu" role="3uHU7B">
                  <node concept="37vLTw" id="1lS_qvrlDDw" role="3fr31v">
                    <ref role="3cqZAo" node="1lS_qvrlhlI" resolve="isLang" />
                  </node>
                </node>
              </node>
            </node>
          </node>
          <node concept="3fqX7Q" id="1lS_qvrlcom" role="3clFbw">
            <node concept="2OqwBi" id="1lS_qvrlg4b" role="3fr31v">
              <node concept="37vLTw" id="1lS_qvrlcov" role="2Oq$k0">
                <ref role="3cqZAo" node="2R7pax8jqwB" resolve="mr" />
              </node>
              <node concept="liA8E" id="1lS_qvrlge_" role="2OqNvi">
                <ref role="37wK5l" to="dush:~ModelRoot.canCreateModel(java.lang.String):boolean" resolve="canCreateModel" />
                <node concept="1rXfSq" id="1lS_qvrlguR" role="37wK5m">
                  <ref role="37wK5l" node="2R7pax8jqzo" resolve="getFqName" />
                </node>
              </node>
            </node>
          </node>
        </node>
        <node concept="3clFbH" id="2TONI_OxVhX" role="3cqZAp" />
        <node concept="3clFbF" id="2GHfGX3TvTf" role="3cqZAp">
          <node concept="1rXfSq" id="4hiugqyz5M6" role="3clFbG">
            <ref role="37wK5l" to="jkm4:~DialogWrapper.setErrorText(java.lang.String):void" resolve="setErrorText" />
            <node concept="10Nm6u" id="7v4sgDc8Dbf" role="37wK5m" />
          </node>
        </node>
        <node concept="3cpWs6" id="1pyYjDPRa4V" role="3cqZAp">
          <node concept="3clFbT" id="2R7pax8jqzS" role="3cqZAk">
            <property role="3clFbU" value="true" />
          </node>
        </node>
      </node>
    </node>
    <node concept="2tJIrI" id="1lS_qvri3vj" role="jymVt" />
    <node concept="3clFb_" id="5NJBKH0q12Q" role="jymVt">
      <property role="IEkAT" value="false" />
      <property role="1EzhhJ" value="false" />
      <property role="TrG5h" value="createCenterPanel" />
      <property role="DiZV1" value="false" />
      <node concept="3Tmbuc" id="5NJBKH0q12R" role="1B3o_S" />
      <node concept="3uibUv" id="5NJBKH0q12S" role="3clF45">
        <ref role="3uigEE" to="dxuu:~JComponent" resolve="JComponent" />
      </node>
      <node concept="2AHcQZ" id="5NJBKH0q12T" role="2AJF6D">
        <ref role="2AI5Lk" to="mhfm:~Nullable" resolve="Nullable" />
      </node>
      <node concept="3clFbS" id="5NJBKH0q12U" role="3clF47">
        <node concept="3cpWs6" id="5NJBKH0q13h" role="3cqZAp">
          <node concept="37vLTw" id="2BHiRxeun5M" role="3cqZAk">
            <ref role="3cqZAo" node="1pyYjDPRa01" resolve="myContentPane" />
          </node>
        </node>
      </node>
      <node concept="2AHcQZ" id="3tYsUK_Sc6u" role="2AJF6D">
        <ref role="2AI5Lk" to="wyt6:~Override" resolve="Override" />
      </node>
    </node>
    <node concept="2tJIrI" id="4diCoAs7K8I" role="jymVt" />
    <node concept="3uibUv" id="4tQ0$v36jxh" role="1zkMxy">
      <ref role="3uigEE" to="jkm4:~DialogWrapper" resolve="DialogWrapper" />
    </node>
    <node concept="3Tm1VV" id="1pyYjDPR9Zw" role="1B3o_S" />
    <node concept="3clFb_" id="4diCoAs7XYa" role="jymVt">
      <property role="1EzhhJ" value="false" />
      <property role="TrG5h" value="getPreferredFocusedComponent" />
      <property role="DiZV1" value="false" />
      <property role="IEkAT" value="false" />
      <node concept="3Tm1VV" id="4diCoAs7XYb" role="1B3o_S" />
      <node concept="3uibUv" id="4diCoAs7XYd" role="3clF45">
        <ref role="3uigEE" to="dxuu:~JComponent" resolve="JComponent" />
      </node>
      <node concept="2AHcQZ" id="4diCoAs7XYe" role="2AJF6D">
        <ref role="2AI5Lk" to="mhfm:~Nullable" resolve="Nullable" />
      </node>
      <node concept="3clFbS" id="4diCoAs7XYf" role="3clF47">
        <node concept="3clFbF" id="4diCoAs8h1g" role="3cqZAp">
          <node concept="37vLTw" id="4diCoAs8h1f" role="3clFbG">
            <ref role="3cqZAo" node="1pyYjDPRa08" resolve="myModelName" />
          </node>
        </node>
      </node>
      <node concept="2AHcQZ" id="4diCoAs7XYg" role="2AJF6D">
        <ref role="2AI5Lk" to="wyt6:~Override" resolve="Override" />
      </node>
    </node>
  </node>
  <node concept="312cEu" id="1pyYjDPRa93">
    <property role="TrG5h" value="NewGeneratorDialog" />
    <node concept="312cEg" id="1pyYjDPRajH" role="jymVt">
      <property role="TrG5h" value="myContenetPane" />
      <property role="3TUv4t" value="true" />
      <node concept="3uibUv" id="1pyYjDPRajI" role="1tU5fm">
        <ref role="3uigEE" to="dxuu:~JPanel" resolve="JPanel" />
      </node>
      <node concept="3Tm6S6" id="1pyYjDPRajJ" role="1B3o_S" />
    </node>
    <node concept="312cEg" id="1pyYjDPRajK" role="jymVt">
      <property role="TrG5h" value="myTemplateModelsDir" />
      <node concept="3uibUv" id="1pyYjDPRajL" role="1tU5fm">
        <ref role="3uigEE" to="jkm4:~TextFieldWithBrowseButton" resolve="TextFieldWithBrowseButton" />
      </node>
      <node concept="3Tm6S6" id="1pyYjDPRajM" role="1B3o_S" />
    </node>
    <node concept="312cEg" id="1pyYjDPRajN" role="jymVt">
      <property role="TrG5h" value="myGeneratorName" />
      <node concept="3uibUv" id="1pyYjDPRajO" role="1tU5fm">
        <ref role="3uigEE" to="dxuu:~JTextField" resolve="JTextField" />
      </node>
      <node concept="3Tm6S6" id="1pyYjDPRajP" role="1B3o_S" />
    </node>
    <node concept="312cEg" id="1pyYjDPRajQ" role="jymVt">
      <property role="TrG5h" value="mySourceLanguage" />
      <property role="3TUv4t" value="true" />
      <node concept="3uibUv" id="1pyYjDPRajR" role="1tU5fm">
        <ref role="3uigEE" to="w1kc:~Language" resolve="Language" />
      </node>
      <node concept="3Tm6S6" id="1pyYjDPRajS" role="1B3o_S" />
    </node>
    <node concept="312cEg" id="1pyYjDPRajT" role="jymVt">
      <property role="TrG5h" value="myResult" />
      <node concept="3uibUv" id="1pyYjDPRajU" role="1tU5fm">
        <ref role="3uigEE" to="w1kc:~Generator" resolve="Generator" />
      </node>
      <node concept="3Tm6S6" id="1pyYjDPRajV" role="1B3o_S" />
    </node>
    <node concept="312cEg" id="7vEL9RtbpOb" role="jymVt">
      <property role="34CwA1" value="false" />
      <property role="eg7rD" value="false" />
      <property role="TrG5h" value="myProject" />
      <property role="3TUv4t" value="true" />
      <node concept="3Tm6S6" id="7vEL9Rtboek" role="1B3o_S" />
      <node concept="3uibUv" id="7vEL9RtbpLo" role="1tU5fm">
        <ref role="3uigEE" to="z1c4:~MPSProject" resolve="MPSProject" />
      </node>
    </node>
    <node concept="2tJIrI" id="7vEL9RtbhRx" role="jymVt" />
    <node concept="3clFbW" id="1pyYjDPRajW" role="jymVt">
      <node concept="3Tm1VV" id="1pyYjDPRajX" role="1B3o_S" />
      <node concept="3cqZAl" id="1pyYjDPRajY" role="3clF45" />
      <node concept="37vLTG" id="1pyYjDPRajZ" role="3clF46">
        <property role="TrG5h" value="project" />
        <node concept="3uibUv" id="7vEL9Rtbjmp" role="1tU5fm">
          <ref role="3uigEE" to="z1c4:~MPSProject" resolve="MPSProject" />
        </node>
      </node>
      <node concept="37vLTG" id="1pyYjDPRak1" role="3clF46">
        <property role="TrG5h" value="sourceLanguage" />
        <node concept="3uibUv" id="1pyYjDPRak2" role="1tU5fm">
          <ref role="3uigEE" to="w1kc:~Language" resolve="Language" />
        </node>
      </node>
      <node concept="3clFbS" id="1pyYjDPRak3" role="3clF47">
        <node concept="XkiVB" id="5Kh0XTSxgRW" role="3cqZAp">
          <ref role="37wK5l" to="jkm4:~DialogWrapper.&lt;init&gt;(com.intellij.openapi.project.Project)" resolve="DialogWrapper" />
          <node concept="2OqwBi" id="7vEL9RtbjNP" role="37wK5m">
            <node concept="37vLTw" id="2BHiRxgm8Jp" role="2Oq$k0">
              <ref role="3cqZAo" node="1pyYjDPRajZ" resolve="project" />
            </node>
            <node concept="liA8E" id="7vEL9RtbkII" role="2OqNvi">
              <ref role="37wK5l" to="z1c4:~MPSProject.getProject():com.intellij.openapi.project.Project" resolve="getProject" />
            </node>
          </node>
        </node>
        <node concept="3clFbF" id="7vEL9RtbrCq" role="3cqZAp">
          <node concept="37vLTI" id="7vEL9RtbsgV" role="3clFbG">
            <node concept="37vLTw" id="7vEL9Rtbs_K" role="37vLTx">
              <ref role="3cqZAo" node="1pyYjDPRajZ" resolve="project" />
            </node>
            <node concept="37vLTw" id="7vEL9RtbrCo" role="37vLTJ">
              <ref role="3cqZAo" node="7vEL9RtbpOb" resolve="myProject" />
            </node>
          </node>
        </node>
        <node concept="3clFbF" id="2gv6qMzHOn3" role="3cqZAp">
          <node concept="1rXfSq" id="4hiugqyz9Vx" role="3clFbG">
            <ref role="37wK5l" to="jkm4:~DialogWrapper.setTitle(java.lang.String):void" resolve="setTitle" />
            <node concept="Xl_RD" id="2gv6qMzHOn7" role="37wK5m">
              <property role="Xl_RC" value="New Generator" />
            </node>
          </node>
        </node>
        <node concept="3clFbF" id="1pyYjDPRak7" role="3cqZAp">
          <node concept="37vLTI" id="1pyYjDPRak8" role="3clFbG">
            <node concept="37vLTw" id="2BHiRxeumLS" role="37vLTJ">
              <ref role="3cqZAo" node="1pyYjDPRajQ" resolve="mySourceLanguage" />
            </node>
            <node concept="37vLTw" id="2BHiRxgma7m" role="37vLTx">
              <ref role="3cqZAo" node="1pyYjDPRak1" resolve="sourceLanguage" />
            </node>
          </node>
        </node>
        <node concept="3clFbF" id="1pyYjDPRakb" role="3cqZAp">
          <node concept="37vLTI" id="1pyYjDPRakc" role="3clFbG">
            <node concept="37vLTw" id="2BHiRxeuWR2" role="37vLTJ">
              <ref role="3cqZAo" node="1pyYjDPRajH" resolve="myContenetPane" />
            </node>
            <node concept="2ShNRf" id="1pyYjDPRake" role="37vLTx">
              <node concept="1pGfFk" id="1pyYjDPRakf" role="2ShVmc">
                <ref role="37wK5l" to="dxuu:~JPanel.&lt;init&gt;(java.awt.LayoutManager)" resolve="JPanel" />
                <node concept="2ShNRf" id="1pyYjDPRakg" role="37wK5m">
                  <node concept="1pGfFk" id="1pyYjDPRakh" role="2ShVmc">
                    <ref role="37wK5l" to="z60i:~GridLayout.&lt;init&gt;(int,int)" resolve="GridLayout" />
                    <node concept="3cmrfG" id="2ny3mIoq1Kh" role="37wK5m">
                      <property role="3cmrfH" value="4" />
                    </node>
                    <node concept="3cmrfG" id="2ny3mIoq4KG" role="37wK5m">
                      <property role="3cmrfH" value="1" />
                    </node>
                  </node>
                </node>
              </node>
            </node>
          </node>
        </node>
        <node concept="3clFbF" id="2ny3mIojuws" role="3cqZAp">
          <node concept="2OqwBi" id="2ny3mIojwDJ" role="3clFbG">
            <node concept="liA8E" id="2ny3mIoj$$6" role="2OqNvi">
              <ref role="37wK5l" to="dxuu:~JComponent.setPreferredSize(java.awt.Dimension):void" resolve="setPreferredSize" />
              <node concept="2ShNRf" id="2ny3mIojAb9" role="37wK5m">
                <node concept="1pGfFk" id="2ny3mIojLOh" role="2ShVmc">
                  <ref role="37wK5l" to="z60i:~Dimension.&lt;init&gt;(int,int)" resolve="Dimension" />
                  <node concept="3cmrfG" id="2ny3mIojP0E" role="37wK5m">
                    <property role="3cmrfH" value="600" />
                  </node>
                  <node concept="3cmrfG" id="2ny3mIojUyJ" role="37wK5m">
                    <property role="3cmrfH" value="100" />
                  </node>
                </node>
              </node>
            </node>
            <node concept="37vLTw" id="2ny3mIojuwr" role="2Oq$k0">
              <ref role="3cqZAo" node="1pyYjDPRajH" resolve="myContenetPane" />
            </node>
          </node>
        </node>
        <node concept="3clFbF" id="1pyYjDPRaki" role="3cqZAp">
          <node concept="1rXfSq" id="4hiugqyz8wd" role="3clFbG">
            <ref role="37wK5l" node="1pyYjDPRakJ" resolve="initContentPane" />
          </node>
        </node>
        <node concept="3clFbH" id="2gv6qMzI0qN" role="3cqZAp" />
        <node concept="3clFbF" id="2gv6qMzI0qP" role="3cqZAp">
          <node concept="1rXfSq" id="4hiugqyyR0f" role="3clFbG">
            <ref role="37wK5l" to="jkm4:~DialogWrapper.init():void" resolve="init" />
          </node>
        </node>
      </node>
      <node concept="3uibUv" id="1pyYjDPRakk" role="Sfmx6">
        <ref role="3uigEE" to="z60i:~HeadlessException" resolve="HeadlessException" />
      </node>
    </node>
    <node concept="3clFb_" id="2gv6qMzHOAl" role="jymVt">
      <property role="IEkAT" value="false" />
      <property role="1EzhhJ" value="false" />
      <property role="TrG5h" value="createCenterPanel" />
      <property role="DiZV1" value="false" />
      <node concept="3Tmbuc" id="2gv6qMzHOAm" role="1B3o_S" />
      <node concept="3uibUv" id="2gv6qMzHOAn" role="3clF45">
        <ref role="3uigEE" to="dxuu:~JComponent" resolve="JComponent" />
      </node>
      <node concept="2AHcQZ" id="2gv6qMzHOAo" role="2AJF6D">
        <ref role="2AI5Lk" to="mhfm:~Nullable" resolve="Nullable" />
      </node>
      <node concept="3clFbS" id="2gv6qMzHOAp" role="3clF47">
        <node concept="3cpWs6" id="2gv6qMzI0qo" role="3cqZAp">
          <node concept="37vLTw" id="2BHiRxeun6J" role="3cqZAk">
            <ref role="3cqZAo" node="1pyYjDPRajH" resolve="myContenetPane" />
          </node>
        </node>
      </node>
      <node concept="2AHcQZ" id="3tYsUK_U_r8" role="2AJF6D">
        <ref role="2AI5Lk" to="wyt6:~Override" resolve="Override" />
      </node>
    </node>
    <node concept="3clFb_" id="1pyYjDPRakJ" role="jymVt">
      <property role="TrG5h" value="initContentPane" />
      <node concept="3Tm6S6" id="1pyYjDPRakK" role="1B3o_S" />
      <node concept="3cqZAl" id="1pyYjDPRakL" role="3clF45" />
      <node concept="3clFbS" id="1pyYjDPRakM" role="3clF47">
        <node concept="3clFbF" id="1pyYjDPRal8" role="3cqZAp">
          <node concept="2OqwBi" id="1pyYjDPRal9" role="3clFbG">
            <node concept="37vLTw" id="2BHiRxeud_f" role="2Oq$k0">
              <ref role="3cqZAo" node="1pyYjDPRajH" resolve="myContenetPane" />
            </node>
            <node concept="liA8E" id="1pyYjDPRalb" role="2OqNvi">
              <ref role="37wK5l" to="z60i:~Container.add(java.awt.Component):java.awt.Component" resolve="add" />
              <node concept="2ShNRf" id="1pyYjDPRalc" role="37wK5m">
                <node concept="1pGfFk" id="1pyYjDPRald" role="2ShVmc">
                  <ref role="37wK5l" to="dxuu:~JLabel.&lt;init&gt;(java.lang.String)" resolve="JLabel" />
                  <node concept="Xl_RD" id="1pyYjDPRale" role="37wK5m">
                    <property role="Xl_RC" value="Generator name" />
                  </node>
                </node>
              </node>
            </node>
          </node>
        </node>
        <node concept="3clFbF" id="1pyYjDPRal_" role="3cqZAp">
          <node concept="37vLTI" id="1pyYjDPRalA" role="3clFbG">
            <node concept="37vLTw" id="2BHiRxeux8W" role="37vLTJ">
              <ref role="3cqZAo" node="1pyYjDPRajN" resolve="myGeneratorName" />
            </node>
            <node concept="2ShNRf" id="1pyYjDPRalC" role="37vLTx">
              <node concept="1pGfFk" id="1pyYjDPRalD" role="2ShVmc">
                <ref role="37wK5l" to="dxuu:~JTextField.&lt;init&gt;()" resolve="JTextField" />
              </node>
            </node>
          </node>
        </node>
        <node concept="3clFbF" id="1pyYjDPRalE" role="3cqZAp">
          <node concept="2OqwBi" id="1pyYjDPRalF" role="3clFbG">
            <node concept="37vLTw" id="2BHiRxeukxv" role="2Oq$k0">
              <ref role="3cqZAo" node="1pyYjDPRajH" resolve="myContenetPane" />
            </node>
            <node concept="liA8E" id="1pyYjDPRalH" role="2OqNvi">
              <ref role="37wK5l" to="z60i:~Container.add(java.awt.Component):java.awt.Component" resolve="add" />
              <node concept="37vLTw" id="2BHiRxeuyQC" role="37wK5m">
                <ref role="3cqZAo" node="1pyYjDPRajN" resolve="myGeneratorName" />
              </node>
            </node>
          </node>
        </node>
        <node concept="3clFbF" id="1pyYjDPRam5" role="3cqZAp">
          <node concept="2OqwBi" id="1pyYjDPRam6" role="3clFbG">
            <node concept="37vLTw" id="2BHiRxeukjP" role="2Oq$k0">
              <ref role="3cqZAo" node="1pyYjDPRajH" resolve="myContenetPane" />
            </node>
            <node concept="liA8E" id="1pyYjDPRam8" role="2OqNvi">
              <ref role="37wK5l" to="z60i:~Container.add(java.awt.Component):java.awt.Component" resolve="add" />
              <node concept="2ShNRf" id="1pyYjDPRam9" role="37wK5m">
                <node concept="1pGfFk" id="1pyYjDPRama" role="2ShVmc">
                  <ref role="37wK5l" to="dxuu:~JLabel.&lt;init&gt;(java.lang.String)" resolve="JLabel" />
                  <node concept="Xl_RD" id="1pyYjDPRamb" role="37wK5m">
                    <property role="Xl_RC" value="Templates root" />
                  </node>
                </node>
              </node>
            </node>
          </node>
        </node>
        <node concept="3clFbH" id="2gv6qMzIRca" role="3cqZAp" />
        <node concept="3clFbF" id="1pyYjDPRamy" role="3cqZAp">
          <node concept="37vLTI" id="1pyYjDPRamz" role="3clFbG">
            <node concept="37vLTw" id="2BHiRxeulzq" role="37vLTJ">
              <ref role="3cqZAo" node="1pyYjDPRajK" resolve="myTemplateModelsDir" />
            </node>
            <node concept="2ShNRf" id="1pyYjDPRam_" role="37vLTx">
              <node concept="1pGfFk" id="1pyYjDPRamA" role="2ShVmc">
                <ref role="37wK5l" to="jkm4:~TextFieldWithBrowseButton.&lt;init&gt;()" resolve="TextFieldWithBrowseButton" />
              </node>
            </node>
          </node>
        </node>
        <node concept="3clFbF" id="1pyYjDPRamB" role="3cqZAp">
          <node concept="2OqwBi" id="1pyYjDPRamC" role="3clFbG">
            <node concept="37vLTw" id="2BHiRxeuL75" role="2Oq$k0">
              <ref role="3cqZAo" node="1pyYjDPRajK" resolve="myTemplateModelsDir" />
            </node>
            <node concept="liA8E" id="1pyYjDPRamE" role="2OqNvi">
              <ref role="37wK5l" to="jkm4:~ComponentWithBrowseButton.addActionListener(java.awt.event.ActionListener):void" resolve="addActionListener" />
              <node concept="2ShNRf" id="1pyYjDPRamF" role="37wK5m">
                <node concept="YeOm9" id="1pyYjDPRamG" role="2ShVmc">
                  <node concept="1Y3b0j" id="1pyYjDPRamH" role="YeSDq">
                    <property role="TrG5h" value="" />
                    <ref role="1Y3XeK" to="hyam:~ActionListener" resolve="ActionListener" />
                    <ref role="37wK5l" to="wyt6:~Object.&lt;init&gt;()" resolve="Object" />
                    <node concept="3clFb_" id="1pyYjDPRamI" role="jymVt">
                      <property role="TrG5h" value="actionPerformed" />
                      <node concept="3Tm1VV" id="1pyYjDPRamJ" role="1B3o_S" />
                      <node concept="3cqZAl" id="1pyYjDPRamK" role="3clF45" />
                      <node concept="37vLTG" id="1pyYjDPRamL" role="3clF46">
                        <property role="TrG5h" value="e" />
                        <node concept="3uibUv" id="1pyYjDPRamM" role="1tU5fm">
                          <ref role="3uigEE" to="hyam:~ActionEvent" resolve="ActionEvent" />
                        </node>
                      </node>
                      <node concept="3clFbS" id="1pyYjDPRaus" role="3clF47">
                        <node concept="3cpWs8" id="1pyYjDPRaut" role="3cqZAp">
                          <node concept="3cpWsn" id="1pyYjDPRauu" role="3cpWs9">
                            <property role="TrG5h" value="oldPath" />
                            <node concept="17QB3L" id="5$SHav7gZwc" role="1tU5fm" />
                            <node concept="2OqwBi" id="1pyYjDPRauw" role="33vP2m">
                              <node concept="37vLTw" id="2BHiRxeuWUA" role="2Oq$k0">
                                <ref role="3cqZAo" node="1pyYjDPRajK" resolve="myTemplateModelsDir" />
                              </node>
                              <node concept="liA8E" id="1pyYjDPRauy" role="2OqNvi">
                                <ref role="37wK5l" to="jkm4:~TextFieldWithBrowseButton.getText():java.lang.String" resolve="getText" />
                              </node>
                            </node>
                          </node>
                        </node>
                        <node concept="3cpWs8" id="1pyYjDPRauz" role="3cqZAp">
                          <node concept="3cpWsn" id="1pyYjDPRau$" role="3cpWs9">
                            <property role="TrG5h" value="chooser" />
                            <node concept="3uibUv" id="1pyYjDPRau_" role="1tU5fm">
                              <ref role="3uigEE" to="etl3:~TreeFileChooser" resolve="TreeFileChooser" />
                            </node>
                            <node concept="2ShNRf" id="1pyYjDPRauA" role="33vP2m">
                              <node concept="1pGfFk" id="1pyYjDPRauB" role="2ShVmc">
                                <ref role="37wK5l" to="etl3:~TreeFileChooser.&lt;init&gt;()" resolve="TreeFileChooser" />
                              </node>
                            </node>
                          </node>
                        </node>
                        <node concept="3clFbF" id="1pyYjDPRauC" role="3cqZAp">
                          <node concept="2OqwBi" id="1pyYjDPRauD" role="3clFbG">
                            <node concept="37vLTw" id="3GM_nagT$$p" role="2Oq$k0">
                              <ref role="3cqZAo" node="1pyYjDPRau$" resolve="chooser" />
                            </node>
                            <node concept="liA8E" id="1pyYjDPRauF" role="2OqNvi">
                              <ref role="37wK5l" to="etl3:~TreeFileChooser.setMode(int):void" resolve="setMode" />
                              <node concept="10M0yZ" id="1pyYjDPRauG" role="37wK5m">
                                <ref role="1PxDUh" to="etl3:~TreeFileChooser" resolve="TreeFileChooser" />
                                <ref role="3cqZAo" to="etl3:~TreeFileChooser.MODE_DIRECTORIES" resolve="MODE_DIRECTORIES" />
                              </node>
                            </node>
                          </node>
                        </node>
                        <node concept="3clFbJ" id="1pyYjDPRauH" role="3cqZAp">
                          <node concept="1Wc70l" id="1pyYjDPRauI" role="3clFbw">
                            <node concept="3y3z36" id="1pyYjDPRauJ" role="3uHU7B">
                              <node concept="37vLTw" id="3GM_nagTBmF" role="3uHU7B">
                                <ref role="3cqZAo" node="1pyYjDPRauu" resolve="oldPath" />
                              </node>
                              <node concept="10Nm6u" id="1pyYjDPRauL" role="3uHU7w" />
                            </node>
                            <node concept="3y3z36" id="1pyYjDPRauM" role="3uHU7w">
                              <node concept="2OqwBi" id="1pyYjDPRauN" role="3uHU7B">
                                <node concept="37vLTw" id="3GM_nagT$9q" role="2Oq$k0">
                                  <ref role="3cqZAo" node="1pyYjDPRauu" resolve="oldPath" />
                                </node>
                                <node concept="liA8E" id="1pyYjDPRauP" role="2OqNvi">
                                  <ref role="37wK5l" to="wyt6:~String.length():int" resolve="length" />
                                </node>
                              </node>
                              <node concept="3cmrfG" id="1pyYjDPRauQ" role="3uHU7w">
                                <property role="3cmrfH" value="0" />
                              </node>
                            </node>
                          </node>
                          <node concept="3clFbS" id="1pyYjDPRauR" role="3clFbx">
                            <node concept="3clFbF" id="1pyYjDPRauS" role="3cqZAp">
                              <node concept="2OqwBi" id="1pyYjDPRauT" role="3clFbG">
                                <node concept="37vLTw" id="3GM_nagTBaY" role="2Oq$k0">
                                  <ref role="3cqZAo" node="1pyYjDPRau$" resolve="chooser" />
                                </node>
                                <node concept="liA8E" id="1pyYjDPRauV" role="2OqNvi">
                                  <ref role="37wK5l" to="etl3:~TreeFileChooser.setInitialFile(jetbrains.mps.vfs.IFile):void" resolve="setInitialFile" />
                                  <node concept="2OqwBi" id="1pyYjDPRauW" role="37wK5m">
                                    <node concept="2YIFZM" id="1pyYjDPRauX" role="2Oq$k0">
                                      <ref role="1Pybhc" to="3ju5:~FileSystem" resolve="FileSystem" />
                                      <ref role="37wK5l" to="3ju5:~FileSystem.getInstance():jetbrains.mps.vfs.FileSystem" resolve="getInstance" />
                                    </node>
                                    <node concept="liA8E" id="1pyYjDPRauY" role="2OqNvi">
                                      <ref role="37wK5l" to="3ju5:~FileSystem.getFile(java.lang.String):jetbrains.mps.vfs.IFile" resolve="getFile" />
                                      <node concept="37vLTw" id="3GM_nagTz1t" role="37wK5m">
                                        <ref role="3cqZAo" node="1pyYjDPRauu" resolve="oldPath" />
                                      </node>
                                    </node>
                                  </node>
                                </node>
                              </node>
                            </node>
                          </node>
                        </node>
                        <node concept="3cpWs8" id="1pyYjDPRav0" role="3cqZAp">
                          <node concept="3cpWsn" id="1pyYjDPRav1" role="3cpWs9">
                            <property role="TrG5h" value="result" />
                            <node concept="3uibUv" id="1pyYjDPRav2" role="1tU5fm">
                              <ref role="3uigEE" to="3ju5:~IFile" resolve="IFile" />
                            </node>
                            <node concept="2OqwBi" id="1pyYjDPRav3" role="33vP2m">
                              <node concept="37vLTw" id="3GM_nagTAfq" role="2Oq$k0">
                                <ref role="3cqZAo" node="1pyYjDPRau$" resolve="chooser" />
                              </node>
                              <node concept="liA8E" id="1pyYjDPRav5" role="2OqNvi">
                                <ref role="37wK5l" to="etl3:~TreeFileChooser.showDialog():jetbrains.mps.vfs.IFile" resolve="showDialog" />
                              </node>
                            </node>
                          </node>
                        </node>
                        <node concept="3clFbJ" id="1pyYjDPRav6" role="3cqZAp">
                          <node concept="3y3z36" id="1pyYjDPRav7" role="3clFbw">
                            <node concept="37vLTw" id="3GM_nagTrVC" role="3uHU7B">
                              <ref role="3cqZAo" node="1pyYjDPRav1" resolve="result" />
                            </node>
                            <node concept="10Nm6u" id="1pyYjDPRav9" role="3uHU7w" />
                          </node>
                          <node concept="3clFbS" id="1pyYjDPRava" role="3clFbx">
                            <node concept="3clFbF" id="1pyYjDPRavb" role="3cqZAp">
                              <node concept="2OqwBi" id="1pyYjDPRavc" role="3clFbG">
                                <node concept="37vLTw" id="2BHiRxeuoRM" role="2Oq$k0">
                                  <ref role="3cqZAo" node="1pyYjDPRajK" resolve="myTemplateModelsDir" />
                                </node>
                                <node concept="liA8E" id="1pyYjDPRave" role="2OqNvi">
                                  <ref role="37wK5l" to="jkm4:~TextFieldWithBrowseButton.setText(java.lang.String):void" resolve="setText" />
                                  <node concept="2OqwBi" id="58TyP8j_qew" role="37wK5m">
                                    <node concept="2OqwBi" id="1pyYjDPRavf" role="2Oq$k0">
                                      <node concept="37vLTw" id="3GM_nagTw42" role="2Oq$k0">
                                        <ref role="3cqZAo" node="1pyYjDPRav1" resolve="result" />
                                      </node>
                                      <node concept="liA8E" id="1pyYjDPRavh" role="2OqNvi">
                                        <ref role="37wK5l" to="3ju5:~IFile.toPath():jetbrains.mps.vfs.path.UniPath" resolve="toPath" />
                                      </node>
                                    </node>
                                    <node concept="liA8E" id="58TyP8j_rAR" role="2OqNvi">
                                      <ref role="37wK5l" to="eurq:~UniPath.toString():java.lang.String" resolve="toString" />
                                    </node>
                                  </node>
                                </node>
                              </node>
                            </node>
                          </node>
                        </node>
                      </node>
                      <node concept="2AHcQZ" id="3tYsUK_UpVT" role="2AJF6D">
                        <ref role="2AI5Lk" to="wyt6:~Override" resolve="Override" />
                      </node>
                    </node>
                  </node>
                </node>
              </node>
            </node>
          </node>
        </node>
        <node concept="3clFbH" id="2gv6qMzIRcc" role="3cqZAp" />
        <node concept="3clFbF" id="1pyYjDPRamN" role="3cqZAp">
          <node concept="2OqwBi" id="1pyYjDPRamO" role="3clFbG">
            <node concept="37vLTw" id="2BHiRxeukDn" role="2Oq$k0">
              <ref role="3cqZAo" node="1pyYjDPRajH" resolve="myContenetPane" />
            </node>
            <node concept="liA8E" id="1pyYjDPRamQ" role="2OqNvi">
              <ref role="37wK5l" to="z60i:~Container.add(java.awt.Component):java.awt.Component" resolve="add" />
              <node concept="37vLTw" id="2BHiRxeuHsL" role="37wK5m">
                <ref role="3cqZAo" node="1pyYjDPRajK" resolve="myTemplateModelsDir" />
              </node>
            </node>
          </node>
        </node>
        <node concept="3clFbF" id="1pyYjDPRanl" role="3cqZAp">
          <node concept="1rXfSq" id="4hiugqyz5G9" role="3clFbG">
            <ref role="37wK5l" node="1pyYjDPRann" resolve="updateTemplateModelsDir" />
          </node>
        </node>
      </node>
    </node>
    <node concept="3clFb_" id="1pyYjDPRann" role="jymVt">
      <property role="TrG5h" value="updateTemplateModelsDir" />
      <node concept="3Tm6S6" id="1pyYjDPRano" role="1B3o_S" />
      <node concept="3cqZAl" id="1pyYjDPRanp" role="3clF45" />
      <node concept="3clFbS" id="1pyYjDPRanq" role="3clF47">
        <node concept="3cpWs8" id="1pyYjDPRanr" role="3cqZAp">
          <node concept="3cpWsn" id="1pyYjDPRans" role="3cpWs9">
            <property role="TrG5h" value="moduleDir" />
            <node concept="3uibUv" id="1pyYjDPRant" role="1tU5fm">
              <ref role="3uigEE" to="3ju5:~IFile" resolve="IFile" />
            </node>
            <node concept="2OqwBi" id="1pyYjDPRanu" role="33vP2m">
              <node concept="37vLTw" id="2BHiRxeukvZ" role="2Oq$k0">
                <ref role="3cqZAo" node="1pyYjDPRajQ" resolve="mySourceLanguage" />
              </node>
              <node concept="liA8E" id="1pyYjDPRanw" role="2OqNvi">
                <ref role="37wK5l" to="z1c3:~AbstractModule.getModuleSourceDir():jetbrains.mps.vfs.IFile" resolve="getModuleSourceDir" />
              </node>
            </node>
          </node>
        </node>
        <node concept="1gVbGN" id="1pyYjDPRanx" role="3cqZAp">
          <node concept="3y3z36" id="1pyYjDPRany" role="1gVkn0">
            <node concept="37vLTw" id="3GM_nagTtKC" role="3uHU7B">
              <ref role="3cqZAo" node="1pyYjDPRans" resolve="moduleDir" />
            </node>
            <node concept="10Nm6u" id="1pyYjDPRan$" role="3uHU7w" />
          </node>
        </node>
        <node concept="3cpWs8" id="1pyYjDPRan_" role="3cqZAp">
          <node concept="3cpWsn" id="1pyYjDPRanA" role="3cpWs9">
            <property role="TrG5h" value="path" />
            <node concept="17QB3L" id="3pKdce5nktU" role="1tU5fm" />
            <node concept="2OqwBi" id="58TyP8j_sjH" role="33vP2m">
              <node concept="2OqwBi" id="1pyYjDPRanC" role="2Oq$k0">
                <node concept="37vLTw" id="3GM_nagT$tK" role="2Oq$k0">
                  <ref role="3cqZAo" node="1pyYjDPRans" resolve="moduleDir" />
                </node>
                <node concept="liA8E" id="1pyYjDPRanG" role="2OqNvi">
                  <ref role="37wK5l" to="3ju5:~IFile.toPath():jetbrains.mps.vfs.path.UniPath" resolve="toPath" />
                </node>
              </node>
              <node concept="liA8E" id="58TyP8j_tJt" role="2OqNvi">
                <ref role="37wK5l" to="eurq:~UniPath.toString():java.lang.String" resolve="toString" />
              </node>
            </node>
          </node>
        </node>
        <node concept="3cpWs8" id="1pyYjDPRanH" role="3cqZAp">
          <node concept="3cpWsn" id="1pyYjDPRanI" role="3cpWs9">
            <property role="TrG5h" value="modelsDir" />
            <node concept="17QB3L" id="3pKdce5nm4$" role="1tU5fm" />
            <node concept="3cpWs3" id="1pyYjDPRanK" role="33vP2m">
              <node concept="3cpWs3" id="1pyYjDPRanL" role="3uHU7B">
                <node concept="3cpWs3" id="1pyYjDPRanM" role="3uHU7B">
                  <node concept="3cpWs3" id="1pyYjDPRanN" role="3uHU7B">
                    <node concept="37vLTw" id="3GM_nagTtS1" role="3uHU7B">
                      <ref role="3cqZAo" node="1pyYjDPRanA" resolve="path" />
                    </node>
                    <node concept="10M0yZ" id="1pyYjDPRanP" role="3uHU7w">
                      <ref role="1PxDUh" to="guwi:~File" resolve="File" />
                      <ref role="3cqZAo" to="guwi:~File.separatorChar" resolve="separatorChar" />
                    </node>
                  </node>
                  <node concept="Xl_RD" id="1pyYjDPRanQ" role="3uHU7w">
                    <property role="Xl_RC" value="generator" />
                  </node>
                </node>
                <node concept="10M0yZ" id="1pyYjDPRanR" role="3uHU7w">
                  <ref role="1PxDUh" to="guwi:~File" resolve="File" />
                  <ref role="3cqZAo" to="guwi:~File.separatorChar" resolve="separatorChar" />
                </node>
              </node>
              <node concept="Xl_RD" id="1pyYjDPRanS" role="3uHU7w">
                <property role="Xl_RC" value="template" />
              </node>
            </node>
          </node>
        </node>
        <node concept="3clFbF" id="1pyYjDPRanT" role="3cqZAp">
          <node concept="2OqwBi" id="1pyYjDPRanU" role="3clFbG">
            <node concept="37vLTw" id="2BHiRxeuIif" role="2Oq$k0">
              <ref role="3cqZAo" node="1pyYjDPRajK" resolve="myTemplateModelsDir" />
            </node>
            <node concept="liA8E" id="1pyYjDPRanW" role="2OqNvi">
              <ref role="37wK5l" to="jkm4:~TextFieldWithBrowseButton.setText(java.lang.String):void" resolve="setText" />
              <node concept="37vLTw" id="3GM_nagTs4F" role="37wK5m">
                <ref role="3cqZAo" node="1pyYjDPRanI" resolve="modelsDir" />
              </node>
            </node>
          </node>
        </node>
      </node>
    </node>
    <node concept="3clFb_" id="1pyYjDPRanY" role="jymVt">
      <property role="TrG5h" value="isValidName" />
      <node concept="3Tm6S6" id="1pyYjDPRanZ" role="1B3o_S" />
      <node concept="10P_77" id="1pyYjDPRao0" role="3clF45" />
      <node concept="37vLTG" id="1pyYjDPRao1" role="3clF46">
        <property role="TrG5h" value="name" />
        <node concept="17QB3L" id="5$SHav7gZAi" role="1tU5fm" />
      </node>
      <node concept="3clFbS" id="1pyYjDPRao3" role="3clF47">
        <node concept="1DcWWT" id="1pyYjDPRao4" role="3cqZAp">
          <node concept="2OqwBi" id="1pyYjDPRao5" role="1DdaDG">
            <node concept="37vLTw" id="2BHiRxgm9AH" role="2Oq$k0">
              <ref role="3cqZAo" node="1pyYjDPRao1" resolve="name" />
            </node>
            <node concept="liA8E" id="1pyYjDPRao7" role="2OqNvi">
              <ref role="37wK5l" to="wyt6:~String.toCharArray():char[]" resolve="toCharArray" />
            </node>
          </node>
          <node concept="3cpWsn" id="1pyYjDPRao8" role="1Duv9x">
            <property role="TrG5h" value="c" />
            <node concept="10Pfzv" id="1pyYjDPRao9" role="1tU5fm" />
          </node>
          <node concept="3clFbS" id="1pyYjDPRaoa" role="2LFqv$">
            <node concept="3clFbJ" id="1pyYjDPRaob" role="3cqZAp">
              <node concept="1Wc70l" id="1pyYjDPRaoc" role="3clFbw">
                <node concept="3fqX7Q" id="1pyYjDPRaod" role="3uHU7B">
                  <node concept="2YIFZM" id="1pyYjDPRaoe" role="3fr31v">
                    <ref role="1Pybhc" to="wyt6:~Character" resolve="Character" />
                    <ref role="37wK5l" to="wyt6:~Character.isLetterOrDigit(char):boolean" resolve="isLetterOrDigit" />
                    <node concept="37vLTw" id="3GM_nagTwwB" role="37wK5m">
                      <ref role="3cqZAo" node="1pyYjDPRao8" resolve="c" />
                    </node>
                  </node>
                </node>
                <node concept="3y3z36" id="1pyYjDPRaog" role="3uHU7w">
                  <node concept="37vLTw" id="3GM_nagTAmJ" role="3uHU7B">
                    <ref role="3cqZAo" node="1pyYjDPRao8" resolve="c" />
                  </node>
                  <node concept="1Xhbcc" id="1pyYjDPRaoi" role="3uHU7w">
                    <property role="1XhdNS" value="_" />
                  </node>
                </node>
              </node>
              <node concept="3clFbS" id="1pyYjDPRaoj" role="3clFbx">
                <node concept="3cpWs6" id="1pyYjDPRaok" role="3cqZAp">
                  <node concept="3clFbT" id="1pyYjDPRaol" role="3cqZAk" />
                </node>
              </node>
            </node>
          </node>
        </node>
        <node concept="3cpWs6" id="1pyYjDPRaom" role="3cqZAp">
          <node concept="3clFbT" id="1pyYjDPRaon" role="3cqZAk">
            <property role="3clFbU" value="true" />
          </node>
        </node>
      </node>
    </node>
    <node concept="3clFb_" id="1pyYjDPRaoo" role="jymVt">
      <property role="TrG5h" value="getResult" />
      <node concept="3Tm1VV" id="1pyYjDPRaop" role="1B3o_S" />
      <node concept="3uibUv" id="1pyYjDPRaoq" role="3clF45">
        <ref role="3uigEE" to="w1kc:~Generator" resolve="Generator" />
      </node>
      <node concept="3clFbS" id="1pyYjDPRaor" role="3clF47">
        <node concept="3cpWs6" id="1pyYjDPRaos" role="3cqZAp">
          <node concept="37vLTw" id="2BHiRxeuW0p" role="3cqZAk">
            <ref role="3cqZAo" node="1pyYjDPRajT" resolve="myResult" />
          </node>
        </node>
      </node>
    </node>
    <node concept="3clFb_" id="1FESrqAay3T" role="jymVt">
      <property role="IEkAT" value="false" />
      <property role="1EzhhJ" value="false" />
      <property role="TrG5h" value="doOKAction" />
      <property role="DiZV1" value="false" />
      <node concept="3Tmbuc" id="1FESrqAay3U" role="1B3o_S" />
      <node concept="3cqZAl" id="1FESrqAay3W" role="3clF45" />
      <node concept="3clFbS" id="1FESrqAay3X" role="3clF47">
        <node concept="3cpWs8" id="1pyYjDPRaoy" role="3cqZAp">
          <node concept="3cpWsn" id="1pyYjDPRaoz" role="3cpWs9">
            <property role="TrG5h" value="templateModelsPath" />
            <node concept="17QB3L" id="5$SHav7gZq6" role="1tU5fm" />
            <node concept="2OqwBi" id="1pyYjDPRao_" role="33vP2m">
              <node concept="37vLTw" id="2BHiRxeuktv" role="2Oq$k0">
                <ref role="3cqZAo" node="1pyYjDPRajK" resolve="myTemplateModelsDir" />
              </node>
              <node concept="liA8E" id="1pyYjDPRaoB" role="2OqNvi">
                <ref role="37wK5l" to="jkm4:~TextFieldWithBrowseButton.getText():java.lang.String" resolve="getText" />
              </node>
            </node>
          </node>
        </node>
        <node concept="3clFbJ" id="1pyYjDPRaoC" role="3cqZAp">
          <node concept="3clFbC" id="1pyYjDPRaoD" role="3clFbw">
            <node concept="2OqwBi" id="1pyYjDPRaoE" role="3uHU7B">
              <node concept="37vLTw" id="3GM_nagTx8N" role="2Oq$k0">
                <ref role="3cqZAo" node="1pyYjDPRaoz" resolve="templateModelsPath" />
              </node>
              <node concept="liA8E" id="1pyYjDPRaoG" role="2OqNvi">
                <ref role="37wK5l" to="wyt6:~String.length():int" resolve="length" />
              </node>
            </node>
            <node concept="3cmrfG" id="1pyYjDPRaoH" role="3uHU7w">
              <property role="3cmrfH" value="0" />
            </node>
          </node>
          <node concept="3clFbS" id="1pyYjDPRaoI" role="3clFbx">
            <node concept="3clFbF" id="1pyYjDPRaoJ" role="3cqZAp">
              <node concept="1rXfSq" id="4hiugqyziYm" role="3clFbG">
                <ref role="37wK5l" to="jkm4:~DialogWrapper.setErrorText(java.lang.String):void" resolve="setErrorText" />
                <node concept="Xl_RD" id="1pyYjDPRaoL" role="37wK5m">
                  <property role="Xl_RC" value="No template models root" />
                </node>
              </node>
            </node>
            <node concept="3cpWs6" id="1pyYjDPRaoM" role="3cqZAp" />
          </node>
        </node>
        <node concept="3cpWs8" id="1pyYjDPRaoN" role="3cqZAp">
          <node concept="3cpWsn" id="1pyYjDPRaoO" role="3cpWs9">
            <property role="TrG5h" value="dir" />
            <property role="3TUv4t" value="true" />
            <node concept="3uibUv" id="1pyYjDPRaoP" role="1tU5fm">
              <ref role="3uigEE" to="guwi:~File" resolve="File" />
            </node>
            <node concept="2ShNRf" id="1pyYjDPRaoQ" role="33vP2m">
              <node concept="1pGfFk" id="1pyYjDPRaoR" role="2ShVmc">
                <ref role="37wK5l" to="guwi:~File.&lt;init&gt;(java.lang.String)" resolve="File" />
                <node concept="37vLTw" id="3GM_nagTx3g" role="37wK5m">
                  <ref role="3cqZAo" node="1pyYjDPRaoz" resolve="templateModelsPath" />
                </node>
              </node>
            </node>
          </node>
        </node>
        <node concept="3clFbJ" id="1pyYjDPRaoT" role="3cqZAp">
          <node concept="3fqX7Q" id="1pyYjDPRaoU" role="3clFbw">
            <node concept="2OqwBi" id="1pyYjDPRaoV" role="3fr31v">
              <node concept="37vLTw" id="3GM_nagTum0" role="2Oq$k0">
                <ref role="3cqZAo" node="1pyYjDPRaoO" resolve="dir" />
              </node>
              <node concept="liA8E" id="1pyYjDPRaoX" role="2OqNvi">
                <ref role="37wK5l" to="guwi:~File.isAbsolute():boolean" resolve="isAbsolute" />
              </node>
            </node>
          </node>
          <node concept="3clFbS" id="1pyYjDPRaoY" role="3clFbx">
            <node concept="3clFbF" id="1pyYjDPRaoZ" role="3cqZAp">
              <node concept="1rXfSq" id="4hiugqyzc6D" role="3clFbG">
                <ref role="37wK5l" to="jkm4:~DialogWrapper.setErrorText(java.lang.String):void" resolve="setErrorText" />
                <node concept="Xl_RD" id="1pyYjDPRap1" role="37wK5m">
                  <property role="Xl_RC" value="Path should be absolute" />
                </node>
              </node>
            </node>
            <node concept="3cpWs6" id="1pyYjDPRap2" role="3cqZAp" />
          </node>
        </node>
        <node concept="3cpWs8" id="1pyYjDPRapd" role="3cqZAp">
          <node concept="3cpWsn" id="1pyYjDPRape" role="3cpWs9">
            <property role="TrG5h" value="name" />
            <property role="3TUv4t" value="true" />
            <node concept="17QB3L" id="5$SHav7gZn3" role="1tU5fm" />
            <node concept="2OqwBi" id="1pyYjDPRapg" role="33vP2m">
              <node concept="37vLTw" id="2BHiRxeul8L" role="2Oq$k0">
                <ref role="3cqZAo" node="1pyYjDPRajN" resolve="myGeneratorName" />
              </node>
              <node concept="liA8E" id="1pyYjDPRapi" role="2OqNvi">
                <ref role="37wK5l" to="r791:~JTextComponent.getText():java.lang.String" resolve="getText" />
              </node>
            </node>
          </node>
        </node>
        <node concept="3clFbJ" id="1pyYjDPRapj" role="3cqZAp">
          <node concept="3fqX7Q" id="1pyYjDPRapk" role="3clFbw">
            <node concept="1rXfSq" id="4hiugqyz8Yc" role="3fr31v">
              <ref role="37wK5l" node="1pyYjDPRanY" resolve="isValidName" />
              <node concept="37vLTw" id="3GM_nagT_yg" role="37wK5m">
                <ref role="3cqZAo" node="1pyYjDPRape" resolve="name" />
              </node>
            </node>
          </node>
          <node concept="3clFbS" id="1pyYjDPRapn" role="3clFbx">
            <node concept="3clFbF" id="1pyYjDPRapo" role="3cqZAp">
              <node concept="1rXfSq" id="4hiugqyz8Wd" role="3clFbG">
                <ref role="37wK5l" to="jkm4:~DialogWrapper.setErrorText(java.lang.String):void" resolve="setErrorText" />
                <node concept="Xl_RD" id="1pyYjDPRapq" role="37wK5m">
                  <property role="Xl_RC" value="Only letters, digits and '_' can be used in generator name." />
                </node>
              </node>
            </node>
            <node concept="3cpWs6" id="1pyYjDPRapr" role="3cqZAp" />
          </node>
        </node>
        <node concept="3clFbF" id="1pyYjDPRaps" role="3cqZAp">
          <node concept="1rXfSq" id="4hiugqyz9tp" role="3clFbG">
            <ref role="37wK5l" node="1pyYjDPRaqC" resolve="dispose" />
          </node>
        </node>
        <node concept="3cpWs8" id="1pyYjDPRapF" role="3cqZAp">
          <node concept="3cpWsn" id="1pyYjDPRapG" role="3cpWs9">
            <property role="TrG5h" value="newGenerator" />
            <property role="3TUv4t" value="false" />
            <node concept="3uibUv" id="1pyYjDPRapI" role="1tU5fm">
              <ref role="3uigEE" to="w1kc:~Generator" resolve="Generator" />
            </node>
            <node concept="10Nm6u" id="4okGtcfGYXN" role="33vP2m" />
          </node>
        </node>
        <node concept="3clFbF" id="4okGtcfGYXw" role="3cqZAp">
          <node concept="2YIFZM" id="4okGtcfGOx2" role="3clFbG">
            <ref role="1Pybhc" to="tprr:56Y$nab_bZy" resolve="NewModuleUtil" />
            <ref role="37wK5l" to="tprr:4okGtcfGMgq" resolve="runModuleCreation" />
            <node concept="37vLTw" id="7vEL9Rtbu9t" role="37wK5m">
              <ref role="3cqZAo" node="7vEL9RtbpOb" resolve="myProject" />
            </node>
            <node concept="1bVj0M" id="4okGtcfGOxd" role="37wK5m">
              <node concept="3clFbS" id="4okGtcfGOxe" role="1bW5cS">
                <node concept="SfApY" id="2_YO2vq9BMt" role="3cqZAp">
                  <node concept="3clFbS" id="2_YO2vq9BMu" role="SfCbr">
                    <node concept="3SKdUt" id="BwQO0yHz3d" role="3cqZAp">
                      <node concept="3SKdUq" id="BwQO0yHz6d" role="3SKWNk">
                        <property role="3SKdUp" value="see MPS-18743" />
                      </node>
                    </node>
                    <node concept="3clFbF" id="BwQO0yHyvr" role="3cqZAp">
                      <node concept="2OqwBi" id="BwQO0yHy_2" role="3clFbG">
                        <node concept="2OqwBi" id="7vEL9RtbvW2" role="2Oq$k0">
                          <node concept="37vLTw" id="7vEL9Rtbvfw" role="2Oq$k0">
                            <ref role="3cqZAo" node="7vEL9RtbpOb" resolve="myProject" />
                          </node>
                          <node concept="liA8E" id="7vEL9RtbwXP" role="2OqNvi">
                            <ref role="37wK5l" to="z1c3:~Project.getRepository():org.jetbrains.mps.openapi.module.SRepository" resolve="getRepository" />
                          </node>
                        </node>
                        <node concept="liA8E" id="BwQO0yHyXa" role="2OqNvi">
                          <ref role="37wK5l" to="lui2:~SRepository.saveAll():void" resolve="saveAll" />
                        </node>
                      </node>
                    </node>
                    <node concept="3clFbF" id="7TEAg4yl959" role="3cqZAp">
                      <node concept="2YIFZM" id="7TEAg4yl8Ub" role="3clFbG">
                        <ref role="37wK5l" to="jlff:~VfsUtil.createDirectories(java.lang.String):com.intellij.openapi.vfs.VirtualFile" resolve="createDirectories" />
                        <ref role="1Pybhc" to="jlff:~VfsUtil" resolve="VfsUtil" />
                        <node concept="37vLTw" id="3GM_nagTvmv" role="37wK5m">
                          <ref role="3cqZAo" node="1pyYjDPRaoz" resolve="templateModelsPath" />
                        </node>
                      </node>
                    </node>
                    <node concept="3clFbF" id="1pyYjDPRavo" role="3cqZAp">
                      <node concept="37vLTI" id="1pyYjDPRavp" role="3clFbG">
                        <node concept="37vLTw" id="3GM_nagTskx" role="37vLTJ">
                          <ref role="3cqZAo" node="1pyYjDPRapG" resolve="newGenerator" />
                        </node>
                        <node concept="1rXfSq" id="4hiugqyz95c" role="37vLTx">
                          <ref role="37wK5l" node="1pyYjDPRaqL" resolve="createNewGenerator" />
                          <node concept="37vLTw" id="2BHiRxeuuTp" role="37wK5m">
                            <ref role="3cqZAo" node="1pyYjDPRajQ" resolve="mySourceLanguage" />
                          </node>
                          <node concept="37vLTw" id="3GM_nagT$WP" role="37wK5m">
                            <ref role="3cqZAo" node="1pyYjDPRaoz" resolve="templateModelsPath" />
                          </node>
                          <node concept="37vLTw" id="3GM_nagTr2_" role="37wK5m">
                            <ref role="3cqZAo" node="1pyYjDPRape" resolve="name" />
                          </node>
                        </node>
                      </node>
                    </node>
                    <node concept="3clFbF" id="1pyYjDPRav$" role="3cqZAp">
                      <node concept="1rXfSq" id="4hiugqyzbNN" role="3clFbG">
                        <ref role="37wK5l" node="1pyYjDPRasC" resolve="adjustTemplateModel" />
                        <node concept="37vLTw" id="2BHiRxeunmt" role="37wK5m">
                          <ref role="3cqZAo" node="1pyYjDPRajQ" resolve="mySourceLanguage" />
                        </node>
                        <node concept="37vLTw" id="3GM_nagTBCV" role="37wK5m">
                          <ref role="3cqZAo" node="1pyYjDPRapG" resolve="newGenerator" />
                        </node>
                      </node>
                    </node>
                  </node>
                  <node concept="TDmWw" id="2_YO2vq9BMw" role="TEbGg">
                    <node concept="3cpWsn" id="2_YO2vq9BMx" role="TDEfY">
                      <property role="TrG5h" value="e" />
                      <node concept="3uibUv" id="2_YO2vq9BM$" role="1tU5fm">
                        <ref role="3uigEE" to="guwi:~IOException" resolve="IOException" />
                      </node>
                    </node>
                    <node concept="3clFbS" id="2_YO2vq9BMz" role="TDEfX">
                      <node concept="34ab3g" id="2_YO2vq9BN0" role="3cqZAp">
                        <property role="35gtTG" value="error" />
                        <property role="34fQS0" value="true" />
                        <node concept="Xl_RD" id="2_YO2vq9BN1" role="34bqiv" />
                        <node concept="37vLTw" id="3GM_nagTyo8" role="34bMjA">
                          <ref role="3cqZAo" node="2_YO2vq9BMx" resolve="e" />
                        </node>
                      </node>
                      <node concept="3clFbF" id="2_YO2vq9BN4" role="3cqZAp">
                        <node concept="37vLTI" id="2_YO2vq9BNi" role="3clFbG">
                          <node concept="10Nm6u" id="2_YO2vq9BNl" role="37vLTx" />
                          <node concept="37vLTw" id="3GM_nagTu02" role="37vLTJ">
                            <ref role="3cqZAo" node="1pyYjDPRapG" resolve="newGenerator" />
                          </node>
                        </node>
                      </node>
                    </node>
                  </node>
                </node>
              </node>
            </node>
          </node>
        </node>
        <node concept="3clFbH" id="2lzBsvTm8BZ" role="3cqZAp" />
        <node concept="3clFbF" id="1pyYjDPRaqc" role="3cqZAp">
          <node concept="37vLTI" id="1pyYjDPRaqd" role="3clFbG">
            <node concept="37vLTw" id="2BHiRxeuT_U" role="37vLTJ">
              <ref role="3cqZAo" node="1pyYjDPRajT" resolve="myResult" />
            </node>
            <node concept="37vLTw" id="3GM_nagTt85" role="37vLTx">
              <ref role="3cqZAo" node="1pyYjDPRapG" resolve="newGenerator" />
            </node>
          </node>
        </node>
        <node concept="3clFbF" id="1FESrqAazOW" role="3cqZAp">
          <node concept="3nyPlj" id="1FESrqAazOV" role="3clFbG">
            <ref role="37wK5l" to="jkm4:~DialogWrapper.doOKAction():void" resolve="doOKAction" />
          </node>
        </node>
      </node>
      <node concept="2AHcQZ" id="1FESrqAazOU" role="2AJF6D">
        <ref role="2AI5Lk" to="wyt6:~Override" resolve="Override" />
      </node>
    </node>
    <node concept="2tJIrI" id="7vEL9RtbUwy" role="jymVt" />
    <node concept="3clFb_" id="1pyYjDPRaqC" role="jymVt">
      <property role="TrG5h" value="dispose" />
      <node concept="3Tmbuc" id="2gv6qMzI0DF" role="1B3o_S" />
      <node concept="3cqZAl" id="1pyYjDPRaqE" role="3clF45" />
      <node concept="3clFbS" id="1pyYjDPRaqF" role="3clF47">
        <node concept="3clFbF" id="1pyYjDPRaqG" role="3cqZAp">
          <node concept="3nyPlj" id="1pyYjDPRaqH" role="3clFbG">
            <ref role="37wK5l" to="jkm4:~DialogWrapper.dispose():void" resolve="dispose" />
          </node>
        </node>
        <node concept="3clFbF" id="1pyYjDPRaqI" role="3cqZAp">
          <node concept="2YIFZM" id="1pyYjDPRaqJ" role="3clFbG">
            <ref role="1Pybhc" to="zn9m:~Disposer" resolve="Disposer" />
            <ref role="37wK5l" to="zn9m:~Disposer.dispose(com.intellij.openapi.Disposable):void" resolve="dispose" />
            <node concept="37vLTw" id="2BHiRxeuXxK" role="37wK5m">
              <ref role="3cqZAo" node="1pyYjDPRajK" resolve="myTemplateModelsDir" />
            </node>
          </node>
        </node>
      </node>
      <node concept="2AHcQZ" id="3tYsUK_U_r9" role="2AJF6D">
        <ref role="2AI5Lk" to="wyt6:~Override" resolve="Override" />
      </node>
    </node>
    <node concept="2tJIrI" id="7vEL9RtbSO0" role="jymVt" />
    <node concept="3clFb_" id="1pyYjDPRaqL" role="jymVt">
      <property role="TrG5h" value="createNewGenerator" />
      <node concept="3Tmbuc" id="1pyYjDPRaqM" role="1B3o_S" />
      <node concept="3uibUv" id="1pyYjDPRaqN" role="3clF45">
        <ref role="3uigEE" to="w1kc:~Generator" resolve="Generator" />
      </node>
      <node concept="37vLTG" id="1pyYjDPRaqO" role="3clF46">
        <property role="TrG5h" value="language" />
        <property role="3TUv4t" value="true" />
        <node concept="3uibUv" id="1pyYjDPRaqP" role="1tU5fm">
          <ref role="3uigEE" to="w1kc:~Language" resolve="Language" />
        </node>
      </node>
      <node concept="37vLTG" id="1pyYjDPRaqQ" role="3clF46">
        <property role="TrG5h" value="templateModelsDir" />
        <node concept="17QB3L" id="7TEAg4yl8U7" role="1tU5fm" />
      </node>
      <node concept="37vLTG" id="1pyYjDPRaqS" role="3clF46">
        <property role="TrG5h" value="name" />
        <node concept="17QB3L" id="5$SHav7gZt9" role="1tU5fm" />
      </node>
      <node concept="3clFbS" id="1pyYjDPRaqU" role="3clF47">
        <node concept="3SKdUt" id="7vEL9Rtc1by" role="3cqZAp">
          <node concept="3SKdUq" id="7vEL9Rtc1b$" role="3SKWNk">
            <property role="3SKdUp" value=" FIXME similar to NewModuleUtil.createNewLanguage" />
          </node>
        </node>
        <node concept="3cpWs8" id="1pyYjDPRaqV" role="3cqZAp">
          <node concept="3cpWsn" id="1pyYjDPRaqW" role="3cpWs9">
            <property role="TrG5h" value="languageDescriptor" />
            <property role="3TUv4t" value="true" />
            <node concept="3uibUv" id="1pyYjDPRaqX" role="1tU5fm">
              <ref role="3uigEE" to="w0gx:~LanguageDescriptor" resolve="LanguageDescriptor" />
            </node>
            <node concept="2OqwBi" id="1pyYjDPRaqY" role="33vP2m">
              <node concept="37vLTw" id="2BHiRxgll3P" role="2Oq$k0">
                <ref role="3cqZAo" node="1pyYjDPRaqO" resolve="language" />
              </node>
              <node concept="liA8E" id="1pyYjDPRar0" role="2OqNvi">
                <ref role="37wK5l" to="w1kc:~Language.getModuleDescriptor():jetbrains.mps.project.structure.modules.LanguageDescriptor" resolve="getModuleDescriptor" />
              </node>
            </node>
          </node>
        </node>
        <node concept="3cpWs8" id="1pyYjDPRar1" role="3cqZAp">
          <node concept="3cpWsn" id="1pyYjDPRar2" role="3cpWs9">
            <property role="TrG5h" value="generatorDescriptor" />
            <property role="3TUv4t" value="true" />
            <node concept="3uibUv" id="1pyYjDPRar3" role="1tU5fm">
              <ref role="3uigEE" to="w0gx:~GeneratorDescriptor" resolve="GeneratorDescriptor" />
            </node>
            <node concept="2ShNRf" id="1pyYjDPRar4" role="33vP2m">
              <node concept="1pGfFk" id="1pyYjDPRar5" role="2ShVmc">
                <ref role="37wK5l" to="w0gx:~GeneratorDescriptor.&lt;init&gt;()" resolve="GeneratorDescriptor" />
              </node>
            </node>
          </node>
        </node>
        <node concept="3clFbF" id="1pyYjDPRar6" role="3cqZAp">
          <node concept="2OqwBi" id="1pyYjDPRar7" role="3clFbG">
            <node concept="37vLTw" id="3GM_nagTuzp" role="2Oq$k0">
              <ref role="3cqZAo" node="1pyYjDPRar2" resolve="generatorDescriptor" />
            </node>
            <node concept="liA8E" id="1pyYjDPRar9" role="2OqNvi">
              <ref role="37wK5l" to="w0gx:~GeneratorDescriptor.setGeneratorUID(java.lang.String):void" resolve="setGeneratorUID" />
              <node concept="2YIFZM" id="1pyYjDPRara" role="37wK5m">
                <ref role="1Pybhc" to="w1kc:~Generator" resolve="Generator" />
                <ref role="37wK5l" to="w1kc:~Generator.generateGeneratorUID(jetbrains.mps.smodel.Language):java.lang.String" resolve="generateGeneratorUID" />
                <node concept="37vLTw" id="2BHiRxgmM47" role="37wK5m">
                  <ref role="3cqZAo" node="1pyYjDPRaqO" resolve="language" />
                </node>
              </node>
            </node>
          </node>
        </node>
        <node concept="3clFbF" id="1pyYjDPRarc" role="3cqZAp">
          <node concept="2OqwBi" id="1pyYjDPRard" role="3clFbG">
            <node concept="37vLTw" id="3GM_nagTueb" role="2Oq$k0">
              <ref role="3cqZAo" node="1pyYjDPRar2" resolve="generatorDescriptor" />
            </node>
            <node concept="liA8E" id="1pyYjDPRarf" role="2OqNvi">
              <ref role="37wK5l" to="w0gx:~ModuleDescriptor.setNamespace(java.lang.String):void" resolve="setNamespace" />
              <node concept="37vLTw" id="2BHiRxgkYZ5" role="37wK5m">
                <ref role="3cqZAo" node="1pyYjDPRaqS" resolve="name" />
              </node>
            </node>
          </node>
        </node>
        <node concept="3cpWs8" id="1pyYjDPRarm" role="3cqZAp">
          <node concept="3cpWsn" id="1pyYjDPRarn" role="3cpWs9">
            <property role="TrG5h" value="templateModelsRoot" />
            <node concept="3uibUv" id="7D9ej8jTgZN" role="1tU5fm">
              <ref role="3uigEE" to="pa15:~DefaultModelRoot" resolve="DefaultModelRoot" />
            </node>
            <node concept="2ShNRf" id="1pyYjDPRarp" role="33vP2m">
              <node concept="1pGfFk" id="7D9ej8jTkL2" role="2ShVmc">
                <ref role="37wK5l" to="pa15:~DefaultModelRoot.&lt;init&gt;()" resolve="DefaultModelRoot" />
              </node>
            </node>
          </node>
        </node>
        <node concept="3clFbF" id="1pyYjDPRarw" role="3cqZAp">
          <node concept="2OqwBi" id="1pyYjDPRarx" role="3clFbG">
            <node concept="37vLTw" id="3GM_nagTsnz" role="2Oq$k0">
              <ref role="3cqZAo" node="1pyYjDPRarn" resolve="templateModelsRoot" />
            </node>
            <node concept="liA8E" id="1pyYjDPRarz" role="2OqNvi">
              <ref role="37wK5l" to="ends:~FileBasedModelRoot.setContentRoot(java.lang.String):void" resolve="setContentRoot" />
              <node concept="37vLTw" id="2BHiRxgmCMl" role="37wK5m">
                <ref role="3cqZAo" node="1pyYjDPRaqQ" resolve="templateModelsDir" />
              </node>
            </node>
          </node>
        </node>
        <node concept="3clFbF" id="edOKSDeqkn" role="3cqZAp">
          <node concept="2OqwBi" id="edOKSDeqxR" role="3clFbG">
            <node concept="liA8E" id="edOKSDerRC" role="2OqNvi">
              <ref role="37wK5l" to="ends:~FileBasedModelRoot.addFile(java.lang.String,java.lang.String):void" resolve="addFile" />
              <node concept="10M0yZ" id="edOKSDesbm" role="37wK5m">
                <ref role="1PxDUh" to="pa15:~DefaultModelRoot" resolve="DefaultModelRoot" />
                <ref role="3cqZAo" to="ends:~FileBasedModelRoot.SOURCE_ROOTS" resolve="SOURCE_ROOTS" />
              </node>
              <node concept="37vLTw" id="edOKSDese$" role="37wK5m">
                <ref role="3cqZAo" node="1pyYjDPRaqQ" resolve="templateModelsDir" />
              </node>
            </node>
            <node concept="37vLTw" id="edOKSDeqkm" role="2Oq$k0">
              <ref role="3cqZAo" node="1pyYjDPRarn" resolve="templateModelsRoot" />
            </node>
          </node>
        </node>
        <node concept="3clFbF" id="1pyYjDPRarB" role="3cqZAp">
          <node concept="2OqwBi" id="1pyYjDPRarC" role="3clFbG">
            <node concept="2OqwBi" id="1pyYjDPRarD" role="2Oq$k0">
              <node concept="37vLTw" id="3GM_nagT$_r" role="2Oq$k0">
                <ref role="3cqZAo" node="1pyYjDPRar2" resolve="generatorDescriptor" />
              </node>
              <node concept="liA8E" id="1pyYjDPRarF" role="2OqNvi">
                <ref role="37wK5l" to="w0gx:~ModuleDescriptor.getModelRootDescriptors():java.util.Collection" resolve="getModelRootDescriptors" />
              </node>
            </node>
            <node concept="liA8E" id="1pyYjDPRarG" role="2OqNvi">
              <ref role="37wK5l" to="33ny:~Collection.add(java.lang.Object):boolean" resolve="add" />
              <node concept="2OqwBi" id="3nJ3Olkc1C0" role="37wK5m">
                <node concept="liA8E" id="3nJ3Olkc2L2" role="2OqNvi">
                  <ref role="37wK5l" to="pa15:~DefaultModelRoot.toDescriptor():jetbrains.mps.project.structure.model.ModelRootDescriptor" resolve="toDescriptor" />
                </node>
                <node concept="37vLTw" id="3GM_nagTzWQ" role="2Oq$k0">
                  <ref role="3cqZAo" node="1pyYjDPRarn" resolve="templateModelsRoot" />
                </node>
              </node>
            </node>
          </node>
        </node>
        <node concept="3clFbF" id="1pyYjDPRarI" role="3cqZAp">
          <node concept="2OqwBi" id="1pyYjDPRarJ" role="3clFbG">
            <node concept="2OqwBi" id="1pyYjDPRarK" role="2Oq$k0">
              <node concept="37vLTw" id="3GM_nagT$W2" role="2Oq$k0">
                <ref role="3cqZAo" node="1pyYjDPRar2" resolve="generatorDescriptor" />
              </node>
              <node concept="liA8E" id="1pyYjDPRarM" role="2OqNvi">
                <ref role="37wK5l" to="w0gx:~ModuleDescriptor.getUsedDevkits():java.util.Collection" resolve="getUsedDevkits" />
              </node>
            </node>
            <node concept="liA8E" id="1pyYjDPRarN" role="2OqNvi">
              <ref role="37wK5l" to="33ny:~Collection.add(java.lang.Object):boolean" resolve="add" />
              <node concept="37shsh" id="7ESDA_iqRsm" role="37wK5m">
                <node concept="20RdaH" id="7ESDA_iqRsn" role="37shsm">
                  <property role="20Rdg5" value="fbc25dd2-5da4-483a-8b19-70928e1b62d7" />
                  <property role="20Rdg7" value="jetbrains.mps.devkit.general-purpose" />
                </node>
              </node>
            </node>
          </node>
        </node>
        <node concept="3clFbF" id="1pyYjDPRarP" role="3cqZAp">
          <node concept="2OqwBi" id="1pyYjDPRarQ" role="3clFbG">
            <node concept="2OqwBi" id="1pyYjDPRarR" role="2Oq$k0">
              <node concept="37vLTw" id="3GM_nagTxOG" role="2Oq$k0">
                <ref role="3cqZAo" node="1pyYjDPRaqW" resolve="languageDescriptor" />
              </node>
              <node concept="liA8E" id="1pyYjDPRarT" role="2OqNvi">
                <ref role="37wK5l" to="w0gx:~LanguageDescriptor.getGenerators():java.util.List" resolve="getGenerators" />
              </node>
            </node>
            <node concept="liA8E" id="1pyYjDPRarU" role="2OqNvi">
              <ref role="37wK5l" to="33ny:~List.add(java.lang.Object):boolean" resolve="add" />
              <node concept="37vLTw" id="3GM_nagTxWh" role="37wK5m">
                <ref role="3cqZAo" node="1pyYjDPRar2" resolve="generatorDescriptor" />
              </node>
            </node>
          </node>
        </node>
        <node concept="3clFbF" id="1pyYjDPRarW" role="3cqZAp">
          <node concept="2OqwBi" id="1pyYjDPRarX" role="3clFbG">
            <node concept="37vLTw" id="2BHiRxgm5G_" role="2Oq$k0">
              <ref role="3cqZAo" node="1pyYjDPRaqO" resolve="language" />
            </node>
            <node concept="liA8E" id="1pyYjDPRarZ" role="2OqNvi">
              <ref role="37wK5l" to="z1c3:~AbstractModule.setModuleDescriptor(jetbrains.mps.project.structure.modules.ModuleDescriptor):void" resolve="setModuleDescriptor" />
              <node concept="37vLTw" id="3GM_nagT$PT" role="37wK5m">
                <ref role="3cqZAo" node="1pyYjDPRaqW" resolve="languageDescriptor" />
              </node>
            </node>
          </node>
        </node>
        <node concept="3clFbF" id="7MqqGJ7oq7T" role="3cqZAp">
          <node concept="2OqwBi" id="1pyYjDPRavG" role="3clFbG">
            <node concept="37vLTw" id="2BHiRxgm8H_" role="2Oq$k0">
              <ref role="3cqZAo" node="1pyYjDPRaqO" resolve="language" />
            </node>
            <node concept="liA8E" id="1pyYjDPRavI" role="2OqNvi">
              <ref role="37wK5l" to="w1kc:~Language.save():void" resolve="save" />
            </node>
          </node>
        </node>
        <node concept="3clFbH" id="1Yd98ZZnqEj" role="3cqZAp" />
        <node concept="3cpWs6" id="1Yd98ZZnqEk" role="3cqZAp">
          <node concept="2OqwBi" id="1Yd98ZZnqEm" role="3cqZAk">
            <node concept="2ShNRf" id="7vEL9Rtbzez" role="2Oq$k0">
              <node concept="1pGfFk" id="7vEL9RtbA_P" role="2ShVmc">
                <ref role="37wK5l" to="w1kc:~ModuleRepositoryFacade.&lt;init&gt;(jetbrains.mps.project.Project)" resolve="ModuleRepositoryFacade" />
                <node concept="37vLTw" id="7vEL9RtbCaU" role="37wK5m">
                  <ref role="3cqZAo" node="7vEL9RtbpOb" resolve="myProject" />
                </node>
              </node>
            </node>
            <node concept="liA8E" id="1Yd98ZZnqEo" role="2OqNvi">
              <ref role="37wK5l" to="w1kc:~ModuleRepositoryFacade.getModule(org.jetbrains.mps.openapi.module.SModuleReference,java.lang.Class):org.jetbrains.mps.openapi.module.SModule" resolve="getModule" />
              <node concept="2OqwBi" id="1Yd98ZZnqEp" role="37wK5m">
                <node concept="37vLTw" id="3GM_nagTBz6" role="2Oq$k0">
                  <ref role="3cqZAo" node="1pyYjDPRar2" resolve="generatorDescriptor" />
                </node>
                <node concept="liA8E" id="1Yd98ZZnqEr" role="2OqNvi">
                  <ref role="37wK5l" to="w0gx:~ModuleDescriptor.getModuleReference():org.jetbrains.mps.openapi.module.SModuleReference" resolve="getModuleReference" />
                </node>
              </node>
              <node concept="3VsKOn" id="7vEL9RtbJp5" role="37wK5m">
                <ref role="3VsUkX" to="w1kc:~Generator" resolve="Generator" />
              </node>
            </node>
          </node>
        </node>
      </node>
    </node>
    <node concept="2tJIrI" id="7vEL9RtbWd5" role="jymVt" />
    <node concept="3clFb_" id="1pyYjDPRass" role="jymVt">
      <property role="TrG5h" value="getTemplateModelPrefix" />
      <node concept="17QB3L" id="5$SHav7gZzf" role="3clF45" />
      <node concept="3Tm6S6" id="1pyYjDPRast" role="1B3o_S" />
      <node concept="37vLTG" id="1pyYjDPRasv" role="3clF46">
        <property role="TrG5h" value="sourceLanguage" />
        <node concept="3uibUv" id="1pyYjDPRasw" role="1tU5fm">
          <ref role="3uigEE" to="w1kc:~Language" resolve="Language" />
        </node>
      </node>
      <node concept="3clFbS" id="1pyYjDPRasx" role="3clF47">
        <node concept="3cpWs6" id="1pyYjDPRasy" role="3cqZAp">
          <node concept="3cpWs3" id="1pyYjDPRasz" role="3cqZAk">
            <node concept="2OqwBi" id="1pyYjDPRas$" role="3uHU7B">
              <node concept="37vLTw" id="2BHiRxglJ_e" role="2Oq$k0">
                <ref role="3cqZAo" node="1pyYjDPRasv" resolve="sourceLanguage" />
              </node>
              <node concept="liA8E" id="1pyYjDPRasA" role="2OqNvi">
                <ref role="37wK5l" to="z1c3:~AbstractModule.getModuleName():java.lang.String" resolve="getModuleName" />
              </node>
            </node>
            <node concept="Xl_RD" id="1pyYjDPRasB" role="3uHU7w">
              <property role="Xl_RC" value=".generator.template" />
            </node>
          </node>
        </node>
      </node>
    </node>
    <node concept="2tJIrI" id="7vEL9RtbXTD" role="jymVt" />
    <node concept="3clFb_" id="1pyYjDPRasC" role="jymVt">
      <property role="TrG5h" value="adjustTemplateModel" />
      <node concept="3Tm6S6" id="1pyYjDPRasD" role="1B3o_S" />
      <node concept="3cqZAl" id="1pyYjDPRasE" role="3clF45" />
      <node concept="37vLTG" id="1pyYjDPRasF" role="3clF46">
        <property role="TrG5h" value="sourceLanguage" />
        <node concept="3uibUv" id="1pyYjDPRasG" role="1tU5fm">
          <ref role="3uigEE" to="w1kc:~Language" resolve="Language" />
        </node>
      </node>
      <node concept="37vLTG" id="1pyYjDPRasH" role="3clF46">
        <property role="TrG5h" value="newGenerator" />
        <node concept="3uibUv" id="1pyYjDPRasI" role="1tU5fm">
          <ref role="3uigEE" to="w1kc:~Generator" resolve="Generator" />
        </node>
      </node>
      <node concept="3clFbS" id="1pyYjDPRasJ" role="3clF47">
        <node concept="3cpWs8" id="1pyYjDPRasK" role="3cqZAp">
          <node concept="3cpWsn" id="1pyYjDPRasL" role="3cpWs9">
            <property role="TrG5h" value="alreadyOwnsTemplateModel" />
            <node concept="10P_77" id="1pyYjDPRasM" role="1tU5fm" />
            <node concept="3clFbT" id="1pyYjDPRasN" role="33vP2m" />
          </node>
        </node>
        <node concept="1DcWWT" id="1pyYjDPRasO" role="3cqZAp">
          <node concept="2OqwBi" id="1pyYjDPRasP" role="1DdaDG">
            <node concept="37vLTw" id="2BHiRxgkWsX" role="2Oq$k0">
              <ref role="3cqZAo" node="1pyYjDPRasH" resolve="newGenerator" />
            </node>
            <node concept="liA8E" id="1pyYjDPRasR" role="2OqNvi">
              <ref role="37wK5l" to="31cb:~SModuleBase.getModels():java.util.List" resolve="getModels" />
            </node>
          </node>
          <node concept="3cpWsn" id="1pyYjDPRasS" role="1Duv9x">
            <property role="TrG5h" value="modelDescriptor" />
            <node concept="3uibUv" id="1pyYjDPRasT" role="1tU5fm">
              <ref role="3uigEE" to="mhbf:~SModel" resolve="SModel" />
            </node>
          </node>
          <node concept="3clFbS" id="1pyYjDPRasU" role="2LFqv$">
            <node concept="3clFbJ" id="1pyYjDPRasV" role="3cqZAp">
              <node concept="2YIFZM" id="1pyYjDPRasW" role="3clFbw">
                <ref role="1Pybhc" to="w1kc:~SModelStereotype" resolve="SModelStereotype" />
                <ref role="37wK5l" to="w1kc:~SModelStereotype.isGeneratorModel(org.jetbrains.mps.openapi.model.SModel):boolean" resolve="isGeneratorModel" />
                <node concept="37vLTw" id="3GM_nagTrZA" role="37wK5m">
                  <ref role="3cqZAo" node="1pyYjDPRasS" resolve="modelDescriptor" />
                </node>
              </node>
              <node concept="3clFbS" id="1pyYjDPRasY" role="3clFbx">
                <node concept="3clFbF" id="1pyYjDPRasZ" role="3cqZAp">
                  <node concept="37vLTI" id="1pyYjDPRat0" role="3clFbG">
                    <node concept="37vLTw" id="3GM_nagTrPW" role="37vLTJ">
                      <ref role="3cqZAo" node="1pyYjDPRasL" resolve="alreadyOwnsTemplateModel" />
                    </node>
                    <node concept="3clFbT" id="1pyYjDPRat2" role="37vLTx">
                      <property role="3clFbU" value="true" />
                    </node>
                  </node>
                </node>
                <node concept="3zACq4" id="1pyYjDPRat3" role="3cqZAp" />
              </node>
            </node>
          </node>
        </node>
        <node concept="3clFbJ" id="1pyYjDPRat4" role="3cqZAp">
          <node concept="37vLTw" id="3GM_nagTuNu" role="3clFbw">
            <ref role="3cqZAo" node="1pyYjDPRasL" resolve="alreadyOwnsTemplateModel" />
          </node>
          <node concept="3clFbS" id="7MqqGJ7oq7q" role="3clFbx">
            <node concept="3cpWs6" id="7MqqGJ7oq7t" role="3cqZAp" />
          </node>
        </node>
        <node concept="3cpWs8" id="7uHdBFXaejM" role="3cqZAp">
          <node concept="3cpWsn" id="7uHdBFXaejN" role="3cpWs9">
            <property role="TrG5h" value="templateModel" />
            <node concept="3uibUv" id="7uHdBFXaejG" role="1tU5fm">
              <ref role="3uigEE" to="mhbf:~EditableSModel" resolve="EditableSModel" />
            </node>
            <node concept="2YIFZM" id="7uHdBFXaejO" role="33vP2m">
              <ref role="1Pybhc" to="z1c3:~SModuleOperations" resolve="SModuleOperations" />
              <ref role="37wK5l" to="z1c3:~SModuleOperations.createModelWithAdjustments(java.lang.String,org.jetbrains.mps.openapi.persistence.ModelRoot):org.jetbrains.mps.openapi.model.EditableSModel" resolve="createModelWithAdjustments" />
              <node concept="3cpWs3" id="7uHdBFXaejP" role="37wK5m">
                <node concept="3cpWs3" id="7uHdBFXaejQ" role="3uHU7B">
                  <node concept="3cpWs3" id="7uHdBFXaejR" role="3uHU7B">
                    <node concept="1rXfSq" id="4hiugqyz8a5" role="3uHU7B">
                      <ref role="37wK5l" node="1pyYjDPRass" resolve="getTemplateModelPrefix" />
                      <node concept="37vLTw" id="2BHiRxgha2y" role="37wK5m">
                        <ref role="3cqZAo" node="1pyYjDPRasF" resolve="sourceLanguage" />
                      </node>
                    </node>
                    <node concept="Xl_RD" id="7uHdBFXaejU" role="3uHU7w">
                      <property role="Xl_RC" value="." />
                    </node>
                  </node>
                  <node concept="Xl_RD" id="7uHdBFXaejV" role="3uHU7w">
                    <property role="Xl_RC" value="main@" />
                  </node>
                </node>
                <node concept="10M0yZ" id="7uHdBFXaejW" role="3uHU7w">
                  <ref role="1PxDUh" to="w1kc:~SModelStereotype" resolve="SModelStereotype" />
                  <ref role="3cqZAo" to="w1kc:~SModelStereotype.GENERATOR" resolve="GENERATOR" />
                </node>
              </node>
              <node concept="2OqwBi" id="7uHdBFXaejX" role="37wK5m">
                <node concept="2OqwBi" id="7uHdBFXaejY" role="2Oq$k0">
                  <node concept="2OqwBi" id="7uHdBFXaejZ" role="2Oq$k0">
                    <node concept="37vLTw" id="2BHiRxgm7uM" role="2Oq$k0">
                      <ref role="3cqZAo" node="1pyYjDPRasH" resolve="newGenerator" />
                    </node>
                    <node concept="liA8E" id="7uHdBFXaek1" role="2OqNvi">
                      <ref role="37wK5l" to="z1c3:~AbstractModule.getModelRoots():java.lang.Iterable" resolve="getModelRoots" />
                    </node>
                  </node>
                  <node concept="liA8E" id="7uHdBFXaek2" role="2OqNvi">
                    <ref role="37wK5l" to="wyt6:~Iterable.iterator():java.util.Iterator" resolve="iterator" />
                  </node>
                </node>
                <node concept="liA8E" id="7uHdBFXaek3" role="2OqNvi">
                  <ref role="37wK5l" to="33ny:~Iterator.next():java.lang.Object" resolve="next" />
                </node>
              </node>
            </node>
          </node>
        </node>
        <node concept="3cpWs8" id="1pyYjDPRau7" role="3cqZAp">
          <node concept="3cpWsn" id="1pyYjDPRau8" role="3cpWs9">
            <property role="TrG5h" value="mappingConfiguration" />
            <node concept="3Tqbb2" id="1pyYjDPRfsK" role="1tU5fm">
              <ref role="ehGHo" to="tpf8:fWbUwhP" resolve="MappingConfiguration" />
            </node>
            <node concept="2OqwBi" id="1pyYjDPRfto" role="33vP2m">
              <node concept="1eOMI4" id="4pHdMIMvOQt" role="2Oq$k0">
                <node concept="10QFUN" id="4pHdMIMvOQq" role="1eOMHV">
                  <node concept="H_c77" id="4pHdMIMvRZ0" role="10QFUM" />
                  <node concept="37vLTw" id="4pHdMIMvOQv" role="10QFUP">
                    <ref role="3cqZAo" node="7uHdBFXaejN" resolve="templateModel" />
                  </node>
                </node>
              </node>
              <node concept="I8ghe" id="1pyYjDPRftq" role="2OqNvi">
                <ref role="I8UWU" to="tpf8:fWbUwhP" resolve="MappingConfiguration" />
              </node>
            </node>
          </node>
        </node>
        <node concept="3clFbF" id="1pyYjDPRauc" role="3cqZAp">
          <node concept="37vLTI" id="1pyYjDPRftd" role="3clFbG">
            <node concept="Xl_RD" id="1pyYjDPRftg" role="37vLTx">
              <property role="Xl_RC" value="main" />
            </node>
            <node concept="2OqwBi" id="1pyYjDPRft8" role="37vLTJ">
              <node concept="37vLTw" id="3GM_nagTB2Y" role="2Oq$k0">
                <ref role="3cqZAo" node="1pyYjDPRau8" resolve="mappingConfiguration" />
              </node>
              <node concept="3TrcHB" id="1pyYjDPRftc" role="2OqNvi">
                <ref role="3TsBF5" to="tpck:h0TrG11" resolve="name" />
              </node>
            </node>
          </node>
        </node>
        <node concept="3clFbF" id="1pyYjDPRauh" role="3cqZAp">
          <node concept="2OqwBi" id="1pyYjDPRfth" role="3clFbG">
            <node concept="1eOMI4" id="4pHdMIMv$WZ" role="2Oq$k0">
              <node concept="10QFUN" id="4pHdMIMvF7z" role="1eOMHV">
                <node concept="H_c77" id="4pHdMIMvIfi" role="10QFUM" />
                <node concept="37vLTw" id="4pHdMIMv$X0" role="10QFUP">
                  <ref role="3cqZAo" node="7uHdBFXaejN" resolve="templateModel" />
                </node>
              </node>
            </node>
            <node concept="3BYIHo" id="1pyYjDPRftl" role="2OqNvi">
              <node concept="37vLTw" id="3GM_nagTt51" role="3BYIHq">
                <ref role="3cqZAo" node="1pyYjDPRau8" resolve="mappingConfiguration" />
              </node>
            </node>
          </node>
        </node>
        <node concept="3clFbF" id="1pyYjDPRauo" role="3cqZAp">
          <node concept="2OqwBi" id="1pyYjDPRaup" role="3clFbG">
            <node concept="37vLTw" id="7t1q1Uzwgfh" role="2Oq$k0">
              <ref role="3cqZAo" node="7uHdBFXaejN" resolve="templateModel" />
            </node>
            <node concept="liA8E" id="1pyYjDPRaur" role="2OqNvi">
              <ref role="37wK5l" to="mhbf:~EditableSModel.save():void" resolve="save" />
            </node>
          </node>
        </node>
      </node>
    </node>
    <node concept="3uibUv" id="2gv6qMzHOlY" role="1zkMxy">
      <ref role="3uigEE" to="jkm4:~DialogWrapper" resolve="DialogWrapper" />
    </node>
    <node concept="3Tm1VV" id="1pyYjDPRajy" role="1B3o_S" />
  </node>
</model>
<|MERGE_RESOLUTION|>--- conflicted
+++ resolved
@@ -5,13 +5,8 @@
     <use id="fd392034-7849-419d-9071-12563d152375" name="jetbrains.mps.baseLanguage.closures" version="-1" />
     <use id="760a0a8c-eabb-4521-8bfd-65db761a9ba3" name="jetbrains.mps.baseLanguage.logging" version="-1" />
     <use id="63650c59-16c8-498a-99c8-005c7ee9515d" name="jetbrains.mps.lang.access" version="-1" />
-<<<<<<< HEAD
     <use id="7866978e-a0f0-4cc7-81bc-4d213d9375e1" name="jetbrains.mps.lang.smodel" version="-1" />
     <use id="f3061a53-9226-4cc5-a443-f952ceaf5816" name="jetbrains.mps.baseLanguage" version="-1" />
-=======
-    <use id="7866978e-a0f0-4cc7-81bc-4d213d9375e1" name="jetbrains.mps.lang.smodel" version="8" />
-    <use id="f3061a53-9226-4cc5-a443-f952ceaf5816" name="jetbrains.mps.baseLanguage" version="5" />
->>>>>>> bff02301
   </languages>
   <imports>
     <import index="tpf8" ref="r:00000000-0000-4000-0000-011c895902e8(jetbrains.mps.lang.generator.structure)" />
@@ -327,10 +322,10 @@
       <property role="eg7rD" value="false" />
       <property role="TrG5h" value="myProject" />
       <property role="3TUv4t" value="true" />
-      <node concept="3Tm6S6" id="4oi2Bf2q_eD" role="1B3o_S" />
       <node concept="3uibUv" id="1lS_qvri4mL" role="1tU5fm">
         <ref role="3uigEE" to="z1c4:~MPSProject" resolve="MPSProject" />
       </node>
+      <node concept="3Tm6S6" id="4oi2Bf2q_eD" role="1B3o_S" />
     </node>
     <node concept="312cEg" id="1pyYjDPR9ZY" role="jymVt">
       <property role="TrG5h" value="myModule" />
@@ -1845,6 +1840,9 @@
               <node concept="2ShNRf" id="1pyYjDPRa2i" role="37wK5m">
                 <node concept="1pGfFk" id="1pyYjDPRa2j" role="2ShVmc">
                   <ref role="37wK5l" to="dxuu:~DefaultComboBoxModel.&lt;init&gt;(java.lang.Object[])" resolve="DefaultComboBoxModel" />
+                  <node concept="3uibUv" id="1lS_qvri$nb" role="1pMfVU">
+                    <ref role="3uigEE" to="wyt6:~String" resolve="String" />
+                  </node>
                   <node concept="2OqwBi" id="6BEHsuXlmA7" role="37wK5m">
                     <node concept="liA8E" id="6BEHsuXly40" role="2OqNvi">
                       <ref role="37wK5l" to="33ny:~List.toArray(java.lang.Object[]):java.lang.Object[]" resolve="toArray" />
@@ -1867,9 +1865,6 @@
                     <node concept="37vLTw" id="6BEHsuXlm1m" role="2Oq$k0">
                       <ref role="3cqZAo" node="6BEHsuXjPto" resolve="stereotypes" />
                     </node>
-                  </node>
-                  <node concept="3uibUv" id="1lS_qvri$nb" role="1pMfVU">
-                    <ref role="3uigEE" to="wyt6:~String" resolve="String" />
                   </node>
                 </node>
               </node>
@@ -2154,11 +2149,11 @@
               <node concept="2ShNRf" id="5f5B$0GHJP$" role="37wK5m">
                 <node concept="1pGfFk" id="5f5B$0GHTjE" role="2ShVmc">
                   <ref role="37wK5l" to="dxuu:~DefaultComboBoxModel.&lt;init&gt;(java.lang.Object[])" resolve="DefaultComboBoxModel" />
+                  <node concept="3uibUv" id="1lS_qvrj6Cu" role="1pMfVU">
+                    <ref role="3uigEE" to="dush:~ModelFactoryType" resolve="ModelFactoryType" />
+                  </node>
                   <node concept="1rXfSq" id="5f5B$0GVaMm" role="37wK5m">
                     <ref role="37wK5l" node="5f5B$0GPkxH" resolve="getStorageFormats" />
-                  </node>
-                  <node concept="3uibUv" id="1lS_qvrj6Cu" role="1pMfVU">
-                    <ref role="3uigEE" to="dush:~ModelFactoryType" resolve="ModelFactoryType" />
                   </node>
                 </node>
               </node>
@@ -2178,6 +2173,9 @@
                     <property role="2bfB8j" value="true" />
                     <ref role="1Y3XeK" to="lzb2:~ColoredListCellRenderer" resolve="ColoredListCellRenderer" />
                     <ref role="37wK5l" to="lzb2:~ColoredListCellRenderer.&lt;init&gt;()" resolve="ColoredListCellRenderer" />
+                    <node concept="3uibUv" id="1lS_qvrjfQC" role="2Ghqu4">
+                      <ref role="3uigEE" to="dush:~ModelFactoryType" resolve="ModelFactoryType" />
+                    </node>
                     <node concept="3Tm1VV" id="5f5B$0GMfg1" role="1B3o_S" />
                     <node concept="3clFb_" id="5f5B$0GMfiL" role="jymVt">
                       <property role="1EzhhJ" value="false" />
@@ -2220,19 +2218,16 @@
                           <node concept="1rXfSq" id="5f5B$0GVyXn" role="3clFbG">
                             <ref role="37wK5l" to="lzb2:~SimpleColoredComponent.append(java.lang.String):com.intellij.ui.SimpleColoredComponent" resolve="append" />
                             <node concept="2OqwBi" id="5f5B$0GWYDC" role="37wK5m">
+                              <node concept="37vLTw" id="1lS_qvrjrDE" role="2Oq$k0">
+                                <ref role="3cqZAo" node="5f5B$0GMfiR" resolve="factoryType" />
+                              </node>
                               <node concept="liA8E" id="5f5B$0GX77m" role="2OqNvi">
                                 <ref role="37wK5l" to="dush:~ModelFactoryType.getFormatTitle():java.lang.String" resolve="getFormatTitle" />
                               </node>
-                              <node concept="37vLTw" id="1lS_qvrjrDE" role="2Oq$k0">
-                                <ref role="3cqZAo" node="5f5B$0GMfiR" resolve="factoryType" />
-                              </node>
                             </node>
                           </node>
                         </node>
                       </node>
-                    </node>
-                    <node concept="3uibUv" id="1lS_qvrjfQC" role="2Ghqu4">
-                      <ref role="3uigEE" to="dush:~ModelFactoryType" resolve="ModelFactoryType" />
                     </node>
                   </node>
                 </node>
@@ -2315,19 +2310,19 @@
         <node concept="3cpWs8" id="5f5B$0GQHqa" role="3cqZAp">
           <node concept="3cpWsn" id="5f5B$0GQHqb" role="3cpWs9">
             <property role="TrG5h" value="result" />
+            <node concept="2OqwBi" id="1lS_qvrkbOU" role="33vP2m">
+              <node concept="2YIFZM" id="1lS_qvrkbOV" role="2Oq$k0">
+                <ref role="37wK5l" to="ends:~ModelFactoryService.getInstance():jetbrains.mps.extapi.persistence.ModelFactoryService" resolve="getInstance" />
+                <ref role="1Pybhc" to="ends:~ModelFactoryService" resolve="ModelFactoryService" />
+              </node>
+              <node concept="liA8E" id="1lS_qvrkbOW" role="2OqNvi">
+                <ref role="37wK5l" to="ends:~ModelFactoryService.getFactoryTypes():java.util.List" resolve="getFactoryTypes" />
+              </node>
+            </node>
             <node concept="3uibUv" id="5f5B$0GQHq8" role="1tU5fm">
               <ref role="3uigEE" to="33ny:~List" resolve="List" />
               <node concept="3uibUv" id="1lS_qvrk7Nf" role="11_B2D">
                 <ref role="3uigEE" to="dush:~ModelFactoryType" resolve="ModelFactoryType" />
-              </node>
-            </node>
-            <node concept="2OqwBi" id="1lS_qvrkbOU" role="33vP2m">
-              <node concept="2YIFZM" id="1lS_qvrkbOV" role="2Oq$k0">
-                <ref role="37wK5l" to="ends:~ModelFactoryService.getInstance():jetbrains.mps.extapi.persistence.ModelFactoryService" resolve="getInstance" />
-                <ref role="1Pybhc" to="ends:~ModelFactoryService" resolve="ModelFactoryService" />
-              </node>
-              <node concept="liA8E" id="1lS_qvrkbOW" role="2OqNvi">
-                <ref role="37wK5l" to="ends:~ModelFactoryService.getFactoryTypes():java.util.List" resolve="getFactoryTypes" />
               </node>
             </node>
           </node>
@@ -2338,6 +2333,9 @@
               <ref role="37wK5l" to="33ny:~List.toArray(java.lang.Object[]):java.lang.Object[]" resolve="toArray" />
               <node concept="2ShNRf" id="5f5B$0GTxh2" role="37wK5m">
                 <node concept="3$_iS1" id="5f5B$0GTMfP" role="2ShVmc">
+                  <node concept="3uibUv" id="1lS_qvrkvEm" role="3$_nBY">
+                    <ref role="3uigEE" to="dush:~ModelFactoryType" resolve="ModelFactoryType" />
+                  </node>
                   <node concept="3$GHV9" id="5f5B$0GTMfR" role="3$GQph">
                     <node concept="2OqwBi" id="5f5B$0GUASA" role="3$I4v7">
                       <node concept="liA8E" id="5f5B$0GUN0_" role="2OqNvi">
@@ -2347,9 +2345,6 @@
                         <ref role="3cqZAo" node="5f5B$0GQHqb" resolve="result" />
                       </node>
                     </node>
-                  </node>
-                  <node concept="3uibUv" id="1lS_qvrkvEm" role="3$_nBY">
-                    <ref role="3uigEE" to="dush:~ModelFactoryType" resolve="ModelFactoryType" />
                   </node>
                 </node>
               </node>
@@ -2867,14 +2862,6 @@
                     <node concept="3clFbS" id="2OVU6XAacf$" role="2LFqv$">
                       <node concept="3clFbJ" id="2OVU6XAacy0" role="3cqZAp">
                         <node concept="1Wc70l" id="2OVU6XAadnu" role="3clFbw">
-                          <node concept="2ZW3vV" id="2OVU6XAacSc" role="3uHU7B">
-                            <node concept="37vLTw" id="2n112xqZ9xG" role="2ZW6bz">
-                              <ref role="3cqZAo" node="2OVU6XAacf_" resolve="modelRoot" />
-                            </node>
-                            <node concept="3uibUv" id="2OVU6XAacY$" role="2ZW6by">
-                              <ref role="3uigEE" to="ends:~FileBasedModelRoot" resolve="FileBasedModelRoot" />
-                            </node>
-                          </node>
                           <node concept="2YIFZM" id="1lS_qvrkBWn" role="3uHU7w">
                             <ref role="1Pybhc" to="33ny:~Objects" resolve="Objects" />
                             <ref role="37wK5l" to="33ny:~Objects.equals(java.lang.Object,java.lang.Object):boolean" resolve="equals" />
@@ -2900,6 +2887,14 @@
                               <node concept="liA8E" id="3n24nrxKmwk" role="2OqNvi">
                                 <ref role="37wK5l" to="ends:~FileBasedModelRoot.getContentRoot():java.lang.String" resolve="getContentRoot" />
                               </node>
+                            </node>
+                          </node>
+                          <node concept="2ZW3vV" id="2OVU6XAacSc" role="3uHU7B">
+                            <node concept="37vLTw" id="2n112xqZ9xG" role="2ZW6bz">
+                              <ref role="3cqZAo" node="2OVU6XAacf_" resolve="modelRoot" />
+                            </node>
+                            <node concept="3uibUv" id="2OVU6XAacY$" role="2ZW6by">
+                              <ref role="3uigEE" to="ends:~FileBasedModelRoot" resolve="FileBasedModelRoot" />
                             </node>
                           </node>
                         </node>
@@ -3039,11 +3034,11 @@
                           <node concept="3cpWs8" id="1NKXwjPQ_hO" role="3cqZAp">
                             <node concept="3cpWsn" id="1NKXwjPQ_hP" role="3cpWs9">
                               <property role="TrG5h" value="result" />
+                              <node concept="2AHcQZ" id="1lS_qvrhzVG" role="2AJF6D">
+                                <ref role="2AI5Lk" to="mhfm:~NotNull" resolve="NotNull" />
+                              </node>
                               <node concept="3uibUv" id="1NKXwjPQ_hQ" role="1tU5fm">
                                 <ref role="3uigEE" to="mhbf:~EditableSModel" resolve="EditableSModel" />
-                              </node>
-                              <node concept="2AHcQZ" id="1lS_qvrhzVG" role="2AJF6D">
-                                <ref role="2AI5Lk" to="mhfm:~NotNull" resolve="NotNull" />
                               </node>
                             </node>
                           </node>
@@ -3376,6 +3371,12 @@
         </node>
         <node concept="3clFbH" id="45TH7vNIK_q" role="3cqZAp" />
         <node concept="3clFbJ" id="4tC7IH_ZtKh" role="3cqZAp">
+          <node concept="3y3z36" id="45TH7vNFGFW" role="3clFbw">
+            <node concept="37vLTw" id="4tC7IH_ZtRG" role="3uHU7B">
+              <ref role="3cqZAo" node="1pyYjDPRa0n" resolve="myResult" />
+            </node>
+            <node concept="10Nm6u" id="4tC7IH_Zuxq" role="3uHU7w" />
+          </node>
           <node concept="3clFbS" id="4tC7IH_ZtKk" role="3clFbx">
             <node concept="3cpWs8" id="1kPkRp81JoN" role="3cqZAp">
               <node concept="3cpWsn" id="1kPkRp81JoO" role="3cpWs9">
@@ -3452,12 +3453,6 @@
                 </node>
               </node>
             </node>
-          </node>
-          <node concept="3y3z36" id="45TH7vNFGFW" role="3clFbw">
-            <node concept="37vLTw" id="4tC7IH_ZtRG" role="3uHU7B">
-              <ref role="3cqZAo" node="1pyYjDPRa0n" resolve="myResult" />
-            </node>
-            <node concept="10Nm6u" id="4tC7IH_Zuxq" role="3uHU7w" />
           </node>
         </node>
       </node>
