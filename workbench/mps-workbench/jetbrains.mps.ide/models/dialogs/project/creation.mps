--- conflicted
+++ resolved
@@ -44,13 +44,9 @@
     <import index="3sib" ref="f:java_stub#498d89d2-c2e9-11e2-ad49-6cf049e62fe5#com.intellij.openapi.options.ex(MPS.IDEA/com.intellij.openapi.options.ex@java_stub)" />
     <import index="byws" ref="f:java_stub#6354ebe7-c22a-4a0f-ac54-50b52ab9b065#javax.lang.model(JDK/javax.lang.model@java_stub)" />
     <import index="t3eg" ref="8865b7a8-5271-43d3-884c-6fd1d9cfdd34/f:java_stub#8865b7a8-5271-43d3-884c-6fd1d9cfdd34#org.jetbrains.mps.openapi.language(MPS.OpenAPI/org.jetbrains.mps.openapi.language@java_stub)" />
-<<<<<<< HEAD
-    <import index="e2lb" ref="6354ebe7-c22a-4a0f-ac54-50b52ab9b065/f:java_stub#6354ebe7-c22a-4a0f-ac54-50b52ab9b065#java.lang(JDK/java.lang@java_stub)" />
-=======
+    <import index="e2lb" ref="f:java_stub#6354ebe7-c22a-4a0f-ac54-50b52ab9b065#java.lang(java.lang@java_stub)" />
     <import index="gevi" ref="r:33cde0a0-dbcb-4270-bdee-9b4160731fdf(jetbrains.mps.lang.aspectDescriptor.plugin)" />
     <import index="n55e" ref="f:java_stub#6ed54515-acc8-4d1e-a16c-9fd6cfe951ea#jetbrains.mps.smodel.language(jetbrains.mps.smodel.language@java_stub)" />
-    <import index="e2lb" ref="6354ebe7-c22a-4a0f-ac54-50b52ab9b065/f:java_stub#6354ebe7-c22a-4a0f-ac54-50b52ab9b065#java.lang(JDK/java.lang@java_stub)" implicit="true" />
->>>>>>> 630cac00
     <import index="oj8w" ref="f:java_stub#6354ebe7-c22a-4a0f-ac54-50b52ab9b065#javax.swing.text(JDK/javax.swing.text@java_stub)" implicit="true" />
     <import index="l077" ref="f:java_stub#6ed54515-acc8-4d1e-a16c-9fd6cfe951ea#jetbrains.mps.extapi.module(MPS.Core/jetbrains.mps.extapi.module@java_stub)" implicit="true" />
     <import index="nx1" ref="f:java_stub#498d89d2-c2e9-11e2-ad49-6cf049e62fe5#com.intellij.openapi.actionSystem(MPS.IDEA/com.intellij.openapi.actionSystem@java_stub)" implicit="true" />
@@ -2789,66 +2785,6 @@
               </node>
             </node>
             <node concept="3clFbH" id="6TR48CGda6O" role="3cqZAp" />
-<<<<<<< HEAD
-            <node concept="3cpWs8" id="7fCDz7rTRqs" role="3cqZAp">
-              <node concept="3cpWsn" id="7fCDz7rTRqt" role="3cpWs9">
-                <property role="TrG5h" value="modelRoots" />
-                <node concept="3uibUv" id="7fCDz7rTRqk" role="1tU5fm">
-                  <ref role="3uigEE" to="e2lb:~Iterable" resolve="Iterable" />
-                  <node concept="3uibUv" id="7fCDz7rTRqn" role="11_B2D">
-                    <ref role="3uigEE" to="qx6n:~ModelRoot" resolve="ModelRoot" />
-                  </node>
-                </node>
-              </node>
-            </node>
-            <node concept="3clFbF" id="7fCDz7rTSB6" role="3cqZAp">
-              <node concept="2OqwBi" id="7fCDz7rTT06" role="3clFbG">
-                <node concept="2OqwBi" id="7fCDz7rTSB8" role="2Oq$k0">
-                  <node concept="37vLTw" id="7fCDz7rTSB9" role="2Oq$k0">
-                    <ref role="3cqZAo" node="4oi2Bf2qJ6M" resolve="myProject" />
-                  </node>
-                  <node concept="liA8E" id="7fCDz7rTSBa" role="2OqNvi">
-                    <ref role="37wK5l" to="vsqj:~Project.getModelAccess():org.jetbrains.mps.openapi.module.ModelAccess" resolve="getModelAccess" />
-                  </node>
-                </node>
-                <node concept="liA8E" id="7fCDz7rTT56" role="2OqNvi">
-                  <ref role="37wK5l" to="88zw:~ModelAccess.runReadAction(java.lang.Runnable):void" resolve="runReadAction" />
-                  <node concept="1bVj0M" id="7fCDz7rTX1N" role="37wK5m">
-                    <node concept="3clFbS" id="7fCDz7rTX1O" role="1bW5cS">
-                      <node concept="3clFbF" id="7fCDz7rTRRh" role="3cqZAp">
-                        <node concept="37vLTI" id="7fCDz7rTRRj" role="3clFbG">
-                          <node concept="2OqwBi" id="7fCDz7rTRqu" role="37vLTx">
-                            <node concept="liA8E" id="7fCDz7rTRqv" role="2OqNvi">
-                              <ref role="37wK5l" to="vsqj:~AbstractModule.getModelRoots():java.lang.Iterable" resolve="getModelRoots" />
-                            </node>
-                            <node concept="37vLTw" id="7fCDz7rTRqw" role="2Oq$k0">
-                              <ref role="3cqZAo" node="1pyYjDPR9ZY" resolve="myModule" />
-                            </node>
-                          </node>
-                          <node concept="37vLTw" id="7fCDz7rTRRn" role="37vLTJ">
-                            <ref role="3cqZAo" node="7fCDz7rTRqt" resolve="modelRoots" />
-                          </node>
-                        </node>
-                      </node>
-                    </node>
-                  </node>
-                </node>
-              </node>
-            </node>
-            <node concept="1DcWWT" id="2OVU6XAacfy" role="3cqZAp">
-              <node concept="3clFbS" id="2OVU6XAacf$" role="2LFqv$">
-                <node concept="3clFbJ" id="2OVU6XAacy0" role="3cqZAp">
-                  <node concept="1Wc70l" id="2OVU6XAadnu" role="3clFbw">
-                    <node concept="2OqwBi" id="2OVU6XAafil" role="3uHU7w">
-                      <node concept="liA8E" id="2OVU6XAahhU" role="2OqNvi">
-                        <ref role="37wK5l" to="e2lb:~String.equals(java.lang.Object):boolean" resolve="equals" />
-                        <node concept="2OqwBi" id="3n24nrxKlc1" role="37wK5m">
-                          <node concept="37vLTw" id="2OVU6XAahzU" role="2Oq$k0">
-                            <ref role="3cqZAo" node="2LW9P$mo6ZO" resolve="selectedModelRoot" />
-                          </node>
-                          <node concept="liA8E" id="3n24nrxKmwk" role="2OqNvi">
-                            <ref role="37wK5l" to="ep0o:~FileBasedModelRoot.getContentRoot():java.lang.String" resolve="getContentRoot" />
-=======
             <node concept="1QHqEK" id="2PMNsNJti_c" role="3cqZAp">
               <node concept="1QHqEC" id="2PMNsNJti_e" role="1QHqEI">
                 <node concept="3clFbS" id="2PMNsNJti_g" role="1bW5cS">
@@ -2860,7 +2796,7 @@
                             <node concept="liA8E" id="2OVU6XAahhU" role="2OqNvi">
                               <ref role="37wK5l" to="e2lb:~String.equals(java.lang.Object):boolean" resolve="equals" />
                               <node concept="2OqwBi" id="3n24nrxKlc1" role="37wK5m">
-                                <node concept="37vLTw" id="2OVU6XAahzU" role="2Oq$k0">
+                                <node concept="37vLTw" id="2n112xqZx3v" role="2Oq$k0">
                                   <ref role="3cqZAo" node="2LW9P$mo6ZO" resolve="selectedModelRoot" />
                                 </node>
                                 <node concept="liA8E" id="3n24nrxKmwk" role="2OqNvi">
@@ -2883,13 +2819,12 @@
                                 </node>
                               </node>
                             </node>
->>>>>>> 630cac00
                           </node>
                           <node concept="2ZW3vV" id="2OVU6XAacSc" role="3uHU7B">
                             <node concept="3uibUv" id="2OVU6XAacY$" role="2ZW6by">
                               <ref role="3uigEE" to="ep0o:~FileBasedModelRoot" resolve="FileBasedModelRoot" />
                             </node>
-                            <node concept="37vLTw" id="2OVU6XAacyq" role="2ZW6bz">
+                            <node concept="37vLTw" id="2n112xqZ9xG" role="2ZW6bz">
                               <ref role="3cqZAo" node="2OVU6XAacf_" resolve="modelRoot" />
                             </node>
                           </node>
@@ -2899,11 +2834,11 @@
                             <node concept="2OqwBi" id="6TXVK5J5R_K" role="3clFbG">
                               <node concept="liA8E" id="6TXVK5J5WXe" role="2OqNvi">
                                 <ref role="37wK5l" to="dbrf:~JComboBox.addItem(java.lang.Object):void" resolve="addItem" />
-                                <node concept="37vLTw" id="2OVU6XAal_Y" role="37wK5m">
+                                <node concept="37vLTw" id="2n112xqZx7P" role="37wK5m">
                                   <ref role="3cqZAo" node="2OVU6XAacf_" resolve="modelRoot" />
                                 </node>
                               </node>
-                              <node concept="37vLTw" id="6TXVK5J5QQZ" role="2Oq$k0">
+                              <node concept="37vLTw" id="2n112xqZxik" role="2Oq$k0">
                                 <ref role="3cqZAo" node="1pyYjDPRa0i" resolve="myModelRoots" />
                               </node>
                             </node>
@@ -2912,11 +2847,11 @@
                             <node concept="2OqwBi" id="2LW9P$mplKf" role="3clFbG">
                               <node concept="liA8E" id="2LW9P$mpr7H" role="2OqNvi">
                                 <ref role="37wK5l" to="dbrf:~JComboBox.setSelectedItem(java.lang.Object):void" resolve="setSelectedItem" />
-                                <node concept="37vLTw" id="2OVU6XAalBh" role="37wK5m">
+                                <node concept="37vLTw" id="2n112xqZxx8" role="37wK5m">
                                   <ref role="3cqZAo" node="2OVU6XAacf_" resolve="modelRoot" />
                                 </node>
                               </node>
-                              <node concept="37vLTw" id="2LW9P$mpl2A" role="2Oq$k0">
+                              <node concept="37vLTw" id="2n112xqZxsI" role="2Oq$k0">
                                 <ref role="3cqZAo" node="1pyYjDPRa0i" resolve="myModelRoots" />
                               </node>
                             </node>
@@ -2934,25 +2869,13 @@
                       <node concept="liA8E" id="2OVU6XAa73J" role="2OqNvi">
                         <ref role="37wK5l" to="vsqj:~AbstractModule.getModelRoots():java.lang.Iterable" resolve="getModelRoots" />
                       </node>
-                      <node concept="37vLTw" id="2OVU6XAa6kD" role="2Oq$k0">
+                      <node concept="37vLTw" id="2n112xqZuVd" role="2Oq$k0">
                         <ref role="3cqZAo" node="1pyYjDPR9ZY" resolve="myModule" />
                       </node>
                     </node>
                   </node>
                 </node>
               </node>
-<<<<<<< HEAD
-              <node concept="3cpWsn" id="2OVU6XAacf_" role="1Duv9x">
-                <property role="TrG5h" value="modelRoot" />
-                <node concept="3uibUv" id="2OVU6XAacuR" role="1tU5fm">
-                  <ref role="3uigEE" to="qx6n:~ModelRoot" resolve="ModelRoot" />
-                </node>
-              </node>
-              <node concept="37vLTw" id="7fCDz7rTRqx" role="1DdaDG">
-                <ref role="3cqZAo" node="7fCDz7rTRqt" resolve="modelRoots" />
-              </node>
-=======
->>>>>>> 630cac00
             </node>
           </node>
         </node>
