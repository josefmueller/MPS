--- conflicted
+++ resolved
@@ -83,14 +83,10 @@
         if (modelFile == null) continue;
 
         VirtualFile vf = VirtualFileUtils.getVirtualFile(modelFile);
-<<<<<<< HEAD
-        if (vf==null) continue; //paranoid check due to http://youtrack.jetbrains.com/issue/MPS-16954
-=======
         if (vf == null) {
           LOG.warning("Model " + sm.getLongName() + ": virtual file not found for model file. Model file: " + modelFile.getPath());
           continue;
         }
->>>>>>> 2d508c7d
 
         scopeFiles.addLink(sm, vf);
       }
