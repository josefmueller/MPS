/*
 * Copyright 2003-2011 JetBrains s.r.o.
 *
 * Licensed under the Apache License, Version 2.0 (the "License");
 * you may not use this file except in compliance with the License.
 * You may obtain a copy of the License at
 *
 * http://www.apache.org/licenses/LICENSE-2.0
 *
 * Unless required by applicable law or agreed to in writing, software
 * distributed under the License is distributed on an "AS IS" BASIS,
 * WITHOUT WARRANTIES OR CONDITIONS OF ANY KIND, either express or implied.
 * See the License for the specific language governing permissions and
 * limitations under the License.
 */
package jetbrains.mps.workbench.nodesFs;

import com.intellij.openapi.application.ApplicationManager;
import com.intellij.openapi.components.ApplicationComponent;
import com.intellij.openapi.vfs.DeprecatedVirtualFileSystem;
import com.intellij.openapi.vfs.VirtualFile;
import com.intellij.util.LocalTimeCounter;
import jetbrains.mps.ide.MPSCoreComponents;
import org.jetbrains.mps.openapi.model.SNode;
import org.jetbrains.mps.openapi.model.SNodeReference;import org.jetbrains.mps.openapi.model.SReference;import jetbrains.mps.smodel.*;
import jetbrains.mps.smodel.event.*;
import jetbrains.mps.util.Computable;
import jetbrains.mps.util.Condition;
import jetbrains.mps.util.ConditionalIterator;
import jetbrains.mps.util.Pair;
import org.jetbrains.annotations.NonNls;
import org.jetbrains.annotations.NotNull;
import org.jetbrains.annotations.Nullable;

import javax.swing.*;
import java.io.IOException;
import java.util.*;
import java.util.Map.Entry;
import java.util.concurrent.ConcurrentHashMap;
import java.util.regex.Matcher;
import java.util.regex.Pattern;

public class MPSNodesVirtualFileSystem extends DeprecatedVirtualFileSystem implements ApplicationComponent {

  public static MPSNodesVirtualFileSystem getInstance() {
    return ApplicationManager.getApplication().getComponent(MPSNodesVirtualFileSystem.class);
  }

  public MPSNodesVirtualFileSystem(MPSCoreComponents coreComponents) {
  }

  private SModelCommandListener myCommandListener = new MyCommandListener();
  private SModelListener myModelListener = new MyModelListener();
  private SModelRepositoryListener mySModelRepositoryListener = new MyModelRepositoryListener();
  private Map<SNodeReference, MPSNodeVirtualFile> myVirtualFiles = new ConcurrentHashMap<SNodeReference, MPSNodeVirtualFile>();
  private boolean myDisposed = false;

  public MPSNodeVirtualFile getFileFor(@NotNull final SNode node) {
    return ModelAccess.instance().runReadAction(new Computable<MPSNodeVirtualFile>() {
      public MPSNodeVirtualFile compute() {
        SNodeReference nodePointer = new jetbrains.mps.smodel.SNodePointer(node);
        return getFileFor(nodePointer);
      }
    });
  }

  public MPSNodeVirtualFile getFileFor(@NotNull final SNodeReference nodePointer) {
    if (myVirtualFiles.containsKey(nodePointer)) return myVirtualFiles.get(nodePointer);

    MPSNodeVirtualFile vf = new MPSNodeVirtualFile(nodePointer);
    myVirtualFiles.put(nodePointer, vf);
    return vf;
  }

  @NonNls
  @NotNull
  public String getComponentName() {
    return "MPS File System";
  }

  public void initComponent() {
    GlobalSModelEventsManager.getInstance().addGlobalCommandListener(myCommandListener);
    GlobalSModelEventsManager.getInstance().addGlobalModelListener(myModelListener);

    SModelRepository.getInstance().addModelRepositoryListener(mySModelRepositoryListener);
  }

  public void disposeComponent() {
    SModelRepository.getInstance().removeModelRepositoryListener(mySModelRepositoryListener);

    GlobalSModelEventsManager.getInstance().removeGlobalModelListener(myModelListener);
    GlobalSModelEventsManager.getInstance().removeGlobalCommandListener(myCommandListener);
    myDisposed = true;
  }

  @NotNull
  @NonNls
  public String getProtocol() {
    return "mps";
  }

  @Nullable
  public VirtualFile findFileByPath(final @NotNull @NonNls String path) {
    return ModelAccess.instance().runReadAction(new Computable<VirtualFile>() {
      public VirtualFile compute() {
        Pattern p = Pattern.compile("(.*)/(.*)");
        Matcher m = p.matcher(path);
        if (!m.matches()) return null;

        SModelReference reference = SModelReference.fromString(m.group(1));
        final String name = m.group(2);
        SModelDescriptor sm = SModelRepository.getInstance().getModelDescriptor(reference);
        if (sm == null) return null;

        Condition<SNode> cond = new Condition<SNode>() {
          public boolean met(SNode node) {
            return node.getPresentation().equals(name);
          }
        };
        Iterator<SNode> iter = new ConditionalIterator<SNode>(sm.getSModel().rootsIterator(), cond);
        if (!iter.hasNext()) return null;
        return getFileFor(iter.next());
      }
    });
  }

  public void refresh(boolean asynchronous) {

  }

  @Nullable
  public VirtualFile refreshAndFindFileByPath(@NotNull String path) {
    return null;
  }

  public boolean hasVirtualFileFor(SNodeReference nodePointer) {
    return myVirtualFiles.containsKey(nodePointer);
  }

  protected void deleteFile(Object requestor, @NotNull VirtualFile vFile) throws IOException {
    throw new UnsupportedOperationException();
  }

  protected void moveFile(Object requestor, @NotNull VirtualFile vFile, @NotNull VirtualFile newParent) throws IOException {
    throw new UnsupportedOperationException();
  }

  protected void renameFile(Object requestor, @NotNull VirtualFile vFile, @NotNull String newName) throws IOException {
    throw new UnsupportedOperationException();
  }

  protected VirtualFile createChildFile(Object requestor, @NotNull VirtualFile vDir, @NotNull String fileName) throws IOException {
    throw new UnsupportedOperationException();
  }

  @NotNull
  protected VirtualFile createChildDirectory(Object requestor, @NotNull VirtualFile vDir, @NotNull String dirName) throws IOException {
    throw new UnsupportedOperationException();
  }

  protected VirtualFile copyFile(Object requestor, @NotNull VirtualFile virtualFile, @NotNull VirtualFile newParent, @NotNull String copyName) throws IOException {
    throw new UnsupportedOperationException();
  }

  private void updateModificationStamp(SNode rootNode) {
    if (rootNode.getModel() == null) return;
    MPSNodeVirtualFile vf = myVirtualFiles.get(new jetbrains.mps.smodel.SNodePointer(rootNode.getContainingRoot()));
    if (vf != null) {
      vf.setModificationStamp(LocalTimeCounter.currentTime());
      vf.setTimeStamp(System.currentTimeMillis());
    }
  }

  private class MyCommandListener implements SModelCommandListener {
    public void eventsHappenedInCommand(final List<SModelEvent> events) {
      MyModelEventVisitor visitor = new MyModelEventVisitor();
      for (SModelEvent e : events) {
        e.accept(visitor);
      }
      final VFSNotifier vfsNotifier = new VFSNotifier(visitor.myDeletedFiles, visitor.myRenamedFiles);
      if (vfsNotifier.hasPendingNotifications()) {
        for (MPSNodeVirtualFile deletedFile : visitor.myDeletedFiles) {
          myVirtualFiles.remove(deletedFile.getSNodePointer());
        }

        SwingUtilities.invokeLater(new Runnable() {
          public void run() {
            ModelAccess.instance().runWriteActionInCommand(vfsNotifier);
          }
        });
      }

    }
  }

  private class MyModelEventVisitor extends SModelEventVisitorAdapter {
    private Collection<MPSNodeVirtualFile> myDeletedFiles = new ArrayList<MPSNodeVirtualFile>();
    private Collection<Pair<MPSNodeVirtualFile, String>> myRenamedFiles = new ArrayList<Pair<MPSNodeVirtualFile, String>>();

    public void visitRootEvent(SModelRootEvent event) {
      if (!event.isRemoved()) return;

      SNode root = event.getRoot();
      SNodeReference rootNodePointer = new jetbrains.mps.smodel.SNodePointer(event.getModel().getSModelReference(), root.getNodeId());
      MPSNodeVirtualFile vf = myVirtualFiles.get(rootNodePointer);
      if (vf != null) {
        myDeletedFiles.add(vf);
      }
    }

    public void visitPropertyEvent(final SModelPropertyEvent event) {
      if (jetbrains.mps.util.SNodeOperations.isDisposed(event.getNode())) return;

      MPSNodeVirtualFile vf = myVirtualFiles.get(new jetbrains.mps.smodel.SNodePointer(event.getModel().getSModelReference(), event.getNode().getNodeId()));
      if (!(event.getNode().getModel() != null && event.getNode().getModel().isRoot(event.getNode())) || vf == null)
        return;
      String newName = event.getNode().getPresentation();
      if (!newName.equals(vf.getName())) {
        myRenamedFiles.add(new Pair<MPSNodeVirtualFile, String>(vf, newName));
      }
    }
  }

  private class MyModelRepositoryListener extends SModelRepositoryAdapter {
    public void beforeModelRemoved(SModelDescriptor modelDescriptor) {
      if (!(modelDescriptor.isLoaded())) return;

      Collection<MPSNodeVirtualFile> deletedFiles = new ArrayList<MPSNodeVirtualFile>();
      for (SNode root : modelDescriptor.getSModel().roots()) {
        SNodeReference pointer = new jetbrains.mps.smodel.SNodePointer(root);
        MPSNodeVirtualFile vf = myVirtualFiles.get(pointer);
        if (vf == null) continue;
        deletedFiles.add(vf);
        myVirtualFiles.remove(pointer);
      }
      VFSNotifier vfsNotifier = new VFSNotifier(deletedFiles, Collections.<Pair<MPSNodeVirtualFile, String>>emptyList());
      if (vfsNotifier.hasPendingNotifications()) {
        ModelAccess.instance().runWriteInEDT(vfsNotifier);
      }
    }

    public void modelsReplaced(final Set<SModelDescriptor> descriptors) {
      for (SModelDescriptor sModelDescriptor : descriptors) {

        if (!sModelDescriptor.isRegistered()) {
          continue;
        }

        for (SNode root : sModelDescriptor.getSModel().roots()) {
          updateModificationStamp(root);
        }

        Collection<MPSNodeVirtualFile> deletedFiles = new ArrayList<MPSNodeVirtualFile>();
        Collection<Pair<MPSNodeVirtualFile, String>> renamedFiles = new ArrayList<Pair<MPSNodeVirtualFile, String>>();
        for (Iterator<Entry<SNodePointer, MPSNodeVirtualFile>> it = myVirtualFiles.entrySet().iterator(); it.hasNext(); ) {
          Entry<SNodePointer, MPSNodeVirtualFile> entry = it.next();
          if (entry.getKey().getModel() != sModelDescriptor) continue;

          SNode node = entry.getKey().getNode();
          MPSNodeVirtualFile file = entry.getValue();
          if (node == null) {
            deletedFiles.add(file);
            it.remove();
          } else {
            String oldName = file.getName();
            String newName = node.getPresentation();
            if (!oldName.equals(newName)) {
              renamedFiles.add(new Pair<MPSNodeVirtualFile, String>(file, newName));
            }
          }
        }

        VFSNotifier vfsNotifier = new VFSNotifier(deletedFiles, renamedFiles);
        if (vfsNotifier.hasPendingNotifications()) {
          ModelAccess.instance().runWriteInEDT(vfsNotifier);
        }
      }
    }
  }

  private class MyModelListener extends SModelAdapter {
    public void eventFired(SModelEvent event) {
      SNode root = event.getAffectedRoot();
      if (root == null) return;
      if (root.getModel() == null) return;
      updateModificationStamp(root);
    }


<<<<<<< HEAD
      Collection<MPSNodeVirtualFile> deletedFiles = new ArrayList<MPSNodeVirtualFile>();
      Collection<Pair<MPSNodeVirtualFile, String>> renamedFiles = new ArrayList<Pair<MPSNodeVirtualFile, String>>();
      for (Iterator<Entry<SNodeReference, MPSNodeVirtualFile>> it = myVirtualFiles.entrySet().iterator(); it.hasNext(); ) {
        Entry<SNodeReference, MPSNodeVirtualFile> entry = it.next();
        if (!entry.getKey().getModelReference().equals(sm.getSModelReference())) continue;

        SNode node = entry.getKey().resolve(MPSModuleRepository.getInstance());
        MPSNodeVirtualFile file = entry.getValue();
        if (node == null) {
          deletedFiles.add(file);
          it.remove();
        } else {
          String oldName = file.getName();
          String newName = node.getPresentation();
          if (!oldName.equals(newName)) {
            renamedFiles.add(new Pair<MPSNodeVirtualFile, String>(file, newName));
          }
        }
      }

      VFSNotifier vfsNotifier = new VFSNotifier(deletedFiles, renamedFiles);
      if (vfsNotifier.hasPendingNotifications()) {
        ModelAccess.instance().runWriteInEDT(vfsNotifier);
      }
    }
=======
>>>>>>> bacf675f
  }

  private class VFSNotifier implements Runnable {
    private Collection<MPSNodeVirtualFile> myDeleterFiles;
    private Collection<Pair<MPSNodeVirtualFile, String>> myRenamedFiles;

    private VFSNotifier(Collection<MPSNodeVirtualFile> deletedFiles, Collection<Pair<MPSNodeVirtualFile, String>> renamedFiles) {
      myDeleterFiles = deletedFiles;
      myRenamedFiles = renamedFiles;
    }

    @Override
    public void run() {
      if (myDisposed) {
        return;
      }
      for (MPSNodeVirtualFile deletedFile : myDeleterFiles) {
        fireBeforeFileDeletion(this, deletedFile);
        deletedFile.invalidate();
        fireFileDeleted(this, deletedFile, deletedFile.getName(), null);
      }

      for (Pair<MPSNodeVirtualFile, String> renamedFile : myRenamedFiles) {
        MPSNodeVirtualFile vf = renamedFile.o1;
        vf.updateFields();
      }
    }

    public boolean hasPendingNotifications() {
      return !myDeleterFiles.isEmpty() || !myRenamedFiles.isEmpty();
    }
  }
}<|MERGE_RESOLUTION|>--- conflicted
+++ resolved
@@ -287,34 +287,6 @@
     }
 
 
-<<<<<<< HEAD
-      Collection<MPSNodeVirtualFile> deletedFiles = new ArrayList<MPSNodeVirtualFile>();
-      Collection<Pair<MPSNodeVirtualFile, String>> renamedFiles = new ArrayList<Pair<MPSNodeVirtualFile, String>>();
-      for (Iterator<Entry<SNodeReference, MPSNodeVirtualFile>> it = myVirtualFiles.entrySet().iterator(); it.hasNext(); ) {
-        Entry<SNodeReference, MPSNodeVirtualFile> entry = it.next();
-        if (!entry.getKey().getModelReference().equals(sm.getSModelReference())) continue;
-
-        SNode node = entry.getKey().resolve(MPSModuleRepository.getInstance());
-        MPSNodeVirtualFile file = entry.getValue();
-        if (node == null) {
-          deletedFiles.add(file);
-          it.remove();
-        } else {
-          String oldName = file.getName();
-          String newName = node.getPresentation();
-          if (!oldName.equals(newName)) {
-            renamedFiles.add(new Pair<MPSNodeVirtualFile, String>(file, newName));
-          }
-        }
-      }
-
-      VFSNotifier vfsNotifier = new VFSNotifier(deletedFiles, renamedFiles);
-      if (vfsNotifier.hasPendingNotifications()) {
-        ModelAccess.instance().runWriteInEDT(vfsNotifier);
-      }
-    }
-=======
->>>>>>> bacf675f
   }
 
   private class VFSNotifier implements Runnable {
