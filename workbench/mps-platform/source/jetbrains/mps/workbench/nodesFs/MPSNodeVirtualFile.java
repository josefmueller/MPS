/*
 * Copyright 2003-2011 JetBrains s.r.o.
 *
 * Licensed under the Apache License, Version 2.0 (the "License");
 * you may not use this file except in compliance with the License.
 * You may obtain a copy of the License at
 *
 * http://www.apache.org/licenses/LICENSE-2.0
 *
 * Unless required by applicable law or agreed to in writing, software
 * distributed under the License is distributed on an "AS IS" BASIS,
 * WITHOUT WARRANTIES OR CONDITIONS OF ANY KIND, either express or implied.
 * See the License for the specific language governing permissions and
 * limitations under the License.
 */
package jetbrains.mps.workbench.nodesFs;

import com.intellij.openapi.vfs.VirtualFile;
import com.intellij.openapi.vfs.VirtualFileSystem;
import com.intellij.util.LocalTimeCounter;
import jetbrains.mps.extapi.persistence.FileDataSource;
import jetbrains.mps.ide.vfs.VirtualFileUtils;
import jetbrains.mps.logging.Logger;
import jetbrains.mps.smodel.BaseSModelDescriptorWithSource;
import jetbrains.mps.smodel.MPSModuleRepository;
import jetbrains.mps.smodel.ModelAccess;
import jetbrains.mps.smodel.SModelRepository;
import jetbrains.mps.util.Computable;
import org.jetbrains.annotations.NonNls;
import org.jetbrains.annotations.NotNull;
import org.jetbrains.annotations.Nullable;
import org.jetbrains.mps.openapi.model.SModel;
import org.jetbrains.mps.openapi.model.SNode;
import org.jetbrains.mps.openapi.model.SNodeReference;
import org.jetbrains.mps.openapi.persistence.DataSource;

import java.io.IOException;
import java.io.InputStream;
import java.io.OutputStream;

public class MPSNodeVirtualFile extends VirtualFile {
  private static final byte[] CONTENTS = new byte[0];
  private static final Logger LOG = Logger.getLogger(MPSNodeVirtualFile.class);

  private SNodeReference myNode;
  private String myPath;
  private String myName;
  private long myModificationStamp = LocalTimeCounter.currentTime();
  private long myTimeStamp = -1;

  MPSNodeVirtualFile(@NotNull SNodeReference nodePointer) {
    myNode = nodePointer;
    SModel modelDescriptor =
      nodePointer.getModelReference() == null ? null : SModelRepository.getInstance().getModelDescriptor(nodePointer.getModelReference());
    if (modelDescriptor instanceof BaseSModelDescriptorWithSource) {
      myTimeStamp = ((BaseSModelDescriptorWithSource) modelDescriptor).getSourceTimestamp();
    }
    updateFields();
  }

  void updateFields() {
    ModelAccess.instance().runReadAction(new Runnable() {
      @Override
      public void run() {
        SNode node = myNode.resolve(MPSModuleRepository.getInstance());
        if (node == null) {
          LOG.error(new Throwable("Cannot find node for passed SNodeReference: " + myNode.toString()));
          myName = "";
          myPath = myNode.getModelReference().getSModelFqName() + "/" + myName;
        } else {
          myName = "" + node.getPresentation();
          myPath = node.getModel().getReference().getSModelFqName() + "/" + myName;
        }
      }
    });
  }

  public SNode getNode() {
    return myNode.resolve(MPSModuleRepository.getInstance());
  }

  public SNodeReference getSNodePointer() {
    return myNode;
  }

  @Override
  public String getPath() {
    return myPath;
  }

  @Override
  @NotNull
  public VirtualFileSystem getFileSystem() {
    return MPSNodesVirtualFileSystem.getInstance();
  }

  @Override
  @NotNull
  @NonNls
  public String getName() {
    return myName;
  }

  @Override
  public boolean isDirectory() {
    return false;
  }

  @Override
  public long getLength() {
    return 0;
  }

  @Override
  public InputStream getInputStream() throws IOException {
    throw new UnsupportedOperationException();
  }

  @Override
  @NotNull
  public OutputStream getOutputStream(Object requestor, long newModificationStamp, long newTimeStamp) throws IOException {
    throw new UnsupportedOperationException();
  }

  @Override
  @NotNull
  public byte[] contentsToByteArray() throws IOException {
    return CONTENTS;
  }

  @Override
  @Nullable
  public VirtualFile getParent() {
<<<<<<< HEAD
    return ModelAccess.instance().runReadAction(new Computable<VirtualFile>() {
      @Override
      public VirtualFile compute() {
        if (myNode == null) return null;
        SNode node = getNode();
        if (node == null) return null;
        SModel md = node.getModel();
        if (md == null) return null;

        DataSource source = md.getSource();
        if (!(source instanceof FileDataSource)) return null;

        return VirtualFileUtils.getVirtualFile(((FileDataSource) source).getFile());
      }
    });
=======
    return null;
>>>>>>> f08b4d99
  }

  @Override
  public VirtualFile[] getChildren() {
    return null;
  }

  @Override
  public void refresh(boolean asynchronous, boolean recursive, Runnable postRunnable) {
    if (postRunnable != null) {
      postRunnable.run();
    }
  }

  @Override
  public boolean isWritable() {
    return true;
  }

  @Override
  public boolean isValid() {
    return myNode != null;
  }

  void invalidate() {
    myNode = null;
  }

  public boolean hasValidMPSNode() {
    return isValid() && MPSNodesVirtualFileSystem.getInstance().hasVirtualFileFor(myNode);
  }

  @Override
  public long getTimeStamp() {
    return myTimeStamp;
  }

  public void setTimeStamp(long newTimeStamp) {
    myTimeStamp = newTimeStamp;
  }

  @Override
  public long getModificationStamp() {
    return myModificationStamp;
  }

  public void setModificationStamp(long newValue) {
    myModificationStamp = newValue;
  }
}<|MERGE_RESOLUTION|>--- conflicted
+++ resolved
@@ -24,6 +24,7 @@
 import jetbrains.mps.smodel.BaseSModelDescriptorWithSource;
 import jetbrains.mps.smodel.MPSModuleRepository;
 import jetbrains.mps.smodel.ModelAccess;
+import jetbrains.mps.smodel.SModelReference;
 import jetbrains.mps.smodel.SModelRepository;
 import jetbrains.mps.util.Computable;
 import org.jetbrains.annotations.NonNls;
@@ -131,25 +132,7 @@
   @Override
   @Nullable
   public VirtualFile getParent() {
-<<<<<<< HEAD
-    return ModelAccess.instance().runReadAction(new Computable<VirtualFile>() {
-      @Override
-      public VirtualFile compute() {
-        if (myNode == null) return null;
-        SNode node = getNode();
-        if (node == null) return null;
-        SModel md = node.getModel();
-        if (md == null) return null;
-
-        DataSource source = md.getSource();
-        if (!(source instanceof FileDataSource)) return null;
-
-        return VirtualFileUtils.getVirtualFile(((FileDataSource) source).getFile());
-      }
-    });
-=======
     return null;
->>>>>>> f08b4d99
   }
 
   @Override
