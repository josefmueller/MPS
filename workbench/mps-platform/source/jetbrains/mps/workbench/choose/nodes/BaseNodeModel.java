--- conflicted
+++ resolved
@@ -61,11 +61,7 @@
         ModelAccess.instance().runWriteInEDT(new Runnable() {
           public void run() {
             SNode node = getNode();
-<<<<<<< HEAD
-            if (node == null || jetbrains.mps.util.SNodeOperations.isDisposed(node) || !(node.getModel() != null) || node.getModel().getModelDescriptor() != null) {
-=======
-            if (node == null || node.isDisposed() || !(node.isRegistered()) || node.getModel().getModelDescriptor() == null) {
->>>>>>> bc01da33
+            if (node == null || jetbrains.mps.util.SNodeOperations.isDisposed(node) || !(node.getModel() != null) || node.getModel().getModelDescriptor() == null) {
               return;
             }
             // TODO: use node pointers here
