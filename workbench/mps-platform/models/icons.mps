--- conflicted
+++ resolved
@@ -64,9 +64,14 @@
       </concept>
       <concept id="1188207840427" name="jetbrains.mps.baseLanguage.structure.AnnotationInstance" flags="nn" index="2AHcQZ">
         <reference id="1188208074048" name="annotation" index="2AI5Lk" />
+        <child id="1188214630783" name="value" index="2B76xF" />
       </concept>
       <concept id="1188208481402" name="jetbrains.mps.baseLanguage.structure.HasAnnotation" flags="ng" index="2AJDlI">
         <child id="1188208488637" name="annotation" index="2AJF6D" />
+      </concept>
+      <concept id="1188214545140" name="jetbrains.mps.baseLanguage.structure.AnnotationInstanceValue" flags="ng" index="2B6LJw">
+        <reference id="1188214555875" name="key" index="2B6OnR" />
+        <child id="1188214607812" name="value" index="2B70Vg" />
       </concept>
       <concept id="1153952380246" name="jetbrains.mps.baseLanguage.structure.TryStatement" flags="nn" index="2GUZhq">
         <child id="1153952416686" name="body" index="2GV8ay" />
@@ -142,6 +147,9 @@
       <concept id="1225271177708" name="jetbrains.mps.baseLanguage.structure.StringType" flags="in" index="17QB3L" />
       <concept id="4972933694980447171" name="jetbrains.mps.baseLanguage.structure.BaseVariableDeclaration" flags="ng" index="19Szcq">
         <child id="5680397130376446158" name="type" index="1tU5fm" />
+      </concept>
+      <concept id="1111509017652" name="jetbrains.mps.baseLanguage.structure.FloatingPointConstant" flags="nn" index="3b6qkQ">
+        <property id="1113006610751" name="value" index="$nhwW" />
       </concept>
       <concept id="1068580123132" name="jetbrains.mps.baseLanguage.structure.BaseMethodDeclaration" flags="ng" index="3clF44">
         <property id="4276006055363816570" name="isSynchronized" index="od$2w" />
@@ -196,9 +204,7 @@
         <reference id="1068499141037" name="baseMethodDeclaration" index="37wK5l" />
         <child id="1068499141038" name="actualArgument" index="37wK5m" />
       </concept>
-      <concept id="1212685548494" name="jetbrains.mps.baseLanguage.structure.ClassCreator" flags="nn" index="1pGfFk">
-        <child id="1212687122400" name="typeParameter" index="1pMfVU" />
-      </concept>
+      <concept id="1212685548494" name="jetbrains.mps.baseLanguage.structure.ClassCreator" flags="nn" index="1pGfFk" />
       <concept id="1107461130800" name="jetbrains.mps.baseLanguage.structure.Classifier" flags="ng" index="3pOWGL">
         <child id="5375687026011219971" name="member" index="jymVt" unordered="true" />
       </concept>
@@ -238,17 +244,11 @@
       <concept id="1225894555487" name="jetbrains.mps.baseLanguage.structure.BitwiseNotExpression" flags="nn" index="1H0AT2">
         <child id="1225894555490" name="expression" index="1H0ATZ" />
       </concept>
-<<<<<<< HEAD
       <concept id="1163668896201" name="jetbrains.mps.baseLanguage.structure.TernaryOperatorExpression" flags="nn" index="3K4zz7">
         <child id="1163668914799" name="condition" index="3K4Cdx" />
         <child id="1163668922816" name="ifTrue" index="3K4E3e" />
         <child id="1163668934364" name="ifFalse" index="3K4GZi" />
       </concept>
-      <concept id="1221737317277" name="jetbrains.mps.baseLanguage.structure.StaticInitializer" flags="lg" index="1Pe0a1">
-        <child id="1221737317278" name="statementList" index="1Pe0a2" />
-      </concept>
-=======
->>>>>>> d968de6b
       <concept id="1208890769693" name="jetbrains.mps.baseLanguage.structure.ArrayLengthOperation" flags="nn" index="1Rwk04" />
       <concept id="6329021646629104957" name="jetbrains.mps.baseLanguage.structure.TextCommentPart" flags="nn" index="3SKdUq">
         <property id="6329021646629104958" name="text" index="3SKdUp" />
@@ -274,12 +274,9 @@
       </concept>
     </language>
     <language id="f2801650-65d5-424e-bb1b-463a8781b786" name="jetbrains.mps.baseLanguage.javadoc">
+      <concept id="6832197706140896242" name="jetbrains.mps.baseLanguage.javadoc.structure.FieldDocComment" flags="ng" index="z59LJ" />
       <concept id="5349172909345501395" name="jetbrains.mps.baseLanguage.javadoc.structure.BaseDocComment" flags="ng" index="P$AiS">
-<<<<<<< HEAD
         <child id="8465538089690331502" name="body" index="TZ5H$" />
-=======
-        <child id="5383422241790532083" name="tags" index="3nqlJM" />
->>>>>>> d968de6b
       </concept>
       <concept id="8465538089690331500" name="jetbrains.mps.baseLanguage.javadoc.structure.CommentLine" flags="ng" index="TZ5HA">
         <child id="8970989240999019149" name="part" index="1dT_Ay" />
@@ -381,85 +378,6 @@
     <property role="TrG5h" value="IconManager" />
     <property role="1EXbeo" value="true" />
     <node concept="3Tm1VV" id="277Nzj6qTEk" role="1B3o_S" />
-<<<<<<< HEAD
-    <node concept="Wx3nA" id="axXFkGpDcC" role="jymVt">
-      <property role="TrG5h" value="ourAspectsToIcons" />
-      <node concept="3Tm6S6" id="axXFkGpDcD" role="1B3o_S" />
-      <node concept="3rvAFt" id="axXFkGpDcI" role="1tU5fm">
-        <node concept="3uibUv" id="axXFkGpDcJ" role="3rvQeY">
-          <ref role="3uigEE" to="w1kc:~LanguageAspect" resolve="LanguageAspect" />
-        </node>
-        <node concept="3uibUv" id="axXFkGpDcK" role="3rvSg0">
-          <ref role="3uigEE" to="dxuu:~Icon" resolve="Icon" />
-        </node>
-      </node>
-      <node concept="z59LJ" id="7IH442cOwFV" role="lGtFl">
-        <node concept="TZ5HA" id="7IH442cOwFW" role="TZ5H$">
-          <node concept="1dT_AC" id="7IH442cOwFX" role="1dT_Ay">
-            <property role="1dT_AB" value="[MM] this usage of LanguageAspect is reviewed" />
-=======
-    <node concept="Wx3nA" id="277Nzj6qTEl" role="jymVt">
-      <property role="TrG5h" value="LOG" />
-      <property role="3TUv4t" value="true" />
-      <node concept="2YIFZM" id="Hn0$MvbYQR" role="33vP2m">
-        <ref role="37wK5l" to="q7tw:~LogManager.getLogger(java.lang.Class):org.apache.log4j.Logger" resolve="getLogger" />
-        <ref role="1Pybhc" to="q7tw:~LogManager" resolve="LogManager" />
-        <node concept="3VsKOn" id="Hn0$MvbYQS" role="37wK5m">
-          <ref role="3VsUkX" node="277Nzj6qTEj" resolve="IconManager" />
-        </node>
-      </node>
-      <node concept="3Tm1VV" id="277Nzj6qTEn" role="1B3o_S" />
-      <node concept="3uibUv" id="Hn0$MvbYQJ" role="1tU5fm">
-        <ref role="3uigEE" to="q7tw:~Logger" resolve="Logger" />
-      </node>
-    </node>
-    <node concept="Wx3nA" id="277Nzj6qTEq" role="jymVt">
-      <property role="TrG5h" value="IMAGE_LOADED" />
-      <property role="3TUv4t" value="true" />
-      <node concept="10Oyi0" id="277Nzj6qTEr" role="1tU5fm" />
-      <node concept="3Tm6S6" id="277Nzj6qTEs" role="1B3o_S" />
-      <node concept="1H0AT2" id="277Nzj6qTEt" role="33vP2m">
-        <node concept="1eOMI4" id="277Nzj6qTEu" role="1H0ATZ">
-          <node concept="pVOtf" id="277Nzj6qTEv" role="1eOMHV">
-            <node concept="pVOtf" id="277Nzj6qTEw" role="3uHU7B">
-              <node concept="10M0yZ" id="277Nzj6qTEx" role="3uHU7B">
-                <ref role="1PxDUh" to="z60i:~MediaTracker" resolve="MediaTracker" />
-                <ref role="3cqZAo" to="z60i:~MediaTracker.ABORTED" resolve="ABORTED" />
-              </node>
-              <node concept="10M0yZ" id="277Nzj6qTEy" role="3uHU7w">
-                <ref role="1PxDUh" to="z60i:~MediaTracker" resolve="MediaTracker" />
-                <ref role="3cqZAo" to="z60i:~MediaTracker.ERRORED" resolve="ERRORED" />
-              </node>
-            </node>
-            <node concept="10M0yZ" id="277Nzj6qTEz" role="3uHU7w">
-              <ref role="1PxDUh" to="z60i:~MediaTracker" resolve="MediaTracker" />
-              <ref role="3cqZAo" to="z60i:~MediaTracker.LOADING" resolve="LOADING" />
-            </node>
-          </node>
-        </node>
-      </node>
-    </node>
-    <node concept="Wx3nA" id="277Nzj6qTE$" role="jymVt">
-      <property role="TrG5h" value="ourPathsToIcons" />
-      <node concept="3uibUv" id="277Nzj6qTE_" role="1tU5fm">
-        <ref role="3uigEE" to="33ny:~Map" resolve="Map" />
-        <node concept="17QB3L" id="1TQ5Q1_Fo8i" role="11_B2D" />
-        <node concept="3uibUv" id="277Nzj6qTEB" role="11_B2D">
-          <ref role="3uigEE" to="dxuu:~Icon" resolve="Icon" />
-        </node>
-      </node>
-      <node concept="3Tm6S6" id="277Nzj6qTEC" role="1B3o_S" />
-      <node concept="2ShNRf" id="277Nzj6qTED" role="33vP2m">
-        <node concept="1pGfFk" id="277Nzj6qTEE" role="2ShVmc">
-          <ref role="37wK5l" to="33ny:~HashMap.&lt;init&gt;()" resolve="HashMap" />
-          <node concept="17QB3L" id="1TQ5Q1_Fo8j" role="1pMfVU" />
-          <node concept="3uibUv" id="277Nzj6qTEG" role="1pMfVU">
-            <ref role="3uigEE" to="dxuu:~Icon" resolve="Icon" />
->>>>>>> d968de6b
-          </node>
-        </node>
-      </node>
-    </node>
     <node concept="Wx3nA" id="277Nzj6qTEH" role="jymVt">
       <property role="TrG5h" value="EMPTY_ICON" />
       <property role="3TUv4t" value="true" />
@@ -1147,49 +1065,6 @@
           </node>
         </node>
         <node concept="3clFbH" id="7IH442cOuOT" role="3cqZAp" />
-        <node concept="3SKdUt" id="7IH442cOwxS" role="3cqZAp">
-          <node concept="3SKdUq" id="7IH442cOwxT" role="3SKWNk">
-            <property role="3SKdUp" value="[MM] this usage of LanguageAspect is reviewed" />
-          </node>
-        </node>
-        <node concept="3cpWs8" id="7IH442cOt4N" role="3cqZAp">
-          <node concept="3cpWsn" id="7IH442cOt4O" role="3cpWs9">
-            <property role="TrG5h" value="oldAspect" />
-            <node concept="3uibUv" id="7IH442cOt4L" role="1tU5fm">
-              <ref role="3uigEE" to="w1kc:~LanguageAspect" resolve="LanguageAspect" />
-            </node>
-            <node concept="2YIFZM" id="7IH442cOt4P" role="33vP2m">
-              <ref role="37wK5l" to="vndm:~LanguageAspectSupport.getOldAspect(org.jetbrains.mps.openapi.model.SModel):jetbrains.mps.smodel.LanguageAspect" resolve="getOldAspect" />
-              <ref role="1Pybhc" to="vndm:~LanguageAspectSupport" resolve="LanguageAspectSupport" />
-              <node concept="37vLTw" id="7IH442cOt4Q" role="37wK5m">
-                <ref role="3cqZAo" node="2eVlusX1NX8" resolve="model" />
-              </node>
-            </node>
-          </node>
-        </node>
-        <node concept="3clFbJ" id="277Nzj6qTKb" role="3cqZAp">
-          <node concept="3y3z36" id="7IH442cOsDr" role="3clFbw">
-            <node concept="10Nm6u" id="7IH442cOsFX" role="3uHU7w" />
-            <node concept="37vLTw" id="7IH442cOt4R" role="3uHU7B">
-              <ref role="3cqZAo" node="7IH442cOt4O" resolve="oldAspect" />
-            </node>
-          </node>
-          <node concept="3clFbS" id="277Nzj6qTKx" role="3clFbx">
-            <node concept="3cpWs6" id="277Nzj6qTKy" role="3cqZAp">
-              <node concept="1rXfSq" id="4hiugqystTK" role="3cqZAk">
-                <ref role="37wK5l" node="277Nzj6qTOk" resolve="getIconForAspect" />
-                <node concept="2YIFZM" id="7IH442cOsId" role="37wK5m">
-                  <ref role="37wK5l" to="vndm:~LanguageAspectSupport.getOldAspect(org.jetbrains.mps.openapi.model.SModel):jetbrains.mps.smodel.LanguageAspect" resolve="getOldAspect" />
-                  <ref role="1Pybhc" to="vndm:~LanguageAspectSupport" resolve="LanguageAspectSupport" />
-                  <node concept="37vLTw" id="7IH442cOsIe" role="37wK5m">
-                    <ref role="3cqZAo" node="2eVlusX1NX8" resolve="model" />
-                  </node>
-                </node>
-              </node>
-            </node>
-          </node>
-        </node>
-        <node concept="3clFbH" id="7IH442cOuLb" role="3cqZAp" />
         <node concept="3cpWs8" id="7IH442cOtIJ" role="3cqZAp">
           <node concept="3cpWsn" id="7IH442cOtIK" role="3cpWs9">
             <property role="TrG5h" value="newAspect" />
@@ -1936,7 +1811,6 @@
             </node>
           </node>
         </node>
-<<<<<<< HEAD
         <node concept="3clFbJ" id="4qFb6JnFy0m" role="3cqZAp">
           <node concept="3clFbC" id="4qFb6JnFy0n" role="3clFbw">
             <node concept="37vLTw" id="4qFb6JnFy0o" role="3uHU7B">
@@ -1979,14 +1853,6 @@
               <node concept="3SKdUq" id="Z6TQiSSxdB" role="3SKWNk">
                 <property role="3SKdUp" value="for compatibility purposes only" />
               </node>
-=======
-        <node concept="3clFbH" id="7IH442cOuOT" role="3cqZAp" />
-        <node concept="3cpWs8" id="7IH442cOtIJ" role="3cqZAp">
-          <node concept="3cpWsn" id="7IH442cOtIK" role="3cpWs9">
-            <property role="TrG5h" value="newAspect" />
-            <node concept="3uibUv" id="7IH442cOtIH" role="1tU5fm">
-              <ref role="3uigEE" to="vndm:~LanguageAspectDescriptor" resolve="LanguageAspectDescriptor" />
->>>>>>> d968de6b
             </node>
             <node concept="3cpWs8" id="Z6TQiSSxed" role="3cqZAp">
               <node concept="3cpWsn" id="Z6TQiSSxee" role="3cpWs9">
@@ -2453,6 +2319,9 @@
     <node concept="2tJIrI" id="Z6TQiSPs3g" role="jymVt" />
     <node concept="2YIFZL" id="277Nzj6qTLb" role="jymVt">
       <property role="TrG5h" value="getIconFor" />
+      <node concept="2AHcQZ" id="Z6TQiSQ8T8" role="2AJF6D">
+        <ref role="2AI5Lk" to="wyt6:~Deprecated" resolve="Deprecated" />
+      </node>
       <node concept="3Tm1VV" id="277Nzj6qTLc" role="1B3o_S" />
       <node concept="3uibUv" id="277Nzj6qTLd" role="3clF45">
         <ref role="3uigEE" to="dxuu:~Icon" resolve="Icon" />
@@ -2514,354 +2383,8 @@
           </node>
         </node>
       </node>
-      <node concept="2AHcQZ" id="Z6TQiSQ8T8" role="2AJF6D">
-        <ref role="2AI5Lk" to="wyt6:~Deprecated" resolve="Deprecated" />
-      </node>
     </node>
-<<<<<<< HEAD
     <node concept="2tJIrI" id="Z6TQiSPsLX" role="jymVt" />
-    <node concept="2YIFZL" id="277Nzj6qTOk" role="jymVt">
-      <property role="TrG5h" value="getIconForAspect" />
-      <property role="IEkAT" value="false" />
-      <node concept="3Tm1VV" id="277Nzj6qTOl" role="1B3o_S" />
-      <node concept="3uibUv" id="277Nzj6qTOm" role="3clF45">
-        <ref role="3uigEE" to="dxuu:~Icon" resolve="Icon" />
-      </node>
-      <node concept="37vLTG" id="277Nzj6qTOn" role="3clF46">
-        <property role="TrG5h" value="aspect" />
-        <node concept="3uibUv" id="277Nzj6qTOo" role="1tU5fm">
-          <ref role="3uigEE" to="w1kc:~LanguageAspect" resolve="LanguageAspect" />
-        </node>
-      </node>
-      <node concept="3clFbS" id="277Nzj6qTOp" role="3clF47">
-        <node concept="3SKdUt" id="7IH442cOwln" role="3cqZAp">
-          <node concept="3SKdUq" id="7IH442cOwlo" role="3SKWNk">
-            <property role="3SKdUp" value="[MM] this usage of LanguageAspect is reviewed" />
-          </node>
-        </node>
-        <node concept="3cpWs8" id="axXFkGpDf1" role="3cqZAp">
-          <node concept="3cpWsn" id="axXFkGpDf2" role="3cpWs9">
-            <property role="TrG5h" value="icon" />
-            <node concept="3uibUv" id="axXFkGpDf3" role="1tU5fm">
-              <ref role="3uigEE" to="dxuu:~Icon" resolve="Icon" />
-            </node>
-            <node concept="3EllGN" id="axXFkGpDf4" role="33vP2m">
-              <node concept="37vLTw" id="2BHiRxgm8uA" role="3ElVtu">
-                <ref role="3cqZAo" node="277Nzj6qTOn" resolve="aspect" />
-              </node>
-              <node concept="37vLTw" id="2BHiRxeoicQ" role="3ElQJh">
-                <ref role="3cqZAo" node="axXFkGpDcC" resolve="ourAspectsToIcons" />
-              </node>
-            </node>
-          </node>
-        </node>
-        <node concept="3clFbJ" id="axXFkGpDcp" role="3cqZAp">
-          <node concept="3clFbS" id="axXFkGpDcq" role="3clFbx">
-            <node concept="3cpWs6" id="axXFkGpDeU" role="3cqZAp">
-              <node concept="10M0yZ" id="axXFkGpDfe" role="3cqZAk">
-                <ref role="3cqZAo" to="xnls:~IdeIcons.MODEL_ICON" resolve="MODEL_ICON" />
-                <ref role="1PxDUh" to="xnls:~IdeIcons" resolve="IdeIcons" />
-              </node>
-            </node>
-          </node>
-          <node concept="3clFbC" id="axXFkGpDeQ" role="3clFbw">
-            <node concept="10Nm6u" id="axXFkGpDeT" role="3uHU7w" />
-            <node concept="37vLTw" id="3GM_nagTxiX" role="3uHU7B">
-              <ref role="3cqZAo" node="axXFkGpDf2" resolve="icon" />
-            </node>
-          </node>
-        </node>
-        <node concept="3cpWs6" id="axXFkGpDfb" role="3cqZAp">
-          <node concept="37vLTw" id="3GM_nagTwPz" role="3cqZAk">
-            <ref role="3cqZAo" node="axXFkGpDf2" resolve="icon" />
-          </node>
-        </node>
-      </node>
-      <node concept="2AHcQZ" id="7IH442cOrXD" role="2AJF6D">
-        <ref role="2AI5Lk" to="wyt6:~Deprecated" resolve="Deprecated" />
-      </node>
-      <node concept="2AHcQZ" id="7IH442cOs36" role="2AJF6D">
-        <ref role="2AI5Lk" to="ncw5:~ToRemove" resolve="ToRemove" />
-        <node concept="2B6LJw" id="7IH442cOsb3" role="2B76xF">
-          <ref role="2B6OnR" to="ncw5:~ToRemove.version()" resolve="version" />
-          <node concept="3b6qkQ" id="7IH442cOsdk" role="2B70Vg">
-            <property role="$nhwW" value="3.3" />
-          </node>
-        </node>
-      </node>
-    </node>
-    <node concept="2tJIrI" id="Z6TQiSPtwF" role="jymVt" />
-    <node concept="1Pe0a1" id="axXFkGpDcP" role="jymVt">
-      <node concept="3clFbS" id="axXFkGpDcQ" role="1Pe0a2">
-        <node concept="3SKdUt" id="7IH442cOw0N" role="3cqZAp">
-          <node concept="3SKdUq" id="7IH442cOw3L" role="3SKWNk">
-            <property role="3SKdUp" value="[MM] this usage of LanguageAspect is reviewed" />
-          </node>
-        </node>
-        <node concept="3clFbF" id="axXFkGpDes" role="3cqZAp">
-          <node concept="37vLTI" id="axXFkGpDeu" role="3clFbG">
-            <node concept="37vLTw" id="2BHiRxeoniW" role="37vLTJ">
-              <ref role="3cqZAo" node="axXFkGpDcC" resolve="ourAspectsToIcons" />
-            </node>
-            <node concept="2ShNRf" id="axXFkGpDex" role="37vLTx">
-              <node concept="1pGfFk" id="axXFkGpDey" role="2ShVmc">
-                <ref role="37wK5l" to="33ny:~EnumMap.&lt;init&gt;(java.lang.Class)" resolve="EnumMap" />
-                <node concept="3uibUv" id="axXFkGpDez" role="1pMfVU">
-                  <ref role="3uigEE" to="w1kc:~LanguageAspect" resolve="LanguageAspect" />
-                </node>
-                <node concept="3uibUv" id="axXFkGpDe$" role="1pMfVU">
-                  <ref role="3uigEE" to="dxuu:~Icon" resolve="Icon" />
-                </node>
-                <node concept="3VsKOn" id="axXFkGpDe_" role="37wK5m">
-                  <ref role="3VsUkX" to="w1kc:~LanguageAspect" resolve="LanguageAspect" />
-                </node>
-              </node>
-            </node>
-          </node>
-        </node>
-        <node concept="3clFbF" id="axXFkGpDd1" role="3cqZAp">
-          <node concept="37vLTI" id="axXFkGpDd2" role="3clFbG">
-            <node concept="3EllGN" id="axXFkGpDd3" role="37vLTJ">
-              <node concept="37vLTw" id="2BHiRxeohaG" role="3ElQJh">
-                <ref role="3cqZAo" node="axXFkGpDcC" resolve="ourAspectsToIcons" />
-              </node>
-              <node concept="Rm8GO" id="axXFkGpDd5" role="3ElVtu">
-                <ref role="1Px2BO" to="w1kc:~LanguageAspect" resolve="LanguageAspect" />
-                <ref role="Rm8GQ" to="w1kc:~LanguageAspect.ACTIONS" resolve="ACTIONS" />
-              </node>
-            </node>
-            <node concept="10M0yZ" id="axXFkGpDd6" role="37vLTx">
-              <ref role="3cqZAo" to="xnls:~IdeIcons.ACTIONS_MODEL_ICON" resolve="ACTIONS_MODEL_ICON" />
-              <ref role="1PxDUh" to="xnls:~IdeIcons" resolve="IdeIcons" />
-            </node>
-          </node>
-        </node>
-        <node concept="3clFbF" id="axXFkGpDd7" role="3cqZAp">
-          <node concept="37vLTI" id="axXFkGpDd8" role="3clFbG">
-            <node concept="3EllGN" id="axXFkGpDd9" role="37vLTJ">
-              <node concept="37vLTw" id="7IH442cOkFt" role="3ElQJh">
-                <ref role="3cqZAo" node="axXFkGpDcC" resolve="ourAspectsToIcons" />
-              </node>
-              <node concept="Rm8GO" id="axXFkGpDdb" role="3ElVtu">
-                <ref role="1Px2BO" to="w1kc:~LanguageAspect" resolve="LanguageAspect" />
-                <ref role="Rm8GQ" to="w1kc:~LanguageAspect.BEHAVIOR" resolve="BEHAVIOR" />
-              </node>
-            </node>
-            <node concept="10M0yZ" id="axXFkGpDdc" role="37vLTx">
-              <ref role="3cqZAo" to="xnls:~IdeIcons.BEHAVIOR_MODEL_ICON" resolve="BEHAVIOR_MODEL_ICON" />
-              <ref role="1PxDUh" to="xnls:~IdeIcons" resolve="IdeIcons" />
-            </node>
-          </node>
-        </node>
-        <node concept="3clFbF" id="axXFkGpDdd" role="3cqZAp">
-          <node concept="37vLTI" id="axXFkGpDde" role="3clFbG">
-            <node concept="3EllGN" id="axXFkGpDdf" role="37vLTJ">
-              <node concept="37vLTw" id="2BHiRxeon3D" role="3ElQJh">
-                <ref role="3cqZAo" node="axXFkGpDcC" resolve="ourAspectsToIcons" />
-              </node>
-              <node concept="Rm8GO" id="axXFkGpDdh" role="3ElVtu">
-                <ref role="1Px2BO" to="w1kc:~LanguageAspect" resolve="LanguageAspect" />
-                <ref role="Rm8GQ" to="w1kc:~LanguageAspect.CONSTRAINTS" resolve="CONSTRAINTS" />
-              </node>
-            </node>
-            <node concept="10M0yZ" id="axXFkGpDdi" role="37vLTx">
-              <ref role="3cqZAo" to="xnls:~IdeIcons.CONSTRAINTS_MODEL_ICON" resolve="CONSTRAINTS_MODEL_ICON" />
-              <ref role="1PxDUh" to="xnls:~IdeIcons" resolve="IdeIcons" />
-            </node>
-          </node>
-        </node>
-        <node concept="3clFbF" id="axXFkGpDdj" role="3cqZAp">
-          <node concept="37vLTI" id="axXFkGpDdk" role="3clFbG">
-            <node concept="3EllGN" id="axXFkGpDdl" role="37vLTJ">
-              <node concept="37vLTw" id="2BHiRxeorFC" role="3ElQJh">
-                <ref role="3cqZAo" node="axXFkGpDcC" resolve="ourAspectsToIcons" />
-              </node>
-              <node concept="Rm8GO" id="axXFkGpDdn" role="3ElVtu">
-                <ref role="1Px2BO" to="w1kc:~LanguageAspect" resolve="LanguageAspect" />
-                <ref role="Rm8GQ" to="w1kc:~LanguageAspect.DATA_FLOW" resolve="DATA_FLOW" />
-              </node>
-            </node>
-            <node concept="10M0yZ" id="axXFkGpDdo" role="37vLTx">
-              <ref role="3cqZAo" to="xnls:~IdeIcons.DATA_FLOW_MODEL_ICON" resolve="DATA_FLOW_MODEL_ICON" />
-              <ref role="1PxDUh" to="xnls:~IdeIcons" resolve="IdeIcons" />
-            </node>
-          </node>
-        </node>
-        <node concept="3clFbF" id="axXFkGpDdp" role="3cqZAp">
-          <node concept="37vLTI" id="axXFkGpDdq" role="3clFbG">
-            <node concept="3EllGN" id="axXFkGpDdr" role="37vLTJ">
-              <node concept="37vLTw" id="2BHiRxeogq_" role="3ElQJh">
-                <ref role="3cqZAo" node="axXFkGpDcC" resolve="ourAspectsToIcons" />
-              </node>
-              <node concept="Rm8GO" id="axXFkGpDdt" role="3ElVtu">
-                <ref role="1Px2BO" to="w1kc:~LanguageAspect" resolve="LanguageAspect" />
-                <ref role="Rm8GQ" to="w1kc:~LanguageAspect.EDITOR" resolve="EDITOR" />
-              </node>
-            </node>
-            <node concept="10M0yZ" id="axXFkGpDdu" role="37vLTx">
-              <ref role="3cqZAo" to="xnls:~IdeIcons.EDITOR_MODEL_ICON" resolve="EDITOR_MODEL_ICON" />
-              <ref role="1PxDUh" to="xnls:~IdeIcons" resolve="IdeIcons" />
-            </node>
-          </node>
-        </node>
-        <node concept="3clFbF" id="axXFkGpDdv" role="3cqZAp">
-          <node concept="37vLTI" id="axXFkGpDdw" role="3clFbG">
-            <node concept="3EllGN" id="axXFkGpDdx" role="37vLTJ">
-              <node concept="37vLTw" id="2BHiRxeoic$" role="3ElQJh">
-                <ref role="3cqZAo" node="axXFkGpDcC" resolve="ourAspectsToIcons" />
-              </node>
-              <node concept="Rm8GO" id="axXFkGpDdz" role="3ElVtu">
-                <ref role="1Px2BO" to="w1kc:~LanguageAspect" resolve="LanguageAspect" />
-                <ref role="Rm8GQ" to="w1kc:~LanguageAspect.FIND_USAGES" resolve="FIND_USAGES" />
-              </node>
-            </node>
-            <node concept="10M0yZ" id="axXFkGpDd$" role="37vLTx">
-              <ref role="3cqZAo" to="xnls:~IdeIcons.FIND_USAGES_MODEL_ICON" resolve="FIND_USAGES_MODEL_ICON" />
-              <ref role="1PxDUh" to="xnls:~IdeIcons" resolve="IdeIcons" />
-            </node>
-          </node>
-        </node>
-        <node concept="3clFbF" id="axXFkGpDd_" role="3cqZAp">
-          <node concept="37vLTI" id="axXFkGpDdA" role="3clFbG">
-            <node concept="3EllGN" id="axXFkGpDdB" role="37vLTJ">
-              <node concept="37vLTw" id="2BHiRxeon8T" role="3ElQJh">
-                <ref role="3cqZAo" node="axXFkGpDcC" resolve="ourAspectsToIcons" />
-              </node>
-              <node concept="Rm8GO" id="axXFkGpDdD" role="3ElVtu">
-                <ref role="1Px2BO" to="w1kc:~LanguageAspect" resolve="LanguageAspect" />
-                <ref role="Rm8GQ" to="w1kc:~LanguageAspect.INTENTIONS" resolve="INTENTIONS" />
-              </node>
-            </node>
-            <node concept="10M0yZ" id="axXFkGpDdE" role="37vLTx">
-              <ref role="3cqZAo" to="xnls:~IdeIcons.INTENTIONS_MODEL_ICON" resolve="INTENTIONS_MODEL_ICON" />
-              <ref role="1PxDUh" to="xnls:~IdeIcons" resolve="IdeIcons" />
-            </node>
-          </node>
-        </node>
-        <node concept="3clFbF" id="axXFkGpDdF" role="3cqZAp">
-          <node concept="37vLTI" id="axXFkGpDdG" role="3clFbG">
-            <node concept="3EllGN" id="axXFkGpDdH" role="37vLTJ">
-              <node concept="37vLTw" id="2BHiRxeoq87" role="3ElQJh">
-                <ref role="3cqZAo" node="axXFkGpDcC" resolve="ourAspectsToIcons" />
-              </node>
-              <node concept="Rm8GO" id="axXFkGpDdJ" role="3ElVtu">
-                <ref role="1Px2BO" to="w1kc:~LanguageAspect" resolve="LanguageAspect" />
-                <ref role="Rm8GQ" to="w1kc:~LanguageAspect.PLUGIN" resolve="PLUGIN" />
-              </node>
-            </node>
-            <node concept="10M0yZ" id="axXFkGpDdK" role="37vLTx">
-              <ref role="3cqZAo" to="xnls:~IdeIcons.PLUGIN_MODEL_ICON" resolve="PLUGIN_MODEL_ICON" />
-              <ref role="1PxDUh" to="xnls:~IdeIcons" resolve="IdeIcons" />
-            </node>
-          </node>
-        </node>
-        <node concept="3clFbF" id="axXFkGpDdL" role="3cqZAp">
-          <node concept="37vLTI" id="axXFkGpDdM" role="3clFbG">
-            <node concept="3EllGN" id="axXFkGpDdN" role="37vLTJ">
-              <node concept="37vLTw" id="2BHiRxeoryi" role="3ElQJh">
-                <ref role="3cqZAo" node="axXFkGpDcC" resolve="ourAspectsToIcons" />
-              </node>
-              <node concept="Rm8GO" id="axXFkGpDdP" role="3ElVtu">
-                <ref role="1Px2BO" to="w1kc:~LanguageAspect" resolve="LanguageAspect" />
-                <ref role="Rm8GQ" to="w1kc:~LanguageAspect.REFACTORINGS" resolve="REFACTORINGS" />
-              </node>
-            </node>
-            <node concept="10M0yZ" id="axXFkGpDdQ" role="37vLTx">
-              <ref role="3cqZAo" to="xnls:~IdeIcons.REFACTORINGS_MODEL_ICON" resolve="REFACTORINGS_MODEL_ICON" />
-              <ref role="1PxDUh" to="xnls:~IdeIcons" resolve="IdeIcons" />
-            </node>
-          </node>
-        </node>
-        <node concept="3clFbF" id="axXFkGpDdR" role="3cqZAp">
-          <node concept="37vLTI" id="axXFkGpDdS" role="3clFbG">
-            <node concept="3EllGN" id="axXFkGpDdT" role="37vLTJ">
-              <node concept="37vLTw" id="2BHiRxeop0B" role="3ElQJh">
-                <ref role="3cqZAo" node="axXFkGpDcC" resolve="ourAspectsToIcons" />
-              </node>
-              <node concept="Rm8GO" id="axXFkGpDdV" role="3ElVtu">
-                <ref role="1Px2BO" to="w1kc:~LanguageAspect" resolve="LanguageAspect" />
-                <ref role="Rm8GQ" to="w1kc:~LanguageAspect.SCRIPTS" resolve="SCRIPTS" />
-              </node>
-            </node>
-            <node concept="10M0yZ" id="axXFkGpDdW" role="37vLTx">
-              <ref role="3cqZAo" to="xnls:~IdeIcons.MODEL_ICON" resolve="MODEL_ICON" />
-              <ref role="1PxDUh" to="xnls:~IdeIcons" resolve="IdeIcons" />
-            </node>
-          </node>
-        </node>
-        <node concept="3clFbF" id="axXFkGpDdX" role="3cqZAp">
-          <node concept="37vLTI" id="axXFkGpDdY" role="3clFbG">
-            <node concept="3EllGN" id="axXFkGpDdZ" role="37vLTJ">
-              <node concept="37vLTw" id="2BHiRxeodlv" role="3ElQJh">
-                <ref role="3cqZAo" node="axXFkGpDcC" resolve="ourAspectsToIcons" />
-              </node>
-              <node concept="Rm8GO" id="axXFkGpDe1" role="3ElVtu">
-                <ref role="1Px2BO" to="w1kc:~LanguageAspect" resolve="LanguageAspect" />
-                <ref role="Rm8GQ" to="w1kc:~LanguageAspect.STRUCTURE" resolve="STRUCTURE" />
-              </node>
-            </node>
-            <node concept="10M0yZ" id="axXFkGpDe2" role="37vLTx">
-              <ref role="3cqZAo" to="xnls:~IdeIcons.STRUCTURE_MODEL_ICON" resolve="STRUCTURE_MODEL_ICON" />
-              <ref role="1PxDUh" to="xnls:~IdeIcons" resolve="IdeIcons" />
-            </node>
-          </node>
-        </node>
-        <node concept="3clFbF" id="axXFkGpDe9" role="3cqZAp">
-          <node concept="37vLTI" id="axXFkGpDea" role="3clFbG">
-            <node concept="3EllGN" id="axXFkGpDeb" role="37vLTJ">
-              <node concept="37vLTw" id="2BHiRxeogpV" role="3ElQJh">
-                <ref role="3cqZAo" node="axXFkGpDcC" resolve="ourAspectsToIcons" />
-              </node>
-              <node concept="Rm8GO" id="axXFkGpDed" role="3ElVtu">
-                <ref role="1Px2BO" to="w1kc:~LanguageAspect" resolve="LanguageAspect" />
-                <ref role="Rm8GQ" to="w1kc:~LanguageAspect.TEST" resolve="TEST" />
-              </node>
-            </node>
-            <node concept="10M0yZ" id="axXFkGpDee" role="37vLTx">
-              <ref role="3cqZAo" to="xnls:~IdeIcons.TEST_MODEL_ICON" resolve="TEST_MODEL_ICON" />
-              <ref role="1PxDUh" to="xnls:~IdeIcons" resolve="IdeIcons" />
-            </node>
-          </node>
-        </node>
-        <node concept="3clFbF" id="axXFkGpDef" role="3cqZAp">
-          <node concept="37vLTI" id="axXFkGpDeg" role="3clFbG">
-            <node concept="3EllGN" id="axXFkGpDeh" role="37vLTJ">
-              <node concept="37vLTw" id="2BHiRxeoicu" role="3ElQJh">
-                <ref role="3cqZAo" node="axXFkGpDcC" resolve="ourAspectsToIcons" />
-              </node>
-              <node concept="Rm8GO" id="axXFkGpDej" role="3ElVtu">
-                <ref role="1Px2BO" to="w1kc:~LanguageAspect" resolve="LanguageAspect" />
-                <ref role="Rm8GQ" to="w1kc:~LanguageAspect.TEXT_GEN" resolve="TEXT_GEN" />
-              </node>
-            </node>
-            <node concept="10M0yZ" id="axXFkGpDek" role="37vLTx">
-              <ref role="3cqZAo" to="xnls:~IdeIcons.TEXT_GEN_MODEL_ICON" resolve="TEXT_GEN_MODEL_ICON" />
-              <ref role="1PxDUh" to="xnls:~IdeIcons" resolve="IdeIcons" />
-            </node>
-          </node>
-        </node>
-        <node concept="3clFbF" id="axXFkGpDel" role="3cqZAp">
-          <node concept="37vLTI" id="axXFkGpDem" role="3clFbG">
-            <node concept="3EllGN" id="axXFkGpDen" role="37vLTJ">
-              <node concept="37vLTw" id="2BHiRxeoq9W" role="3ElQJh">
-                <ref role="3cqZAo" node="axXFkGpDcC" resolve="ourAspectsToIcons" />
-              </node>
-              <node concept="Rm8GO" id="axXFkGpDep" role="3ElVtu">
-                <ref role="1Px2BO" to="w1kc:~LanguageAspect" resolve="LanguageAspect" />
-                <ref role="Rm8GQ" to="w1kc:~LanguageAspect.TYPESYSTEM" resolve="TYPESYSTEM" />
-              </node>
-            </node>
-            <node concept="10M0yZ" id="axXFkGpDeq" role="37vLTx">
-              <ref role="3cqZAo" to="xnls:~IdeIcons.TYPESYSTEM_MODEL_ICON" resolve="TYPESYSTEM_MODEL_ICON" />
-              <ref role="1PxDUh" to="xnls:~IdeIcons" resolve="IdeIcons" />
-            </node>
-          </node>
-        </node>
-      </node>
-    </node>
-    <node concept="2tJIrI" id="Z6TQiSRQqD" role="jymVt" />
-=======
->>>>>>> d968de6b
   </node>
   <node concept="312cEu" id="2gYvKAyU8B3">
     <property role="TrG5h" value="CachingIconManager" />
