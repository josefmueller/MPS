--- conflicted
+++ resolved
@@ -4,9 +4,9 @@
   <languages>
     <use id="fd392034-7849-419d-9071-12563d152375" name="jetbrains.mps.baseLanguage.closures" version="-1" />
     <use id="83888646-71ce-4f1c-9c53-c54016f6ad4f" name="jetbrains.mps.baseLanguage.collections" version="-1" />
-    <use id="f2801650-65d5-424e-bb1b-463a8781b786" name="jetbrains.mps.baseLanguage.javadoc" version="1" />
-    <use id="7866978e-a0f0-4cc7-81bc-4d213d9375e1" name="jetbrains.mps.lang.smodel" version="2" />
-    <use id="f3061a53-9226-4cc5-a443-f952ceaf5816" name="jetbrains.mps.baseLanguage" version="3" />
+    <use id="f2801650-65d5-424e-bb1b-463a8781b786" name="jetbrains.mps.baseLanguage.javadoc" version="-1" />
+    <use id="7866978e-a0f0-4cc7-81bc-4d213d9375e1" name="jetbrains.mps.lang.smodel" version="-1" />
+    <use id="f3061a53-9226-4cc5-a443-f952ceaf5816" name="jetbrains.mps.baseLanguage" version="-1" />
   </languages>
   <imports>
     <import index="ge2m" ref="r:bd8551c6-e2e3-4499-a261-45b0c886d1d1(jetbrains.mps.refactoring.framework)" />
@@ -40,11 +40,7 @@
     <import index="ngmm" ref="742f6602-5a2f-4313-aa6e-ae1cd4ffdc61/java:jetbrains.mps.ide.findusages.view(MPS.Platform/)" />
     <import index="z1c4" ref="742f6602-5a2f-4313-aa6e-ae1cd4ffdc61/java:jetbrains.mps.project(MPS.Platform/)" />
     <import index="c17a" ref="8865b7a8-5271-43d3-884c-6fd1d9cfdd34/java:org.jetbrains.mps.openapi.language(MPS.OpenAPI/)" />
-<<<<<<< HEAD
-    <import index="lui2" ref="8865b7a8-5271-43d3-884c-6fd1d9cfdd34/java:org.jetbrains.mps.openapi.module(MPS.OpenAPI/)" implicit="true" />
-=======
     <import index="lui2" ref="8865b7a8-5271-43d3-884c-6fd1d9cfdd34/java:org.jetbrains.mps.openapi.module(MPS.OpenAPI/)" />
->>>>>>> abeae28a
     <import index="tpce" ref="r:00000000-0000-4000-0000-011c89590292(jetbrains.mps.lang.structure.structure)" implicit="true" />
   </imports>
   <registry>
@@ -163,7 +159,7 @@
         <child id="1068580123160" name="condition" index="3clFbw" />
         <child id="1068580123161" name="ifTrue" index="3clFbx" />
       </concept>
-      <concept id="1068580123136" name="jetbrains.mps.baseLanguage.structure.StatementList" flags="sn" stub="5293379017992965193" index="3clFbS">
+      <concept id="1068580123136" name="jetbrains.mps.baseLanguage.structure.StatementList" flags="sn" index="3clFbS">
         <child id="1068581517665" name="statement" index="3cqZAp" />
       </concept>
       <concept id="1068580123137" name="jetbrains.mps.baseLanguage.structure.BooleanConstant" flags="nn" index="3clFbT">
@@ -2473,6 +2469,9 @@
     </node>
     <node concept="3clFb_" id="WWy1UWgXzO" role="jymVt">
       <property role="TrG5h" value="getCurrentValue" />
+      <node concept="2AHcQZ" id="1dXf3Q0T23m" role="2AJF6D">
+        <ref role="2AI5Lk" to="mhfm:~NotNull" resolve="NotNull" />
+      </node>
       <node concept="17QB3L" id="WWy1UWgX$b" role="3clF45" />
       <node concept="3Tmbuc" id="WWy1UWgX$1" role="1B3o_S" />
       <node concept="3clFbS" id="WWy1UWgXzR" role="3clF47">
@@ -2508,9 +2507,6 @@
             </node>
           </node>
         </node>
-      </node>
-      <node concept="2AHcQZ" id="1dXf3Q0T23m" role="2AJF6D">
-        <ref role="2AI5Lk" to="mhfm:~NotNull" resolve="NotNull" />
       </node>
     </node>
     <node concept="3clFb_" id="1t_LRy89$4Q" role="jymVt">
@@ -4161,6 +4157,18 @@
         </node>
         <node concept="3clFbF" id="1KUoCipvE$X" role="3cqZAp">
           <node concept="2OqwBi" id="1KUoCipvE$Y" role="3clFbG">
+            <node concept="2OqwBi" id="FLkVtyDBY1" role="2Oq$k0">
+              <node concept="2YIFZM" id="FLkVtyDBRh" role="2Oq$k0">
+                <ref role="1Pybhc" to="alof:~ProjectHelper" resolve="ProjectHelper" />
+                <ref role="37wK5l" to="alof:~ProjectHelper.toMPSProject(com.intellij.openapi.project.Project):jetbrains.mps.project.Project" resolve="toMPSProject" />
+                <node concept="1rXfSq" id="FLkVtyDBRi" role="37wK5m">
+                  <ref role="37wK5l" node="5wEedBrKLQY" resolve="getProject" />
+                </node>
+              </node>
+              <node concept="liA8E" id="FLkVtyDC5Z" role="2OqNvi">
+                <ref role="37wK5l" to="z1c3:~Project.getModelAccess():org.jetbrains.mps.openapi.module.ModelAccess" resolve="getModelAccess" />
+              </node>
+            </node>
             <node concept="liA8E" id="1KUoCipvE_0" role="2OqNvi">
               <ref role="37wK5l" to="lui2:~ModelAccess.runReadAction(java.lang.Runnable):void" resolve="runReadAction" />
               <node concept="1bVj0M" id="1KUoCipvE_1" role="37wK5m">
@@ -4270,18 +4278,6 @@
                 </node>
               </node>
             </node>
-            <node concept="2OqwBi" id="FLkVtyDBY1" role="2Oq$k0">
-              <node concept="2YIFZM" id="FLkVtyDBRh" role="2Oq$k0">
-                <ref role="1Pybhc" to="alof:~ProjectHelper" resolve="ProjectHelper" />
-                <ref role="37wK5l" to="alof:~ProjectHelper.toMPSProject(com.intellij.openapi.project.Project):jetbrains.mps.project.Project" resolve="toMPSProject" />
-                <node concept="1rXfSq" id="FLkVtyDBRi" role="37wK5m">
-                  <ref role="37wK5l" node="5wEedBrKLQY" resolve="getProject" />
-                </node>
-              </node>
-              <node concept="liA8E" id="FLkVtyDC5Z" role="2OqNvi">
-                <ref role="37wK5l" to="z1c3:~Project.getModelAccess():org.jetbrains.mps.openapi.module.ModelAccess" resolve="getModelAccess" />
-              </node>
-            </node>
           </node>
         </node>
         <node concept="3clFbJ" id="10ucugRG6EW" role="3cqZAp">
@@ -4339,6 +4335,18 @@
       <node concept="3clFbS" id="5zhJtEaVXKN" role="3clF47">
         <node concept="3clFbF" id="1KUoCipv$Nf" role="3cqZAp">
           <node concept="2OqwBi" id="1KUoCipv$Ng" role="3clFbG">
+            <node concept="2OqwBi" id="FLkVtyDFFF" role="2Oq$k0">
+              <node concept="2YIFZM" id="FLkVtyDFFG" role="2Oq$k0">
+                <ref role="37wK5l" to="alof:~ProjectHelper.toMPSProject(com.intellij.openapi.project.Project):jetbrains.mps.project.Project" resolve="toMPSProject" />
+                <ref role="1Pybhc" to="alof:~ProjectHelper" resolve="ProjectHelper" />
+                <node concept="1rXfSq" id="FLkVtyDFFH" role="37wK5m">
+                  <ref role="37wK5l" node="5wEedBrKLQY" resolve="getProject" />
+                </node>
+              </node>
+              <node concept="liA8E" id="FLkVtyDFFI" role="2OqNvi">
+                <ref role="37wK5l" to="z1c3:~Project.getModelAccess():org.jetbrains.mps.openapi.module.ModelAccess" resolve="getModelAccess" />
+              </node>
+            </node>
             <node concept="liA8E" id="1KUoCipv$Ni" role="2OqNvi">
               <ref role="37wK5l" to="lui2:~ModelAccess.runReadAction(java.lang.Runnable):void" resolve="runReadAction" />
               <node concept="1bVj0M" id="1KUoCipv$Nj" role="37wK5m">
@@ -4368,18 +4376,6 @@
                 </node>
               </node>
             </node>
-            <node concept="2OqwBi" id="FLkVtyDFFF" role="2Oq$k0">
-              <node concept="2YIFZM" id="FLkVtyDFFG" role="2Oq$k0">
-                <ref role="37wK5l" to="alof:~ProjectHelper.toMPSProject(com.intellij.openapi.project.Project):jetbrains.mps.project.Project" resolve="toMPSProject" />
-                <ref role="1Pybhc" to="alof:~ProjectHelper" resolve="ProjectHelper" />
-                <node concept="1rXfSq" id="FLkVtyDFFH" role="37wK5m">
-                  <ref role="37wK5l" node="5wEedBrKLQY" resolve="getProject" />
-                </node>
-              </node>
-              <node concept="liA8E" id="FLkVtyDFFI" role="2OqNvi">
-                <ref role="37wK5l" to="z1c3:~Project.getModelAccess():org.jetbrains.mps.openapi.module.ModelAccess" resolve="getModelAccess" />
-              </node>
-            </node>
           </node>
         </node>
         <node concept="3cpWs8" id="31X3EnY2LTT" role="3cqZAp">
@@ -4790,15 +4786,15 @@
     <node concept="3clFb_" id="1F5g4zQw_bc" role="jymVt">
       <property role="TrG5h" value="insertNode" />
       <property role="1EzhhJ" value="true" />
-      <node concept="3cqZAl" id="1F5g4zQw_bd" role="3clF45" />
-      <node concept="3Tm1VV" id="1F5g4zQw_be" role="1B3o_S" />
-      <node concept="3clFbS" id="1F5g4zQw_bf" role="3clF47" />
       <node concept="37vLTG" id="FLkVtywDEy" role="3clF46">
         <property role="TrG5h" value="repository" />
         <node concept="3uibUv" id="FLkVtywDEz" role="1tU5fm">
           <ref role="3uigEE" to="lui2:~SRepository" resolve="SRepository" />
         </node>
       </node>
+      <node concept="3cqZAl" id="1F5g4zQw_bd" role="3clF45" />
+      <node concept="3Tm1VV" id="1F5g4zQw_be" role="1B3o_S" />
+      <node concept="3clFbS" id="1F5g4zQw_bf" role="3clF47" />
       <node concept="37vLTG" id="1F5g4zQw_bC" role="3clF46">
         <property role="TrG5h" value="nodeToMove" />
         <node concept="3Tqbb2" id="2URczpXGrI_" role="1tU5fm" />
@@ -4812,10 +4808,10 @@
         <property role="eg7rD" value="false" />
         <property role="TrG5h" value="parent" />
         <property role="3TUv4t" value="false" />
-        <node concept="3Tm6S6" id="1F5g4zQtq4D" role="1B3o_S" />
         <node concept="3uibUv" id="FLkVtyw_mX" role="1tU5fm">
           <ref role="3uigEE" to="mhbf:~SNodeReference" resolve="SNodeReference" />
         </node>
+        <node concept="3Tm6S6" id="1F5g4zQtq4D" role="1B3o_S" />
       </node>
       <node concept="312cEg" id="FLkVtyuHCf" role="jymVt">
         <property role="TrG5h" value="role" />
@@ -5016,6 +5012,12 @@
       </node>
       <node concept="3clFb_" id="1F5g4zQwv4z" role="jymVt">
         <property role="TrG5h" value="insertNode" />
+        <node concept="37vLTG" id="FLkVtywD0s" role="3clF46">
+          <property role="TrG5h" value="repository" />
+          <node concept="3uibUv" id="FLkVtywDns" role="1tU5fm">
+            <ref role="3uigEE" to="lui2:~SRepository" resolve="SRepository" />
+          </node>
+        </node>
         <node concept="3cqZAl" id="1F5g4zQwv4_" role="3clF45" />
         <node concept="3Tm1VV" id="1F5g4zQwv4A" role="1B3o_S" />
         <node concept="3clFbS" id="1F5g4zQwv4B" role="3clF47">
@@ -5085,12 +5087,6 @@
             </node>
           </node>
         </node>
-        <node concept="37vLTG" id="FLkVtywD0s" role="3clF46">
-          <property role="TrG5h" value="repository" />
-          <node concept="3uibUv" id="FLkVtywDns" role="1tU5fm">
-            <ref role="3uigEE" to="lui2:~SRepository" resolve="SRepository" />
-          </node>
-        </node>
         <node concept="37vLTG" id="1F5g4zQwyQk" role="3clF46">
           <property role="TrG5h" value="nodeToMove" />
           <node concept="3Tqbb2" id="2URczpXGrT1" role="1tU5fm" />
@@ -5105,10 +5101,10 @@
         <property role="eg7rD" value="false" />
         <property role="TrG5h" value="model" />
         <property role="3TUv4t" value="false" />
-        <node concept="3Tm6S6" id="1F5g4zQtrQY" role="1B3o_S" />
         <node concept="3uibUv" id="FLkVtywEsP" role="1tU5fm">
           <ref role="3uigEE" to="mhbf:~SModelReference" resolve="SModelReference" />
         </node>
+        <node concept="3Tm6S6" id="1F5g4zQtrQY" role="1B3o_S" />
       </node>
       <node concept="3clFbW" id="1F5g4zQtJYF" role="jymVt">
         <node concept="3cqZAl" id="1F5g4zQtJYH" role="3clF45" />
@@ -5162,20 +5158,6 @@
         <node concept="3clFbS" id="1F5g4zQtrR8" role="3clF47">
           <node concept="3clFbF" id="1F5g4zQtu7W" role="3cqZAp">
             <node concept="1Wc70l" id="1F5g4zQt_Zv" role="3clFbG">
-              <node concept="3y3z36" id="FLkVtywEQS" role="3uHU7B">
-                <node concept="10Nm6u" id="FLkVtywEXI" role="3uHU7w" />
-                <node concept="2OqwBi" id="1F5g4zQtu80" role="3uHU7B">
-                  <node concept="37vLTw" id="1F5g4zQtunV" role="2Oq$k0">
-                    <ref role="3cqZAo" node="1F5g4zQtrQX" resolve="model" />
-                  </node>
-                  <node concept="liA8E" id="1F5g4zQtu87" role="2OqNvi">
-                    <ref role="37wK5l" to="mhbf:~SModelReference.resolve(org.jetbrains.mps.openapi.module.SRepository):org.jetbrains.mps.openapi.model.SModel" resolve="resolve" />
-                    <node concept="37vLTw" id="1F5g4zQtu89" role="37wK5m">
-                      <ref role="3cqZAo" node="1F5g4zQtwp3" resolve="repository" />
-                    </node>
-                  </node>
-                </node>
-              </node>
               <node concept="2OqwBi" id="5t_qJH4OxDt" role="3uHU7w">
                 <node concept="1PxgMI" id="5t_qJH4OyDD" role="2Oq$k0">
                   <property role="1BlNFB" value="true" />
@@ -5194,12 +5176,32 @@
                   <ref role="3TsBF5" to="tpce:fX9Ktp8" resolve="rootable" />
                 </node>
               </node>
+              <node concept="3y3z36" id="FLkVtywEQS" role="3uHU7B">
+                <node concept="10Nm6u" id="FLkVtywEXI" role="3uHU7w" />
+                <node concept="2OqwBi" id="1F5g4zQtu80" role="3uHU7B">
+                  <node concept="37vLTw" id="1F5g4zQtunV" role="2Oq$k0">
+                    <ref role="3cqZAo" node="1F5g4zQtrQX" resolve="model" />
+                  </node>
+                  <node concept="liA8E" id="1F5g4zQtu87" role="2OqNvi">
+                    <ref role="37wK5l" to="mhbf:~SModelReference.resolve(org.jetbrains.mps.openapi.module.SRepository):org.jetbrains.mps.openapi.model.SModel" resolve="resolve" />
+                    <node concept="37vLTw" id="1F5g4zQtu89" role="37wK5m">
+                      <ref role="3cqZAo" node="1F5g4zQtwp3" resolve="repository" />
+                    </node>
+                  </node>
+                </node>
+              </node>
             </node>
           </node>
         </node>
       </node>
       <node concept="3clFb_" id="1F5g4zQwA4P" role="jymVt">
         <property role="TrG5h" value="insertNode" />
+        <node concept="37vLTG" id="FLkVtywFn5" role="3clF46">
+          <property role="TrG5h" value="repository" />
+          <node concept="3uibUv" id="FLkVtywFFh" role="1tU5fm">
+            <ref role="3uigEE" to="lui2:~SRepository" resolve="SRepository" />
+          </node>
+        </node>
         <node concept="3cqZAl" id="1F5g4zQwA4Q" role="3clF45" />
         <node concept="3Tm1VV" id="1F5g4zQwA4R" role="1B3o_S" />
         <node concept="3clFbS" id="1F5g4zQwA4S" role="3clF47">
@@ -5264,12 +5266,6 @@
                 </node>
               </node>
             </node>
-          </node>
-        </node>
-        <node concept="37vLTG" id="FLkVtywFn5" role="3clF46">
-          <property role="TrG5h" value="repository" />
-          <node concept="3uibUv" id="FLkVtywFFh" role="1tU5fm">
-            <ref role="3uigEE" to="lui2:~SRepository" resolve="SRepository" />
           </node>
         </node>
         <node concept="37vLTG" id="1F5g4zQwA5h" role="3clF46">
