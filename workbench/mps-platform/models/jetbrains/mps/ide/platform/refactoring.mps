<?xml version="1.0" encoding="UTF-8"?>
<model ref="r:986938bb-bdb1-4307-b062-e4647a4db0f9(jetbrains.mps.ide.platform.refactoring)">
  <persistence version="9" />
  <languages>
    <use id="f3061a53-9226-4cc5-a443-f952ceaf5816" name="jetbrains.mps.baseLanguage" version="-1" />
    <use id="fd392034-7849-419d-9071-12563d152375" name="jetbrains.mps.baseLanguage.closures" version="-1" />
    <use id="83888646-71ce-4f1c-9c53-c54016f6ad4f" name="jetbrains.mps.baseLanguage.collections" version="-1" />
    <use id="f2801650-65d5-424e-bb1b-463a8781b786" name="jetbrains.mps.baseLanguage.javadoc" version="-1" />
    <use id="7866978e-a0f0-4cc7-81bc-4d213d9375e1" name="jetbrains.mps.lang.smodel" version="-1" />
  </languages>
  <imports>
    <import index="ge2m" ref="r:bd8551c6-e2e3-4499-a261-45b0c886d1d1(jetbrains.mps.refactoring.framework)" />
    <import index="ufjo" ref="r:d2766b06-4f01-4d0c-929f-9fe2b1a7c0dc(jetbrains.mps.refactoring)" />
    <import index="hfuk" ref="r:b25dd364-bc3f-4a66-97d1-262009610c5e(jetbrains.mps.make)" />
    <import index="fn29" ref="r:6ba2667b-185e-45cd-ac65-e4b9d66da28e(jetbrains.mps.smodel.resources)" />
    <import index="i9so" ref="r:9e5578e0-37f0-4c9b-a301-771bcb453678(jetbrains.mps.make.script)" />
    <import index="unno" ref="r:61e3d524-8c49-4491-b5e3-f6d6e9364527(jetbrains.mps.util)" />
    <import index="cu2c" ref="f:java_stub#6ed54515-acc8-4d1e-a16c-9fd6cfe951ea#jetbrains.mps.smodel(jetbrains.mps.smodel@java_stub)" />
    <import index="k7g3" ref="f:java_stub#6354ebe7-c22a-4a0f-ac54-50b52ab9b065#java.util(java.util@java_stub)" />
    <import index="luw9" ref="f:java_stub#6ed54515-acc8-4d1e-a16c-9fd6cfe951ea#jetbrains.mps.findUsages(jetbrains.mps.findUsages@java_stub)" />
    <import index="53gy" ref="f:java_stub#6354ebe7-c22a-4a0f-ac54-50b52ab9b065#java.util.concurrent(java.util.concurrent@java_stub)" />
    <import index="vsqj" ref="f:java_stub#6ed54515-acc8-4d1e-a16c-9fd6cfe951ea#jetbrains.mps.project(jetbrains.mps.project@java_stub)" />
    <import index="dbrf" ref="f:java_stub#6354ebe7-c22a-4a0f-ac54-50b52ab9b065#javax.swing(javax.swing@java_stub)" />
    <import index="8q6x" ref="f:java_stub#6354ebe7-c22a-4a0f-ac54-50b52ab9b065#java.awt.event(java.awt.event@java_stub)" />
    <import index="1t7x" ref="f:java_stub#6354ebe7-c22a-4a0f-ac54-50b52ab9b065#java.awt(java.awt@java_stub)" />
    <import index="oj8w" ref="f:java_stub#6354ebe7-c22a-4a0f-ac54-50b52ab9b065#javax.swing.text(javax.swing.text@java_stub)" />
    <import index="5fm0" ref="f:java_stub#6ed54515-acc8-4d1e-a16c-9fd6cfe951ea#jetbrains.mps.ide.findusages.model(jetbrains.mps.ide.findusages.model@java_stub)" />
    <import index="810" ref="f:java_stub#498d89d2-c2e9-11e2-ad49-6cf049e62fe5#com.intellij.openapi.ui(com.intellij.openapi.ui@java_stub)" />
    <import index="b2mh" ref="f:java_stub#498d89d2-c2e9-11e2-ad49-6cf049e62fe5#com.intellij.openapi.project(com.intellij.openapi.project@java_stub)" />
    <import index="86um" ref="f:java_stub#742f6602-5a2f-4313-aa6e-ae1cd4ffdc61#jetbrains.mps.ide(jetbrains.mps.ide@java_stub)" />
    <import index="fezy" ref="f:java_stub#498d89d2-c2e9-11e2-ad49-6cf049e62fe5#com.intellij.refactoring(com.intellij.refactoring@java_stub)" />
    <import index="vuby" ref="f:java_stub#498d89d2-c2e9-11e2-ad49-6cf049e62fe5#com.intellij.util.ui(com.intellij.util.ui@java_stub)" />
    <import index="nx1" ref="f:java_stub#498d89d2-c2e9-11e2-ad49-6cf049e62fe5#com.intellij.openapi.actionSystem(com.intellij.openapi.actionSystem@java_stub)" />
    <import index="5xh9" ref="f:java_stub#742f6602-5a2f-4313-aa6e-ae1cd4ffdc61#jetbrains.mps.ide.actions(jetbrains.mps.ide.actions@java_stub)" />
    <import index="fw3h" ref="f:java_stub#498d89d2-c2e9-11e2-ad49-6cf049e62fe5#com.intellij.openapi.progress(com.intellij.openapi.progress@java_stub)" />
    <import index="4xk" ref="f:java_stub#498d89d2-c2e9-11e2-ad49-6cf049e62fe5#com.intellij.ide(com.intellij.ide@java_stub)" />
    <import index="pt5l" ref="f:java_stub#742f6602-5a2f-4313-aa6e-ae1cd4ffdc61#jetbrains.mps.ide.project(jetbrains.mps.ide.project@java_stub)" />
    <import index="e2lb" ref="f:java_stub#6354ebe7-c22a-4a0f-ac54-50b52ab9b065#java.lang(java.lang@java_stub)" />
    <import index="lcqf" ref="f:java_stub#6354ebe7-c22a-4a0f-ac54-50b52ab9b065#javax.swing.event(javax.swing.event@java_stub)" />
    <import index="ayyu" ref="f:java_stub#498d89d2-c2e9-11e2-ad49-6cf049e62fe5#com.intellij.ui(com.intellij.ui@java_stub)" />
    <import index="ec5l" ref="f:java_stub#8865b7a8-5271-43d3-884c-6fd1d9cfdd34#org.jetbrains.mps.openapi.model(org.jetbrains.mps.openapi.model@java_stub)" />
    <import index="as9o" ref="f:java_stub#3f233e7f-b8a6-46d2-a57f-795d56775243#org.jetbrains.annotations(org.jetbrains.annotations@java_stub)" />
    <import index="51te" ref="f:java_stub#6ed54515-acc8-4d1e-a16c-9fd6cfe951ea#jetbrains.mps.extapi.model(jetbrains.mps.extapi.model@java_stub)" />
    <import index="ajxo" ref="f:java_stub#6ed54515-acc8-4d1e-a16c-9fd6cfe951ea#org.apache.log4j(org.apache.log4j@java_stub)" />
    <import index="g4jo" ref="r:d98d04fb-4a60-4106-81cf-6cb40b67de4d(jetbrains.mps.ide.findusages.model)" />
    <import index="y38" ref="r:4c8c6241-8bf4-4d04-84a1-f7fd7fcbdc2c(jetbrains.mps.refactoring.runtime.access)" />
    <import index="tpck" ref="r:00000000-0000-4000-0000-011c89590288(jetbrains.mps.lang.core.structure)" implicit="true" />
    <import index="tpee" ref="r:00000000-0000-4000-0000-011c895902ca(jetbrains.mps.baseLanguage.structure)" implicit="true" />
    <import index="tp2c" ref="r:00000000-0000-4000-0000-011c89590338(jetbrains.mps.baseLanguage.closures.structure)" implicit="true" />
    <import index="tp2q" ref="r:00000000-0000-4000-0000-011c8959032e(jetbrains.mps.baseLanguage.collections.structure)" implicit="true" />
    <import index="tp25" ref="r:00000000-0000-4000-0000-011c89590301(jetbrains.mps.lang.smodel.structure)" implicit="true" />
    <import index="m373" ref="r:4095af4f-a097-4799-aaa9-03df087ddfa6(jetbrains.mps.baseLanguage.javadoc.structure)" implicit="true" />
    <import index="88zw" ref="f:java_stub#8865b7a8-5271-43d3-884c-6fd1d9cfdd34#org.jetbrains.mps.openapi.module(MPS.OpenAPI/org.jetbrains.mps.openapi.module@java_stub)" implicit="true" />
  </imports>
  <registry>
    <language id="f3061a53-9226-4cc5-a443-f952ceaf5816" name="jetbrains.mps.baseLanguage">
      <concept id="1080223426719" name="jetbrains.mps.baseLanguage.structure.OrExpression" flags="nn" index="22lmx$" />
      <concept id="1082485599095" name="jetbrains.mps.baseLanguage.structure.BlockStatement" flags="nn" index="9aQIb">
        <child id="1082485599096" name="statements" index="9aQI4" />
      </concept>
<<<<<<< HEAD
      <concept id="1215693861676" name="jetbrains.mps.baseLanguage.structure.BaseAssignmentExpression" flags="nn" index="d038R">
        <child id="1068498886297" name="rValue" index="37vLTx" />
        <child id="1068498886295" name="lValue" index="37vLTJ" />
=======
      <concept id="1068390468198" name="jetbrains.mps.baseLanguage.structure.ClassConcept" flags="ig" index="312cEu">
        <property id="1075300953594" name="abstractClass" index="1sVAO0" />
        <child id="1095933932569" name="implementedInterface" index="EKbjA" />
        <child id="1165602531693" name="superclass" index="1zkMxy" />
>>>>>>> 7d5561a9
      </concept>
      <concept id="4836112446988635817" name="jetbrains.mps.baseLanguage.structure.UndefinedType" flags="in" index="2jxLKc" />
      <concept id="1202948039474" name="jetbrains.mps.baseLanguage.structure.InstanceMethodCallOperation" flags="nn" index="liA8E" />
      <concept id="5279705229678483897" name="jetbrains.mps.baseLanguage.structure.FloatingPointFloatConstant" flags="nn" index="2$xPTn">
        <property id="5279705229678483899" name="value" index="2$xPTl" />
      </concept>
      <concept id="1188207840427" name="jetbrains.mps.baseLanguage.structure.AnnotationInstance" flags="nn" index="2AHcQZ">
        <reference id="1188208074048" name="annotation" index="2AI5Lk" />
      </concept>
      <concept id="1188208481402" name="jetbrains.mps.baseLanguage.structure.HasAnnotation" flags="ng" index="2AJDlI">
        <child id="1188208488637" name="annotation" index="2AJF6D" />
      </concept>
      <concept id="1153952380246" name="jetbrains.mps.baseLanguage.structure.TryStatement" flags="nn" index="2GUZhq">
        <child id="1153952416686" name="body" index="2GV8ay" />
        <child id="1153952429843" name="finallyBody" index="2GVbov" />
        <child id="1164903700860" name="catchClause" index="TEXxN" />
      </concept>
<<<<<<< HEAD
=======
      <concept id="1068580123140" name="jetbrains.mps.baseLanguage.structure.ConstructorDeclaration" flags="ig" index="3clFbW" />
      <concept id="1068581517677" name="jetbrains.mps.baseLanguage.structure.VoidType" flags="in" index="3cqZAl" />
      <concept id="1107535904670" name="jetbrains.mps.baseLanguage.structure.ClassifierType" flags="in" index="3uibUv">
        <reference id="1107535924139" name="classifier" index="3uigEE" />
        <child id="1109201940907" name="parameter" index="11_B2D" />
      </concept>
      <concept id="1146644602865" name="jetbrains.mps.baseLanguage.structure.PublicVisibility" flags="nn" index="3Tm1VV" />
      <concept id="1146644641414" name="jetbrains.mps.baseLanguage.structure.ProtectedVisibility" flags="nn" index="3Tmbuc" />
      <concept id="1202948039474" name="jetbrains.mps.baseLanguage.structure.InstanceMethodCallOperation" flags="nn" index="liA8E" />
>>>>>>> 7d5561a9
      <concept id="1224848483129" name="jetbrains.mps.baseLanguage.structure.IBLDeprecatable" flags="ng" index="IEa8$">
        <property id="1224848525476" name="isDeprecated" index="IEkAT" />
      </concept>
      <concept id="1154032098014" name="jetbrains.mps.baseLanguage.structure.AbstractLoopStatement" flags="nn" index="2LF5Ji">
        <child id="1154032183016" name="body" index="2LFqv$" />
      </concept>
<<<<<<< HEAD
      <concept id="1197027756228" name="jetbrains.mps.baseLanguage.structure.DotExpression" flags="nn" index="2OqwBi">
        <child id="1197027771414" name="operand" index="2Oq$k0" />
        <child id="1197027833540" name="operation" index="2OqNvi" />
      </concept>
      <concept id="1197029447546" name="jetbrains.mps.baseLanguage.structure.FieldReferenceOperation" flags="nn" index="2OwXpG">
        <reference id="1197029500499" name="fieldDeclaration" index="2Oxat5" />
      </concept>
      <concept id="1164879751025" name="jetbrains.mps.baseLanguage.structure.TryCatchStatement" flags="nn" index="SfApY">
        <child id="1164879758292" name="body" index="SfCbr" />
        <child id="1164903496223" name="catchClause" index="TEbGg" />
=======
      <concept id="1170345865475" name="jetbrains.mps.baseLanguage.structure.AnonymousClass" flags="ig" index="1Y3b0j">
        <reference id="1170346070688" name="classifier" index="1Y3XeK" />
      </concept>
      <concept id="1080223426719" name="jetbrains.mps.baseLanguage.structure.OrExpression" flags="nn" index="22lmx$" />
      <concept id="5279705229678483897" name="jetbrains.mps.baseLanguage.structure.FloatingPointFloatConstant" flags="nn" index="2$xPTn">
        <property id="5279705229678483899" name="value" index="2$xPTl" />
      </concept>
      <concept id="1188207840427" name="jetbrains.mps.baseLanguage.structure.AnnotationInstance" flags="nn" index="2AHcQZ">
        <reference id="1188208074048" name="annotation" index="2AI5Lk" />
>>>>>>> 7d5561a9
      </concept>
      <concept id="1145552977093" name="jetbrains.mps.baseLanguage.structure.GenericNewExpression" flags="nn" index="2ShNRf">
        <child id="1145553007750" name="creator" index="2ShVmc" />
      </concept>
      <concept id="1164903280175" name="jetbrains.mps.baseLanguage.structure.CatchClause" flags="nn" index="TDmWw">
        <child id="1164903359218" name="catchBody" index="TDEfX" />
        <child id="1164903359217" name="throwable" index="TDEfY" />
      </concept>
<<<<<<< HEAD
      <concept id="1070462154015" name="jetbrains.mps.baseLanguage.structure.StaticFieldDeclaration" flags="ig" index="Wx3nA" />
      <concept id="1070475354124" name="jetbrains.mps.baseLanguage.structure.ThisExpression" flags="nn" index="Xjq3P" />
      <concept id="1070475587102" name="jetbrains.mps.baseLanguage.structure.SuperConstructorInvocation" flags="nn" index="XkiVB" />
      <concept id="1070475926800" name="jetbrains.mps.baseLanguage.structure.StringLiteral" flags="nn" index="Xl_RD">
        <property id="1070475926801" name="value" index="Xl_RC" />
=======
      <concept id="1197029447546" name="jetbrains.mps.baseLanguage.structure.FieldReferenceOperation" flags="nn" index="2OwXpG">
        <reference id="1197029500499" name="fieldDeclaration" index="2Oxat5" />
      </concept>
      <concept id="1068390468200" name="jetbrains.mps.baseLanguage.structure.FieldDeclaration" flags="ig" index="312cEg">
        <property id="1240249534625" name="isVolatile" index="34CwA1" />
>>>>>>> 7d5561a9
      </concept>
      <concept id="1182160077978" name="jetbrains.mps.baseLanguage.structure.AnonymousClassCreator" flags="nn" index="YeOm9">
        <child id="1182160096073" name="cls" index="YeSDq" />
      </concept>
      <concept id="1081236700938" name="jetbrains.mps.baseLanguage.structure.StaticMethodDeclaration" flags="ig" index="2YIFZL" />
      <concept id="1081236700937" name="jetbrains.mps.baseLanguage.structure.StaticMethodCall" flags="nn" index="2YIFZM">
        <reference id="1144433194310" name="classConcept" index="1Pybhc" />
      </concept>
<<<<<<< HEAD
      <concept id="1081256982272" name="jetbrains.mps.baseLanguage.structure.InstanceOfExpression" flags="nn" index="2ZW3vV">
        <child id="1081256993305" name="classType" index="2ZW6by" />
        <child id="1081256993304" name="leftExpression" index="2ZW6bz" />
      </concept>
      <concept id="1070533707846" name="jetbrains.mps.baseLanguage.structure.StaticFieldReference" flags="nn" index="10M0yZ">
        <reference id="1144433057691" name="classifier" index="1PxDUh" />
      </concept>
      <concept id="1070534058343" name="jetbrains.mps.baseLanguage.structure.NullLiteral" flags="nn" index="10Nm6u" />
      <concept id="1070534370425" name="jetbrains.mps.baseLanguage.structure.IntegerType" flags="in" index="10Oyi0" />
      <concept id="1070534644030" name="jetbrains.mps.baseLanguage.structure.BooleanType" flags="in" index="10P_77" />
      <concept id="1070534760951" name="jetbrains.mps.baseLanguage.structure.ArrayType" flags="in" index="10Q1$e">
        <child id="1070534760952" name="componentType" index="10Q1$1" />
      </concept>
      <concept id="1070534934090" name="jetbrains.mps.baseLanguage.structure.CastExpression" flags="nn" index="10QFUN">
        <child id="1070534934091" name="type" index="10QFUM" />
        <child id="1070534934092" name="expression" index="10QFUP" />
      </concept>
      <concept id="1068390468200" name="jetbrains.mps.baseLanguage.structure.FieldDeclaration" flags="ig" index="312cEg">
        <property id="1240249534625" name="isVolatile" index="34CwA1" />
      </concept>
      <concept id="1068390468198" name="jetbrains.mps.baseLanguage.structure.ClassConcept" flags="ig" index="312cEu">
        <property id="1075300953594" name="abstractClass" index="1sVAO0" />
        <child id="1165602531693" name="superclass" index="1zkMxy" />
=======
      <concept id="1081855346303" name="jetbrains.mps.baseLanguage.structure.BreakStatement" flags="nn" index="3zACq4" />
      <concept id="1082113931046" name="jetbrains.mps.baseLanguage.structure.ContinueStatement" flags="nn" index="3N13vt" />
      <concept id="1070534058343" name="jetbrains.mps.baseLanguage.structure.NullLiteral" flags="nn" index="10Nm6u" />
      <concept id="1225271177708" name="jetbrains.mps.baseLanguage.structure.StringType" flags="in" index="17QB3L" />
      <concept id="4972933694980447171" name="jetbrains.mps.baseLanguage.structure.BaseVariableDeclaration" flags="ng" index="19Szcq">
        <child id="5680397130376446158" name="type" index="1tU5fm" />
      </concept>
      <concept id="1079359253375" name="jetbrains.mps.baseLanguage.structure.ParenthesizedExpression" flags="nn" index="1eOMI4">
        <child id="1079359253376" name="expression" index="1eOMHV" />
      </concept>
      <concept id="1204053956946" name="jetbrains.mps.baseLanguage.structure.IMethodCall" flags="ng" index="1ndlxa">
        <reference id="1068499141037" name="baseMethodDeclaration" index="37wK5l" />
        <child id="1068499141038" name="actualArgument" index="37wK5m" />
      </concept>
      <concept id="1212685548494" name="jetbrains.mps.baseLanguage.structure.ClassCreator" flags="nn" index="1pGfFk">
        <child id="1212687122400" name="typeParameter" index="1pMfVU" />
      </concept>
      <concept id="1081236700938" name="jetbrains.mps.baseLanguage.structure.StaticMethodDeclaration" flags="ig" index="2YIFZL" />
      <concept id="1081236700937" name="jetbrains.mps.baseLanguage.structure.StaticMethodCall" flags="nn" index="2YIFZM">
        <reference id="1144433194310" name="classConcept" index="1Pybhc" />
>>>>>>> 7d5561a9
      </concept>
      <concept id="1068431474542" name="jetbrains.mps.baseLanguage.structure.VariableDeclaration" flags="ng" index="33uBYm">
        <property id="1176718929932" name="isFinal" index="3TUv4t" />
        <child id="1068431790190" name="initializer" index="33vP2m" />
      </concept>
      <concept id="1068498886296" name="jetbrains.mps.baseLanguage.structure.VariableReference" flags="nn" index="37vLTw">
        <reference id="1068581517664" name="variableDeclaration" index="3cqZAo" />
      </concept>
      <concept id="1068498886292" name="jetbrains.mps.baseLanguage.structure.ParameterDeclaration" flags="ir" index="37vLTG" />
      <concept id="1068498886294" name="jetbrains.mps.baseLanguage.structure.AssignmentExpression" flags="nn" index="37vLTI" />
      <concept id="1225271177708" name="jetbrains.mps.baseLanguage.structure.StringType" flags="in" index="17QB3L" />
      <concept id="1225271369338" name="jetbrains.mps.baseLanguage.structure.IsEmptyOperation" flags="nn" index="17RlXB" />
      <concept id="1225271546410" name="jetbrains.mps.baseLanguage.structure.TrimOperation" flags="nn" index="17S1cR" />
      <concept id="4972933694980447171" name="jetbrains.mps.baseLanguage.structure.BaseVariableDeclaration" flags="ng" index="19Szcq">
        <child id="5680397130376446158" name="type" index="1tU5fm" />
      </concept>
      <concept id="1068580123132" name="jetbrains.mps.baseLanguage.structure.BaseMethodDeclaration" flags="ng" index="3clF44">
        <property id="1181808852946" name="isFinal" index="DiZV1" />
        <child id="1068580123133" name="returnType" index="3clF45" />
        <child id="1068580123134" name="parameter" index="3clF46" />
        <child id="1068580123135" name="body" index="3clF47" />
      </concept>
      <concept id="1068580123165" name="jetbrains.mps.baseLanguage.structure.InstanceMethodDeclaration" flags="ig" index="3clFb_">
        <property id="1178608670077" name="isAbstract" index="1EzhhJ" />
      </concept>
      <concept id="1068580123152" name="jetbrains.mps.baseLanguage.structure.EqualsExpression" flags="nn" index="3clFbC" />
      <concept id="1068580123155" name="jetbrains.mps.baseLanguage.structure.ExpressionStatement" flags="nn" index="3clFbF">
        <child id="1068580123156" name="expression" index="3clFbG" />
      </concept>
      <concept id="1068580123157" name="jetbrains.mps.baseLanguage.structure.Statement" flags="nn" index="3clFbH" />
      <concept id="1068580123159" name="jetbrains.mps.baseLanguage.structure.IfStatement" flags="nn" index="3clFbJ">
        <child id="1082485599094" name="ifFalseStatement" index="9aQIa" />
        <child id="1068580123160" name="condition" index="3clFbw" />
        <child id="1068580123161" name="ifTrue" index="3clFbx" />
      </concept>
      <concept id="1068580123136" name="jetbrains.mps.baseLanguage.structure.StatementList" flags="sn" stub="5293379017992965193" index="3clFbS">
        <child id="1068581517665" name="statement" index="3cqZAp" />
      </concept>
      <concept id="1068580123137" name="jetbrains.mps.baseLanguage.structure.BooleanConstant" flags="nn" index="3clFbT">
        <property id="1068580123138" name="value" index="3clFbU" />
      </concept>
      <concept id="1068580123140" name="jetbrains.mps.baseLanguage.structure.ConstructorDeclaration" flags="ig" index="3clFbW" />
      <concept id="1068580320020" name="jetbrains.mps.baseLanguage.structure.IntegerConstant" flags="nn" index="3cmrfG">
        <property id="1068580320021" name="value" index="3cmrfH" />
      </concept>
      <concept id="1068581242875" name="jetbrains.mps.baseLanguage.structure.PlusExpression" flags="nn" index="3cpWs3" />
      <concept id="1068581242878" name="jetbrains.mps.baseLanguage.structure.ReturnStatement" flags="nn" index="3cpWs6">
        <child id="1068581517676" name="expression" index="3cqZAk" />
      </concept>
      <concept id="1068581242864" name="jetbrains.mps.baseLanguage.structure.LocalVariableDeclarationStatement" flags="nn" index="3cpWs8">
        <child id="1068581242865" name="localVariableDeclaration" index="3cpWs9" />
      </concept>
      <concept id="1068581242863" name="jetbrains.mps.baseLanguage.structure.LocalVariableDeclaration" flags="nr" index="3cpWsn" />
      <concept id="1068581517677" name="jetbrains.mps.baseLanguage.structure.VoidType" flags="in" index="3cqZAl" />
      <concept id="1079359253375" name="jetbrains.mps.baseLanguage.structure.ParenthesizedExpression" flags="nn" index="1eOMI4">
        <child id="1079359253376" name="expression" index="1eOMHV" />
      </concept>
      <concept id="1081516740877" name="jetbrains.mps.baseLanguage.structure.NotExpression" flags="nn" index="3fqX7Q">
        <child id="1081516765348" name="expression" index="3fr31v" />
      </concept>
<<<<<<< HEAD
      <concept id="1160998861373" name="jetbrains.mps.baseLanguage.structure.AssertStatement" flags="nn" index="1gVbGN">
        <child id="1160998896846" name="condition" index="1gVkn0" />
=======
      <concept id="1082485599095" name="jetbrains.mps.baseLanguage.structure.BlockStatement" flags="nn" index="9aQIb">
        <child id="1082485599096" name="statements" index="9aQI4" />
      </concept>
      <concept id="1215693861676" name="jetbrains.mps.baseLanguage.structure.BaseAssignmentExpression" flags="nn" index="d038R">
        <child id="1068498886297" name="rValue" index="37vLTx" />
        <child id="1068498886295" name="lValue" index="37vLTJ" />
      </concept>
      <concept id="1164879751025" name="jetbrains.mps.baseLanguage.structure.TryCatchStatement" flags="nn" index="SfApY">
        <child id="1164879758292" name="body" index="SfCbr" />
        <child id="1164903496223" name="catchClause" index="TEbGg" />
      </concept>
      <concept id="1164903280175" name="jetbrains.mps.baseLanguage.structure.CatchClause" flags="nn" index="TDmWw">
        <child id="1164903359218" name="catchBody" index="TDEfX" />
        <child id="1164903359217" name="throwable" index="TDEfY" />
>>>>>>> 7d5561a9
      </concept>
      <concept id="1204053956946" name="jetbrains.mps.baseLanguage.structure.IMethodCall" flags="ng" index="1ndlxa">
        <reference id="1068499141037" name="baseMethodDeclaration" index="37wK5l" />
        <child id="1068499141038" name="actualArgument" index="37wK5m" />
      </concept>
      <concept id="1073063089578" name="jetbrains.mps.baseLanguage.structure.SuperMethodCall" flags="nn" index="3nyPlj" />
      <concept id="1212685548494" name="jetbrains.mps.baseLanguage.structure.ClassCreator" flags="nn" index="1pGfFk">
        <child id="1212687122400" name="typeParameter" index="1pMfVU" />
      </concept>
<<<<<<< HEAD
      <concept id="1107461130800" name="jetbrains.mps.baseLanguage.structure.Classifier" flags="ng" index="3pOWGL">
        <property id="521412098689998745" name="nonStatic" index="2bfB8j" />
        <child id="5375687026011219971" name="member" index="jymVt" unordered="true" />
      </concept>
      <concept id="7812454656619025412" name="jetbrains.mps.baseLanguage.structure.LocalMethodCall" flags="nn" index="1rXfSq" />
      <concept id="1107535904670" name="jetbrains.mps.baseLanguage.structure.ClassifierType" flags="in" index="3uibUv">
        <reference id="1107535924139" name="classifier" index="3uigEE" />
        <child id="1109201940907" name="parameter" index="11_B2D" />
=======
      <concept id="1070534370425" name="jetbrains.mps.baseLanguage.structure.IntegerType" flags="in" index="10Oyi0" />
      <concept id="1070534760951" name="jetbrains.mps.baseLanguage.structure.ArrayType" flags="in" index="10Q1$e">
        <child id="1070534760952" name="componentType" index="10Q1$1" />
      </concept>
      <concept id="1070534934090" name="jetbrains.mps.baseLanguage.structure.CastExpression" flags="nn" index="10QFUN">
        <child id="1070534934091" name="type" index="10QFUM" />
        <child id="1070534934092" name="expression" index="10QFUP" />
      </concept>
      <concept id="1225271369338" name="jetbrains.mps.baseLanguage.structure.IsEmptyOperation" flags="nn" index="17RlXB" />
      <concept id="1225271546410" name="jetbrains.mps.baseLanguage.structure.TrimOperation" flags="nn" index="17S1cR" />
      <concept id="1160998861373" name="jetbrains.mps.baseLanguage.structure.AssertStatement" flags="nn" index="1gVbGN">
        <child id="1160998896846" name="condition" index="1gVkn0" />
      </concept>
      <concept id="7812454656619025412" name="jetbrains.mps.baseLanguage.structure.LocalMethodCall" flags="nn" index="1rXfSq" />
      <concept id="1144226303539" name="jetbrains.mps.baseLanguage.structure.ForeachStatement" flags="nn" index="1DcWWT">
        <child id="1144226360166" name="iterable" index="1DdaDG" />
      </concept>
      <concept id="1144230876926" name="jetbrains.mps.baseLanguage.structure.AbstractForStatement" flags="nn" index="1DupvO">
        <child id="1144230900587" name="variable" index="1Duv9x" />
      </concept>
      <concept id="4836112446988635817" name="jetbrains.mps.baseLanguage.structure.UndefinedType" flags="in" index="2jxLKc" />
      <concept id="1465982738277781862" name="jetbrains.mps.baseLanguage.structure.PlaceholderMember" flags="ng" index="2tJIrI" />
      <concept id="1153952380246" name="jetbrains.mps.baseLanguage.structure.TryStatement" flags="nn" index="2GUZhq">
        <child id="1164903700860" name="catchClause" index="TEXxN" />
        <child id="1153952416686" name="body" index="2GV8ay" />
        <child id="1153952429843" name="finallyBody" index="2GVbov" />
      </concept>
      <concept id="1145552977093" name="jetbrains.mps.baseLanguage.structure.GenericNewExpression" flags="nn" index="2ShNRf">
        <child id="1145553007750" name="creator" index="2ShVmc" />
>>>>>>> 7d5561a9
      </concept>
      <concept id="1081773326031" name="jetbrains.mps.baseLanguage.structure.BinaryOperation" flags="nn" index="3uHJSO">
        <child id="1081773367579" name="rightExpression" index="3uHU7w" />
        <child id="1081773367580" name="leftExpression" index="3uHU7B" />
      </concept>
      <concept id="1073239437375" name="jetbrains.mps.baseLanguage.structure.NotEqualsExpression" flags="nn" index="3y3z36" />
<<<<<<< HEAD
      <concept id="1081855346303" name="jetbrains.mps.baseLanguage.structure.BreakStatement" flags="nn" index="3zACq4" />
      <concept id="1178549954367" name="jetbrains.mps.baseLanguage.structure.IVisible" flags="ng" index="1B3ioH">
        <child id="1178549979242" name="visibility" index="1B3o_S" />
      </concept>
      <concept id="1144226303539" name="jetbrains.mps.baseLanguage.structure.ForeachStatement" flags="nn" index="1DcWWT">
        <child id="1144226360166" name="iterable" index="1DdaDG" />
      </concept>
      <concept id="1144230876926" name="jetbrains.mps.baseLanguage.structure.AbstractForStatement" flags="nn" index="1DupvO">
        <child id="1144230900587" name="variable" index="1Duv9x" />
      </concept>
      <concept id="1107796713796" name="jetbrains.mps.baseLanguage.structure.Interface" flags="ig" index="3HP615" />
      <concept id="1082113931046" name="jetbrains.mps.baseLanguage.structure.ContinueStatement" flags="nn" index="3N13vt" />
=======
      <concept id="1107796713796" name="jetbrains.mps.baseLanguage.structure.Interface" flags="ig" index="3HP615" />
>>>>>>> 7d5561a9
      <concept id="6329021646629104957" name="jetbrains.mps.baseLanguage.structure.TextCommentPart" flags="nn" index="3SKdUq">
        <property id="6329021646629104958" name="text" index="3SKdUp" />
      </concept>
      <concept id="6329021646629104954" name="jetbrains.mps.baseLanguage.structure.SingleLineComment" flags="nn" index="3SKdUt">
        <child id="6329021646629175155" name="commentPart" index="3SKWNk" />
      </concept>
      <concept id="1146644602865" name="jetbrains.mps.baseLanguage.structure.PublicVisibility" flags="nn" index="3Tm1VV" />
      <concept id="1146644623116" name="jetbrains.mps.baseLanguage.structure.PrivateVisibility" flags="nn" index="3Tm6S6" />
      <concept id="1146644641414" name="jetbrains.mps.baseLanguage.structure.ProtectedVisibility" flags="nn" index="3Tmbuc" />
      <concept id="1170345865475" name="jetbrains.mps.baseLanguage.structure.AnonymousClass" flags="ig" index="1Y3b0j">
        <reference id="1170346070688" name="classifier" index="1Y3XeK" />
      </concept>
    </language>
    <language id="fd392034-7849-419d-9071-12563d152375" name="jetbrains.mps.baseLanguage.closures">
      <concept id="1199569711397" name="jetbrains.mps.baseLanguage.closures.structure.ClosureLiteral" flags="nn" index="1bVj0M">
        <child id="1199569906740" name="parameter" index="1bW2Oz" />
        <child id="1199569916463" name="body" index="1bW5cS" />
      </concept>
    </language>
    <language id="f2801650-65d5-424e-bb1b-463a8781b786" name="jetbrains.mps.baseLanguage.javadoc">
      <concept id="5349172909345501395" name="jetbrains.mps.baseLanguage.javadoc.structure.BaseDocComment" flags="ng" index="P$AiS">
        <child id="8465538089690331502" name="body" index="TZ5H$" />
      </concept>
      <concept id="5349172909345532724" name="jetbrains.mps.baseLanguage.javadoc.structure.MethodDocComment" flags="ng" index="P$JXv" />
      <concept id="8465538089690331500" name="jetbrains.mps.baseLanguage.javadoc.structure.CommentLine" flags="ng" index="TZ5HA">
        <child id="8970989240999019149" name="part" index="1dT_Ay" />
      </concept>
      <concept id="8970989240999019143" name="jetbrains.mps.baseLanguage.javadoc.structure.TextCommentLinePart" flags="ng" index="1dT_AC">
        <property id="8970989240999019144" name="text" index="1dT_AB" />
      </concept>
    </language>
    <language id="7866978e-a0f0-4cc7-81bc-4d213d9375e1" name="jetbrains.mps.lang.smodel">
      <concept id="1138055754698" name="jetbrains.mps.lang.smodel.structure.SNodeType" flags="in" index="3Tqbb2" />
    </language>
    <language id="ceab5195-25ea-4f22-9b92-103b95ca8c0c" name="jetbrains.mps.lang.core">
      <concept id="1133920641626" name="jetbrains.mps.lang.core.structure.BaseConcept" flags="ng" index="2VYdi">
        <child id="5169995583184591170" name="smodelAttribute" index="lGtFl" />
      </concept>
      <concept id="1169194658468" name="jetbrains.mps.lang.core.structure.INamedConcept" flags="ng" index="TrEIO">
        <property id="1169194664001" name="name" index="TrG5h" />
      </concept>
    </language>
    <language id="83888646-71ce-4f1c-9c53-c54016f6ad4f" name="jetbrains.mps.baseLanguage.collections">
      <concept id="1204796164442" name="jetbrains.mps.baseLanguage.collections.structure.InternalSequenceOperation" flags="nn" index="23sCx2">
        <child id="1204796294226" name="closure" index="23t8la" />
      </concept>
      <concept id="540871147943773365" name="jetbrains.mps.baseLanguage.collections.structure.SingleArgumentSequenceOperation" flags="nn" index="25WWJ4">
        <child id="540871147943773366" name="argument" index="25WWJ7" />
      </concept>
      <concept id="1204980550705" name="jetbrains.mps.baseLanguage.collections.structure.VisitAllOperation" flags="nn" index="2es0OD" />
      <concept id="1226511727824" name="jetbrains.mps.baseLanguage.collections.structure.SetType" flags="in" index="2hMVRd">
        <child id="1226511765987" name="elementType" index="2hN53Y" />
      </concept>
      <concept id="1226516258405" name="jetbrains.mps.baseLanguage.collections.structure.HashSetCreator" flags="nn" index="2i4dXS" />
      <concept id="1151688443754" name="jetbrains.mps.baseLanguage.collections.structure.ListType" flags="in" index="_YKpA">
        <child id="1151688676805" name="elementType" index="_ZDj9" />
      </concept>
      <concept id="1153943597977" name="jetbrains.mps.baseLanguage.collections.structure.ForEachStatement" flags="nn" index="2Gpval">
        <child id="1153944400369" name="variable" index="2Gsz3X" />
        <child id="1153944424730" name="inputSequence" index="2GsD0m" />
      </concept>
      <concept id="1153944193378" name="jetbrains.mps.baseLanguage.collections.structure.ForEachVariable" flags="nr" index="2GrKxI" />
      <concept id="1153944233411" name="jetbrains.mps.baseLanguage.collections.structure.ForEachVariableReference" flags="nn" index="2GrUjf">
        <reference id="1153944258490" name="variable" index="2Gs0qQ" />
      </concept>
      <concept id="1237721394592" name="jetbrains.mps.baseLanguage.collections.structure.AbstractContainerCreator" flags="nn" index="HWqM0">
        <child id="1237721435807" name="elementType" index="HW$YZ" />
      </concept>
      <concept id="1201306600024" name="jetbrains.mps.baseLanguage.collections.structure.ContainsKeyOperation" flags="nn" index="2Nt0df">
        <child id="1201654602639" name="key" index="38cxEo" />
      </concept>
      <concept id="1203518072036" name="jetbrains.mps.baseLanguage.collections.structure.SmartClosureParameterDeclaration" flags="ig" index="Rh6nW" />
      <concept id="1160600644654" name="jetbrains.mps.baseLanguage.collections.structure.ListCreatorWithInit" flags="nn" index="Tc6Ow" />
      <concept id="1160612413312" name="jetbrains.mps.baseLanguage.collections.structure.AddElementOperation" flags="nn" index="TSZUe" />
      <concept id="1160666733551" name="jetbrains.mps.baseLanguage.collections.structure.AddAllElementsOperation" flags="nn" index="X8dFx" />
      <concept id="1201872418428" name="jetbrains.mps.baseLanguage.collections.structure.GetKeysOperation" flags="nn" index="3lbrtF" />
      <concept id="1197683403723" name="jetbrains.mps.baseLanguage.collections.structure.MapType" flags="in" index="3rvAFt">
        <child id="1197683466920" name="keyType" index="3rvQeY" />
        <child id="1197683475734" name="valueType" index="3rvSg0" />
      </concept>
      <concept id="1202128969694" name="jetbrains.mps.baseLanguage.collections.structure.SelectOperation" flags="nn" index="3$u5V9" />
      <concept id="1184963466173" name="jetbrains.mps.baseLanguage.collections.structure.ToArrayOperation" flags="nn" index="3_kTaI" />
    </language>
  </registry>
  <node concept="312cEu" id="1TclyuNTOmp">
    <property role="TrG5h" value="RefactoringFacadeImpl" />
    <property role="1sVAO0" value="false" />
    <node concept="3uibUv" id="3dEPKBAx1Ch" role="EKbjA">
      <ref role="3uigEE" to="y38:3dEPKBAwjZe" resolve="RefactoringFacade" />
    </node>
    <node concept="3Tm1VV" id="1TclyuNTOmE" role="1B3o_S" />
    <node concept="312cEg" id="1TclyuNTOmz" role="jymVt">
      <property role="TrG5h" value="myLog" />
      <node concept="3uibUv" id="4Zi05bwvyC$" role="1tU5fm">
        <ref role="3uigEE" to="ajxo:~Logger" resolve="Logger" />
      </node>
      <node concept="2YIFZM" id="4Zi05bwvrTS" role="33vP2m">
        <ref role="37wK5l" to="ajxo:~LogManager.getLogger(java.lang.Class):org.apache.log4j.Logger" resolve="getLogger" />
        <ref role="1Pybhc" to="ajxo:~LogManager" resolve="LogManager" />
        <node concept="2OqwBi" id="4Zi05bwvrTT" role="37wK5m">
          <node concept="Xjq3P" id="4Zi05bwvrTU" role="2Oq$k0" />
          <node concept="liA8E" id="4Zi05bwvrTV" role="2OqNvi">
            <ref role="37wK5l" to="e2lb:~Object.getClass():java.lang.Class" resolve="getClass" />
          </node>
        </node>
      </node>
      <node concept="3Tmbuc" id="1TclyuNTOm$" role="1B3o_S" />
    </node>
    <node concept="3clFbW" id="1TclyuNTOmF" role="jymVt">
      <node concept="3cqZAl" id="1TclyuNTOmG" role="3clF45" />
      <node concept="3Tm1VV" id="1TclyuNTOmH" role="1B3o_S" />
      <node concept="3clFbS" id="1TclyuNTOmI" role="3clF47" />
    </node>
    <node concept="3clFb_" id="1TclyuNTOmV" role="jymVt">
      <property role="TrG5h" value="executeSimple" />
      <node concept="37vLTG" id="1TclyuNTOmW" role="3clF46">
        <property role="TrG5h" value="context" />
        <property role="3TUv4t" value="true" />
        <node concept="3uibUv" id="1TclyuNTOmX" role="1tU5fm">
          <ref role="3uigEE" to="ge2m:4a0HOMfn8yn" resolve="RefactoringContext" />
        </node>
      </node>
      <node concept="3cqZAl" id="1TclyuNTOmY" role="3clF45" />
      <node concept="3Tm1VV" id="1TclyuNTOmZ" role="1B3o_S" />
      <node concept="3clFbS" id="1TclyuNTOn0" role="3clF47">
        <node concept="3clFbF" id="1TclyuNTOn1" role="3cqZAp">
          <node concept="2YIFZM" id="1TclyuNTOn2" role="3clFbG">
            <ref role="1Pybhc" to="86um:~ThreadUtils" resolve="ThreadUtils" />
            <ref role="37wK5l" to="86um:~ThreadUtils.assertEDT():void" resolve="assertEDT" />
          </node>
        </node>
        <node concept="3cpWs8" id="1TclyuNTOn3" role="3cqZAp">
          <node concept="3cpWsn" id="1TclyuNTOn4" role="3cpWs9">
            <property role="TrG5h" value="refactoring" />
            <property role="3TUv4t" value="false" />
            <node concept="3uibUv" id="1TclyuNTOn5" role="1tU5fm">
              <ref role="3uigEE" to="ge2m:4a0HOMfn9$I" resolve="IRefactoring" />
            </node>
            <node concept="2OqwBi" id="1TclyuNTOn6" role="33vP2m">
              <node concept="37vLTw" id="2BHiRxgm9fw" role="2Oq$k0">
                <ref role="3cqZAo" node="1TclyuNTOmW" resolve="context" />
              </node>
              <node concept="liA8E" id="1TclyuNTOn8" role="2OqNvi">
                <ref role="37wK5l" to="ge2m:4a0HOMfn9t2" resolve="getRefactoring" />
              </node>
            </node>
          </node>
        </node>
        <node concept="3cpWs8" id="5s8kLIYGZk2" role="3cqZAp">
          <node concept="3cpWsn" id="5s8kLIYGZk3" role="3cpWs9">
            <property role="TrG5h" value="modelsToGenerate" />
            <node concept="3uibUv" id="5s8kLIYGZk4" role="1tU5fm">
              <ref role="3uigEE" to="k7g3:~List" resolve="List" />
              <node concept="3uibUv" id="5s8kLIYGZk5" role="11_B2D">
                <ref role="3uigEE" to="ec5l:~SModel" resolve="SModel" />
              </node>
            </node>
            <node concept="1rXfSq" id="4hiugqyzbQ1" role="33vP2m">
              <ref role="37wK5l" node="1TclyuNTOp8" resolve="getModelsToGenerate" />
              <node concept="37vLTw" id="3GM_nagTuvR" role="37wK5m">
                <ref role="3cqZAo" node="1TclyuNTOn4" resolve="refactoring" />
              </node>
              <node concept="37vLTw" id="2BHiRxgm65p" role="37wK5m">
                <ref role="3cqZAo" node="1TclyuNTOmW" resolve="context" />
              </node>
            </node>
          </node>
        </node>
        <node concept="3clFbF" id="1KUoCiqb7GS" role="3cqZAp">
          <node concept="2OqwBi" id="1KUoCiqb7GT" role="3clFbG">
            <node concept="2OqwBi" id="5cztR1nCJ_J" role="2Oq$k0">
              <node concept="2OqwBi" id="5cztR1nCH$G" role="2Oq$k0">
                <node concept="37vLTw" id="5cztR1nCGYw" role="2Oq$k0">
                  <ref role="3cqZAo" node="1TclyuNTOmW" resolve="context" />
                </node>
                <node concept="liA8E" id="5cztR1nCIOJ" role="2OqNvi">
                  <ref role="37wK5l" to="ge2m:4a0HOMfn9y3" resolve="getSelectedProject" />
                </node>
              </node>
              <node concept="liA8E" id="5cztR1nCKZc" role="2OqNvi">
                <ref role="37wK5l" to="vsqj:~Project.getModelAccess():org.jetbrains.mps.openapi.module.ModelAccess" resolve="getModelAccess" />
              </node>
            </node>
            <node concept="liA8E" id="1KUoCiqb7GV" role="2OqNvi">
              <ref role="37wK5l" to="88zw:~ModelAccess.executeCommand(java.lang.Runnable):void" resolve="executeCommand" />
              <node concept="1bVj0M" id="1KUoCiqb7GW" role="37wK5m">
                <node concept="3clFbS" id="1KUoCiqb7GX" role="1bW5cS">
                  <node concept="SfApY" id="1KUoCiqb7GY" role="3cqZAp">
                    <node concept="TDmWw" id="1KUoCiqb7GZ" role="TEbGg">
                      <node concept="3clFbS" id="1KUoCiqb7H0" role="TDEfX">
                        <node concept="3clFbF" id="1KUoCiqb7H1" role="3cqZAp">
                          <node concept="2OqwBi" id="1KUoCiqb7H2" role="3clFbG">
                            <node concept="liA8E" id="1KUoCiqb7H3" role="2OqNvi">
                              <ref role="37wK5l" to="ajxo:~Category.error(java.lang.Object,java.lang.Throwable):void" resolve="error" />
                              <node concept="3cpWs3" id="1KUoCiqb7H4" role="37wK5m">
                                <node concept="3cpWs3" id="1KUoCiqb7H5" role="3uHU7B">
                                  <node concept="Xl_RD" id="1KUoCiqb7H6" role="3uHU7B">
                                    <property role="Xl_RC" value="An exception occured while trying to execute refactoring " />
                                  </node>
                                  <node concept="2OqwBi" id="1KUoCiqb7H8" role="3uHU7w">
                                    <node concept="37vLTw" id="3GM_nagTs4j" role="2Oq$k0">
                                      <ref role="3cqZAo" node="1TclyuNTOn4" resolve="refactoring" />
                                    </node>
                                    <node concept="liA8E" id="1KUoCiqb7Ha" role="2OqNvi">
                                      <ref role="37wK5l" to="ge2m:4a0HOMfn9$K" resolve="getUserFriendlyName" />
                                    </node>
                                  </node>
                                </node>
                                <node concept="Xl_RD" id="1KUoCiqb7Hb" role="3uHU7w">
                                  <property role="Xl_RC" value=". Models could have been corrupted." />
                                </node>
                              </node>
                              <node concept="37vLTw" id="3GM_nagTxoi" role="37wK5m">
                                <ref role="3cqZAo" node="1KUoCiqb7Hf" resolve="t" />
                              </node>
                            </node>
                            <node concept="37vLTw" id="2BHiRxeuwzJ" role="2Oq$k0">
                              <ref role="3cqZAo" node="1TclyuNTOmz" resolve="myLog" />
                            </node>
                          </node>
                        </node>
                      </node>
                      <node concept="3cpWsn" id="1KUoCiqb7Hf" role="TDEfY">
                        <property role="TrG5h" value="t" />
                        <property role="3TUv4t" value="false" />
                        <node concept="3uibUv" id="1KUoCiqb7Hh" role="1tU5fm">
                          <ref role="3uigEE" to="e2lb:~Throwable" resolve="Throwable" />
                        </node>
                      </node>
                    </node>
                    <node concept="3clFbS" id="1KUoCiqb7Hi" role="SfCbr">
                      <node concept="3clFbF" id="1KUoCiqb7Hj" role="3cqZAp">
                        <node concept="2OqwBi" id="1KUoCiqb7Hk" role="3clFbG">
                          <node concept="37vLTw" id="3GM_nagTsZ8" role="2Oq$k0">
                            <ref role="3cqZAo" node="1TclyuNTOn4" resolve="refactoring" />
                          </node>
                          <node concept="liA8E" id="1KUoCiqb7Hn" role="2OqNvi">
                            <ref role="37wK5l" to="ge2m:4a0HOMfn9_6" resolve="refactor" />
                            <node concept="37vLTw" id="2BHiRxgm7c8" role="37wK5m">
                              <ref role="3cqZAo" node="1TclyuNTOmW" resolve="context" />
                            </node>
                          </node>
                        </node>
                      </node>
                      <node concept="3clFbJ" id="1KUoCiqb7Hp" role="3cqZAp">
                        <node concept="2ZW3vV" id="1KUoCiqb7Hq" role="3clFbw">
                          <node concept="37vLTw" id="3GM_nagTAEC" role="2ZW6bz">
                            <ref role="3cqZAo" node="1TclyuNTOn4" resolve="refactoring" />
                          </node>
                          <node concept="3uibUv" id="1KUoCiqb7Hs" role="2ZW6by">
                            <ref role="3uigEE" to="ge2m:4a0HOMfn6Vq" resolve="ILoggableRefactoring" />
                          </node>
                        </node>
                        <node concept="3clFbS" id="1KUoCiqb7Hu" role="3clFbx">
                          <node concept="3clFbJ" id="1KUoCiqb7Hv" role="3cqZAp">
                            <node concept="3fqX7Q" id="1KUoCiqb7Hw" role="3clFbw">
                              <node concept="2OqwBi" id="1KUoCiqb7Hx" role="3fr31v">
                                <node concept="37vLTw" id="2BHiRxgmj1l" role="2Oq$k0">
                                  <ref role="3cqZAo" node="1TclyuNTOmW" resolve="context" />
                                </node>
                                <node concept="liA8E" id="1KUoCiqb7Hz" role="2OqNvi">
                                  <ref role="37wK5l" to="ge2m:4a0HOMfn97p" resolve="isLocal" />
                                </node>
                              </node>
                            </node>
                            <node concept="3clFbS" id="1KUoCiqb7H$" role="3clFbx">
                              <node concept="3clFbF" id="1KUoCiqb7H_" role="3cqZAp">
                                <node concept="1rXfSq" id="4hiugqyyI87" role="3clFbG">
                                  <ref role="37wK5l" node="1TclyuNTOot" resolve="writeIntoLog" />
                                  <node concept="37vLTw" id="2BHiRxgm$QR" role="37wK5m">
                                    <ref role="3cqZAo" node="1TclyuNTOmW" resolve="context" />
                                  </node>
                                </node>
                              </node>
                            </node>
                          </node>
                          <node concept="3clFbF" id="1KUoCiqb7HC" role="3cqZAp">
                            <node concept="1rXfSq" id="4hiugqyzhJo" role="3clFbG">
                              <ref role="37wK5l" node="1TclyuNTOq5" resolve="updateModels" />
                              <node concept="37vLTw" id="2BHiRxglRMv" role="37wK5m">
                                <ref role="3cqZAo" node="1TclyuNTOmW" resolve="context" />
                              </node>
                            </node>
                          </node>
                        </node>
                      </node>
                    </node>
                  </node>
                </node>
              </node>
            </node>
          </node>
        </node>
        <node concept="3clFbJ" id="1TclyuNTOnV" role="3cqZAp">
          <node concept="2OqwBi" id="1TclyuNTOnW" role="3clFbw">
            <node concept="37vLTw" id="2BHiRxgmNHu" role="2Oq$k0">
              <ref role="3cqZAo" node="1TclyuNTOmW" resolve="context" />
            </node>
            <node concept="liA8E" id="1TclyuNTOnY" role="2OqNvi">
              <ref role="37wK5l" to="ge2m:4a0HOMfn9yv" resolve="getDoesGenerateModels" />
            </node>
          </node>
          <node concept="9aQIb" id="1TclyuNTOnZ" role="9aQIa">
            <node concept="3clFbS" id="1TclyuNTOo0" role="9aQI4">
              <node concept="3SKdUt" id="1TclyuNTOo1" role="3cqZAp">
                <node concept="3SKdUq" id="1TclyuNTOo2" role="3SKWNk">
                  <property role="3SKdUp" value=" mark &quot;generation required&quot;" />
                </node>
              </node>
            </node>
          </node>
          <node concept="3clFbS" id="1TclyuNTOo3" role="3clFbx">
            <node concept="3clFbF" id="1TclyuNTOo4" role="3cqZAp">
              <node concept="1rXfSq" id="4hiugqyz92W" role="3clFbG">
                <ref role="37wK5l" node="1TclyuNTOt_" resolve="generateModels" />
                <node concept="37vLTw" id="3GM_nagT$SI" role="37wK5m">
                  <ref role="3cqZAo" node="5s8kLIYGZk3" resolve="modelsToGenerate" />
                </node>
                <node concept="37vLTw" id="2BHiRxghgAQ" role="37wK5m">
                  <ref role="3cqZAo" node="1TclyuNTOmW" resolve="context" />
                </node>
              </node>
            </node>
          </node>
        </node>
        <node concept="SfApY" id="1TclyuNTOo8" role="3cqZAp">
          <node concept="TDmWw" id="1TclyuNTOo9" role="TEbGg">
            <node concept="3clFbS" id="1TclyuNTOoa" role="TDEfX">
              <node concept="3clFbF" id="1TclyuNTOob" role="3cqZAp">
                <node concept="2OqwBi" id="1TclyuNTOoc" role="3clFbG">
                  <node concept="liA8E" id="1TclyuNTOod" role="2OqNvi">
                    <ref role="37wK5l" to="ajxo:~Category.error(java.lang.Object,java.lang.Throwable):void" resolve="error" />
                    <node concept="3cpWs3" id="1TclyuNTOoe" role="37wK5m">
                      <node concept="Xl_RD" id="1TclyuNTOof" role="3uHU7B">
                        <property role="Xl_RC" value="An error occurred in dgoWhenDone(), refactoring: " />
                      </node>
                      <node concept="2OqwBi" id="1TclyuNTOog" role="3uHU7w">
                        <node concept="37vLTw" id="3GM_nagTBSh" role="2Oq$k0">
                          <ref role="3cqZAo" node="1TclyuNTOn4" resolve="refactoring" />
                        </node>
                        <node concept="liA8E" id="1TclyuNTOoi" role="2OqNvi">
                          <ref role="37wK5l" to="ge2m:4a0HOMfn9$K" resolve="getUserFriendlyName" />
                        </node>
                      </node>
                    </node>
                    <node concept="37vLTw" id="3GM_nagTx4l" role="37wK5m">
                      <ref role="3cqZAo" node="1TclyuNTOol" resolve="t" />
                    </node>
                  </node>
                  <node concept="37vLTw" id="2BHiRxeuVM5" role="2Oq$k0">
                    <ref role="3cqZAo" node="1TclyuNTOmz" resolve="myLog" />
                  </node>
                </node>
              </node>
            </node>
            <node concept="3cpWsn" id="1TclyuNTOol" role="TDEfY">
              <property role="TrG5h" value="t" />
              <property role="3TUv4t" value="false" />
              <node concept="3uibUv" id="1TclyuNTOom" role="1tU5fm">
                <ref role="3uigEE" to="e2lb:~Throwable" resolve="Throwable" />
              </node>
            </node>
          </node>
          <node concept="3clFbS" id="1TclyuNTOon" role="SfCbr">
            <node concept="3clFbF" id="1TclyuNTOoo" role="3cqZAp">
              <node concept="2OqwBi" id="1TclyuNTOop" role="3clFbG">
                <node concept="37vLTw" id="3GM_nagTw25" role="2Oq$k0">
                  <ref role="3cqZAo" node="1TclyuNTOn4" resolve="refactoring" />
                </node>
                <node concept="liA8E" id="1TclyuNTOor" role="2OqNvi">
                  <ref role="37wK5l" to="ge2m:4a0HOMfn9_j" resolve="doWhenDone" />
                  <node concept="37vLTw" id="2BHiRxgmNJ4" role="37wK5m">
                    <ref role="3cqZAo" node="1TclyuNTOmW" resolve="context" />
                  </node>
                </node>
              </node>
            </node>
          </node>
        </node>
      </node>
    </node>
    <node concept="3clFb_" id="29N7xYwTGb2" role="jymVt">
      <property role="1EzhhJ" value="false" />
      <property role="TrG5h" value="doExecuteWithDialog" />
      <property role="DiZV1" value="false" />
      <node concept="3Tm6S6" id="29N7xYwTGb3" role="1B3o_S" />
      <node concept="3cqZAl" id="29N7xYwTGb4" role="3clF45" />
      <node concept="37vLTG" id="29N7xYwTGb5" role="3clF46">
        <property role="TrG5h" value="refactoringContext" />
        <property role="3TUv4t" value="true" />
        <node concept="3uibUv" id="29N7xYwTGb6" role="1tU5fm">
          <ref role="3uigEE" to="ge2m:4a0HOMfn8yn" resolve="RefactoringContext" />
        </node>
      </node>
      <node concept="3clFbS" id="29N7xYwTGb7" role="3clF47">
        <node concept="3cpWs8" id="29N7xYwTGhI" role="3cqZAp">
          <node concept="3cpWsn" id="29N7xYwTGhJ" role="3cpWs9">
            <property role="TrG5h" value="refactoring" />
            <property role="3TUv4t" value="true" />
            <node concept="3uibUv" id="29N7xYwTGhK" role="1tU5fm">
              <ref role="3uigEE" to="ge2m:4a0HOMfn9$I" resolve="IRefactoring" />
            </node>
            <node concept="2OqwBi" id="29N7xYwTGhL" role="33vP2m">
              <node concept="37vLTw" id="2BHiRxgm_xX" role="2Oq$k0">
                <ref role="3cqZAo" node="29N7xYwTGb5" resolve="refactoringContext" />
              </node>
              <node concept="liA8E" id="29N7xYwTGhN" role="2OqNvi">
                <ref role="37wK5l" to="ge2m:4a0HOMfn9t2" resolve="getRefactoring" />
              </node>
            </node>
          </node>
        </node>
        <node concept="3cpWs8" id="5cQVs3xheiN" role="3cqZAp">
          <node concept="3cpWsn" id="5cQVs3xheiO" role="3cpWs9">
            <property role="TrG5h" value="project" />
            <property role="3TUv4t" value="true" />
            <node concept="3uibUv" id="5cQVs3xheiJ" role="1tU5fm">
              <ref role="3uigEE" to="vsqj:~Project" resolve="Project" />
            </node>
            <node concept="2OqwBi" id="5cQVs3xheiP" role="33vP2m">
              <node concept="2OqwBi" id="5cQVs3xheiQ" role="2Oq$k0">
                <node concept="37vLTw" id="2BHiRxglrf2" role="2Oq$k0">
                  <ref role="3cqZAo" node="29N7xYwTGb5" resolve="refactoringContext" />
                </node>
                <node concept="liA8E" id="5cQVs3xheiS" role="2OqNvi">
                  <ref role="37wK5l" to="ge2m:4a0HOMfn9yf" resolve="getCurrentOperationContext" />
                </node>
              </node>
              <node concept="liA8E" id="5cQVs3xheiT" role="2OqNvi">
                <ref role="37wK5l" to="cu2c:~IOperationContext.getProject():jetbrains.mps.project.Project" resolve="getProject" />
              </node>
            </node>
          </node>
        </node>
        <node concept="3cpWs8" id="29N7xYwTGhO" role="3cqZAp">
          <node concept="3cpWsn" id="29N7xYwTGhP" role="3cpWs9">
            <property role="TrG5h" value="ideaProject" />
            <property role="3TUv4t" value="true" />
            <node concept="3uibUv" id="2A7o4JNmSF6" role="1tU5fm">
              <ref role="3uigEE" to="b2mh:~Project" resolve="Project" />
            </node>
            <node concept="2YIFZM" id="2A7o4JNmSF7" role="33vP2m">
              <ref role="37wK5l" to="pt5l:~ProjectHelper.toIdeaProject(jetbrains.mps.project.Project):com.intellij.openapi.project.Project" resolve="toIdeaProject" />
              <ref role="1Pybhc" to="pt5l:~ProjectHelper" resolve="ProjectHelper" />
              <node concept="37vLTw" id="5cQVs3xheiU" role="37wK5m">
                <ref role="3cqZAo" node="5cQVs3xheiO" resolve="project" />
              </node>
            </node>
          </node>
        </node>
        <node concept="3cpWs8" id="29N7xYwTGhX" role="3cqZAp">
          <node concept="3cpWsn" id="29N7xYwTGhY" role="3cpWs9">
            <property role="TrG5h" value="modelsToGenerate" />
            <property role="3TUv4t" value="true" />
            <node concept="3uibUv" id="29N7xYwTGhZ" role="1tU5fm">
              <ref role="3uigEE" to="k7g3:~List" resolve="List" />
              <node concept="3uibUv" id="29N7xYwTGi0" role="11_B2D">
                <ref role="3uigEE" to="ec5l:~SModel" resolve="SModel" />
              </node>
            </node>
            <node concept="1rXfSq" id="4hiugqyyZv3" role="33vP2m">
              <ref role="37wK5l" node="1TclyuNTOp8" resolve="getModelsToGenerate" />
              <node concept="37vLTw" id="3GM_nagTrqS" role="37wK5m">
                <ref role="3cqZAo" node="29N7xYwTGhJ" resolve="refactoring" />
              </node>
              <node concept="37vLTw" id="2BHiRxghiZt" role="37wK5m">
                <ref role="3cqZAo" node="29N7xYwTGb5" resolve="refactoringContext" />
              </node>
            </node>
          </node>
        </node>
        <node concept="3clFbF" id="3_7D3x7x9fb" role="3cqZAp">
          <node concept="2YIFZM" id="3_7D3x7x9fd" role="3clFbG">
            <ref role="37wK5l" to="dbrf:~SwingUtilities.invokeLater(java.lang.Runnable):void" resolve="invokeLater" />
            <ref role="1Pybhc" to="dbrf:~SwingUtilities" resolve="SwingUtilities" />
            <node concept="2ShNRf" id="3_7D3x7xjza" role="37wK5m">
              <node concept="YeOm9" id="3_7D3x7xjzc" role="2ShVmc">
                <node concept="1Y3b0j" id="3_7D3x7xjzd" role="YeSDq">
                  <property role="2bfB8j" value="true" />
                  <ref role="1Y3XeK" to="e2lb:~Runnable" resolve="Runnable" />
                  <ref role="37wK5l" to="e2lb:~Object.&lt;init&gt;()" resolve="Object" />
                  <node concept="3Tm1VV" id="3_7D3x7xjze" role="1B3o_S" />
                  <node concept="3clFb_" id="3_7D3x7xjzf" role="jymVt">
                    <property role="IEkAT" value="false" />
                    <property role="1EzhhJ" value="false" />
                    <property role="TrG5h" value="run" />
                    <property role="DiZV1" value="false" />
                    <node concept="3Tm1VV" id="3_7D3x7xjzg" role="1B3o_S" />
                    <node concept="3cqZAl" id="3_7D3x7xjzh" role="3clF45" />
                    <node concept="3clFbS" id="3_7D3x7xjzi" role="3clF47">
                      <node concept="3cpWs8" id="7e9vQv_JDmY" role="3cqZAp">
                        <node concept="3cpWsn" id="7e9vQv_JDmZ" role="3cpWs9">
                          <property role="TrG5h" value="cancelled" />
                          <property role="3TUv4t" value="true" />
                          <node concept="10P_77" id="7e9vQv_JDn1" role="1tU5fm" />
                          <node concept="2OqwBi" id="73QkbSJQnAz" role="33vP2m">
                            <node concept="2YIFZM" id="73QkbSJQnA$" role="2Oq$k0">
                              <ref role="37wK5l" node="1dH5fOG2bPt" resolve="getInstance" />
                              <ref role="1Pybhc" node="1dH5fOG2bOi" resolve="RefactoringAccessEx" />
                            </node>
                            <node concept="liA8E" id="73QkbSJQnA_" role="2OqNvi">
                              <ref role="37wK5l" node="7sbWoTNroRl" resolve="showRefactoringDialog" />
                              <node concept="37vLTw" id="3GM_nagTrM8" role="37wK5m">
                                <ref role="3cqZAo" node="29N7xYwTGhP" resolve="ideaProject" />
                              </node>
                              <node concept="37vLTw" id="2BHiRxgm$St" role="37wK5m">
                                <ref role="3cqZAo" node="29N7xYwTGb5" resolve="refactoringContext" />
                              </node>
                              <node concept="37vLTw" id="3GM_nagTw7y" role="37wK5m">
                                <ref role="3cqZAo" node="29N7xYwTGhJ" resolve="refactoring" />
                              </node>
                              <node concept="3fqX7Q" id="73QkbSJQnAD" role="37wK5m">
                                <node concept="2OqwBi" id="73QkbSJQnAE" role="3fr31v">
                                  <node concept="37vLTw" id="3GM_nagTtnz" role="2Oq$k0">
                                    <ref role="3cqZAo" node="29N7xYwTGhY" resolve="modelsToGenerate" />
                                  </node>
                                  <node concept="liA8E" id="73QkbSJQnAG" role="2OqNvi">
                                    <ref role="37wK5l" to="k7g3:~List.isEmpty():boolean" resolve="isEmpty" />
                                  </node>
                                </node>
                              </node>
                            </node>
                          </node>
                        </node>
                      </node>
                      <node concept="3clFbJ" id="12Ta_LcG5WV" role="3cqZAp">
                        <node concept="3clFbS" id="12Ta_LcG5WW" role="3clFbx">
                          <node concept="3clFbF" id="5cQVs3xhtbm" role="3cqZAp">
                            <node concept="2OqwBi" id="5cQVs3xh_iA" role="3clFbG">
                              <node concept="liA8E" id="5cQVs3xhEbx" role="2OqNvi">
                                <ref role="37wK5l" to="88zw:~ModelAccess.runWriteInEDT(java.lang.Runnable):void" resolve="runWriteInEDT" />
                                <node concept="1bVj0M" id="5cQVs3xhIdv" role="37wK5m">
                                  <node concept="3clFbS" id="5cQVs3xhIdw" role="1bW5cS">
                                    <node concept="3clFbF" id="3_7D3x7x6Nt" role="3cqZAp">
                                      <node concept="1rXfSq" id="4hiugqyz8rv" role="3clFbG">
                                        <ref role="37wK5l" node="1TclyuNTOmV" resolve="executeSimple" />
                                        <node concept="37vLTw" id="2BHiRxgmC5n" role="37wK5m">
                                          <ref role="3cqZAo" node="29N7xYwTGb5" resolve="refactoringContext" />
                                        </node>
                                      </node>
                                    </node>
                                  </node>
                                </node>
                              </node>
                              <node concept="2OqwBi" id="5cQVs3xhwiA" role="2Oq$k0">
                                <node concept="liA8E" id="5cQVs3xh_6$" role="2OqNvi">
                                  <ref role="37wK5l" to="88zw:~SRepository.getModelAccess():org.jetbrains.mps.openapi.module.ModelAccess" resolve="getModelAccess" />
                                </node>
                                <node concept="2OqwBi" id="5cQVs3xhtno" role="2Oq$k0">
                                  <node concept="liA8E" id="5cQVs3xhw8X" role="2OqNvi">
                                    <ref role="37wK5l" to="vsqj:~Project.getRepository():org.jetbrains.mps.openapi.module.SRepository" resolve="getRepository" />
                                  </node>
                                  <node concept="37vLTw" id="5cQVs3xhtbl" role="2Oq$k0">
                                    <ref role="3cqZAo" node="5cQVs3xheiO" resolve="project" />
                                  </node>
                                </node>
                              </node>
                            </node>
                          </node>
                        </node>
                        <node concept="3fqX7Q" id="12Ta_LcG5WZ" role="3clFbw">
                          <node concept="37vLTw" id="3GM_nagTsJX" role="3fr31v">
                            <ref role="3cqZAo" node="7e9vQv_JDmZ" resolve="cancelled" />
                          </node>
                        </node>
                      </node>
                      <node concept="3clFbH" id="7e9vQv_JDnw" role="3cqZAp" />
                    </node>
                    <node concept="2AHcQZ" id="3tYsUK_Sgcn" role="2AJF6D">
                      <ref role="2AI5Lk" to="e2lb:~Override" resolve="Override" />
                    </node>
                  </node>
                </node>
              </node>
            </node>
          </node>
        </node>
      </node>
    </node>
    <node concept="3clFb_" id="29N7xYwTG9W" role="jymVt">
      <property role="1EzhhJ" value="false" />
      <property role="TrG5h" value="execute" />
      <property role="DiZV1" value="false" />
      <node concept="3Tm1VV" id="2rJ9V01VxN_" role="1B3o_S" />
      <node concept="3cqZAl" id="29N7xYwTG9Y" role="3clF45" />
      <node concept="37vLTG" id="29N7xYwTGa1" role="3clF46">
        <property role="TrG5h" value="refactoringContext" />
        <property role="3TUv4t" value="true" />
        <node concept="3uibUv" id="29N7xYwTGa2" role="1tU5fm">
          <ref role="3uigEE" to="ge2m:4a0HOMfn8yn" resolve="RefactoringContext" />
        </node>
      </node>
      <node concept="3clFbS" id="29N7xYwTGa3" role="3clF47">
        <node concept="3clFbF" id="73QkbSJQnnm" role="3cqZAp">
          <node concept="2YIFZM" id="73QkbSJQnnn" role="3clFbG">
            <ref role="1Pybhc" to="86um:~ThreadUtils" resolve="ThreadUtils" />
            <ref role="37wK5l" to="86um:~ThreadUtils.assertEDT():void" resolve="assertEDT" />
          </node>
        </node>
        <node concept="3clFbF" id="5cztR1nD5qs" role="3cqZAp">
          <node concept="2OqwBi" id="5cztR1nD5vK" role="3clFbG">
            <node concept="37vLTw" id="5cztR1nD5qr" role="2Oq$k0">
              <ref role="3cqZAo" node="1TclyuNTOmz" resolve="myLog" />
            </node>
            <node concept="liA8E" id="5cztR1nD6Aj" role="2OqNvi">
              <ref role="37wK5l" to="ajxo:~Category.assertLog(boolean,java.lang.String):void" resolve="assertLog" />
              <node concept="2OqwBi" id="5cztR1nCN34" role="37wK5m">
                <node concept="2OqwBi" id="5cztR1nCM6b" role="2Oq$k0">
                  <node concept="2OqwBi" id="5cztR1nCM6c" role="2Oq$k0">
                    <node concept="37vLTw" id="5cztR1nCMIO" role="2Oq$k0">
                      <ref role="3cqZAo" node="29N7xYwTGa1" resolve="refactoringContext" />
                    </node>
                    <node concept="liA8E" id="5cztR1nCM6e" role="2OqNvi">
                      <ref role="37wK5l" to="ge2m:4a0HOMfn9y3" resolve="getSelectedProject" />
                    </node>
                  </node>
                  <node concept="liA8E" id="5cztR1nCM6f" role="2OqNvi">
                    <ref role="37wK5l" to="vsqj:~Project.getModelAccess():org.jetbrains.mps.openapi.module.ModelAccess" resolve="getModelAccess" />
                  </node>
                </node>
                <node concept="liA8E" id="5cztR1nCNTI" role="2OqNvi">
                  <ref role="37wK5l" to="88zw:~ModelAccess.canRead():boolean" resolve="canRead" />
                </node>
              </node>
              <node concept="Xl_RD" id="5cztR1nD87n" role="37wK5m">
                <property role="Xl_RC" value="Read access" />
              </node>
            </node>
          </node>
        </node>
        <node concept="3cpWs8" id="73QkbSJQnnK" role="3cqZAp">
          <node concept="3cpWsn" id="73QkbSJQnnL" role="3cpWs9">
            <property role="TrG5h" value="success" />
            <node concept="10P_77" id="73QkbSJQnnM" role="1tU5fm" />
            <node concept="2OqwBi" id="73QkbSJQnnN" role="33vP2m">
              <node concept="2OqwBi" id="73QkbSJQnnO" role="2Oq$k0">
                <node concept="37vLTw" id="2BHiRxglnKv" role="2Oq$k0">
                  <ref role="3cqZAo" node="29N7xYwTGa1" resolve="refactoringContext" />
                </node>
                <node concept="liA8E" id="73QkbSJQnnQ" role="2OqNvi">
                  <ref role="37wK5l" to="ge2m:4a0HOMfn9t2" resolve="getRefactoring" />
                </node>
              </node>
              <node concept="liA8E" id="73QkbSJQnnR" role="2OqNvi">
                <ref role="37wK5l" to="ge2m:4a0HOMfn9_0" resolve="init" />
                <node concept="37vLTw" id="2BHiRxgm9Wu" role="37wK5m">
                  <ref role="3cqZAo" node="29N7xYwTGa1" resolve="refactoringContext" />
                </node>
              </node>
            </node>
          </node>
        </node>
        <node concept="3clFbJ" id="29N7xYwTGaq" role="3cqZAp">
          <node concept="37vLTw" id="3GM_nagTuca" role="3clFbw">
            <ref role="3cqZAo" node="73QkbSJQnnL" resolve="success" />
          </node>
          <node concept="3clFbS" id="29N7xYwTGav" role="3clFbx">
            <node concept="3clFbF" id="7e9vQv_Jyut" role="3cqZAp">
              <node concept="1rXfSq" id="4hiugqyzklb" role="3clFbG">
                <ref role="37wK5l" node="29N7xYwTGbL" resolve="findUsagesAndRun" />
                <node concept="37vLTw" id="2BHiRxgldA_" role="37wK5m">
                  <ref role="3cqZAo" node="29N7xYwTGa1" resolve="refactoringContext" />
                </node>
              </node>
            </node>
          </node>
        </node>
      </node>
    </node>
    <node concept="3clFb_" id="29N7xYwTGbL" role="jymVt">
      <property role="1EzhhJ" value="false" />
      <property role="TrG5h" value="findUsagesAndRun" />
      <property role="DiZV1" value="false" />
      <node concept="3Tm6S6" id="2A7o4JNn2sy" role="1B3o_S" />
      <node concept="3cqZAl" id="7e9vQv_Jyu4" role="3clF45" />
      <node concept="37vLTG" id="29N7xYwTGbO" role="3clF46">
        <property role="TrG5h" value="refactoringContext" />
        <property role="3TUv4t" value="true" />
        <node concept="3uibUv" id="29N7xYwTGbP" role="1tU5fm">
          <ref role="3uigEE" to="ge2m:4a0HOMfn8yn" resolve="RefactoringContext" />
        </node>
      </node>
      <node concept="3clFbS" id="29N7xYwTGbQ" role="3clF47">
        <node concept="3clFbF" id="7e9vQv_Jyvn" role="3cqZAp">
          <node concept="2YIFZM" id="7e9vQv_Jyvp" role="3clFbG">
            <ref role="37wK5l" to="dbrf:~SwingUtilities.invokeLater(java.lang.Runnable):void" resolve="invokeLater" />
            <ref role="1Pybhc" to="dbrf:~SwingUtilities" resolve="SwingUtilities" />
            <node concept="2ShNRf" id="7e9vQv_Jyvq" role="37wK5m">
              <node concept="YeOm9" id="7e9vQv_JyEh" role="2ShVmc">
                <node concept="1Y3b0j" id="7e9vQv_JyEi" role="YeSDq">
                  <property role="2bfB8j" value="true" />
                  <ref role="1Y3XeK" to="e2lb:~Runnable" resolve="Runnable" />
                  <ref role="37wK5l" to="e2lb:~Object.&lt;init&gt;()" resolve="Object" />
                  <node concept="3Tm1VV" id="7e9vQv_JyEj" role="1B3o_S" />
                  <node concept="3clFb_" id="7e9vQv_JyEk" role="jymVt">
                    <property role="IEkAT" value="false" />
                    <property role="1EzhhJ" value="false" />
                    <property role="TrG5h" value="run" />
                    <property role="DiZV1" value="false" />
                    <node concept="3Tm1VV" id="7e9vQv_JyEl" role="1B3o_S" />
                    <node concept="3cqZAl" id="7e9vQv_JyEm" role="3clF45" />
                    <node concept="3clFbS" id="7e9vQv_JyEn" role="3clF47">
                      <node concept="3clFbF" id="29N7xYwTGjT" role="3cqZAp">
                        <node concept="2OqwBi" id="29N7xYwTGjU" role="3clFbG">
                          <node concept="2YIFZM" id="29N7xYwTGjV" role="2Oq$k0">
                            <ref role="37wK5l" to="fw3h:~ProgressManager.getInstance():com.intellij.openapi.progress.ProgressManager" resolve="getInstance" />
                            <ref role="1Pybhc" to="fw3h:~ProgressManager" resolve="ProgressManager" />
                          </node>
                          <node concept="liA8E" id="29N7xYwTGjW" role="2OqNvi">
                            <ref role="37wK5l" to="fw3h:~ProgressManager.run(com.intellij.openapi.progress.Task):void" resolve="run" />
                            <node concept="2ShNRf" id="29N7xYwTGjX" role="37wK5m">
                              <node concept="YeOm9" id="29N7xYwTGjY" role="2ShVmc">
                                <node concept="1Y3b0j" id="29N7xYwTGjZ" role="YeSDq">
                                  <property role="TrG5h" value="" />
                                  <property role="2bfB8j" value="true" />
                                  <ref role="1Y3XeK" to="fw3h:~Task$Modal" resolve="Task.Modal" />
                                  <ref role="37wK5l" to="fw3h:~Task$Modal.&lt;init&gt;(com.intellij.openapi.project.Project,java.lang.String,boolean)" resolve="Task.Modal" />
                                  <node concept="2YIFZM" id="29N7xYwTGk5" role="37wK5m">
                                    <ref role="1Pybhc" to="pt5l:~ProjectHelper" resolve="ProjectHelper" />
                                    <ref role="37wK5l" to="pt5l:~ProjectHelper.toIdeaProject(jetbrains.mps.project.Project):com.intellij.openapi.project.Project" resolve="toIdeaProject" />
                                    <node concept="2OqwBi" id="29N7xYwTGk6" role="37wK5m">
                                      <node concept="2OqwBi" id="29N7xYwTGk7" role="2Oq$k0">
                                        <node concept="37vLTw" id="2BHiRxgm6Mb" role="2Oq$k0">
                                          <ref role="3cqZAo" node="29N7xYwTGbO" resolve="refactoringContext" />
                                        </node>
                                        <node concept="liA8E" id="29N7xYwTGk9" role="2OqNvi">
                                          <ref role="37wK5l" to="ge2m:4a0HOMfn9yf" resolve="getCurrentOperationContext" />
                                        </node>
                                      </node>
                                      <node concept="liA8E" id="29N7xYwTGka" role="2OqNvi">
                                        <ref role="37wK5l" to="cu2c:~IOperationContext.getProject():jetbrains.mps.project.Project" resolve="getProject" />
                                      </node>
                                    </node>
                                  </node>
                                  <node concept="Xl_RD" id="29N7xYwTGkb" role="37wK5m">
                                    <property role="Xl_RC" value="Finding usages..." />
                                  </node>
                                  <node concept="3clFbT" id="29N7xYwTGkc" role="37wK5m">
                                    <property role="3clFbU" value="false" />
                                  </node>
                                  <node concept="3clFb_" id="29N7xYwTGk0" role="jymVt">
                                    <property role="1EzhhJ" value="false" />
                                    <property role="TrG5h" value="run" />
                                    <property role="DiZV1" value="false" />
                                    <node concept="3Tm1VV" id="29N7xYwTGk1" role="1B3o_S" />
                                    <node concept="3cqZAl" id="29N7xYwTGk2" role="3clF45" />
                                    <node concept="37vLTG" id="29N7xYwTGk3" role="3clF46">
                                      <property role="TrG5h" value="indicator" />
                                      <property role="3TUv4t" value="false" />
                                      <node concept="3uibUv" id="29N7xYwTGk4" role="1tU5fm">
                                        <ref role="3uigEE" to="fw3h:~ProgressIndicator" resolve="ProgressIndicator" />
                                      </node>
                                      <node concept="2AHcQZ" id="29N7xYwTGkY" role="2AJF6D">
                                        <ref role="2AI5Lk" to="as9o:~NotNull" resolve="NotNull" />
                                      </node>
                                    </node>
                                    <node concept="3clFbS" id="29N7xYwTGkI" role="3clF47">
                                      <node concept="3clFbF" id="29N7xYwTGkJ" role="3cqZAp">
                                        <node concept="2OqwBi" id="29N7xYwTGkK" role="3clFbG">
                                          <node concept="37vLTw" id="2BHiRxghfR3" role="2Oq$k0">
                                            <ref role="3cqZAo" node="29N7xYwTGk3" resolve="indicator" />
                                          </node>
                                          <node concept="liA8E" id="29N7xYwTGkM" role="2OqNvi">
                                            <ref role="37wK5l" to="fw3h:~ProgressIndicator.setIndeterminate(boolean):void" resolve="setIndeterminate" />
                                            <node concept="3clFbT" id="29N7xYwTGkN" role="37wK5m">
                                              <property role="3clFbU" value="true" />
                                            </node>
                                          </node>
                                        </node>
                                      </node>
                                      <node concept="3cpWs8" id="7e9vQv_JyJ1" role="3cqZAp">
                                        <node concept="3cpWsn" id="7e9vQv_JyJ2" role="3cpWs9">
                                          <property role="TrG5h" value="usages" />
                                          <property role="3TUv4t" value="false" />
                                          <node concept="3uibUv" id="7e9vQv_JyJ3" role="1tU5fm">
                                            <ref role="3uigEE" to="5fm0:~SearchResults" resolve="SearchResults" />
                                          </node>
                                          <node concept="1rXfSq" id="4hiugqyzkbr" role="33vP2m">
                                            <ref role="37wK5l" node="5s8kLIYGZkX" resolve="findUsagesSimple" />
                                            <node concept="37vLTw" id="2BHiRxgm95i" role="37wK5m">
                                              <ref role="3cqZAo" node="29N7xYwTGbO" resolve="refactoringContext" />
                                            </node>
                                          </node>
                                        </node>
                                      </node>
                                      <node concept="3clFbF" id="5s8kLIYGZo5" role="3cqZAp">
                                        <node concept="1rXfSq" id="4hiugqyyMTz" role="3clFbG">
                                          <ref role="37wK5l" node="5s8kLIYGZnh" resolve="showConfirmDialogAndExecuteInUI" />
                                          <node concept="37vLTw" id="3GM_nagTxL0" role="37wK5m">
                                            <ref role="3cqZAo" node="7e9vQv_JyJ2" resolve="usages" />
                                          </node>
                                          <node concept="37vLTw" id="2BHiRxgmrkl" role="37wK5m">
                                            <ref role="3cqZAo" node="29N7xYwTGbO" resolve="refactoringContext" />
                                          </node>
                                        </node>
                                      </node>
                                    </node>
                                    <node concept="2AHcQZ" id="3tYsUK_RXuX" role="2AJF6D">
                                      <ref role="2AI5Lk" to="e2lb:~Override" resolve="Override" />
                                    </node>
                                  </node>
                                </node>
                              </node>
                            </node>
                          </node>
                        </node>
                      </node>
                      <node concept="3clFbH" id="7e9vQv_JyIl" role="3cqZAp" />
                    </node>
                    <node concept="2AHcQZ" id="3tYsUK_UCXG" role="2AJF6D">
                      <ref role="2AI5Lk" to="e2lb:~Override" resolve="Override" />
                    </node>
                  </node>
                </node>
              </node>
            </node>
          </node>
        </node>
        <node concept="3clFbH" id="3_7D3x7x9gf" role="3cqZAp" />
      </node>
    </node>
    <node concept="3clFb_" id="5s8kLIYGZkX" role="jymVt">
      <property role="TrG5h" value="findUsagesSimple" />
      <node concept="3Tm6S6" id="5s8kLIYGZkY" role="1B3o_S" />
      <node concept="3uibUv" id="5s8kLIYGZkZ" role="3clF45">
        <ref role="3uigEE" to="5fm0:~SearchResults" resolve="SearchResults" />
      </node>
      <node concept="37vLTG" id="5s8kLIYGZkW" role="3clF46">
        <property role="TrG5h" value="refactoringContext" />
        <property role="3TUv4t" value="true" />
        <node concept="3uibUv" id="5s8kLIYGZl0" role="1tU5fm">
          <ref role="3uigEE" to="ge2m:4a0HOMfn8yn" resolve="RefactoringContext" />
        </node>
      </node>
      <node concept="3clFbS" id="5s8kLIYGZl1" role="3clF47">
        <node concept="3cpWs8" id="5s8kLIYGZl2" role="3cqZAp">
          <node concept="3cpWsn" id="5s8kLIYGZkV" role="3cpWs9">
            <property role="TrG5h" value="result" />
            <property role="3TUv4t" value="false" />
            <node concept="3uibUv" id="5s8kLIYGZl3" role="1tU5fm">
              <ref role="3uigEE" to="5fm0:~SearchResults" resolve="SearchResults" />
            </node>
            <node concept="10Nm6u" id="5s8kLIYGZl4" role="33vP2m" />
          </node>
        </node>
        <node concept="3clFbF" id="1KUoCipvGu6" role="3cqZAp">
          <node concept="2OqwBi" id="1KUoCipvGu7" role="3clFbG">
            <node concept="liA8E" id="1KUoCipvGu9" role="2OqNvi">
              <ref role="37wK5l" to="88zw:~ModelAccess.runReadAction(java.lang.Runnable):void" resolve="runReadAction" />
              <node concept="1bVj0M" id="1KUoCipvGua" role="37wK5m">
                <node concept="3clFbS" id="1KUoCipvGub" role="1bW5cS">
                  <node concept="SfApY" id="1KUoCipvGuc" role="3cqZAp">
                    <node concept="TDmWw" id="1KUoCipvGud" role="TEbGg">
                      <node concept="3clFbS" id="1KUoCipvGue" role="TDEfX">
                        <node concept="3clFbF" id="1KUoCipvGuf" role="3cqZAp">
                          <node concept="2OqwBi" id="1KUoCipvGug" role="3clFbG">
                            <node concept="37vLTw" id="2BHiRxeuvye" role="2Oq$k0">
                              <ref role="3cqZAo" node="1TclyuNTOmz" resolve="myLog" />
                            </node>
                            <node concept="liA8E" id="1KUoCipvGui" role="2OqNvi">
                              <ref role="37wK5l" to="ajxo:~Category.error(java.lang.Object,java.lang.Throwable):void" resolve="error" />
                              <node concept="10Nm6u" id="1KUoCipvGuj" role="37wK5m" />
                              <node concept="37vLTw" id="3GM_nagT$Dn" role="37wK5m">
                                <ref role="3cqZAo" node="1KUoCipvGul" resolve="t" />
                              </node>
                            </node>
                          </node>
                        </node>
                      </node>
                      <node concept="3cpWsn" id="1KUoCipvGul" role="TDEfY">
                        <property role="TrG5h" value="t" />
                        <property role="3TUv4t" value="false" />
                        <node concept="3uibUv" id="1KUoCipvGum" role="1tU5fm">
                          <ref role="3uigEE" to="e2lb:~Throwable" resolve="Throwable" />
                        </node>
                      </node>
                    </node>
                    <node concept="3clFbS" id="1KUoCipvGun" role="SfCbr">
                      <node concept="3cpWs8" id="1KUoCipvGuo" role="3cqZAp">
                        <node concept="3cpWsn" id="1KUoCipvGup" role="3cpWs9">
                          <property role="TrG5h" value="project" />
                          <property role="3TUv4t" value="false" />
                          <node concept="3uibUv" id="1KUoCipvGuq" role="1tU5fm">
                            <ref role="3uigEE" to="vsqj:~Project" resolve="Project" />
                          </node>
                          <node concept="2OqwBi" id="1KUoCipvGur" role="33vP2m">
                            <node concept="37vLTw" id="2BHiRxgmaEu" role="2Oq$k0">
                              <ref role="3cqZAo" node="5s8kLIYGZkW" resolve="refactoringContext" />
                            </node>
                            <node concept="liA8E" id="1KUoCipvGut" role="2OqNvi">
                              <ref role="37wK5l" to="ge2m:4a0HOMfn9y3" resolve="getSelectedProject" />
                            </node>
                          </node>
                        </node>
                      </node>
                      <node concept="3clFbF" id="1KUoCipvGuu" role="3cqZAp">
                        <node concept="2OqwBi" id="1KUoCipvGuv" role="3clFbG">
                          <node concept="37vLTw" id="2BHiRxglWKh" role="2Oq$k0">
                            <ref role="3cqZAo" node="5s8kLIYGZkW" resolve="refactoringContext" />
                          </node>
                          <node concept="liA8E" id="1KUoCipvGux" role="2OqNvi">
                            <ref role="37wK5l" to="ge2m:4a0HOMfn9xK" resolve="setCurrentOperationContext" />
                            <node concept="2ShNRf" id="1KUoCipvGuy" role="37wK5m">
                              <node concept="1pGfFk" id="1KUoCipvGuz" role="2ShVmc">
                                <ref role="37wK5l" to="vsqj:~ProjectOperationContext.&lt;init&gt;(jetbrains.mps.project.Project)" resolve="ProjectOperationContext" />
                                <node concept="37vLTw" id="3GM_nagTsbL" role="37wK5m">
                                  <ref role="3cqZAo" node="1KUoCipvGup" resolve="project" />
                                </node>
                              </node>
                            </node>
                          </node>
                        </node>
                      </node>
                      <node concept="3cpWs8" id="1KUoCipvGu_" role="3cqZAp">
                        <node concept="3cpWsn" id="1KUoCipvGuA" role="3cpWs9">
                          <property role="TrG5h" value="refactoring" />
                          <property role="3TUv4t" value="false" />
                          <node concept="3uibUv" id="1KUoCipvGuB" role="1tU5fm">
                            <ref role="3uigEE" to="ge2m:4a0HOMfn9$I" resolve="IRefactoring" />
                          </node>
                          <node concept="2OqwBi" id="1KUoCipvGuC" role="33vP2m">
                            <node concept="37vLTw" id="2BHiRxglGdF" role="2Oq$k0">
                              <ref role="3cqZAo" node="5s8kLIYGZkW" resolve="refactoringContext" />
                            </node>
                            <node concept="liA8E" id="1KUoCipvGuE" role="2OqNvi">
                              <ref role="37wK5l" to="ge2m:4a0HOMfn9t2" resolve="getRefactoring" />
                            </node>
                          </node>
                        </node>
                      </node>
                      <node concept="3clFbF" id="1KUoCipvGuF" role="3cqZAp">
                        <node concept="37vLTI" id="1KUoCipvGuG" role="3clFbG">
                          <node concept="2OqwBi" id="1KUoCipvGuH" role="37vLTx">
                            <node concept="37vLTw" id="3GM_nagTu3B" role="2Oq$k0">
                              <ref role="3cqZAo" node="1KUoCipvGuA" resolve="refactoring" />
                            </node>
                            <node concept="liA8E" id="1KUoCipvGuJ" role="2OqNvi">
                              <ref role="37wK5l" to="ge2m:4a0HOMfn9_p" resolve="getAffectedNodes" />
                              <node concept="37vLTw" id="2BHiRxgm8bt" role="37wK5m">
                                <ref role="3cqZAo" node="5s8kLIYGZkW" resolve="refactoringContext" />
                              </node>
                            </node>
                          </node>
                          <node concept="37vLTw" id="3GM_nagTzQo" role="37vLTJ">
                            <ref role="3cqZAo" node="5s8kLIYGZkV" resolve="result" />
                          </node>
                        </node>
                      </node>
                      <node concept="3clFbJ" id="1KUoCipvGuM" role="3cqZAp">
                        <node concept="3clFbS" id="1KUoCipvGuN" role="3clFbx">
                          <node concept="3clFbF" id="1KUoCipvGuO" role="3cqZAp">
                            <node concept="37vLTI" id="1KUoCipvGuP" role="3clFbG">
                              <node concept="37vLTw" id="3GM_nagTwij" role="37vLTJ">
                                <ref role="3cqZAo" node="5s8kLIYGZkV" resolve="result" />
                              </node>
                              <node concept="2ShNRf" id="1KUoCipvGuR" role="37vLTx">
                                <node concept="1pGfFk" id="1KUoCipvGuS" role="2ShVmc">
                                  <ref role="37wK5l" to="5fm0:~SearchResults.&lt;init&gt;()" resolve="SearchResults" />
                                </node>
                              </node>
                            </node>
                          </node>
                        </node>
                        <node concept="3clFbC" id="1KUoCipvGuT" role="3clFbw">
                          <node concept="10Nm6u" id="1KUoCipvGuU" role="3uHU7w" />
                          <node concept="37vLTw" id="3GM_nagTvtr" role="3uHU7B">
                            <ref role="3cqZAo" node="5s8kLIYGZkV" resolve="result" />
                          </node>
                        </node>
                      </node>
                    </node>
                  </node>
                </node>
              </node>
            </node>
            <node concept="2OqwBi" id="5cztR1nD9s_" role="2Oq$k0">
              <node concept="2OqwBi" id="5cztR1nD9sA" role="2Oq$k0">
                <node concept="37vLTw" id="5cztR1nD9sB" role="2Oq$k0">
                  <ref role="3cqZAo" node="5s8kLIYGZkW" resolve="refactoringContext" />
                </node>
                <node concept="liA8E" id="5cztR1nD9sC" role="2OqNvi">
                  <ref role="37wK5l" to="ge2m:4a0HOMfn9y3" resolve="getSelectedProject" />
                </node>
              </node>
              <node concept="liA8E" id="5cztR1nD9sD" role="2OqNvi">
                <ref role="37wK5l" to="vsqj:~Project.getModelAccess():org.jetbrains.mps.openapi.module.ModelAccess" resolve="getModelAccess" />
              </node>
            </node>
          </node>
        </node>
        <node concept="3cpWs6" id="5s8kLIYGZlE" role="3cqZAp">
          <node concept="37vLTw" id="3GM_nagTtDW" role="3cqZAk">
            <ref role="3cqZAo" node="5s8kLIYGZkV" resolve="result" />
          </node>
        </node>
      </node>
    </node>
    <node concept="3clFb_" id="5s8kLIYGZnh" role="jymVt">
      <property role="TrG5h" value="showConfirmDialogAndExecuteInUI" />
      <node concept="3Tm6S6" id="5s8kLIYGZni" role="1B3o_S" />
      <node concept="3cqZAl" id="5s8kLIYGZnj" role="3clF45" />
      <node concept="37vLTG" id="5s8kLIYGZnf" role="3clF46">
        <property role="TrG5h" value="result" />
        <node concept="3uibUv" id="5s8kLIYGZnk" role="1tU5fm">
          <ref role="3uigEE" to="5fm0:~SearchResults" resolve="SearchResults" />
        </node>
      </node>
      <node concept="37vLTG" id="5s8kLIYGZng" role="3clF46">
        <property role="TrG5h" value="refactoringContext" />
        <property role="3TUv4t" value="true" />
        <node concept="3uibUv" id="5s8kLIYGZnl" role="1tU5fm">
          <ref role="3uigEE" to="ge2m:4a0HOMfn8yn" resolve="RefactoringContext" />
        </node>
      </node>
      <node concept="3clFbS" id="5s8kLIYGZnm" role="3clF47">
        <node concept="3clFbJ" id="5s8kLIYGZnn" role="3cqZAp">
          <node concept="3clFbS" id="5s8kLIYGZno" role="3clFbx">
            <node concept="3clFbF" id="5s8kLIYGZns" role="3cqZAp">
              <node concept="2YIFZM" id="5s8kLIYGZnt" role="3clFbG">
                <ref role="37wK5l" to="dbrf:~SwingUtilities.invokeLater(java.lang.Runnable):void" resolve="invokeLater" />
                <ref role="1Pybhc" to="dbrf:~SwingUtilities" resolve="SwingUtilities" />
                <node concept="2ShNRf" id="5s8kLIYGZnu" role="37wK5m">
                  <node concept="YeOm9" id="5s8kLIYGZnv" role="2ShVmc">
                    <node concept="1Y3b0j" id="5s8kLIYGZnw" role="YeSDq">
                      <property role="2bfB8j" value="true" />
                      <ref role="37wK5l" to="e2lb:~Object.&lt;init&gt;()" resolve="Object" />
                      <ref role="1Y3XeK" to="e2lb:~Runnable" resolve="Runnable" />
                      <node concept="3Tm1VV" id="5s8kLIYGZnx" role="1B3o_S" />
                      <node concept="3clFb_" id="5s8kLIYGZny" role="jymVt">
                        <property role="IEkAT" value="false" />
                        <property role="1EzhhJ" value="false" />
                        <property role="TrG5h" value="run" />
                        <property role="DiZV1" value="false" />
                        <node concept="3Tm1VV" id="5s8kLIYGZnz" role="1B3o_S" />
                        <node concept="3cqZAl" id="5s8kLIYGZn$" role="3clF45" />
                        <node concept="3clFbS" id="5s8kLIYGZn_" role="3clF47">
                          <node concept="3cpWs8" id="5s8kLIYGZnA" role="3cqZAp">
                            <node concept="3cpWsn" id="5s8kLIYGZnd" role="3cpWs9">
                              <property role="TrG5h" value="promptResult" />
                              <property role="3TUv4t" value="false" />
                              <node concept="10Oyi0" id="5s8kLIYGZnB" role="1tU5fm" />
                              <node concept="2YIFZM" id="5s8kLIYGZnC" role="33vP2m">
                                <ref role="1Pybhc" to="dbrf:~JOptionPane" resolve="JOptionPane" />
                                <ref role="37wK5l" to="dbrf:~JOptionPane.showConfirmDialog(java.awt.Component,java.lang.Object,java.lang.String,int):int" resolve="showConfirmDialog" />
                                <node concept="2OqwBi" id="5s8kLIYGZnD" role="37wK5m">
                                  <node concept="10M0yZ" id="5s8kLIYGZnE" role="2Oq$k0">
                                    <ref role="1PxDUh" to="5xh9:~MPSCommonDataKeys" resolve="MPSCommonDataKeys" />
                                    <ref role="3cqZAo" to="5xh9:~MPSCommonDataKeys.FRAME" resolve="FRAME" />
                                  </node>
                                  <node concept="liA8E" id="5s8kLIYGZnF" role="2OqNvi">
                                    <ref role="37wK5l" to="nx1:~DataKey.getData(com.intellij.openapi.actionSystem.DataContext):java.lang.Object" resolve="getData" />
                                    <node concept="2OqwBi" id="5s8kLIYGZnG" role="37wK5m">
                                      <node concept="2YIFZM" id="5s8kLIYGZnH" role="2Oq$k0">
                                        <ref role="37wK5l" to="4xk:~DataManager.getInstance():com.intellij.ide.DataManager" resolve="getInstance" />
                                        <ref role="1Pybhc" to="4xk:~DataManager" resolve="DataManager" />
                                      </node>
                                      <node concept="liA8E" id="5s8kLIYGZnI" role="2OqNvi">
                                        <ref role="37wK5l" to="4xk:~DataManager.getDataContext():com.intellij.openapi.actionSystem.DataContext" resolve="getDataContext" />
                                      </node>
                                    </node>
                                  </node>
                                </node>
                                <node concept="Xl_RD" id="5s8kLIYGZnJ" role="37wK5m">
                                  <property role="Xl_RC" value="An exception occurred during searching affected nodes. Do you want to continue anyway?" />
                                </node>
                                <node concept="Xl_RD" id="5s8kLIYGZnK" role="37wK5m">
                                  <property role="Xl_RC" value="Exception" />
                                </node>
                                <node concept="10M0yZ" id="5s8kLIYGZnL" role="37wK5m">
                                  <ref role="3cqZAo" to="dbrf:~JOptionPane.YES_NO_OPTION" resolve="YES_NO_OPTION" />
                                  <ref role="1PxDUh" to="dbrf:~JOptionPane" resolve="JOptionPane" />
                                </node>
                              </node>
                            </node>
                          </node>
                          <node concept="3clFbJ" id="5s8kLIYGZnM" role="3cqZAp">
                            <node concept="3clFbC" id="5s8kLIYGZnN" role="3clFbw">
                              <node concept="37vLTw" id="3GM_nagTAZc" role="3uHU7B">
                                <ref role="3cqZAo" node="5s8kLIYGZnd" resolve="promptResult" />
                              </node>
                              <node concept="10M0yZ" id="5s8kLIYGZnP" role="3uHU7w">
                                <ref role="1PxDUh" to="dbrf:~JOptionPane" resolve="JOptionPane" />
                                <ref role="3cqZAo" to="dbrf:~JOptionPane.YES_OPTION" resolve="YES_OPTION" />
                              </node>
                            </node>
                            <node concept="3clFbS" id="5s8kLIYGZnQ" role="3clFbx">
                              <node concept="3clFbF" id="5s8kLIYGZnR" role="3cqZAp">
                                <node concept="1rXfSq" id="4hiugqyzbP1" role="3clFbG">
                                  <ref role="37wK5l" node="12Ta_LcGxTX" resolve="executeInUI" />
                                  <node concept="2ShNRf" id="10ucugRG57l" role="37wK5m">
                                    <node concept="1pGfFk" id="10ucugRG57n" role="2ShVmc">
                                      <ref role="37wK5l" to="5fm0:~SearchResults.&lt;init&gt;()" resolve="SearchResults" />
                                    </node>
                                  </node>
                                  <node concept="37vLTw" id="2BHiRxgm9Kz" role="37wK5m">
                                    <ref role="3cqZAo" node="5s8kLIYGZng" resolve="refactoringContext" />
                                  </node>
                                </node>
                              </node>
                            </node>
                          </node>
                        </node>
                        <node concept="2AHcQZ" id="3tYsUK_U_BK" role="2AJF6D">
                          <ref role="2AI5Lk" to="e2lb:~Override" resolve="Override" />
                        </node>
                      </node>
                    </node>
                  </node>
                </node>
              </node>
            </node>
          </node>
          <node concept="3clFbC" id="5s8kLIYGZnV" role="3clFbw">
            <node concept="10Nm6u" id="5s8kLIYGZnW" role="3uHU7w" />
            <node concept="37vLTw" id="2BHiRxghcMF" role="3uHU7B">
              <ref role="3cqZAo" node="5s8kLIYGZnf" resolve="result" />
            </node>
          </node>
          <node concept="9aQIb" id="5s8kLIYGZnY" role="9aQIa">
            <node concept="3clFbS" id="5s8kLIYGZnZ" role="9aQI4">
              <node concept="3clFbF" id="5s8kLIYGZo0" role="3cqZAp">
                <node concept="1rXfSq" id="4hiugqyyZ04" role="3clFbG">
                  <ref role="37wK5l" node="12Ta_LcGxTX" resolve="executeInUI" />
                  <node concept="37vLTw" id="2BHiRxgkWy_" role="37wK5m">
                    <ref role="3cqZAo" node="5s8kLIYGZnf" resolve="result" />
                  </node>
                  <node concept="37vLTw" id="2BHiRxgmyPO" role="37wK5m">
                    <ref role="3cqZAo" node="5s8kLIYGZng" resolve="refactoringContext" />
                  </node>
                </node>
              </node>
            </node>
          </node>
        </node>
      </node>
    </node>
    <node concept="3clFb_" id="12Ta_LcGxTX" role="jymVt">
      <property role="TrG5h" value="executeInUI" />
      <node concept="3Tm6S6" id="12Ta_LcGxTY" role="1B3o_S" />
      <node concept="3cqZAl" id="12Ta_LcGxTZ" role="3clF45" />
      <node concept="37vLTG" id="12Ta_LcGxTW" role="3clF46">
        <property role="TrG5h" value="usages" />
        <property role="3TUv4t" value="true" />
        <node concept="3uibUv" id="12Ta_LcGxU0" role="1tU5fm">
          <ref role="3uigEE" to="5fm0:~SearchResults" resolve="SearchResults" />
        </node>
      </node>
      <node concept="37vLTG" id="12Ta_LcGxTV" role="3clF46">
        <property role="TrG5h" value="refactoringContext" />
        <property role="3TUv4t" value="true" />
        <node concept="3uibUv" id="12Ta_LcGxU1" role="1tU5fm">
          <ref role="3uigEE" to="ge2m:4a0HOMfn8yn" resolve="RefactoringContext" />
        </node>
      </node>
      <node concept="3clFbS" id="12Ta_LcGxU2" role="3clF47">
        <node concept="3clFbF" id="12Ta_LcGxU3" role="3cqZAp">
          <node concept="2OqwBi" id="12Ta_LcGxU4" role="3clFbG">
            <node concept="liA8E" id="12Ta_LcGxU6" role="2OqNvi">
              <ref role="37wK5l" to="88zw:~ModelAccess.runReadInEDT(java.lang.Runnable):void" resolve="runReadInEDT" />
              <node concept="2ShNRf" id="12Ta_LcGxU7" role="37wK5m">
                <node concept="YeOm9" id="12Ta_LcGxU8" role="2ShVmc">
                  <node concept="1Y3b0j" id="12Ta_LcGxU9" role="YeSDq">
                    <property role="2bfB8j" value="true" />
                    <ref role="1Y3XeK" to="e2lb:~Runnable" resolve="Runnable" />
                    <ref role="37wK5l" to="e2lb:~Object.&lt;init&gt;()" resolve="Object" />
                    <node concept="3Tm1VV" id="12Ta_LcGxUa" role="1B3o_S" />
                    <node concept="3clFb_" id="12Ta_LcGxUb" role="jymVt">
                      <property role="IEkAT" value="false" />
                      <property role="1EzhhJ" value="false" />
                      <property role="TrG5h" value="run" />
                      <property role="DiZV1" value="false" />
                      <node concept="3Tm1VV" id="12Ta_LcGxUc" role="1B3o_S" />
                      <node concept="3cqZAl" id="12Ta_LcGxUd" role="3clF45" />
                      <node concept="3clFbS" id="12Ta_LcGxUe" role="3clF47">
                        <node concept="3clFbF" id="12Ta_LcGxUf" role="3cqZAp">
                          <node concept="2OqwBi" id="12Ta_LcGxUg" role="3clFbG">
                            <node concept="37vLTw" id="2BHiRxgmuYs" role="2Oq$k0">
                              <ref role="3cqZAo" node="12Ta_LcGxTV" resolve="refactoringContext" />
                            </node>
                            <node concept="liA8E" id="12Ta_LcGxUi" role="2OqNvi">
                              <ref role="37wK5l" to="ge2m:4a0HOMfn97f" resolve="setUsages" />
                              <node concept="37vLTw" id="2BHiRxghfKU" role="37wK5m">
                                <ref role="3cqZAo" node="12Ta_LcGxTW" resolve="usages" />
                              </node>
                            </node>
                          </node>
                        </node>
                        <node concept="3clFbJ" id="12Ta_LcGxUk" role="3cqZAp">
                          <node concept="3fqX7Q" id="12Ta_LcGxUl" role="3clFbw">
                            <node concept="2OqwBi" id="12Ta_LcGxUm" role="3fr31v">
                              <node concept="2OqwBi" id="12Ta_LcGxUn" role="2Oq$k0">
                                <node concept="37vLTw" id="2BHiRxgmBcZ" role="2Oq$k0">
                                  <ref role="3cqZAo" node="12Ta_LcGxTW" resolve="usages" />
                                </node>
                                <node concept="liA8E" id="12Ta_LcGxUp" role="2OqNvi">
                                  <ref role="37wK5l" to="5fm0:~SearchResults.getSearchResults():java.util.List" resolve="getSearchResults" />
                                </node>
                              </node>
                              <node concept="liA8E" id="12Ta_LcGxUq" role="2OqNvi">
                                <ref role="37wK5l" to="k7g3:~List.isEmpty():boolean" resolve="isEmpty" />
                              </node>
                            </node>
                          </node>
                          <node concept="9aQIb" id="12Ta_LcGxUr" role="9aQIa">
                            <node concept="3clFbS" id="12Ta_LcGxUs" role="9aQI4">
                              <node concept="3clFbF" id="12Ta_LcGxUt" role="3cqZAp">
                                <node concept="1rXfSq" id="4hiugqyyMOA" role="3clFbG">
                                  <ref role="37wK5l" node="29N7xYwTGb2" resolve="doExecuteWithDialog" />
                                  <node concept="37vLTw" id="2BHiRxghfnA" role="37wK5m">
                                    <ref role="3cqZAo" node="12Ta_LcGxTV" resolve="refactoringContext" />
                                  </node>
                                </node>
                              </node>
                            </node>
                          </node>
                          <node concept="3clFbS" id="12Ta_LcGxUw" role="3clFbx">
                            <node concept="3clFbF" id="12Ta_LcGxUx" role="3cqZAp">
                              <node concept="1rXfSq" id="4hiugqyyU7h" role="3clFbG">
                                <ref role="37wK5l" node="29N7xYwTGbx" resolve="showRefactoring" />
                                <node concept="37vLTw" id="2BHiRxglyI8" role="37wK5m">
                                  <ref role="3cqZAo" node="12Ta_LcGxTV" resolve="refactoringContext" />
                                </node>
                                <node concept="37vLTw" id="2BHiRxgmOdl" role="37wK5m">
                                  <ref role="3cqZAo" node="12Ta_LcGxTW" resolve="usages" />
                                </node>
                              </node>
                            </node>
                          </node>
                        </node>
                      </node>
                      <node concept="2AHcQZ" id="3tYsUK_Sfyu" role="2AJF6D">
                        <ref role="2AI5Lk" to="e2lb:~Override" resolve="Override" />
                      </node>
                    </node>
                  </node>
                </node>
              </node>
            </node>
            <node concept="2OqwBi" id="5cztR1nDb4w" role="2Oq$k0">
              <node concept="2OqwBi" id="5cztR1nDb4x" role="2Oq$k0">
                <node concept="37vLTw" id="5cztR1nDb4y" role="2Oq$k0">
                  <ref role="3cqZAo" node="12Ta_LcGxTV" resolve="refactoringContext" />
                </node>
                <node concept="liA8E" id="5cztR1nDb4z" role="2OqNvi">
                  <ref role="37wK5l" to="ge2m:4a0HOMfn9y3" resolve="getSelectedProject" />
                </node>
              </node>
              <node concept="liA8E" id="5cztR1nDb4$" role="2OqNvi">
                <ref role="37wK5l" to="vsqj:~Project.getModelAccess():org.jetbrains.mps.openapi.module.ModelAccess" resolve="getModelAccess" />
              </node>
            </node>
          </node>
        </node>
      </node>
    </node>
    <node concept="3clFb_" id="29N7xYwTGbx" role="jymVt">
      <property role="1EzhhJ" value="false" />
      <property role="TrG5h" value="showRefactoring" />
      <property role="DiZV1" value="false" />
      <node concept="3Tm6S6" id="2A7o4JNn2sC" role="1B3o_S" />
      <node concept="3cqZAl" id="29N7xYwTGbz" role="3clF45" />
      <node concept="37vLTG" id="29N7xYwTGb$" role="3clF46">
        <property role="TrG5h" value="refactoringContext" />
        <property role="3TUv4t" value="true" />
        <node concept="3uibUv" id="29N7xYwTGb_" role="1tU5fm">
          <ref role="3uigEE" to="ge2m:4a0HOMfn8yn" resolve="RefactoringContext" />
        </node>
      </node>
      <node concept="37vLTG" id="29N7xYwTGbA" role="3clF46">
        <property role="TrG5h" value="searchResults" />
        <property role="3TUv4t" value="true" />
        <node concept="3uibUv" id="29N7xYwTGbB" role="1tU5fm">
          <ref role="3uigEE" to="5fm0:~SearchResults" resolve="SearchResults" />
        </node>
      </node>
      <node concept="3clFbS" id="29N7xYwTGbC" role="3clF47">
        <node concept="3cpWs8" id="29N7xYwTGiY" role="3cqZAp">
          <node concept="3cpWsn" id="29N7xYwTGiZ" role="3cpWs9">
            <property role="TrG5h" value="okAction" />
            <property role="3TUv4t" value="false" />
            <node concept="3uibUv" id="3g3N8kb3Mpw" role="1tU5fm">
              <ref role="3uigEE" node="3g3N8kb3Dex" resolve="RefactoringViewAction" />
            </node>
            <node concept="2ShNRf" id="29N7xYwTGj1" role="33vP2m">
              <node concept="YeOm9" id="29N7xYwTGj2" role="2ShVmc">
                <node concept="1Y3b0j" id="29N7xYwTGj3" role="YeSDq">
                  <property role="TrG5h" value="" />
                  <property role="2bfB8j" value="true" />
                  <ref role="1Y3XeK" node="3g3N8kb3Dex" resolve="RefactoringViewAction" />
                  <ref role="37wK5l" to="e2lb:~Object.&lt;init&gt;()" resolve="Object" />
                  <node concept="3clFb_" id="29N7xYwTGj4" role="jymVt">
                    <property role="1EzhhJ" value="false" />
                    <property role="TrG5h" value="performAction" />
                    <property role="DiZV1" value="false" />
                    <node concept="3Tm1VV" id="29N7xYwTGj5" role="1B3o_S" />
                    <node concept="3cqZAl" id="29N7xYwTGj6" role="3clF45" />
                    <node concept="37vLTG" id="29N7xYwTGj7" role="3clF46">
                      <property role="TrG5h" value="refactoringViewItem" />
                      <property role="3TUv4t" value="true" />
                      <node concept="3uibUv" id="3g3N8kb3Mpx" role="1tU5fm">
                        <ref role="3uigEE" node="3g3N8kb3DkV" resolve="RefactoringViewItem" />
                      </node>
                    </node>
                    <node concept="3clFbS" id="29N7xYwTGjt" role="3clF47">
                      <node concept="3clFbF" id="2wL15fr5ma3" role="3cqZAp">
                        <node concept="2OqwBi" id="2wL15fr5mao" role="3clFbG">
                          <node concept="liA8E" id="2wL15fr5mau" role="2OqNvi">
                            <ref role="37wK5l" to="88zw:~ModelAccess.runWriteInEDT(java.lang.Runnable):void" resolve="runWriteInEDT" />
                            <node concept="2ShNRf" id="2wL15fr5mav" role="37wK5m">
                              <node concept="YeOm9" id="2wL15fr5maz" role="2ShVmc">
                                <node concept="1Y3b0j" id="2wL15fr5ma$" role="YeSDq">
                                  <property role="2bfB8j" value="true" />
                                  <ref role="1Y3XeK" to="e2lb:~Runnable" resolve="Runnable" />
                                  <ref role="37wK5l" to="e2lb:~Object.&lt;init&gt;()" resolve="Object" />
                                  <node concept="3Tm1VV" id="2wL15fr5ma_" role="1B3o_S" />
                                  <node concept="3clFb_" id="2wL15fr5maA" role="jymVt">
                                    <property role="IEkAT" value="false" />
                                    <property role="1EzhhJ" value="false" />
                                    <property role="TrG5h" value="run" />
                                    <property role="DiZV1" value="false" />
                                    <node concept="3Tm1VV" id="2wL15fr5maB" role="1B3o_S" />
                                    <node concept="3cqZAl" id="2wL15fr5maC" role="3clF45" />
                                    <node concept="3clFbS" id="2wL15fr5maD" role="3clF47">
                                      <node concept="3clFbF" id="2wL15fr5maE" role="3cqZAp">
                                        <node concept="1rXfSq" id="4hiugqyz96c" role="3clFbG">
                                          <ref role="37wK5l" node="1TclyuNTOmV" resolve="executeSimple" />
                                          <node concept="37vLTw" id="2BHiRxgm2Kj" role="37wK5m">
                                            <ref role="3cqZAo" node="29N7xYwTGb$" resolve="refactoringContext" />
                                          </node>
                                        </node>
                                      </node>
                                      <node concept="3clFbF" id="2wL15fr5maH" role="3cqZAp">
                                        <node concept="2OqwBi" id="2wL15fr5mb1" role="3clFbG">
                                          <node concept="37vLTw" id="2BHiRxgm78i" role="2Oq$k0">
                                            <ref role="3cqZAo" node="29N7xYwTGj7" resolve="refactoringViewItem" />
                                          </node>
                                          <node concept="liA8E" id="2wL15fr5mb6" role="2OqNvi">
                                            <ref role="37wK5l" node="3g3N8kb3DkX" resolve="close" />
                                          </node>
                                        </node>
                                      </node>
                                    </node>
                                    <node concept="2AHcQZ" id="3tYsUK_RUmL" role="2AJF6D">
                                      <ref role="2AI5Lk" to="e2lb:~Override" resolve="Override" />
                                    </node>
                                  </node>
                                </node>
                              </node>
                            </node>
                          </node>
                          <node concept="2OqwBi" id="5cztR1nDcdO" role="2Oq$k0">
                            <node concept="2OqwBi" id="5cztR1nDcdP" role="2Oq$k0">
                              <node concept="37vLTw" id="5cztR1nDcdQ" role="2Oq$k0">
                                <ref role="3cqZAo" node="29N7xYwTGb$" resolve="refactoringContext" />
                              </node>
                              <node concept="liA8E" id="5cztR1nDcdR" role="2OqNvi">
                                <ref role="37wK5l" to="ge2m:4a0HOMfn9y3" resolve="getSelectedProject" />
                              </node>
                            </node>
                            <node concept="liA8E" id="5cztR1nDcdS" role="2OqNvi">
                              <ref role="37wK5l" to="vsqj:~Project.getModelAccess():org.jetbrains.mps.openapi.module.ModelAccess" resolve="getModelAccess" />
                            </node>
                          </node>
                        </node>
                      </node>
                    </node>
                    <node concept="2AHcQZ" id="3tYsUK_SjvW" role="2AJF6D">
                      <ref role="2AI5Lk" to="e2lb:~Override" resolve="Override" />
                    </node>
                  </node>
                </node>
              </node>
            </node>
          </node>
        </node>
        <node concept="3cpWs8" id="29N7xYwTGj9" role="3cqZAp">
          <node concept="3cpWsn" id="29N7xYwTGja" role="3cpWs9">
            <property role="TrG5h" value="modelsToGenerate" />
            <property role="3TUv4t" value="false" />
            <node concept="3uibUv" id="29N7xYwTGjb" role="1tU5fm">
              <ref role="3uigEE" to="k7g3:~List" resolve="List" />
              <node concept="3uibUv" id="29N7xYwTGjc" role="11_B2D">
                <ref role="3uigEE" to="ec5l:~SModel" resolve="SModel" />
              </node>
            </node>
            <node concept="1rXfSq" id="4hiugqyz9d5" role="33vP2m">
              <ref role="37wK5l" node="1TclyuNTOp8" resolve="getModelsToGenerate" />
              <node concept="2OqwBi" id="29N7xYwTGje" role="37wK5m">
                <node concept="37vLTw" id="2BHiRxgm6MW" role="2Oq$k0">
                  <ref role="3cqZAo" node="29N7xYwTGb$" resolve="refactoringContext" />
                </node>
                <node concept="liA8E" id="29N7xYwTGjg" role="2OqNvi">
                  <ref role="37wK5l" to="ge2m:4a0HOMfn9t2" resolve="getRefactoring" />
                </node>
              </node>
              <node concept="37vLTw" id="2BHiRxghfdv" role="37wK5m">
                <ref role="3cqZAo" node="29N7xYwTGb$" resolve="refactoringContext" />
              </node>
            </node>
          </node>
        </node>
        <node concept="3clFbF" id="3g3N8kb3MoS" role="3cqZAp">
          <node concept="2OqwBi" id="3g3N8kb3Mpg" role="3clFbG">
            <node concept="2YIFZM" id="3g3N8kb3MoV" role="2Oq$k0">
              <ref role="37wK5l" node="1dH5fOG2bPt" resolve="getInstance" />
              <ref role="1Pybhc" node="1dH5fOG2bOi" resolve="RefactoringAccessEx" />
            </node>
            <node concept="liA8E" id="3g3N8kb3Mpm" role="2OqNvi">
              <ref role="37wK5l" node="6q$OdKd99CX" resolve="showRefactoringView" />
              <node concept="37vLTw" id="2BHiRxgll9r" role="37wK5m">
                <ref role="3cqZAo" node="29N7xYwTGb$" resolve="refactoringContext" />
              </node>
              <node concept="37vLTw" id="3GM_nagTwqV" role="37wK5m">
                <ref role="3cqZAo" node="29N7xYwTGiZ" resolve="okAction" />
              </node>
              <node concept="37vLTw" id="2BHiRxgm5RY" role="37wK5m">
                <ref role="3cqZAo" node="29N7xYwTGbA" resolve="searchResults" />
              </node>
              <node concept="3fqX7Q" id="29N7xYwTGjp" role="37wK5m">
                <node concept="2OqwBi" id="29N7xYwTGjq" role="3fr31v">
                  <node concept="37vLTw" id="3GM_nagT_Xk" role="2Oq$k0">
                    <ref role="3cqZAo" node="29N7xYwTGja" resolve="modelsToGenerate" />
                  </node>
                  <node concept="liA8E" id="29N7xYwTGjs" role="2OqNvi">
                    <ref role="37wK5l" to="k7g3:~List.isEmpty():boolean" resolve="isEmpty" />
                  </node>
                </node>
              </node>
              <node concept="2OqwBi" id="3g3N8kb3MnP" role="37wK5m">
                <node concept="2OqwBi" id="3g3N8kb3MnQ" role="2Oq$k0">
                  <node concept="37vLTw" id="2BHiRxgm99S" role="2Oq$k0">
                    <ref role="3cqZAo" node="29N7xYwTGb$" resolve="refactoringContext" />
                  </node>
                  <node concept="liA8E" id="3g3N8kb3MnS" role="2OqNvi">
                    <ref role="37wK5l" to="ge2m:4a0HOMfn9t2" resolve="getRefactoring" />
                  </node>
                </node>
                <node concept="liA8E" id="3g3N8kb3MnT" role="2OqNvi">
                  <ref role="37wK5l" to="ge2m:4a0HOMfn9$K" resolve="getUserFriendlyName" />
                </node>
              </node>
            </node>
          </node>
        </node>
      </node>
    </node>
    <node concept="3clFb_" id="1TclyuNTOot" role="jymVt">
      <property role="1EzhhJ" value="false" />
      <property role="TrG5h" value="writeIntoLog" />
      <node concept="3Tm1VV" id="1TclyuNTOox" role="1B3o_S" />
      <node concept="37vLTG" id="1TclyuNTOou" role="3clF46">
        <property role="TrG5h" value="context" />
        <node concept="3uibUv" id="1TclyuNTOov" role="1tU5fm">
          <ref role="3uigEE" to="ge2m:4a0HOMfn8yn" resolve="RefactoringContext" />
        </node>
      </node>
      <node concept="3cqZAl" id="1TclyuNTOow" role="3clF45" />
      <node concept="3clFbS" id="1TclyuNTOoy" role="3clF47">
        <node concept="1gVbGN" id="1TclyuNTOoz" role="3cqZAp">
          <node concept="3fqX7Q" id="1TclyuNTOo$" role="1gVkn0">
            <node concept="2OqwBi" id="1TclyuNTOo_" role="3fr31v">
              <node concept="37vLTw" id="2BHiRxgllm1" role="2Oq$k0">
                <ref role="3cqZAo" node="1TclyuNTOou" resolve="context" />
              </node>
              <node concept="liA8E" id="1TclyuNTOoB" role="2OqNvi">
                <ref role="37wK5l" to="ge2m:4a0HOMfn97p" resolve="isLocal" />
              </node>
            </node>
          </node>
        </node>
        <node concept="1gVbGN" id="1TclyuNTOoC" role="3cqZAp">
          <node concept="2ZW3vV" id="1TclyuNTOoD" role="1gVkn0">
            <node concept="2OqwBi" id="1TclyuNTOoE" role="2ZW6bz">
              <node concept="37vLTw" id="2BHiRxgm94w" role="2Oq$k0">
                <ref role="3cqZAo" node="1TclyuNTOou" resolve="context" />
              </node>
              <node concept="liA8E" id="1TclyuNTOoG" role="2OqNvi">
                <ref role="37wK5l" to="ge2m:4a0HOMfn9t2" resolve="getRefactoring" />
              </node>
            </node>
            <node concept="3uibUv" id="1TclyuNTOoH" role="2ZW6by">
              <ref role="3uigEE" to="ge2m:4a0HOMfn6Vq" resolve="ILoggableRefactoring" />
            </node>
          </node>
        </node>
        <node concept="3clFbF" id="1TclyuNTOoI" role="3cqZAp">
          <node concept="2YIFZM" id="1TclyuNTOoJ" role="3clFbG">
            <ref role="37wK5l" to="ufjo:7QscmKRFXmd" resolve="addToLog" />
            <ref role="1Pybhc" to="ufjo:7QscmKRFXm2" resolve="StructureModificationProcessor" />
            <node concept="2OqwBi" id="1TclyuNTOoK" role="37wK5m">
              <node concept="37vLTw" id="2BHiRxgm5Vh" role="2Oq$k0">
                <ref role="3cqZAo" node="1TclyuNTOou" resolve="context" />
              </node>
              <node concept="liA8E" id="1TclyuNTOoM" role="2OqNvi">
                <ref role="37wK5l" to="ge2m:4a0HOMfn95A" resolve="getStructureModification" />
              </node>
            </node>
          </node>
        </node>
      </node>
    </node>
    <node concept="3clFb_" id="1TclyuNTOoN" role="jymVt">
      <property role="1EzhhJ" value="false" />
      <property role="TrG5h" value="updateLoadedModels" />
      <node concept="3Tm1VV" id="1TclyuNTOoR" role="1B3o_S" />
      <node concept="37vLTG" id="1TclyuNTOoO" role="3clF46">
        <property role="TrG5h" value="context" />
        <node concept="3uibUv" id="1TclyuNTOoP" role="1tU5fm">
          <ref role="3uigEE" to="ge2m:4a0HOMfn8yn" resolve="RefactoringContext" />
        </node>
      </node>
      <node concept="3cqZAl" id="1TclyuNTOoQ" role="3clF45" />
      <node concept="3clFbS" id="1TclyuNTOoS" role="3clF47">
        <node concept="3clFbF" id="1TclyuNTOoT" role="3cqZAp">
          <node concept="2OqwBi" id="1TclyuNTOoU" role="3clFbG">
            <node concept="1rXfSq" id="4hiugqyzbKJ" role="2Oq$k0">
              <ref role="37wK5l" node="1TclyuNTOqM" resolve="loadedModelsForUpdate" />
              <node concept="37vLTw" id="2BHiRxghiUW" role="37wK5m">
                <ref role="3cqZAo" node="1TclyuNTOoO" resolve="context" />
              </node>
            </node>
            <node concept="2es0OD" id="1TclyuNTOoX" role="2OqNvi">
              <node concept="1bVj0M" id="1TclyuNTOoY" role="23t8la">
                <node concept="3clFbS" id="1TclyuNTOoZ" role="1bW5cS">
                  <node concept="3clFbF" id="1TclyuNTOp0" role="3cqZAp">
                    <node concept="1rXfSq" id="4hiugqyzexY" role="3clFbG">
                      <ref role="37wK5l" node="1TclyuNTOsf" resolve="updateModel" />
                      <node concept="37vLTw" id="2BHiRxgkWhU" role="37wK5m">
                        <ref role="3cqZAo" node="1TclyuNTOp6" resolve="it" />
                      </node>
                      <node concept="37vLTw" id="2BHiRxgm62r" role="37wK5m">
                        <ref role="3cqZAo" node="1TclyuNTOoO" resolve="context" />
                      </node>
                    </node>
                  </node>
                </node>
                <node concept="Rh6nW" id="1TclyuNTOp6" role="1bW2Oz">
                  <property role="TrG5h" value="it" />
                  <node concept="2jxLKc" id="1TclyuNTOp7" role="1tU5fm" />
                </node>
              </node>
            </node>
          </node>
        </node>
      </node>
    </node>
    <node concept="3clFb_" id="1TclyuNTOp8" role="jymVt">
      <property role="TrG5h" value="getModelsToGenerate" />
      <node concept="37vLTG" id="1TclyuNTOp9" role="3clF46">
        <property role="TrG5h" value="refactoring" />
        <property role="3TUv4t" value="true" />
        <node concept="3uibUv" id="1TclyuNTOpa" role="1tU5fm">
          <ref role="3uigEE" to="ge2m:4a0HOMfn9$I" resolve="IRefactoring" />
        </node>
      </node>
      <node concept="37vLTG" id="1TclyuNTOpb" role="3clF46">
        <property role="TrG5h" value="context" />
        <property role="3TUv4t" value="true" />
        <node concept="3uibUv" id="1TclyuNTOpc" role="1tU5fm">
          <ref role="3uigEE" to="ge2m:4a0HOMfn8yn" resolve="RefactoringContext" />
        </node>
      </node>
      <node concept="3Tm6S6" id="2A7o4JNn2to" role="1B3o_S" />
      <node concept="3clFbS" id="1TclyuNTOpe" role="3clF47">
        <node concept="3cpWs8" id="1TclyuNTOpf" role="3cqZAp">
          <node concept="3cpWsn" id="1TclyuNTOpg" role="3cpWs9">
            <property role="TrG5h" value="result" />
            <node concept="3uibUv" id="1TclyuNTOph" role="1tU5fm">
              <ref role="3uigEE" to="k7g3:~List" resolve="List" />
              <node concept="3uibUv" id="1TclyuNTOpi" role="11_B2D">
                <ref role="3uigEE" to="ec5l:~SModel" resolve="SModel" />
              </node>
            </node>
            <node concept="2ShNRf" id="1TclyuNTOpj" role="33vP2m">
              <node concept="1pGfFk" id="1TclyuNTOpk" role="2ShVmc">
                <ref role="37wK5l" to="k7g3:~ArrayList.&lt;init&gt;()" resolve="ArrayList" />
                <node concept="3uibUv" id="1TclyuNTOpl" role="1pMfVU">
                  <ref role="3uigEE" to="ec5l:~SModel" resolve="SModel" />
                </node>
              </node>
            </node>
          </node>
        </node>
        <node concept="SfApY" id="1TclyuNTOpp" role="3cqZAp">
          <node concept="TDmWw" id="1TclyuNTOpq" role="TEbGg">
            <node concept="3clFbS" id="1TclyuNTOpr" role="TDEfX">
              <node concept="3clFbF" id="1TclyuNTOps" role="3cqZAp">
                <node concept="2OqwBi" id="1TclyuNTOpt" role="3clFbG">
                  <node concept="liA8E" id="1TclyuNTOpu" role="2OqNvi">
                    <ref role="37wK5l" to="ajxo:~Category.error(java.lang.Object,java.lang.Throwable):void" resolve="error" />
                    <node concept="3cpWs3" id="1TclyuNTOpv" role="37wK5m">
                      <node concept="3cpWs3" id="1TclyuNTOpw" role="3uHU7B">
                        <node concept="Xl_RD" id="1TclyuNTOpx" role="3uHU7B">
                          <property role="Xl_RC" value="An error occured while trying to collect models to generate from refactoring " />
                        </node>
                        <node concept="2OqwBi" id="1TclyuNTOpy" role="3uHU7w">
                          <node concept="37vLTw" id="2BHiRxgha3g" role="2Oq$k0">
                            <ref role="3cqZAo" node="1TclyuNTOp9" resolve="refactoring" />
                          </node>
                          <node concept="liA8E" id="1TclyuNTOp$" role="2OqNvi">
                            <ref role="37wK5l" to="ge2m:4a0HOMfn9$K" resolve="getUserFriendlyName" />
                          </node>
                        </node>
                      </node>
                      <node concept="Xl_RD" id="1TclyuNTOp_" role="3uHU7w">
                        <property role="Xl_RC" value=". No models will be generated" />
                      </node>
                    </node>
                    <node concept="37vLTw" id="3GM_nagTs8c" role="37wK5m">
                      <ref role="3cqZAo" node="1TclyuNTOpC" resolve="t" />
                    </node>
                  </node>
                  <node concept="37vLTw" id="2BHiRxeufSE" role="2Oq$k0">
                    <ref role="3cqZAo" node="1TclyuNTOmz" resolve="myLog" />
                  </node>
                </node>
              </node>
            </node>
            <node concept="3cpWsn" id="1TclyuNTOpC" role="TDEfY">
              <property role="TrG5h" value="t" />
              <property role="3TUv4t" value="false" />
              <node concept="3uibUv" id="1TclyuNTOpD" role="1tU5fm">
                <ref role="3uigEE" to="e2lb:~Throwable" resolve="Throwable" />
              </node>
            </node>
          </node>
          <node concept="3clFbS" id="1TclyuNTOpE" role="SfCbr">
            <node concept="3clFbF" id="1TclyuNTOpF" role="3cqZAp">
              <node concept="37vLTI" id="1TclyuNTOpG" role="3clFbG">
                <node concept="37vLTw" id="3GM_nagT_Dx" role="37vLTJ">
                  <ref role="3cqZAo" node="1TclyuNTOpg" resolve="result" />
                </node>
                <node concept="2OqwBi" id="1TclyuNTOpI" role="37vLTx">
                  <node concept="37vLTw" id="2BHiRxghiWP" role="2Oq$k0">
                    <ref role="3cqZAo" node="1TclyuNTOp9" resolve="refactoring" />
                  </node>
                  <node concept="liA8E" id="1TclyuNTOpK" role="2OqNvi">
                    <ref role="37wK5l" to="ge2m:4a0HOMfn9_c" resolve="getModelsToGenerate" />
                    <node concept="37vLTw" id="2BHiRxgmcpy" role="37wK5m">
                      <ref role="3cqZAo" node="1TclyuNTOpb" resolve="context" />
                    </node>
                  </node>
                </node>
              </node>
            </node>
          </node>
        </node>
        <node concept="3clFbH" id="57hsgXQNdAu" role="3cqZAp" />
        <node concept="3cpWs6" id="1TclyuNTOpM" role="3cqZAp">
          <node concept="37vLTw" id="3GM_nagTB$E" role="3cqZAk">
            <ref role="3cqZAo" node="1TclyuNTOpg" resolve="result" />
          </node>
        </node>
      </node>
      <node concept="2AHcQZ" id="1TclyuNTOpO" role="2AJF6D">
        <ref role="2AI5Lk" to="as9o:~NotNull" resolve="NotNull" />
      </node>
      <node concept="3uibUv" id="1TclyuNTOpP" role="3clF45">
        <ref role="3uigEE" to="k7g3:~List" resolve="List" />
        <node concept="3uibUv" id="1TclyuNTOpQ" role="11_B2D">
          <ref role="3uigEE" to="ec5l:~SModel" resolve="SModel" />
        </node>
      </node>
    </node>
    <node concept="3clFb_" id="1TclyuNTOq5" role="jymVt">
      <property role="TrG5h" value="updateModels" />
      <node concept="37vLTG" id="1TclyuNTOq6" role="3clF46">
        <property role="TrG5h" value="context" />
        <node concept="3uibUv" id="1TclyuNTOq7" role="1tU5fm">
          <ref role="3uigEE" to="ge2m:4a0HOMfn8yn" resolve="RefactoringContext" />
        </node>
      </node>
      <node concept="3cqZAl" id="1TclyuNTOq8" role="3clF45" />
      <node concept="3Tm6S6" id="2A7o4JNn2t0" role="1B3o_S" />
      <node concept="3clFbS" id="1TclyuNTOqa" role="3clF47">
        <node concept="1gVbGN" id="1TclyuNTOqb" role="3cqZAp">
          <node concept="2ZW3vV" id="1TclyuNTOqc" role="1gVkn0">
            <node concept="2OqwBi" id="1TclyuNTOqd" role="2ZW6bz">
              <node concept="37vLTw" id="2BHiRxgm7Iv" role="2Oq$k0">
                <ref role="3cqZAo" node="1TclyuNTOq6" resolve="context" />
              </node>
              <node concept="liA8E" id="1TclyuNTOqf" role="2OqNvi">
                <ref role="37wK5l" to="ge2m:4a0HOMfn9t2" resolve="getRefactoring" />
              </node>
            </node>
            <node concept="3uibUv" id="1TclyuNTOqg" role="2ZW6by">
              <ref role="3uigEE" to="ge2m:4a0HOMfn6Vq" resolve="ILoggableRefactoring" />
            </node>
          </node>
        </node>
        <node concept="3clFbJ" id="1TclyuNTOqh" role="3cqZAp">
          <node concept="3fqX7Q" id="1TclyuNTOqi" role="3clFbw">
            <node concept="2OqwBi" id="1TclyuNTOqj" role="3fr31v">
              <node concept="37vLTw" id="2BHiRxgmjxB" role="2Oq$k0">
                <ref role="3cqZAo" node="1TclyuNTOq6" resolve="context" />
              </node>
              <node concept="liA8E" id="1TclyuNTOql" role="2OqNvi">
                <ref role="37wK5l" to="ge2m:4a0HOMfn97p" resolve="isLocal" />
              </node>
            </node>
          </node>
          <node concept="9aQIb" id="1TclyuNTOqm" role="9aQIa">
            <node concept="3clFbS" id="1TclyuNTOqn" role="9aQI4">
              <node concept="3cpWs8" id="1TclyuNTOqo" role="3cqZAp">
                <node concept="3cpWsn" id="1TclyuNTOqp" role="3cpWs9">
                  <property role="TrG5h" value="usages" />
                  <property role="3TUv4t" value="false" />
                  <node concept="3uibUv" id="1TclyuNTOqq" role="1tU5fm">
                    <ref role="3uigEE" to="luw9:~UsagesList" resolve="UsagesList" />
                  </node>
                  <node concept="2OqwBi" id="1TclyuNTOqr" role="33vP2m">
                    <node concept="37vLTw" id="2BHiRxgmgm3" role="2Oq$k0">
                      <ref role="3cqZAo" node="1TclyuNTOq6" resolve="context" />
                    </node>
                    <node concept="liA8E" id="1TclyuNTOqt" role="2OqNvi">
                      <ref role="37wK5l" to="ge2m:4a0HOMfn978" resolve="getUsages" />
                    </node>
                  </node>
                </node>
              </node>
              <node concept="3clFbJ" id="1TclyuNTOqu" role="3cqZAp">
                <node concept="3y3z36" id="1TclyuNTOqv" role="3clFbw">
                  <node concept="37vLTw" id="3GM_nagTxlM" role="3uHU7B">
                    <ref role="3cqZAo" node="1TclyuNTOqp" resolve="usages" />
                  </node>
                  <node concept="10Nm6u" id="1TclyuNTOqx" role="3uHU7w" />
                </node>
                <node concept="3clFbS" id="1TclyuNTOqy" role="3clFbx">
                  <node concept="1DcWWT" id="1TclyuNTOqz" role="3cqZAp">
                    <node concept="2OqwBi" id="1TclyuNTOq$" role="1DdaDG">
                      <node concept="37vLTw" id="3GM_nagTyNX" role="2Oq$k0">
                        <ref role="3cqZAo" node="1TclyuNTOqp" resolve="usages" />
                      </node>
                      <node concept="liA8E" id="1TclyuNTOqA" role="2OqNvi">
                        <ref role="37wK5l" to="luw9:~UsagesList.getAffectedModels():java.util.Set" resolve="getAffectedModels" />
                      </node>
                    </node>
                    <node concept="3cpWsn" id="1TclyuNTOqB" role="1Duv9x">
                      <property role="TrG5h" value="anotherModel" />
                      <property role="3TUv4t" value="false" />
                      <node concept="3uibUv" id="1TclyuNTOqC" role="1tU5fm">
                        <ref role="3uigEE" to="ec5l:~SModel" resolve="SModel" />
                      </node>
                    </node>
                    <node concept="3clFbS" id="1TclyuNTOqD" role="2LFqv$">
                      <node concept="3clFbF" id="1TclyuNTOqE" role="3cqZAp">
                        <node concept="1rXfSq" id="4hiugqyzc$C" role="3clFbG">
                          <ref role="37wK5l" node="1TclyuNTOsf" resolve="updateModel" />
                          <node concept="37vLTw" id="3GM_nagTxoQ" role="37wK5m">
                            <ref role="3cqZAo" node="1TclyuNTOqB" resolve="anotherModel" />
                          </node>
                          <node concept="37vLTw" id="2BHiRxgmasD" role="37wK5m">
                            <ref role="3cqZAo" node="1TclyuNTOq6" resolve="context" />
                          </node>
                        </node>
                      </node>
                    </node>
                  </node>
                </node>
              </node>
            </node>
          </node>
          <node concept="3clFbS" id="1TclyuNTOqI" role="3clFbx">
            <node concept="3clFbF" id="1TclyuNTOqJ" role="3cqZAp">
              <node concept="1rXfSq" id="4hiugqyz9EE" role="3clFbG">
                <ref role="37wK5l" node="1TclyuNTOoN" resolve="updateLoadedModels" />
                <node concept="37vLTw" id="2BHiRxghfFq" role="37wK5m">
                  <ref role="3cqZAo" node="1TclyuNTOq6" resolve="context" />
                </node>
              </node>
            </node>
          </node>
        </node>
      </node>
    </node>
    <node concept="3clFb_" id="1TclyuNTOqM" role="jymVt">
      <property role="TrG5h" value="loadedModelsForUpdate" />
      <node concept="37vLTG" id="1TclyuNTOqN" role="3clF46">
        <property role="TrG5h" value="context" />
        <property role="3TUv4t" value="false" />
        <node concept="3uibUv" id="1TclyuNTOqO" role="1tU5fm">
          <ref role="3uigEE" to="ge2m:4a0HOMfn8yn" resolve="RefactoringContext" />
        </node>
      </node>
      <node concept="3Tm6S6" id="1TclyuNTOqP" role="1B3o_S" />
      <node concept="3clFbS" id="1TclyuNTOqQ" role="3clF47">
        <node concept="3cpWs8" id="1TclyuNTOqR" role="3cqZAp">
          <node concept="3cpWsn" id="1TclyuNTOqS" role="3cpWs9">
            <property role="TrG5h" value="modelRepository" />
            <property role="3TUv4t" value="false" />
            <node concept="3uibUv" id="1TclyuNTOqT" role="1tU5fm">
              <ref role="3uigEE" to="cu2c:~SModelRepository" resolve="SModelRepository" />
            </node>
            <node concept="2YIFZM" id="1TclyuNTOqU" role="33vP2m">
              <ref role="37wK5l" to="cu2c:~SModelRepository.getInstance():jetbrains.mps.smodel.SModelRepository" resolve="getInstance" />
              <ref role="1Pybhc" to="cu2c:~SModelRepository" resolve="SModelRepository" />
            </node>
          </node>
        </node>
        <node concept="3cpWs8" id="1TclyuNTOqV" role="3cqZAp">
          <node concept="3cpWsn" id="1TclyuNTOqW" role="3cpWs9">
            <property role="TrG5h" value="dependencies" />
            <property role="3TUv4t" value="false" />
            <node concept="3rvAFt" id="1TclyuNTOqX" role="1tU5fm">
              <node concept="3uibUv" id="78q3$VKGqSu" role="3rvQeY">
                <ref role="3uigEE" to="ec5l:~SModelReference" resolve="SModelReference" />
              </node>
              <node concept="10Oyi0" id="1TclyuNTOqY" role="3rvSg0" />
            </node>
            <node concept="2OqwBi" id="1TclyuNTOr0" role="33vP2m">
              <node concept="2OqwBi" id="1TclyuNTOr1" role="2Oq$k0">
                <node concept="37vLTw" id="2BHiRxghh6C" role="2Oq$k0">
                  <ref role="3cqZAo" node="1TclyuNTOqN" resolve="context" />
                </node>
                <node concept="liA8E" id="1TclyuNTOr3" role="2OqNvi">
                  <ref role="37wK5l" to="ge2m:4a0HOMfn95A" resolve="getStructureModification" />
                </node>
              </node>
              <node concept="liA8E" id="1TclyuNTOr4" role="2OqNvi">
                <ref role="37wK5l" to="ufjo:2ofzwvFuVp$" resolve="getDependencies" />
              </node>
            </node>
          </node>
        </node>
        <node concept="3cpWs8" id="1TclyuNTOr5" role="3cqZAp">
          <node concept="3cpWsn" id="1TclyuNTOr6" role="3cpWs9">
            <property role="TrG5h" value="result" />
            <property role="3TUv4t" value="false" />
            <node concept="2hMVRd" id="1TclyuNTOr7" role="1tU5fm">
              <node concept="3uibUv" id="1TclyuNTOr8" role="2hN53Y">
                <ref role="3uigEE" to="ec5l:~SModel" resolve="SModel" />
              </node>
            </node>
            <node concept="2ShNRf" id="1TclyuNTOr9" role="33vP2m">
              <node concept="2i4dXS" id="1TclyuNTOra" role="2ShVmc">
                <node concept="3uibUv" id="1TclyuNTOrb" role="HW$YZ">
                  <ref role="3uigEE" to="ec5l:~SModel" resolve="SModel" />
                </node>
              </node>
            </node>
          </node>
        </node>
        <node concept="3SKdUt" id="1TclyuNTOrc" role="3cqZAp">
          <node concept="3SKdUq" id="1TclyuNTOrd" role="3SKWNk">
            <property role="3SKdUp" value=" the dependencies should be added manually: they should be loaded after refactoring but have no ImportElement for themselves" />
          </node>
        </node>
        <node concept="3clFbF" id="1TclyuNTOre" role="3cqZAp">
          <node concept="2OqwBi" id="1TclyuNTOrf" role="3clFbG">
            <node concept="37vLTw" id="3GM_nagTBj7" role="2Oq$k0">
              <ref role="3cqZAo" node="1TclyuNTOr6" resolve="result" />
            </node>
            <node concept="X8dFx" id="1TclyuNTOrh" role="2OqNvi">
              <node concept="2OqwBi" id="1TclyuNTOri" role="25WWJ7">
                <node concept="2OqwBi" id="1TclyuNTOrj" role="2Oq$k0">
                  <node concept="37vLTw" id="3GM_nagTrTo" role="2Oq$k0">
                    <ref role="3cqZAo" node="1TclyuNTOqW" resolve="dependencies" />
                  </node>
                  <node concept="3lbrtF" id="1TclyuNTOrl" role="2OqNvi" />
                </node>
                <node concept="3$u5V9" id="1TclyuNTOrm" role="2OqNvi">
                  <node concept="1bVj0M" id="1TclyuNTOrn" role="23t8la">
                    <node concept="3clFbS" id="1TclyuNTOro" role="1bW5cS">
                      <node concept="3clFbF" id="1TclyuNTOrp" role="3cqZAp">
                        <node concept="2OqwBi" id="1TclyuNTOrq" role="3clFbG">
                          <node concept="37vLTw" id="3GM_nagTrdP" role="2Oq$k0">
                            <ref role="3cqZAo" node="1TclyuNTOqS" resolve="modelRepository" />
                          </node>
                          <node concept="liA8E" id="1TclyuNTOrs" role="2OqNvi">
                            <ref role="37wK5l" to="cu2c:~SModelRepository.getModelDescriptor(org.jetbrains.mps.openapi.model.SModelReference):org.jetbrains.mps.openapi.model.SModel" resolve="getModelDescriptor" />
                            <node concept="37vLTw" id="2BHiRxgmj0s" role="37wK5m">
                              <ref role="3cqZAo" node="1TclyuNTOru" resolve="it" />
                            </node>
                          </node>
                        </node>
                      </node>
                    </node>
                    <node concept="Rh6nW" id="1TclyuNTOru" role="1bW2Oz">
                      <property role="TrG5h" value="it" />
                      <node concept="2jxLKc" id="1TclyuNTOrv" role="1tU5fm" />
                    </node>
                  </node>
                </node>
              </node>
            </node>
          </node>
        </node>
        <node concept="3clFbH" id="1TclyuNTOrw" role="3cqZAp" />
        <node concept="1DcWWT" id="1TclyuNTOrx" role="3cqZAp">
          <node concept="2OqwBi" id="1TclyuNTOry" role="1DdaDG">
            <node concept="37vLTw" id="3GM_nagTBwr" role="2Oq$k0">
              <ref role="3cqZAo" node="1TclyuNTOqS" resolve="modelRepository" />
            </node>
            <node concept="liA8E" id="1TclyuNTOr$" role="2OqNvi">
              <ref role="37wK5l" to="cu2c:~SModelRepository.getModelDescriptors():java.util.List" resolve="getModelDescriptors" />
            </node>
          </node>
          <node concept="3cpWsn" id="1TclyuNTOr_" role="1Duv9x">
            <property role="TrG5h" value="descr" />
            <property role="3TUv4t" value="false" />
            <node concept="3uibUv" id="1TclyuNTOrA" role="1tU5fm">
              <ref role="3uigEE" to="ec5l:~SModel" resolve="SModel" />
            </node>
          </node>
          <node concept="3clFbS" id="1TclyuNTOrB" role="2LFqv$">
            <node concept="3clFbJ" id="1TclyuNTOrC" role="3cqZAp">
              <node concept="22lmx$" id="1TclyuNTOrD" role="3clFbw">
                <node concept="3fqX7Q" id="7BQNkbM23_y" role="3uHU7w">
                  <node concept="2OqwBi" id="7BQNkbM23_z" role="3fr31v">
                    <node concept="37vLTw" id="3GM_nagTw6m" role="2Oq$k0">
                      <ref role="3cqZAo" node="1TclyuNTOr_" resolve="descr" />
                    </node>
                    <node concept="liA8E" id="7BQNkbM23__" role="2OqNvi">
                      <ref role="37wK5l" to="ec5l:~SModel.isLoaded():boolean" resolve="isLoaded" />
                    </node>
                  </node>
                </node>
                <node concept="3fqX7Q" id="1TclyuNTOrE" role="3uHU7B">
                  <node concept="2YIFZM" id="1TclyuNTOrF" role="3fr31v">
                    <ref role="1Pybhc" to="cu2c:~SModelStereotype" resolve="SModelStereotype" />
                    <ref role="37wK5l" to="cu2c:~SModelStereotype.isUserModel(org.jetbrains.mps.openapi.model.SModel):boolean" resolve="isUserModel" />
                    <node concept="37vLTw" id="3GM_nagTvUe" role="37wK5m">
                      <ref role="3cqZAo" node="1TclyuNTOr_" resolve="descr" />
                    </node>
                  </node>
                </node>
              </node>
              <node concept="3clFbS" id="1TclyuNTOrM" role="3clFbx">
                <node concept="3N13vt" id="1TclyuNTOrN" role="3cqZAp" />
              </node>
            </node>
            <node concept="3clFbJ" id="7Z5F_kwnvHV" role="3cqZAp">
              <node concept="3clFbS" id="7Z5F_kwnvHY" role="3clFbx">
                <node concept="3N13vt" id="7Z5F_kwnBqX" role="3cqZAp" />
              </node>
              <node concept="3fqX7Q" id="7Z5F_kwnBpi" role="3clFbw">
                <node concept="2ZW3vV" id="7Z5F_kwnBpj" role="3fr31v">
                  <node concept="3uibUv" id="oBj_64eZ$p" role="2ZW6by">
                    <ref role="3uigEE" to="51te:~SModelBase" resolve="SModelBase" />
                  </node>
                  <node concept="37vLTw" id="7Z5F_kwnBpl" role="2ZW6bz">
                    <ref role="3cqZAo" node="1TclyuNTOr_" resolve="descr" />
                  </node>
                </node>
              </node>
            </node>
            <node concept="3SKdUt" id="1TclyuNTOrO" role="3cqZAp">
              <node concept="3SKdUq" id="1TclyuNTOrP" role="3SKWNk">
                <property role="3SKdUp" value=" we suppose that all models were saved before refactoring started =&gt; ImportElements are up to date" />
              </node>
            </node>
            <node concept="2Gpval" id="1TclyuNTOrQ" role="3cqZAp">
              <node concept="2GrKxI" id="1TclyuNTOrR" role="2Gsz3X">
                <property role="TrG5h" value="elem" />
              </node>
              <node concept="3clFbS" id="1TclyuNTOrS" role="2LFqv$">
                <node concept="3clFbJ" id="1TclyuNTOrT" role="3cqZAp">
                  <node concept="2OqwBi" id="1TclyuNTOrU" role="3clFbw">
                    <node concept="37vLTw" id="3GM_nagTta4" role="2Oq$k0">
                      <ref role="3cqZAo" node="1TclyuNTOqW" resolve="dependencies" />
                    </node>
                    <node concept="2Nt0df" id="1TclyuNTOrW" role="2OqNvi">
                      <node concept="2OqwBi" id="1TclyuNTOrX" role="38cxEo">
                        <node concept="2GrUjf" id="1TclyuNTOrY" role="2Oq$k0">
                          <ref role="2Gs0qQ" node="1TclyuNTOrR" resolve="elem" />
                        </node>
                        <node concept="liA8E" id="1TclyuNTOrZ" role="2OqNvi">
                          <ref role="37wK5l" to="cu2c:~SModel$ImportElement.getModelReference():org.jetbrains.mps.openapi.model.SModelReference" resolve="getModelReference" />
                        </node>
                      </node>
                    </node>
                  </node>
                  <node concept="3clFbS" id="1TclyuNTOs0" role="3clFbx">
                    <node concept="3clFbF" id="1TclyuNTOs1" role="3cqZAp">
                      <node concept="2OqwBi" id="1TclyuNTOs2" role="3clFbG">
                        <node concept="37vLTw" id="3GM_nagTA4T" role="2Oq$k0">
                          <ref role="3cqZAo" node="1TclyuNTOr6" resolve="result" />
                        </node>
                        <node concept="TSZUe" id="1TclyuNTOs4" role="2OqNvi">
                          <node concept="37vLTw" id="3GM_nagTzKv" role="25WWJ7">
                            <ref role="3cqZAo" node="1TclyuNTOr_" resolve="descr" />
                          </node>
                        </node>
                      </node>
                    </node>
                    <node concept="3zACq4" id="1TclyuNTOs6" role="3cqZAp" />
                  </node>
                </node>
              </node>
              <node concept="2YIFZM" id="1TclyuNTOs7" role="2GsD0m">
                <ref role="1Pybhc" to="cu2c:~SModelOperations" resolve="SModelOperations" />
                <ref role="37wK5l" to="cu2c:~SModelOperations.getAllImportElements(jetbrains.mps.smodel.SModel):java.util.List" resolve="getAllImportElements" />
                <node concept="2OqwBi" id="7Z5F_kwnumN" role="37wK5m">
                  <node concept="1eOMI4" id="7Z5F_kwnBrA" role="2Oq$k0">
                    <node concept="10QFUN" id="7Z5F_kwnBrB" role="1eOMHV">
                      <node concept="37vLTw" id="7Z5F_kwnBr_" role="10QFUP">
                        <ref role="3cqZAo" node="1TclyuNTOr_" resolve="descr" />
                      </node>
                      <node concept="3uibUv" id="1kRKURlsuXX" role="10QFUM">
                        <ref role="3uigEE" to="51te:~SModelBase" resolve="SModelBase" />
                      </node>
                    </node>
                  </node>
                  <node concept="liA8E" id="7Z5F_kwnETI" role="2OqNvi">
                    <ref role="37wK5l" to="51te:~SModelDescriptorStub.getSModel():jetbrains.mps.smodel.SModel" resolve="getSModel" />
                  </node>
                </node>
              </node>
            </node>
          </node>
        </node>
        <node concept="3cpWs6" id="1TclyuNTOsb" role="3cqZAp">
          <node concept="37vLTw" id="3GM_nagTxAH" role="3cqZAk">
            <ref role="3cqZAo" node="1TclyuNTOr6" resolve="result" />
          </node>
        </node>
      </node>
      <node concept="2hMVRd" id="1TclyuNTOsd" role="3clF45">
        <node concept="3uibUv" id="1TclyuNTOse" role="2hN53Y">
          <ref role="3uigEE" to="ec5l:~SModel" resolve="SModel" />
        </node>
      </node>
    </node>
    <node concept="3clFb_" id="1TclyuNTOsf" role="jymVt">
      <property role="TrG5h" value="updateModel" />
      <node concept="37vLTG" id="1TclyuNTOsg" role="3clF46">
        <property role="TrG5h" value="model" />
        <node concept="3uibUv" id="1TclyuNTOsh" role="1tU5fm">
          <ref role="3uigEE" to="ec5l:~SModel" resolve="SModel" />
        </node>
      </node>
      <node concept="37vLTG" id="1TclyuNTOsi" role="3clF46">
        <property role="TrG5h" value="context" />
        <node concept="3uibUv" id="1TclyuNTOsj" role="1tU5fm">
          <ref role="3uigEE" to="ge2m:4a0HOMfn8yn" resolve="RefactoringContext" />
        </node>
      </node>
      <node concept="3cqZAl" id="1TclyuNTOsk" role="3clF45" />
      <node concept="3Tm6S6" id="1TclyuNTOsl" role="1B3o_S" />
      <node concept="3clFbS" id="1TclyuNTOsm" role="3clF47">
        <node concept="3cpWs8" id="1TclyuNTOsn" role="3cqZAp">
          <node concept="3cpWsn" id="1TclyuNTOso" role="3cpWs9">
            <property role="TrG5h" value="refactoring" />
            <property role="3TUv4t" value="false" />
            <node concept="3uibUv" id="1TclyuNTOsp" role="1tU5fm">
              <ref role="3uigEE" to="ge2m:4a0HOMfn9$I" resolve="IRefactoring" />
            </node>
            <node concept="2OqwBi" id="1TclyuNTOsq" role="33vP2m">
              <node concept="37vLTw" id="2BHiRxglMJK" role="2Oq$k0">
                <ref role="3cqZAo" node="1TclyuNTOsi" resolve="context" />
              </node>
              <node concept="liA8E" id="1TclyuNTOss" role="2OqNvi">
                <ref role="37wK5l" to="ge2m:4a0HOMfn9t2" resolve="getRefactoring" />
              </node>
            </node>
          </node>
        </node>
        <node concept="SfApY" id="1TclyuNTOst" role="3cqZAp">
          <node concept="TDmWw" id="1TclyuNTOsu" role="TEbGg">
            <node concept="3clFbS" id="1TclyuNTOsv" role="TDEfX">
              <node concept="3clFbF" id="1TclyuNTOsw" role="3cqZAp">
                <node concept="2OqwBi" id="1TclyuNTOsx" role="3clFbG">
                  <node concept="liA8E" id="1TclyuNTOsy" role="2OqNvi">
                    <ref role="37wK5l" to="ajxo:~Category.error(java.lang.Object,java.lang.Throwable):void" resolve="error" />
                    <node concept="3cpWs3" id="1TclyuNTOsz" role="37wK5m">
                      <node concept="3cpWs3" id="1TclyuNTOs$" role="3uHU7B">
                        <node concept="2YIFZM" id="2n9zn0CqMN$" role="3uHU7w">
                          <ref role="37wK5l" to="unno:7WvVJ3rORmu" resolve="getModelLongName" />
                          <ref role="1Pybhc" to="unno:1NYD3hytmTa" resolve="SNodeOperations" />
                          <node concept="37vLTw" id="2BHiRxgm9ZL" role="37wK5m">
                            <ref role="3cqZAo" node="1TclyuNTOsg" resolve="model" />
                          </node>
                        </node>
                        <node concept="3cpWs3" id="1TclyuNTOs_" role="3uHU7B">
                          <node concept="3cpWs3" id="1TclyuNTOsA" role="3uHU7B">
                            <node concept="Xl_RD" id="1TclyuNTOsB" role="3uHU7B">
                              <property role="Xl_RC" value="An exception was thrown by refactoring " />
                            </node>
                            <node concept="2OqwBi" id="1TclyuNTOsC" role="3uHU7w">
                              <node concept="37vLTw" id="3GM_nagTtxI" role="2Oq$k0">
                                <ref role="3cqZAo" node="1TclyuNTOso" resolve="refactoring" />
                              </node>
                              <node concept="liA8E" id="1TclyuNTOsE" role="2OqNvi">
                                <ref role="37wK5l" to="ge2m:4a0HOMfn9$K" resolve="getUserFriendlyName" />
                              </node>
                            </node>
                          </node>
                          <node concept="Xl_RD" id="1TclyuNTOsF" role="3uHU7w">
                            <property role="Xl_RC" value=" while updating model " />
                          </node>
                        </node>
                      </node>
                      <node concept="Xl_RD" id="1TclyuNTOsJ" role="3uHU7w">
                        <property role="Xl_RC" value=". Models could have been corrupted." />
                      </node>
                    </node>
                    <node concept="37vLTw" id="3GM_nagTt44" role="37wK5m">
                      <ref role="3cqZAo" node="1TclyuNTOsM" resolve="t" />
                    </node>
                  </node>
                  <node concept="37vLTw" id="2BHiRxeuNY8" role="2Oq$k0">
                    <ref role="3cqZAo" node="1TclyuNTOmz" resolve="myLog" />
                  </node>
                </node>
              </node>
            </node>
            <node concept="3cpWsn" id="1TclyuNTOsM" role="TDEfY">
              <property role="TrG5h" value="t" />
              <property role="3TUv4t" value="false" />
              <node concept="3uibUv" id="1TclyuNTOsN" role="1tU5fm">
                <ref role="3uigEE" to="e2lb:~Throwable" resolve="Throwable" />
              </node>
            </node>
          </node>
          <node concept="3clFbS" id="1TclyuNTOsO" role="SfCbr">
            <node concept="3clFbF" id="1TclyuNTOsP" role="3cqZAp">
              <node concept="2OqwBi" id="1TclyuNTOsQ" role="3clFbG">
                <node concept="1eOMI4" id="1TclyuNTOsR" role="2Oq$k0">
                  <node concept="10QFUN" id="1TclyuNTOsS" role="1eOMHV">
                    <node concept="37vLTw" id="3GM_nagTsIo" role="10QFUP">
                      <ref role="3cqZAo" node="1TclyuNTOso" resolve="refactoring" />
                    </node>
                    <node concept="3uibUv" id="1TclyuNTOsU" role="10QFUM">
                      <ref role="3uigEE" to="ge2m:4a0HOMfn6Vq" resolve="ILoggableRefactoring" />
                    </node>
                  </node>
                </node>
                <node concept="liA8E" id="1TclyuNTOsV" role="2OqNvi">
                  <ref role="37wK5l" to="ge2m:4a0HOMfn6Vt" resolve="updateModel" />
                  <node concept="37vLTw" id="2BHiRxghfBE" role="37wK5m">
                    <ref role="3cqZAo" node="1TclyuNTOsg" resolve="model" />
                  </node>
                  <node concept="37vLTw" id="2BHiRxgm9dX" role="37wK5m">
                    <ref role="3cqZAo" node="1TclyuNTOsi" resolve="context" />
                  </node>
                </node>
              </node>
            </node>
          </node>
        </node>
        <node concept="3clFbJ" id="1TclyuNTOsY" role="3cqZAp">
          <node concept="3fqX7Q" id="1TclyuNTOsZ" role="3clFbw">
            <node concept="2OqwBi" id="1TclyuNTOt0" role="3fr31v">
              <node concept="37vLTw" id="2BHiRxgmvRQ" role="2Oq$k0">
                <ref role="3cqZAo" node="1TclyuNTOsi" resolve="context" />
              </node>
              <node concept="liA8E" id="1TclyuNTOt2" role="2OqNvi">
                <ref role="37wK5l" to="ge2m:4a0HOMfn97p" resolve="isLocal" />
              </node>
            </node>
          </node>
          <node concept="3clFbS" id="1TclyuNTOt3" role="3clFbx">
            <node concept="3cpWs8" id="1TclyuNTOt4" role="3cqZAp">
              <node concept="3cpWsn" id="1TclyuNTOt5" role="3cpWs9">
                <property role="TrG5h" value="dependencies" />
                <property role="3TUv4t" value="false" />
                <node concept="3uibUv" id="1TclyuNTOt6" role="1tU5fm">
                  <ref role="3uigEE" to="k7g3:~Map" resolve="Map" />
                  <node concept="3uibUv" id="78q3$VKGvj8" role="11_B2D">
                    <ref role="3uigEE" to="ec5l:~SModelReference" resolve="SModelReference" />
                  </node>
                  <node concept="3uibUv" id="1TclyuNTOt8" role="11_B2D">
                    <ref role="3uigEE" to="e2lb:~Integer" resolve="Integer" />
                  </node>
                </node>
                <node concept="2OqwBi" id="1TclyuNTOt9" role="33vP2m">
                  <node concept="2OqwBi" id="1TclyuNTOta" role="2Oq$k0">
                    <node concept="37vLTw" id="2BHiRxglCNU" role="2Oq$k0">
                      <ref role="3cqZAo" node="1TclyuNTOsi" resolve="context" />
                    </node>
                    <node concept="liA8E" id="1TclyuNTOtc" role="2OqNvi">
                      <ref role="37wK5l" to="ge2m:4a0HOMfn95A" resolve="getStructureModification" />
                    </node>
                  </node>
                  <node concept="liA8E" id="1TclyuNTOtd" role="2OqNvi">
                    <ref role="37wK5l" to="ufjo:2ofzwvFuVp$" resolve="getDependencies" />
                  </node>
                </node>
              </node>
            </node>
            <node concept="1DcWWT" id="1TclyuNTOte" role="3cqZAp">
              <node concept="2OqwBi" id="1TclyuNTOtf" role="1DdaDG">
                <node concept="37vLTw" id="3GM_nagTsYU" role="2Oq$k0">
                  <ref role="3cqZAo" node="1TclyuNTOt5" resolve="dependencies" />
                </node>
                <node concept="liA8E" id="1TclyuNTOth" role="2OqNvi">
                  <ref role="37wK5l" to="k7g3:~Map.keySet():java.util.Set" resolve="keySet" />
                </node>
              </node>
              <node concept="3cpWsn" id="1TclyuNTOti" role="1Duv9x">
                <property role="TrG5h" value="modelRef" />
                <property role="3TUv4t" value="false" />
                <node concept="3uibUv" id="78q3$VKGxnh" role="1tU5fm">
                  <ref role="3uigEE" to="ec5l:~SModelReference" resolve="SModelReference" />
                </node>
              </node>
              <node concept="3clFbS" id="1TclyuNTOtk" role="2LFqv$">
                <node concept="3clFbF" id="1TclyuNTOtl" role="3cqZAp">
                  <node concept="2OqwBi" id="1TclyuNTOtm" role="3clFbG">
                    <node concept="1eOMI4" id="5WIcYaGhyu3" role="2Oq$k0">
                      <node concept="10QFUN" id="5WIcYaGhyu4" role="1eOMHV">
                        <node concept="37vLTw" id="2BHiRxglByF" role="10QFUP">
                          <ref role="3cqZAo" node="1TclyuNTOsg" resolve="model" />
                        </node>
                        <node concept="3uibUv" id="1KRNqi_MuJs" role="10QFUM">
                          <ref role="3uigEE" to="cu2c:~SModelInternal" resolve="SModelInternal" />
                        </node>
                      </node>
                    </node>
                    <node concept="liA8E" id="1TclyuNTOto" role="2OqNvi">
                      <ref role="37wK5l" to="cu2c:~SModelInternal.updateImportedModelUsedVersion(org.jetbrains.mps.openapi.model.SModelReference,int):void" resolve="updateImportedModelUsedVersion" />
                      <node concept="37vLTw" id="3GM_nagTx23" role="37wK5m">
                        <ref role="3cqZAo" node="1TclyuNTOti" resolve="modelRef" />
                      </node>
                      <node concept="3cpWs3" id="1TclyuNTOtq" role="37wK5m">
                        <node concept="2OqwBi" id="1TclyuNTOtr" role="3uHU7B">
                          <node concept="37vLTw" id="3GM_nagTxSu" role="2Oq$k0">
                            <ref role="3cqZAo" node="1TclyuNTOt5" resolve="dependencies" />
                          </node>
                          <node concept="liA8E" id="1TclyuNTOtt" role="2OqNvi">
                            <ref role="37wK5l" to="k7g3:~Map.get(java.lang.Object):java.lang.Object" resolve="get" />
                            <node concept="37vLTw" id="3GM_nagTuNE" role="37wK5m">
                              <ref role="3cqZAo" node="1TclyuNTOti" resolve="modelRef" />
                            </node>
                          </node>
                        </node>
                        <node concept="3cmrfG" id="1TclyuNTOtv" role="3uHU7w">
                          <property role="3cmrfH" value="1" />
                        </node>
                      </node>
                    </node>
                  </node>
                </node>
              </node>
            </node>
          </node>
        </node>
        <node concept="3clFbJ" id="78q3$VLfDJk" role="3cqZAp">
          <node concept="2ZW3vV" id="78q3$VLfL3Z" role="3clFbw">
            <node concept="3uibUv" id="78q3$VLfNFw" role="2ZW6by">
              <ref role="3uigEE" to="ec5l:~EditableSModel" resolve="EditableSModel" />
            </node>
            <node concept="37vLTw" id="78q3$VLfGnX" role="2ZW6bz">
              <ref role="3cqZAo" node="1TclyuNTOsg" resolve="model" />
            </node>
          </node>
          <node concept="3clFbS" id="78q3$VLfDJm" role="3clFbx">
            <node concept="3clFbF" id="78q3$VLfPIB" role="3cqZAp">
              <node concept="2OqwBi" id="78q3$VLfTUW" role="3clFbG">
                <node concept="liA8E" id="78q3$VLfXxE" role="2OqNvi">
                  <ref role="37wK5l" to="ec5l:~EditableSModel.setChanged(boolean):void" resolve="setChanged" />
                  <node concept="3clFbT" id="78q3$VLfZ_3" role="37wK5m">
                    <property role="3clFbU" value="true" />
                  </node>
                </node>
                <node concept="1eOMI4" id="78q3$VLfPI$" role="2Oq$k0">
                  <node concept="10QFUN" id="78q3$VLfPIx" role="1eOMHV">
                    <node concept="3uibUv" id="78q3$VLfPIA" role="10QFUM">
                      <ref role="3uigEE" to="ec5l:~EditableSModel" resolve="EditableSModel" />
                    </node>
                    <node concept="37vLTw" id="78q3$VLfRMC" role="10QFUP">
                      <ref role="3cqZAo" node="1TclyuNTOsg" resolve="model" />
                    </node>
                  </node>
                </node>
              </node>
            </node>
          </node>
        </node>
      </node>
    </node>
    <node concept="3clFb_" id="1TclyuNTOt_" role="jymVt">
      <property role="TrG5h" value="generateModels" />
      <node concept="37vLTG" id="1TclyuNTOtA" role="3clF46">
        <property role="TrG5h" value="sourceModels" />
        <property role="3TUv4t" value="true" />
        <node concept="3uibUv" id="1TclyuNTOtB" role="1tU5fm">
          <ref role="3uigEE" to="k7g3:~List" resolve="List" />
          <node concept="3uibUv" id="1TclyuNTOtC" role="11_B2D">
            <ref role="3uigEE" to="ec5l:~SModel" resolve="SModel" />
          </node>
        </node>
        <node concept="2AHcQZ" id="1TclyuNTOtD" role="2AJF6D">
          <ref role="2AI5Lk" to="as9o:~NotNull" resolve="NotNull" />
        </node>
      </node>
      <node concept="37vLTG" id="1TclyuNTOtE" role="3clF46">
        <property role="TrG5h" value="context" />
        <property role="3TUv4t" value="true" />
        <node concept="3uibUv" id="1TclyuNTOtF" role="1tU5fm">
          <ref role="3uigEE" to="ge2m:4a0HOMfn8yn" resolve="RefactoringContext" />
        </node>
        <node concept="2AHcQZ" id="1TclyuNTOtG" role="2AJF6D">
          <ref role="2AI5Lk" to="as9o:~NotNull" resolve="NotNull" />
        </node>
      </node>
      <node concept="3cqZAl" id="1TclyuNTOtH" role="3clF45" />
      <node concept="3Tm6S6" id="2l8K0peR5I8" role="1B3o_S" />
      <node concept="3clFbS" id="1TclyuNTOtJ" role="3clF47">
        <node concept="3clFbJ" id="1TclyuNTOtK" role="3cqZAp">
          <node concept="2OqwBi" id="1TclyuNTOtL" role="3clFbw">
            <node concept="37vLTw" id="2BHiRxglxbA" role="2Oq$k0">
              <ref role="3cqZAo" node="1TclyuNTOtA" resolve="sourceModels" />
            </node>
            <node concept="liA8E" id="1TclyuNTOtN" role="2OqNvi">
              <ref role="37wK5l" to="k7g3:~List.isEmpty():boolean" resolve="isEmpty" />
            </node>
          </node>
          <node concept="3clFbS" id="1TclyuNTOtO" role="3clFbx">
            <node concept="3cpWs6" id="1TclyuNTOtP" role="3cqZAp" />
          </node>
        </node>
        <node concept="3cpWs8" id="1TclyuNTOtQ" role="3cqZAp">
          <node concept="3cpWsn" id="1TclyuNTOtR" role="3cpWs9">
            <property role="TrG5h" value="modifier" />
            <property role="3TUv4t" value="true" />
            <node concept="3uibUv" id="1TclyuNTOtS" role="1tU5fm">
              <ref role="3uigEE" to="ge2m:4a0HOMfn83_" resolve="RefactoringNodeMembersAccessModifier" />
            </node>
            <node concept="2ShNRf" id="1TclyuNTOtT" role="33vP2m">
              <node concept="1pGfFk" id="1TclyuNTOtU" role="2ShVmc">
                <ref role="37wK5l" to="ge2m:4a0HOMfn8nz" resolve="RefactoringNodeMembersAccessModifier" />
                <node concept="2OqwBi" id="5cztR1nB4XN" role="37wK5m">
                  <node concept="37vLTw" id="5cztR1nB3CU" role="2Oq$k0">
                    <ref role="3cqZAo" node="1TclyuNTOtE" resolve="context" />
                  </node>
                  <node concept="liA8E" id="5cztR1nB6GX" role="2OqNvi">
                    <ref role="37wK5l" to="ge2m:4a0HOMfn9y3" resolve="getSelectedProject" />
                  </node>
                </node>
              </node>
            </node>
          </node>
        </node>
        <node concept="3cpWs8" id="1TclyuNTOtV" role="3cqZAp">
          <node concept="3cpWsn" id="1TclyuNTOtW" role="3cpWs9">
            <property role="TrG5h" value="descriptors" />
            <property role="3TUv4t" value="true" />
            <node concept="3uibUv" id="1TclyuNTOtX" role="1tU5fm">
              <ref role="3uigEE" to="k7g3:~List" resolve="List" />
              <node concept="3uibUv" id="4O9Oe_fsT5L" role="11_B2D">
                <ref role="3uigEE" to="ec5l:~SModel" resolve="SModel" />
              </node>
            </node>
            <node concept="2ShNRf" id="1TclyuNTOtZ" role="33vP2m">
              <node concept="1pGfFk" id="1TclyuNTOu0" role="2ShVmc">
                <ref role="37wK5l" to="k7g3:~ArrayList.&lt;init&gt;()" resolve="ArrayList" />
                <node concept="3uibUv" id="4O9Oe_fsT5M" role="1pMfVU">
                  <ref role="3uigEE" to="ec5l:~SModel" resolve="SModel" />
                </node>
              </node>
            </node>
          </node>
        </node>
        <node concept="3clFbF" id="1TclyuNTOud" role="3cqZAp">
          <node concept="2OqwBi" id="1TclyuNTOue" role="3clFbG">
            <node concept="2YIFZM" id="1TclyuNTOuf" role="2Oq$k0">
              <ref role="1Pybhc" to="cu2c:~SModelRepository" resolve="SModelRepository" />
              <ref role="37wK5l" to="cu2c:~SModelRepository.getInstance():jetbrains.mps.smodel.SModelRepository" resolve="getInstance" />
            </node>
            <node concept="liA8E" id="1TclyuNTOug" role="2OqNvi">
              <ref role="37wK5l" to="cu2c:~SModelRepository.saveAll():void" resolve="saveAll" />
            </node>
          </node>
        </node>
        <node concept="3SKdUt" id="1TclyuNTOuh" role="3cqZAp">
          <node concept="3SKdUq" id="1TclyuNTOui" role="3SKWNk">
            <property role="3SKdUp" value=" save all before launching make" />
          </node>
        </node>
        <node concept="3clFbF" id="1TclyuNTOuj" role="3cqZAp">
          <node concept="2OqwBi" id="1TclyuNTOuk" role="3clFbG">
            <node concept="37vLTw" id="2BHiRxgmHx0" role="2Oq$k0">
              <ref role="3cqZAo" node="1TclyuNTOtE" resolve="context" />
            </node>
            <node concept="liA8E" id="1TclyuNTOum" role="2OqNvi">
              <ref role="37wK5l" to="ge2m:4a0HOMfn9r7" resolve="setUpMembersAccessModifier" />
              <node concept="37vLTw" id="3GM_nagTBmU" role="37wK5m">
                <ref role="3cqZAo" node="1TclyuNTOtR" resolve="modifier" />
              </node>
            </node>
          </node>
        </node>
        <node concept="3clFbF" id="1TclyuNTOuo" role="3cqZAp">
          <node concept="2OqwBi" id="1TclyuNTOup" role="3clFbG">
            <node concept="37vLTw" id="3GM_nagTy5O" role="2Oq$k0">
              <ref role="3cqZAo" node="1TclyuNTOtR" resolve="modifier" />
            </node>
            <node concept="liA8E" id="1TclyuNTOur" role="2OqNvi">
              <ref role="37wK5l" to="ge2m:4a0HOMfn8nB" resolve="addModelsToModify" />
              <node concept="37vLTw" id="2BHiRxgm9xo" role="37wK5m">
                <ref role="3cqZAo" node="1TclyuNTOtA" resolve="sourceModels" />
              </node>
            </node>
          </node>
        </node>
        <node concept="3clFbF" id="1TclyuNTOut" role="3cqZAp">
          <node concept="2YIFZM" id="1TclyuNTOuu" role="3clFbG">
            <ref role="1Pybhc" to="cu2c:~SNode" resolve="SNode" />
            <ref role="37wK5l" to="cu2c:~SNode.setNodeMemberAccessModifier(jetbrains.mps.smodel.NodeMemberAccessModifier):void" resolve="setNodeMemberAccessModifier" />
            <node concept="37vLTw" id="3GM_nagTAo0" role="37wK5m">
              <ref role="3cqZAo" node="1TclyuNTOtR" resolve="modifier" />
            </node>
          </node>
        </node>
        <node concept="1DcWWT" id="1TclyuNTOuw" role="3cqZAp">
          <node concept="37vLTw" id="2BHiRxgheP4" role="1DdaDG">
            <ref role="3cqZAo" node="1TclyuNTOtA" resolve="sourceModels" />
          </node>
          <node concept="3cpWsn" id="1TclyuNTOuy" role="1Duv9x">
            <property role="TrG5h" value="model" />
            <property role="3TUv4t" value="false" />
            <node concept="3uibUv" id="1TclyuNTOuz" role="1tU5fm">
              <ref role="3uigEE" to="ec5l:~SModel" resolve="SModel" />
            </node>
          </node>
          <node concept="3clFbS" id="1TclyuNTOu$" role="2LFqv$">
            <node concept="3clFbJ" id="6jBCJsBXtG0" role="3cqZAp">
              <node concept="3clFbS" id="6jBCJsBXtG1" role="3clFbx">
                <node concept="3clFbF" id="1TclyuNTOu_" role="3cqZAp">
                  <node concept="2OqwBi" id="1TclyuNTOuA" role="3clFbG">
                    <node concept="37vLTw" id="3GM_nagTBQg" role="2Oq$k0">
                      <ref role="3cqZAo" node="1TclyuNTOtW" resolve="descriptors" />
                    </node>
                    <node concept="liA8E" id="1TclyuNTOuC" role="2OqNvi">
                      <ref role="37wK5l" to="k7g3:~List.add(java.lang.Object):boolean" resolve="add" />
                      <node concept="37vLTw" id="3GM_nagTv7C" role="37wK5m">
                        <ref role="3cqZAo" node="1TclyuNTOuy" resolve="model" />
                      </node>
                    </node>
                  </node>
                </node>
              </node>
              <node concept="3fqX7Q" id="6jBCJsBXtIi" role="3clFbw">
                <node concept="2YIFZM" id="5WIcYaFR8K5" role="3fr31v">
                  <ref role="37wK5l" to="unno:5SJ0jl3ijkK" resolve="isModelDisposed" />
                  <ref role="1Pybhc" to="unno:1NYD3hytmTa" resolve="SNodeOperations" />
                  <node concept="37vLTw" id="3GM_nagT_hG" role="37wK5m">
                    <ref role="3cqZAo" node="1TclyuNTOuy" resolve="model" />
                  </node>
                </node>
              </node>
            </node>
          </node>
        </node>
        <node concept="3clFbH" id="7e9vQv_JDob" role="3cqZAp" />
        <node concept="3cpWs8" id="1TclyuNTOuG" role="3cqZAp">
          <node concept="3cpWsn" id="1TclyuNTOuH" role="3cpWs9">
            <property role="TrG5h" value="operationContext" />
            <property role="3TUv4t" value="true" />
            <node concept="3uibUv" id="1TclyuNTOuI" role="1tU5fm">
              <ref role="3uigEE" to="cu2c:~IOperationContext" resolve="IOperationContext" />
            </node>
            <node concept="2ShNRf" id="1TclyuNTOuJ" role="33vP2m">
              <node concept="1pGfFk" id="1TclyuNTOuK" role="2ShVmc">
                <ref role="37wK5l" to="vsqj:~ProjectOperationContext.&lt;init&gt;(jetbrains.mps.project.Project)" resolve="ProjectOperationContext" />
                <node concept="2OqwBi" id="1TclyuNTOuL" role="37wK5m">
                  <node concept="37vLTw" id="2BHiRxgm6Yt" role="2Oq$k0">
                    <ref role="3cqZAo" node="1TclyuNTOtE" resolve="context" />
                  </node>
                  <node concept="liA8E" id="1TclyuNTOuN" role="2OqNvi">
                    <ref role="37wK5l" to="ge2m:4a0HOMfn9y3" resolve="getSelectedProject" />
                  </node>
                </node>
              </node>
            </node>
          </node>
        </node>
        <node concept="3clFbF" id="1TclyuNTOuO" role="3cqZAp">
          <node concept="2OqwBi" id="1TclyuNTOuP" role="3clFbG">
            <node concept="2ShNRf" id="1TclyuNTOuQ" role="2Oq$k0">
              <node concept="YeOm9" id="1TclyuNTOuR" role="2ShVmc">
                <node concept="1Y3b0j" id="1TclyuNTOuS" role="YeSDq">
                  <property role="TrG5h" value="" />
                  <property role="2bfB8j" value="true" />
                  <ref role="1Y3XeK" to="e2lb:~Thread" resolve="Thread" />
                  <ref role="37wK5l" to="e2lb:~Thread.&lt;init&gt;()" resolve="Thread" />
                  <node concept="3clFb_" id="1TclyuNTOuT" role="jymVt">
                    <property role="1EzhhJ" value="false" />
                    <property role="TrG5h" value="run" />
                    <property role="DiZV1" value="false" />
                    <node concept="3Tm1VV" id="1TclyuNTOuU" role="1B3o_S" />
                    <node concept="3cqZAl" id="1TclyuNTOuV" role="3clF45" />
                    <node concept="3clFbS" id="1TclyuNTOuW" role="3clF47">
                      <node concept="2GUZhq" id="1TclyuNTOuX" role="3cqZAp">
                        <node concept="TDmWw" id="1TclyuNTOuY" role="TEXxN">
                          <node concept="3clFbS" id="1TclyuNTOuZ" role="TDEfX" />
                          <node concept="3cpWsn" id="1TclyuNTOv0" role="TDEfY">
                            <property role="TrG5h" value="e" />
                            <property role="3TUv4t" value="false" />
                            <node concept="3uibUv" id="1TclyuNTOv1" role="1tU5fm">
                              <ref role="3uigEE" to="e2lb:~InterruptedException" resolve="InterruptedException" />
                            </node>
                          </node>
                        </node>
                        <node concept="TDmWw" id="2mjWCgwYWIk" role="TEXxN">
                          <node concept="3cpWsn" id="2mjWCgwYWIl" role="TDEfY">
                            <property role="TrG5h" value="ignore" />
                            <node concept="3uibUv" id="2mjWCgwYWIo" role="1tU5fm">
                              <ref role="3uigEE" to="53gy:~CancellationException" resolve="CancellationException" />
                            </node>
                          </node>
                          <node concept="3clFbS" id="2mjWCgwYWIn" role="TDEfX" />
                        </node>
                        <node concept="TDmWw" id="1TclyuNTOv2" role="TEXxN">
                          <node concept="3clFbS" id="1TclyuNTOv3" role="TDEfX">
                            <node concept="3clFbF" id="1TclyuNTOv4" role="3cqZAp">
                              <node concept="2OqwBi" id="1TclyuNTOv5" role="3clFbG">
                                <node concept="37vLTw" id="3GM_nagTBlW" role="2Oq$k0">
                                  <ref role="3cqZAo" node="1TclyuNTOv8" resolve="e" />
                                </node>
                                <node concept="liA8E" id="1TclyuNTOv7" role="2OqNvi">
                                  <ref role="37wK5l" to="e2lb:~Throwable.printStackTrace():void" resolve="printStackTrace" />
                                </node>
                              </node>
                            </node>
                          </node>
                          <node concept="3cpWsn" id="1TclyuNTOv8" role="TDEfY">
                            <property role="TrG5h" value="e" />
                            <property role="3TUv4t" value="false" />
                            <node concept="3uibUv" id="1TclyuNTOv9" role="1tU5fm">
                              <ref role="3uigEE" to="53gy:~ExecutionException" resolve="ExecutionException" />
                            </node>
                          </node>
                        </node>
                        <node concept="3clFbS" id="1TclyuNTOva" role="2GVbov">
                          <node concept="3clFbF" id="1TclyuNTOvb" role="3cqZAp">
                            <node concept="1rXfSq" id="4hiugqyzhTI" role="3clFbG">
                              <ref role="37wK5l" node="1TclyuNTOvM" resolve="onGenerationFinished" />
                            </node>
                          </node>
                        </node>
                        <node concept="3clFbS" id="1TclyuNTOvd" role="2GV8ay">
                          <node concept="3cpWs8" id="1TclyuNTOve" role="3cqZAp">
                            <node concept="3cpWsn" id="1TclyuNTOvf" role="3cpWs9">
                              <property role="TrG5h" value="sess" />
                              <property role="3TUv4t" value="false" />
                              <node concept="3uibUv" id="1TclyuNTOvg" role="1tU5fm">
                                <ref role="3uigEE" to="hfuk:7yGn3z4N4Nd" resolve="MakeSession" />
                              </node>
                              <node concept="2ShNRf" id="1TclyuNTOvh" role="33vP2m">
                                <node concept="1pGfFk" id="1TclyuNTOvi" role="2ShVmc">
                                  <ref role="37wK5l" to="hfuk:1AfPmE4tJSJ" resolve="MakeSession" />
                                  <node concept="37vLTw" id="3GM_nagTw3F" role="37wK5m">
                                    <ref role="3cqZAo" node="1TclyuNTOuH" resolve="operationContext" />
                                  </node>
                                </node>
                              </node>
                            </node>
                          </node>
                          <node concept="3clFbJ" id="1TclyuNTOvk" role="3cqZAp">
                            <node concept="2OqwBi" id="1TclyuNTOvl" role="3clFbw">
                              <node concept="2YIFZM" id="1TclyuNTOvm" role="2Oq$k0">
                                <ref role="1Pybhc" to="hfuk:7yGn3z4MRqM" resolve="IMakeService.INSTANCE" />
                                <ref role="37wK5l" to="hfuk:7yGn3z4MRr2" resolve="get" />
                              </node>
                              <node concept="liA8E" id="1TclyuNTOvn" role="2OqNvi">
                                <ref role="37wK5l" to="hfuk:7yGn3z4N63W" resolve="openNewSession" />
                                <node concept="37vLTw" id="3GM_nagTwgo" role="37wK5m">
                                  <ref role="3cqZAo" node="1TclyuNTOvf" resolve="sess" />
                                </node>
                              </node>
                            </node>
                            <node concept="3clFbS" id="1TclyuNTOvp" role="3clFbx">
                              <node concept="3cpWs8" id="1TclyuNTOvq" role="3cqZAp">
                                <node concept="3cpWsn" id="1TclyuNTOvr" role="3cpWs9">
                                  <property role="TrG5h" value="result" />
                                  <property role="3TUv4t" value="false" />
                                  <node concept="3uibUv" id="1TclyuNTOvs" role="1tU5fm">
                                    <ref role="3uigEE" to="53gy:~Future" resolve="Future" />
                                    <node concept="3uibUv" id="1TclyuNTOvt" role="11_B2D">
                                      <ref role="3uigEE" to="i9so:17I1R__cQ5X" resolve="IResult" />
                                    </node>
                                  </node>
                                  <node concept="2OqwBi" id="1TclyuNTOvu" role="33vP2m">
                                    <node concept="2YIFZM" id="1TclyuNTOvv" role="2Oq$k0">
                                      <ref role="37wK5l" to="hfuk:7yGn3z4MRr2" resolve="get" />
                                      <ref role="1Pybhc" to="hfuk:7yGn3z4MRqM" resolve="IMakeService.INSTANCE" />
                                    </node>
                                    <node concept="liA8E" id="1TclyuNTOvw" role="2OqNvi">
                                      <ref role="37wK5l" to="hfuk:7yGn3z4N64K" resolve="make" />
                                      <node concept="37vLTw" id="3GM_nagTx4F" role="37wK5m">
                                        <ref role="3cqZAo" node="1TclyuNTOvf" resolve="sess" />
                                      </node>
                                      <node concept="2OqwBi" id="1TclyuNTOvy" role="37wK5m">
                                        <node concept="2ShNRf" id="1TclyuNTOvz" role="2Oq$k0">
                                          <node concept="1pGfFk" id="1TclyuNTOv$" role="2ShVmc">
                                            <ref role="37wK5l" to="fn29:6gLh390EkrL" resolve="ModelsToResources" />
                                            <node concept="37vLTw" id="3GM_nagTyo1" role="37wK5m">
                                              <ref role="3cqZAo" node="1TclyuNTOuH" resolve="operationContext" />
                                            </node>
                                            <node concept="37vLTw" id="3GM_nagTA0M" role="37wK5m">
                                              <ref role="3cqZAo" node="1TclyuNTOtW" resolve="descriptors" />
                                            </node>
                                          </node>
                                        </node>
                                        <node concept="liA8E" id="1TclyuNTOvB" role="2OqNvi">
                                          <ref role="37wK5l" to="fn29:6gLh390ElAV" resolve="resources" />
                                          <node concept="3clFbT" id="1TclyuNTOvC" role="37wK5m">
                                            <property role="3clFbU" value="false" />
                                          </node>
                                        </node>
                                      </node>
                                    </node>
                                  </node>
                                </node>
                              </node>
                              <node concept="3clFbF" id="1TclyuNTOvD" role="3cqZAp">
                                <node concept="2OqwBi" id="1TclyuNTOvE" role="3clFbG">
                                  <node concept="37vLTw" id="3GM_nagT$9C" role="2Oq$k0">
                                    <ref role="3cqZAo" node="1TclyuNTOvr" resolve="result" />
                                  </node>
                                  <node concept="liA8E" id="1TclyuNTOvG" role="2OqNvi">
                                    <ref role="37wK5l" to="53gy:~Future.get():java.lang.Object" resolve="get" />
                                  </node>
                                </node>
                              </node>
                              <node concept="3SKdUt" id="1TclyuNTOvH" role="3cqZAp">
                                <node concept="3SKdUq" id="1TclyuNTOvI" role="3SKWNk">
                                  <property role="3SKdUp" value=" wait for end of make to remove member access modifier" />
                                </node>
                              </node>
                            </node>
                          </node>
                        </node>
                      </node>
                    </node>
                    <node concept="2AHcQZ" id="3tYsUK_S7M3" role="2AJF6D">
                      <ref role="2AI5Lk" to="e2lb:~Override" resolve="Override" />
                    </node>
                  </node>
                </node>
              </node>
            </node>
            <node concept="liA8E" id="1TclyuNTOvJ" role="2OqNvi">
              <ref role="37wK5l" to="e2lb:~Thread.start():void" resolve="start" />
            </node>
          </node>
        </node>
        <node concept="3SKdUt" id="1TclyuNTOvK" role="3cqZAp">
          <node concept="3SKdUq" id="1TclyuNTOvL" role="3SKWNk">
            <property role="3SKdUp" value="    GeneratorUIFacade.getInstance().generateModels(operationContext, descriptors, GeneratorUIFacade.getInstance().getDefaultGenerationHandler(), true, false);" />
          </node>
        </node>
      </node>
    </node>
    <node concept="3clFb_" id="1TclyuNTOvM" role="jymVt">
      <property role="TrG5h" value="onGenerationFinished" />
      <node concept="3cqZAl" id="1TclyuNTOvN" role="3clF45" />
      <node concept="3Tm6S6" id="1TclyuNTOvO" role="1B3o_S" />
      <node concept="3clFbS" id="1TclyuNTOvP" role="3clF47">
        <node concept="3clFbF" id="1TclyuNTOvQ" role="3cqZAp">
          <node concept="2YIFZM" id="1TclyuNTOvR" role="3clFbG">
            <ref role="1Pybhc" to="cu2c:~SNode" resolve="SNode" />
            <ref role="37wK5l" to="cu2c:~SNode.setNodeMemberAccessModifier(jetbrains.mps.smodel.NodeMemberAccessModifier):void" resolve="setNodeMemberAccessModifier" />
            <node concept="10Nm6u" id="1TclyuNTOvS" role="37wK5m" />
          </node>
        </node>
      </node>
    </node>
  </node>
  <node concept="312cEu" id="1t_LRy89k3m">
    <property role="TrG5h" value="RefactoringDialog" />
    <property role="1sVAO0" value="true" />
    <node concept="3Tm1VV" id="1t_LRy89k4W" role="1B3o_S" />
    <node concept="3uibUv" id="1t_LRy89k4X" role="1zkMxy">
      <ref role="3uigEE" to="810:~DialogWrapper" resolve="DialogWrapper" />
    </node>
    <node concept="312cEg" id="1t_LRy89k3n" role="jymVt">
      <property role="TrG5h" value="myRefactorAction" />
      <node concept="3Tmbuc" id="1t_LRy89k3o" role="1B3o_S" />
      <node concept="3uibUv" id="1t_LRy89k3p" role="1tU5fm">
        <ref role="3uigEE" to="dbrf:~Action" resolve="Action" />
      </node>
    </node>
    <node concept="312cEg" id="1t_LRy89k3q" role="jymVt">
      <property role="TrG5h" value="myProject" />
      <property role="3TUv4t" value="true" />
      <node concept="3Tmbuc" id="1t_LRy89k3r" role="1B3o_S" />
      <node concept="3uibUv" id="1t_LRy89k3s" role="1tU5fm">
        <ref role="3uigEE" to="b2mh:~Project" resolve="Project" />
      </node>
    </node>
    <node concept="3clFbW" id="1t_LRy89k3P" role="jymVt">
      <node concept="37vLTG" id="1t_LRy89k3Q" role="3clF46">
        <property role="TrG5h" value="project" />
        <node concept="3uibUv" id="1t_LRy89k3R" role="1tU5fm">
          <ref role="3uigEE" to="b2mh:~Project" resolve="Project" />
        </node>
        <node concept="2AHcQZ" id="1t_LRy89k3S" role="2AJF6D">
          <ref role="2AI5Lk" to="as9o:~NotNull" resolve="NotNull" />
        </node>
      </node>
      <node concept="37vLTG" id="1t_LRy89k3T" role="3clF46">
        <property role="TrG5h" value="canBeParent" />
        <node concept="10P_77" id="1t_LRy89k3U" role="1tU5fm" />
      </node>
      <node concept="3cqZAl" id="1t_LRy89k3V" role="3clF45" />
      <node concept="3Tm1VV" id="1t_LRy89k3W" role="1B3o_S" />
      <node concept="3clFbS" id="1t_LRy89k3X" role="3clF47">
        <node concept="XkiVB" id="1t_LRy89k3Y" role="3cqZAp">
          <ref role="37wK5l" to="810:~DialogWrapper.&lt;init&gt;(com.intellij.openapi.project.Project,boolean)" resolve="DialogWrapper" />
          <node concept="37vLTw" id="2BHiRxgm6CA" role="37wK5m">
            <ref role="3cqZAo" node="1t_LRy89k3Q" resolve="project" />
          </node>
          <node concept="37vLTw" id="2BHiRxgl5aO" role="37wK5m">
            <ref role="3cqZAo" node="1t_LRy89k3T" resolve="canBeParent" />
          </node>
        </node>
        <node concept="3clFbF" id="1t_LRy89k41" role="3cqZAp">
          <node concept="37vLTI" id="1t_LRy89k42" role="3clFbG">
            <node concept="37vLTw" id="2BHiRxglwu_" role="37vLTx">
              <ref role="3cqZAo" node="1t_LRy89k3Q" resolve="project" />
            </node>
            <node concept="37vLTw" id="2BHiRxeuNfD" role="37vLTJ">
              <ref role="3cqZAo" node="1t_LRy89k3q" resolve="myProject" />
            </node>
          </node>
        </node>
      </node>
    </node>
    <node concept="3clFb_" id="1t_LRy89k45" role="jymVt">
      <property role="TrG5h" value="getRefactorAction" />
      <property role="DiZV1" value="true" />
      <node concept="3Tmbuc" id="3g3N8kb40MZ" role="1B3o_S" />
      <node concept="3clFbS" id="1t_LRy89k47" role="3clF47">
        <node concept="3cpWs6" id="1t_LRy89k48" role="3cqZAp">
          <node concept="37vLTw" id="2BHiRxeuG$7" role="3cqZAk">
            <ref role="3cqZAo" node="1t_LRy89k3n" resolve="myRefactorAction" />
          </node>
        </node>
      </node>
      <node concept="3uibUv" id="1t_LRy89k4a" role="3clF45">
        <ref role="3uigEE" to="dbrf:~Action" resolve="Action" />
      </node>
    </node>
    <node concept="3clFb_" id="1t_LRy89k4i" role="jymVt">
      <property role="TrG5h" value="createActions" />
      <node concept="3Tmbuc" id="1t_LRy89k4j" role="1B3o_S" />
      <node concept="3clFbS" id="1t_LRy89k4k" role="3clF47">
        <node concept="3cpWs8" id="1t_LRy89k4l" role="3cqZAp">
          <node concept="3cpWsn" id="1t_LRy89k4m" role="3cpWs9">
            <property role="TrG5h" value="actions" />
            <node concept="_YKpA" id="1t_LRy89k4n" role="1tU5fm">
              <node concept="3uibUv" id="1t_LRy89k4o" role="_ZDj9">
                <ref role="3uigEE" to="dbrf:~Action" resolve="Action" />
              </node>
            </node>
            <node concept="2ShNRf" id="1t_LRy89k4p" role="33vP2m">
              <node concept="Tc6Ow" id="1t_LRy89k4q" role="2ShVmc">
                <node concept="3uibUv" id="1t_LRy89k4r" role="HW$YZ">
                  <ref role="3uigEE" to="dbrf:~Action" resolve="Action" />
                </node>
              </node>
            </node>
          </node>
        </node>
        <node concept="3clFbF" id="1t_LRy89k4s" role="3cqZAp">
          <node concept="2OqwBi" id="1t_LRy89k4t" role="3clFbG">
            <node concept="37vLTw" id="3GM_nagTtvl" role="2Oq$k0">
              <ref role="3cqZAo" node="1t_LRy89k4m" resolve="actions" />
            </node>
            <node concept="TSZUe" id="1t_LRy89k4v" role="2OqNvi">
              <node concept="1rXfSq" id="4hiugqyz5G7" role="25WWJ7">
                <ref role="37wK5l" node="1t_LRy89k45" resolve="getRefactorAction" />
              </node>
            </node>
          </node>
        </node>
        <node concept="3clFbF" id="1t_LRy89k4x" role="3cqZAp">
          <node concept="2OqwBi" id="1t_LRy89k4y" role="3clFbG">
            <node concept="37vLTw" id="3GM_nagTyEE" role="2Oq$k0">
              <ref role="3cqZAo" node="1t_LRy89k4m" resolve="actions" />
            </node>
            <node concept="TSZUe" id="1t_LRy89k4$" role="2OqNvi">
              <node concept="1rXfSq" id="4hiugqyz5Ig" role="25WWJ7">
                <ref role="37wK5l" to="810:~DialogWrapper.getCancelAction():javax.swing.Action" resolve="getCancelAction" />
              </node>
            </node>
          </node>
        </node>
        <node concept="3cpWs6" id="1t_LRy89k4A" role="3cqZAp">
          <node concept="2OqwBi" id="1t_LRy89k4B" role="3cqZAk">
            <node concept="37vLTw" id="3GM_nagTBeU" role="2Oq$k0">
              <ref role="3cqZAo" node="1t_LRy89k4m" resolve="actions" />
            </node>
            <node concept="3_kTaI" id="1t_LRy89k4D" role="2OqNvi" />
          </node>
        </node>
      </node>
      <node concept="10Q1$e" id="1t_LRy89k4E" role="3clF45">
        <node concept="3uibUv" id="1t_LRy89k4F" role="10Q1$1">
          <ref role="3uigEE" to="dbrf:~Action" resolve="Action" />
        </node>
      </node>
      <node concept="2AHcQZ" id="3tYsUK_SkRy" role="2AJF6D">
        <ref role="2AI5Lk" to="e2lb:~Override" resolve="Override" />
      </node>
      <node concept="2AHcQZ" id="5wEedBrKKMx" role="2AJF6D">
        <ref role="2AI5Lk" to="as9o:~NotNull" resolve="NotNull" />
      </node>
    </node>
    <node concept="3clFb_" id="1t_LRy89k4G" role="jymVt">
      <property role="TrG5h" value="createDefaultActions" />
      <node concept="3cqZAl" id="1t_LRy89k4H" role="3clF45" />
      <node concept="3Tmbuc" id="1t_LRy89k4I" role="1B3o_S" />
      <node concept="3clFbS" id="1t_LRy89k4J" role="3clF47">
        <node concept="3clFbF" id="1t_LRy89k4K" role="3cqZAp">
          <node concept="3nyPlj" id="1t_LRy89k4L" role="3clFbG">
            <ref role="37wK5l" to="810:~DialogWrapper.createDefaultActions():void" resolve="createDefaultActions" />
          </node>
        </node>
        <node concept="3clFbF" id="1t_LRy89k4M" role="3cqZAp">
          <node concept="37vLTI" id="1t_LRy89k4N" role="3clFbG">
            <node concept="37vLTw" id="2BHiRxeuqRp" role="37vLTJ">
              <ref role="3cqZAo" node="1t_LRy89k3n" resolve="myRefactorAction" />
            </node>
            <node concept="2ShNRf" id="1t_LRy89k4P" role="37vLTx">
              <node concept="1pGfFk" id="1t_LRy89k4Q" role="2ShVmc">
                <ref role="37wK5l" node="1t_LRy89k3v" resolve="RefactoringDialog.RefactorAction" />
              </node>
            </node>
          </node>
        </node>
      </node>
      <node concept="2AHcQZ" id="1t_LRy89k4R" role="2AJF6D">
        <ref role="2AI5Lk" to="e2lb:~Override" resolve="Override" />
      </node>
    </node>
    <node concept="3clFb_" id="1t_LRy89k4S" role="jymVt">
      <property role="1EzhhJ" value="false" />
      <property role="TrG5h" value="doRefactoringAction" />
      <node concept="3cqZAl" id="58ylZeUN7p9" role="3clF45" />
      <node concept="3Tmbuc" id="1t_LRy89k4U" role="1B3o_S" />
      <node concept="3clFbS" id="1t_LRy89k4V" role="3clF47">
        <node concept="3clFbF" id="1kyekhEkCQr" role="3cqZAp">
          <node concept="1rXfSq" id="4hiugqyzhAJ" role="3clFbG">
            <ref role="37wK5l" to="810:~DialogWrapper.close(int):void" resolve="close" />
            <node concept="37vLTw" id="2BHiRxeosol" role="37wK5m">
              <ref role="3cqZAo" to="810:~DialogWrapper.OK_EXIT_CODE" resolve="OK_EXIT_CODE" />
            </node>
          </node>
        </node>
      </node>
      <node concept="P$JXv" id="2UtcIRuQAUx" role="lGtFl">
        <node concept="TZ5HA" id="2UtcIRuQAUy" role="TZ5H$">
          <node concept="1dT_AC" id="2UtcIRuQAUz" role="1dT_Ay">
            <property role="1dT_AB" value="This method will be called on pressing &quot;Refactor&quot; button in dialog." />
          </node>
        </node>
        <node concept="TZ5HA" id="2UtcIRuQAU_" role="TZ5H$">
          <node concept="1dT_AC" id="2UtcIRuQAUA" role="1dT_Ay" />
        </node>
      </node>
    </node>
    <node concept="312cEu" id="1t_LRy89k3t" role="jymVt">
      <property role="TrG5h" value="RefactorAction" />
      <property role="2bfB8j" value="true" />
      <node concept="3Tm6S6" id="1t_LRy89k3u" role="1B3o_S" />
      <node concept="3uibUv" id="1t_LRy89k3G" role="1zkMxy">
        <ref role="3uigEE" to="dbrf:~AbstractAction" resolve="AbstractAction" />
      </node>
      <node concept="3clFbW" id="1t_LRy89k3v" role="jymVt">
        <node concept="3cqZAl" id="1t_LRy89k3w" role="3clF45" />
        <node concept="3Tm1VV" id="1t_LRy89k3x" role="1B3o_S" />
        <node concept="3clFbS" id="1t_LRy89k3y" role="3clF47">
          <node concept="3clFbF" id="1t_LRy89k3z" role="3cqZAp">
            <node concept="1rXfSq" id="4hiugqyyZdB" role="3clFbG">
              <ref role="37wK5l" to="dbrf:~AbstractAction.putValue(java.lang.String,java.lang.Object):void" resolve="putValue" />
              <node concept="37vLTw" id="2BHiRxeoeqp" role="37wK5m">
                <ref role="3cqZAo" to="dbrf:~Action.NAME" resolve="NAME" />
              </node>
              <node concept="2YIFZM" id="1t_LRy89k3A" role="37wK5m">
                <ref role="37wK5l" to="fezy:~RefactoringBundle.message(java.lang.String,java.lang.Object...):java.lang.String" resolve="message" />
                <ref role="1Pybhc" to="fezy:~RefactoringBundle" resolve="RefactoringBundle" />
                <node concept="Xl_RD" id="1t_LRy89k3B" role="37wK5m">
                  <property role="Xl_RC" value="refactor.button" />
                </node>
              </node>
            </node>
          </node>
          <node concept="3clFbF" id="1t_LRy89k3C" role="3cqZAp">
            <node concept="1rXfSq" id="4hiugqyz9mC" role="3clFbG">
              <ref role="37wK5l" to="dbrf:~AbstractAction.putValue(java.lang.String,java.lang.Object):void" resolve="putValue" />
              <node concept="10M0yZ" id="1t_LRy89k3E" role="37wK5m">
                <ref role="3cqZAo" to="810:~DialogWrapper.DEFAULT_ACTION" resolve="DEFAULT_ACTION" />
                <ref role="1PxDUh" to="810:~DialogWrapper" resolve="DialogWrapper" />
              </node>
              <node concept="10M0yZ" id="1t_LRy89k3F" role="37wK5m">
                <ref role="1PxDUh" to="e2lb:~Boolean" resolve="Boolean" />
                <ref role="3cqZAo" to="e2lb:~Boolean.TRUE" resolve="TRUE" />
              </node>
            </node>
          </node>
        </node>
      </node>
      <node concept="3clFb_" id="1t_LRy89k3H" role="jymVt">
        <property role="IEkAT" value="false" />
        <property role="1EzhhJ" value="false" />
        <property role="TrG5h" value="actionPerformed" />
        <property role="DiZV1" value="false" />
        <node concept="3Tm1VV" id="1t_LRy89k3I" role="1B3o_S" />
        <node concept="3cqZAl" id="1t_LRy89k3J" role="3clF45" />
        <node concept="37vLTG" id="1t_LRy89k3K" role="3clF46">
          <property role="TrG5h" value="event" />
          <node concept="3uibUv" id="1t_LRy89k3L" role="1tU5fm">
            <ref role="3uigEE" to="8q6x:~ActionEvent" resolve="ActionEvent" />
          </node>
        </node>
        <node concept="3clFbS" id="1t_LRy89k3M" role="3clF47">
          <node concept="3clFbF" id="58ylZeUN7pa" role="3cqZAp">
            <node concept="1rXfSq" id="4hiugqyzexW" role="3clFbG">
              <ref role="37wK5l" node="1t_LRy89k4S" resolve="doRefactoringAction" />
            </node>
          </node>
        </node>
        <node concept="2AHcQZ" id="3tYsUK_S6kU" role="2AJF6D">
          <ref role="2AI5Lk" to="e2lb:~Override" resolve="Override" />
        </node>
      </node>
    </node>
    <node concept="3clFb_" id="5wEedBrKLQY" role="jymVt">
      <property role="TrG5h" value="getProject" />
      <node concept="3uibUv" id="5wEedBrKLQZ" role="3clF45">
        <ref role="3uigEE" to="b2mh:~Project" resolve="Project" />
      </node>
      <node concept="3Tm1VV" id="5wEedBrKLR0" role="1B3o_S" />
      <node concept="3clFbS" id="5wEedBrKLR1" role="3clF47">
        <node concept="3clFbF" id="5wEedBrKLR2" role="3cqZAp">
          <node concept="37vLTw" id="5wEedBrKLQX" role="3clFbG">
            <ref role="3cqZAo" node="1t_LRy89k3q" resolve="myProject" />
          </node>
        </node>
      </node>
    </node>
  </node>
  <node concept="312cEu" id="1t_LRy89$1R">
    <property role="TrG5h" value="StringChooserDialog" />
    <node concept="3Tm1VV" id="1t_LRy89$56" role="1B3o_S" />
    <node concept="3uibUv" id="1t_LRy89$5Q" role="1zkMxy">
      <ref role="3uigEE" node="1t_LRy89k3m" resolve="RefactoringDialog" />
    </node>
    <node concept="312cEg" id="1t_LRy89$2l" role="jymVt">
      <property role="TrG5h" value="myPanel" />
      <node concept="3Tmbuc" id="1t_LRy89$2m" role="1B3o_S" />
      <node concept="3uibUv" id="1t_LRy89$2n" role="1tU5fm">
        <ref role="3uigEE" to="dbrf:~JPanel" resolve="JPanel" />
      </node>
    </node>
    <node concept="312cEg" id="1t_LRy89$2o" role="jymVt">
      <property role="TrG5h" value="myLabel" />
      <node concept="3Tmbuc" id="5ySzSJs3K6h" role="1B3o_S" />
      <node concept="3uibUv" id="1t_LRy89$2q" role="1tU5fm">
        <ref role="3uigEE" to="dbrf:~JLabel" resolve="JLabel" />
      </node>
      <node concept="2ShNRf" id="1t_LRy89$2r" role="33vP2m">
        <node concept="1pGfFk" id="1t_LRy89$2s" role="2ShVmc">
          <ref role="37wK5l" to="dbrf:~JLabel.&lt;init&gt;()" resolve="JLabel" />
        </node>
      </node>
    </node>
    <node concept="312cEg" id="1t_LRy89$2t" role="jymVt">
      <property role="TrG5h" value="myTextField" />
      <node concept="3Tmbuc" id="5ySzSJs3K6a" role="1B3o_S" />
      <node concept="3uibUv" id="1t_LRy89$2v" role="1tU5fm">
        <ref role="3uigEE" to="dbrf:~JTextField" resolve="JTextField" />
      </node>
      <node concept="2ShNRf" id="1t_LRy89$2w" role="33vP2m">
        <node concept="1pGfFk" id="1t_LRy89$2x" role="2ShVmc">
          <ref role="37wK5l" to="dbrf:~JTextField.&lt;init&gt;()" resolve="JTextField" />
        </node>
      </node>
    </node>
    <node concept="312cEg" id="1t_LRy89$2y" role="jymVt">
      <property role="TrG5h" value="myResultString" />
      <node concept="3Tmbuc" id="1t_LRy89$2z" role="1B3o_S" />
      <node concept="3uibUv" id="1t_LRy89$2$" role="1tU5fm">
        <ref role="3uigEE" to="e2lb:~String" resolve="String" />
      </node>
    </node>
    <node concept="3clFbW" id="1t_LRy89$57" role="jymVt">
      <node concept="37vLTG" id="1t_LRy89$58" role="3clF46">
        <property role="TrG5h" value="project" />
        <node concept="3uibUv" id="1t_LRy89$59" role="1tU5fm">
          <ref role="3uigEE" to="b2mh:~Project" resolve="Project" />
        </node>
        <node concept="2AHcQZ" id="1t_LRy89$5a" role="2AJF6D">
          <ref role="2AI5Lk" to="as9o:~NotNull" resolve="NotNull" />
        </node>
      </node>
      <node concept="37vLTG" id="1t_LRy89$5b" role="3clF46">
        <property role="TrG5h" value="title" />
        <node concept="3uibUv" id="1t_LRy89$5c" role="1tU5fm">
          <ref role="3uigEE" to="e2lb:~String" resolve="String" />
        </node>
      </node>
      <node concept="37vLTG" id="1t_LRy89$5d" role="3clF46">
        <property role="TrG5h" value="labelText" />
        <node concept="3uibUv" id="1t_LRy89$5e" role="1tU5fm">
          <ref role="3uigEE" to="e2lb:~String" resolve="String" />
        </node>
      </node>
      <node concept="37vLTG" id="1t_LRy89$5f" role="3clF46">
        <property role="TrG5h" value="initialValue" />
        <node concept="3uibUv" id="1t_LRy89$5g" role="1tU5fm">
          <ref role="3uigEE" to="e2lb:~String" resolve="String" />
        </node>
      </node>
      <node concept="3cqZAl" id="1t_LRy89$5h" role="3clF45" />
      <node concept="3Tm1VV" id="1t_LRy89$5i" role="1B3o_S" />
      <node concept="3clFbS" id="1t_LRy89$5j" role="3clF47">
        <node concept="XkiVB" id="1t_LRy89$5k" role="3cqZAp">
          <ref role="37wK5l" node="1t_LRy89k3P" resolve="RefactoringDialog" />
          <node concept="37vLTw" id="2BHiRxglRtV" role="37wK5m">
            <ref role="3cqZAo" node="1t_LRy89$58" resolve="project" />
          </node>
          <node concept="3clFbT" id="1t_LRy89$5m" role="37wK5m">
            <property role="3clFbU" value="true" />
          </node>
        </node>
        <node concept="3clFbF" id="1t_LRy89$5n" role="3cqZAp">
          <node concept="1rXfSq" id="4hiugqyzhxw" role="3clFbG">
            <ref role="37wK5l" to="810:~DialogWrapper.setTitle(java.lang.String):void" resolve="setTitle" />
            <node concept="37vLTw" id="2BHiRxgkWz6" role="37wK5m">
              <ref role="3cqZAo" node="1t_LRy89$5b" resolve="title" />
            </node>
          </node>
        </node>
        <node concept="3clFbF" id="1t_LRy89$5q" role="3cqZAp">
          <node concept="1rXfSq" id="4hiugqyyZ7w" role="3clFbG">
            <ref role="37wK5l" to="810:~DialogWrapper.init():void" resolve="init" />
          </node>
        </node>
        <node concept="3clFbJ" id="7ec09kT9MMS" role="3cqZAp">
          <node concept="3clFbS" id="7ec09kT9MMT" role="3clFbx">
            <node concept="3clFbF" id="1t_LRy89$5s" role="3cqZAp">
              <node concept="2OqwBi" id="1t_LRy89$5t" role="3clFbG">
                <node concept="37vLTw" id="2BHiRxeuyml" role="2Oq$k0">
                  <ref role="3cqZAo" node="1t_LRy89$2t" resolve="myTextField" />
                </node>
                <node concept="liA8E" id="1t_LRy89$5v" role="2OqNvi">
                  <ref role="37wK5l" to="oj8w:~JTextComponent.setText(java.lang.String):void" resolve="setText" />
                  <node concept="37vLTw" id="2BHiRxgllos" role="37wK5m">
                    <ref role="3cqZAo" node="1t_LRy89$5f" resolve="initialValue" />
                  </node>
                </node>
              </node>
            </node>
            <node concept="3clFbF" id="1t_LRy89$5x" role="3cqZAp">
              <node concept="2OqwBi" id="1t_LRy89$5y" role="3clFbG">
                <node concept="37vLTw" id="2BHiRxeun12" role="2Oq$k0">
                  <ref role="3cqZAo" node="1t_LRy89$2t" resolve="myTextField" />
                </node>
                <node concept="liA8E" id="1t_LRy89$5$" role="2OqNvi">
                  <ref role="37wK5l" to="oj8w:~JTextComponent.setSelectionStart(int):void" resolve="setSelectionStart" />
                  <node concept="3cmrfG" id="1t_LRy89$5_" role="37wK5m">
                    <property role="3cmrfH" value="0" />
                  </node>
                </node>
              </node>
            </node>
            <node concept="3clFbF" id="1t_LRy89$5A" role="3cqZAp">
              <node concept="2OqwBi" id="1t_LRy89$5B" role="3clFbG">
                <node concept="37vLTw" id="2BHiRxeuL3$" role="2Oq$k0">
                  <ref role="3cqZAo" node="1t_LRy89$2t" resolve="myTextField" />
                </node>
                <node concept="liA8E" id="1t_LRy89$5D" role="2OqNvi">
                  <ref role="37wK5l" to="oj8w:~JTextComponent.setSelectionEnd(int):void" resolve="setSelectionEnd" />
                  <node concept="2OqwBi" id="1t_LRy89$5E" role="37wK5m">
                    <node concept="37vLTw" id="2BHiRxgheQ9" role="2Oq$k0">
                      <ref role="3cqZAo" node="1t_LRy89$5f" resolve="initialValue" />
                    </node>
                    <node concept="liA8E" id="1t_LRy89$5G" role="2OqNvi">
                      <ref role="37wK5l" to="e2lb:~String.length():int" resolve="length" />
                    </node>
                  </node>
                </node>
              </node>
            </node>
          </node>
          <node concept="3y3z36" id="7ec09kT9MNf" role="3clFbw">
            <node concept="10Nm6u" id="7ec09kT9MNi" role="3uHU7w" />
            <node concept="37vLTw" id="2BHiRxgmawT" role="3uHU7B">
              <ref role="3cqZAo" node="1t_LRy89$5f" resolve="initialValue" />
            </node>
          </node>
        </node>
        <node concept="3clFbF" id="1t_LRy89$5H" role="3cqZAp">
          <node concept="2OqwBi" id="1t_LRy89$5I" role="3clFbG">
            <node concept="37vLTw" id="2BHiRxeukoo" role="2Oq$k0">
              <ref role="3cqZAo" node="1t_LRy89$2o" resolve="myLabel" />
            </node>
            <node concept="liA8E" id="1t_LRy89$5K" role="2OqNvi">
              <ref role="37wK5l" to="dbrf:~JLabel.setText(java.lang.String):void" resolve="setText" />
              <node concept="37vLTw" id="2BHiRxgmF21" role="37wK5m">
                <ref role="3cqZAo" node="1t_LRy89$5d" resolve="labelText" />
              </node>
            </node>
          </node>
        </node>
        <node concept="3clFbF" id="1t_LRy89$5M" role="3cqZAp">
          <node concept="1rXfSq" id="4hiugqyyOlk" role="3clFbG">
            <ref role="37wK5l" to="810:~DialogWrapper.setHorizontalStretch(float):void" resolve="setHorizontalStretch" />
            <node concept="2$xPTn" id="1t_LRy89$5O" role="37wK5m">
              <property role="2$xPTl" value="2.0f" />
            </node>
          </node>
        </node>
      </node>
    </node>
    <node concept="3clFb_" id="1t_LRy89$2_" role="jymVt">
      <property role="IEkAT" value="false" />
      <property role="1EzhhJ" value="false" />
      <property role="TrG5h" value="createCenterPanel" />
      <property role="DiZV1" value="false" />
      <node concept="3Tmbuc" id="1t_LRy89$2A" role="1B3o_S" />
      <node concept="3uibUv" id="1t_LRy89$2B" role="3clF45">
        <ref role="3uigEE" to="dbrf:~JComponent" resolve="JComponent" />
      </node>
      <node concept="2AHcQZ" id="1t_LRy89$2C" role="2AJF6D">
        <ref role="2AI5Lk" to="as9o:~Nullable" resolve="Nullable" />
      </node>
      <node concept="3clFbS" id="1t_LRy89$2D" role="3clF47">
        <node concept="3cpWs6" id="1t_LRy89$2E" role="3cqZAp">
          <node concept="10Nm6u" id="1t_LRy89$2F" role="3cqZAk" />
        </node>
      </node>
      <node concept="2AHcQZ" id="3tYsUK_UnUz" role="2AJF6D">
        <ref role="2AI5Lk" to="e2lb:~Override" resolve="Override" />
      </node>
    </node>
    <node concept="3clFb_" id="7PrtblPGryM" role="jymVt">
      <property role="TrG5h" value="getPreferredFocusedComponent" />
      <node concept="3Tm1VV" id="7PrtblPGryO" role="1B3o_S" />
      <node concept="3clFbS" id="7PrtblPGryP" role="3clF47">
        <node concept="3cpWs6" id="7PrtblPGrzv" role="3cqZAp">
          <node concept="37vLTw" id="2BHiRxeut4$" role="3cqZAk">
            <ref role="3cqZAo" node="1t_LRy89$2t" resolve="myTextField" />
          </node>
        </node>
      </node>
      <node concept="3uibUv" id="7PrtblPGrzl" role="3clF45">
        <ref role="3uigEE" to="dbrf:~JComponent" resolve="JComponent" />
      </node>
      <node concept="2AHcQZ" id="3tYsUK_UnUy" role="2AJF6D">
        <ref role="2AI5Lk" to="e2lb:~Override" resolve="Override" />
      </node>
    </node>
    <node concept="3clFb_" id="1t_LRy89$2G" role="jymVt">
      <property role="TrG5h" value="createNorthPanel" />
      <node concept="3Tmbuc" id="1t_LRy89$2H" role="1B3o_S" />
      <node concept="3clFbS" id="1t_LRy89$2I" role="3clF47">
        <node concept="3clFbF" id="1t_LRy89$2J" role="3cqZAp">
          <node concept="37vLTI" id="1t_LRy89$2K" role="3clFbG">
            <node concept="2ShNRf" id="1t_LRy89$2L" role="37vLTx">
              <node concept="1pGfFk" id="1t_LRy89$2M" role="2ShVmc">
                <ref role="37wK5l" to="dbrf:~JPanel.&lt;init&gt;(java.awt.LayoutManager)" resolve="JPanel" />
                <node concept="2ShNRf" id="1t_LRy89$2N" role="37wK5m">
                  <node concept="1pGfFk" id="1t_LRy89$2O" role="2ShVmc">
                    <ref role="37wK5l" to="1t7x:~GridBagLayout.&lt;init&gt;()" resolve="GridBagLayout" />
                  </node>
                </node>
              </node>
            </node>
            <node concept="2OqwBi" id="1t_LRy89$2P" role="37vLTJ">
              <node concept="2OwXpG" id="1t_LRy89$2Q" role="2OqNvi">
                <ref role="2Oxat5" node="1t_LRy89$2l" resolve="myPanel" />
              </node>
              <node concept="Xjq3P" id="1t_LRy89$2R" role="2Oq$k0" />
            </node>
          </node>
        </node>
        <node concept="3clFbF" id="1t_LRy89$2S" role="3cqZAp">
          <node concept="2OqwBi" id="1t_LRy89$2T" role="3clFbG">
            <node concept="37vLTw" id="2BHiRxeun22" role="2Oq$k0">
              <ref role="3cqZAo" node="1t_LRy89$2l" resolve="myPanel" />
            </node>
            <node concept="liA8E" id="1t_LRy89$2V" role="2OqNvi">
              <ref role="37wK5l" to="dbrf:~JComponent.setBorder(javax.swing.border.Border):void" resolve="setBorder" />
              <node concept="2YIFZM" id="1t_LRy89$2W" role="37wK5m">
                <ref role="37wK5l" to="dbrf:~BorderFactory.createLineBorder(java.awt.Color):javax.swing.border.Border" resolve="createLineBorder" />
                <ref role="1Pybhc" to="dbrf:~BorderFactory" resolve="BorderFactory" />
                <node concept="2YIFZM" id="1t_LRy89$2X" role="37wK5m">
                  <ref role="37wK5l" to="vuby:~UIUtil.getBorderColor():java.awt.Color" resolve="getBorderColor" />
                  <ref role="1Pybhc" to="vuby:~UIUtil" resolve="UIUtil" />
                </node>
              </node>
            </node>
          </node>
        </node>
        <node concept="3clFbH" id="1t_LRy89$2Y" role="3cqZAp" />
        <node concept="3cpWs8" id="1t_LRy89$2Z" role="3cqZAp">
          <node concept="3cpWsn" id="1t_LRy89$30" role="3cpWs9">
            <property role="TrG5h" value="c" />
            <node concept="3uibUv" id="1t_LRy89$31" role="1tU5fm">
              <ref role="3uigEE" to="1t7x:~GridBagConstraints" resolve="GridBagConstraints" />
            </node>
            <node concept="2ShNRf" id="1t_LRy89$32" role="33vP2m">
              <node concept="1pGfFk" id="1t_LRy89$33" role="2ShVmc">
                <ref role="37wK5l" to="1t7x:~GridBagConstraints.&lt;init&gt;()" resolve="GridBagConstraints" />
              </node>
            </node>
          </node>
        </node>
        <node concept="3clFbF" id="1t_LRy89$34" role="3cqZAp">
          <node concept="37vLTI" id="1t_LRy89$35" role="3clFbG">
            <node concept="3cmrfG" id="1t_LRy89$36" role="37vLTx">
              <property role="3cmrfH" value="0" />
            </node>
            <node concept="2OqwBi" id="1t_LRy89$37" role="37vLTJ">
              <node concept="37vLTw" id="3GM_nagTwgt" role="2Oq$k0">
                <ref role="3cqZAo" node="1t_LRy89$30" resolve="c" />
              </node>
              <node concept="2OwXpG" id="1t_LRy89$39" role="2OqNvi">
                <ref role="2Oxat5" to="1t7x:~GridBagConstraints.gridx" resolve="gridx" />
              </node>
            </node>
          </node>
        </node>
        <node concept="3clFbF" id="1t_LRy89$3a" role="3cqZAp">
          <node concept="37vLTI" id="1t_LRy89$3b" role="3clFbG">
            <node concept="3cmrfG" id="1t_LRy89$3c" role="37vLTx">
              <property role="3cmrfH" value="0" />
            </node>
            <node concept="2OqwBi" id="1t_LRy89$3d" role="37vLTJ">
              <node concept="37vLTw" id="3GM_nagTBuC" role="2Oq$k0">
                <ref role="3cqZAo" node="1t_LRy89$30" resolve="c" />
              </node>
              <node concept="2OwXpG" id="1t_LRy89$3f" role="2OqNvi">
                <ref role="2Oxat5" to="1t7x:~GridBagConstraints.gridy" resolve="gridy" />
              </node>
            </node>
          </node>
        </node>
        <node concept="3clFbF" id="1t_LRy89$3g" role="3cqZAp">
          <node concept="37vLTI" id="1t_LRy89$3h" role="3clFbG">
            <node concept="2OqwBi" id="1t_LRy89$3i" role="37vLTJ">
              <node concept="37vLTw" id="3GM_nagTtwr" role="2Oq$k0">
                <ref role="3cqZAo" node="1t_LRy89$30" resolve="c" />
              </node>
              <node concept="2OwXpG" id="1t_LRy89$3k" role="2OqNvi">
                <ref role="2Oxat5" to="1t7x:~GridBagConstraints.weightx" resolve="weightx" />
              </node>
            </node>
            <node concept="3cmrfG" id="1t_LRy89$3l" role="37vLTx">
              <property role="3cmrfH" value="0" />
            </node>
          </node>
        </node>
        <node concept="3clFbF" id="1t_LRy89$3m" role="3cqZAp">
          <node concept="37vLTI" id="1t_LRy89$3n" role="3clFbG">
            <node concept="2OqwBi" id="1t_LRy89$3o" role="37vLTJ">
              <node concept="37vLTw" id="3GM_nagTxSe" role="2Oq$k0">
                <ref role="3cqZAo" node="1t_LRy89$30" resolve="c" />
              </node>
              <node concept="2OwXpG" id="1t_LRy89$3q" role="2OqNvi">
                <ref role="2Oxat5" to="1t7x:~GridBagConstraints.anchor" resolve="anchor" />
              </node>
            </node>
            <node concept="10M0yZ" id="1t_LRy89$3r" role="37vLTx">
              <ref role="1PxDUh" to="1t7x:~GridBagConstraints" resolve="GridBagConstraints" />
              <ref role="3cqZAo" to="1t7x:~GridBagConstraints.FIRST_LINE_START" resolve="FIRST_LINE_START" />
            </node>
          </node>
        </node>
        <node concept="3clFbF" id="1t_LRy89$3s" role="3cqZAp">
          <node concept="37vLTI" id="1t_LRy89$3t" role="3clFbG">
            <node concept="2OqwBi" id="1t_LRy89$3u" role="37vLTJ">
              <node concept="37vLTw" id="3GM_nagTucg" role="2Oq$k0">
                <ref role="3cqZAo" node="1t_LRy89$30" resolve="c" />
              </node>
              <node concept="2OwXpG" id="1t_LRy89$3w" role="2OqNvi">
                <ref role="2Oxat5" to="1t7x:~GridBagConstraints.insets" resolve="insets" />
              </node>
            </node>
            <node concept="2ShNRf" id="1t_LRy89$3x" role="37vLTx">
              <node concept="1pGfFk" id="1t_LRy89$3y" role="2ShVmc">
                <ref role="37wK5l" to="1t7x:~Insets.&lt;init&gt;(int,int,int,int)" resolve="Insets" />
                <node concept="3cmrfG" id="1t_LRy89$3z" role="37wK5m">
                  <property role="3cmrfH" value="4" />
                </node>
                <node concept="3cmrfG" id="1t_LRy89$3$" role="37wK5m">
                  <property role="3cmrfH" value="8" />
                </node>
                <node concept="3cmrfG" id="1t_LRy89$3_" role="37wK5m">
                  <property role="3cmrfH" value="8" />
                </node>
                <node concept="3cmrfG" id="1t_LRy89$3A" role="37wK5m">
                  <property role="3cmrfH" value="8" />
                </node>
              </node>
            </node>
          </node>
        </node>
        <node concept="3clFbF" id="1t_LRy89$3B" role="3cqZAp">
          <node concept="2OqwBi" id="1t_LRy89$3C" role="3clFbG">
            <node concept="37vLTw" id="2BHiRxeul9g" role="2Oq$k0">
              <ref role="3cqZAo" node="1t_LRy89$2l" resolve="myPanel" />
            </node>
            <node concept="liA8E" id="1t_LRy89$3E" role="2OqNvi">
              <ref role="37wK5l" to="1t7x:~Container.add(java.awt.Component,java.lang.Object):void" resolve="add" />
              <node concept="37vLTw" id="2BHiRxeuORG" role="37wK5m">
                <ref role="3cqZAo" node="1t_LRy89$2o" resolve="myLabel" />
              </node>
              <node concept="37vLTw" id="3GM_nagTt8m" role="37wK5m">
                <ref role="3cqZAo" node="1t_LRy89$30" resolve="c" />
              </node>
            </node>
          </node>
        </node>
        <node concept="3clFbH" id="1t_LRy89$3H" role="3cqZAp" />
        <node concept="3clFbF" id="1t_LRy89$3I" role="3cqZAp">
          <node concept="37vLTI" id="1t_LRy89$3J" role="3clFbG">
            <node concept="37vLTw" id="3GM_nagTyhy" role="37vLTJ">
              <ref role="3cqZAo" node="1t_LRy89$30" resolve="c" />
            </node>
            <node concept="2ShNRf" id="1t_LRy89$3L" role="37vLTx">
              <node concept="1pGfFk" id="1t_LRy89$3M" role="2ShVmc">
                <ref role="37wK5l" to="1t7x:~GridBagConstraints.&lt;init&gt;()" resolve="GridBagConstraints" />
              </node>
            </node>
          </node>
        </node>
        <node concept="3clFbH" id="1t_LRy89$3N" role="3cqZAp" />
        <node concept="3clFbF" id="1t_LRy89$3O" role="3cqZAp">
          <node concept="37vLTI" id="1t_LRy89$3P" role="3clFbG">
            <node concept="2OqwBi" id="1t_LRy89$3Q" role="37vLTJ">
              <node concept="37vLTw" id="3GM_nagTsYG" role="2Oq$k0">
                <ref role="3cqZAo" node="1t_LRy89$30" resolve="c" />
              </node>
              <node concept="2OwXpG" id="1t_LRy89$3S" role="2OqNvi">
                <ref role="2Oxat5" to="1t7x:~GridBagConstraints.fill" resolve="fill" />
              </node>
            </node>
            <node concept="10M0yZ" id="1t_LRy89$3T" role="37vLTx">
              <ref role="3cqZAo" to="1t7x:~GridBagConstraints.HORIZONTAL" resolve="HORIZONTAL" />
              <ref role="1PxDUh" to="1t7x:~GridBagConstraints" resolve="GridBagConstraints" />
            </node>
          </node>
        </node>
        <node concept="3clFbF" id="1t_LRy89$3U" role="3cqZAp">
          <node concept="37vLTI" id="1t_LRy89$3V" role="3clFbG">
            <node concept="2OqwBi" id="1t_LRy89$3W" role="37vLTJ">
              <node concept="37vLTw" id="3GM_nagTvUg" role="2Oq$k0">
                <ref role="3cqZAo" node="1t_LRy89$30" resolve="c" />
              </node>
              <node concept="2OwXpG" id="1t_LRy89$3Y" role="2OqNvi">
                <ref role="2Oxat5" to="1t7x:~GridBagConstraints.gridx" resolve="gridx" />
              </node>
            </node>
            <node concept="3cmrfG" id="1t_LRy89$3Z" role="37vLTx">
              <property role="3cmrfH" value="0" />
            </node>
          </node>
        </node>
        <node concept="3clFbF" id="1t_LRy89$40" role="3cqZAp">
          <node concept="37vLTI" id="1t_LRy89$41" role="3clFbG">
            <node concept="2OqwBi" id="1t_LRy89$42" role="37vLTJ">
              <node concept="2OwXpG" id="1t_LRy89$43" role="2OqNvi">
                <ref role="2Oxat5" to="1t7x:~GridBagConstraints.gridy" resolve="gridy" />
              </node>
              <node concept="37vLTw" id="3GM_nagTzVo" role="2Oq$k0">
                <ref role="3cqZAo" node="1t_LRy89$30" resolve="c" />
              </node>
            </node>
            <node concept="3cmrfG" id="1t_LRy89$45" role="37vLTx">
              <property role="3cmrfH" value="1" />
            </node>
          </node>
        </node>
        <node concept="3clFbF" id="1t_LRy89$46" role="3cqZAp">
          <node concept="37vLTI" id="1t_LRy89$47" role="3clFbG">
            <node concept="2OqwBi" id="1t_LRy89$48" role="37vLTJ">
              <node concept="37vLTw" id="3GM_nagTAzS" role="2Oq$k0">
                <ref role="3cqZAo" node="1t_LRy89$30" resolve="c" />
              </node>
              <node concept="2OwXpG" id="1t_LRy89$4a" role="2OqNvi">
                <ref role="2Oxat5" to="1t7x:~GridBagConstraints.weightx" resolve="weightx" />
              </node>
            </node>
            <node concept="3cmrfG" id="1t_LRy89$4b" role="37vLTx">
              <property role="3cmrfH" value="1" />
            </node>
          </node>
        </node>
        <node concept="3clFbF" id="1t_LRy89$4c" role="3cqZAp">
          <node concept="37vLTI" id="1t_LRy89$4d" role="3clFbG">
            <node concept="2OqwBi" id="1t_LRy89$4e" role="37vLTJ">
              <node concept="2OwXpG" id="1t_LRy89$4f" role="2OqNvi">
                <ref role="2Oxat5" to="1t7x:~GridBagConstraints.weighty" resolve="weighty" />
              </node>
              <node concept="37vLTw" id="3GM_nagTriy" role="2Oq$k0">
                <ref role="3cqZAo" node="1t_LRy89$30" resolve="c" />
              </node>
            </node>
            <node concept="3cmrfG" id="1t_LRy89$4h" role="37vLTx">
              <property role="3cmrfH" value="1" />
            </node>
          </node>
        </node>
        <node concept="3clFbF" id="1t_LRy89$4i" role="3cqZAp">
          <node concept="37vLTI" id="1t_LRy89$4j" role="3clFbG">
            <node concept="2OqwBi" id="1t_LRy89$4k" role="37vLTJ">
              <node concept="37vLTw" id="3GM_nagTvgT" role="2Oq$k0">
                <ref role="3cqZAo" node="1t_LRy89$30" resolve="c" />
              </node>
              <node concept="2OwXpG" id="1t_LRy89$4m" role="2OqNvi">
                <ref role="2Oxat5" to="1t7x:~GridBagConstraints.insets" resolve="insets" />
              </node>
            </node>
            <node concept="2ShNRf" id="1t_LRy89$4n" role="37vLTx">
              <node concept="1pGfFk" id="1t_LRy89$4o" role="2ShVmc">
                <ref role="37wK5l" to="1t7x:~Insets.&lt;init&gt;(int,int,int,int)" resolve="Insets" />
                <node concept="3cmrfG" id="1t_LRy89$4p" role="37wK5m">
                  <property role="3cmrfH" value="4" />
                </node>
                <node concept="3cmrfG" id="1t_LRy89$4q" role="37wK5m">
                  <property role="3cmrfH" value="8" />
                </node>
                <node concept="3cmrfG" id="1t_LRy89$4r" role="37wK5m">
                  <property role="3cmrfH" value="4" />
                </node>
                <node concept="3cmrfG" id="1t_LRy89$4s" role="37wK5m">
                  <property role="3cmrfH" value="8" />
                </node>
              </node>
            </node>
          </node>
        </node>
        <node concept="3clFbH" id="1t_LRy89$4t" role="3cqZAp" />
        <node concept="3clFbF" id="1t_LRy89$4u" role="3cqZAp">
          <node concept="37vLTI" id="1t_LRy89$4v" role="3clFbG">
            <node concept="2OqwBi" id="1t_LRy89$4w" role="37vLTJ">
              <node concept="37vLTw" id="3GM_nagTycW" role="2Oq$k0">
                <ref role="3cqZAo" node="1t_LRy89$30" resolve="c" />
              </node>
              <node concept="2OwXpG" id="1t_LRy89$4y" role="2OqNvi">
                <ref role="2Oxat5" to="1t7x:~GridBagConstraints.anchor" resolve="anchor" />
              </node>
            </node>
            <node concept="10M0yZ" id="1t_LRy89$4z" role="37vLTx">
              <ref role="3cqZAo" to="1t7x:~GridBagConstraints.FIRST_LINE_START" resolve="FIRST_LINE_START" />
              <ref role="1PxDUh" to="1t7x:~GridBagConstraints" resolve="GridBagConstraints" />
            </node>
          </node>
        </node>
        <node concept="3clFbF" id="1t_LRy89$4$" role="3cqZAp">
          <node concept="2OqwBi" id="1t_LRy89$4_" role="3clFbG">
            <node concept="37vLTw" id="2BHiRxeudh0" role="2Oq$k0">
              <ref role="3cqZAo" node="1t_LRy89$2l" resolve="myPanel" />
            </node>
            <node concept="liA8E" id="1t_LRy89$4B" role="2OqNvi">
              <ref role="37wK5l" to="1t7x:~Container.add(java.awt.Component,java.lang.Object):void" resolve="add" />
              <node concept="37vLTw" id="2BHiRxeuddM" role="37wK5m">
                <ref role="3cqZAo" node="1t_LRy89$2t" resolve="myTextField" />
              </node>
              <node concept="37vLTw" id="3GM_nagTzdo" role="37wK5m">
                <ref role="3cqZAo" node="1t_LRy89$30" resolve="c" />
              </node>
            </node>
          </node>
        </node>
        <node concept="3clFbH" id="1t_LRy89$4E" role="3cqZAp" />
        <node concept="3cpWs6" id="1t_LRy89$4F" role="3cqZAp">
          <node concept="37vLTw" id="2BHiRxeueD4" role="3cqZAk">
            <ref role="3cqZAo" node="1t_LRy89$2l" resolve="myPanel" />
          </node>
        </node>
        <node concept="3clFbH" id="1t_LRy89$4H" role="3cqZAp" />
      </node>
      <node concept="3uibUv" id="1t_LRy89$4I" role="3clF45">
        <ref role="3uigEE" to="dbrf:~JComponent" resolve="JComponent" />
      </node>
      <node concept="2AHcQZ" id="1t_LRy89$4J" role="2AJF6D">
        <ref role="2AI5Lk" to="e2lb:~Override" resolve="Override" />
      </node>
    </node>
    <node concept="3clFb_" id="1t_LRy89$4K" role="jymVt">
      <property role="TrG5h" value="getResultString" />
      <node concept="17QB3L" id="WWy1UWgX$l" role="3clF45" />
      <node concept="3Tm1VV" id="1t_LRy89$4L" role="1B3o_S" />
      <node concept="3clFbS" id="1t_LRy89$4M" role="3clF47">
        <node concept="3cpWs6" id="1t_LRy89$4N" role="3cqZAp">
          <node concept="37vLTw" id="2BHiRxeumKO" role="3cqZAk">
            <ref role="3cqZAo" node="1t_LRy89$2y" resolve="myResultString" />
          </node>
        </node>
      </node>
    </node>
    <node concept="3clFb_" id="WWy1UWgXzO" role="jymVt">
      <property role="TrG5h" value="getCurrentValue" />
      <node concept="17QB3L" id="WWy1UWgX$b" role="3clF45" />
      <node concept="3Tmbuc" id="WWy1UWgX$1" role="1B3o_S" />
      <node concept="3clFbS" id="WWy1UWgXzR" role="3clF47">
        <node concept="3cpWs6" id="WWy1UWgX$v" role="3cqZAp">
          <node concept="2OqwBi" id="WWy1UWgX$E" role="3cqZAk">
            <node concept="2OqwBi" id="WWy1UWgX$F" role="2Oq$k0">
              <node concept="Xjq3P" id="WWy1UWgX$G" role="2Oq$k0" />
              <node concept="2OwXpG" id="WWy1UWgX$H" role="2OqNvi">
                <ref role="2Oxat5" node="1t_LRy89$2t" resolve="myTextField" />
              </node>
            </node>
            <node concept="liA8E" id="WWy1UWgX$I" role="2OqNvi">
              <ref role="37wK5l" to="oj8w:~JTextComponent.getText():java.lang.String" resolve="getText" />
            </node>
          </node>
        </node>
      </node>
    </node>
    <node concept="3clFb_" id="1t_LRy89$4Q" role="jymVt">
      <property role="TrG5h" value="doRefactoringAction" />
      <node concept="3cqZAl" id="58ylZeUN7wC" role="3clF45" />
      <node concept="3Tmbuc" id="1t_LRy89$4S" role="1B3o_S" />
      <node concept="3clFbS" id="1t_LRy89$4T" role="3clF47">
        <node concept="3clFbF" id="1t_LRy89$4U" role="3cqZAp">
          <node concept="37vLTI" id="1t_LRy89$4V" role="3clFbG">
            <node concept="2OqwBi" id="1t_LRy89$4W" role="37vLTx">
              <node concept="2OqwBi" id="1t_LRy89$4X" role="2Oq$k0">
                <node concept="Xjq3P" id="1t_LRy89$4Y" role="2Oq$k0" />
                <node concept="2OwXpG" id="1t_LRy89$4Z" role="2OqNvi">
                  <ref role="2Oxat5" node="1t_LRy89$2t" resolve="myTextField" />
                </node>
              </node>
              <node concept="liA8E" id="1t_LRy89$50" role="2OqNvi">
                <ref role="37wK5l" to="oj8w:~JTextComponent.getText():java.lang.String" resolve="getText" />
              </node>
            </node>
            <node concept="37vLTw" id="2BHiRxeuyPj" role="37vLTJ">
              <ref role="3cqZAo" node="1t_LRy89$2y" resolve="myResultString" />
            </node>
          </node>
        </node>
        <node concept="3clFbF" id="58ylZeUN7wN" role="3cqZAp">
          <node concept="3nyPlj" id="58ylZeUN7wO" role="3clFbG">
            <ref role="37wK5l" node="1t_LRy89k4S" resolve="doRefactoringAction" />
          </node>
        </node>
      </node>
      <node concept="2AHcQZ" id="3tYsUK_UnU$" role="2AJF6D">
        <ref role="2AI5Lk" to="e2lb:~Override" resolve="Override" />
      </node>
    </node>
    <node concept="2YIFZL" id="1t_LRy89$1S" role="jymVt">
      <property role="TrG5h" value="getString" />
      <node concept="37vLTG" id="1t_LRy89$1T" role="3clF46">
        <property role="TrG5h" value="project" />
        <node concept="3uibUv" id="1t_LRy89$1U" role="1tU5fm">
          <ref role="3uigEE" to="b2mh:~Project" resolve="Project" />
        </node>
      </node>
      <node concept="37vLTG" id="1t_LRy89$1V" role="3clF46">
        <property role="TrG5h" value="title" />
        <node concept="3uibUv" id="1t_LRy89$1W" role="1tU5fm">
          <ref role="3uigEE" to="e2lb:~String" resolve="String" />
        </node>
      </node>
      <node concept="37vLTG" id="1t_LRy89$1X" role="3clF46">
        <property role="TrG5h" value="labelText" />
        <node concept="3uibUv" id="1t_LRy89$1Y" role="1tU5fm">
          <ref role="3uigEE" to="e2lb:~String" resolve="String" />
        </node>
      </node>
      <node concept="37vLTG" id="1t_LRy89$1Z" role="3clF46">
        <property role="TrG5h" value="initialValue" />
        <node concept="3uibUv" id="1t_LRy89$20" role="1tU5fm">
          <ref role="3uigEE" to="e2lb:~String" resolve="String" />
        </node>
      </node>
      <node concept="3Tm1VV" id="1t_LRy89$21" role="1B3o_S" />
      <node concept="3clFbS" id="1t_LRy89$22" role="3clF47">
        <node concept="3cpWs8" id="1t_LRy89$23" role="3cqZAp">
          <node concept="3cpWsn" id="1t_LRy89$24" role="3cpWs9">
            <property role="TrG5h" value="dialog" />
            <node concept="3uibUv" id="1t_LRy89$25" role="1tU5fm">
              <ref role="3uigEE" node="1t_LRy89$1R" resolve="StringChooserDialog" />
            </node>
            <node concept="2ShNRf" id="1t_LRy89$26" role="33vP2m">
              <node concept="1pGfFk" id="1t_LRy89$27" role="2ShVmc">
                <ref role="37wK5l" node="1t_LRy89$57" resolve="StringChooserDialog" />
                <node concept="37vLTw" id="2BHiRxgm99N" role="37wK5m">
                  <ref role="3cqZAo" node="1t_LRy89$1T" resolve="project" />
                </node>
                <node concept="37vLTw" id="2BHiRxghiY2" role="37wK5m">
                  <ref role="3cqZAo" node="1t_LRy89$1V" resolve="title" />
                </node>
                <node concept="37vLTw" id="2BHiRxgheQZ" role="37wK5m">
                  <ref role="3cqZAo" node="1t_LRy89$1X" resolve="labelText" />
                </node>
                <node concept="37vLTw" id="2BHiRxgm$SW" role="37wK5m">
                  <ref role="3cqZAo" node="1t_LRy89$1Z" resolve="initialValue" />
                </node>
              </node>
            </node>
          </node>
        </node>
        <node concept="3clFbF" id="1t_LRy89$2c" role="3cqZAp">
          <node concept="2OqwBi" id="1t_LRy89$2d" role="3clFbG">
            <node concept="37vLTw" id="3GM_nagTBoT" role="2Oq$k0">
              <ref role="3cqZAo" node="1t_LRy89$24" resolve="dialog" />
            </node>
            <node concept="liA8E" id="1t_LRy89$2f" role="2OqNvi">
              <ref role="37wK5l" to="810:~DialogWrapper.show():void" resolve="show" />
            </node>
          </node>
        </node>
        <node concept="3cpWs6" id="1t_LRy89$2g" role="3cqZAp">
          <node concept="2OqwBi" id="1t_LRy89$2h" role="3cqZAk">
            <node concept="37vLTw" id="3GM_nagT$0r" role="2Oq$k0">
              <ref role="3cqZAo" node="1t_LRy89$24" resolve="dialog" />
            </node>
            <node concept="2OwXpG" id="1t_LRy89$2j" role="2OqNvi">
              <ref role="2Oxat5" node="1t_LRy89$2y" resolve="myResultString" />
            </node>
          </node>
        </node>
      </node>
      <node concept="17QB3L" id="1t_LRy89$2k" role="3clF45" />
    </node>
  </node>
  <node concept="312cEu" id="1t_LRy89_0M">
    <property role="TrG5h" value="RenameDialog" />
    <node concept="3Tm1VV" id="1t_LRy89_1p" role="1B3o_S" />
    <node concept="3uibUv" id="1t_LRy89_1G" role="1zkMxy">
      <ref role="3uigEE" node="1t_LRy89$1R" resolve="StringChooserDialog" />
    </node>
    <node concept="Wx3nA" id="1t_LRy89_0U" role="jymVt">
      <property role="TrG5h" value="REFACTORING_NAME" />
      <node concept="3Tm6S6" id="1t_LRy89_0V" role="1B3o_S" />
      <node concept="3uibUv" id="1t_LRy89_0W" role="1tU5fm">
        <ref role="3uigEE" to="e2lb:~String" resolve="String" />
      </node>
      <node concept="2YIFZM" id="1t_LRy89_0X" role="33vP2m">
        <ref role="37wK5l" to="fezy:~RefactoringBundle.message(java.lang.String):java.lang.String" resolve="message" />
        <ref role="1Pybhc" to="fezy:~RefactoringBundle" resolve="RefactoringBundle" />
        <node concept="Xl_RD" id="1t_LRy89_0Y" role="37wK5m">
          <property role="Xl_RC" value="rename.title" />
        </node>
      </node>
    </node>
    <node concept="3clFbW" id="1t_LRy89_1q" role="jymVt">
      <node concept="37vLTG" id="1t_LRy89_1r" role="3clF46">
        <property role="TrG5h" value="project" />
        <node concept="3uibUv" id="1t_LRy89_1s" role="1tU5fm">
          <ref role="3uigEE" to="b2mh:~Project" resolve="Project" />
        </node>
        <node concept="2AHcQZ" id="1t_LRy89_1t" role="2AJF6D">
          <ref role="2AI5Lk" to="as9o:~NotNull" resolve="NotNull" />
        </node>
      </node>
      <node concept="37vLTG" id="1t_LRy89_1u" role="3clF46">
        <property role="TrG5h" value="oldName" />
        <node concept="3uibUv" id="1t_LRy89_1v" role="1tU5fm">
          <ref role="3uigEE" to="e2lb:~String" resolve="String" />
        </node>
      </node>
      <node concept="37vLTG" id="1t_LRy89_1w" role="3clF46">
        <property role="TrG5h" value="nodeType" />
        <node concept="3uibUv" id="1t_LRy89_1x" role="1tU5fm">
          <ref role="3uigEE" to="e2lb:~String" resolve="String" />
        </node>
      </node>
      <node concept="3cqZAl" id="1t_LRy89_1y" role="3clF45" />
      <node concept="3Tm1VV" id="1t_LRy89_1z" role="1B3o_S" />
      <node concept="3clFbS" id="1t_LRy89_1$" role="3clF47">
        <node concept="XkiVB" id="1t_LRy89_1_" role="3cqZAp">
          <ref role="37wK5l" node="1t_LRy89$57" resolve="StringChooserDialog" />
          <node concept="37vLTw" id="2BHiRxgmzuN" role="37wK5m">
            <ref role="3cqZAo" node="1t_LRy89_1r" resolve="project" />
          </node>
          <node concept="37vLTw" id="2BHiRxeoqas" role="37wK5m">
            <ref role="3cqZAo" node="1t_LRy89_0U" resolve="REFACTORING_NAME" />
          </node>
          <node concept="3cpWs3" id="1t_LRy89_1C" role="37wK5m">
            <node concept="Xl_RD" id="1t_LRy89_1D" role="3uHU7B">
              <property role="Xl_RC" value="Rename " />
            </node>
            <node concept="37vLTw" id="2BHiRxgkZZH" role="3uHU7w">
              <ref role="3cqZAo" node="1t_LRy89_1w" resolve="nodeType" />
            </node>
          </node>
          <node concept="37vLTw" id="2BHiRxgm6bj" role="37wK5m">
            <ref role="3cqZAo" node="1t_LRy89_1u" resolve="oldName" />
          </node>
        </node>
        <node concept="3clFbF" id="5ySzSJs3K6x" role="3cqZAp">
          <node concept="2OqwBi" id="5ySzSJs3LQY" role="3clFbG">
            <node concept="2OqwBi" id="5ySzSJs3K6P" role="2Oq$k0">
              <node concept="37vLTw" id="2BHiRxeukEh" role="2Oq$k0">
                <ref role="3cqZAo" node="1t_LRy89$2t" resolve="myTextField" />
              </node>
              <node concept="liA8E" id="5ySzSJs3LQF" role="2OqNvi">
                <ref role="37wK5l" to="oj8w:~JTextComponent.getDocument():javax.swing.text.Document" resolve="getDocument" />
              </node>
            </node>
            <node concept="liA8E" id="5ySzSJs3LR4" role="2OqNvi">
              <ref role="37wK5l" to="oj8w:~Document.addDocumentListener(javax.swing.event.DocumentListener):void" resolve="addDocumentListener" />
              <node concept="2ShNRf" id="5ySzSJs3LR5" role="37wK5m">
                <node concept="YeOm9" id="5ySzSJs4dFW" role="2ShVmc">
                  <node concept="1Y3b0j" id="5ySzSJs4dFX" role="YeSDq">
                    <property role="2bfB8j" value="true" />
                    <ref role="1Y3XeK" to="ayyu:~DocumentAdapter" resolve="DocumentAdapter" />
                    <ref role="37wK5l" to="ayyu:~DocumentAdapter.&lt;init&gt;()" resolve="DocumentAdapter" />
                    <node concept="3Tm1VV" id="5ySzSJs4dFY" role="1B3o_S" />
                    <node concept="3clFb_" id="5ySzSJs4dFZ" role="jymVt">
                      <property role="IEkAT" value="false" />
                      <property role="1EzhhJ" value="false" />
                      <property role="TrG5h" value="textChanged" />
                      <property role="DiZV1" value="false" />
                      <node concept="3Tmbuc" id="5ySzSJs4dG0" role="1B3o_S" />
                      <node concept="3cqZAl" id="5ySzSJs4dG1" role="3clF45" />
                      <node concept="37vLTG" id="5ySzSJs4dG2" role="3clF46">
                        <property role="TrG5h" value="p0" />
                        <node concept="3uibUv" id="6hLLC5CgMHO" role="1tU5fm">
                          <ref role="3uigEE" to="lcqf:~DocumentEvent" resolve="DocumentEvent" />
                        </node>
                      </node>
                      <node concept="3clFbS" id="5ySzSJs4dG4" role="3clF47">
                        <node concept="3clFbF" id="5ySzSJs4fL5" role="3cqZAp">
                          <node concept="1rXfSq" id="4hiugqyzjZW" role="3clFbG">
                            <ref role="37wK5l" node="5ySzSJs4dGb" resolve="update" />
                          </node>
                        </node>
                      </node>
                      <node concept="2AHcQZ" id="3tYsUK_SkL7" role="2AJF6D">
                        <ref role="2AI5Lk" to="e2lb:~Override" resolve="Override" />
                      </node>
                    </node>
                  </node>
                </node>
              </node>
            </node>
          </node>
        </node>
        <node concept="3clFbF" id="6vzNTpQKjzT" role="3cqZAp">
          <node concept="1rXfSq" id="4hiugqyz9tZ" role="3clFbG">
            <ref role="37wK5l" node="5ySzSJs4dGb" resolve="update" />
          </node>
        </node>
      </node>
    </node>
    <node concept="3clFb_" id="1t_LRy89_0N" role="jymVt">
      <property role="TrG5h" value="getName" />
      <node concept="17QB3L" id="WWy1UWgN4_" role="3clF45" />
      <node concept="3Tm1VV" id="1t_LRy89_0O" role="1B3o_S" />
      <node concept="3clFbS" id="1t_LRy89_0P" role="3clF47">
        <node concept="3cpWs6" id="1t_LRy89_0Q" role="3cqZAp">
          <node concept="37vLTw" id="2BHiRxeuE0Z" role="3cqZAk">
            <ref role="3cqZAo" node="1t_LRy89$2y" resolve="myResultString" />
          </node>
        </node>
      </node>
    </node>
    <node concept="3clFb_" id="5ySzSJs4dGb" role="jymVt">
      <property role="TrG5h" value="update" />
      <node concept="3cqZAl" id="5ySzSJs4dGc" role="3clF45" />
      <node concept="3Tm6S6" id="5ySzSJs4dGi" role="1B3o_S" />
      <node concept="3clFbS" id="5ySzSJs4dGe" role="3clF47">
        <node concept="3SKdUt" id="4rr0dT2yH$6" role="3cqZAp">
          <node concept="3SKdUq" id="4rr0dT2yH$9" role="3SKWNk">
            <property role="3SKdUp" value="TODO check for valid name" />
          </node>
        </node>
        <node concept="3clFbJ" id="5ySzSJs4dGk" role="3cqZAp">
          <node concept="2OqwBi" id="5ySzSJs4dNX" role="3clFbw">
            <node concept="2OqwBi" id="4rr0dT2yHzU" role="2Oq$k0">
              <node concept="2OqwBi" id="5ySzSJs4dHn" role="2Oq$k0">
                <node concept="37vLTw" id="2BHiRxeuoeJ" role="2Oq$k0">
                  <ref role="3cqZAo" node="1t_LRy89$2t" resolve="myTextField" />
                </node>
                <node concept="liA8E" id="5ySzSJs4dNE" role="2OqNvi">
                  <ref role="37wK5l" to="oj8w:~JTextComponent.getText():java.lang.String" resolve="getText" />
                </node>
              </node>
              <node concept="17S1cR" id="4rr0dT2yH$3" role="2OqNvi" />
            </node>
            <node concept="17RlXB" id="5ySzSJs4dYF" role="2OqNvi" />
          </node>
          <node concept="3clFbS" id="5ySzSJs4dGm" role="3clFbx">
            <node concept="3clFbF" id="4rr0dT2yEcz" role="3cqZAp">
              <node concept="1rXfSq" id="4hiugqyzkyg" role="3clFbG">
                <ref role="37wK5l" to="810:~DialogWrapper.setErrorText(java.lang.String):void" resolve="setErrorText" />
                <node concept="Xl_RD" id="4rr0dT2yEc_" role="37wK5m">
                  <property role="Xl_RC" value="New name cannot be empty" />
                </node>
              </node>
            </node>
            <node concept="3clFbF" id="5ySzSJs4dZr" role="3cqZAp">
              <node concept="2OqwBi" id="5ySzSJs4dZJ" role="3clFbG">
                <node concept="1rXfSq" id="4hiugqyzk$c" role="2Oq$k0">
                  <ref role="37wK5l" node="1t_LRy89k45" resolve="getRefactorAction" />
                </node>
                <node concept="liA8E" id="5ySzSJs4dZP" role="2OqNvi">
                  <ref role="37wK5l" to="dbrf:~Action.setEnabled(boolean):void" resolve="setEnabled" />
                  <node concept="3clFbT" id="5ySzSJs4dZQ" role="37wK5m">
                    <property role="3clFbU" value="false" />
                  </node>
                </node>
              </node>
            </node>
          </node>
          <node concept="9aQIb" id="5ySzSJs4dZR" role="9aQIa">
            <node concept="3clFbS" id="5ySzSJs4dZS" role="9aQI4">
              <node concept="3clFbF" id="5ySzSJs4dZT" role="3cqZAp">
                <node concept="2OqwBi" id="5ySzSJs4dZU" role="3clFbG">
                  <node concept="1rXfSq" id="4hiugqyzexK" role="2Oq$k0">
                    <ref role="37wK5l" node="1t_LRy89k45" resolve="getRefactorAction" />
                  </node>
                  <node concept="liA8E" id="5ySzSJs4dZW" role="2OqNvi">
                    <ref role="37wK5l" to="dbrf:~Action.setEnabled(boolean):void" resolve="setEnabled" />
                    <node concept="3clFbT" id="5ySzSJs4dZX" role="37wK5m">
                      <property role="3clFbU" value="true" />
                    </node>
                  </node>
                </node>
              </node>
              <node concept="3clFbF" id="4rr0dT2yEcB" role="3cqZAp">
                <node concept="1rXfSq" id="4hiugqyzc4V" role="3clFbG">
                  <ref role="37wK5l" to="810:~DialogWrapper.setErrorText(java.lang.String):void" resolve="setErrorText" />
                  <node concept="10Nm6u" id="4rr0dT2yEcD" role="37wK5m" />
                </node>
              </node>
            </node>
          </node>
        </node>
        <node concept="3clFbF" id="J_UbVDDwB2" role="3cqZAp">
          <node concept="1rXfSq" id="4hiugqyzfgS" role="3clFbG">
            <ref role="37wK5l" to="810:~DialogWrapper.repaint():void" resolve="repaint" />
          </node>
        </node>
      </node>
    </node>
    <node concept="2YIFZL" id="1t_LRy89_0Z" role="jymVt">
      <property role="TrG5h" value="getNewName" />
      <node concept="37vLTG" id="1t_LRy89_10" role="3clF46">
        <property role="TrG5h" value="project" />
        <node concept="3uibUv" id="1t_LRy89_11" role="1tU5fm">
          <ref role="3uigEE" to="b2mh:~Project" resolve="Project" />
        </node>
      </node>
      <node concept="37vLTG" id="1t_LRy89_12" role="3clF46">
        <property role="TrG5h" value="oldName" />
        <node concept="3uibUv" id="1t_LRy89_13" role="1tU5fm">
          <ref role="3uigEE" to="e2lb:~String" resolve="String" />
        </node>
      </node>
      <node concept="37vLTG" id="1t_LRy89_14" role="3clF46">
        <property role="TrG5h" value="node" />
        <node concept="3uibUv" id="1t_LRy89_15" role="1tU5fm">
          <ref role="3uigEE" to="e2lb:~String" resolve="String" />
        </node>
      </node>
      <node concept="3Tm1VV" id="1t_LRy89_16" role="1B3o_S" />
      <node concept="3clFbS" id="1t_LRy89_17" role="3clF47">
        <node concept="3cpWs8" id="1t_LRy89_18" role="3cqZAp">
          <node concept="3cpWsn" id="1t_LRy89_19" role="3cpWs9">
            <property role="TrG5h" value="dialog" />
            <node concept="3uibUv" id="1t_LRy89_1a" role="1tU5fm">
              <ref role="3uigEE" node="1t_LRy89_0M" resolve="RenameDialog" />
            </node>
            <node concept="2ShNRf" id="1t_LRy89_1b" role="33vP2m">
              <node concept="1pGfFk" id="1t_LRy89_1c" role="2ShVmc">
                <ref role="37wK5l" node="1t_LRy89_1q" resolve="RenameDialog" />
                <node concept="37vLTw" id="2BHiRxghfeT" role="37wK5m">
                  <ref role="3cqZAo" node="1t_LRy89_10" resolve="project" />
                </node>
                <node concept="37vLTw" id="2BHiRxgheoH" role="37wK5m">
                  <ref role="3cqZAo" node="1t_LRy89_12" resolve="oldName" />
                </node>
                <node concept="37vLTw" id="2BHiRxgmaOd" role="37wK5m">
                  <ref role="3cqZAo" node="1t_LRy89_14" resolve="node" />
                </node>
              </node>
            </node>
          </node>
        </node>
        <node concept="3clFbF" id="1t_LRy89_1g" role="3cqZAp">
          <node concept="2OqwBi" id="1t_LRy89_1h" role="3clFbG">
            <node concept="37vLTw" id="3GM_nagTwIL" role="2Oq$k0">
              <ref role="3cqZAo" node="1t_LRy89_19" resolve="dialog" />
            </node>
            <node concept="liA8E" id="1t_LRy89_1j" role="2OqNvi">
              <ref role="37wK5l" to="810:~DialogWrapper.show():void" resolve="show" />
            </node>
          </node>
        </node>
        <node concept="3cpWs6" id="1t_LRy89_1k" role="3cqZAp">
          <node concept="2OqwBi" id="1t_LRy89_1l" role="3cqZAk">
            <node concept="37vLTw" id="3GM_nagTx4g" role="2Oq$k0">
              <ref role="3cqZAo" node="1t_LRy89_19" resolve="dialog" />
            </node>
            <node concept="2OwXpG" id="1t_LRy89_1n" role="2OqNvi">
              <ref role="2Oxat5" node="1t_LRy89$2y" resolve="myResultString" />
            </node>
          </node>
        </node>
      </node>
      <node concept="17QB3L" id="1t_LRy89_1o" role="3clF45" />
    </node>
  </node>
  <node concept="312cEu" id="1t_LRy89_1Q">
    <property role="TrG5h" value="RenameMethodDialog" />
    <node concept="3Tm1VV" id="1t_LRy89_35" role="1B3o_S" />
    <node concept="3uibUv" id="1t_LRy89_3p" role="1zkMxy">
      <ref role="3uigEE" node="1t_LRy89_0M" resolve="RenameDialog" />
    </node>
    <node concept="3clFbW" id="1t_LRy89_36" role="jymVt">
      <node concept="37vLTG" id="1t_LRy89_37" role="3clF46">
        <property role="TrG5h" value="project" />
        <node concept="3uibUv" id="1t_LRy89_38" role="1tU5fm">
          <ref role="3uigEE" to="b2mh:~Project" resolve="Project" />
        </node>
      </node>
      <node concept="37vLTG" id="1t_LRy89_39" role="3clF46">
        <property role="TrG5h" value="oldName" />
        <node concept="17QB3L" id="4zQY7uBaHNV" role="1tU5fm" />
      </node>
      <node concept="3cqZAl" id="1t_LRy89_3d" role="3clF45" />
      <node concept="3Tm1VV" id="1t_LRy89_3e" role="1B3o_S" />
      <node concept="3clFbS" id="1t_LRy89_3f" role="3clF47">
        <node concept="XkiVB" id="1t_LRy89_3g" role="3cqZAp">
          <ref role="37wK5l" node="1t_LRy89_1q" resolve="RenameDialog" />
          <node concept="37vLTw" id="2BHiRxgmNAH" role="37wK5m">
            <ref role="3cqZAo" node="1t_LRy89_37" resolve="project" />
          </node>
          <node concept="37vLTw" id="2BHiRxgm2sR" role="37wK5m">
            <ref role="3cqZAo" node="1t_LRy89_39" resolve="oldName" />
          </node>
          <node concept="Xl_RD" id="1t_LRy89_3j" role="37wK5m">
            <property role="Xl_RC" value="method" />
          </node>
        </node>
      </node>
    </node>
    <node concept="3clFb_" id="1t_LRy89_1X" role="jymVt">
      <property role="TrG5h" value="createNorthPanel" />
      <node concept="3Tmbuc" id="1t_LRy89_1Y" role="1B3o_S" />
      <node concept="3clFbS" id="1t_LRy89_1Z" role="3clF47">
        <node concept="3clFbF" id="1t_LRy89_20" role="3cqZAp">
          <node concept="3nyPlj" id="1t_LRy89_21" role="3clFbG">
            <ref role="37wK5l" node="1t_LRy89$2G" resolve="createNorthPanel" />
          </node>
        </node>
        <node concept="3cpWs8" id="1t_LRy89_28" role="3cqZAp">
          <node concept="3cpWsn" id="1t_LRy89_29" role="3cpWs9">
            <property role="TrG5h" value="c" />
            <node concept="3uibUv" id="1t_LRy89_2a" role="1tU5fm">
              <ref role="3uigEE" to="1t7x:~GridBagConstraints" resolve="GridBagConstraints" />
            </node>
            <node concept="2ShNRf" id="1t_LRy89_2b" role="33vP2m">
              <node concept="1pGfFk" id="1t_LRy89_2c" role="2ShVmc">
                <ref role="37wK5l" to="1t7x:~GridBagConstraints.&lt;init&gt;()" resolve="GridBagConstraints" />
              </node>
            </node>
          </node>
        </node>
        <node concept="3clFbF" id="1t_LRy89_2d" role="3cqZAp">
          <node concept="37vLTI" id="1t_LRy89_2e" role="3clFbG">
            <node concept="3cmrfG" id="1t_LRy89_2f" role="37vLTx">
              <property role="3cmrfH" value="0" />
            </node>
            <node concept="2OqwBi" id="1t_LRy89_2g" role="37vLTJ">
              <node concept="37vLTw" id="3GM_nagT_5W" role="2Oq$k0">
                <ref role="3cqZAo" node="1t_LRy89_29" resolve="c" />
              </node>
              <node concept="2OwXpG" id="1t_LRy89_2i" role="2OqNvi">
                <ref role="2Oxat5" to="1t7x:~GridBagConstraints.gridx" resolve="gridx" />
              </node>
            </node>
          </node>
        </node>
        <node concept="3clFbF" id="1t_LRy89_2j" role="3cqZAp">
          <node concept="37vLTI" id="1t_LRy89_2k" role="3clFbG">
            <node concept="2OqwBi" id="1t_LRy89_2l" role="37vLTJ">
              <node concept="37vLTw" id="3GM_nagTAAC" role="2Oq$k0">
                <ref role="3cqZAo" node="1t_LRy89_29" resolve="c" />
              </node>
              <node concept="2OwXpG" id="1t_LRy89_2n" role="2OqNvi">
                <ref role="2Oxat5" to="1t7x:~GridBagConstraints.gridy" resolve="gridy" />
              </node>
            </node>
            <node concept="3cmrfG" id="1t_LRy89_2o" role="37vLTx">
              <property role="3cmrfH" value="2" />
            </node>
          </node>
        </node>
        <node concept="3clFbF" id="1t_LRy89_2p" role="3cqZAp">
          <node concept="37vLTI" id="1t_LRy89_2q" role="3clFbG">
            <node concept="2OqwBi" id="1t_LRy89_2r" role="37vLTJ">
              <node concept="37vLTw" id="3GM_nagTtlb" role="2Oq$k0">
                <ref role="3cqZAo" node="1t_LRy89_29" resolve="c" />
              </node>
              <node concept="2OwXpG" id="1t_LRy89_2t" role="2OqNvi">
                <ref role="2Oxat5" to="1t7x:~GridBagConstraints.insets" resolve="insets" />
              </node>
            </node>
            <node concept="2ShNRf" id="1t_LRy89_2u" role="37vLTx">
              <node concept="1pGfFk" id="1t_LRy89_2v" role="2ShVmc">
                <ref role="37wK5l" to="1t7x:~Insets.&lt;init&gt;(int,int,int,int)" resolve="Insets" />
                <node concept="3cmrfG" id="1t_LRy89_2w" role="37wK5m">
                  <property role="3cmrfH" value="0" />
                </node>
                <node concept="3cmrfG" id="1t_LRy89_2x" role="37wK5m">
                  <property role="3cmrfH" value="8" />
                </node>
                <node concept="3cmrfG" id="1t_LRy89_2y" role="37wK5m">
                  <property role="3cmrfH" value="0" />
                </node>
                <node concept="3cmrfG" id="1t_LRy89_2z" role="37wK5m">
                  <property role="3cmrfH" value="8" />
                </node>
              </node>
            </node>
          </node>
        </node>
        <node concept="3clFbF" id="1t_LRy89_2$" role="3cqZAp">
          <node concept="37vLTI" id="1t_LRy89_2_" role="3clFbG">
            <node concept="2OqwBi" id="1t_LRy89_2A" role="37vLTJ">
              <node concept="37vLTw" id="3GM_nagTu8$" role="2Oq$k0">
                <ref role="3cqZAo" node="1t_LRy89_29" resolve="c" />
              </node>
              <node concept="2OwXpG" id="1t_LRy89_2C" role="2OqNvi">
                <ref role="2Oxat5" to="1t7x:~GridBagConstraints.anchor" resolve="anchor" />
              </node>
            </node>
            <node concept="10M0yZ" id="1t_LRy89_2D" role="37vLTx">
              <ref role="3cqZAo" to="1t7x:~GridBagConstraints.FIRST_LINE_START" resolve="FIRST_LINE_START" />
              <ref role="1PxDUh" to="1t7x:~GridBagConstraints" resolve="GridBagConstraints" />
            </node>
          </node>
        </node>
        <node concept="3cpWs6" id="1t_LRy89_2K" role="3cqZAp">
          <node concept="37vLTw" id="2BHiRxeuFmt" role="3cqZAk">
            <ref role="3cqZAo" node="1t_LRy89$2l" resolve="myPanel" />
          </node>
        </node>
      </node>
      <node concept="3uibUv" id="1t_LRy89_2M" role="3clF45">
        <ref role="3uigEE" to="dbrf:~JComponent" resolve="JComponent" />
      </node>
      <node concept="2AHcQZ" id="3tYsUK_SjhM" role="2AJF6D">
        <ref role="2AI5Lk" to="e2lb:~Override" resolve="Override" />
      </node>
    </node>
    <node concept="3clFb_" id="1t_LRy89_2N" role="jymVt">
      <property role="TrG5h" value="doRefactoringAction" />
      <node concept="3cqZAl" id="58ylZeUN7wr" role="3clF45" />
      <node concept="3Tmbuc" id="1t_LRy89_2P" role="1B3o_S" />
      <node concept="3clFbS" id="1t_LRy89_2Q" role="3clF47">
        <node concept="3clFbF" id="58ylZeUN7wy" role="3cqZAp">
          <node concept="3nyPlj" id="1t_LRy89_2Y" role="3clFbG">
            <ref role="37wK5l" node="1t_LRy89$4Q" resolve="doRefactoringAction" />
          </node>
        </node>
      </node>
      <node concept="2AHcQZ" id="3tYsUK_SjhS" role="2AJF6D">
        <ref role="2AI5Lk" to="e2lb:~Override" resolve="Override" />
      </node>
    </node>
  </node>
  <node concept="312cEu" id="1dH5fOG2bOi">
    <property role="TrG5h" value="RefactoringAccessEx" />
    <property role="1sVAO0" value="true" />
    <node concept="3uibUv" id="3dEPKBAxWys" role="1zkMxy">
      <ref role="3uigEE" to="y38:3dEPKBAxz0O" resolve="RefactoringAccess" />
    </node>
    <node concept="3Tm1VV" id="1dH5fOG2bOj" role="1B3o_S" />
    <node concept="312cEg" id="52KjdOfMXiT" role="jymVt">
      <property role="TrG5h" value="myRefactoringFacade" />
      <node concept="3Tm6S6" id="52KjdOfMXiU" role="1B3o_S" />
      <node concept="3uibUv" id="52KjdOfMXiW" role="1tU5fm">
        <ref role="3uigEE" node="1TclyuNTOmp" resolve="RefactoringFacadeImpl" />
      </node>
    </node>
    <node concept="3clFbW" id="1dH5fOG2bOk" role="jymVt">
      <node concept="3Tmbuc" id="3dEPKBAwofH" role="1B3o_S" />
      <node concept="3cqZAl" id="1dH5fOG2bOl" role="3clF45" />
      <node concept="3clFbS" id="1dH5fOG2bOn" role="3clF47" />
    </node>
    <node concept="3clFb_" id="52KjdOfLP8s" role="jymVt">
      <property role="1EzhhJ" value="false" />
      <property role="TrG5h" value="getRefactoringFacade" />
      <node concept="2AHcQZ" id="3dEPKBAxWI$" role="2AJF6D">
        <ref role="2AI5Lk" to="e2lb:~Override" resolve="Override" />
      </node>
      <node concept="3uibUv" id="52KjdOfLV1G" role="3clF45">
        <ref role="3uigEE" node="1TclyuNTOmp" resolve="RefactoringFacadeImpl" />
      </node>
      <node concept="3Tm1VV" id="52KjdOfLP8u" role="1B3o_S" />
      <node concept="3clFbS" id="52KjdOfLP8v" role="3clF47">
        <node concept="3clFbJ" id="52KjdOfMXiY" role="3cqZAp">
          <node concept="3clFbS" id="52KjdOfMXiZ" role="3clFbx">
            <node concept="3clFbF" id="52KjdOfMXjd" role="3cqZAp">
              <node concept="37vLTI" id="52KjdOfMXjh" role="3clFbG">
                <node concept="2ShNRf" id="52KjdOfMXjk" role="37vLTx">
                  <node concept="1pGfFk" id="2aA4Ae5on0E" role="2ShVmc">
                    <ref role="37wK5l" node="1TclyuNTOmF" resolve="RefactoringFacadeImpl" />
                  </node>
                </node>
                <node concept="37vLTw" id="2BHiRxeuNne" role="37vLTJ">
                  <ref role="3cqZAo" node="52KjdOfMXiT" resolve="myRefactoringFacade" />
                </node>
              </node>
            </node>
          </node>
          <node concept="3clFbC" id="52KjdOfMXj5" role="3clFbw">
            <node concept="10Nm6u" id="52KjdOfMXj8" role="3uHU7w" />
            <node concept="37vLTw" id="2BHiRxeujRP" role="3uHU7B">
              <ref role="3cqZAo" node="52KjdOfMXiT" resolve="myRefactoringFacade" />
            </node>
          </node>
        </node>
        <node concept="3cpWs6" id="52KjdOfMXja" role="3cqZAp">
          <node concept="37vLTw" id="2BHiRxeuroR" role="3cqZAk">
            <ref role="3cqZAo" node="52KjdOfMXiT" resolve="myRefactoringFacade" />
          </node>
        </node>
      </node>
    </node>
    <node concept="3clFb_" id="52KjdOfM$Zv" role="jymVt">
      <property role="1EzhhJ" value="true" />
      <property role="TrG5h" value="createTargetChooser" />
      <node concept="37vLTG" id="3Mp4HOFeDxT" role="3clF46">
        <property role="TrG5h" value="project" />
        <node concept="3uibUv" id="3Mp4HOFeDxU" role="1tU5fm">
          <ref role="3uigEE" to="b2mh:~Project" resolve="Project" />
        </node>
      </node>
      <node concept="37vLTG" id="3Mp4HOFeDxV" role="3clF46">
        <property role="TrG5h" value="node" />
        <node concept="3uibUv" id="3Mp4HOFeDxX" role="1tU5fm">
          <ref role="3uigEE" to="ec5l:~SNode" resolve="SNode" />
        </node>
      </node>
      <node concept="3uibUv" id="52KjdOfM$Zz" role="3clF45">
        <ref role="3uigEE" node="52KjdOfMzLI" resolve="ModelElementTargetChooser" />
      </node>
      <node concept="3Tm1VV" id="52KjdOfM$Zx" role="1B3o_S" />
      <node concept="3clFbS" id="52KjdOfM$Zy" role="3clF47">
        <node concept="3cpWs6" id="52KjdOfMU$z" role="3cqZAp">
          <node concept="10Nm6u" id="52KjdOfMU$_" role="3cqZAk" />
        </node>
      </node>
    </node>
    <node concept="3clFb_" id="52KjdOfMU$A" role="jymVt">
      <property role="1EzhhJ" value="true" />
      <property role="TrG5h" value="createTargetChooser" />
      <node concept="37vLTG" id="52KjdOfMU$B" role="3clF46">
        <property role="TrG5h" value="project" />
        <node concept="3uibUv" id="52KjdOfMU$C" role="1tU5fm">
          <ref role="3uigEE" to="b2mh:~Project" resolve="Project" />
        </node>
      </node>
      <node concept="37vLTG" id="3Mp4HOFeDyj" role="3clF46">
        <property role="TrG5h" value="model" />
        <node concept="3uibUv" id="3Mp4HOFeDyl" role="1tU5fm">
          <ref role="3uigEE" to="ec5l:~SModel" resolve="SModel" />
        </node>
      </node>
      <node concept="3uibUv" id="52KjdOfMU$F" role="3clF45">
        <ref role="3uigEE" node="52KjdOfMzLI" resolve="ModelElementTargetChooser" />
      </node>
      <node concept="3Tm1VV" id="52KjdOfMU$G" role="1B3o_S" />
      <node concept="3clFbS" id="52KjdOfMU$H" role="3clF47">
        <node concept="3cpWs6" id="52KjdOfMU$I" role="3cqZAp">
          <node concept="10Nm6u" id="52KjdOfMU$J" role="3cqZAk" />
        </node>
      </node>
    </node>
    <node concept="3clFb_" id="3g3N8kb3vlF" role="jymVt">
      <property role="1EzhhJ" value="true" />
      <property role="TrG5h" value="showRefactoringView" />
      <node concept="37vLTG" id="3g3N8kb3ANo" role="3clF46">
        <property role="TrG5h" value="project" />
        <node concept="3uibUv" id="3g3N8kb3Deg" role="1tU5fm">
          <ref role="3uigEE" to="b2mh:~Project" resolve="Project" />
        </node>
      </node>
      <node concept="37vLTG" id="3g3N8kb3Dej" role="3clF46">
        <property role="TrG5h" value="callback" />
        <node concept="3uibUv" id="3g3N8kb3Dez" role="1tU5fm">
          <ref role="3uigEE" node="3g3N8kb3Dex" resolve="RefactoringViewAction" />
        </node>
      </node>
      <node concept="37vLTG" id="3g3N8kb3DeA" role="3clF46">
        <property role="TrG5h" value="searchResults" />
        <node concept="3uibUv" id="6yR8fm$9z52" role="1tU5fm">
          <ref role="3uigEE" to="g4jo:J2bOg02HbG" resolve="SearchResults" />
        </node>
      </node>
      <node concept="37vLTG" id="3g3N8kb3DjW" role="3clF46">
        <property role="TrG5h" value="hasModelsToGenerate" />
        <node concept="10P_77" id="3g3N8kb3Dk4" role="1tU5fm" />
      </node>
      <node concept="37vLTG" id="3g3N8kb3MoE" role="3clF46">
        <property role="TrG5h" value="name" />
        <node concept="17QB3L" id="3g3N8kb3MoG" role="1tU5fm" />
      </node>
      <node concept="3cqZAl" id="3g3N8kb3vlG" role="3clF45" />
      <node concept="3Tm1VV" id="3g3N8kb3vlH" role="1B3o_S" />
      <node concept="3clFbS" id="3g3N8kb3vlI" role="3clF47" />
    </node>
    <node concept="3clFb_" id="7sbWoTNroRl" role="jymVt">
      <property role="1EzhhJ" value="true" />
      <property role="TrG5h" value="showRefactoringDialog" />
      <node concept="10P_77" id="5me42Ng7LhN" role="3clF45" />
      <node concept="3Tm1VV" id="7sbWoTNroRn" role="1B3o_S" />
      <node concept="3clFbS" id="7sbWoTNroRo" role="3clF47" />
      <node concept="37vLTG" id="5me42Ng7Lhf" role="3clF46">
        <property role="TrG5h" value="project" />
        <node concept="3uibUv" id="2A7o4JNmSFd" role="1tU5fm">
          <ref role="3uigEE" to="b2mh:~Project" resolve="Project" />
        </node>
      </node>
      <node concept="37vLTG" id="5me42Ng7Lhi" role="3clF46">
        <property role="TrG5h" value="refactoringContext" />
        <node concept="3uibUv" id="5me42Ng7Lhk" role="1tU5fm">
          <ref role="3uigEE" to="ge2m:4a0HOMfn8yn" resolve="RefactoringContext" />
        </node>
      </node>
      <node concept="37vLTG" id="5me42Ng7Lj1" role="3clF46">
        <property role="TrG5h" value="refactoring" />
        <node concept="3uibUv" id="5me42Ng7Lj3" role="1tU5fm">
          <ref role="3uigEE" to="ge2m:4a0HOMfn9$I" resolve="IRefactoring" />
        </node>
      </node>
      <node concept="37vLTG" id="7sbWoTNroRp" role="3clF46">
        <property role="TrG5h" value="hasModelsToGenerate" />
        <node concept="10P_77" id="7sbWoTNroRq" role="1tU5fm" />
      </node>
    </node>
    <node concept="3clFb_" id="5me42Ng7LjN" role="jymVt">
      <property role="1EzhhJ" value="false" />
      <property role="TrG5h" value="showRefactoringDialogBase" />
      <node concept="10P_77" id="5me42Ng7LjO" role="3clF45" />
      <node concept="3Tm1VV" id="5me42Ng7LjP" role="1B3o_S" />
      <node concept="3clFbS" id="5me42Ng7LjQ" role="3clF47">
        <node concept="3clFbJ" id="76DK7T7PP24" role="3cqZAp">
          <node concept="3clFbS" id="76DK7T7PP25" role="3clFbx">
            <node concept="3cpWs6" id="76DK7T7PP2f" role="3cqZAp">
              <node concept="3clFbT" id="76DK7T7PP2h" role="3cqZAk">
                <property role="3clFbU" value="false" />
              </node>
            </node>
          </node>
          <node concept="3fqX7Q" id="76DK7T7PP28" role="3clFbw">
            <node concept="2YIFZM" id="76DK7T7PP2b" role="3fr31v">
              <ref role="37wK5l" node="76DK7T7POvs" resolve="needToBeShown" />
              <ref role="1Pybhc" node="2i7OIWGq9Ze" resolve="RefactoringOptionsDialog" />
              <node concept="37vLTw" id="2BHiRxghg1G" role="37wK5m">
                <ref role="3cqZAo" node="5me42Ng7LjV" resolve="refactoring" />
              </node>
              <node concept="37vLTw" id="2BHiRxglEt_" role="37wK5m">
                <ref role="3cqZAo" node="5me42Ng7LjX" resolve="hasModelsToGenerate" />
              </node>
            </node>
          </node>
        </node>
        <node concept="3cpWs8" id="29N7xYwTGi4" role="3cqZAp">
          <node concept="3cpWsn" id="29N7xYwTGi5" role="3cpWs9">
            <property role="TrG5h" value="dialog" />
            <property role="3TUv4t" value="false" />
            <node concept="3uibUv" id="4mfhXkKmDyI" role="1tU5fm">
              <ref role="3uigEE" node="2i7OIWGq9Ze" resolve="RefactoringOptionsDialog" />
            </node>
            <node concept="2ShNRf" id="29N7xYwTGi7" role="33vP2m">
              <node concept="1pGfFk" id="29N7xYwTGi8" role="2ShVmc">
                <ref role="37wK5l" node="5nN6Bti$r3v" resolve="RefactoringOptionsDialog" />
                <node concept="37vLTw" id="2BHiRxgm7C3" role="37wK5m">
                  <ref role="3cqZAo" node="5me42Ng7LjR" resolve="project" />
                </node>
                <node concept="37vLTw" id="2BHiRxgm91x" role="37wK5m">
                  <ref role="3cqZAo" node="5me42Ng7LjT" resolve="refactoringContext" />
                </node>
                <node concept="37vLTw" id="2BHiRxgha1D" role="37wK5m">
                  <ref role="3cqZAo" node="5me42Ng7LjV" resolve="refactoring" />
                </node>
                <node concept="37vLTw" id="2BHiRxgm7$X" role="37wK5m">
                  <ref role="3cqZAo" node="5me42Ng7LjX" resolve="hasModelsToGenerate" />
                </node>
              </node>
            </node>
          </node>
        </node>
        <node concept="3clFbF" id="29N7xYwTGit" role="3cqZAp">
          <node concept="2OqwBi" id="3popkZa_7QV" role="3clFbG">
            <node concept="37vLTw" id="3GM_nagTwCx" role="2Oq$k0">
              <ref role="3cqZAo" node="29N7xYwTGi5" resolve="dialog" />
            </node>
            <node concept="liA8E" id="3popkZa_7R1" role="2OqNvi">
              <ref role="37wK5l" to="810:~DialogWrapper.show():void" resolve="show" />
            </node>
          </node>
        </node>
        <node concept="3cpWs6" id="5me42Ng7LhG" role="3cqZAp">
          <node concept="2OqwBi" id="76DK7T7PP2A" role="3cqZAk">
            <node concept="37vLTw" id="3GM_nagTzyA" role="2Oq$k0">
              <ref role="3cqZAo" node="29N7xYwTGi5" resolve="dialog" />
            </node>
            <node concept="liA8E" id="76DK7T7PP2F" role="2OqNvi">
              <ref role="37wK5l" node="4mfhXkKmwXt" resolve="isCancelled" />
            </node>
          </node>
        </node>
      </node>
      <node concept="37vLTG" id="5me42Ng7LjR" role="3clF46">
        <property role="TrG5h" value="project" />
        <node concept="3uibUv" id="2A7o4JNmLmv" role="1tU5fm">
          <ref role="3uigEE" to="b2mh:~Project" resolve="Project" />
        </node>
      </node>
      <node concept="37vLTG" id="5me42Ng7LjT" role="3clF46">
        <property role="TrG5h" value="refactoringContext" />
        <node concept="3uibUv" id="5me42Ng7LjU" role="1tU5fm">
          <ref role="3uigEE" to="ge2m:4a0HOMfn8yn" resolve="RefactoringContext" />
        </node>
      </node>
      <node concept="37vLTG" id="5me42Ng7LjV" role="3clF46">
        <property role="TrG5h" value="refactoring" />
        <node concept="3uibUv" id="5me42Ng7LjW" role="1tU5fm">
          <ref role="3uigEE" to="ge2m:4a0HOMfn9$I" resolve="IRefactoring" />
        </node>
      </node>
      <node concept="37vLTG" id="5me42Ng7LjX" role="3clF46">
        <property role="TrG5h" value="hasModelsToGenerate" />
        <node concept="10P_77" id="5me42Ng7LjY" role="1tU5fm" />
      </node>
    </node>
    <node concept="3clFb_" id="6q$OdKd99CX" role="jymVt">
      <property role="1EzhhJ" value="true" />
      <property role="TrG5h" value="showRefactoringView" />
      <node concept="37vLTG" id="6q$OdKd99CY" role="3clF46">
        <property role="TrG5h" value="refactoringContext" />
        <node concept="3uibUv" id="6q$OdKd99Db" role="1tU5fm">
          <ref role="3uigEE" to="ge2m:4a0HOMfn8yn" resolve="RefactoringContext" />
        </node>
      </node>
      <node concept="37vLTG" id="6q$OdKd99D0" role="3clF46">
        <property role="TrG5h" value="callback" />
        <node concept="3uibUv" id="6q$OdKd99D1" role="1tU5fm">
          <ref role="3uigEE" node="3g3N8kb3Dex" resolve="RefactoringViewAction" />
        </node>
      </node>
      <node concept="37vLTG" id="6q$OdKd99D2" role="3clF46">
        <property role="TrG5h" value="searchResults" />
        <node concept="3uibUv" id="6q$OdKd99D3" role="1tU5fm">
          <ref role="3uigEE" to="5fm0:~SearchResults" resolve="SearchResults" />
        </node>
      </node>
      <node concept="37vLTG" id="6q$OdKd99D4" role="3clF46">
        <property role="TrG5h" value="hasModelsToGenerate" />
        <node concept="10P_77" id="6q$OdKd99D5" role="1tU5fm" />
      </node>
      <node concept="37vLTG" id="6q$OdKd99D6" role="3clF46">
        <property role="TrG5h" value="name" />
        <node concept="17QB3L" id="6q$OdKd99D7" role="1tU5fm" />
      </node>
      <node concept="3cqZAl" id="6q$OdKd99D8" role="3clF45" />
      <node concept="3Tm1VV" id="6q$OdKd99D9" role="1B3o_S" />
      <node concept="3clFbS" id="6q$OdKd99Da" role="3clF47" />
    </node>
    <node concept="2tJIrI" id="3dEPKBAxFgt" role="jymVt" />
    <node concept="2YIFZL" id="1dH5fOG2bPt" role="jymVt">
      <property role="TrG5h" value="getInstance" />
      <node concept="3uibUv" id="1dH5fOG2bP$" role="3clF45">
        <ref role="3uigEE" node="1dH5fOG2bOi" resolve="RefactoringAccessEx" />
      </node>
      <node concept="3Tm1VV" id="1dH5fOG2bPv" role="1B3o_S" />
      <node concept="3clFbS" id="1dH5fOG2bPw" role="3clF47">
        <node concept="3cpWs6" id="1dH5fOG2bPx" role="3cqZAp">
          <node concept="10QFUN" id="3dEPKBAy57M" role="3cqZAk">
            <node concept="3uibUv" id="3dEPKBAy5bT" role="10QFUM">
              <ref role="3uigEE" node="1dH5fOG2bOi" resolve="RefactoringAccessEx" />
            </node>
            <node concept="2YIFZM" id="3dEPKBAxX6s" role="10QFUP">
              <ref role="37wK5l" to="y38:1dH5fOG2bPt" resolve="getInstance" />
              <ref role="1Pybhc" to="y38:3dEPKBAxz0O" resolve="RefactoringAccess" />
            </node>
          </node>
        </node>
      </node>
    </node>
    <node concept="2tJIrI" id="3dEPKBAxFaJ" role="jymVt" />
    <node concept="2YIFZL" id="1dH5fOG2bPM" role="jymVt">
      <property role="TrG5h" value="setInstance" />
      <node concept="37vLTG" id="1dH5fOG2bPR" role="3clF46">
        <property role="TrG5h" value="instance" />
        <node concept="3uibUv" id="1dH5fOG2bPT" role="1tU5fm">
          <ref role="3uigEE" node="1dH5fOG2bOi" resolve="RefactoringAccessEx" />
        </node>
      </node>
      <node concept="3cqZAl" id="1dH5fOG2bPN" role="3clF45" />
      <node concept="3Tmbuc" id="1dH5fOG2bPQ" role="1B3o_S" />
      <node concept="3clFbS" id="1dH5fOG2bPP" role="3clF47">
        <node concept="3clFbF" id="3dEPKBAxVLg" role="3cqZAp">
          <node concept="2YIFZM" id="3dEPKBAy308" role="3clFbG">
            <ref role="37wK5l" to="y38:1dH5fOG2bPM" resolve="setInstance" />
            <ref role="1Pybhc" to="y38:3dEPKBAxz0O" resolve="RefactoringAccess" />
            <node concept="37vLTw" id="3dEPKBAy31N" role="37wK5m">
              <ref role="3cqZAo" node="1dH5fOG2bPR" resolve="instance" />
            </node>
          </node>
        </node>
      </node>
    </node>
  </node>
  <node concept="3HP615" id="52KjdOfMzLI">
    <property role="TrG5h" value="ModelElementTargetChooser" />
    <node concept="3Tm1VV" id="52KjdOfMzLJ" role="1B3o_S" />
    <node concept="3clFb_" id="52KjdOfM$Zf" role="jymVt">
      <property role="1EzhhJ" value="true" />
      <property role="TrG5h" value="getComponent" />
      <node concept="3uibUv" id="52KjdOfM$Zj" role="3clF45">
        <ref role="3uigEE" to="dbrf:~JComponent" resolve="JComponent" />
      </node>
      <node concept="3Tm1VV" id="52KjdOfM$Zh" role="1B3o_S" />
      <node concept="3clFbS" id="52KjdOfM$Zi" role="3clF47" />
    </node>
    <node concept="3clFb_" id="52KjdOfM$Zm" role="jymVt">
      <property role="1EzhhJ" value="true" />
      <property role="TrG5h" value="getSelectedObject" />
      <node concept="3uibUv" id="52KjdOfM$Zu" role="3clF45">
        <ref role="3uigEE" to="e2lb:~Object" resolve="Object" />
      </node>
      <node concept="3Tm1VV" id="52KjdOfM$Zo" role="1B3o_S" />
      <node concept="3clFbS" id="52KjdOfM$Zp" role="3clF47" />
    </node>
  </node>
  <node concept="312cEu" id="5zhJtEaVUOu">
    <property role="TrG5h" value="ModelOrNodeChooserDialog" />
    <property role="1sVAO0" value="true" />
    <node concept="3Tm1VV" id="5zhJtEaVUPt" role="1B3o_S" />
    <node concept="3uibUv" id="5zhJtEaVUPu" role="1zkMxy">
      <ref role="3uigEE" node="1t_LRy89k3m" resolve="RefactoringDialog" />
    </node>
    <node concept="Wx3nA" id="5zhJtEaVUOv" role="jymVt">
      <property role="TrG5h" value="REFACTORING_NAME" />
      <node concept="3Tmbuc" id="5zhJtEaVUOw" role="1B3o_S" />
      <node concept="17QB3L" id="5zhJtEaVUOx" role="1tU5fm" />
      <node concept="2YIFZM" id="5zhJtEaVUOy" role="33vP2m">
        <ref role="1Pybhc" to="fezy:~RefactoringBundle" resolve="RefactoringBundle" />
        <ref role="37wK5l" to="fezy:~RefactoringBundle.message(java.lang.String):java.lang.String" resolve="message" />
        <node concept="Xl_RD" id="5zhJtEaVUOz" role="37wK5m">
          <property role="Xl_RC" value="move.title" />
        </node>
      </node>
    </node>
    <node concept="312cEg" id="5zhJtEaVUP7" role="jymVt">
      <property role="TrG5h" value="myProject" />
      <node concept="3Tmbuc" id="5zhJtEaVUP8" role="1B3o_S" />
      <node concept="3uibUv" id="5zhJtEaVUP9" role="1tU5fm">
        <ref role="3uigEE" to="b2mh:~Project" resolve="Project" />
      </node>
    </node>
    <node concept="312cEg" id="5zhJtEaVUPa" role="jymVt">
      <property role="TrG5h" value="myChooser" />
      <node concept="3Tmbuc" id="5zhJtEaVUPb" role="1B3o_S" />
      <node concept="3uibUv" id="5zhJtEaVUPc" role="1tU5fm">
        <ref role="3uigEE" node="52KjdOfMzLI" resolve="ModelElementTargetChooser" />
      </node>
    </node>
    <node concept="3clFbW" id="5zhJtEaVUPd" role="jymVt">
      <node concept="37vLTG" id="5zhJtEaVUPe" role="3clF46">
        <property role="TrG5h" value="project" />
        <node concept="3uibUv" id="5zhJtEaVUPf" role="1tU5fm">
          <ref role="3uigEE" to="b2mh:~Project" resolve="Project" />
        </node>
        <node concept="2AHcQZ" id="5zhJtEaVUPg" role="2AJF6D">
          <ref role="2AI5Lk" to="as9o:~NotNull" resolve="NotNull" />
        </node>
      </node>
      <node concept="3cqZAl" id="5zhJtEaVUPh" role="3clF45" />
      <node concept="3Tm1VV" id="5zhJtEaVUPi" role="1B3o_S" />
      <node concept="3clFbS" id="5zhJtEaVUPj" role="3clF47">
        <node concept="XkiVB" id="5zhJtEaVUPk" role="3cqZAp">
          <ref role="37wK5l" node="1t_LRy89k3P" resolve="RefactoringDialog" />
          <node concept="37vLTw" id="2BHiRxgm8FO" role="37wK5m">
            <ref role="3cqZAo" node="5zhJtEaVUPe" resolve="project" />
          </node>
          <node concept="3clFbT" id="5zhJtEaVUPm" role="37wK5m">
            <property role="3clFbU" value="true" />
          </node>
        </node>
        <node concept="3clFbF" id="5zhJtEaVUPn" role="3cqZAp">
          <node concept="37vLTI" id="5zhJtEaVUPo" role="3clFbG">
            <node concept="37vLTw" id="2BHiRxgm65B" role="37vLTx">
              <ref role="3cqZAo" node="5zhJtEaVUPe" resolve="project" />
            </node>
            <node concept="2OqwBi" id="5zhJtEaVUPq" role="37vLTJ">
              <node concept="Xjq3P" id="5zhJtEaVUPr" role="2Oq$k0" />
              <node concept="2OwXpG" id="5zhJtEaVUPs" role="2OqNvi">
                <ref role="2Oxat5" node="5zhJtEaVUP7" resolve="myProject" />
              </node>
            </node>
          </node>
        </node>
      </node>
    </node>
    <node concept="312cEu" id="5zhJtEaVUO$" role="jymVt">
      <property role="TrG5h" value="Filter" />
      <property role="2bfB8j" value="false" />
      <property role="1sVAO0" value="false" />
      <node concept="3Tmbuc" id="5zhJtEaVUOQ" role="1B3o_S" />
      <node concept="312cEg" id="5zhJtEaVUO_" role="jymVt">
        <property role="TrG5h" value="errorMessage" />
        <node concept="3Tm6S6" id="5zhJtEaVUOA" role="1B3o_S" />
        <node concept="17QB3L" id="5zhJtEaVUOB" role="1tU5fm" />
      </node>
      <node concept="3clFbW" id="5zhJtEaVUOR" role="jymVt">
        <node concept="3cqZAl" id="5zhJtEaVUOS" role="3clF45" />
        <node concept="3Tmbuc" id="5zhJtEaVUOT" role="1B3o_S" />
        <node concept="3clFbS" id="5zhJtEaVUOU" role="3clF47">
          <node concept="3clFbF" id="5zhJtEaVUOV" role="3cqZAp">
            <node concept="37vLTI" id="5zhJtEaVUOW" role="3clFbG">
              <node concept="37vLTw" id="2BHiRxgmaHt" role="37vLTx">
                <ref role="3cqZAo" node="5zhJtEaVUP1" resolve="errorMessage" />
              </node>
              <node concept="2OqwBi" id="5zhJtEaVUOY" role="37vLTJ">
                <node concept="Xjq3P" id="5zhJtEaVUOZ" role="2Oq$k0" />
                <node concept="2OwXpG" id="5zhJtEaVUP0" role="2OqNvi">
                  <ref role="2Oxat5" node="5zhJtEaVUO_" resolve="errorMessage" />
                </node>
              </node>
            </node>
          </node>
        </node>
        <node concept="37vLTG" id="5zhJtEaVUP1" role="3clF46">
          <property role="TrG5h" value="errorMessage" />
          <node concept="17QB3L" id="5zhJtEaVUP2" role="1tU5fm" />
        </node>
      </node>
      <node concept="3clFbW" id="5zhJtEaVUP3" role="jymVt">
        <node concept="3cqZAl" id="5zhJtEaVUP4" role="3clF45" />
        <node concept="3Tmbuc" id="5zhJtEaVUP5" role="1B3o_S" />
        <node concept="3clFbS" id="5zhJtEaVUP6" role="3clF47" />
      </node>
      <node concept="3clFb_" id="5zhJtEaVUOC" role="jymVt">
        <property role="TrG5h" value="showError" />
        <node concept="3cqZAl" id="5zhJtEaVUOD" role="3clF45" />
        <node concept="3Tmbuc" id="5zhJtEaVUOE" role="1B3o_S" />
        <node concept="3clFbS" id="5zhJtEaVUOF" role="3clF47">
          <node concept="3clFbF" id="5zhJtEaVUOG" role="3cqZAp">
            <node concept="2YIFZM" id="5zhJtEaVUOH" role="3clFbG">
              <ref role="37wK5l" to="dbrf:~JOptionPane.showMessageDialog(java.awt.Component,java.lang.Object,java.lang.String,int):void" resolve="showMessageDialog" />
              <ref role="1Pybhc" to="dbrf:~JOptionPane" resolve="JOptionPane" />
              <node concept="37vLTw" id="2BHiRxghaat" role="37wK5m">
                <ref role="3cqZAo" node="5zhJtEaVUOO" resolve="component" />
              </node>
              <node concept="37vLTw" id="2BHiRxeumL5" role="37wK5m">
                <ref role="3cqZAo" node="5zhJtEaVUO_" resolve="errorMessage" />
              </node>
              <node concept="37vLTw" id="2BHiRxglf5W" role="37wK5m">
                <ref role="3cqZAo" node="5zhJtEaVUOM" resolve="title" />
              </node>
              <node concept="10M0yZ" id="5zhJtEaVUOL" role="37wK5m">
                <ref role="1PxDUh" to="dbrf:~JOptionPane" resolve="JOptionPane" />
                <ref role="3cqZAo" to="dbrf:~JOptionPane.INFORMATION_MESSAGE" resolve="INFORMATION_MESSAGE" />
              </node>
            </node>
          </node>
        </node>
        <node concept="37vLTG" id="5zhJtEaVUOM" role="3clF46">
          <property role="TrG5h" value="title" />
          <node concept="17QB3L" id="5zhJtEaVUON" role="1tU5fm" />
        </node>
        <node concept="37vLTG" id="5zhJtEaVUOO" role="3clF46">
          <property role="TrG5h" value="component" />
          <node concept="3uibUv" id="5zhJtEaVUOP" role="1tU5fm">
            <ref role="3uigEE" to="dbrf:~JComponent" resolve="JComponent" />
          </node>
        </node>
      </node>
    </node>
  </node>
  <node concept="312cEu" id="5zhJtEaVXEd">
    <property role="TrG5h" value="MoveNodesDialog" />
    <node concept="3Tm1VV" id="5zhJtEaVXFX" role="1B3o_S" />
    <node concept="3uibUv" id="5zhJtEaVXGt" role="1zkMxy">
      <ref role="3uigEE" node="5zhJtEaVUOu" resolve="ModelOrNodeChooserDialog" />
    </node>
    <node concept="312cEg" id="5zhJtEaVXFO" role="jymVt">
      <property role="TrG5h" value="myModel" />
      <node concept="3Tm6S6" id="5zhJtEaVXFP" role="1B3o_S" />
      <node concept="3uibUv" id="5zhJtEaVXFQ" role="1tU5fm">
        <ref role="3uigEE" to="ec5l:~SModel" resolve="SModel" />
      </node>
    </node>
    <node concept="312cEg" id="5zhJtEaVXFR" role="jymVt">
      <property role="TrG5h" value="myFilter" />
      <node concept="3Tm6S6" id="5zhJtEaVXFS" role="1B3o_S" />
      <node concept="3uibUv" id="5zhJtEaVXFT" role="1tU5fm">
        <ref role="3uigEE" node="5zhJtEaVXEe" resolve="MoveNodesDialog.ModelFilter" />
      </node>
    </node>
    <node concept="312cEg" id="5zhJtEaVXFU" role="jymVt">
      <property role="TrG5h" value="mySelectedObject" />
      <node concept="3Tmbuc" id="5zhJtEaVXFV" role="1B3o_S" />
      <node concept="3uibUv" id="5zhJtEaVXFW" role="1tU5fm">
        <ref role="3uigEE" to="e2lb:~Object" resolve="Object" />
      </node>
    </node>
    <node concept="3clFbW" id="5zhJtEaVXFY" role="jymVt">
      <node concept="37vLTG" id="5zhJtEaVXFZ" role="3clF46">
        <property role="TrG5h" value="project" />
        <node concept="3uibUv" id="5zhJtEaVXG0" role="1tU5fm">
          <ref role="3uigEE" to="b2mh:~Project" resolve="Project" />
        </node>
        <node concept="2AHcQZ" id="5zhJtEaVXG1" role="2AJF6D">
          <ref role="2AI5Lk" to="as9o:~NotNull" resolve="NotNull" />
        </node>
      </node>
      <node concept="37vLTG" id="5zhJtEaVXG2" role="3clF46">
        <property role="TrG5h" value="model" />
        <node concept="3uibUv" id="5zhJtEaVXG3" role="1tU5fm">
          <ref role="3uigEE" to="ec5l:~SModel" resolve="SModel" />
        </node>
      </node>
      <node concept="3cqZAl" id="5zhJtEaVXG4" role="3clF45" />
      <node concept="3Tm1VV" id="5zhJtEaVXG5" role="1B3o_S" />
      <node concept="3clFbS" id="5zhJtEaVXG6" role="3clF47">
        <node concept="XkiVB" id="5zhJtEaVXG7" role="3cqZAp">
          <ref role="37wK5l" node="5zhJtEaVUPd" resolve="ModelOrNodeChooserDialog" />
          <node concept="37vLTw" id="2BHiRxglBxf" role="37wK5m">
            <ref role="3cqZAo" node="5zhJtEaVXFZ" resolve="project" />
          </node>
        </node>
        <node concept="3clFbF" id="5zhJtEaVXG9" role="3cqZAp">
          <node concept="37vLTI" id="5zhJtEaVXGa" role="3clFbG">
            <node concept="37vLTw" id="2BHiRxeuPgK" role="37vLTJ">
              <ref role="3cqZAo" node="5zhJtEaVXFO" resolve="myModel" />
            </node>
            <node concept="37vLTw" id="2BHiRxglRLl" role="37vLTx">
              <ref role="3cqZAo" node="5zhJtEaVXG2" resolve="model" />
            </node>
          </node>
        </node>
        <node concept="3clFbF" id="5zhJtEaVXGd" role="3cqZAp">
          <node concept="1rXfSq" id="4hiugqyzhwF" role="3clFbG">
            <ref role="37wK5l" to="810:~DialogWrapper.init():void" resolve="init" />
          </node>
        </node>
        <node concept="3clFbF" id="5zhJtEaVXGf" role="3cqZAp">
          <node concept="1rXfSq" id="4hiugqyz8Ri" role="3clFbG">
            <ref role="37wK5l" to="810:~DialogWrapper.setTitle(java.lang.String):void" resolve="setTitle" />
            <node concept="3cpWs3" id="5zhJtEaVXGh" role="37wK5m">
              <node concept="Xl_RD" id="5zhJtEaVXGi" role="3uHU7w">
                <property role="Xl_RC" value="nodes" />
              </node>
              <node concept="3cpWs3" id="5zhJtEaVXGj" role="3uHU7B">
                <node concept="37vLTw" id="2BHiRxeooI$" role="3uHU7B">
                  <ref role="3cqZAo" node="5zhJtEaVUOv" resolve="REFACTORING_NAME" />
                </node>
                <node concept="Xl_RD" id="5zhJtEaVXGl" role="3uHU7w">
                  <property role="Xl_RC" value=" " />
                </node>
              </node>
            </node>
          </node>
        </node>
      </node>
    </node>
    <node concept="3clFb_" id="5zhJtEaVXGu" role="jymVt">
      <property role="1EzhhJ" value="false" />
      <property role="TrG5h" value="doRefactoringAction" />
      <node concept="3cqZAl" id="58ylZeUN7w0" role="3clF45" />
      <node concept="3Tmbuc" id="5zhJtEaVXGw" role="1B3o_S" />
      <node concept="3clFbS" id="5zhJtEaVXGx" role="3clF47">
        <node concept="3cpWs8" id="5zhJtEaVXGy" role="3cqZAp">
          <node concept="3cpWsn" id="5zhJtEaVXGz" role="3cpWs9">
            <property role="TrG5h" value="selectedObject" />
            <node concept="3uibUv" id="5zhJtEaVXG$" role="1tU5fm">
              <ref role="3uigEE" to="e2lb:~Object" resolve="Object" />
            </node>
            <node concept="2OqwBi" id="5zhJtEaVXG_" role="33vP2m">
              <node concept="37vLTw" id="2BHiRxeuQw4" role="2Oq$k0">
                <ref role="3cqZAo" node="5zhJtEaVUPa" resolve="myChooser" />
              </node>
              <node concept="liA8E" id="5zhJtEaVXGB" role="2OqNvi">
                <ref role="37wK5l" node="52KjdOfM$Zm" resolve="getSelectedObject" />
              </node>
            </node>
          </node>
        </node>
        <node concept="3clFbJ" id="5zhJtEaVXGC" role="3cqZAp">
          <node concept="3clFbS" id="5zhJtEaVXGD" role="3clFbx">
            <node concept="3clFbF" id="5zhJtEaVXGE" role="3cqZAp">
              <node concept="37vLTI" id="5zhJtEaVXGF" role="3clFbG">
                <node concept="37vLTw" id="2BHiRxeuFiN" role="37vLTJ">
                  <ref role="3cqZAo" node="5zhJtEaVXFU" resolve="mySelectedObject" />
                </node>
                <node concept="37vLTw" id="3GM_nagTBAX" role="37vLTx">
                  <ref role="3cqZAo" node="5zhJtEaVXGz" resolve="selectedObject" />
                </node>
              </node>
            </node>
            <node concept="3clFbF" id="58ylZeUN7w6" role="3cqZAp">
              <node concept="3nyPlj" id="58ylZeUN7w7" role="3clFbG">
                <ref role="37wK5l" node="1t_LRy89k4S" resolve="doRefactoringAction" />
              </node>
            </node>
          </node>
          <node concept="22lmx$" id="5zhJtEaVXGK" role="3clFbw">
            <node concept="2OqwBi" id="5zhJtEaVXGL" role="3uHU7w">
              <node concept="37vLTw" id="2BHiRxeuvHN" role="2Oq$k0">
                <ref role="3cqZAo" node="5zhJtEaVXFR" resolve="myFilter" />
              </node>
              <node concept="liA8E" id="5zhJtEaVXGN" role="2OqNvi">
                <ref role="37wK5l" node="5zhJtEaVXEn" resolve="checkForObject" />
                <node concept="37vLTw" id="3GM_nagT$5j" role="37wK5m">
                  <ref role="3cqZAo" node="5zhJtEaVXGz" resolve="selectedObject" />
                </node>
                <node concept="37vLTw" id="2BHiRxeumvf" role="37wK5m">
                  <ref role="3cqZAo" node="5zhJtEaVXFO" resolve="myModel" />
                </node>
                <node concept="2OqwBi" id="5zhJtEaVXGQ" role="37wK5m">
                  <node concept="37vLTw" id="2BHiRxeuVvW" role="2Oq$k0">
                    <ref role="3cqZAo" node="5zhJtEaVUPa" resolve="myChooser" />
                  </node>
                  <node concept="liA8E" id="5zhJtEaVXGS" role="2OqNvi">
                    <ref role="37wK5l" node="52KjdOfM$Zf" resolve="getComponent" />
                  </node>
                </node>
              </node>
            </node>
            <node concept="3clFbC" id="5zhJtEaVXGT" role="3uHU7B">
              <node concept="37vLTw" id="2BHiRxeul4e" role="3uHU7B">
                <ref role="3cqZAo" node="5zhJtEaVXFR" resolve="myFilter" />
              </node>
              <node concept="10Nm6u" id="5zhJtEaVXGV" role="3uHU7w" />
            </node>
          </node>
        </node>
      </node>
      <node concept="2AHcQZ" id="3tYsUK_U_vf" role="2AJF6D">
        <ref role="2AI5Lk" to="e2lb:~Override" resolve="Override" />
      </node>
    </node>
    <node concept="3clFb_" id="5zhJtEaVXGX" role="jymVt">
      <property role="IEkAT" value="false" />
      <property role="1EzhhJ" value="false" />
      <property role="TrG5h" value="createCenterPanel" />
      <property role="DiZV1" value="false" />
      <node concept="3Tmbuc" id="5zhJtEaVXGY" role="1B3o_S" />
      <node concept="3uibUv" id="5zhJtEaVXGZ" role="3clF45">
        <ref role="3uigEE" to="dbrf:~JComponent" resolve="JComponent" />
      </node>
      <node concept="2AHcQZ" id="5zhJtEaVXH0" role="2AJF6D">
        <ref role="2AI5Lk" to="as9o:~Nullable" resolve="Nullable" />
      </node>
      <node concept="3clFbS" id="5zhJtEaVXH1" role="3clF47">
        <node concept="3clFbF" id="5zhJtEaVXH2" role="3cqZAp">
          <node concept="37vLTI" id="5zhJtEaVXH3" role="3clFbG">
            <node concept="37vLTw" id="2BHiRxeuIxF" role="37vLTJ">
              <ref role="3cqZAo" node="5zhJtEaVUPa" resolve="myChooser" />
            </node>
            <node concept="2OqwBi" id="5zhJtEaVXH5" role="37vLTx">
              <node concept="2YIFZM" id="5zhJtEaVXH6" role="2Oq$k0">
                <ref role="37wK5l" node="1dH5fOG2bPt" resolve="getInstance" />
                <ref role="1Pybhc" node="1dH5fOG2bOi" resolve="RefactoringAccessEx" />
              </node>
              <node concept="liA8E" id="5zhJtEaVXH7" role="2OqNvi">
                <ref role="37wK5l" node="52KjdOfMU$A" resolve="createTargetChooser" />
                <node concept="37vLTw" id="2BHiRxeuqNU" role="37wK5m">
                  <ref role="3cqZAo" node="5zhJtEaVUP7" resolve="myProject" />
                </node>
                <node concept="37vLTw" id="2BHiRxeufSK" role="37wK5m">
                  <ref role="3cqZAo" node="5zhJtEaVXFO" resolve="myModel" />
                </node>
              </node>
            </node>
          </node>
        </node>
        <node concept="3cpWs8" id="31X3EnY2Lpw" role="3cqZAp">
          <node concept="3cpWsn" id="31X3EnY2Lpx" role="3cpWs9">
            <property role="TrG5h" value="centerPanel" />
            <node concept="3uibUv" id="31X3EnY2Lpy" role="1tU5fm">
              <ref role="3uigEE" to="dbrf:~JComponent" resolve="JComponent" />
            </node>
            <node concept="2OqwBi" id="31X3EnY2LpR" role="33vP2m">
              <node concept="37vLTw" id="2BHiRxeuNUz" role="2Oq$k0">
                <ref role="3cqZAo" node="5zhJtEaVUPa" resolve="myChooser" />
              </node>
              <node concept="liA8E" id="31X3EnY2LpW" role="2OqNvi">
                <ref role="37wK5l" node="52KjdOfM$Zf" resolve="getComponent" />
              </node>
            </node>
          </node>
        </node>
        <node concept="3clFbF" id="31X3EnY2LpY" role="3cqZAp">
          <node concept="2OqwBi" id="31X3EnY2Lqi" role="3clFbG">
            <node concept="37vLTw" id="3GM_nagTAQO" role="2Oq$k0">
              <ref role="3cqZAo" node="31X3EnY2Lpx" resolve="centerPanel" />
            </node>
            <node concept="liA8E" id="31X3EnY2Lqo" role="2OqNvi">
              <ref role="37wK5l" to="dbrf:~JComponent.setPreferredSize(java.awt.Dimension):void" resolve="setPreferredSize" />
              <node concept="2ShNRf" id="31X3EnY2Lqu" role="37wK5m">
                <node concept="1pGfFk" id="31X3EnY2Lqy" role="2ShVmc">
                  <ref role="37wK5l" to="1t7x:~Dimension.&lt;init&gt;(int,int)" resolve="Dimension" />
                  <node concept="3cmrfG" id="31X3EnY2Lqz" role="37wK5m">
                    <property role="3cmrfH" value="400" />
                  </node>
                  <node concept="3cmrfG" id="31X3EnY2Lq_" role="37wK5m">
                    <property role="3cmrfH" value="900" />
                  </node>
                </node>
              </node>
            </node>
          </node>
        </node>
        <node concept="3cpWs6" id="31X3EnY2LqB" role="3cqZAp">
          <node concept="37vLTw" id="3GM_nagTw4K" role="3cqZAk">
            <ref role="3cqZAo" node="31X3EnY2Lpx" resolve="centerPanel" />
          </node>
        </node>
      </node>
      <node concept="2AHcQZ" id="3tYsUK_U_vg" role="2AJF6D">
        <ref role="2AI5Lk" to="e2lb:~Override" resolve="Override" />
      </node>
    </node>
    <node concept="3clFb_" id="5zhJtEaVXHe" role="jymVt">
      <property role="TrG5h" value="setFilter" />
      <node concept="3cqZAl" id="5zhJtEaVXHf" role="3clF45" />
      <node concept="3Tm1VV" id="5zhJtEaVXHg" role="1B3o_S" />
      <node concept="3clFbS" id="5zhJtEaVXHh" role="3clF47">
        <node concept="3clFbF" id="5zhJtEaVXHi" role="3cqZAp">
          <node concept="37vLTI" id="5zhJtEaVXHj" role="3clFbG">
            <node concept="37vLTw" id="2BHiRxgm8aL" role="37vLTx">
              <ref role="3cqZAo" node="5zhJtEaVXHm" resolve="filter" />
            </node>
            <node concept="37vLTw" id="2BHiRxeuqPt" role="37vLTJ">
              <ref role="3cqZAo" node="5zhJtEaVXFR" resolve="myFilter" />
            </node>
          </node>
        </node>
      </node>
      <node concept="37vLTG" id="5zhJtEaVXHm" role="3clF46">
        <property role="TrG5h" value="filter" />
        <node concept="3uibUv" id="5zhJtEaVXHn" role="1tU5fm">
          <ref role="3uigEE" node="5zhJtEaVXEe" resolve="MoveNodesDialog.ModelFilter" />
        </node>
      </node>
    </node>
    <node concept="3clFb_" id="3UdhnxHuqUP" role="jymVt">
      <property role="IEkAT" value="false" />
      <property role="1EzhhJ" value="false" />
      <property role="TrG5h" value="getDimensionServiceKey" />
      <property role="DiZV1" value="false" />
      <node concept="3Tmbuc" id="3UdhnxHuqUQ" role="1B3o_S" />
      <node concept="17QB3L" id="3UdhnxHuqUR" role="3clF45" />
      <node concept="2AHcQZ" id="3UdhnxHuqUS" role="2AJF6D">
        <ref role="2AI5Lk" to="as9o:~Nullable" resolve="Nullable" />
      </node>
      <node concept="2AHcQZ" id="3UdhnxHuqUT" role="2AJF6D">
        <ref role="2AI5Lk" to="as9o:~NonNls" resolve="NonNls" />
      </node>
      <node concept="3clFbS" id="3UdhnxHuqUU" role="3clF47">
        <node concept="3cpWs6" id="3UdhnxHuqUV" role="3cqZAp">
          <node concept="2OqwBi" id="3UdhnxHuqUW" role="3cqZAk">
            <node concept="1rXfSq" id="4hiugqyzbXa" role="2Oq$k0">
              <ref role="37wK5l" to="e2lb:~Object.getClass():java.lang.Class" resolve="getClass" />
            </node>
            <node concept="liA8E" id="3UdhnxHuqUY" role="2OqNvi">
              <ref role="37wK5l" to="e2lb:~Class.getName():java.lang.String" resolve="getName" />
            </node>
          </node>
        </node>
      </node>
      <node concept="2AHcQZ" id="3UdhnxHuqUZ" role="2AJF6D">
        <ref role="2AI5Lk" to="e2lb:~Override" resolve="Override" />
      </node>
    </node>
    <node concept="2YIFZL" id="5zhJtEaVXEX" role="jymVt">
      <property role="TrG5h" value="getSelectedObject" />
      <node concept="37vLTG" id="5zhJtEaVXEY" role="3clF46">
        <property role="TrG5h" value="project" />
        <node concept="3uibUv" id="5zhJtEaVXEZ" role="1tU5fm">
          <ref role="3uigEE" to="b2mh:~Project" resolve="Project" />
        </node>
        <node concept="2AHcQZ" id="5zhJtEaVXF0" role="2AJF6D">
          <ref role="2AI5Lk" to="as9o:~NotNull" resolve="NotNull" />
        </node>
      </node>
      <node concept="37vLTG" id="5zhJtEaVXF1" role="3clF46">
        <property role="TrG5h" value="model" />
        <node concept="3uibUv" id="5zhJtEaVXF2" role="1tU5fm">
          <ref role="3uigEE" to="ec5l:~SModel" resolve="SModel" />
        </node>
      </node>
      <node concept="3Tm1VV" id="5zhJtEaVXF3" role="1B3o_S" />
      <node concept="3clFbS" id="5zhJtEaVXF4" role="3clF47">
        <node concept="3cpWs8" id="5zhJtEaVXF5" role="3cqZAp">
          <node concept="3cpWsn" id="5zhJtEaVXF6" role="3cpWs9">
            <property role="TrG5h" value="dialog" />
            <node concept="3uibUv" id="5zhJtEaVXF7" role="1tU5fm">
              <ref role="3uigEE" node="5zhJtEaVXEd" resolve="MoveNodesDialog" />
            </node>
            <node concept="2ShNRf" id="5zhJtEaVXF8" role="33vP2m">
              <node concept="1pGfFk" id="5zhJtEaVXF9" role="2ShVmc">
                <ref role="37wK5l" node="5zhJtEaVXFY" resolve="MoveNodesDialog" />
                <node concept="37vLTw" id="2BHiRxgmC8o" role="37wK5m">
                  <ref role="3cqZAo" node="5zhJtEaVXEY" resolve="project" />
                </node>
                <node concept="37vLTw" id="2BHiRxglpN4" role="37wK5m">
                  <ref role="3cqZAo" node="5zhJtEaVXF1" resolve="model" />
                </node>
              </node>
            </node>
          </node>
        </node>
        <node concept="3clFbF" id="5zhJtEaVXFc" role="3cqZAp">
          <node concept="2OqwBi" id="5zhJtEaVXFd" role="3clFbG">
            <node concept="37vLTw" id="3GM_nagTzla" role="2Oq$k0">
              <ref role="3cqZAo" node="5zhJtEaVXF6" resolve="dialog" />
            </node>
            <node concept="liA8E" id="5zhJtEaVXFf" role="2OqNvi">
              <ref role="37wK5l" to="810:~DialogWrapper.show():void" resolve="show" />
            </node>
          </node>
        </node>
        <node concept="3cpWs6" id="5zhJtEaVXFg" role="3cqZAp">
          <node concept="2OqwBi" id="5zhJtEaVXFh" role="3cqZAk">
            <node concept="37vLTw" id="3GM_nagTxjG" role="2Oq$k0">
              <ref role="3cqZAo" node="5zhJtEaVXF6" resolve="dialog" />
            </node>
            <node concept="2OwXpG" id="5zhJtEaVXFj" role="2OqNvi">
              <ref role="2Oxat5" node="5zhJtEaVXFU" resolve="mySelectedObject" />
            </node>
          </node>
        </node>
      </node>
      <node concept="3uibUv" id="5zhJtEaVXFk" role="3clF45">
        <ref role="3uigEE" to="e2lb:~Object" resolve="Object" />
      </node>
    </node>
    <node concept="2YIFZL" id="5zhJtEaVXFl" role="jymVt">
      <property role="TrG5h" value="getSelectedObject" />
      <node concept="37vLTG" id="5zhJtEaVXFm" role="3clF46">
        <property role="TrG5h" value="project" />
        <node concept="3uibUv" id="5zhJtEaVXFn" role="1tU5fm">
          <ref role="3uigEE" to="b2mh:~Project" resolve="Project" />
        </node>
        <node concept="2AHcQZ" id="5zhJtEaVXFo" role="2AJF6D">
          <ref role="2AI5Lk" to="as9o:~NotNull" resolve="NotNull" />
        </node>
      </node>
      <node concept="37vLTG" id="5zhJtEaVXFp" role="3clF46">
        <property role="TrG5h" value="model" />
        <node concept="3uibUv" id="5zhJtEaVXFq" role="1tU5fm">
          <ref role="3uigEE" to="ec5l:~SModel" resolve="SModel" />
        </node>
      </node>
      <node concept="37vLTG" id="5zhJtEaVXFr" role="3clF46">
        <property role="TrG5h" value="filter" />
        <node concept="3uibUv" id="5zhJtEaVXFs" role="1tU5fm">
          <ref role="3uigEE" node="5zhJtEaVXEe" resolve="MoveNodesDialog.ModelFilter" />
        </node>
      </node>
      <node concept="3Tm1VV" id="5zhJtEaVXFt" role="1B3o_S" />
      <node concept="3clFbS" id="5zhJtEaVXFu" role="3clF47">
        <node concept="3cpWs8" id="5zhJtEaVXFv" role="3cqZAp">
          <node concept="3cpWsn" id="5zhJtEaVXFw" role="3cpWs9">
            <property role="TrG5h" value="dialog" />
            <node concept="3uibUv" id="5zhJtEaVXFx" role="1tU5fm">
              <ref role="3uigEE" node="5zhJtEaVXEd" resolve="MoveNodesDialog" />
            </node>
            <node concept="2ShNRf" id="5zhJtEaVXFy" role="33vP2m">
              <node concept="1pGfFk" id="5zhJtEaVXFz" role="2ShVmc">
                <ref role="37wK5l" node="5zhJtEaVXFY" resolve="MoveNodesDialog" />
                <node concept="37vLTw" id="2BHiRxgl_wA" role="37wK5m">
                  <ref role="3cqZAo" node="5zhJtEaVXFm" resolve="project" />
                </node>
                <node concept="37vLTw" id="2BHiRxgmav$" role="37wK5m">
                  <ref role="3cqZAo" node="5zhJtEaVXFp" resolve="model" />
                </node>
              </node>
            </node>
          </node>
        </node>
        <node concept="3clFbF" id="5zhJtEaVXFA" role="3cqZAp">
          <node concept="2OqwBi" id="5zhJtEaVXFB" role="3clFbG">
            <node concept="37vLTw" id="3GM_nagTs8h" role="2Oq$k0">
              <ref role="3cqZAo" node="5zhJtEaVXFw" resolve="dialog" />
            </node>
            <node concept="liA8E" id="5zhJtEaVXFD" role="2OqNvi">
              <ref role="37wK5l" node="5zhJtEaVXHe" resolve="setFilter" />
              <node concept="37vLTw" id="2BHiRxglJF7" role="37wK5m">
                <ref role="3cqZAo" node="5zhJtEaVXFr" resolve="filter" />
              </node>
            </node>
          </node>
        </node>
        <node concept="3clFbF" id="5zhJtEaVXFF" role="3cqZAp">
          <node concept="2OqwBi" id="5zhJtEaVXFG" role="3clFbG">
            <node concept="37vLTw" id="3GM_nagTvtt" role="2Oq$k0">
              <ref role="3cqZAo" node="5zhJtEaVXFw" resolve="dialog" />
            </node>
            <node concept="liA8E" id="5zhJtEaVXFI" role="2OqNvi">
              <ref role="37wK5l" to="810:~DialogWrapper.show():void" resolve="show" />
            </node>
          </node>
        </node>
        <node concept="3cpWs6" id="5zhJtEaVXFJ" role="3cqZAp">
          <node concept="2OqwBi" id="5zhJtEaVXFK" role="3cqZAk">
            <node concept="37vLTw" id="3GM_nagTxKS" role="2Oq$k0">
              <ref role="3cqZAo" node="5zhJtEaVXFw" resolve="dialog" />
            </node>
            <node concept="2OwXpG" id="5zhJtEaVXFM" role="2OqNvi">
              <ref role="2Oxat5" node="5zhJtEaVXFU" resolve="mySelectedObject" />
            </node>
          </node>
        </node>
      </node>
      <node concept="3uibUv" id="5zhJtEaVXFN" role="3clF45">
        <ref role="3uigEE" to="e2lb:~Object" resolve="Object" />
      </node>
    </node>
    <node concept="312cEu" id="5zhJtEaVXEe" role="jymVt">
      <property role="TrG5h" value="ModelFilter" />
      <property role="2bfB8j" value="false" />
      <property role="1sVAO0" value="true" />
      <node concept="3Tm1VV" id="5zhJtEaVXEV" role="1B3o_S" />
      <node concept="3uibUv" id="5zhJtEaVXEW" role="1zkMxy">
        <ref role="3uigEE" node="5zhJtEaVUO$" resolve="ModelOrNodeChooserDialog.Filter" />
      </node>
      <node concept="3clFbW" id="5zhJtEaVXEJ" role="jymVt">
        <node concept="3cqZAl" id="5zhJtEaVXEK" role="3clF45" />
        <node concept="3Tm1VV" id="5zhJtEaVXEL" role="1B3o_S" />
        <node concept="3clFbS" id="5zhJtEaVXEM" role="3clF47" />
      </node>
      <node concept="3clFbW" id="5zhJtEaVXEN" role="jymVt">
        <node concept="3cqZAl" id="5zhJtEaVXEO" role="3clF45" />
        <node concept="3Tm1VV" id="5zhJtEaVXEP" role="1B3o_S" />
        <node concept="3clFbS" id="5zhJtEaVXEQ" role="3clF47">
          <node concept="XkiVB" id="5zhJtEaVXER" role="3cqZAp">
            <ref role="37wK5l" node="5zhJtEaVUOR" resolve="ModelOrNodeChooserDialog.Filter" />
            <node concept="37vLTw" id="2BHiRxgm6Iz" role="37wK5m">
              <ref role="3cqZAo" node="5zhJtEaVXET" resolve="errorMessage" />
            </node>
          </node>
        </node>
        <node concept="37vLTG" id="5zhJtEaVXET" role="3clF46">
          <property role="TrG5h" value="errorMessage" />
          <node concept="17QB3L" id="5zhJtEaVXEU" role="1tU5fm" />
        </node>
      </node>
      <node concept="3clFb_" id="5zhJtEaVXEf" role="jymVt">
        <property role="1EzhhJ" value="true" />
        <property role="TrG5h" value="check" />
        <node concept="3Tm1VV" id="5zhJtEaVXEg" role="1B3o_S" />
        <node concept="3clFbS" id="5zhJtEaVXEh" role="3clF47" />
        <node concept="37vLTG" id="5zhJtEaVXEi" role="3clF46">
          <property role="TrG5h" value="selectedObject" />
          <node concept="3uibUv" id="5zhJtEaVXEj" role="1tU5fm">
            <ref role="3uigEE" to="e2lb:~Object" resolve="Object" />
          </node>
        </node>
        <node concept="37vLTG" id="5zhJtEaVXEk" role="3clF46">
          <property role="TrG5h" value="model" />
          <node concept="3uibUv" id="5zhJtEaVXEl" role="1tU5fm">
            <ref role="3uigEE" to="ec5l:~SModel" resolve="SModel" />
          </node>
        </node>
        <node concept="10P_77" id="5zhJtEaVXEm" role="3clF45" />
      </node>
      <node concept="3clFb_" id="5zhJtEaVXEn" role="jymVt">
        <property role="TrG5h" value="checkForObject" />
        <node concept="3Tm6S6" id="5zhJtEaVXEo" role="1B3o_S" />
        <node concept="3clFbS" id="5zhJtEaVXEp" role="3clF47">
          <node concept="3clFbJ" id="5zhJtEaVXEq" role="3cqZAp">
            <node concept="3fqX7Q" id="5zhJtEaVXEr" role="3clFbw">
              <node concept="1rXfSq" id="4hiugqyzk9F" role="3fr31v">
                <ref role="37wK5l" node="5zhJtEaVXEf" resolve="check" />
                <node concept="37vLTw" id="2BHiRxgm5QR" role="37wK5m">
                  <ref role="3cqZAo" node="5zhJtEaVXEC" resolve="selectedObject" />
                </node>
                <node concept="37vLTw" id="2BHiRxglb1m" role="37wK5m">
                  <ref role="3cqZAo" node="5zhJtEaVXEE" resolve="model" />
                </node>
              </node>
            </node>
            <node concept="3clFbS" id="5zhJtEaVXEv" role="3clFbx">
              <node concept="3clFbF" id="5zhJtEaVXEw" role="3cqZAp">
                <node concept="1rXfSq" id="4hiugqyz8OU" role="3clFbG">
                  <ref role="37wK5l" node="5zhJtEaVUOC" resolve="showError" />
                  <node concept="Xl_RD" id="5zhJtEaVXEy" role="37wK5m">
                    <property role="Xl_RC" value="Nodes can't be moved" />
                  </node>
                  <node concept="37vLTw" id="2BHiRxglllz" role="37wK5m">
                    <ref role="3cqZAo" node="5zhJtEaVXEG" resolve="component" />
                  </node>
                </node>
              </node>
              <node concept="3cpWs6" id="5zhJtEaVXE$" role="3cqZAp">
                <node concept="3clFbT" id="5zhJtEaVXE_" role="3cqZAk">
                  <property role="3clFbU" value="false" />
                </node>
              </node>
            </node>
          </node>
          <node concept="3cpWs6" id="5zhJtEaVXEA" role="3cqZAp">
            <node concept="3clFbT" id="5zhJtEaVXEB" role="3cqZAk">
              <property role="3clFbU" value="true" />
            </node>
          </node>
        </node>
        <node concept="37vLTG" id="5zhJtEaVXEC" role="3clF46">
          <property role="TrG5h" value="selectedObject" />
          <node concept="3uibUv" id="5zhJtEaVXED" role="1tU5fm">
            <ref role="3uigEE" to="e2lb:~Object" resolve="Object" />
          </node>
        </node>
        <node concept="37vLTG" id="5zhJtEaVXEE" role="3clF46">
          <property role="TrG5h" value="model" />
          <node concept="3uibUv" id="5zhJtEaVXEF" role="1tU5fm">
            <ref role="3uigEE" to="ec5l:~SModel" resolve="SModel" />
          </node>
        </node>
        <node concept="37vLTG" id="5zhJtEaVXEG" role="3clF46">
          <property role="TrG5h" value="component" />
          <node concept="3uibUv" id="5zhJtEaVXEH" role="1tU5fm">
            <ref role="3uigEE" to="dbrf:~JComponent" resolve="JComponent" />
          </node>
        </node>
        <node concept="10P_77" id="5zhJtEaVXEI" role="3clF45" />
      </node>
    </node>
  </node>
  <node concept="312cEu" id="5zhJtEaVXHo">
    <property role="TrG5h" value="MoveNodeDialog" />
    <node concept="3Tm1VV" id="5zhJtEaVXJF" role="1B3o_S" />
    <node concept="3uibUv" id="5zhJtEaVXJG" role="1zkMxy">
      <ref role="3uigEE" node="5zhJtEaVUOu" resolve="ModelOrNodeChooserDialog" />
    </node>
    <node concept="312cEg" id="5zhJtEaVXJ4" role="jymVt">
      <property role="TrG5h" value="myNodeToMove" />
      <node concept="3Tm6S6" id="5zhJtEaVXJ5" role="1B3o_S" />
      <node concept="3uibUv" id="5zhJtEaVXJ6" role="1tU5fm">
        <ref role="3uigEE" to="ec5l:~SNode" resolve="SNode" />
      </node>
    </node>
    <node concept="312cEg" id="5zhJtEaVXJ7" role="jymVt">
      <property role="TrG5h" value="myNodeFilter" />
      <node concept="3Tm6S6" id="5zhJtEaVXJ8" role="1B3o_S" />
      <node concept="3uibUv" id="5zhJtEaVXJ9" role="1tU5fm">
        <ref role="3uigEE" node="5zhJtEaVXIg" resolve="MoveNodeDialog.NodeFilter" />
      </node>
    </node>
    <node concept="312cEg" id="5zhJtEaVXJa" role="jymVt">
      <property role="TrG5h" value="mySelectedObject" />
      <node concept="3Tm6S6" id="5zhJtEaVXJb" role="1B3o_S" />
      <node concept="3Tqbb2" id="5zhJtEaVXJc" role="1tU5fm" />
    </node>
    <node concept="3clFbW" id="5zhJtEaVXJd" role="jymVt">
      <node concept="37vLTG" id="5zhJtEaVXJe" role="3clF46">
        <property role="TrG5h" value="project" />
        <node concept="3uibUv" id="5zhJtEaVXJf" role="1tU5fm">
          <ref role="3uigEE" to="b2mh:~Project" resolve="Project" />
        </node>
        <node concept="2AHcQZ" id="5zhJtEaVXJg" role="2AJF6D">
          <ref role="2AI5Lk" to="as9o:~NotNull" resolve="NotNull" />
        </node>
      </node>
      <node concept="37vLTG" id="5zhJtEaVXJh" role="3clF46">
        <property role="TrG5h" value="node" />
        <node concept="3uibUv" id="5zhJtEaVXJi" role="1tU5fm">
          <ref role="3uigEE" to="ec5l:~SNode" resolve="SNode" />
        </node>
      </node>
      <node concept="3cqZAl" id="5zhJtEaVXJj" role="3clF45" />
      <node concept="3Tm1VV" id="5zhJtEaVXJk" role="1B3o_S" />
      <node concept="3clFbS" id="5zhJtEaVXJl" role="3clF47">
        <node concept="XkiVB" id="5zhJtEaVXJm" role="3cqZAp">
          <ref role="37wK5l" node="5zhJtEaVUPd" resolve="ModelOrNodeChooserDialog" />
          <node concept="37vLTw" id="2BHiRxgm5RW" role="37wK5m">
            <ref role="3cqZAo" node="5zhJtEaVXJe" resolve="project" />
          </node>
        </node>
        <node concept="3clFbF" id="5zhJtEaVXJo" role="3cqZAp">
          <node concept="37vLTI" id="5zhJtEaVXJp" role="3clFbG">
            <node concept="37vLTw" id="2BHiRxgm6IU" role="37vLTx">
              <ref role="3cqZAo" node="5zhJtEaVXJh" resolve="node" />
            </node>
            <node concept="37vLTw" id="2BHiRxeuXyb" role="37vLTJ">
              <ref role="3cqZAo" node="5zhJtEaVXJ4" resolve="myNodeToMove" />
            </node>
          </node>
        </node>
        <node concept="3clFbF" id="5zhJtEaVXJs" role="3cqZAp">
          <node concept="1rXfSq" id="4hiugqyz93E" role="3clFbG">
            <ref role="37wK5l" to="810:~DialogWrapper.init():void" resolve="init" />
          </node>
        </node>
        <node concept="3clFbF" id="5zhJtEaVXJu" role="3cqZAp">
          <node concept="1rXfSq" id="4hiugqyz1Xo" role="3clFbG">
            <ref role="37wK5l" to="810:~DialogWrapper.setTitle(java.lang.String):void" resolve="setTitle" />
            <node concept="3cpWs3" id="5zhJtEaVXJw" role="37wK5m">
              <node concept="Xl_RD" id="5zhJtEaVXJx" role="3uHU7w">
                <property role="Xl_RC" value="node" />
              </node>
              <node concept="3cpWs3" id="5zhJtEaVXJy" role="3uHU7B">
                <node concept="37vLTw" id="2BHiRxeoicq" role="3uHU7B">
                  <ref role="3cqZAo" node="5zhJtEaVUOv" resolve="REFACTORING_NAME" />
                </node>
                <node concept="Xl_RD" id="5zhJtEaVXJ$" role="3uHU7w">
                  <property role="Xl_RC" value=" " />
                </node>
              </node>
            </node>
          </node>
        </node>
      </node>
    </node>
    <node concept="3clFb_" id="5zhJtEaVXJH" role="jymVt">
      <property role="1EzhhJ" value="false" />
      <property role="TrG5h" value="doRefactoringAction" />
      <node concept="3cqZAl" id="58ylZeUN7vK" role="3clF45" />
      <node concept="3Tmbuc" id="5zhJtEaVXJJ" role="1B3o_S" />
      <node concept="3clFbS" id="5zhJtEaVXJK" role="3clF47">
        <node concept="3cpWs8" id="5zhJtEaVXJL" role="3cqZAp">
          <node concept="3cpWsn" id="5zhJtEaVXJM" role="3cpWs9">
            <property role="TrG5h" value="selectedObject" />
            <node concept="3uibUv" id="5zhJtEaVXJN" role="1tU5fm">
              <ref role="3uigEE" to="e2lb:~Object" resolve="Object" />
            </node>
            <node concept="2OqwBi" id="5zhJtEaVXJO" role="33vP2m">
              <node concept="37vLTw" id="2BHiRxeuMk7" role="2Oq$k0">
                <ref role="3cqZAo" node="5zhJtEaVUPa" resolve="myChooser" />
              </node>
              <node concept="liA8E" id="5zhJtEaVXJQ" role="2OqNvi">
                <ref role="37wK5l" node="52KjdOfM$Zm" resolve="getSelectedObject" />
              </node>
            </node>
          </node>
        </node>
        <node concept="3clFbJ" id="5zhJtEaVXJR" role="3cqZAp">
          <node concept="3clFbS" id="5zhJtEaVXJS" role="3clFbx">
            <node concept="3clFbF" id="5zhJtEaVXJT" role="3cqZAp">
              <node concept="2YIFZM" id="5zhJtEaVXJU" role="3clFbG">
                <ref role="1Pybhc" to="dbrf:~JOptionPane" resolve="JOptionPane" />
                <ref role="37wK5l" to="dbrf:~JOptionPane.showMessageDialog(java.awt.Component,java.lang.Object,java.lang.String,int):void" resolve="showMessageDialog" />
                <node concept="2OqwBi" id="5zhJtEaVXJV" role="37wK5m">
                  <node concept="37vLTw" id="2BHiRxeu_6n" role="2Oq$k0">
                    <ref role="3cqZAo" node="5zhJtEaVUPa" resolve="myChooser" />
                  </node>
                  <node concept="liA8E" id="5zhJtEaVXJX" role="2OqNvi">
                    <ref role="37wK5l" node="52KjdOfM$Zf" resolve="getComponent" />
                  </node>
                </node>
                <node concept="Xl_RD" id="5zhJtEaVXJY" role="37wK5m">
                  <property role="Xl_RC" value="Choose node" />
                </node>
                <node concept="Xl_RD" id="5zhJtEaVXJZ" role="37wK5m">
                  <property role="Xl_RC" value="Node can't be moved" />
                </node>
                <node concept="10M0yZ" id="5zhJtEaVXK0" role="37wK5m">
                  <ref role="1PxDUh" to="dbrf:~JOptionPane" resolve="JOptionPane" />
                  <ref role="3cqZAo" to="dbrf:~JOptionPane.INFORMATION_MESSAGE" resolve="INFORMATION_MESSAGE" />
                </node>
              </node>
            </node>
            <node concept="3cpWs6" id="5zhJtEaVXK1" role="3cqZAp" />
          </node>
          <node concept="3fqX7Q" id="5zhJtEaVXK2" role="3clFbw">
            <node concept="2ZW3vV" id="5zhJtEaVXK3" role="3fr31v">
              <node concept="37vLTw" id="3GM_nagTz3E" role="2ZW6bz">
                <ref role="3cqZAo" node="5zhJtEaVXJM" resolve="selectedObject" />
              </node>
              <node concept="3uibUv" id="5zhJtEaVXK5" role="2ZW6by">
                <ref role="3uigEE" to="ec5l:~SNode" resolve="SNode" />
              </node>
            </node>
          </node>
        </node>
        <node concept="3cpWs8" id="10ucugRG6Eq" role="3cqZAp">
          <node concept="3cpWsn" id="10ucugRG6Er" role="3cpWs9">
            <property role="TrG5h" value="doRefactoring" />
            <node concept="10P_77" id="10ucugRG6Es" role="1tU5fm" />
            <node concept="3clFbT" id="10ucugRG6Eu" role="33vP2m">
              <property role="3clFbU" value="false" />
            </node>
          </node>
        </node>
        <node concept="3clFbF" id="1KUoCipvE$X" role="3cqZAp">
          <node concept="2OqwBi" id="1KUoCipvE$Y" role="3clFbG">
            <node concept="2YIFZM" id="1KUoCipvE$Z" role="2Oq$k0">
              <ref role="37wK5l" to="cu2c:~ModelAccess.instance():jetbrains.mps.smodel.ModelAccess" resolve="instance" />
              <ref role="1Pybhc" to="cu2c:~ModelAccess" resolve="ModelAccess" />
            </node>
            <node concept="liA8E" id="1KUoCipvE_0" role="2OqNvi">
              <ref role="37wK5l" to="cu2c:~ModelCommandExecutor.runReadAction(java.lang.Runnable):void" resolve="runReadAction" />
              <node concept="1bVj0M" id="1KUoCipvE_1" role="37wK5m">
                <node concept="3clFbS" id="1KUoCipvE_3" role="1bW5cS">
                  <node concept="3clFbJ" id="1KUoCipvE_4" role="3cqZAp">
                    <node concept="3clFbS" id="1KUoCipvE_5" role="3clFbx">
                      <node concept="3clFbF" id="1KUoCipvE_6" role="3cqZAp">
                        <node concept="37vLTI" id="1KUoCipvE_7" role="3clFbG">
                          <node concept="1eOMI4" id="1KUoCipvE_8" role="37vLTx">
                            <node concept="10QFUN" id="1KUoCipvE_9" role="1eOMHV">
                              <node concept="3Tqbb2" id="1KUoCipvE_b" role="10QFUM" />
                              <node concept="37vLTw" id="3GM_nagTzPB" role="10QFUP">
                                <ref role="3cqZAo" node="5zhJtEaVXJM" resolve="selectedObject" />
                              </node>
                            </node>
                          </node>
                          <node concept="37vLTw" id="2BHiRxeu_5t" role="37vLTJ">
                            <ref role="3cqZAo" node="5zhJtEaVXJa" resolve="mySelectedObject" />
                          </node>
                        </node>
                      </node>
                      <node concept="3clFbF" id="1KUoCipvE_e" role="3cqZAp">
                        <node concept="37vLTI" id="1KUoCipvE_g" role="3clFbG">
                          <node concept="3clFbT" id="1KUoCipvE_h" role="37vLTx">
                            <property role="3clFbU" value="true" />
                          </node>
                          <node concept="37vLTw" id="3GM_nagTBrW" role="37vLTJ">
                            <ref role="3cqZAo" node="10ucugRG6Er" resolve="doRefactoring" />
                          </node>
                        </node>
                      </node>
                    </node>
                    <node concept="22lmx$" id="1KUoCipvE_k" role="3clFbw">
                      <node concept="2OqwBi" id="1KUoCipvE_l" role="3uHU7w">
                        <node concept="37vLTw" id="2BHiRxeu_CJ" role="2Oq$k0">
                          <ref role="3cqZAo" node="5zhJtEaVXJ7" resolve="myNodeFilter" />
                        </node>
                        <node concept="liA8E" id="1KUoCipvE_n" role="2OqNvi">
                          <ref role="37wK5l" node="5zhJtEaVXIr" resolve="checkForObject" />
                          <node concept="1eOMI4" id="1KUoCipvE_o" role="37wK5m">
                            <node concept="10QFUN" id="1KUoCipvE_p" role="1eOMHV">
                              <node concept="37vLTw" id="3GM_nagTxOl" role="10QFUP">
                                <ref role="3cqZAo" node="5zhJtEaVXJM" resolve="selectedObject" />
                              </node>
                              <node concept="3Tqbb2" id="1KUoCipvE_r" role="10QFUM" />
                            </node>
                          </node>
                          <node concept="37vLTw" id="2BHiRxeuVYY" role="37wK5m">
                            <ref role="3cqZAo" node="5zhJtEaVXJ4" resolve="myNodeToMove" />
                          </node>
                          <node concept="2OqwBi" id="1KUoCipvE_u" role="37wK5m">
                            <node concept="liA8E" id="1KUoCipvE_v" role="2OqNvi">
                              <ref role="37wK5l" to="ec5l:~SNode.getModel():org.jetbrains.mps.openapi.model.SModel" resolve="getModel" />
                            </node>
                            <node concept="37vLTw" id="2BHiRxeuPqe" role="2Oq$k0">
                              <ref role="3cqZAo" node="5zhJtEaVXJ4" resolve="myNodeToMove" />
                            </node>
                          </node>
                          <node concept="2OqwBi" id="1KUoCipvE_x" role="37wK5m">
                            <node concept="37vLTw" id="2BHiRxeuRh3" role="2Oq$k0">
                              <ref role="3cqZAo" node="5zhJtEaVUPa" resolve="myChooser" />
                            </node>
                            <node concept="liA8E" id="1KUoCipvE_z" role="2OqNvi">
                              <ref role="37wK5l" node="52KjdOfM$Zf" resolve="getComponent" />
                            </node>
                          </node>
                        </node>
                      </node>
                      <node concept="3clFbC" id="1KUoCipvE_$" role="3uHU7B">
                        <node concept="37vLTw" id="2BHiRxeuToR" role="3uHU7B">
                          <ref role="3cqZAo" node="5zhJtEaVXJ7" resolve="myNodeFilter" />
                        </node>
                        <node concept="10Nm6u" id="1KUoCipvE_B" role="3uHU7w" />
                      </node>
                    </node>
                  </node>
                </node>
              </node>
            </node>
          </node>
        </node>
        <node concept="3clFbJ" id="10ucugRG6EW" role="3cqZAp">
          <node concept="3clFbS" id="10ucugRG6EX" role="3clFbx">
            <node concept="3clFbF" id="10ucugRG6F1" role="3cqZAp">
              <node concept="3nyPlj" id="10ucugRG6F2" role="3clFbG">
                <ref role="37wK5l" node="1t_LRy89k4S" resolve="doRefactoringAction" />
              </node>
            </node>
          </node>
          <node concept="37vLTw" id="3GM_nagT$j0" role="3clFbw">
            <ref role="3cqZAo" node="10ucugRG6Er" resolve="doRefactoring" />
          </node>
        </node>
      </node>
      <node concept="2AHcQZ" id="3tYsUK_SfsS" role="2AJF6D">
        <ref role="2AI5Lk" to="e2lb:~Override" resolve="Override" />
      </node>
    </node>
    <node concept="3clFb_" id="5zhJtEaVXK_" role="jymVt">
      <property role="TrG5h" value="setFilter" />
      <node concept="3cqZAl" id="5zhJtEaVXKA" role="3clF45" />
      <node concept="3Tm1VV" id="5zhJtEaVXKB" role="1B3o_S" />
      <node concept="3clFbS" id="5zhJtEaVXKC" role="3clF47">
        <node concept="3clFbF" id="5zhJtEaVXKD" role="3cqZAp">
          <node concept="37vLTI" id="5zhJtEaVXKE" role="3clFbG">
            <node concept="37vLTw" id="2BHiRxgmep2" role="37vLTx">
              <ref role="3cqZAo" node="5zhJtEaVXKH" resolve="filter" />
            </node>
            <node concept="37vLTw" id="2BHiRxeuL9h" role="37vLTJ">
              <ref role="3cqZAo" node="5zhJtEaVXJ7" resolve="myNodeFilter" />
            </node>
          </node>
        </node>
      </node>
      <node concept="37vLTG" id="5zhJtEaVXKH" role="3clF46">
        <property role="TrG5h" value="filter" />
        <node concept="3uibUv" id="5zhJtEaVXKI" role="1tU5fm">
          <ref role="3uigEE" node="5zhJtEaVXIg" resolve="MoveNodeDialog.NodeFilter" />
        </node>
      </node>
    </node>
    <node concept="3clFb_" id="5zhJtEaVXKJ" role="jymVt">
      <property role="IEkAT" value="false" />
      <property role="1EzhhJ" value="false" />
      <property role="TrG5h" value="createCenterPanel" />
      <property role="DiZV1" value="false" />
      <node concept="3Tmbuc" id="5zhJtEaVXKK" role="1B3o_S" />
      <node concept="3uibUv" id="5zhJtEaVXKL" role="3clF45">
        <ref role="3uigEE" to="dbrf:~JComponent" resolve="JComponent" />
      </node>
      <node concept="2AHcQZ" id="5zhJtEaVXKM" role="2AJF6D">
        <ref role="2AI5Lk" to="as9o:~Nullable" resolve="Nullable" />
      </node>
      <node concept="3clFbS" id="5zhJtEaVXKN" role="3clF47">
        <node concept="3clFbF" id="1KUoCipv$Nf" role="3cqZAp">
          <node concept="2OqwBi" id="1KUoCipv$Ng" role="3clFbG">
            <node concept="2YIFZM" id="1KUoCipv$Nh" role="2Oq$k0">
              <ref role="37wK5l" to="cu2c:~ModelAccess.instance():jetbrains.mps.smodel.ModelAccess" resolve="instance" />
              <ref role="1Pybhc" to="cu2c:~ModelAccess" resolve="ModelAccess" />
            </node>
            <node concept="liA8E" id="1KUoCipv$Ni" role="2OqNvi">
              <ref role="37wK5l" to="cu2c:~ModelCommandExecutor.runReadAction(java.lang.Runnable):void" resolve="runReadAction" />
              <node concept="1bVj0M" id="1KUoCipv$Nj" role="37wK5m">
                <node concept="3clFbS" id="1KUoCipv$Nk" role="1bW5cS">
                  <node concept="3clFbF" id="1KUoCipv$Nl" role="3cqZAp">
                    <node concept="37vLTI" id="1KUoCipv$Nm" role="3clFbG">
                      <node concept="37vLTw" id="2BHiRxeuvLs" role="37vLTJ">
                        <ref role="3cqZAo" node="5zhJtEaVUPa" resolve="myChooser" />
                      </node>
                      <node concept="2OqwBi" id="1KUoCipv$No" role="37vLTx">
                        <node concept="2YIFZM" id="1KUoCipv$Np" role="2Oq$k0">
                          <ref role="37wK5l" node="1dH5fOG2bPt" resolve="getInstance" />
                          <ref role="1Pybhc" node="1dH5fOG2bOi" resolve="RefactoringAccessEx" />
                        </node>
                        <node concept="liA8E" id="1KUoCipv$Nq" role="2OqNvi">
                          <ref role="37wK5l" node="52KjdOfM$Zv" resolve="createTargetChooser" />
                          <node concept="37vLTw" id="2BHiRxeuL3n" role="37wK5m">
                            <ref role="3cqZAo" node="5zhJtEaVUP7" resolve="myProject" />
                          </node>
                          <node concept="37vLTw" id="2BHiRxeuw$s" role="37wK5m">
                            <ref role="3cqZAo" node="5zhJtEaVXJ4" resolve="myNodeToMove" />
                          </node>
                        </node>
                      </node>
                    </node>
                  </node>
                </node>
              </node>
            </node>
          </node>
        </node>
        <node concept="3cpWs8" id="31X3EnY2LTT" role="3cqZAp">
          <node concept="3cpWsn" id="31X3EnY2LTU" role="3cpWs9">
            <property role="TrG5h" value="centerPanel" />
            <node concept="3uibUv" id="31X3EnY2LTV" role="1tU5fm">
              <ref role="3uigEE" to="dbrf:~JComponent" resolve="JComponent" />
            </node>
            <node concept="2OqwBi" id="31X3EnY2LUg" role="33vP2m">
              <node concept="37vLTw" id="2BHiRxeukrv" role="2Oq$k0">
                <ref role="3cqZAo" node="5zhJtEaVUPa" resolve="myChooser" />
              </node>
              <node concept="liA8E" id="31X3EnY2LUm" role="2OqNvi">
                <ref role="37wK5l" node="52KjdOfM$Zf" resolve="getComponent" />
              </node>
            </node>
          </node>
        </node>
        <node concept="3clFbF" id="31X3EnY2LUo" role="3cqZAp">
          <node concept="2OqwBi" id="31X3EnY2LUG" role="3clFbG">
            <node concept="37vLTw" id="3GM_nagTBf8" role="2Oq$k0">
              <ref role="3cqZAo" node="31X3EnY2LTU" resolve="centerPanel" />
            </node>
            <node concept="liA8E" id="31X3EnY2LUT" role="2OqNvi">
              <ref role="37wK5l" to="dbrf:~JComponent.setPreferredSize(java.awt.Dimension):void" resolve="setPreferredSize" />
              <node concept="2ShNRf" id="31X3EnY2LUZ" role="37wK5m">
                <node concept="1pGfFk" id="31X3EnY2LV3" role="2ShVmc">
                  <ref role="37wK5l" to="1t7x:~Dimension.&lt;init&gt;(int,int)" resolve="Dimension" />
                  <node concept="3cmrfG" id="31X3EnY2LV4" role="37wK5m">
                    <property role="3cmrfH" value="400" />
                  </node>
                  <node concept="3cmrfG" id="31X3EnY2LV6" role="37wK5m">
                    <property role="3cmrfH" value="900" />
                  </node>
                </node>
              </node>
            </node>
          </node>
        </node>
        <node concept="3cpWs6" id="5zhJtEaVXKX" role="3cqZAp">
          <node concept="37vLTw" id="3GM_nagTzuq" role="3cqZAk">
            <ref role="3cqZAo" node="31X3EnY2LTU" resolve="centerPanel" />
          </node>
        </node>
      </node>
      <node concept="2AHcQZ" id="3tYsUK_SfsR" role="2AJF6D">
        <ref role="2AI5Lk" to="e2lb:~Override" resolve="Override" />
      </node>
    </node>
    <node concept="3clFb_" id="5IeSloJ1$v9" role="jymVt">
      <property role="IEkAT" value="false" />
      <property role="1EzhhJ" value="false" />
      <property role="TrG5h" value="getDimensionServiceKey" />
      <property role="DiZV1" value="false" />
      <node concept="3Tmbuc" id="5IeSloJ1$va" role="1B3o_S" />
      <node concept="17QB3L" id="5IeSloJ1$vb" role="3clF45" />
      <node concept="2AHcQZ" id="5IeSloJ1$vc" role="2AJF6D">
        <ref role="2AI5Lk" to="as9o:~Nullable" resolve="Nullable" />
      </node>
      <node concept="2AHcQZ" id="5IeSloJ1$vd" role="2AJF6D">
        <ref role="2AI5Lk" to="as9o:~NonNls" resolve="NonNls" />
      </node>
      <node concept="3clFbS" id="5IeSloJ1$ve" role="3clF47">
        <node concept="3cpWs6" id="5IeSloJ1$vf" role="3cqZAp">
          <node concept="2OqwBi" id="5IeSloJ1$vg" role="3cqZAk">
            <node concept="1rXfSq" id="4hiugqyzhwR" role="2Oq$k0">
              <ref role="37wK5l" to="e2lb:~Object.getClass():java.lang.Class" resolve="getClass" />
            </node>
            <node concept="liA8E" id="5IeSloJ1$vi" role="2OqNvi">
              <ref role="37wK5l" to="e2lb:~Class.getName():java.lang.String" resolve="getName" />
            </node>
          </node>
        </node>
      </node>
      <node concept="2AHcQZ" id="5IeSloJ1$vj" role="2AJF6D">
        <ref role="2AI5Lk" to="e2lb:~Override" resolve="Override" />
      </node>
    </node>
    <node concept="2YIFZL" id="5zhJtEaVXHp" role="jymVt">
      <property role="TrG5h" value="getSelectedObject" />
      <node concept="37vLTG" id="5zhJtEaVXHq" role="3clF46">
        <property role="TrG5h" value="project" />
        <node concept="3uibUv" id="5zhJtEaVXHr" role="1tU5fm">
          <ref role="3uigEE" to="b2mh:~Project" resolve="Project" />
        </node>
        <node concept="2AHcQZ" id="5zhJtEaVXHs" role="2AJF6D">
          <ref role="2AI5Lk" to="as9o:~NotNull" resolve="NotNull" />
        </node>
      </node>
      <node concept="37vLTG" id="5zhJtEaVXHt" role="3clF46">
        <property role="TrG5h" value="node" />
        <node concept="3uibUv" id="5zhJtEaVXHu" role="1tU5fm">
          <ref role="3uigEE" to="ec5l:~SNode" resolve="SNode" />
        </node>
      </node>
      <node concept="3Tm1VV" id="5zhJtEaVXHv" role="1B3o_S" />
      <node concept="3clFbS" id="5zhJtEaVXHw" role="3clF47">
        <node concept="3cpWs8" id="5zhJtEaVXHx" role="3cqZAp">
          <node concept="3cpWsn" id="5zhJtEaVXHy" role="3cpWs9">
            <property role="TrG5h" value="dialog" />
            <node concept="3uibUv" id="5zhJtEaVXHz" role="1tU5fm">
              <ref role="3uigEE" node="5zhJtEaVXHo" resolve="MoveNodeDialog" />
            </node>
            <node concept="2ShNRf" id="5zhJtEaVXH$" role="33vP2m">
              <node concept="1pGfFk" id="5zhJtEaVXH_" role="2ShVmc">
                <ref role="37wK5l" node="5zhJtEaVXJd" resolve="MoveNodeDialog" />
                <node concept="37vLTw" id="2BHiRxglPiD" role="37wK5m">
                  <ref role="3cqZAo" node="5zhJtEaVXHq" resolve="project" />
                </node>
                <node concept="37vLTw" id="2BHiRxglB3M" role="37wK5m">
                  <ref role="3cqZAo" node="5zhJtEaVXHt" resolve="node" />
                </node>
              </node>
            </node>
          </node>
        </node>
        <node concept="3clFbF" id="5zhJtEaVXHC" role="3cqZAp">
          <node concept="2OqwBi" id="5zhJtEaVXHD" role="3clFbG">
            <node concept="37vLTw" id="3GM_nagTy2F" role="2Oq$k0">
              <ref role="3cqZAo" node="5zhJtEaVXHy" resolve="dialog" />
            </node>
            <node concept="liA8E" id="5zhJtEaVXHF" role="2OqNvi">
              <ref role="37wK5l" to="810:~DialogWrapper.show():void" resolve="show" />
            </node>
          </node>
        </node>
        <node concept="3cpWs6" id="5zhJtEaVXHG" role="3cqZAp">
          <node concept="2OqwBi" id="5zhJtEaVXHH" role="3cqZAk">
            <node concept="37vLTw" id="3GM_nagTAjt" role="2Oq$k0">
              <ref role="3cqZAo" node="5zhJtEaVXHy" resolve="dialog" />
            </node>
            <node concept="2OwXpG" id="5zhJtEaVXHJ" role="2OqNvi">
              <ref role="2Oxat5" node="5zhJtEaVXJa" resolve="mySelectedObject" />
            </node>
          </node>
        </node>
      </node>
      <node concept="3Tqbb2" id="5zhJtEaVXHK" role="3clF45" />
    </node>
    <node concept="2YIFZL" id="5zhJtEaVXHL" role="jymVt">
      <property role="TrG5h" value="getSelectedObject" />
      <node concept="37vLTG" id="5zhJtEaVXHM" role="3clF46">
        <property role="TrG5h" value="project" />
        <node concept="3uibUv" id="5zhJtEaVXHN" role="1tU5fm">
          <ref role="3uigEE" to="b2mh:~Project" resolve="Project" />
        </node>
        <node concept="2AHcQZ" id="5zhJtEaVXHO" role="2AJF6D">
          <ref role="2AI5Lk" to="as9o:~NotNull" resolve="NotNull" />
        </node>
      </node>
      <node concept="37vLTG" id="5zhJtEaVXHP" role="3clF46">
        <property role="TrG5h" value="node" />
        <node concept="3uibUv" id="5zhJtEaVXHQ" role="1tU5fm">
          <ref role="3uigEE" to="ec5l:~SNode" resolve="SNode" />
        </node>
      </node>
      <node concept="37vLTG" id="5zhJtEaVXHR" role="3clF46">
        <property role="TrG5h" value="filter" />
        <node concept="3uibUv" id="5zhJtEaVXHS" role="1tU5fm">
          <ref role="3uigEE" node="5zhJtEaVXIg" resolve="MoveNodeDialog.NodeFilter" />
        </node>
      </node>
      <node concept="3Tm1VV" id="5zhJtEaVXHT" role="1B3o_S" />
      <node concept="3clFbS" id="5zhJtEaVXHU" role="3clF47">
        <node concept="3cpWs8" id="5zhJtEaVXHV" role="3cqZAp">
          <node concept="3cpWsn" id="5zhJtEaVXHW" role="3cpWs9">
            <property role="TrG5h" value="dialog" />
            <node concept="3uibUv" id="5zhJtEaVXHX" role="1tU5fm">
              <ref role="3uigEE" node="5zhJtEaVXHo" resolve="MoveNodeDialog" />
            </node>
            <node concept="2ShNRf" id="5zhJtEaVXHY" role="33vP2m">
              <node concept="1pGfFk" id="5zhJtEaVXHZ" role="2ShVmc">
                <ref role="37wK5l" node="5zhJtEaVXJd" resolve="MoveNodeDialog" />
                <node concept="37vLTw" id="2BHiRxgl3lm" role="37wK5m">
                  <ref role="3cqZAo" node="5zhJtEaVXHM" resolve="project" />
                </node>
                <node concept="37vLTw" id="2BHiRxghfFi" role="37wK5m">
                  <ref role="3cqZAo" node="5zhJtEaVXHP" resolve="node" />
                </node>
              </node>
            </node>
          </node>
        </node>
        <node concept="3clFbF" id="5zhJtEaVXI2" role="3cqZAp">
          <node concept="2OqwBi" id="5zhJtEaVXI3" role="3clFbG">
            <node concept="37vLTw" id="3GM_nagTxTQ" role="2Oq$k0">
              <ref role="3cqZAo" node="5zhJtEaVXHW" resolve="dialog" />
            </node>
            <node concept="liA8E" id="5zhJtEaVXI5" role="2OqNvi">
              <ref role="37wK5l" node="5zhJtEaVXK_" resolve="setFilter" />
              <node concept="37vLTw" id="2BHiRxglkDL" role="37wK5m">
                <ref role="3cqZAo" node="5zhJtEaVXHR" resolve="filter" />
              </node>
            </node>
          </node>
        </node>
        <node concept="3clFbF" id="5zhJtEaVXI7" role="3cqZAp">
          <node concept="2OqwBi" id="5zhJtEaVXI8" role="3clFbG">
            <node concept="37vLTw" id="3GM_nagTvE3" role="2Oq$k0">
              <ref role="3cqZAo" node="5zhJtEaVXHW" resolve="dialog" />
            </node>
            <node concept="liA8E" id="5zhJtEaVXIa" role="2OqNvi">
              <ref role="37wK5l" to="810:~DialogWrapper.show():void" resolve="show" />
            </node>
          </node>
        </node>
        <node concept="3cpWs6" id="5zhJtEaVXIb" role="3cqZAp">
          <node concept="2OqwBi" id="5zhJtEaVXIc" role="3cqZAk">
            <node concept="37vLTw" id="3GM_nagT_WX" role="2Oq$k0">
              <ref role="3cqZAo" node="5zhJtEaVXHW" resolve="dialog" />
            </node>
            <node concept="2OwXpG" id="5zhJtEaVXIe" role="2OqNvi">
              <ref role="2Oxat5" node="5zhJtEaVXJa" resolve="mySelectedObject" />
            </node>
          </node>
        </node>
      </node>
      <node concept="3Tqbb2" id="5zhJtEaVXIf" role="3clF45" />
    </node>
    <node concept="312cEu" id="5zhJtEaVXIg" role="jymVt">
      <property role="TrG5h" value="NodeFilter" />
      <property role="2bfB8j" value="false" />
      <property role="1sVAO0" value="true" />
      <node concept="3Tm1VV" id="5zhJtEaVXIQ" role="1B3o_S" />
      <node concept="3uibUv" id="5zhJtEaVXJ3" role="1zkMxy">
        <ref role="3uigEE" node="5zhJtEaVUO$" resolve="ModelOrNodeChooserDialog.Filter" />
      </node>
      <node concept="3clFbW" id="5zhJtEaVXIR" role="jymVt">
        <node concept="3cqZAl" id="5zhJtEaVXIS" role="3clF45" />
        <node concept="3Tm1VV" id="5zhJtEaVXIT" role="1B3o_S" />
        <node concept="3clFbS" id="5zhJtEaVXIU" role="3clF47" />
      </node>
      <node concept="3clFbW" id="5zhJtEaVXIV" role="jymVt">
        <node concept="3cqZAl" id="5zhJtEaVXIW" role="3clF45" />
        <node concept="3Tm1VV" id="5zhJtEaVXIX" role="1B3o_S" />
        <node concept="3clFbS" id="5zhJtEaVXIY" role="3clF47">
          <node concept="XkiVB" id="5zhJtEaVXIZ" role="3cqZAp">
            <ref role="37wK5l" node="5zhJtEaVUOR" resolve="ModelOrNodeChooserDialog.Filter" />
            <node concept="37vLTw" id="2BHiRxglGHc" role="37wK5m">
              <ref role="3cqZAo" node="5zhJtEaVXJ1" resolve="errorMessage" />
            </node>
          </node>
        </node>
        <node concept="37vLTG" id="5zhJtEaVXJ1" role="3clF46">
          <property role="TrG5h" value="errorMessage" />
          <node concept="17QB3L" id="5zhJtEaVXJ2" role="1tU5fm" />
        </node>
      </node>
      <node concept="3clFb_" id="5zhJtEaVXIh" role="jymVt">
        <property role="1EzhhJ" value="true" />
        <property role="TrG5h" value="check" />
        <node concept="3Tm1VV" id="5zhJtEaVXIi" role="1B3o_S" />
        <node concept="3clFbS" id="5zhJtEaVXIj" role="3clF47" />
        <node concept="37vLTG" id="5zhJtEaVXIk" role="3clF46">
          <property role="TrG5h" value="selectedObject" />
          <node concept="3Tqbb2" id="5zhJtEaVXIl" role="1tU5fm" />
        </node>
        <node concept="37vLTG" id="5zhJtEaVXIm" role="3clF46">
          <property role="TrG5h" value="nodeToMove" />
          <node concept="3Tqbb2" id="5zhJtEaVXIn" role="1tU5fm" />
        </node>
        <node concept="37vLTG" id="5zhJtEaVXIo" role="3clF46">
          <property role="TrG5h" value="modelOfSelectedNode" />
          <node concept="3uibUv" id="5zhJtEaVXIp" role="1tU5fm">
            <ref role="3uigEE" to="ec5l:~SModel" resolve="SModel" />
          </node>
        </node>
        <node concept="10P_77" id="5zhJtEaVXIq" role="3clF45" />
      </node>
      <node concept="3clFb_" id="5zhJtEaVXIr" role="jymVt">
        <property role="TrG5h" value="checkForObject" />
        <node concept="3Tm6S6" id="5zhJtEaVXIs" role="1B3o_S" />
        <node concept="3clFbS" id="5zhJtEaVXIt" role="3clF47">
          <node concept="3clFbJ" id="5zhJtEaVXIu" role="3cqZAp">
            <node concept="3fqX7Q" id="5zhJtEaVXIv" role="3clFbw">
              <node concept="1rXfSq" id="4hiugqyyIc$" role="3fr31v">
                <ref role="37wK5l" node="5zhJtEaVXIh" resolve="check" />
                <node concept="37vLTw" id="2BHiRxglRNl" role="37wK5m">
                  <ref role="3cqZAo" node="5zhJtEaVXIH" resolve="selectedObject" />
                </node>
                <node concept="37vLTw" id="2BHiRxgmaU2" role="37wK5m">
                  <ref role="3cqZAo" node="5zhJtEaVXIJ" resolve="nodeToMove" />
                </node>
                <node concept="37vLTw" id="2BHiRxgm7Qy" role="37wK5m">
                  <ref role="3cqZAo" node="5zhJtEaVXIL" resolve="modelOfSelectedNode" />
                </node>
              </node>
            </node>
            <node concept="3clFbS" id="5zhJtEaVXI$" role="3clFbx">
              <node concept="3clFbF" id="5zhJtEaVXI_" role="3cqZAp">
                <node concept="1rXfSq" id="4hiugqyz9gy" role="3clFbG">
                  <ref role="37wK5l" node="5zhJtEaVUOC" resolve="showError" />
                  <node concept="Xl_RD" id="5zhJtEaVXIB" role="37wK5m">
                    <property role="Xl_RC" value="Nodes can't be moved" />
                  </node>
                  <node concept="37vLTw" id="2BHiRxgkWjP" role="37wK5m">
                    <ref role="3cqZAo" node="5zhJtEaVXIN" resolve="component" />
                  </node>
                </node>
              </node>
              <node concept="3cpWs6" id="5zhJtEaVXID" role="3cqZAp">
                <node concept="3clFbT" id="5zhJtEaVXIE" role="3cqZAk">
                  <property role="3clFbU" value="false" />
                </node>
              </node>
            </node>
          </node>
          <node concept="3cpWs6" id="5zhJtEaVXIF" role="3cqZAp">
            <node concept="3clFbT" id="5zhJtEaVXIG" role="3cqZAk">
              <property role="3clFbU" value="true" />
            </node>
          </node>
        </node>
        <node concept="37vLTG" id="5zhJtEaVXIH" role="3clF46">
          <property role="TrG5h" value="selectedObject" />
          <node concept="3Tqbb2" id="5zhJtEaVXII" role="1tU5fm" />
        </node>
        <node concept="37vLTG" id="5zhJtEaVXIJ" role="3clF46">
          <property role="TrG5h" value="nodeToMove" />
          <node concept="3Tqbb2" id="5zhJtEaVXIK" role="1tU5fm" />
        </node>
        <node concept="37vLTG" id="5zhJtEaVXIL" role="3clF46">
          <property role="TrG5h" value="modelOfSelectedNode" />
          <node concept="3uibUv" id="5zhJtEaVXIM" role="1tU5fm">
            <ref role="3uigEE" to="ec5l:~SModel" resolve="SModel" />
          </node>
        </node>
        <node concept="37vLTG" id="5zhJtEaVXIN" role="3clF46">
          <property role="TrG5h" value="component" />
          <node concept="3uibUv" id="5zhJtEaVXIO" role="1tU5fm">
            <ref role="3uigEE" to="dbrf:~JComponent" resolve="JComponent" />
          </node>
        </node>
        <node concept="10P_77" id="5zhJtEaVXIP" role="3clF45" />
      </node>
    </node>
  </node>
  <node concept="3HP615" id="3g3N8kb3Dex">
    <property role="TrG5h" value="RefactoringViewAction" />
    <node concept="3Tm1VV" id="3g3N8kb3Dey" role="1B3o_S" />
    <node concept="3clFb_" id="29N7xYwTFE3" role="jymVt">
      <property role="1EzhhJ" value="true" />
      <property role="TrG5h" value="performAction" />
      <property role="DiZV1" value="false" />
      <node concept="3Tm1VV" id="29N7xYwTFE4" role="1B3o_S" />
      <node concept="3cqZAl" id="29N7xYwTFE5" role="3clF45" />
      <node concept="37vLTG" id="29N7xYwTFE6" role="3clF46">
        <property role="TrG5h" value="refactoringViewItem" />
        <property role="3TUv4t" value="false" />
        <node concept="3uibUv" id="29N7xYwTFE7" role="1tU5fm">
          <ref role="3uigEE" node="3g3N8kb3DkV" resolve="RefactoringViewItem" />
        </node>
      </node>
      <node concept="3clFbS" id="29N7xYwTFE8" role="3clF47" />
    </node>
  </node>
  <node concept="3HP615" id="3g3N8kb3DkV">
    <property role="TrG5h" value="RefactoringViewItem" />
    <node concept="3Tm1VV" id="3g3N8kb3DkW" role="1B3o_S" />
    <node concept="3clFb_" id="3g3N8kb3DkX" role="jymVt">
      <property role="1EzhhJ" value="true" />
      <property role="TrG5h" value="close" />
      <node concept="3cqZAl" id="3g3N8kb3DkY" role="3clF45" />
      <node concept="3Tm1VV" id="3g3N8kb3DkZ" role="1B3o_S" />
      <node concept="3clFbS" id="3g3N8kb3Dl0" role="3clF47" />
    </node>
  </node>
  <node concept="312cEu" id="2i7OIWGq9Ze">
    <property role="TrG5h" value="RefactoringOptionsDialog" />
    <node concept="3Tm1VV" id="2i7OIWGq9Zf" role="1B3o_S" />
    <node concept="3uibUv" id="2i7OIWGq9Zm" role="1zkMxy">
      <ref role="3uigEE" to="810:~DialogWrapper" resolve="DialogWrapper" />
    </node>
    <node concept="312cEg" id="2i7OIWGq9Zu" role="jymVt">
      <property role="TrG5h" value="myRefactoringContext" />
      <property role="34CwA1" value="false" />
      <property role="3TUv4t" value="false" />
      <node concept="3uibUv" id="2i7OIWGq9ZU" role="1tU5fm">
        <ref role="3uigEE" to="ge2m:4a0HOMfn8yn" resolve="RefactoringContext" />
      </node>
      <node concept="3Tm6S6" id="2i7OIWGq9Zw" role="1B3o_S" />
    </node>
    <node concept="312cEg" id="2i7OIWGq9Zx" role="jymVt">
      <property role="TrG5h" value="myRefactoring" />
      <property role="34CwA1" value="false" />
      <property role="3TUv4t" value="false" />
      <node concept="3uibUv" id="2i7OIWGq9ZV" role="1tU5fm">
        <ref role="3uigEE" to="ge2m:4a0HOMfn9$I" resolve="IRefactoring" />
      </node>
      <node concept="3Tm6S6" id="2i7OIWGq9Zz" role="1B3o_S" />
    </node>
    <node concept="312cEg" id="2i7OIWGq9Z$" role="jymVt">
      <property role="TrG5h" value="myIsLocalCheckBox" />
      <property role="34CwA1" value="false" />
      <property role="3TUv4t" value="false" />
      <node concept="3uibUv" id="2i7OIWGq9Z_" role="1tU5fm">
        <ref role="3uigEE" to="dbrf:~JCheckBox" resolve="JCheckBox" />
      </node>
      <node concept="3Tm6S6" id="2i7OIWGq9ZA" role="1B3o_S" />
    </node>
    <node concept="312cEg" id="2i7OIWGq9ZB" role="jymVt">
      <property role="TrG5h" value="myGenerateModelsCheckBox" />
      <property role="34CwA1" value="false" />
      <property role="3TUv4t" value="false" />
      <node concept="3uibUv" id="2i7OIWGq9ZC" role="1tU5fm">
        <ref role="3uigEE" to="dbrf:~JCheckBox" resolve="JCheckBox" />
      </node>
      <node concept="3Tm6S6" id="2i7OIWGq9ZD" role="1B3o_S" />
    </node>
    <node concept="312cEg" id="2i7OIWGq9ZE" role="jymVt">
      <property role="TrG5h" value="myInnerPanel" />
      <property role="34CwA1" value="false" />
      <property role="3TUv4t" value="false" />
      <node concept="3uibUv" id="2i7OIWGq9ZF" role="1tU5fm">
        <ref role="3uigEE" to="dbrf:~JPanel" resolve="JPanel" />
      </node>
      <node concept="3Tm6S6" id="2i7OIWGq9ZG" role="1B3o_S" />
    </node>
    <node concept="312cEg" id="2i7OIWGq9ZL" role="jymVt">
      <property role="TrG5h" value="myHasModelsToGenerate" />
      <property role="34CwA1" value="false" />
      <property role="3TUv4t" value="false" />
      <node concept="10P_77" id="2i7OIWGq9ZM" role="1tU5fm" />
      <node concept="3Tm6S6" id="2i7OIWGq9ZN" role="1B3o_S" />
    </node>
    <node concept="312cEg" id="2i7OIWGq9ZO" role="jymVt">
      <property role="TrG5h" value="myIsCancelled" />
      <property role="34CwA1" value="false" />
      <property role="3TUv4t" value="false" />
      <node concept="10P_77" id="2i7OIWGq9ZP" role="1tU5fm" />
      <node concept="3Tm6S6" id="2i7OIWGq9ZQ" role="1B3o_S" />
      <node concept="3clFbT" id="2i7OIWGq9ZR" role="33vP2m">
        <property role="3clFbU" value="true" />
      </node>
    </node>
    <node concept="3clFbW" id="5nN6Bti$r3v" role="jymVt">
      <node concept="3cqZAl" id="5nN6Bti$r3w" role="3clF45" />
      <node concept="3Tm1VV" id="5nN6Bti$r3x" role="1B3o_S" />
      <node concept="3clFbS" id="5nN6Bti$r3y" role="3clF47">
        <node concept="XkiVB" id="5nN6Bti$r3z" role="3cqZAp">
          <ref role="37wK5l" to="810:~DialogWrapper.&lt;init&gt;(com.intellij.openapi.project.Project,boolean)" resolve="DialogWrapper" />
          <node concept="37vLTw" id="2BHiRxghfbb" role="37wK5m">
            <ref role="3cqZAo" node="5nN6Bti$r3R" resolve="project" />
          </node>
          <node concept="3clFbT" id="5nN6Bti$r3_" role="37wK5m">
            <property role="3clFbU" value="true" />
          </node>
        </node>
        <node concept="3clFbF" id="5nN6Bti$si0" role="3cqZAp">
          <node concept="1rXfSq" id="4hiugqyzhpM" role="3clFbG">
            <ref role="37wK5l" node="5nN6Bti$shE" resolve="initDialog" />
            <node concept="37vLTw" id="2BHiRxgha7z" role="37wK5m">
              <ref role="3cqZAo" node="5nN6Bti$r3T" resolve="refactoringContext" />
            </node>
            <node concept="37vLTw" id="2BHiRxglbS$" role="37wK5m">
              <ref role="3cqZAo" node="5nN6Bti$r3V" resolve="refactoring" />
            </node>
            <node concept="37vLTw" id="2BHiRxgmCKE" role="37wK5m">
              <ref role="3cqZAo" node="5nN6Bti$r3X" resolve="hasModelsToGenerate" />
            </node>
          </node>
        </node>
      </node>
      <node concept="37vLTG" id="5nN6Bti$r3R" role="3clF46">
        <property role="TrG5h" value="project" />
        <node concept="3uibUv" id="5nN6Bti$shy" role="1tU5fm">
          <ref role="3uigEE" to="b2mh:~Project" resolve="Project" />
        </node>
      </node>
      <node concept="37vLTG" id="5nN6Bti$r3T" role="3clF46">
        <property role="TrG5h" value="refactoringContext" />
        <node concept="3uibUv" id="5nN6Bti$r3U" role="1tU5fm">
          <ref role="3uigEE" to="ge2m:4a0HOMfn8yn" resolve="RefactoringContext" />
        </node>
      </node>
      <node concept="37vLTG" id="5nN6Bti$r3V" role="3clF46">
        <property role="TrG5h" value="refactoring" />
        <node concept="3uibUv" id="5nN6Bti$r3W" role="1tU5fm">
          <ref role="3uigEE" to="ge2m:4a0HOMfn9$I" resolve="IRefactoring" />
        </node>
      </node>
      <node concept="37vLTG" id="5nN6Bti$r3X" role="3clF46">
        <property role="TrG5h" value="hasModelsToGenerate" />
        <node concept="10P_77" id="5nN6Bti$r3Y" role="1tU5fm" />
      </node>
    </node>
    <node concept="3clFb_" id="4mfhXkKmwiS" role="jymVt">
      <property role="1EzhhJ" value="false" />
      <property role="TrG5h" value="createCenterPanel" />
      <property role="DiZV1" value="false" />
      <node concept="3Tmbuc" id="4mfhXkKmwiT" role="1B3o_S" />
      <node concept="3uibUv" id="4mfhXkKmwiU" role="3clF45">
        <ref role="3uigEE" to="dbrf:~JComponent" resolve="JComponent" />
      </node>
      <node concept="3clFbS" id="4mfhXkKmwiV" role="3clF47">
        <node concept="3clFbF" id="4mfhXkKmwiW" role="3cqZAp">
          <node concept="37vLTI" id="4mfhXkKmwiX" role="3clFbG">
            <node concept="37vLTw" id="2BHiRxeuE33" role="37vLTJ">
              <ref role="3cqZAo" node="2i7OIWGq9ZE" resolve="myInnerPanel" />
            </node>
            <node concept="2ShNRf" id="4mfhXkKmwiZ" role="37vLTx">
              <node concept="1pGfFk" id="4mfhXkKmwj0" role="2ShVmc">
                <ref role="37wK5l" to="dbrf:~JPanel.&lt;init&gt;(java.awt.LayoutManager)" resolve="JPanel" />
                <node concept="2ShNRf" id="4mfhXkKmwj1" role="37wK5m">
                  <node concept="1pGfFk" id="4mfhXkKmwj2" role="2ShVmc">
                    <ref role="37wK5l" to="1t7x:~GridBagLayout.&lt;init&gt;()" resolve="GridBagLayout" />
                  </node>
                </node>
              </node>
            </node>
          </node>
        </node>
        <node concept="3cpWs8" id="4mfhXkKmwj3" role="3cqZAp">
          <node concept="3cpWsn" id="4mfhXkKmwj4" role="3cpWs9">
            <property role="TrG5h" value="c" />
            <property role="3TUv4t" value="false" />
            <node concept="3uibUv" id="4mfhXkKmwj5" role="1tU5fm">
              <ref role="3uigEE" to="1t7x:~GridBagConstraints" resolve="GridBagConstraints" />
            </node>
            <node concept="2ShNRf" id="4mfhXkKmwj6" role="33vP2m">
              <node concept="1pGfFk" id="4mfhXkKmwj7" role="2ShVmc">
                <ref role="37wK5l" to="1t7x:~GridBagConstraints.&lt;init&gt;()" resolve="GridBagConstraints" />
              </node>
            </node>
          </node>
        </node>
        <node concept="3clFbF" id="4mfhXkKmwj8" role="3cqZAp">
          <node concept="37vLTI" id="4mfhXkKmwj9" role="3clFbG">
            <node concept="2OqwBi" id="4mfhXkKmwja" role="37vLTJ">
              <node concept="2OwXpG" id="4mfhXkKmwjb" role="2OqNvi">
                <ref role="2Oxat5" to="1t7x:~GridBagConstraints.gridx" resolve="gridx" />
              </node>
              <node concept="37vLTw" id="3GM_nagTrYH" role="2Oq$k0">
                <ref role="3cqZAo" node="4mfhXkKmwj4" resolve="c" />
              </node>
            </node>
            <node concept="3cmrfG" id="4mfhXkKmwjd" role="37vLTx">
              <property role="3cmrfH" value="0" />
            </node>
          </node>
        </node>
        <node concept="3clFbF" id="4mfhXkKmwje" role="3cqZAp">
          <node concept="37vLTI" id="4mfhXkKmwjf" role="3clFbG">
            <node concept="2OqwBi" id="4mfhXkKmwjg" role="37vLTJ">
              <node concept="2OwXpG" id="4mfhXkKmwjh" role="2OqNvi">
                <ref role="2Oxat5" to="1t7x:~GridBagConstraints.gridy" resolve="gridy" />
              </node>
              <node concept="37vLTw" id="3GM_nagTu8D" role="2Oq$k0">
                <ref role="3cqZAo" node="4mfhXkKmwj4" resolve="c" />
              </node>
            </node>
            <node concept="10M0yZ" id="4mfhXkKmwjj" role="37vLTx">
              <ref role="1PxDUh" to="1t7x:~GridBagConstraints" resolve="GridBagConstraints" />
              <ref role="3cqZAo" to="1t7x:~GridBagConstraints.RELATIVE" resolve="RELATIVE" />
            </node>
          </node>
        </node>
        <node concept="3clFbF" id="4mfhXkKmwjk" role="3cqZAp">
          <node concept="37vLTI" id="4mfhXkKmwjl" role="3clFbG">
            <node concept="2OqwBi" id="4mfhXkKmwjm" role="37vLTJ">
              <node concept="2OwXpG" id="4mfhXkKmwjn" role="2OqNvi">
                <ref role="2Oxat5" to="1t7x:~GridBagConstraints.weightx" resolve="weightx" />
              </node>
              <node concept="37vLTw" id="3GM_nagT$Jq" role="2Oq$k0">
                <ref role="3cqZAo" node="4mfhXkKmwj4" resolve="c" />
              </node>
            </node>
            <node concept="3cmrfG" id="4mfhXkKmwjp" role="37vLTx">
              <property role="3cmrfH" value="1" />
            </node>
          </node>
        </node>
        <node concept="3clFbF" id="4mfhXkKmwjq" role="3cqZAp">
          <node concept="37vLTI" id="4mfhXkKmwjr" role="3clFbG">
            <node concept="2OqwBi" id="4mfhXkKmwjs" role="37vLTJ">
              <node concept="2OwXpG" id="4mfhXkKmwjt" role="2OqNvi">
                <ref role="2Oxat5" to="1t7x:~GridBagConstraints.weighty" resolve="weighty" />
              </node>
              <node concept="37vLTw" id="3GM_nagTBcN" role="2Oq$k0">
                <ref role="3cqZAo" node="4mfhXkKmwj4" resolve="c" />
              </node>
            </node>
            <node concept="3cmrfG" id="4mfhXkKmwjv" role="37vLTx">
              <property role="3cmrfH" value="0" />
            </node>
          </node>
        </node>
        <node concept="3clFbF" id="4mfhXkKmwjw" role="3cqZAp">
          <node concept="37vLTI" id="4mfhXkKmwjx" role="3clFbG">
            <node concept="2OqwBi" id="4mfhXkKmwjy" role="37vLTJ">
              <node concept="2OwXpG" id="4mfhXkKmwjz" role="2OqNvi">
                <ref role="2Oxat5" to="1t7x:~GridBagConstraints.anchor" resolve="anchor" />
              </node>
              <node concept="37vLTw" id="3GM_nagTxF4" role="2Oq$k0">
                <ref role="3cqZAo" node="4mfhXkKmwj4" resolve="c" />
              </node>
            </node>
            <node concept="10M0yZ" id="4mfhXkKmwj_" role="37vLTx">
              <ref role="1PxDUh" to="1t7x:~GridBagConstraints" resolve="GridBagConstraints" />
              <ref role="3cqZAo" to="1t7x:~GridBagConstraints.NORTHWEST" resolve="NORTHWEST" />
            </node>
          </node>
        </node>
        <node concept="3clFbF" id="4_0FTwRXN6P" role="3cqZAp">
          <node concept="2OqwBi" id="4_0FTwRXN6Q" role="3clFbG">
            <node concept="37vLTw" id="2BHiRxeuvMR" role="2Oq$k0">
              <ref role="3cqZAo" node="2i7OIWGq9ZE" resolve="myInnerPanel" />
            </node>
            <node concept="liA8E" id="4_0FTwRXN6S" role="2OqNvi">
              <ref role="37wK5l" to="1t7x:~Container.add(java.awt.Component,java.lang.Object):void" resolve="add" />
              <node concept="2ShNRf" id="4_0FTwRXN6T" role="37wK5m">
                <node concept="1pGfFk" id="4_0FTwRXN6U" role="2ShVmc">
                  <ref role="37wK5l" to="dbrf:~JLabel.&lt;init&gt;(java.lang.String)" resolve="JLabel" />
                  <node concept="Xl_RD" id="4_0FTwRXN6V" role="37wK5m">
                    <property role="Xl_RC" value="Set refactoring options" />
                  </node>
                </node>
              </node>
              <node concept="37vLTw" id="3GM_nagTv5m" role="37wK5m">
                <ref role="3cqZAo" node="4mfhXkKmwj4" resolve="c" />
              </node>
            </node>
          </node>
        </node>
        <node concept="3clFbF" id="2A7o4JNn2qI" role="3cqZAp">
          <node concept="37vLTI" id="2A7o4JNn2rs" role="3clFbG">
            <node concept="2ShNRf" id="2A7o4JNn2rv" role="37vLTx">
              <node concept="1pGfFk" id="2A7o4JNn2rz" role="2ShVmc">
                <ref role="37wK5l" to="1t7x:~Insets.&lt;init&gt;(int,int,int,int)" resolve="Insets" />
                <node concept="3cmrfG" id="2A7o4JNn2r$" role="37wK5m">
                  <property role="3cmrfH" value="0" />
                </node>
                <node concept="3cmrfG" id="2A7o4JNn2rK" role="37wK5m">
                  <property role="3cmrfH" value="3" />
                </node>
                <node concept="3cmrfG" id="2A7o4JNn2rN" role="37wK5m">
                  <property role="3cmrfH" value="0" />
                </node>
                <node concept="3cmrfG" id="2A7o4JNn2rO" role="37wK5m">
                  <property role="3cmrfH" value="0" />
                </node>
              </node>
            </node>
            <node concept="2OqwBi" id="2A7o4JNn2r2" role="37vLTJ">
              <node concept="37vLTw" id="3GM_nagTs3Y" role="2Oq$k0">
                <ref role="3cqZAo" node="4mfhXkKmwj4" resolve="c" />
              </node>
              <node concept="2OwXpG" id="2A7o4JNn2r8" role="2OqNvi">
                <ref role="2Oxat5" to="1t7x:~GridBagConstraints.insets" resolve="insets" />
              </node>
            </node>
          </node>
        </node>
        <node concept="3clFbJ" id="4mfhXkKmwjA" role="3cqZAp">
          <node concept="2ZW3vV" id="4mfhXkKmwjB" role="3clFbw">
            <node concept="37vLTw" id="2BHiRxeuHs_" role="2ZW6bz">
              <ref role="3cqZAo" node="2i7OIWGq9Zx" resolve="myRefactoring" />
            </node>
            <node concept="3uibUv" id="4mfhXkKmxm4" role="2ZW6by">
              <ref role="3uigEE" to="ge2m:4a0HOMfn6Vq" resolve="ILoggableRefactoring" />
            </node>
          </node>
          <node concept="3clFbS" id="4mfhXkKmwjE" role="3clFbx">
            <node concept="3clFbF" id="4mfhXkKmwjF" role="3cqZAp">
              <node concept="37vLTI" id="4mfhXkKmwjG" role="3clFbG">
                <node concept="37vLTw" id="2BHiRxeul4g" role="37vLTJ">
                  <ref role="3cqZAo" node="2i7OIWGq9Z$" resolve="myIsLocalCheckBox" />
                </node>
                <node concept="2ShNRf" id="4mfhXkKmwjI" role="37vLTx">
                  <node concept="1pGfFk" id="4mfhXkKmwjJ" role="2ShVmc">
                    <ref role="37wK5l" to="dbrf:~JCheckBox.&lt;init&gt;(java.lang.String)" resolve="JCheckBox" />
                    <node concept="Xl_RD" id="4mfhXkKmwjK" role="37wK5m">
                      <property role="Xl_RC" value="is local (don't write refactoring history into log)" />
                    </node>
                  </node>
                </node>
              </node>
            </node>
            <node concept="3clFbF" id="4mfhXkKmwjL" role="3cqZAp">
              <node concept="2OqwBi" id="4mfhXkKmwjM" role="3clFbG">
                <node concept="37vLTw" id="2BHiRxeuvJu" role="2Oq$k0">
                  <ref role="3cqZAo" node="2i7OIWGq9Z$" resolve="myIsLocalCheckBox" />
                </node>
                <node concept="liA8E" id="4mfhXkKmwjO" role="2OqNvi">
                  <ref role="37wK5l" to="dbrf:~AbstractButton.setSelected(boolean):void" resolve="setSelected" />
                  <node concept="2OqwBi" id="4mfhXkKmwjP" role="37wK5m">
                    <node concept="37vLTw" id="2BHiRxeufsU" role="2Oq$k0">
                      <ref role="3cqZAo" node="2i7OIWGq9Zu" resolve="myRefactoringContext" />
                    </node>
                    <node concept="liA8E" id="4mfhXkKmwjR" role="2OqNvi">
                      <ref role="37wK5l" to="ge2m:4a0HOMfn97p" resolve="isLocal" />
                    </node>
                  </node>
                </node>
              </node>
            </node>
            <node concept="3clFbF" id="4mfhXkKmwjS" role="3cqZAp">
              <node concept="2OqwBi" id="4mfhXkKmwjT" role="3clFbG">
                <node concept="37vLTw" id="2BHiRxeufP4" role="2Oq$k0">
                  <ref role="3cqZAo" node="2i7OIWGq9ZE" resolve="myInnerPanel" />
                </node>
                <node concept="liA8E" id="4mfhXkKmwjV" role="2OqNvi">
                  <ref role="37wK5l" to="1t7x:~Container.add(java.awt.Component,java.lang.Object):void" resolve="add" />
                  <node concept="37vLTw" id="2BHiRxeuMBX" role="37wK5m">
                    <ref role="3cqZAo" node="2i7OIWGq9Z$" resolve="myIsLocalCheckBox" />
                  </node>
                  <node concept="37vLTw" id="3GM_nagTwqw" role="37wK5m">
                    <ref role="3cqZAo" node="4mfhXkKmwj4" resolve="c" />
                  </node>
                </node>
              </node>
            </node>
          </node>
        </node>
        <node concept="3clFbJ" id="4mfhXkKmwk2" role="3cqZAp">
          <node concept="37vLTw" id="2BHiRxeuoS_" role="3clFbw">
            <ref role="3cqZAo" node="2i7OIWGq9ZL" resolve="myHasModelsToGenerate" />
          </node>
          <node concept="3clFbS" id="4mfhXkKmwk4" role="3clFbx">
            <node concept="3clFbF" id="4mfhXkKmwk5" role="3cqZAp">
              <node concept="37vLTI" id="4mfhXkKmwk6" role="3clFbG">
                <node concept="37vLTw" id="2BHiRxeudBN" role="37vLTJ">
                  <ref role="3cqZAo" node="2i7OIWGq9ZB" resolve="myGenerateModelsCheckBox" />
                </node>
                <node concept="2ShNRf" id="4mfhXkKmwk8" role="37vLTx">
                  <node concept="1pGfFk" id="4mfhXkKmwk9" role="2ShVmc">
                    <ref role="37wK5l" to="dbrf:~JCheckBox.&lt;init&gt;(java.lang.String)" resolve="JCheckBox" />
                    <node concept="Xl_RD" id="4mfhXkKmwka" role="37wK5m">
                      <property role="Xl_RC" value="rebuild affected models after refactoring" />
                    </node>
                  </node>
                </node>
              </node>
            </node>
            <node concept="3clFbF" id="4mfhXkKmwkb" role="3cqZAp">
              <node concept="2OqwBi" id="4mfhXkKmwkc" role="3clFbG">
                <node concept="37vLTw" id="2BHiRxeumWp" role="2Oq$k0">
                  <ref role="3cqZAo" node="2i7OIWGq9ZE" resolve="myInnerPanel" />
                </node>
                <node concept="liA8E" id="4mfhXkKmwke" role="2OqNvi">
                  <ref role="37wK5l" to="1t7x:~Container.add(java.awt.Component,java.lang.Object):void" resolve="add" />
                  <node concept="37vLTw" id="2BHiRxeuk12" role="37wK5m">
                    <ref role="3cqZAo" node="2i7OIWGq9ZB" resolve="myGenerateModelsCheckBox" />
                  </node>
                  <node concept="37vLTw" id="3GM_nagTu_C" role="37wK5m">
                    <ref role="3cqZAo" node="4mfhXkKmwj4" resolve="c" />
                  </node>
                </node>
              </node>
            </node>
            <node concept="3clFbF" id="4mfhXkKmwkh" role="3cqZAp">
              <node concept="2OqwBi" id="4mfhXkKmwki" role="3clFbG">
                <node concept="37vLTw" id="2BHiRxeuNZz" role="2Oq$k0">
                  <ref role="3cqZAo" node="2i7OIWGq9ZB" resolve="myGenerateModelsCheckBox" />
                </node>
                <node concept="liA8E" id="4mfhXkKmwkk" role="2OqNvi">
                  <ref role="37wK5l" to="dbrf:~AbstractButton.setSelected(boolean):void" resolve="setSelected" />
                  <node concept="3clFbT" id="7tc18dsbD0m" role="37wK5m">
                    <property role="3clFbU" value="true" />
                  </node>
                </node>
              </node>
            </node>
          </node>
        </node>
        <node concept="3clFbF" id="4mfhXkKmwkq" role="3cqZAp">
          <node concept="37vLTI" id="4mfhXkKmwkr" role="3clFbG">
            <node concept="2OqwBi" id="4mfhXkKmwks" role="37vLTJ">
              <node concept="2OwXpG" id="4mfhXkKmwkt" role="2OqNvi">
                <ref role="2Oxat5" to="1t7x:~GridBagConstraints.weighty" resolve="weighty" />
              </node>
              <node concept="37vLTw" id="3GM_nagTBlx" role="2Oq$k0">
                <ref role="3cqZAo" node="4mfhXkKmwj4" resolve="c" />
              </node>
            </node>
            <node concept="3cmrfG" id="4mfhXkKmwkv" role="37vLTx">
              <property role="3cmrfH" value="1" />
            </node>
          </node>
        </node>
        <node concept="3clFbF" id="4mfhXkKmwkB" role="3cqZAp">
          <node concept="2OqwBi" id="4mfhXkKmwkC" role="3clFbG">
            <node concept="37vLTw" id="2BHiRxeuIwG" role="2Oq$k0">
              <ref role="3cqZAo" node="2i7OIWGq9ZE" resolve="myInnerPanel" />
            </node>
            <node concept="liA8E" id="4mfhXkKmwkE" role="2OqNvi">
              <ref role="37wK5l" to="dbrf:~JComponent.setPreferredSize(java.awt.Dimension):void" resolve="setPreferredSize" />
              <node concept="2ShNRf" id="4mfhXkKmwkF" role="37wK5m">
                <node concept="1pGfFk" id="4mfhXkKmwkG" role="2ShVmc">
                  <ref role="37wK5l" to="1t7x:~Dimension.&lt;init&gt;(int,int)" resolve="Dimension" />
                  <node concept="3cmrfG" id="4mfhXkKmwkH" role="37wK5m">
                    <property role="3cmrfH" value="300" />
                  </node>
                  <node concept="3cmrfG" id="4mfhXkKmwkI" role="37wK5m">
                    <property role="3cmrfH" value="250" />
                  </node>
                </node>
              </node>
            </node>
          </node>
        </node>
        <node concept="3cpWs6" id="4mfhXkKmwkJ" role="3cqZAp">
          <node concept="37vLTw" id="2BHiRxeumWQ" role="3cqZAk">
            <ref role="3cqZAo" node="2i7OIWGq9ZE" resolve="myInnerPanel" />
          </node>
        </node>
      </node>
      <node concept="2AHcQZ" id="3tYsUK_UtfB" role="2AJF6D">
        <ref role="2AI5Lk" to="e2lb:~Override" resolve="Override" />
      </node>
    </node>
    <node concept="3clFb_" id="4mfhXkKmwXt" role="jymVt">
      <property role="1EzhhJ" value="false" />
      <property role="TrG5h" value="isCancelled" />
      <property role="DiZV1" value="false" />
      <node concept="3Tm1VV" id="4mfhXkKmwXu" role="1B3o_S" />
      <node concept="10P_77" id="4mfhXkKmwXv" role="3clF45" />
      <node concept="3clFbS" id="4mfhXkKmwXw" role="3clF47">
        <node concept="3cpWs6" id="4mfhXkKmwXx" role="3cqZAp">
          <node concept="37vLTw" id="2BHiRxeuIx6" role="3cqZAk">
            <ref role="3cqZAo" node="2i7OIWGq9ZO" resolve="myIsCancelled" />
          </node>
        </node>
      </node>
    </node>
    <node concept="3clFb_" id="4mfhXkKmwXz" role="jymVt">
      <property role="1EzhhJ" value="false" />
      <property role="TrG5h" value="doOKAction" />
      <property role="DiZV1" value="false" />
      <node concept="3Tmbuc" id="4mfhXkKmwX$" role="1B3o_S" />
      <node concept="3cqZAl" id="4mfhXkKmwX_" role="3clF45" />
      <node concept="3clFbS" id="4mfhXkKmwXA" role="3clF47">
        <node concept="3clFbF" id="4mfhXkKmwXB" role="3cqZAp">
          <node concept="37vLTI" id="4mfhXkKmwXC" role="3clFbG">
            <node concept="37vLTw" id="2BHiRxeuL1P" role="37vLTJ">
              <ref role="3cqZAo" node="2i7OIWGq9ZO" resolve="myIsCancelled" />
            </node>
            <node concept="3clFbT" id="4mfhXkKmwXE" role="37vLTx">
              <property role="3clFbU" value="false" />
            </node>
          </node>
        </node>
        <node concept="3clFbJ" id="4mfhXkKmwXF" role="3cqZAp">
          <node concept="2ZW3vV" id="4mfhXkKmwXG" role="3clFbw">
            <node concept="37vLTw" id="2BHiRxeuuTz" role="2ZW6bz">
              <ref role="3cqZAo" node="2i7OIWGq9Zx" resolve="myRefactoring" />
            </node>
            <node concept="3uibUv" id="4mfhXkKmAGJ" role="2ZW6by">
              <ref role="3uigEE" to="ge2m:4a0HOMfn6Vq" resolve="ILoggableRefactoring" />
            </node>
          </node>
          <node concept="3clFbS" id="4mfhXkKmwXJ" role="3clFbx">
            <node concept="3clFbF" id="4mfhXkKmwXK" role="3cqZAp">
              <node concept="2OqwBi" id="4mfhXkKmwXL" role="3clFbG">
                <node concept="37vLTw" id="2BHiRxeukns" role="2Oq$k0">
                  <ref role="3cqZAo" node="2i7OIWGq9Zu" resolve="myRefactoringContext" />
                </node>
                <node concept="liA8E" id="4mfhXkKmwXN" role="2OqNvi">
                  <ref role="37wK5l" to="ge2m:4a0HOMfn97v" resolve="setLocal" />
                  <node concept="2OqwBi" id="4mfhXkKmwXO" role="37wK5m">
                    <node concept="37vLTw" id="2BHiRxeuRyj" role="2Oq$k0">
                      <ref role="3cqZAo" node="2i7OIWGq9Z$" resolve="myIsLocalCheckBox" />
                    </node>
                    <node concept="liA8E" id="4mfhXkKmwXQ" role="2OqNvi">
                      <ref role="37wK5l" to="dbrf:~AbstractButton.isSelected():boolean" resolve="isSelected" />
                    </node>
                  </node>
                </node>
              </node>
            </node>
          </node>
        </node>
        <node concept="3clFbJ" id="4mfhXkKmwXR" role="3cqZAp">
          <node concept="3y3z36" id="4mfhXkKmwXS" role="3clFbw">
            <node concept="37vLTw" id="2BHiRxeuyng" role="3uHU7B">
              <ref role="3cqZAo" node="2i7OIWGq9ZB" resolve="myGenerateModelsCheckBox" />
            </node>
            <node concept="10Nm6u" id="4mfhXkKmwXU" role="3uHU7w" />
          </node>
          <node concept="9aQIb" id="4mfhXkKmwXV" role="9aQIa">
            <node concept="3clFbS" id="4mfhXkKmwXW" role="9aQI4">
              <node concept="3clFbF" id="4mfhXkKmwXX" role="3cqZAp">
                <node concept="2OqwBi" id="4mfhXkKmwXY" role="3clFbG">
                  <node concept="37vLTw" id="2BHiRxeuBMf" role="2Oq$k0">
                    <ref role="3cqZAo" node="2i7OIWGq9Zu" resolve="myRefactoringContext" />
                  </node>
                  <node concept="liA8E" id="4mfhXkKmwY0" role="2OqNvi">
                    <ref role="37wK5l" to="ge2m:4a0HOMfn9yl" resolve="setDoesGenerateModels" />
                    <node concept="3clFbT" id="4mfhXkKmwY1" role="37wK5m">
                      <property role="3clFbU" value="false" />
                    </node>
                  </node>
                </node>
              </node>
            </node>
          </node>
          <node concept="3clFbS" id="4mfhXkKmwY2" role="3clFbx">
            <node concept="3clFbF" id="4mfhXkKmwY3" role="3cqZAp">
              <node concept="2OqwBi" id="4mfhXkKmwY4" role="3clFbG">
                <node concept="37vLTw" id="2BHiRxeuqQc" role="2Oq$k0">
                  <ref role="3cqZAo" node="2i7OIWGq9Zu" resolve="myRefactoringContext" />
                </node>
                <node concept="liA8E" id="4mfhXkKmwY6" role="2OqNvi">
                  <ref role="37wK5l" to="ge2m:4a0HOMfn9yl" resolve="setDoesGenerateModels" />
                  <node concept="2OqwBi" id="4mfhXkKmwY7" role="37wK5m">
                    <node concept="37vLTw" id="2BHiRxeuswH" role="2Oq$k0">
                      <ref role="3cqZAo" node="2i7OIWGq9ZB" resolve="myGenerateModelsCheckBox" />
                    </node>
                    <node concept="liA8E" id="4mfhXkKmwY9" role="2OqNvi">
                      <ref role="37wK5l" to="dbrf:~AbstractButton.isSelected():boolean" resolve="isSelected" />
                    </node>
                  </node>
                </node>
              </node>
            </node>
          </node>
        </node>
        <node concept="3clFbF" id="4mfhXkKmwYa" role="3cqZAp">
          <node concept="1rXfSq" id="4hiugqyzhqO" role="3clFbG">
            <ref role="37wK5l" to="810:~DialogWrapper.close(int):void" resolve="close" />
            <node concept="37vLTw" id="2BHiRxeodlr" role="37wK5m">
              <ref role="3cqZAo" to="810:~DialogWrapper.OK_EXIT_CODE" resolve="OK_EXIT_CODE" />
            </node>
          </node>
        </node>
      </node>
      <node concept="2AHcQZ" id="3tYsUK_UtfA" role="2AJF6D">
        <ref role="2AI5Lk" to="e2lb:~Override" resolve="Override" />
      </node>
    </node>
    <node concept="3clFb_" id="4mfhXkKmwYm" role="jymVt">
      <property role="1EzhhJ" value="false" />
      <property role="TrG5h" value="getDimensionServiceKey" />
      <property role="DiZV1" value="false" />
      <node concept="3Tmbuc" id="4mfhXkKmwYn" role="1B3o_S" />
      <node concept="3uibUv" id="4mfhXkKmwYo" role="3clF45">
        <ref role="3uigEE" to="e2lb:~String" resolve="String" />
      </node>
      <node concept="3clFbS" id="4mfhXkKmwYp" role="3clF47">
        <node concept="3cpWs6" id="4mfhXkKmwYq" role="3cqZAp">
          <node concept="2OqwBi" id="4mfhXkKmwYr" role="3cqZAk">
            <node concept="1rXfSq" id="4hiugqyz9k0" role="2Oq$k0">
              <ref role="37wK5l" to="e2lb:~Object.getClass():java.lang.Class" resolve="getClass" />
            </node>
            <node concept="liA8E" id="4mfhXkKmwYt" role="2OqNvi">
              <ref role="37wK5l" to="e2lb:~Class.getName():java.lang.String" resolve="getName" />
            </node>
          </node>
        </node>
      </node>
      <node concept="2AHcQZ" id="4mfhXkKmwYu" role="2AJF6D">
        <ref role="2AI5Lk" to="as9o:~Nullable" resolve="Nullable" />
      </node>
      <node concept="2AHcQZ" id="4mfhXkKmwYv" role="2AJF6D">
        <ref role="2AI5Lk" to="as9o:~NonNls" resolve="NonNls" />
      </node>
      <node concept="2AHcQZ" id="4mfhXkKmwYw" role="2AJF6D">
        <ref role="2AI5Lk" to="e2lb:~Override" resolve="Override" />
      </node>
    </node>
    <node concept="3clFb_" id="5nN6Bti$shE" role="jymVt">
      <property role="TrG5h" value="initDialog" />
      <node concept="3Tm6S6" id="5nN6Bti$shF" role="1B3o_S" />
      <node concept="3cqZAl" id="5nN6Bti$shG" role="3clF45" />
      <node concept="37vLTG" id="5nN6Bti$shB" role="3clF46">
        <property role="TrG5h" value="refactoringContext" />
        <node concept="3uibUv" id="5nN6Bti$shH" role="1tU5fm">
          <ref role="3uigEE" to="ge2m:4a0HOMfn8yn" resolve="RefactoringContext" />
        </node>
      </node>
      <node concept="37vLTG" id="5nN6Bti$shC" role="3clF46">
        <property role="TrG5h" value="refactoring" />
        <node concept="3uibUv" id="5nN6Bti$shI" role="1tU5fm">
          <ref role="3uigEE" to="ge2m:4a0HOMfn9$I" resolve="IRefactoring" />
        </node>
      </node>
      <node concept="37vLTG" id="5nN6Bti$shD" role="3clF46">
        <property role="TrG5h" value="hasModelsToGenerate" />
        <node concept="10P_77" id="5nN6Bti$shJ" role="1tU5fm" />
      </node>
      <node concept="3clFbS" id="5nN6Bti$shK" role="3clF47">
        <node concept="3clFbF" id="5nN6Bti$shL" role="3cqZAp">
          <node concept="1rXfSq" id="4hiugqyzbSP" role="3clFbG">
            <ref role="37wK5l" to="810:~DialogWrapper.setTitle(java.lang.String):void" resolve="setTitle" />
            <node concept="Xl_RD" id="5nN6Bti$shN" role="37wK5m">
              <property role="Xl_RC" value="Refactoring Options" />
            </node>
          </node>
        </node>
        <node concept="3clFbF" id="5nN6Bti$shO" role="3cqZAp">
          <node concept="37vLTI" id="5nN6Bti$shP" role="3clFbG">
            <node concept="37vLTw" id="2BHiRxgm2a2" role="37vLTx">
              <ref role="3cqZAo" node="5nN6Bti$shB" resolve="refactoringContext" />
            </node>
            <node concept="37vLTw" id="2BHiRxeufQX" role="37vLTJ">
              <ref role="3cqZAo" node="2i7OIWGq9Zu" resolve="myRefactoringContext" />
            </node>
          </node>
        </node>
        <node concept="3clFbF" id="5nN6Bti$shS" role="3cqZAp">
          <node concept="37vLTI" id="5nN6Bti$shT" role="3clFbG">
            <node concept="37vLTw" id="2BHiRxgmP6D" role="37vLTx">
              <ref role="3cqZAo" node="5nN6Bti$shC" resolve="refactoring" />
            </node>
            <node concept="37vLTw" id="2BHiRxeuyWW" role="37vLTJ">
              <ref role="3cqZAo" node="2i7OIWGq9Zx" resolve="myRefactoring" />
            </node>
          </node>
        </node>
        <node concept="3clFbF" id="5nN6Bti$shW" role="3cqZAp">
          <node concept="37vLTI" id="5nN6Bti$shX" role="3clFbG">
            <node concept="37vLTw" id="2BHiRxghiFD" role="37vLTx">
              <ref role="3cqZAo" node="5nN6Bti$shD" resolve="hasModelsToGenerate" />
            </node>
            <node concept="37vLTw" id="2BHiRxeuk1b" role="37vLTJ">
              <ref role="3cqZAo" node="2i7OIWGq9ZL" resolve="myHasModelsToGenerate" />
            </node>
          </node>
        </node>
        <node concept="3clFbF" id="5nN6Bti$siu" role="3cqZAp">
          <node concept="1rXfSq" id="4hiugqyziXg" role="3clFbG">
            <ref role="37wK5l" to="810:~DialogWrapper.init():void" resolve="init" />
          </node>
        </node>
      </node>
    </node>
    <node concept="2YIFZL" id="76DK7T7POvs" role="jymVt">
      <property role="TrG5h" value="needToBeShown" />
      <node concept="10P_77" id="76DK7T7POvK" role="3clF45" />
      <node concept="3Tm1VV" id="76DK7T7POvu" role="1B3o_S" />
      <node concept="3clFbS" id="76DK7T7POvv" role="3clF47">
        <node concept="3cpWs6" id="76DK7T7POZZ" role="3cqZAp">
          <node concept="22lmx$" id="76DK7T7PP0x" role="3cqZAk">
            <node concept="37vLTw" id="2BHiRxgllho" role="3uHU7w">
              <ref role="3cqZAo" node="76DK7T7POZW" resolve="hasModelsToGenerate" />
            </node>
            <node concept="2ZW3vV" id="76DK7T7PP0r" role="3uHU7B">
              <node concept="3uibUv" id="76DK7T7PP0u" role="2ZW6by">
                <ref role="3uigEE" to="ge2m:4a0HOMfn6Vq" resolve="ILoggableRefactoring" />
              </node>
              <node concept="37vLTw" id="2BHiRxgmx3g" role="2ZW6bz">
                <ref role="3cqZAo" node="76DK7T7POZU" resolve="refactoring" />
              </node>
            </node>
          </node>
        </node>
      </node>
      <node concept="37vLTG" id="76DK7T7POZU" role="3clF46">
        <property role="TrG5h" value="refactoring" />
        <node concept="3uibUv" id="76DK7T7POZV" role="1tU5fm">
          <ref role="3uigEE" to="ge2m:4a0HOMfn9$I" resolve="IRefactoring" />
        </node>
      </node>
      <node concept="37vLTG" id="76DK7T7POZW" role="3clF46">
        <property role="TrG5h" value="hasModelsToGenerate" />
        <node concept="10P_77" id="76DK7T7POZY" role="1tU5fm" />
      </node>
    </node>
  </node>
</model>
<|MERGE_RESOLUTION|>--- conflicted
+++ resolved
@@ -2,11 +2,11 @@
 <model ref="r:986938bb-bdb1-4307-b062-e4647a4db0f9(jetbrains.mps.ide.platform.refactoring)">
   <persistence version="9" />
   <languages>
-    <use id="f3061a53-9226-4cc5-a443-f952ceaf5816" name="jetbrains.mps.baseLanguage" version="-1" />
     <use id="fd392034-7849-419d-9071-12563d152375" name="jetbrains.mps.baseLanguage.closures" version="-1" />
     <use id="83888646-71ce-4f1c-9c53-c54016f6ad4f" name="jetbrains.mps.baseLanguage.collections" version="-1" />
-    <use id="f2801650-65d5-424e-bb1b-463a8781b786" name="jetbrains.mps.baseLanguage.javadoc" version="-1" />
     <use id="7866978e-a0f0-4cc7-81bc-4d213d9375e1" name="jetbrains.mps.lang.smodel" version="-1" />
+    <use id="f3061a53-9226-4cc5-a443-f952ceaf5816" name="jetbrains.mps.baseLanguage" version="1" />
+    <use id="f2801650-65d5-424e-bb1b-463a8781b786" name="jetbrains.mps.baseLanguage.javadoc" version="1" />
   </languages>
   <imports>
     <import index="ge2m" ref="r:bd8551c6-e2e3-4499-a261-45b0c886d1d1(jetbrains.mps.refactoring.framework)" />
@@ -51,6 +51,7 @@
     <import index="tp25" ref="r:00000000-0000-4000-0000-011c89590301(jetbrains.mps.lang.smodel.structure)" implicit="true" />
     <import index="m373" ref="r:4095af4f-a097-4799-aaa9-03df087ddfa6(jetbrains.mps.baseLanguage.javadoc.structure)" implicit="true" />
     <import index="88zw" ref="f:java_stub#8865b7a8-5271-43d3-884c-6fd1d9cfdd34#org.jetbrains.mps.openapi.module(MPS.OpenAPI/org.jetbrains.mps.openapi.module@java_stub)" implicit="true" />
+    <import index="to5d" ref="f:java_stub#6ed54515-acc8-4d1e-a16c-9fd6cfe951ea#jetbrains.mps.logging(jetbrains.mps.logging@java_stub)" implicit="true" />
   </imports>
   <registry>
     <language id="f3061a53-9226-4cc5-a443-f952ceaf5816" name="jetbrains.mps.baseLanguage">
@@ -58,19 +59,13 @@
       <concept id="1082485599095" name="jetbrains.mps.baseLanguage.structure.BlockStatement" flags="nn" index="9aQIb">
         <child id="1082485599096" name="statements" index="9aQI4" />
       </concept>
-<<<<<<< HEAD
       <concept id="1215693861676" name="jetbrains.mps.baseLanguage.structure.BaseAssignmentExpression" flags="nn" index="d038R">
         <child id="1068498886297" name="rValue" index="37vLTx" />
         <child id="1068498886295" name="lValue" index="37vLTJ" />
-=======
-      <concept id="1068390468198" name="jetbrains.mps.baseLanguage.structure.ClassConcept" flags="ig" index="312cEu">
-        <property id="1075300953594" name="abstractClass" index="1sVAO0" />
-        <child id="1095933932569" name="implementedInterface" index="EKbjA" />
-        <child id="1165602531693" name="superclass" index="1zkMxy" />
->>>>>>> 7d5561a9
       </concept>
       <concept id="4836112446988635817" name="jetbrains.mps.baseLanguage.structure.UndefinedType" flags="in" index="2jxLKc" />
       <concept id="1202948039474" name="jetbrains.mps.baseLanguage.structure.InstanceMethodCallOperation" flags="nn" index="liA8E" />
+      <concept id="1465982738277781862" name="jetbrains.mps.baseLanguage.structure.PlaceholderMember" flags="ng" index="2tJIrI" />
       <concept id="5279705229678483897" name="jetbrains.mps.baseLanguage.structure.FloatingPointFloatConstant" flags="nn" index="2$xPTn">
         <property id="5279705229678483899" name="value" index="2$xPTl" />
       </concept>
@@ -85,25 +80,12 @@
         <child id="1153952429843" name="finallyBody" index="2GVbov" />
         <child id="1164903700860" name="catchClause" index="TEXxN" />
       </concept>
-<<<<<<< HEAD
-=======
-      <concept id="1068580123140" name="jetbrains.mps.baseLanguage.structure.ConstructorDeclaration" flags="ig" index="3clFbW" />
-      <concept id="1068581517677" name="jetbrains.mps.baseLanguage.structure.VoidType" flags="in" index="3cqZAl" />
-      <concept id="1107535904670" name="jetbrains.mps.baseLanguage.structure.ClassifierType" flags="in" index="3uibUv">
-        <reference id="1107535924139" name="classifier" index="3uigEE" />
-        <child id="1109201940907" name="parameter" index="11_B2D" />
-      </concept>
-      <concept id="1146644602865" name="jetbrains.mps.baseLanguage.structure.PublicVisibility" flags="nn" index="3Tm1VV" />
-      <concept id="1146644641414" name="jetbrains.mps.baseLanguage.structure.ProtectedVisibility" flags="nn" index="3Tmbuc" />
-      <concept id="1202948039474" name="jetbrains.mps.baseLanguage.structure.InstanceMethodCallOperation" flags="nn" index="liA8E" />
->>>>>>> 7d5561a9
       <concept id="1224848483129" name="jetbrains.mps.baseLanguage.structure.IBLDeprecatable" flags="ng" index="IEa8$">
         <property id="1224848525476" name="isDeprecated" index="IEkAT" />
       </concept>
       <concept id="1154032098014" name="jetbrains.mps.baseLanguage.structure.AbstractLoopStatement" flags="nn" index="2LF5Ji">
         <child id="1154032183016" name="body" index="2LFqv$" />
       </concept>
-<<<<<<< HEAD
       <concept id="1197027756228" name="jetbrains.mps.baseLanguage.structure.DotExpression" flags="nn" index="2OqwBi">
         <child id="1197027771414" name="operand" index="2Oq$k0" />
         <child id="1197027833540" name="operation" index="2OqNvi" />
@@ -114,17 +96,6 @@
       <concept id="1164879751025" name="jetbrains.mps.baseLanguage.structure.TryCatchStatement" flags="nn" index="SfApY">
         <child id="1164879758292" name="body" index="SfCbr" />
         <child id="1164903496223" name="catchClause" index="TEbGg" />
-=======
-      <concept id="1170345865475" name="jetbrains.mps.baseLanguage.structure.AnonymousClass" flags="ig" index="1Y3b0j">
-        <reference id="1170346070688" name="classifier" index="1Y3XeK" />
-      </concept>
-      <concept id="1080223426719" name="jetbrains.mps.baseLanguage.structure.OrExpression" flags="nn" index="22lmx$" />
-      <concept id="5279705229678483897" name="jetbrains.mps.baseLanguage.structure.FloatingPointFloatConstant" flags="nn" index="2$xPTn">
-        <property id="5279705229678483899" name="value" index="2$xPTl" />
-      </concept>
-      <concept id="1188207840427" name="jetbrains.mps.baseLanguage.structure.AnnotationInstance" flags="nn" index="2AHcQZ">
-        <reference id="1188208074048" name="annotation" index="2AI5Lk" />
->>>>>>> 7d5561a9
       </concept>
       <concept id="1145552977093" name="jetbrains.mps.baseLanguage.structure.GenericNewExpression" flags="nn" index="2ShNRf">
         <child id="1145553007750" name="creator" index="2ShVmc" />
@@ -133,19 +104,11 @@
         <child id="1164903359218" name="catchBody" index="TDEfX" />
         <child id="1164903359217" name="throwable" index="TDEfY" />
       </concept>
-<<<<<<< HEAD
       <concept id="1070462154015" name="jetbrains.mps.baseLanguage.structure.StaticFieldDeclaration" flags="ig" index="Wx3nA" />
       <concept id="1070475354124" name="jetbrains.mps.baseLanguage.structure.ThisExpression" flags="nn" index="Xjq3P" />
       <concept id="1070475587102" name="jetbrains.mps.baseLanguage.structure.SuperConstructorInvocation" flags="nn" index="XkiVB" />
       <concept id="1070475926800" name="jetbrains.mps.baseLanguage.structure.StringLiteral" flags="nn" index="Xl_RD">
         <property id="1070475926801" name="value" index="Xl_RC" />
-=======
-      <concept id="1197029447546" name="jetbrains.mps.baseLanguage.structure.FieldReferenceOperation" flags="nn" index="2OwXpG">
-        <reference id="1197029500499" name="fieldDeclaration" index="2Oxat5" />
-      </concept>
-      <concept id="1068390468200" name="jetbrains.mps.baseLanguage.structure.FieldDeclaration" flags="ig" index="312cEg">
-        <property id="1240249534625" name="isVolatile" index="34CwA1" />
->>>>>>> 7d5561a9
       </concept>
       <concept id="1182160077978" name="jetbrains.mps.baseLanguage.structure.AnonymousClassCreator" flags="nn" index="YeOm9">
         <child id="1182160096073" name="cls" index="YeSDq" />
@@ -154,7 +117,6 @@
       <concept id="1081236700937" name="jetbrains.mps.baseLanguage.structure.StaticMethodCall" flags="nn" index="2YIFZM">
         <reference id="1144433194310" name="classConcept" index="1Pybhc" />
       </concept>
-<<<<<<< HEAD
       <concept id="1081256982272" name="jetbrains.mps.baseLanguage.structure.InstanceOfExpression" flags="nn" index="2ZW3vV">
         <child id="1081256993305" name="classType" index="2ZW6by" />
         <child id="1081256993304" name="leftExpression" index="2ZW6bz" />
@@ -177,29 +139,8 @@
       </concept>
       <concept id="1068390468198" name="jetbrains.mps.baseLanguage.structure.ClassConcept" flags="ig" index="312cEu">
         <property id="1075300953594" name="abstractClass" index="1sVAO0" />
+        <child id="1095933932569" name="implementedInterface" index="EKbjA" />
         <child id="1165602531693" name="superclass" index="1zkMxy" />
-=======
-      <concept id="1081855346303" name="jetbrains.mps.baseLanguage.structure.BreakStatement" flags="nn" index="3zACq4" />
-      <concept id="1082113931046" name="jetbrains.mps.baseLanguage.structure.ContinueStatement" flags="nn" index="3N13vt" />
-      <concept id="1070534058343" name="jetbrains.mps.baseLanguage.structure.NullLiteral" flags="nn" index="10Nm6u" />
-      <concept id="1225271177708" name="jetbrains.mps.baseLanguage.structure.StringType" flags="in" index="17QB3L" />
-      <concept id="4972933694980447171" name="jetbrains.mps.baseLanguage.structure.BaseVariableDeclaration" flags="ng" index="19Szcq">
-        <child id="5680397130376446158" name="type" index="1tU5fm" />
-      </concept>
-      <concept id="1079359253375" name="jetbrains.mps.baseLanguage.structure.ParenthesizedExpression" flags="nn" index="1eOMI4">
-        <child id="1079359253376" name="expression" index="1eOMHV" />
-      </concept>
-      <concept id="1204053956946" name="jetbrains.mps.baseLanguage.structure.IMethodCall" flags="ng" index="1ndlxa">
-        <reference id="1068499141037" name="baseMethodDeclaration" index="37wK5l" />
-        <child id="1068499141038" name="actualArgument" index="37wK5m" />
-      </concept>
-      <concept id="1212685548494" name="jetbrains.mps.baseLanguage.structure.ClassCreator" flags="nn" index="1pGfFk">
-        <child id="1212687122400" name="typeParameter" index="1pMfVU" />
-      </concept>
-      <concept id="1081236700938" name="jetbrains.mps.baseLanguage.structure.StaticMethodDeclaration" flags="ig" index="2YIFZL" />
-      <concept id="1081236700937" name="jetbrains.mps.baseLanguage.structure.StaticMethodCall" flags="nn" index="2YIFZM">
-        <reference id="1144433194310" name="classConcept" index="1Pybhc" />
->>>>>>> 7d5561a9
       </concept>
       <concept id="1068431474542" name="jetbrains.mps.baseLanguage.structure.VariableDeclaration" flags="ng" index="33uBYm">
         <property id="1176718929932" name="isFinal" index="3TUv4t" />
@@ -235,7 +176,7 @@
         <child id="1068580123160" name="condition" index="3clFbw" />
         <child id="1068580123161" name="ifTrue" index="3clFbx" />
       </concept>
-      <concept id="1068580123136" name="jetbrains.mps.baseLanguage.structure.StatementList" flags="sn" stub="5293379017992965193" index="3clFbS">
+      <concept id="1068580123136" name="jetbrains.mps.baseLanguage.structure.StatementList" flags="sn" index="3clFbS">
         <child id="1068581517665" name="statement" index="3cqZAp" />
       </concept>
       <concept id="1068580123137" name="jetbrains.mps.baseLanguage.structure.BooleanConstant" flags="nn" index="3clFbT">
@@ -260,25 +201,8 @@
       <concept id="1081516740877" name="jetbrains.mps.baseLanguage.structure.NotExpression" flags="nn" index="3fqX7Q">
         <child id="1081516765348" name="expression" index="3fr31v" />
       </concept>
-<<<<<<< HEAD
       <concept id="1160998861373" name="jetbrains.mps.baseLanguage.structure.AssertStatement" flags="nn" index="1gVbGN">
         <child id="1160998896846" name="condition" index="1gVkn0" />
-=======
-      <concept id="1082485599095" name="jetbrains.mps.baseLanguage.structure.BlockStatement" flags="nn" index="9aQIb">
-        <child id="1082485599096" name="statements" index="9aQI4" />
-      </concept>
-      <concept id="1215693861676" name="jetbrains.mps.baseLanguage.structure.BaseAssignmentExpression" flags="nn" index="d038R">
-        <child id="1068498886297" name="rValue" index="37vLTx" />
-        <child id="1068498886295" name="lValue" index="37vLTJ" />
-      </concept>
-      <concept id="1164879751025" name="jetbrains.mps.baseLanguage.structure.TryCatchStatement" flags="nn" index="SfApY">
-        <child id="1164879758292" name="body" index="SfCbr" />
-        <child id="1164903496223" name="catchClause" index="TEbGg" />
-      </concept>
-      <concept id="1164903280175" name="jetbrains.mps.baseLanguage.structure.CatchClause" flags="nn" index="TDmWw">
-        <child id="1164903359218" name="catchBody" index="TDEfX" />
-        <child id="1164903359217" name="throwable" index="TDEfY" />
->>>>>>> 7d5561a9
       </concept>
       <concept id="1204053956946" name="jetbrains.mps.baseLanguage.structure.IMethodCall" flags="ng" index="1ndlxa">
         <reference id="1068499141037" name="baseMethodDeclaration" index="37wK5l" />
@@ -288,7 +212,6 @@
       <concept id="1212685548494" name="jetbrains.mps.baseLanguage.structure.ClassCreator" flags="nn" index="1pGfFk">
         <child id="1212687122400" name="typeParameter" index="1pMfVU" />
       </concept>
-<<<<<<< HEAD
       <concept id="1107461130800" name="jetbrains.mps.baseLanguage.structure.Classifier" flags="ng" index="3pOWGL">
         <property id="521412098689998745" name="nonStatic" index="2bfB8j" />
         <child id="5375687026011219971" name="member" index="jymVt" unordered="true" />
@@ -297,44 +220,12 @@
       <concept id="1107535904670" name="jetbrains.mps.baseLanguage.structure.ClassifierType" flags="in" index="3uibUv">
         <reference id="1107535924139" name="classifier" index="3uigEE" />
         <child id="1109201940907" name="parameter" index="11_B2D" />
-=======
-      <concept id="1070534370425" name="jetbrains.mps.baseLanguage.structure.IntegerType" flags="in" index="10Oyi0" />
-      <concept id="1070534760951" name="jetbrains.mps.baseLanguage.structure.ArrayType" flags="in" index="10Q1$e">
-        <child id="1070534760952" name="componentType" index="10Q1$1" />
-      </concept>
-      <concept id="1070534934090" name="jetbrains.mps.baseLanguage.structure.CastExpression" flags="nn" index="10QFUN">
-        <child id="1070534934091" name="type" index="10QFUM" />
-        <child id="1070534934092" name="expression" index="10QFUP" />
-      </concept>
-      <concept id="1225271369338" name="jetbrains.mps.baseLanguage.structure.IsEmptyOperation" flags="nn" index="17RlXB" />
-      <concept id="1225271546410" name="jetbrains.mps.baseLanguage.structure.TrimOperation" flags="nn" index="17S1cR" />
-      <concept id="1160998861373" name="jetbrains.mps.baseLanguage.structure.AssertStatement" flags="nn" index="1gVbGN">
-        <child id="1160998896846" name="condition" index="1gVkn0" />
-      </concept>
-      <concept id="7812454656619025412" name="jetbrains.mps.baseLanguage.structure.LocalMethodCall" flags="nn" index="1rXfSq" />
-      <concept id="1144226303539" name="jetbrains.mps.baseLanguage.structure.ForeachStatement" flags="nn" index="1DcWWT">
-        <child id="1144226360166" name="iterable" index="1DdaDG" />
-      </concept>
-      <concept id="1144230876926" name="jetbrains.mps.baseLanguage.structure.AbstractForStatement" flags="nn" index="1DupvO">
-        <child id="1144230900587" name="variable" index="1Duv9x" />
-      </concept>
-      <concept id="4836112446988635817" name="jetbrains.mps.baseLanguage.structure.UndefinedType" flags="in" index="2jxLKc" />
-      <concept id="1465982738277781862" name="jetbrains.mps.baseLanguage.structure.PlaceholderMember" flags="ng" index="2tJIrI" />
-      <concept id="1153952380246" name="jetbrains.mps.baseLanguage.structure.TryStatement" flags="nn" index="2GUZhq">
-        <child id="1164903700860" name="catchClause" index="TEXxN" />
-        <child id="1153952416686" name="body" index="2GV8ay" />
-        <child id="1153952429843" name="finallyBody" index="2GVbov" />
-      </concept>
-      <concept id="1145552977093" name="jetbrains.mps.baseLanguage.structure.GenericNewExpression" flags="nn" index="2ShNRf">
-        <child id="1145553007750" name="creator" index="2ShVmc" />
->>>>>>> 7d5561a9
       </concept>
       <concept id="1081773326031" name="jetbrains.mps.baseLanguage.structure.BinaryOperation" flags="nn" index="3uHJSO">
         <child id="1081773367579" name="rightExpression" index="3uHU7w" />
         <child id="1081773367580" name="leftExpression" index="3uHU7B" />
       </concept>
       <concept id="1073239437375" name="jetbrains.mps.baseLanguage.structure.NotEqualsExpression" flags="nn" index="3y3z36" />
-<<<<<<< HEAD
       <concept id="1081855346303" name="jetbrains.mps.baseLanguage.structure.BreakStatement" flags="nn" index="3zACq4" />
       <concept id="1178549954367" name="jetbrains.mps.baseLanguage.structure.IVisible" flags="ng" index="1B3ioH">
         <child id="1178549979242" name="visibility" index="1B3o_S" />
@@ -347,9 +238,6 @@
       </concept>
       <concept id="1107796713796" name="jetbrains.mps.baseLanguage.structure.Interface" flags="ig" index="3HP615" />
       <concept id="1082113931046" name="jetbrains.mps.baseLanguage.structure.ContinueStatement" flags="nn" index="3N13vt" />
-=======
-      <concept id="1107796713796" name="jetbrains.mps.baseLanguage.structure.Interface" flags="ig" index="3HP615" />
->>>>>>> 7d5561a9
       <concept id="6329021646629104957" name="jetbrains.mps.baseLanguage.structure.TextCommentPart" flags="nn" index="3SKdUq">
         <property id="6329021646629104958" name="text" index="3SKdUp" />
       </concept>
