<?xml version="1.0" encoding="UTF-8"?>
<model modelUID="r:cc08a4fa-e4f1-443c-b8f2-4a41972141bb(jetbrains.mps.ide.platform.actions.core)">
  <persistence version="7" />
  <language namespace="28f9e497-3b42-4291-aeba-0a1039153ab1(jetbrains.mps.lang.plugin)" />
  <language namespace="f3061a53-9226-4cc5-a443-f952ceaf5816(jetbrains.mps.baseLanguage)" />
  <language namespace="7866978e-a0f0-4cc7-81bc-4d213d9375e1(jetbrains.mps.lang.smodel)" />
  <language namespace="443f4c36-fcf5-4eb6-9500-8d06ed259e3e(jetbrains.mps.baseLanguage.classifiers)" />
  <language namespace="3ecd7c84-cde3-45de-886c-135ecc69b742(jetbrains.mps.lang.refactoring)" />
  <language namespace="83888646-71ce-4f1c-9c53-c54016f6ad4f(jetbrains.mps.baseLanguage.collections)" />
  <language namespace="63650c59-16c8-498a-99c8-005c7ee9515d(jetbrains.mps.lang.access)" />
  <import index="dbrf" modelUID="f:java_stub#6354ebe7-c22a-4a0f-ac54-50b52ab9b065#javax.swing(JDK/javax.swing@java_stub)" version="-1" />
  <import index="u42p" modelUID="r:986938bb-bdb1-4307-b062-e4647a4db0f9(jetbrains.mps.ide.platform.refactoring)" version="-1" />
  <import index="2yc6" modelUID="r:d9efd362-28b8-4f70-9bcd-fb582528d11c(jetbrains.mps.lang.core.refactorings)" version="-1" />
  <import index="9oh" modelUID="r:de82dfab-9448-49ba-813e-2b0579f7fb15(jetbrains.mps.ide.platform.actions)" version="-1" />
  <import index="n55e" modelUID="f:java_stub#6ed54515-acc8-4d1e-a16c-9fd6cfe951ea#jetbrains.mps.smodel.language(MPS.Core/jetbrains.mps.smodel.language@java_stub)" version="-1" />
  <import index="cu2c" modelUID="f:java_stub#6ed54515-acc8-4d1e-a16c-9fd6cfe951ea#jetbrains.mps.smodel(MPS.Core/jetbrains.mps.smodel@java_stub)" version="-1" />
  <import index="fwv2" modelUID="f:java_stub#6ed54515-acc8-4d1e-a16c-9fd6cfe951ea#jetbrains.mps.smodel.runtime(MPS.Core/jetbrains.mps.smodel.runtime@java_stub)" version="-1" />
  <import index="oj8w" modelUID="f:java_stub#6354ebe7-c22a-4a0f-ac54-50b52ab9b065#javax.swing.text(JDK/javax.swing.text@java_stub)" version="-1" />
  <import index="1t7x" modelUID="f:java_stub#6354ebe7-c22a-4a0f-ac54-50b52ab9b065#java.awt(JDK/java.awt@java_stub)" version="-1" />
  <import index="5xh9" modelUID="f:java_stub#742f6602-5a2f-4313-aa6e-ae1cd4ffdc61#jetbrains.mps.ide.actions(MPS.Platform/jetbrains.mps.ide.actions@java_stub)" version="-1" />
  <import index="jrbx" modelUID="f:java_stub#742f6602-5a2f-4313-aa6e-ae1cd4ffdc61#jetbrains.mps.project(MPS.Platform/jetbrains.mps.project@java_stub)" version="-1" />
  <import index="tpck" modelUID="r:00000000-0000-4000-0000-011c89590288(jetbrains.mps.lang.core.structure)" version="0" implicit="yes" />
  <import index="tp4k" modelUID="r:00000000-0000-4000-0000-011c89590368(jetbrains.mps.lang.plugin.structure)" version="35" implicit="yes" />
  <import index="tp4f" modelUID="r:00000000-0000-4000-0000-011c89590373(jetbrains.mps.baseLanguage.classifiers.structure)" version="0" implicit="yes" />
  <import index="tpee" modelUID="r:00000000-0000-4000-0000-011c895902ca(jetbrains.mps.baseLanguage.structure)" version="4" implicit="yes" />
  <import index="tp2c" modelUID="r:00000000-0000-4000-0000-011c89590338(jetbrains.mps.baseLanguage.closures.structure)" version="3" implicit="yes" />
  <import index="tp1h" modelUID="r:00000000-0000-4000-0000-011c89590319(jetbrains.mps.lang.refactoring.structure)" version="1" implicit="yes" />
  <import index="tp25" modelUID="r:00000000-0000-4000-0000-011c89590301(jetbrains.mps.lang.smodel.structure)" version="16" implicit="yes" />
  <import index="tpce" modelUID="r:00000000-0000-4000-0000-011c89590292(jetbrains.mps.lang.structure.structure)" version="0" implicit="yes" />
  <import index="tp2q" modelUID="r:00000000-0000-4000-0000-011c8959032e(jetbrains.mps.baseLanguage.collections.structure)" version="7" implicit="yes" />
  <import index="e2lb" modelUID="f:java_stub#6354ebe7-c22a-4a0f-ac54-50b52ab9b065#java.lang(JDK/java.lang@java_stub)" version="-1" implicit="yes" />
  <import index="qff7" modelUID="r:2ba2e307-a81d-4a21-9e0b-de3624e2fb83(jetbrains.mps.lang.access.structure)" version="0" implicit="yes" />
  <roots>
    <node type="tp4k.ActionGroupDeclaration" typeId="tp4k.1203087890642" id="8784230320738943351">
      <property name="name" nameId="tpck.1169194664001" value="CoreNodeRefactorings" />
      <property name="isPluginXmlGroup" nameId="tp4k.6368583333374291912" value="true" />
    </node>
    <node type="tp4k.ActionDeclaration" typeId="tp4k.1203071646776" id="8784230320738943353">
      <property name="name" nameId="tpck.1169194664001" value="Rename" />
      <property name="caption" nameId="tp4k.1205250923097" value="Rename" />
      <property name="outsideCommandExecution" nameId="tp4k.1211298967294" value="true" />
    </node>
    <node type="tp4k.KeymapChangesDeclaration" typeId="tp4k.1562714432501166197" id="8784230320738943424">
      <property name="name" nameId="tpck.1169194664001" value="DefaultCore" />
      <property name="isPluginXmlKeymap" nameId="tp4k.8646726056720906098" value="true" />
    </node>
    <node type="tpee.ClassConcept" typeId="tpee.1068390468198" id="8784230320738948497">
      <property name="name" nameId="tpck.1169194664001" value="RenameUtil" />
    </node>
    <node type="tp4k.ActionDeclaration" typeId="tp4k.1203071646776" id="830211401282058525">
      <property name="name" nameId="tpck.1169194664001" value="MoveNodes" />
      <property name="caption" nameId="tp4k.1205250923097" value="Move Nodes" />
      <property name="outsideCommandExecution" nameId="tp4k.1211298967294" value="true" />
    </node>
  </roots>
  <root id="8784230320738943351">
    <node role="contents" roleId="tp4k.1207145245948" type="tp4k.ElementListContents" typeId="tp4k.1207145163717" id="8784230320738943428">
      <node role="reference" roleId="tp4k.1207145201301" type="tp4k.ActionInstance" typeId="tp4k.1203088046679" id="8784230320738943429">
        <link role="action" roleId="tp4k.1203088061055" targetNodeId="8784230320738943353" resolveInfo="Rename" />
      </node>
      <node role="reference" roleId="tp4k.1207145201301" type="tp4k.ActionInstance" typeId="tp4k.1203088046679" id="830211401282059662">
        <link role="action" roleId="tp4k.1203088061055" targetNodeId="830211401282058525" resolveInfo="MoveNodes" />
      </node>
    </node>
    <node role="modifier" roleId="tp4k.1204991552650" type="tp4k.ModificationStatement" typeId="tp4k.1203092361741" id="8784230320738944343">
      <link role="modifiedGroup" roleId="tp4k.1203092736097" targetNodeId="9oh.6714826334259354054" resolveInfo="NodeRefactoring" />
    </node>
  </root>
  <root id="8784230320738943353">
    <node role="parameter" roleId="tp4k.1217413222820" type="tp4k.ActionParameterDeclaration" typeId="tp4k.1205679047295" id="8784230320738943354">
      <property name="name" nameId="tpck.1169194664001" value="target" />
      <node role="visibility" roleId="tpee.1178549979242" type="tpee.PrivateVisibility" typeId="tpee.1146644623116" id="8784230320738943355" />
      <node role="type" roleId="tpee.5680397130376446158" type="tp25.SNodeType" typeId="tp25.1138055754698" id="8784230320738943356">
        <link role="concept" roleId="tp25.1138405853777" targetNodeId="tpck.1169194658468" resolveInfo="INamedConcept" />
      </node>
      <node role="condition" roleId="tp4k.5538333046911298738" type="tp4k.RequiredCondition" typeId="tp4k.5538333046911348654" id="8784230320738943357" />
    </node>
    <node role="parameter" roleId="tp4k.1217413222820" type="tp4k.ActionDataParameterDeclaration" typeId="tp4k.1217252042208" id="8784230320738943358">
      <property name="name" nameId="tpck.1169194664001" value="project" />
      <link role="key" roleId="tp4k.1217252646389" targetNodeId="5xh9.~MPSCommonDataKeys%dMPS_PROJECT" resolveInfo="MPS_PROJECT" />
      <node role="condition" roleId="tp4k.5538333046911298738" type="tp4k.RequiredCondition" typeId="tp4k.5538333046911348654" id="8784230320738943359" />
    </node>
    <node role="parameter" roleId="tp4k.1217413222820" type="tp4k.ActionDataParameterDeclaration" typeId="tp4k.1217252042208" id="8784230320738943360">
      <property name="name" nameId="tpck.1169194664001" value="frame" />
      <link role="key" roleId="tp4k.1217252646389" targetNodeId="5xh9.~MPSCommonDataKeys%dFRAME" resolveInfo="FRAME" />
      <node role="condition" roleId="tp4k.5538333046911298738" type="tp4k.RequiredCondition" typeId="tp4k.5538333046911348654" id="8784230320738943361" />
    </node>
    <node role="executeFunction" roleId="tp4k.1203083461638" type="tp4k.ExecuteBlock" typeId="tp4k.1203083511112" id="8784230320738943362">
      <node role="body" roleId="tpee.1137022507850" type="tpee.StatementList" typeId="tpee.1068580123136" id="8784230320738943363">
        <node role="statement" roleId="tpee.1068581517665" type="tpee.LocalVariableDeclarationStatement" typeId="tpee.1068581242864" id="8139782154295720561">
          <node role="localVariableDeclaration" roleId="tpee.1068581242865" type="tpee.LocalVariableDeclaration" typeId="tpee.1068581242863" id="8139782154295720562">
            <property name="name" nameId="tpck.1169194664001" value="oldName" />
            <node role="type" roleId="tpee.5680397130376446158" type="tpee.StringType" typeId="tpee.1225271177708" id="8139782154295720563" />
          </node>
        </node>
        <node role="statement" roleId="tpee.1068581517665" type="tpee.LocalVariableDeclarationStatement" typeId="tpee.1068581242864" id="8139782154295720536">
          <node role="localVariableDeclaration" roleId="tpee.1068581242865" type="tpee.LocalVariableDeclaration" typeId="tpee.1068581242863" id="8139782154295720537">
            <property name="name" nameId="tpck.1169194664001" value="canBeRenamed" />
            <node role="type" roleId="tpee.5680397130376446158" type="tpee.BooleanType" typeId="tpee.1070534644030" id="8139782154295720538" />
          </node>
        </node>
        <node role="statement" roleId="tpee.1068581517665" type="qff7.ExecuteLightweightCommandStatement" typeId="qff7.8974276187400348181" id="8139782154295720545">
          <node role="commandClosureLiteral" roleId="qff7.8974276187400348171" type="qff7.CommandClosureLiteral" typeId="qff7.8974276187400348173" id="8139782154295720546">
            <node role="body" roleId="tp2c.1199569916463" type="tpee.StatementList" typeId="tpee.1068580123136" id="8139782154295720547">
              <node role="statement" roleId="tpee.1068581517665" type="tpee.ExpressionStatement" typeId="tpee.1068580123155" id="8139782154295720554">
                <node role="expression" roleId="tpee.1068580123156" type="tpee.AssignmentExpression" typeId="tpee.1068498886294" id="8139782154295720555">
                  <node role="rValue" roleId="tpee.1068498886297" type="tpee.StaticMethodCall" typeId="tpee.1081236700937" id="8784230320738943383">
                    <link role="baseMethodDeclaration" roleId="tpee.1068499141037" targetNodeId="8784230320738948498" resolveInfo="canBeRenamed" />
                    <link role="classConcept" roleId="tpee.1144433194310" targetNodeId="8784230320738948497" resolveInfo="RenameUtil" />
                    <node role="actualArgument" roleId="tpee.1068499141038" type="tpee.DotExpression" typeId="tpee.1197027756228" id="8784230320738943384">
                      <node role="operand" roleId="tpee.1197027771414" type="tp4f.ThisClassifierExpression" typeId="tp4f.1205752633985" id="8784230320738943385" />
                      <node role="operation" roleId="tpee.1197027833540" type="tp4k.ActionParameterReferenceOperation" typeId="tp4k.1206092561075" id="8784230320738943386">
                        <link role="member" roleId="tp4f.1205756909548" targetNodeId="8784230320738943354" resolveInfo="target" />
                      </node>
                    </node>
                  </node>
                  <node role="lValue" roleId="tpee.1068498886295" type="tpee.LocalVariableReference" typeId="tpee.1068581242866" id="8139782154295720558">
                    <link role="variableDeclaration" roleId="tpee.1068581517664" targetNodeId="8139782154295720537" resolveInfo="canBeRenamed" />
                  </node>
                </node>
              </node>
              <node role="statement" roleId="tpee.1068581517665" type="tpee.ExpressionStatement" typeId="tpee.1068580123155" id="8139782154295720565">
                <node role="expression" roleId="tpee.1068580123156" type="tpee.AssignmentExpression" typeId="tpee.1068498886294" id="8139782154295720587">
                  <node role="rValue" roleId="tpee.1068498886297" type="tpee.DotExpression" typeId="tpee.1197027756228" id="8139782154295720640">
                    <node role="operand" roleId="tpee.1197027771414" type="tpee.DotExpression" typeId="tpee.1197027756228" id="8139782154295720590">
                      <node role="operand" roleId="tpee.1197027771414" type="tp4f.ThisClassifierExpression" typeId="tp4f.1205752633985" id="8139782154295720591" />
                      <node role="operation" roleId="tpee.1197027833540" type="tp4k.ActionParameterReferenceOperation" typeId="tp4k.1206092561075" id="8139782154295720592">
                        <link role="member" roleId="tp4f.1205756909548" targetNodeId="8784230320738943354" resolveInfo="target" />
                      </node>
                    </node>
                    <node role="operation" roleId="tpee.1197027833540" type="tp25.SPropertyAccess" typeId="tp25.1138056022639" id="8139782154295720645">
                      <link role="property" roleId="tp25.1138056395725" targetNodeId="tpck.1169194664001" resolveInfo="name" />
                    </node>
                  </node>
                  <node role="lValue" roleId="tpee.1068498886295" type="tpee.LocalVariableReference" typeId="tpee.1068581242866" id="8139782154295720566">
                    <link role="variableDeclaration" roleId="tpee.1068581517664" targetNodeId="8139782154295720562" resolveInfo="oldName" />
                  </node>
                </node>
              </node>
            </node>
          </node>
        </node>
        <node role="statement" roleId="tpee.1068581517665" type="tpee.IfStatement" typeId="tpee.1068580123159" id="8784230320738943371">
          <node role="ifTrue" roleId="tpee.1068580123161" type="tpee.StatementList" typeId="tpee.1068580123136" id="8784230320738943372">
            <node role="statement" roleId="tpee.1068581517665" type="tpee.ExpressionStatement" typeId="tpee.1068580123155" id="8784230320738943373">
              <node role="expression" roleId="tpee.1068580123156" type="tpee.StaticMethodCall" typeId="tpee.1081236700937" id="8784230320738943374">
                <link role="classConcept" roleId="tpee.1144433194310" targetNodeId="dbrf.~JOptionPane" resolveInfo="JOptionPane" />
                <link role="baseMethodDeclaration" roleId="tpee.1068499141037" targetNodeId="dbrf.~JOptionPane%dshowMessageDialog(java%dawt%dComponent,java%dlang%dObject,java%dlang%dString,int)%cvoid" resolveInfo="showMessageDialog" />
                <node role="actualArgument" roleId="tpee.1068499141038" type="tpee.DotExpression" typeId="tpee.1197027756228" id="8784230320738943375">
                  <node role="operand" roleId="tpee.1197027771414" type="tp4f.ThisClassifierExpression" typeId="tp4f.1205752633985" id="8784230320738943376" />
                  <node role="operation" roleId="tpee.1197027833540" type="tp4k.ActionDataParameterReferenceOperation" typeId="tp4k.1217252428768" id="8784230320738943377">
                    <link role="member" roleId="tp4f.1205756909548" targetNodeId="8784230320738943360" resolveInfo="frame" />
                  </node>
                </node>
                <node role="actualArgument" roleId="tpee.1068499141038" type="tpee.StringLiteral" typeId="tpee.1070475926800" id="8784230320738943378">
                  <property name="value" nameId="tpee.1070475926801" value="Nodes with getter for the \&quot;name\&quot; property can't be renamed" />
                </node>
                <node role="actualArgument" roleId="tpee.1068499141038" type="tpee.StringLiteral" typeId="tpee.1070475926800" id="8784230320738943379">
                  <property name="value" nameId="tpee.1070475926801" value="Node can't be renamed" />
                </node>
                <node role="actualArgument" roleId="tpee.1068499141038" type="tpee.StaticFieldReference" typeId="tpee.1070533707846" id="8784230320738943380">
                  <link role="classifier" roleId="tpee.1144433057691" targetNodeId="dbrf.~JOptionPane" resolveInfo="JOptionPane" />
                  <link role="variableDeclaration" roleId="tpee.1068581517664" targetNodeId="dbrf.~JOptionPane%dINFORMATION_MESSAGE" resolveInfo="INFORMATION_MESSAGE" />
                </node>
              </node>
            </node>
            <node role="statement" roleId="tpee.1068581517665" type="tpee.ReturnStatement" typeId="tpee.1068581242878" id="8784230320738943381" />
          </node>
          <node role="condition" roleId="tpee.1068580123160" type="tpee.NotExpression" typeId="tpee.1081516740877" id="8784230320738943382">
            <node role="expression" roleId="tpee.1081516765348" type="tpee.LocalVariableReference" typeId="tpee.1068581242866" id="8139782154295720559">
              <link role="variableDeclaration" roleId="tpee.1068581517664" targetNodeId="8139782154295720537" resolveInfo="canBeRenamed" />
            </node>
          </node>
        </node>
        <node role="statement" roleId="tpee.1068581517665" type="tpee.LocalVariableDeclarationStatement" typeId="tpee.1068581242864" id="1161420610164734724">
          <node role="localVariableDeclaration" roleId="tpee.1068581242865" type="tpee.LocalVariableDeclaration" typeId="tpee.1068581242863" id="1161420610164734725">
            <property name="name" nameId="tpck.1169194664001" value="newName" />
            <property name="isFinal" nameId="tpee.1176718929932" value="true" />
            <node role="type" roleId="tpee.5680397130376446158" type="tpee.StringType" typeId="tpee.1225271177708" id="1161420610164734726" />
            <node role="initializer" roleId="tpee.1068431790190" type="tpee.StaticMethodCall" typeId="tpee.1081236700937" id="1161420610164734727">
              <link role="classConcept" roleId="tpee.1144433194310" targetNodeId="u42p.1685972956014334002" resolveInfo="RenameDialog" />
              <link role="baseMethodDeclaration" roleId="tpee.1068499141037" targetNodeId="u42p.1685972956014334015" resolveInfo="getNewName" />
              <node role="actualArgument" roleId="tpee.1068499141038" type="tpee.DotExpression" typeId="tpee.1197027756228" id="1161420610164734728">
                <node role="operand" roleId="tpee.1197027771414" type="tpee.DotExpression" typeId="tpee.1197027756228" id="1161420610164734729">
                  <node role="operand" roleId="tpee.1197027771414" type="tp4f.ThisClassifierExpression" typeId="tp4f.1205752633985" id="1161420610164734730" />
                  <node role="operation" roleId="tpee.1197027833540" type="tp4k.ActionDataParameterReferenceOperation" typeId="tp4k.1217252428768" id="1161420610164734731">
                    <link role="member" roleId="tp4f.1205756909548" targetNodeId="8784230320738943358" resolveInfo="project" />
                  </node>
                </node>
                <node role="operation" roleId="tpee.1197027833540" type="tpee.InstanceMethodCallOperation" typeId="tpee.1202948039474" id="1161420610164734732">
                  <link role="baseMethodDeclaration" roleId="tpee.1068499141037" targetNodeId="jrbx.~MPSProject%dgetProject()%ccom%dintellij%dopenapi%dproject%dProject" resolveInfo="getProject" />
                </node>
              </node>
              <node role="actualArgument" roleId="tpee.1068499141038" type="tpee.LocalVariableReference" typeId="tpee.1068581242866" id="1161420610164734733">
                <link role="variableDeclaration" roleId="tpee.1068581517664" targetNodeId="8139782154295720562" resolveInfo="oldName" />
              </node>
              <node role="actualArgument" roleId="tpee.1068499141038" type="tpee.StringLiteral" typeId="tpee.1070475926800" id="1161420610164734734">
                <property name="value" nameId="tpee.1070475926801" value="node" />
              </node>
            </node>
          </node>
        </node>
        <node role="statement" roleId="tpee.1068581517665" type="tpee.IfStatement" typeId="tpee.1068580123159" id="8784230320738943403">
          <node role="ifTrue" roleId="tpee.1068580123161" type="tpee.StatementList" typeId="tpee.1068580123136" id="8784230320738943404">
            <node role="statement" roleId="tpee.1068581517665" type="tpee.ReturnStatement" typeId="tpee.1068581242878" id="8784230320738943405" />
          </node>
          <node role="condition" roleId="tpee.1068580123160" type="tpee.EqualsExpression" typeId="tpee.1068580123152" id="8784230320738943406">
            <node role="rightExpression" roleId="tpee.1081773367579" type="tpee.NullLiteral" typeId="tpee.1070534058343" id="8784230320738943407" />
            <node role="leftExpression" roleId="tpee.1081773367580" type="tpee.LocalVariableReference" typeId="tpee.1068581242866" id="8784230320738943408">
              <link role="variableDeclaration" roleId="tpee.1068581517664" targetNodeId="1161420610164734725" resolveInfo="newName" />
            </node>
          </node>
        </node>
        <node role="statement" roleId="tpee.1068581517665" type="tpee.ExpressionStatement" typeId="tpee.1068580123155" id="8139782154295720649">
          <node role="expression" roleId="tpee.1068580123156" type="tpee.DotExpression" typeId="tpee.1197027756228" id="8139782154295720672">
            <node role="operand" roleId="tpee.1197027771414" type="tpee.StaticMethodCall" typeId="tpee.1081236700937" id="8139782154295720651">
              <link role="baseMethodDeclaration" roleId="tpee.1068499141037" targetNodeId="cu2c.~ModelAccess%dinstance()%cjetbrains%dmps%dsmodel%dModelAccess" resolveInfo="instance" />
              <link role="classConcept" roleId="tpee.1144433194310" targetNodeId="cu2c.~ModelAccess" resolveInfo="ModelAccess" />
            </node>
            <node role="operation" roleId="tpee.1197027833540" type="tpee.InstanceMethodCallOperation" typeId="tpee.1202948039474" id="8139782154295720678">
              <link role="baseMethodDeclaration" roleId="tpee.1068499141037" targetNodeId="cu2c.~ModelCommandExecutor%drunReadInEDT(java%dlang%dRunnable)%cvoid" resolveInfo="runReadInEDT" />
              <node role="actualArgument" roleId="tpee.1068499141038" type="tpee.GenericNewExpression" typeId="tpee.1145552977093" id="8139782154295720679">
                <node role="creator" roleId="tpee.1145553007750" type="tpee.AnonymousClassCreator" typeId="tpee.1182160077978" id="8139782154295720683">
                  <node role="cls" roleId="tpee.1182160096073" type="tpee.AnonymousClass" typeId="tpee.1170345865475" id="8139782154295720684">
                    <property name="nonStatic" nameId="tpee.521412098689998745" value="true" />
                    <link role="classifier" roleId="tpee.1170346070688" targetNodeId="e2lb.~Runnable" resolveInfo="Runnable" />
                    <link role="baseMethodDeclaration" roleId="tpee.1068499141037" targetNodeId="e2lb.~Object%d&lt;init&gt;()" resolveInfo="Object" />
                    <node role="visibility" roleId="tpee.1178549979242" type="tpee.PublicVisibility" typeId="tpee.1146644602865" id="8139782154295720685" />
                    <node role="method" roleId="tpee.1107880067339" type="tpee.InstanceMethodDeclaration" typeId="tpee.1068580123165" id="8139782154295720686">
                      <property name="isAbstract" nameId="tpee.1178608670077" value="false" />
                      <property name="name" nameId="tpck.1169194664001" value="run" />
                      <property name="isFinal" nameId="tpee.1181808852946" value="false" />
                      <property name="isDeprecated" nameId="tpee.1224848525476" value="false" />
                      <node role="visibility" roleId="tpee.1178549979242" type="tpee.PublicVisibility" typeId="tpee.1146644602865" id="8139782154295720687" />
                      <node role="returnType" roleId="tpee.1068580123133" type="tpee.VoidType" typeId="tpee.1068581517677" id="8139782154295720688" />
                      <node role="body" roleId="tpee.1068580123135" type="tpee.StatementList" typeId="tpee.1068580123136" id="8139782154295720689">
                        <node role="statement" roleId="tpee.1068581517665" type="tpee.IfStatement" typeId="tpee.1068580123159" id="8139782154295720744">
                          <node role="ifTrue" roleId="tpee.1068580123161" type="tpee.StatementList" typeId="tpee.1068580123136" id="8139782154295720745">
                            <node role="statement" roleId="tpee.1068581517665" type="tpee.ReturnStatement" typeId="tpee.1068581242878" id="130937874511030922" />
                          </node>
                          <node role="condition" roleId="tpee.1068580123160" type="tpee.OrExpression" typeId="tpee.1080223426719" id="130937874511030944">
                            <node role="rightExpression" roleId="tpee.1081773367579" type="tpee.DotExpression" typeId="tpee.1197027756228" id="130937874510989936">
                              <node role="operand" roleId="tpee.1197027771414" type="tpee.ParenthesizedExpression" typeId="tpee.1079359253375" id="130937874510989937">
                                <node role="expression" roleId="tpee.1079359253376" type="tpee.CastExpression" typeId="tpee.1070534934090" id="130937874510989938">
                                  <node role="expression" roleId="tpee.1070534934092" type="tpee.DotExpression" typeId="tpee.1197027756228" id="130937874510989939">
                                    <node role="operand" roleId="tpee.1197027771414" type="tp4f.ThisClassifierExpression" typeId="tp4f.1205752633985" id="130937874510989940">
                                      <link role="classifier" roleId="tp4f.1218736638915" targetNodeId="8784230320738943353" resolveInfo="Rename" />
                                    </node>
                                    <node role="operation" roleId="tpee.1197027833540" type="tp4k.ActionParameterReferenceOperation" typeId="tp4k.1206092561075" id="130937874510989941">
                                      <link role="member" roleId="tp4f.1205756909548" targetNodeId="8784230320738943354" resolveInfo="target" />
                                    </node>
                                  </node>
                                  <node role="type" roleId="tpee.1070534934091" type="tpee.ClassifierType" typeId="tpee.1107535904670" id="130937874510989942">
                                    <link role="classifier" roleId="tpee.1107535924139" targetNodeId="cu2c.~SNode" resolveInfo="SNode" />
                                  </node>
                                </node>
                              </node>
                              <node role="operation" roleId="tpee.1197027833540" type="tpee.InstanceMethodCallOperation" typeId="tpee.1202948039474" id="130937874510989943">
                                <link role="baseMethodDeclaration" roleId="tpee.1068499141037" targetNodeId="cu2c.~SNode%disDisposed()%cboolean" resolveInfo="isDisposed" />
                              </node>
                            </node>
                            <node role="leftExpression" roleId="tpee.1081773367580" type="tpee.NotExpression" typeId="tpee.1081516740877" id="130937874511030977">
                              <node role="expression" roleId="tpee.1081516765348" type="tpee.DotExpression" typeId="tpee.1197027756228" id="130937874511030978">
                                <node role="operand" roleId="tpee.1197027771414" type="tpee.ParenthesizedExpression" typeId="tpee.1079359253375" id="130937874511030979">
                                  <node role="expression" roleId="tpee.1079359253376" type="tpee.CastExpression" typeId="tpee.1070534934090" id="130937874511030980">
                                    <node role="type" roleId="tpee.1070534934091" type="tpee.ClassifierType" typeId="tpee.1107535904670" id="130937874511030981">
                                      <link role="classifier" roleId="tpee.1107535924139" targetNodeId="cu2c.~SNode" resolveInfo="SNode" />
                                    </node>
                                    <node role="expression" roleId="tpee.1070534934092" type="tpee.DotExpression" typeId="tpee.1197027756228" id="130937874511030982">
                                      <node role="operand" roleId="tpee.1197027771414" type="tp4f.ThisClassifierExpression" typeId="tp4f.1205752633985" id="130937874511030983">
                                        <link role="classifier" roleId="tp4f.1218736638915" targetNodeId="8784230320738943353" resolveInfo="Rename" />
                                      </node>
                                      <node role="operation" roleId="tpee.1197027833540" type="tp4k.ActionParameterReferenceOperation" typeId="tp4k.1206092561075" id="130937874511030984">
                                        <link role="member" roleId="tp4f.1205756909548" targetNodeId="8784230320738943354" resolveInfo="target" />
                                      </node>
                                    </node>
                                  </node>
                                </node>
                                <node role="operation" roleId="tpee.1197027833540" type="tpee.InstanceMethodCallOperation" typeId="tpee.1202948039474" id="130937874511030985">
                                  <link role="baseMethodDeclaration" roleId="tpee.1068499141037" targetNodeId="cu2c.~SNode%disRegistered()%cboolean" resolveInfo="isRegistered" />
                                </node>
                              </node>
                            </node>
                          </node>
                        </node>
                        <node role="statement" roleId="tpee.1068581517665" type="tp1h.ExecuteRefactoringStatement" typeId="tp1h.2298239814950983788" id="8784230320738943409">
                          <link role="refactoring" roleId="tp1h.2298239814950983795" targetNodeId="2yc6.1347577327951770664" resolveInfo="Rename" />
                          <node role="target" roleId="tp1h.2298239814950983792" type="tpee.DotExpression" typeId="tpee.1197027756228" id="8784230320738943410">
                            <node role="operand" roleId="tpee.1197027771414" type="tp4f.ThisClassifierExpression" typeId="tp4f.1205752633985" id="8784230320738943411" />
                            <node role="operation" roleId="tpee.1197027833540" type="tp4k.ActionParameterReferenceOperation" typeId="tp4k.1206092561075" id="8784230320738943412">
                              <link role="member" roleId="tp4f.1205756909548" targetNodeId="8784230320738943354" resolveInfo="target" />
                            </node>
                          </node>
                          <node role="project" roleId="tp1h.2298239814950983794" type="tpee.DotExpression" typeId="tpee.1197027756228" id="8784230320738943413">
                            <node role="operand" roleId="tpee.1197027771414" type="tp4f.ThisClassifierExpression" typeId="tp4f.1205752633985" id="8784230320738943414" />
                            <node role="operation" roleId="tpee.1197027833540" type="tp4k.ActionDataParameterReferenceOperation" typeId="tp4k.1217252428768" id="8784230320738943415">
                              <link role="member" roleId="tp4f.1205756909548" targetNodeId="8784230320738943358" resolveInfo="project" />
                            </node>
                          </node>
                          <node role="parameters" roleId="tp1h.2298239814950983793" type="tpee.LocalVariableReference" typeId="tpee.1068581242866" id="8784230320738943416">
                            <link role="variableDeclaration" roleId="tpee.1068581517664" targetNodeId="1161420610164734725" resolveInfo="newName" />
                          </node>
                        </node>
                      </node>
                    </node>
                  </node>
                </node>
              </node>
            </node>
          </node>
        </node>
      </node>
    </node>
    <node role="updateBlock" roleId="tp4k.1203083196627" type="tp4k.IsApplicableBlock" typeId="tp4k.1205681243813" id="8784230320738943417">
      <node role="body" roleId="tpee.1137022507850" type="tpee.StatementList" typeId="tpee.1068580123136" id="8784230320738943418">
        <node role="statement" roleId="tpee.1068581517665" type="tpee.ExpressionStatement" typeId="tpee.1068580123155" id="8784230320738943419">
          <node role="expression" roleId="tpee.1068580123156" type="tp1h.IsRefactoringApplicable" typeId="tp1h.6598645150040035709" id="8784230320738943420">
            <link role="refactoring" roleId="tp1h.6598645150040035710" targetNodeId="2yc6.1347577327951770664" resolveInfo="Rename" />
            <node role="target" roleId="tp1h.6598645150040036518" type="tpee.DotExpression" typeId="tpee.1197027756228" id="8784230320738943421">
              <node role="operand" roleId="tpee.1197027771414" type="tp4f.ThisClassifierExpression" typeId="tp4f.1205752633985" id="8784230320738943422" />
              <node role="operation" roleId="tpee.1197027833540" type="tp4k.ActionParameterReferenceOperation" typeId="tp4k.1206092561075" id="8784230320738943423">
                <link role="member" roleId="tp4f.1205756909548" targetNodeId="8784230320738943354" resolveInfo="target" />
              </node>
            </node>
          </node>
        </node>
      </node>
    </node>
  </root>
  <root id="8784230320738943424">
    <node role="shortcutChange" roleId="tp4k.1562714432501166199" type="tp4k.SimpleShortcutChange" typeId="tp4k.1562714432501166198" id="8784230320738943426">
      <link role="action" roleId="tp4k.6193305307616734326" targetNodeId="8784230320738943353" resolveInfo="Rename" />
      <node role="keystroke" roleId="tp4k.1562714432501166206" type="tp4k.KeyMapKeystroke" typeId="tp4k.1207318242772" id="6573807532044017012">
        <property name="modifiers" nameId="tp4k.1207318242773" value="shift" />
        <property name="keycode" nameId="tp4k.1207318242774" value="VK_F6" />
      </node>
    </node>
    <node role="shortcutChange" roleId="tp4k.1562714432501166199" type="tp4k.SimpleShortcutChange" typeId="tp4k.1562714432501166198" id="830211401282059664">
      <link role="action" roleId="tp4k.6193305307616734326" targetNodeId="830211401282058525" resolveInfo="MoveNodes" />
      <node role="keystroke" roleId="tp4k.1562714432501166206" type="tp4k.KeyMapKeystroke" typeId="tp4k.1207318242772" id="830211401282059665">
        <property name="keycode" nameId="tp4k.1207318242774" value="VK_F6" />
      </node>
    </node>
  </root>
<<<<<<< HEAD
  <root id="8784230320738944314">
    <node role="parameter" roleId="tp4k.1217413222820" type="tp4k.ActionParameterDeclaration" typeId="tp4k.1205679047295" id="8784230320738944315">
      <property name="name" nameId="tpck.1169194664001" value="node" />
      <node role="visibility" roleId="tpee.1178549979242" type="tpee.PrivateVisibility" typeId="tpee.1146644623116" id="8784230320738944316" />
      <node role="type" roleId="tpee.5680397130376446158" type="tp25.SNodeType" typeId="tp25.1138055754698" id="8784230320738944317" />
      <node role="condition" roleId="tp4k.5538333046911298738" type="tp4k.RequiredCondition" typeId="tp4k.5538333046911348654" id="8784230320738944318" />
    </node>
    <node role="parameter" roleId="tp4k.1217413222820" type="tp4k.ActionDataParameterDeclaration" typeId="tp4k.1217252042208" id="8784230320738944319">
      <property name="name" nameId="tpck.1169194664001" value="mpsproject" />
      <link role="key" roleId="tp4k.1217252646389" targetNodeId="5xh9.~MPSCommonDataKeys%dMPS_PROJECT" resolveInfo="MPS_PROJECT" />
      <node role="condition" roleId="tp4k.5538333046911298738" type="tp4k.RequiredCondition" typeId="tp4k.5538333046911348654" id="8784230320738944320" />
    </node>
    <node role="executeFunction" roleId="tp4k.1203083461638" type="tp4k.ExecuteBlock" typeId="tp4k.1203083511112" id="8784230320738944321">
      <node role="body" roleId="tpee.1137022507850" type="tpee.StatementList" typeId="tpee.1068580123136" id="8784230320738944322">
        <node role="statement" roleId="tpee.1068581517665" type="tpee.ExpressionStatement" typeId="tpee.1068580123155" id="3708497006802230827">
          <node role="expression" roleId="tpee.1068580123156" type="tpee.DotExpression" typeId="tpee.1197027756228" id="3708497006802230846">
            <node role="operand" roleId="tpee.1197027771414" type="tpee.StaticMethodCall" typeId="tpee.1081236700937" id="3708497006802230829">
              <link role="baseMethodDeclaration" roleId="tpee.1068499141037" targetNodeId="cu2c.~ModelAccess%dinstance()%cjetbrains%dmps%dsmodel%dModelAccess" resolveInfo="instance" />
              <link role="classConcept" roleId="tpee.1144433194310" targetNodeId="cu2c.~ModelAccess" resolveInfo="ModelAccess" />
            </node>
            <node role="operation" roleId="tpee.1197027833540" type="tpee.InstanceMethodCallOperation" typeId="tpee.1202948039474" id="3708497006802230852">
              <link role="baseMethodDeclaration" roleId="tpee.1068499141037" targetNodeId="cu2c.~ModelCommandExecutor%drunReadInEDT(java%dlang%dRunnable)%cvoid" resolveInfo="runReadInEDT" />
              <node role="actualArgument" roleId="tpee.1068499141038" type="tpee.GenericNewExpression" typeId="tpee.1145552977093" id="3708497006802230853">
                <node role="creator" roleId="tpee.1145553007750" type="tpee.AnonymousClassCreator" typeId="tpee.1182160077978" id="3708497006802271947">
                  <node role="cls" roleId="tpee.1182160096073" type="tpee.AnonymousClass" typeId="tpee.1170345865475" id="3708497006802271948">
                    <property name="nonStatic" nameId="tpee.521412098689998745" value="true" />
                    <link role="classifier" roleId="tpee.1170346070688" targetNodeId="e2lb.~Runnable" resolveInfo="Runnable" />
                    <link role="baseMethodDeclaration" roleId="tpee.1068499141037" targetNodeId="e2lb.~Object%d&lt;init&gt;()" resolveInfo="Object" />
                    <node role="visibility" roleId="tpee.1178549979242" type="tpee.PublicVisibility" typeId="tpee.1146644602865" id="3708497006802271949" />
                    <node role="method" roleId="tpee.1107880067339" type="tpee.InstanceMethodDeclaration" typeId="tpee.1068580123165" id="3708497006802271950">
                      <property name="isAbstract" nameId="tpee.1178608670077" value="false" />
                      <property name="name" nameId="tpck.1169194664001" value="run" />
                      <property name="isFinal" nameId="tpee.1181808852946" value="false" />
                      <property name="isDeprecated" nameId="tpee.1224848525476" value="false" />
                      <node role="visibility" roleId="tpee.1178549979242" type="tpee.PublicVisibility" typeId="tpee.1146644602865" id="3708497006802271951" />
                      <node role="returnType" roleId="tpee.1068580123133" type="tpee.VoidType" typeId="tpee.1068581517677" id="3708497006802271952" />
                      <node role="body" roleId="tpee.1068580123135" type="tpee.StatementList" typeId="tpee.1068580123136" id="3708497006802271953">
                        <node role="statement" roleId="tpee.1068581517665" type="tpee.IfStatement" typeId="tpee.1068580123159" id="3708497006802271957">
                          <node role="ifTrue" roleId="tpee.1068580123161" type="tpee.StatementList" typeId="tpee.1068580123136" id="3708497006802271958">
                            <node role="statement" roleId="tpee.1068581517665" type="tpee.ReturnStatement" typeId="tpee.1068581242878" id="3708497006802272066" />
                          </node>
                          <node role="condition" roleId="tpee.1068580123160" type="tpee.OrExpression" typeId="tpee.1080223426719" id="3708497006802272040">
                            <node role="leftExpression" roleId="tpee.1081773367580" type="tpee.DotExpression" typeId="tpee.1197027756228" id="3708497006802272017">
                              <node role="operand" roleId="tpee.1197027771414" type="tpee.ParenthesizedExpression" typeId="tpee.1079359253375" id="3708497006802271994">
                                <node role="expression" roleId="tpee.1079359253376" type="tpee.CastExpression" typeId="tpee.1070534934090" id="3708497006802271995">
                                  <node role="expression" roleId="tpee.1070534934092" type="tpee.ParenthesizedExpression" typeId="tpee.1079359253375" id="3708497006802271996">
                                    <node role="expression" roleId="tpee.1079359253376" type="tpee.DotExpression" typeId="tpee.1197027756228" id="3708497006802271997">
                                      <node role="operand" roleId="tpee.1197027771414" type="tp4f.ThisClassifierExpression" typeId="tp4f.1205752633985" id="3708497006802271998">
                                        <link role="classifier" roleId="tp4f.1218736638915" targetNodeId="8784230320738944314" resolveInfo="SafeDelete" />
                                      </node>
                                      <node role="operation" roleId="tpee.1197027833540" type="tp4k.ActionParameterReferenceOperation" typeId="tp4k.1206092561075" id="3708497006802271999">
                                        <link role="member" roleId="tp4f.1205756909548" targetNodeId="8784230320738944315" resolveInfo="node" />
                                      </node>
                                    </node>
                                  </node>
                                  <node role="type" roleId="tpee.1070534934091" type="tpee.ClassifierType" typeId="tpee.1107535904670" id="3708497006802272000">
                                    <link role="classifier" roleId="tpee.1107535924139" targetNodeId="cu2c.~SNode" resolveInfo="SNode" />
                                  </node>
                                </node>
                              </node>
                              <node role="operation" roleId="tpee.1197027833540" type="tpee.InstanceMethodCallOperation" typeId="tpee.1202948039474" id="3708497006802272023">
                                <link role="baseMethodDeclaration" roleId="tpee.1068499141037" targetNodeId="cu2c.~SNode%disDisposed()%cboolean" resolveInfo="isDisposed" />
                              </node>
                            </node>
                            <node role="rightExpression" roleId="tpee.1081773367579" type="tpee.NotExpression" typeId="tpee.1081516740877" id="3708497006802272055">
                              <node role="expression" roleId="tpee.1081516765348" type="tpee.DotExpression" typeId="tpee.1197027756228" id="3708497006802272056">
                                <node role="operand" roleId="tpee.1197027771414" type="tpee.ParenthesizedExpression" typeId="tpee.1079359253375" id="3708497006802272057">
                                  <node role="expression" roleId="tpee.1079359253376" type="tpee.CastExpression" typeId="tpee.1070534934090" id="3708497006802272058">
                                    <node role="expression" roleId="tpee.1070534934092" type="tpee.ParenthesizedExpression" typeId="tpee.1079359253375" id="3708497006802272059">
                                      <node role="expression" roleId="tpee.1079359253376" type="tpee.DotExpression" typeId="tpee.1197027756228" id="3708497006802272060">
                                        <node role="operand" roleId="tpee.1197027771414" type="tp4f.ThisClassifierExpression" typeId="tp4f.1205752633985" id="3708497006802272061">
                                          <link role="classifier" roleId="tp4f.1218736638915" targetNodeId="8784230320738944314" resolveInfo="SafeDelete" />
                                        </node>
                                        <node role="operation" roleId="tpee.1197027833540" type="tp4k.ActionParameterReferenceOperation" typeId="tp4k.1206092561075" id="3708497006802272062">
                                          <link role="member" roleId="tp4f.1205756909548" targetNodeId="8784230320738944315" resolveInfo="node" />
                                        </node>
                                      </node>
                                    </node>
                                    <node role="type" roleId="tpee.1070534934091" type="tpee.ClassifierType" typeId="tpee.1107535904670" id="3708497006802272063">
                                      <link role="classifier" roleId="tpee.1107535924139" targetNodeId="cu2c.~SNode" resolveInfo="SNode" />
                                    </node>
                                  </node>
                                </node>
                                <node role="operation" roleId="tpee.1197027833540" type="tpee.InstanceMethodCallOperation" typeId="tpee.1202948039474" id="3708497006802272064">
                                  <link role="baseMethodDeclaration" roleId="tpee.1068499141037" targetNodeId="cu2c.~SNode%disRegistered()%cboolean" resolveInfo="isRegistered" />
                                </node>
                              </node>
                            </node>
                          </node>
                        </node>
                        <node role="statement" roleId="tpee.1068581517665" type="tp1h.ExecuteRefactoringStatement" typeId="tp1h.2298239814950983788" id="8784230320738944323">
                          <link role="refactoring" roleId="tp1h.2298239814950983795" targetNodeId="2yc6.1851015849775217755" resolveInfo="SafeDelete" />
                          <node role="target" roleId="tp1h.2298239814950983792" type="tpee.DotExpression" typeId="tpee.1197027756228" id="8784230320738944324">
                            <node role="operand" roleId="tpee.1197027771414" type="tp4f.ThisClassifierExpression" typeId="tp4f.1205752633985" id="8784230320738944325" />
                            <node role="operation" roleId="tpee.1197027833540" type="tp4k.ActionParameterReferenceOperation" typeId="tp4k.1206092561075" id="8784230320738944326">
                              <link role="member" roleId="tp4f.1205756909548" targetNodeId="8784230320738944315" resolveInfo="node" />
                            </node>
                          </node>
                          <node role="project" roleId="tp1h.2298239814950983794" type="tpee.DotExpression" typeId="tpee.1197027756228" id="8784230320738944327">
                            <node role="operand" roleId="tpee.1197027771414" type="tp4f.ThisClassifierExpression" typeId="tp4f.1205752633985" id="8784230320738944328" />
                            <node role="operation" roleId="tpee.1197027833540" type="tp4k.ActionDataParameterReferenceOperation" typeId="tp4k.1217252428768" id="8784230320738944329">
                              <link role="member" roleId="tp4f.1205756909548" targetNodeId="8784230320738944319" resolveInfo="mpsproject" />
                            </node>
                          </node>
                        </node>
                      </node>
                    </node>
                  </node>
                </node>
              </node>
            </node>
          </node>
        </node>
      </node>
    </node>
    <node role="keystroke" roleId="tp4k.1207318392425" type="tp4k.KeyMapKeystroke" typeId="tp4k.1207318242772" id="8784230320738944330">
      <property name="modifiers" nameId="tp4k.1207318242773" value="alt" />
      <property name="keycode" nameId="tp4k.1207318242774" value="VK_DELETE" />
    </node>
    <node role="updateBlock" roleId="tp4k.1203083196627" type="tp4k.IsApplicableBlock" typeId="tp4k.1205681243813" id="8784230320738944331">
      <node role="body" roleId="tpee.1137022507850" type="tpee.StatementList" typeId="tpee.1068580123136" id="8784230320738944332">
        <node role="statement" roleId="tpee.1068581517665" type="tpee.ExpressionStatement" typeId="tpee.1068580123155" id="8784230320738944333">
          <node role="expression" roleId="tpee.1068580123156" type="tp1h.IsRefactoringApplicable" typeId="tp1h.6598645150040035709" id="8784230320738944334">
            <link role="refactoring" roleId="tp1h.6598645150040035710" targetNodeId="2yc6.1851015849775217755" resolveInfo="SafeDelete" />
            <node role="target" roleId="tp1h.6598645150040036518" type="tpee.DotExpression" typeId="tpee.1197027756228" id="8784230320738944335">
              <node role="operand" roleId="tpee.1197027771414" type="tp4f.ThisClassifierExpression" typeId="tp4f.1205752633985" id="8784230320738944336" />
              <node role="operation" roleId="tpee.1197027833540" type="tp4k.ActionParameterReferenceOperation" typeId="tp4k.1206092561075" id="8784230320738944337">
                <link role="member" roleId="tp4f.1205756909548" targetNodeId="8784230320738944315" resolveInfo="node" />
              </node>
            </node>
          </node>
        </node>
      </node>
    </node>
  </root>
=======
>>>>>>> 2eeec2c8
  <root id="8784230320738948497">
    <node role="staticMethod" roleId="tpee.1070462273904" type="tpee.StaticMethodDeclaration" typeId="tpee.1081236700938" id="8784230320738948498">
      <property name="name" nameId="tpck.1169194664001" value="canBeRenamed" />
      <node role="returnType" roleId="tpee.1068580123133" type="tpee.BooleanType" typeId="tpee.1070534644030" id="8784230320738948499" />
      <node role="visibility" roleId="tpee.1178549979242" type="tpee.PublicVisibility" typeId="tpee.1146644602865" id="8784230320738948500" />
      <node role="body" roleId="tpee.1068580123135" type="tpee.StatementList" typeId="tpee.1068580123136" id="8784230320738948501">
        <node role="statement" roleId="tpee.1068581517665" type="tpee.SingleLineComment" typeId="tpee.6329021646629104954" id="8784230320738948502">
          <node role="commentPart" roleId="tpee.6329021646629175155" type="tpee.TextCommentPart" typeId="tpee.6329021646629104957" id="8784230320738948503">
            <property name="text" nameId="tpee.6329021646629104958" value="we won't rename nodes, for which there are registered name constrints" />
          </node>
        </node>
        <node role="statement" roleId="tpee.1068581517665" type="tpee.SingleLineComment" typeId="tpee.6329021646629104954" id="8784230320738948504">
          <node role="commentPart" roleId="tpee.6329021646629175155" type="tpee.TextCommentPart" typeId="tpee.6329021646629104957" id="8784230320738948505">
            <property name="text" nameId="tpee.6329021646629104958" value="if there are constrints, but they are not compiled, we can rename it" />
          </node>
        </node>
        <node role="statement" roleId="tpee.1068581517665" type="tpee.LocalVariableDeclarationStatement" typeId="tpee.1068581242864" id="8784230320738948506">
          <node role="localVariableDeclaration" roleId="tpee.1068581242865" type="tpee.LocalVariableDeclaration" typeId="tpee.1068581242863" id="8784230320738948507">
            <property name="name" nameId="tpck.1169194664001" value="nameProperty" />
            <node role="type" roleId="tpee.5680397130376446158" type="tpee.StringType" typeId="tpee.1225271177708" id="8784230320738948508" />
            <node role="initializer" roleId="tpee.1068431790190" type="tpee.DotExpression" typeId="tpee.1197027756228" id="8784230320738948509">
              <node role="operand" roleId="tpee.1197027771414" type="tpee.DotExpression" typeId="tpee.1197027756228" id="8784230320738948510">
                <node role="operand" roleId="tpee.1197027771414" type="tpee.DotExpression" typeId="tpee.1197027756228" id="8784230320738948511">
                  <node role="operand" roleId="tpee.1197027771414" type="tp25.ConceptRefExpression" typeId="tp25.1172424058054" id="8784230320738948512">
                    <link role="conceptDeclaration" roleId="tp25.1172424100906" targetNodeId="tpck.1169194658468" resolveInfo="INamedConcept" />
                  </node>
                  <node role="operation" roleId="tpee.1197027833540" type="tp25.SLinkListAccess" typeId="tp25.1138056282393" id="8784230320738948513">
                    <link role="link" roleId="tp25.1138056546658" targetNodeId="tpce.1071489727084" />
                  </node>
                </node>
                <node role="operation" roleId="tpee.1197027833540" type="tp2q.GetFirstOperation" typeId="tp2q.1165525191778" id="8784230320738948514" />
              </node>
              <node role="operation" roleId="tpee.1197027833540" type="tp25.SPropertyAccess" typeId="tp25.1138056022639" id="8784230320738948515">
                <link role="property" roleId="tp25.1138056395725" targetNodeId="tpck.1169194664001" resolveInfo="name" />
              </node>
            </node>
          </node>
        </node>
        <node role="statement" roleId="tpee.1068581517665" type="tpee.ExpressionStatement" typeId="tpee.1068580123155" id="8784230320738948516">
          <node role="expression" roleId="tpee.1068580123156" type="tpee.NotExpression" typeId="tpee.1081516740877" id="8784230320738948517">
            <node role="expression" roleId="tpee.1081516765348" type="tpee.DotExpression" typeId="tpee.1197027756228" id="8784230320738948518">
              <node role="operand" roleId="tpee.1197027771414" type="tpee.DotExpression" typeId="tpee.1197027756228" id="8784230320738948519">
                <node role="operand" roleId="tpee.1197027771414" type="tpee.DotExpression" typeId="tpee.1197027756228" id="8784230320738948520">
                  <node role="operand" roleId="tpee.1197027771414" type="tpee.StaticMethodCall" typeId="tpee.1081236700937" id="8784230320738948521">
                    <link role="classConcept" roleId="tpee.1144433194310" targetNodeId="n55e.~ConceptRegistry" resolveInfo="ConceptRegistry" />
                    <link role="baseMethodDeclaration" roleId="tpee.1068499141037" targetNodeId="n55e.~ConceptRegistry%dgetInstance()%cjetbrains%dmps%dsmodel%dlanguage%dConceptRegistry" resolveInfo="getInstance" />
                  </node>
                  <node role="operation" roleId="tpee.1197027833540" type="tpee.InstanceMethodCallOperation" typeId="tpee.1202948039474" id="8784230320738948522">
                    <link role="baseMethodDeclaration" roleId="tpee.1068499141037" targetNodeId="n55e.~ConceptRegistry%dgetConstraintsDescriptor(java%dlang%dString)%cjetbrains%dmps%dsmodel%druntime%dConstraintsDescriptor" resolveInfo="getConstraintsDescriptor" />
                    <node role="actualArgument" roleId="tpee.1068499141038" type="tpee.DotExpression" typeId="tpee.1197027756228" id="8784230320738948523">
                      <node role="operand" roleId="tpee.1197027771414" type="tp25.SemanticDowncastExpression" typeId="tp25.1145404486709" id="8784230320738948524">
                        <node role="leftExpression" roleId="tp25.1145404616321" type="tpee.ParameterReference" typeId="tpee.1068581242874" id="8784230320738948525">
                          <link role="variableDeclaration" roleId="tpee.1068581517664" targetNodeId="8784230320738948530" resolveInfo="node" />
                        </node>
                      </node>
                      <node role="operation" roleId="tpee.1197027833540" type="tpee.InstanceMethodCallOperation" typeId="tpee.1202948039474" id="8784230320738948526">
                        <link role="baseMethodDeclaration" roleId="tpee.1068499141037" targetNodeId="cu2c.~SNode%dgetConceptFqName()%cjava%dlang%dString" resolveInfo="getConceptFqName" />
                      </node>
                    </node>
                  </node>
                </node>
                <node role="operation" roleId="tpee.1197027833540" type="tpee.InstanceMethodCallOperation" typeId="tpee.1202948039474" id="8784230320738948527">
                  <link role="baseMethodDeclaration" roleId="tpee.1068499141037" targetNodeId="fwv2.~ConstraintsDescriptor%dgetProperty(java%dlang%dString)%cjetbrains%dmps%dsmodel%druntime%dPropertyConstraintsDescriptor" resolveInfo="getProperty" />
                  <node role="actualArgument" roleId="tpee.1068499141038" type="tpee.LocalVariableReference" typeId="tpee.1068581242866" id="8784230320738948528">
                    <link role="variableDeclaration" roleId="tpee.1068581517664" targetNodeId="8784230320738948507" resolveInfo="nameProperty" />
                  </node>
                </node>
              </node>
              <node role="operation" roleId="tpee.1197027833540" type="tpee.InstanceMethodCallOperation" typeId="tpee.1202948039474" id="8784230320738948529">
                <link role="baseMethodDeclaration" roleId="tpee.1068499141037" targetNodeId="fwv2.~PropertyConstraintsDescriptor%disReadOnly()%cboolean" resolveInfo="isReadOnly" />
              </node>
            </node>
          </node>
        </node>
      </node>
      <node role="parameter" roleId="tpee.1068580123134" type="tpee.ParameterDeclaration" typeId="tpee.1068498886292" id="8784230320738948530">
        <property name="name" nameId="tpck.1169194664001" value="node" />
        <node role="type" roleId="tpee.5680397130376446158" type="tp25.SNodeType" typeId="tp25.1138055754698" id="8784230320738948531" />
      </node>
    </node>
    <node role="visibility" roleId="tpee.1178549979242" type="tpee.PublicVisibility" typeId="tpee.1146644602865" id="8784230320738948532" />
    <node role="staticInnerClassifiers" roleId="tpee.1178616825527" type="tpee.ClassConcept" typeId="tpee.1068390468198" id="8784230320738948533">
      <property name="name" nameId="tpck.1169194664001" value="NameComponent" />
      <node role="method" roleId="tpee.1107880067339" type="tpee.InstanceMethodDeclaration" typeId="tpee.1068580123165" id="8784230320738948534">
        <property name="name" nameId="tpck.1169194664001" value="getName" />
        <node role="returnType" roleId="tpee.1068580123133" type="tpee.StringType" typeId="tpee.1225271177708" id="8784230320738948535" />
        <node role="visibility" roleId="tpee.1178549979242" type="tpee.PublicVisibility" typeId="tpee.1146644602865" id="8784230320738948536" />
        <node role="body" roleId="tpee.1068580123135" type="tpee.StatementList" typeId="tpee.1068580123136" id="8784230320738948537">
          <node role="statement" roleId="tpee.1068581517665" type="tpee.ExpressionStatement" typeId="tpee.1068580123155" id="8784230320738948538">
            <node role="expression" roleId="tpee.1068580123156" type="tpee.DotExpression" typeId="tpee.1197027756228" id="8784230320738948539">
              <node role="operand" roleId="tpee.1197027771414" type="tpee.DotExpression" typeId="tpee.1197027756228" id="8784230320738948540">
                <node role="operation" roleId="tpee.1197027833540" type="tpee.FieldReferenceOperation" typeId="tpee.1197029447546" id="8784230320738948541">
                  <link role="fieldDeclaration" roleId="tpee.1197029500499" targetNodeId="8784230320738948613" resolveInfo="myTextField" />
                </node>
                <node role="operand" roleId="tpee.1197027771414" type="tpee.ThisExpression" typeId="tpee.1070475354124" id="8784230320738948542" />
              </node>
              <node role="operation" roleId="tpee.1197027833540" type="tpee.InstanceMethodCallOperation" typeId="tpee.1202948039474" id="8784230320738948543">
                <link role="baseMethodDeclaration" roleId="tpee.1068499141037" targetNodeId="oj8w.~JTextComponent%dgetText()%cjava%dlang%dString" resolveInfo="getText" />
              </node>
            </node>
          </node>
        </node>
      </node>
      <node role="visibility" roleId="tpee.1178549979242" type="tpee.PublicVisibility" typeId="tpee.1146644602865" id="8784230320738948544" />
      <node role="constructor" roleId="tpee.1068390468201" type="tpee.ConstructorDeclaration" typeId="tpee.1068580123140" id="8784230320738948545">
        <node role="parameter" roleId="tpee.1068580123134" type="tpee.ParameterDeclaration" typeId="tpee.1068498886292" id="8784230320738948546">
          <property name="name" nameId="tpck.1169194664001" value="node" />
          <node role="type" roleId="tpee.5680397130376446158" type="tp25.SNodeType" typeId="tp25.1138055754698" id="8784230320738948547" />
        </node>
        <node role="returnType" roleId="tpee.1068580123133" type="tpee.VoidType" typeId="tpee.1068581517677" id="8784230320738948548" />
        <node role="visibility" roleId="tpee.1178549979242" type="tpee.PublicVisibility" typeId="tpee.1146644602865" id="8784230320738948549" />
        <node role="body" roleId="tpee.1068580123135" type="tpee.StatementList" typeId="tpee.1068580123136" id="8784230320738948550">
          <node role="statement" roleId="tpee.1068581517665" type="tpee.ExpressionStatement" typeId="tpee.1068580123155" id="8784230320738948551">
            <node role="expression" roleId="tpee.1068580123156" type="tpee.DotExpression" typeId="tpee.1197027756228" id="8784230320738948552">
              <node role="operation" roleId="tpee.1197027833540" type="tpee.InstanceMethodCallOperation" typeId="tpee.1202948039474" id="8784230320738948553">
                <link role="baseMethodDeclaration" roleId="tpee.1068499141037" targetNodeId="1t7x.~Container%dsetLayout(java%dawt%dLayoutManager)%cvoid" resolveInfo="setLayout" />
                <node role="actualArgument" roleId="tpee.1068499141038" type="tpee.GenericNewExpression" typeId="tpee.1145552977093" id="8784230320738948554">
                  <node role="creator" roleId="tpee.1145553007750" type="tpee.ClassCreator" typeId="tpee.1212685548494" id="8784230320738948555">
                    <link role="baseMethodDeclaration" roleId="tpee.1068499141037" targetNodeId="1t7x.~BorderLayout%d&lt;init&gt;()" resolveInfo="BorderLayout" />
                  </node>
                </node>
              </node>
              <node role="operand" roleId="tpee.1197027771414" type="tpee.ThisExpression" typeId="tpee.1070475354124" id="8784230320738948556" />
            </node>
          </node>
          <node role="statement" roleId="tpee.1068581517665" type="tpee.LocalVariableDeclarationStatement" typeId="tpee.1068581242864" id="8784230320738948557">
            <node role="localVariableDeclaration" roleId="tpee.1068581242865" type="tpee.LocalVariableDeclaration" typeId="tpee.1068581242863" id="8784230320738948558">
              <property name="name" nameId="tpck.1169194664001" value="result" />
              <node role="type" roleId="tpee.5680397130376446158" type="tpee.StringType" typeId="tpee.1225271177708" id="8784230320738948559" />
            </node>
          </node>
          <node role="statement" roleId="tpee.1068581517665" type="qff7.ExecuteLightweightCommandStatement" typeId="qff7.8974276187400348181" id="8784230320738948560">
            <node role="commandClosureLiteral" roleId="qff7.8974276187400348171" type="qff7.CommandClosureLiteral" typeId="qff7.8974276187400348173" id="8784230320738948561">
              <node role="body" roleId="tp2c.1199569916463" type="tpee.StatementList" typeId="tpee.1068580123136" id="8784230320738948562">
                <node role="statement" roleId="tpee.1068581517665" type="tpee.IfStatement" typeId="tpee.1068580123159" id="8784230320738948563">
                  <node role="ifTrue" roleId="tpee.1068580123161" type="tpee.StatementList" typeId="tpee.1068580123136" id="8784230320738948564">
                    <node role="statement" roleId="tpee.1068581517665" type="tpee.ExpressionStatement" typeId="tpee.1068580123155" id="8784230320738948565">
                      <node role="expression" roleId="tpee.1068580123156" type="tpee.AssignmentExpression" typeId="tpee.1068498886294" id="8784230320738948566">
                        <node role="rValue" roleId="tpee.1068498886297" type="tpee.DotExpression" typeId="tpee.1197027756228" id="8784230320738948567">
                          <node role="operand" roleId="tpee.1197027771414" type="tp25.SNodeTypeCastExpression" typeId="tp25.1140137987495" id="8784230320738948568">
                            <link role="concept" roleId="tp25.1140138128738" targetNodeId="tpce.1071489288298" resolveInfo="LinkDeclaration" />
                            <node role="leftExpression" roleId="tp25.1140138123956" type="tpee.ParameterReference" typeId="tpee.1068581242874" id="8784230320738948569">
                              <link role="variableDeclaration" roleId="tpee.1068581517664" targetNodeId="8784230320738948546" resolveInfo="node" />
                            </node>
                          </node>
                          <node role="operation" roleId="tpee.1197027833540" type="tp25.SPropertyAccess" typeId="tp25.1138056022639" id="8784230320738948570">
                            <link role="property" roleId="tp25.1138056395725" targetNodeId="tpce.1071599776563" resolveInfo="role" />
                          </node>
                        </node>
                        <node role="lValue" roleId="tpee.1068498886295" type="tpee.LocalVariableReference" typeId="tpee.1068581242866" id="8784230320738948571">
                          <link role="variableDeclaration" roleId="tpee.1068581517664" targetNodeId="8784230320738948558" resolveInfo="result" />
                        </node>
                      </node>
                    </node>
                  </node>
                  <node role="condition" roleId="tpee.1068580123160" type="tpee.DotExpression" typeId="tpee.1197027756228" id="8784230320738948572">
                    <node role="operand" roleId="tpee.1197027771414" type="tpee.ParameterReference" typeId="tpee.1068581242874" id="8784230320738948573">
                      <link role="variableDeclaration" roleId="tpee.1068581517664" targetNodeId="8784230320738948546" resolveInfo="node" />
                    </node>
                    <node role="operation" roleId="tpee.1197027833540" type="tp25.Node_IsInstanceOfOperation" typeId="tp25.1139621453865" id="8784230320738948574">
                      <node role="conceptArgument" roleId="tp25.1177027386292" type="tp25.RefConcept_Reference" typeId="tp25.1177026924588" id="8784230320738948575">
                        <link role="conceptDeclaration" roleId="tp25.1177026940964" targetNodeId="tpce.1071489288298" resolveInfo="LinkDeclaration" />
                      </node>
                    </node>
                  </node>
                  <node role="elsifClauses" roleId="tpee.1206060520071" type="tpee.ElsifClause" typeId="tpee.1206060495898" id="8784230320738948576">
                    <node role="condition" roleId="tpee.1206060619838" type="tpee.DotExpression" typeId="tpee.1197027756228" id="8784230320738948577">
                      <node role="operand" roleId="tpee.1197027771414" type="tpee.ParameterReference" typeId="tpee.1068581242874" id="8784230320738948578">
                        <link role="variableDeclaration" roleId="tpee.1068581517664" targetNodeId="8784230320738948546" resolveInfo="node" />
                      </node>
                      <node role="operation" roleId="tpee.1197027833540" type="tp25.Node_IsInstanceOfOperation" typeId="tp25.1139621453865" id="8784230320738948579">
                        <node role="conceptArgument" roleId="tp25.1177027386292" type="tp25.RefConcept_Reference" typeId="tp25.1177026924588" id="8784230320738948580">
                          <link role="conceptDeclaration" roleId="tp25.1177026940964" targetNodeId="tpck.1169194658468" resolveInfo="INamedConcept" />
                        </node>
                      </node>
                    </node>
                    <node role="statementList" roleId="tpee.1206060644605" type="tpee.StatementList" typeId="tpee.1068580123136" id="8784230320738948581">
                      <node role="statement" roleId="tpee.1068581517665" type="tpee.ExpressionStatement" typeId="tpee.1068580123155" id="8784230320738948582">
                        <node role="expression" roleId="tpee.1068580123156" type="tpee.AssignmentExpression" typeId="tpee.1068498886294" id="8784230320738948583">
                          <node role="rValue" roleId="tpee.1068498886297" type="tpee.DotExpression" typeId="tpee.1197027756228" id="8784230320738948584">
                            <node role="operand" roleId="tpee.1197027771414" type="tp25.SNodeTypeCastExpression" typeId="tp25.1140137987495" id="8784230320738948585">
                              <link role="concept" roleId="tp25.1140138128738" targetNodeId="tpck.1169194658468" resolveInfo="INamedConcept" />
                              <node role="leftExpression" roleId="tp25.1140138123956" type="tpee.ParameterReference" typeId="tpee.1068581242874" id="8784230320738948586">
                                <link role="variableDeclaration" roleId="tpee.1068581517664" targetNodeId="8784230320738948546" resolveInfo="node" />
                              </node>
                            </node>
                            <node role="operation" roleId="tpee.1197027833540" type="tp25.SPropertyAccess" typeId="tp25.1138056022639" id="8784230320738948587">
                              <link role="property" roleId="tp25.1138056395725" targetNodeId="tpck.1169194664001" resolveInfo="name" />
                            </node>
                          </node>
                          <node role="lValue" roleId="tpee.1068498886295" type="tpee.LocalVariableReference" typeId="tpee.1068581242866" id="8784230320738948588">
                            <link role="variableDeclaration" roleId="tpee.1068581517664" targetNodeId="8784230320738948558" resolveInfo="result" />
                          </node>
                        </node>
                      </node>
                    </node>
                  </node>
                </node>
              </node>
            </node>
          </node>
          <node role="statement" roleId="tpee.1068581517665" type="tpee.ExpressionStatement" typeId="tpee.1068580123155" id="8784230320738948589">
            <node role="expression" roleId="tpee.1068580123156" type="tpee.DotExpression" typeId="tpee.1197027756228" id="8784230320738948590">
              <node role="operand" roleId="tpee.1197027771414" type="tpee.ThisExpression" typeId="tpee.1070475354124" id="8784230320738948591" />
              <node role="operation" roleId="tpee.1197027833540" type="tpee.InstanceMethodCallOperation" typeId="tpee.1202948039474" id="8784230320738948592">
                <link role="baseMethodDeclaration" roleId="tpee.1068499141037" targetNodeId="1t7x.~Container%dadd(java%dawt%dComponent)%cjava%dawt%dComponent" resolveInfo="add" />
                <node role="actualArgument" roleId="tpee.1068499141038" type="tpee.GenericNewExpression" typeId="tpee.1145552977093" id="8784230320738948593">
                  <node role="creator" roleId="tpee.1145553007750" type="tpee.ClassCreator" typeId="tpee.1212685548494" id="8784230320738948594">
                    <link role="baseMethodDeclaration" roleId="tpee.1068499141037" targetNodeId="dbrf.~JLabel%d&lt;init&gt;(java%dlang%dString)" resolveInfo="JLabel" />
                    <node role="actualArgument" roleId="tpee.1068499141038" type="tpee.StringLiteral" typeId="tpee.1070475926800" id="8784230320738948595">
                      <property name="value" nameId="tpee.1070475926801" value="new name:" />
                    </node>
                  </node>
                </node>
              </node>
            </node>
          </node>
          <node role="statement" roleId="tpee.1068581517665" type="tpee.ExpressionStatement" typeId="tpee.1068580123155" id="8784230320738948596">
            <node role="expression" roleId="tpee.1068580123156" type="tpee.AssignmentExpression" typeId="tpee.1068498886294" id="8784230320738948597">
              <node role="lValue" roleId="tpee.1068498886295" type="tpee.DotExpression" typeId="tpee.1197027756228" id="8784230320738948598">
                <node role="operand" roleId="tpee.1197027771414" type="tpee.ThisExpression" typeId="tpee.1070475354124" id="8784230320738948599" />
                <node role="operation" roleId="tpee.1197027833540" type="tpee.FieldReferenceOperation" typeId="tpee.1197029447546" id="8784230320738948600">
                  <link role="fieldDeclaration" roleId="tpee.1197029500499" targetNodeId="8784230320738948613" resolveInfo="myTextField" />
                </node>
              </node>
              <node role="rValue" roleId="tpee.1068498886297" type="tpee.GenericNewExpression" typeId="tpee.1145552977093" id="8784230320738948601">
                <node role="creator" roleId="tpee.1145553007750" type="tpee.ClassCreator" typeId="tpee.1212685548494" id="8784230320738948602">
                  <link role="baseMethodDeclaration" roleId="tpee.1068499141037" targetNodeId="dbrf.~JTextField%d&lt;init&gt;(java%dlang%dString)" resolveInfo="JTextField" />
                  <node role="actualArgument" roleId="tpee.1068499141038" type="tpee.LocalVariableReference" typeId="tpee.1068581242866" id="8784230320738948603">
                    <link role="variableDeclaration" roleId="tpee.1068581517664" targetNodeId="8784230320738948558" resolveInfo="result" />
                  </node>
                </node>
              </node>
            </node>
          </node>
          <node role="statement" roleId="tpee.1068581517665" type="tpee.ExpressionStatement" typeId="tpee.1068580123155" id="8784230320738948604">
            <node role="expression" roleId="tpee.1068580123156" type="tpee.DotExpression" typeId="tpee.1197027756228" id="8784230320738948605">
              <node role="operand" roleId="tpee.1197027771414" type="tpee.ThisExpression" typeId="tpee.1070475354124" id="8784230320738948606" />
              <node role="operation" roleId="tpee.1197027833540" type="tpee.InstanceMethodCallOperation" typeId="tpee.1202948039474" id="8784230320738948607">
                <link role="baseMethodDeclaration" roleId="tpee.1068499141037" targetNodeId="1t7x.~Container%dadd(java%dawt%dComponent,java%dlang%dObject)%cvoid" resolveInfo="add" />
                <node role="actualArgument" roleId="tpee.1068499141038" type="tpee.DotExpression" typeId="tpee.1197027756228" id="8784230320738948608">
                  <node role="operand" roleId="tpee.1197027771414" type="tpee.ThisExpression" typeId="tpee.1070475354124" id="8784230320738948609" />
                  <node role="operation" roleId="tpee.1197027833540" type="tpee.FieldReferenceOperation" typeId="tpee.1197029447546" id="8784230320738948610">
                    <link role="fieldDeclaration" roleId="tpee.1197029500499" targetNodeId="8784230320738948613" resolveInfo="myTextField" />
                  </node>
                </node>
                <node role="actualArgument" roleId="tpee.1068499141038" type="tpee.StaticFieldReference" typeId="tpee.1070533707846" id="8784230320738948611">
                  <link role="classifier" roleId="tpee.1144433057691" targetNodeId="1t7x.~BorderLayout" resolveInfo="BorderLayout" />
                  <link role="variableDeclaration" roleId="tpee.1068581517664" targetNodeId="1t7x.~BorderLayout%dCENTER" resolveInfo="CENTER" />
                </node>
              </node>
            </node>
          </node>
        </node>
      </node>
      <node role="superclass" roleId="tpee.1165602531693" type="tpee.ClassifierType" typeId="tpee.1107535904670" id="8784230320738948612">
        <link role="classifier" roleId="tpee.1107535924139" targetNodeId="dbrf.~JPanel" resolveInfo="JPanel" />
      </node>
      <node role="field" roleId="tpee.1068390468199" type="tpee.FieldDeclaration" typeId="tpee.1068390468200" id="8784230320738948613">
        <property name="name" nameId="tpck.1169194664001" value="myTextField" />
        <node role="visibility" roleId="tpee.1178549979242" type="tpee.PrivateVisibility" typeId="tpee.1146644623116" id="8784230320738948614" />
        <node role="type" roleId="tpee.5680397130376446158" type="tpee.ClassifierType" typeId="tpee.1107535904670" id="8784230320738948615">
          <link role="classifier" roleId="tpee.1107535924139" targetNodeId="dbrf.~JTextField" resolveInfo="JTextField" />
        </node>
      </node>
    </node>
  </root>
  <root id="830211401282058525">
    <node role="parameter" roleId="tp4k.1217413222820" type="tp4k.ActionParameterDeclaration" typeId="tp4k.1205679047295" id="830211401282058526">
      <property name="name" nameId="tpck.1169194664001" value="target" />
      <node role="visibility" roleId="tpee.1178549979242" type="tpee.PrivateVisibility" typeId="tpee.1146644623116" id="830211401282058527" />
      <node role="type" roleId="tpee.5680397130376446158" type="tp25.SNodeListType" typeId="tp25.1145383075378" id="830211401282058528" />
      <node role="condition" roleId="tp4k.5538333046911298738" type="tp4k.RequiredCondition" typeId="tp4k.5538333046911348654" id="830211401282058529" />
    </node>
    <node role="parameter" roleId="tp4k.1217413222820" type="tp4k.ActionDataParameterDeclaration" typeId="tp4k.1217252042208" id="830211401282058530">
      <property name="name" nameId="tpck.1169194664001" value="project" />
      <link role="key" roleId="tp4k.1217252646389" targetNodeId="5xh9.~MPSCommonDataKeys%dMPS_PROJECT" resolveInfo="MPS_PROJECT" />
      <node role="condition" roleId="tp4k.5538333046911298738" type="tp4k.RequiredCondition" typeId="tp4k.5538333046911348654" id="830211401282058531" />
    </node>
    <node role="executeFunction" roleId="tp4k.1203083461638" type="tp4k.ExecuteBlock" typeId="tp4k.1203083511112" id="830211401282058532">
      <node role="body" roleId="tpee.1137022507850" type="tpee.StatementList" typeId="tpee.1068580123136" id="830211401282058533">
        <node role="statement" roleId="tpee.1068581517665" type="tpee.LocalVariableDeclarationStatement" typeId="tpee.1068581242864" id="130937874511030189">
          <node role="localVariableDeclaration" roleId="tpee.1068581242865" type="tpee.LocalVariableDeclaration" typeId="tpee.1068581242863" id="130937874511030190">
            <property name="isFinal" nameId="tpee.1176718929932" value="false" />
            <property name="name" nameId="tpck.1169194664001" value="targetModelDescriptor" />
            <node role="type" roleId="tpee.5680397130376446158" type="tpee.ClassifierType" typeId="tpee.1107535904670" id="130937874511030585">
              <link role="classifier" roleId="tpee.1107535924139" targetNodeId="cu2c.~SModelDescriptor" resolveInfo="SModelDescriptor" />
            </node>
          </node>
        </node>
        <node role="statement" roleId="tpee.1068581517665" type="tpee.Statement" typeId="tpee.1068580123157" id="130937874511030612" />
        <node role="statement" roleId="tpee.1068581517665" type="qff7.ExecuteLightweightCommandStatement" typeId="qff7.8974276187400348181" id="130937874511030601">
          <node role="commandClosureLiteral" roleId="qff7.8974276187400348171" type="qff7.CommandClosureLiteral" typeId="qff7.8974276187400348173" id="130937874511030602">
            <node role="body" roleId="tp2c.1199569916463" type="tpee.StatementList" typeId="tpee.1068580123136" id="130937874511030603">
              <node role="statement" roleId="tpee.1068581517665" type="tpee.ExpressionStatement" typeId="tpee.1068580123155" id="130937874511030609">
                <node role="expression" roleId="tpee.1068580123156" type="tpee.AssignmentExpression" typeId="tpee.1068498886294" id="130937874511030610">
                  <node role="rValue" roleId="tpee.1068498886297" type="tpee.DotExpression" typeId="tpee.1197027756228" id="130937874511030587">
                    <node role="operand" roleId="tpee.1197027771414" type="tpee.ParenthesizedExpression" typeId="tpee.1079359253375" id="130937874511030588">
                      <node role="expression" roleId="tpee.1079359253376" type="tpee.CastExpression" typeId="tpee.1070534934090" id="130937874511030589">
                        <node role="expression" roleId="tpee.1070534934092" type="tpee.DotExpression" typeId="tpee.1197027756228" id="130937874511030590">
                          <node role="operand" roleId="tpee.1197027771414" type="tpee.DotExpression" typeId="tpee.1197027756228" id="130937874511030591">
                            <node role="operand" roleId="tpee.1197027771414" type="tpee.DotExpression" typeId="tpee.1197027756228" id="130937874511030592">
                              <node role="operand" roleId="tpee.1197027771414" type="tp4f.ThisClassifierExpression" typeId="tp4f.1205752633985" id="130937874511030593" />
                              <node role="operation" roleId="tpee.1197027833540" type="tp4k.ActionParameterReferenceOperation" typeId="tp4k.1206092561075" id="130937874511030594">
                                <link role="member" roleId="tp4f.1205756909548" targetNodeId="830211401282058526" resolveInfo="target" />
                              </node>
                            </node>
                            <node role="operation" roleId="tpee.1197027833540" type="tp2q.GetFirstOperation" typeId="tp2q.1165525191778" id="130937874511030595" />
                          </node>
                          <node role="operation" roleId="tpee.1197027833540" type="tp25.Node_GetModelOperation" typeId="tp25.1143234257716" id="130937874511030596" />
                        </node>
                        <node role="type" roleId="tpee.1070534934091" type="tpee.ClassifierType" typeId="tpee.1107535904670" id="130937874511030597">
                          <link role="classifier" roleId="tpee.1107535924139" targetNodeId="cu2c.~SModel" resolveInfo="SModel" />
                        </node>
                      </node>
                    </node>
                    <node role="operation" roleId="tpee.1197027833540" type="tpee.InstanceMethodCallOperation" typeId="tpee.1202948039474" id="130937874511030598">
                      <link role="baseMethodDeclaration" roleId="tpee.1068499141037" targetNodeId="cu2c.~SModel%dgetModelDescriptor()%cjetbrains%dmps%dsmodel%dSModelDescriptor" resolveInfo="getModelDescriptor" />
                    </node>
                  </node>
                  <node role="lValue" roleId="tpee.1068498886295" type="tpee.LocalVariableReference" typeId="tpee.1068581242866" id="130937874511030613">
                    <link role="variableDeclaration" roleId="tpee.1068581517664" targetNodeId="130937874511030190" resolveInfo="targetModelDescriptor" />
                  </node>
                </node>
              </node>
            </node>
          </node>
        </node>
        <node role="statement" roleId="tpee.1068581517665" type="tpee.LocalVariableDeclarationStatement" typeId="tpee.1068581242864" id="130937874511030630">
          <node role="localVariableDeclaration" roleId="tpee.1068581242865" type="tpee.LocalVariableDeclaration" typeId="tpee.1068581242863" id="130937874511030631">
            <property name="name" nameId="tpck.1169194664001" value="newNode" />
            <property name="isFinal" nameId="tpee.1176718929932" value="true" />
            <node role="type" roleId="tpee.5680397130376446158" type="tpee.ClassifierType" typeId="tpee.1107535904670" id="130937874511030632">
              <link role="classifier" roleId="tpee.1107535924139" targetNodeId="e2lb.~Object" resolveInfo="Object" />
            </node>
            <node role="initializer" roleId="tpee.1068431790190" type="tpee.StaticMethodCall" typeId="tpee.1081236700937" id="130937874511030633">
              <link role="classConcept" roleId="tpee.1144433194310" targetNodeId="u42p.6400105291801680525" resolveInfo="MoveNodesDialog" />
              <link role="baseMethodDeclaration" roleId="tpee.1068499141037" targetNodeId="u42p.6400105291801680597" resolveInfo="getSelectedObject" />
              <node role="actualArgument" roleId="tpee.1068499141038" type="tpee.DotExpression" typeId="tpee.1197027756228" id="130937874511030634">
                <node role="operand" roleId="tpee.1197027771414" type="tpee.DotExpression" typeId="tpee.1197027756228" id="130937874511030635">
                  <node role="operand" roleId="tpee.1197027771414" type="tp4f.ThisClassifierExpression" typeId="tp4f.1205752633985" id="130937874511030636" />
                  <node role="operation" roleId="tpee.1197027833540" type="tp4k.ActionDataParameterReferenceOperation" typeId="tp4k.1217252428768" id="130937874511030637">
                    <link role="member" roleId="tp4f.1205756909548" targetNodeId="830211401282058530" resolveInfo="project" />
                  </node>
                </node>
                <node role="operation" roleId="tpee.1197027833540" type="tpee.InstanceMethodCallOperation" typeId="tpee.1202948039474" id="130937874511030638">
                  <link role="baseMethodDeclaration" roleId="tpee.1068499141037" targetNodeId="jrbx.~MPSProject%dgetProject()%ccom%dintellij%dopenapi%dproject%dProject" resolveInfo="getProject" />
                </node>
              </node>
              <node role="actualArgument" roleId="tpee.1068499141038" type="tpee.LocalVariableReference" typeId="tpee.1068581242866" id="130937874511030639">
                <link role="variableDeclaration" roleId="tpee.1068581517664" targetNodeId="130937874511030190" resolveInfo="targetModelDescriptor" />
              </node>
              <node role="actualArgument" roleId="tpee.1068499141038" type="tpee.GenericNewExpression" typeId="tpee.1145552977093" id="130937874511030640">
                <node role="creator" roleId="tpee.1145553007750" type="tpee.AnonymousClassCreator" typeId="tpee.1182160077978" id="130937874511030641">
                  <node role="cls" roleId="tpee.1182160096073" type="tpee.AnonymousClass" typeId="tpee.1170345865475" id="130937874511030642">
                    <property name="nonStatic" nameId="tpee.521412098689998745" value="true" />
                    <link role="baseMethodDeclaration" roleId="tpee.1068499141037" targetNodeId="u42p.6400105291801680563" resolveInfo="MoveNodesDialog.ModelFilter" />
                    <link role="classifier" roleId="tpee.1170346070688" targetNodeId="u42p.6400105291801680526" resolveInfo="MoveNodesDialog.ModelFilter" />
                    <node role="visibility" roleId="tpee.1178549979242" type="tpee.PublicVisibility" typeId="tpee.1146644602865" id="130937874511030643" />
                    <node role="method" roleId="tpee.1107880067339" type="tpee.InstanceMethodDeclaration" typeId="tpee.1068580123165" id="130937874511030644">
                      <property name="isAbstract" nameId="tpee.1178608670077" value="false" />
                      <property name="name" nameId="tpck.1169194664001" value="check" />
                      <node role="visibility" roleId="tpee.1178549979242" type="tpee.PublicVisibility" typeId="tpee.1146644602865" id="130937874511030645" />
                      <node role="returnType" roleId="tpee.1068580123133" type="tpee.BooleanType" typeId="tpee.1070534644030" id="130937874511030646" />
                      <node role="parameter" roleId="tpee.1068580123134" type="tpee.ParameterDeclaration" typeId="tpee.1068498886292" id="130937874511030647">
                        <property name="name" nameId="tpck.1169194664001" value="selectedObject" />
                        <node role="type" roleId="tpee.5680397130376446158" type="tpee.ClassifierType" typeId="tpee.1107535904670" id="130937874511030648">
                          <link role="classifier" roleId="tpee.1107535924139" targetNodeId="e2lb.~Object" resolveInfo="Object" />
                        </node>
                      </node>
                      <node role="parameter" roleId="tpee.1068580123134" type="tpee.ParameterDeclaration" typeId="tpee.1068498886292" id="130937874511030649">
                        <property name="name" nameId="tpck.1169194664001" value="model" />
                        <node role="type" roleId="tpee.5680397130376446158" type="tpee.ClassifierType" typeId="tpee.1107535904670" id="130937874511030650">
                          <link role="classifier" roleId="tpee.1107535924139" targetNodeId="cu2c.~SModelDescriptor" resolveInfo="SModelDescriptor" />
                        </node>
                      </node>
                      <node role="body" roleId="tpee.1068580123135" type="tpee.StatementList" typeId="tpee.1068580123136" id="130937874511030651">
                        <node role="statement" roleId="tpee.1068581517665" type="tpee.ExpressionStatement" typeId="tpee.1068580123155" id="130937874511030652">
                          <node role="expression" roleId="tpee.1068580123156" type="tpee.OrExpression" typeId="tpee.1080223426719" id="130937874511030653">
                            <node role="leftExpression" roleId="tpee.1081773367580" type="tpee.InstanceOfExpression" typeId="tpee.1081256982272" id="130937874511030654">
                              <node role="leftExpression" roleId="tpee.1081256993304" type="tpee.ParameterReference" typeId="tpee.1068581242874" id="130937874511030655">
                                <link role="variableDeclaration" roleId="tpee.1068581517664" targetNodeId="130937874511030647" resolveInfo="selectedObject" />
                              </node>
                              <node role="classType" roleId="tpee.1081256993305" type="tpee.ClassifierType" typeId="tpee.1107535904670" id="130937874511030656">
                                <link role="classifier" roleId="tpee.1107535924139" targetNodeId="cu2c.~SNode" resolveInfo="SNode" />
                              </node>
                            </node>
                            <node role="rightExpression" roleId="tpee.1081773367579" type="tpee.InstanceOfExpression" typeId="tpee.1081256982272" id="130937874511030657">
                              <node role="classType" roleId="tpee.1081256993305" type="tpee.ClassifierType" typeId="tpee.1107535904670" id="130937874511030658">
                                <link role="classifier" roleId="tpee.1107535924139" targetNodeId="cu2c.~SModelDescriptor" resolveInfo="SModelDescriptor" />
                              </node>
                              <node role="leftExpression" roleId="tpee.1081256993304" type="tpee.ParameterReference" typeId="tpee.1068581242874" id="130937874511030659">
                                <link role="variableDeclaration" roleId="tpee.1068581517664" targetNodeId="130937874511030647" resolveInfo="selectedObject" />
                              </node>
                            </node>
                          </node>
                        </node>
                      </node>
                    </node>
                    <node role="actualArgument" roleId="tpee.1068499141038" type="tpee.StringLiteral" typeId="tpee.1070475926800" id="130937874511030660">
                      <property name="value" nameId="tpee.1070475926801" value="Choose Node or Model" />
                    </node>
                  </node>
                </node>
              </node>
            </node>
          </node>
        </node>
        <node role="statement" roleId="tpee.1068581517665" type="tpee.IfStatement" typeId="tpee.1068580123159" id="830211401282058583">
          <node role="ifTrue" roleId="tpee.1068580123161" type="tpee.StatementList" typeId="tpee.1068580123136" id="830211401282058584">
            <node role="statement" roleId="tpee.1068581517665" type="tpee.ReturnStatement" typeId="tpee.1068581242878" id="830211401282058585" />
          </node>
          <node role="condition" roleId="tpee.1068580123160" type="tpee.EqualsExpression" typeId="tpee.1068580123152" id="830211401282058586">
            <node role="rightExpression" roleId="tpee.1081773367579" type="tpee.NullLiteral" typeId="tpee.1070534058343" id="830211401282058587" />
            <node role="leftExpression" roleId="tpee.1081773367580" type="tpee.LocalVariableReference" typeId="tpee.1068581242866" id="830211401282058588">
              <link role="variableDeclaration" roleId="tpee.1068581517664" targetNodeId="130937874511030631" resolveInfo="newNode" />
            </node>
          </node>
        </node>
        <node role="statement" roleId="tpee.1068581517665" type="tpee.ExpressionStatement" typeId="tpee.1068580123155" id="130937874510989945">
          <node role="expression" roleId="tpee.1068580123156" type="tpee.DotExpression" typeId="tpee.1197027756228" id="130937874510989964">
            <node role="operand" roleId="tpee.1197027771414" type="tpee.StaticMethodCall" typeId="tpee.1081236700937" id="130937874510989947">
              <link role="baseMethodDeclaration" roleId="tpee.1068499141037" targetNodeId="cu2c.~ModelAccess%dinstance()%cjetbrains%dmps%dsmodel%dModelAccess" resolveInfo="instance" />
              <link role="classConcept" roleId="tpee.1144433194310" targetNodeId="cu2c.~ModelAccess" resolveInfo="ModelAccess" />
            </node>
            <node role="operation" roleId="tpee.1197027833540" type="tpee.InstanceMethodCallOperation" typeId="tpee.1202948039474" id="130937874510989970">
              <link role="baseMethodDeclaration" roleId="tpee.1068499141037" targetNodeId="cu2c.~ModelCommandExecutor%drunReadInEDT(java%dlang%dRunnable)%cvoid" resolveInfo="runReadInEDT" />
              <node role="actualArgument" roleId="tpee.1068499141038" type="tpee.GenericNewExpression" typeId="tpee.1145552977093" id="130937874510989971">
                <node role="creator" roleId="tpee.1145553007750" type="tpee.AnonymousClassCreator" typeId="tpee.1182160077978" id="130937874511030180">
                  <node role="cls" roleId="tpee.1182160096073" type="tpee.AnonymousClass" typeId="tpee.1170345865475" id="130937874511030181">
                    <property name="nonStatic" nameId="tpee.521412098689998745" value="true" />
                    <link role="classifier" roleId="tpee.1170346070688" targetNodeId="e2lb.~Runnable" resolveInfo="Runnable" />
                    <link role="baseMethodDeclaration" roleId="tpee.1068499141037" targetNodeId="e2lb.~Object%d&lt;init&gt;()" resolveInfo="Object" />
                    <node role="visibility" roleId="tpee.1178549979242" type="tpee.PublicVisibility" typeId="tpee.1146644602865" id="130937874511030182" />
                    <node role="method" roleId="tpee.1107880067339" type="tpee.InstanceMethodDeclaration" typeId="tpee.1068580123165" id="130937874511030183">
                      <property name="isAbstract" nameId="tpee.1178608670077" value="false" />
                      <property name="name" nameId="tpck.1169194664001" value="run" />
                      <property name="isFinal" nameId="tpee.1181808852946" value="false" />
                      <property name="isDeprecated" nameId="tpee.1224848525476" value="false" />
                      <node role="visibility" roleId="tpee.1178549979242" type="tpee.PublicVisibility" typeId="tpee.1146644602865" id="130937874511030184" />
                      <node role="returnType" roleId="tpee.1068580123133" type="tpee.VoidType" typeId="tpee.1068581517677" id="130937874511030185" />
                      <node role="body" roleId="tpee.1068580123135" type="tpee.StatementList" typeId="tpee.1068580123136" id="130937874511030186">
                        <node role="statement" roleId="tpee.1068581517665" type="tp2q.ForEachStatement" typeId="tp2q.1153943597977" id="130937874511030719">
                          <node role="variable" roleId="tp2q.1153944400369" type="tp2q.ForEachVariable" typeId="tp2q.1153944193378" id="130937874511030720">
                            <property name="name" nameId="tpck.1169194664001" value="node" />
                          </node>
                          <node role="inputSequence" roleId="tp2q.1153944424730" type="tpee.DotExpression" typeId="tpee.1197027756228" id="130937874511030723">
                            <node role="operand" roleId="tpee.1197027771414" type="tp4f.ThisClassifierExpression" typeId="tp4f.1205752633985" id="130937874511030724">
                              <link role="classifier" roleId="tp4f.1218736638915" targetNodeId="830211401282058525" resolveInfo="MoveNodes" />
                            </node>
                            <node role="operation" roleId="tpee.1197027833540" type="tp4k.ActionParameterReferenceOperation" typeId="tp4k.1206092561075" id="130937874511030725">
                              <link role="member" roleId="tp4f.1205756909548" targetNodeId="830211401282058526" resolveInfo="target" />
                            </node>
                          </node>
                          <node role="body" roleId="tpee.1154032183016" type="tpee.StatementList" typeId="tpee.1068580123136" id="130937874511030722">
                            <node role="statement" roleId="tpee.1068581517665" type="tpee.IfStatement" typeId="tpee.1068580123159" id="130937874511030662">
                              <node role="ifTrue" roleId="tpee.1068580123161" type="tpee.StatementList" typeId="tpee.1068580123136" id="130937874511030663">
                                <node role="statement" roleId="tpee.1068581517665" type="tpee.ReturnStatement" typeId="tpee.1068581242878" id="130937874511030740" />
                              </node>
                              <node role="condition" roleId="tpee.1068580123160" type="tpee.OrExpression" typeId="tpee.1080223426719" id="130937874511030758">
                                <node role="leftExpression" roleId="tpee.1081773367580" type="tpee.NotExpression" typeId="tpee.1081516740877" id="130937874511030729">
                                  <node role="expression" roleId="tpee.1081516765348" type="tpee.DotExpression" typeId="tpee.1197027756228" id="130937874511030730">
                                    <node role="operand" roleId="tpee.1197027771414" type="tpee.ParenthesizedExpression" typeId="tpee.1079359253375" id="130937874511030731">
                                      <node role="expression" roleId="tpee.1079359253376" type="tpee.CastExpression" typeId="tpee.1070534934090" id="130937874511030732">
                                        <node role="expression" roleId="tpee.1070534934092" type="tp2q.ForEachVariableReference" typeId="tp2q.1153944233411" id="130937874511030739">
                                          <link role="variable" roleId="tp2q.1153944258490" targetNodeId="130937874511030720" resolveInfo="node" />
                                        </node>
                                        <node role="type" roleId="tpee.1070534934091" type="tpee.ClassifierType" typeId="tpee.1107535904670" id="130937874511030736">
                                          <link role="classifier" roleId="tpee.1107535924139" targetNodeId="cu2c.~SNode" resolveInfo="SNode" />
                                        </node>
                                      </node>
                                    </node>
                                    <node role="operation" roleId="tpee.1197027833540" type="tpee.InstanceMethodCallOperation" typeId="tpee.1202948039474" id="130937874511030737">
                                      <link role="baseMethodDeclaration" roleId="tpee.1068499141037" targetNodeId="cu2c.~SNode%disRegistered()%cboolean" resolveInfo="isRegistered" />
                                    </node>
                                  </node>
                                </node>
                                <node role="rightExpression" roleId="tpee.1081773367579" type="tpee.DotExpression" typeId="tpee.1197027756228" id="130937874511030805">
                                  <node role="operand" roleId="tpee.1197027771414" type="tpee.ParenthesizedExpression" typeId="tpee.1079359253375" id="130937874511030785">
                                    <node role="expression" roleId="tpee.1079359253376" type="tpee.CastExpression" typeId="tpee.1070534934090" id="130937874511030786">
                                      <node role="expression" roleId="tpee.1070534934092" type="tp2q.ForEachVariableReference" typeId="tp2q.1153944233411" id="130937874511030787">
                                        <link role="variable" roleId="tp2q.1153944258490" targetNodeId="130937874511030720" resolveInfo="node" />
                                      </node>
                                      <node role="type" roleId="tpee.1070534934091" type="tpee.ClassifierType" typeId="tpee.1107535904670" id="130937874511030788">
                                        <link role="classifier" roleId="tpee.1107535924139" targetNodeId="cu2c.~SNode" resolveInfo="SNode" />
                                      </node>
                                    </node>
                                  </node>
                                  <node role="operation" roleId="tpee.1197027833540" type="tpee.InstanceMethodCallOperation" typeId="tpee.1202948039474" id="130937874511030810">
                                    <link role="baseMethodDeclaration" roleId="tpee.1068499141037" targetNodeId="cu2c.~SNode%disDisposed()%cboolean" resolveInfo="isDisposed" />
                                  </node>
                                </node>
                              </node>
                            </node>
                          </node>
                        </node>
                        <node role="statement" roleId="tpee.1068581517665" type="tpee.IfStatement" typeId="tpee.1068580123159" id="130937874511030812">
                          <node role="ifTrue" roleId="tpee.1068580123161" type="tpee.StatementList" typeId="tpee.1068580123136" id="130937874511030813">
                            <node role="statement" roleId="tpee.1068581517665" type="tpee.ReturnStatement" typeId="tpee.1068581242878" id="130937874511030916" />
                          </node>
                          <node role="condition" roleId="tpee.1068580123160" type="tpee.AndExpression" typeId="tpee.1080120340718" id="3708497006802128761">
                            <node role="leftExpression" roleId="tpee.1081773367580" type="tpee.InstanceOfExpression" typeId="tpee.1081256982272" id="3708497006802128765">
                              <node role="classType" roleId="tpee.1081256993305" type="tpee.ClassifierType" typeId="tpee.1107535904670" id="3708497006802129512">
                                <link role="classifier" roleId="tpee.1107535924139" targetNodeId="cu2c.~SNode" resolveInfo="SNode" />
                              </node>
                              <node role="leftExpression" roleId="tpee.1081256993304" type="tpee.LocalVariableReference" typeId="tpee.1068581242866" id="3708497006802128764">
                                <link role="variableDeclaration" roleId="tpee.1068581517664" targetNodeId="130937874511030631" resolveInfo="newNode" />
                              </node>
                            </node>
                            <node role="rightExpression" roleId="tpee.1081773367579" type="tpee.ParenthesizedExpression" typeId="tpee.1079359253375" id="3708497006802226484">
                              <node role="expression" roleId="tpee.1079359253376" type="tpee.OrExpression" typeId="tpee.1080223426719" id="130937874511030885">
                                <node role="rightExpression" roleId="tpee.1081773367579" type="tpee.DotExpression" typeId="tpee.1197027756228" id="130937874511030909">
                                  <node role="operand" roleId="tpee.1197027771414" type="tpee.ParenthesizedExpression" typeId="tpee.1079359253375" id="130937874511030888">
                                    <node role="expression" roleId="tpee.1079359253376" type="tpee.CastExpression" typeId="tpee.1070534934090" id="130937874511030889">
                                      <node role="type" roleId="tpee.1070534934091" type="tpee.ClassifierType" typeId="tpee.1107535904670" id="130937874511030892">
                                        <link role="classifier" roleId="tpee.1107535924139" targetNodeId="cu2c.~SNode" resolveInfo="SNode" />
                                      </node>
                                      <node role="expression" roleId="tpee.1070534934092" type="tpee.LocalVariableReference" typeId="tpee.1068581242866" id="130937874511030913">
                                        <link role="variableDeclaration" roleId="tpee.1068581517664" targetNodeId="130937874511030631" resolveInfo="newNode" />
                                      </node>
                                    </node>
                                  </node>
                                  <node role="operation" roleId="tpee.1197027833540" type="tpee.InstanceMethodCallOperation" typeId="tpee.1202948039474" id="130937874511030915">
                                    <link role="baseMethodDeclaration" roleId="tpee.1068499141037" targetNodeId="cu2c.~SNode%disDisposed()%cboolean" resolveInfo="isDisposed" />
                                  </node>
                                </node>
                                <node role="leftExpression" roleId="tpee.1081773367580" type="tpee.NotExpression" typeId="tpee.1081516740877" id="130937874511030837">
                                  <node role="expression" roleId="tpee.1081516765348" type="tpee.DotExpression" typeId="tpee.1197027756228" id="130937874511030856">
                                    <node role="operand" roleId="tpee.1197027771414" type="tpee.ParenthesizedExpression" typeId="tpee.1079359253375" id="130937874511030862">
                                      <node role="expression" roleId="tpee.1079359253376" type="tpee.CastExpression" typeId="tpee.1070534934090" id="130937874511030863">
                                        <node role="expression" roleId="tpee.1070534934092" type="tpee.LocalVariableReference" typeId="tpee.1068581242866" id="130937874511030864">
                                          <link role="variableDeclaration" roleId="tpee.1068581517664" targetNodeId="130937874511030631" resolveInfo="newNode" />
                                        </node>
                                        <node role="type" roleId="tpee.1070534934091" type="tpee.ClassifierType" typeId="tpee.1107535904670" id="130937874511030865">
                                          <link role="classifier" roleId="tpee.1107535924139" targetNodeId="cu2c.~SNode" resolveInfo="SNode" />
                                        </node>
                                      </node>
                                    </node>
                                    <node role="operation" roleId="tpee.1197027833540" type="tpee.InstanceMethodCallOperation" typeId="tpee.1202948039474" id="130937874511030868">
                                      <link role="baseMethodDeclaration" roleId="tpee.1068499141037" targetNodeId="cu2c.~SNode%disRegistered()%cboolean" resolveInfo="isRegistered" />
                                    </node>
                                  </node>
                                </node>
                              </node>
                            </node>
                          </node>
                        </node>
                        <node role="statement" roleId="tpee.1068581517665" type="tpee.IfStatement" typeId="tpee.1068580123159" id="3708497006802226486">
                          <node role="ifTrue" roleId="tpee.1068580123161" type="tpee.StatementList" typeId="tpee.1068580123136" id="3708497006802226487">
                            <node role="statement" roleId="tpee.1068581517665" type="tpee.ReturnStatement" typeId="tpee.1068581242878" id="3708497006802226488" />
                          </node>
                          <node role="condition" roleId="tpee.1068580123160" type="tpee.AndExpression" typeId="tpee.1080120340718" id="3708497006802226489">
                            <node role="leftExpression" roleId="tpee.1081773367580" type="tpee.InstanceOfExpression" typeId="tpee.1081256982272" id="3708497006802226490">
                              <node role="classType" roleId="tpee.1081256993305" type="tpee.ClassifierType" typeId="tpee.1107535904670" id="3708497006802226508">
                                <link role="classifier" roleId="tpee.1107535924139" targetNodeId="cu2c.~SModelDescriptor" resolveInfo="SModelDescriptor" />
                              </node>
                              <node role="leftExpression" roleId="tpee.1081256993304" type="tpee.LocalVariableReference" typeId="tpee.1068581242866" id="3708497006802226492">
                                <link role="variableDeclaration" roleId="tpee.1068581517664" targetNodeId="130937874511030631" resolveInfo="newNode" />
                              </node>
                            </node>
                            <node role="rightExpression" roleId="tpee.1081773367579" type="tpee.ParenthesizedExpression" typeId="tpee.1079359253375" id="3708497006802226493">
                              <node role="expression" roleId="tpee.1079359253376" type="tpee.NotExpression" typeId="tpee.1081516740877" id="3708497006802226501">
                                <node role="expression" roleId="tpee.1081516765348" type="tpee.DotExpression" typeId="tpee.1197027756228" id="3708497006802226502">
                                  <node role="operand" roleId="tpee.1197027771414" type="tpee.ParenthesizedExpression" typeId="tpee.1079359253375" id="3708497006802226503">
                                    <node role="expression" roleId="tpee.1079359253376" type="tpee.CastExpression" typeId="tpee.1070534934090" id="3708497006802226504">
                                      <node role="expression" roleId="tpee.1070534934092" type="tpee.LocalVariableReference" typeId="tpee.1068581242866" id="3708497006802226505">
                                        <link role="variableDeclaration" roleId="tpee.1068581517664" targetNodeId="130937874511030631" resolveInfo="newNode" />
                                      </node>
                                      <node role="type" roleId="tpee.1070534934091" type="tpee.ClassifierType" typeId="tpee.1107535904670" id="3708497006802226509">
                                        <link role="classifier" roleId="tpee.1107535924139" targetNodeId="cu2c.~SModelDescriptor" resolveInfo="SModelDescriptor" />
                                      </node>
                                    </node>
                                  </node>
                                  <node role="operation" roleId="tpee.1197027833540" type="tpee.InstanceMethodCallOperation" typeId="tpee.1202948039474" id="3708497006802226507">
                                    <link role="baseMethodDeclaration" roleId="tpee.1068499141037" targetNodeId="cu2c.~SModelDescriptor%disRegistered()%cboolean" resolveInfo="isRegistered" />
                                  </node>
                                </node>
                              </node>
                            </node>
                          </node>
                        </node>
                        <node role="statement" roleId="tpee.1068581517665" type="tpee.Statement" typeId="tpee.1068580123157" id="3708497006802226485" />
                        <node role="statement" roleId="tpee.1068581517665" type="tp1h.ExecuteRefactoringStatement" typeId="tp1h.2298239814950983788" id="830211401282058589">
                          <link role="refactoring" roleId="tp1h.2298239814950983795" targetNodeId="2yc6.7012097027058633272" resolveInfo="MoveNodes" />
                          <node role="target" roleId="tp1h.2298239814950983792" type="tpee.DotExpression" typeId="tpee.1197027756228" id="830211401282058590">
                            <node role="operand" roleId="tpee.1197027771414" type="tp4f.ThisClassifierExpression" typeId="tp4f.1205752633985" id="830211401282058591" />
                            <node role="operation" roleId="tpee.1197027833540" type="tp4k.ActionParameterReferenceOperation" typeId="tp4k.1206092561075" id="830211401282058592">
                              <link role="member" roleId="tp4f.1205756909548" targetNodeId="830211401282058526" resolveInfo="target" />
                            </node>
                          </node>
                          <node role="project" roleId="tp1h.2298239814950983794" type="tpee.DotExpression" typeId="tpee.1197027756228" id="830211401282058593">
                            <node role="operand" roleId="tpee.1197027771414" type="tp4f.ThisClassifierExpression" typeId="tp4f.1205752633985" id="830211401282058594" />
                            <node role="operation" roleId="tpee.1197027833540" type="tp4k.ActionDataParameterReferenceOperation" typeId="tp4k.1217252428768" id="830211401282058595">
                              <link role="member" roleId="tp4f.1205756909548" targetNodeId="830211401282058530" resolveInfo="project" />
                            </node>
                          </node>
                          <node role="parameters" roleId="tp1h.2298239814950983793" type="tpee.LocalVariableReference" typeId="tpee.1068581242866" id="830211401282058596">
                            <link role="variableDeclaration" roleId="tpee.1068581517664" targetNodeId="130937874511030631" resolveInfo="newNode" />
                          </node>
                        </node>
                      </node>
                    </node>
                  </node>
                </node>
              </node>
            </node>
          </node>
        </node>
      </node>
    </node>
    <node role="updateBlock" roleId="tp4k.1203083196627" type="tp4k.IsApplicableBlock" typeId="tp4k.1205681243813" id="830211401282058597">
      <node role="body" roleId="tpee.1137022507850" type="tpee.StatementList" typeId="tpee.1068580123136" id="830211401282058598">
        <node role="statement" roleId="tpee.1068581517665" type="tpee.ExpressionStatement" typeId="tpee.1068580123155" id="830211401282058599">
          <node role="expression" roleId="tpee.1068580123156" type="tp1h.IsRefactoringApplicable" typeId="tp1h.6598645150040035709" id="830211401282058600">
            <link role="refactoring" roleId="tp1h.6598645150040035710" targetNodeId="2yc6.7012097027058633272" resolveInfo="MoveNodes" />
            <node role="target" roleId="tp1h.6598645150040036518" type="tpee.DotExpression" typeId="tpee.1197027756228" id="830211401282058601">
              <node role="operand" roleId="tpee.1197027771414" type="tp4f.ThisClassifierExpression" typeId="tp4f.1205752633985" id="830211401282058602" />
              <node role="operation" roleId="tpee.1197027833540" type="tp4k.ActionParameterReferenceOperation" typeId="tp4k.1206092561075" id="830211401282058603">
                <link role="member" roleId="tp4f.1205756909548" targetNodeId="830211401282058526" resolveInfo="target" />
              </node>
            </node>
          </node>
        </node>
      </node>
    </node>
  </root>
</model>
<|MERGE_RESOLUTION|>--- conflicted
+++ resolved
@@ -342,144 +342,6 @@
       </node>
     </node>
   </root>
-<<<<<<< HEAD
-  <root id="8784230320738944314">
-    <node role="parameter" roleId="tp4k.1217413222820" type="tp4k.ActionParameterDeclaration" typeId="tp4k.1205679047295" id="8784230320738944315">
-      <property name="name" nameId="tpck.1169194664001" value="node" />
-      <node role="visibility" roleId="tpee.1178549979242" type="tpee.PrivateVisibility" typeId="tpee.1146644623116" id="8784230320738944316" />
-      <node role="type" roleId="tpee.5680397130376446158" type="tp25.SNodeType" typeId="tp25.1138055754698" id="8784230320738944317" />
-      <node role="condition" roleId="tp4k.5538333046911298738" type="tp4k.RequiredCondition" typeId="tp4k.5538333046911348654" id="8784230320738944318" />
-    </node>
-    <node role="parameter" roleId="tp4k.1217413222820" type="tp4k.ActionDataParameterDeclaration" typeId="tp4k.1217252042208" id="8784230320738944319">
-      <property name="name" nameId="tpck.1169194664001" value="mpsproject" />
-      <link role="key" roleId="tp4k.1217252646389" targetNodeId="5xh9.~MPSCommonDataKeys%dMPS_PROJECT" resolveInfo="MPS_PROJECT" />
-      <node role="condition" roleId="tp4k.5538333046911298738" type="tp4k.RequiredCondition" typeId="tp4k.5538333046911348654" id="8784230320738944320" />
-    </node>
-    <node role="executeFunction" roleId="tp4k.1203083461638" type="tp4k.ExecuteBlock" typeId="tp4k.1203083511112" id="8784230320738944321">
-      <node role="body" roleId="tpee.1137022507850" type="tpee.StatementList" typeId="tpee.1068580123136" id="8784230320738944322">
-        <node role="statement" roleId="tpee.1068581517665" type="tpee.ExpressionStatement" typeId="tpee.1068580123155" id="3708497006802230827">
-          <node role="expression" roleId="tpee.1068580123156" type="tpee.DotExpression" typeId="tpee.1197027756228" id="3708497006802230846">
-            <node role="operand" roleId="tpee.1197027771414" type="tpee.StaticMethodCall" typeId="tpee.1081236700937" id="3708497006802230829">
-              <link role="baseMethodDeclaration" roleId="tpee.1068499141037" targetNodeId="cu2c.~ModelAccess%dinstance()%cjetbrains%dmps%dsmodel%dModelAccess" resolveInfo="instance" />
-              <link role="classConcept" roleId="tpee.1144433194310" targetNodeId="cu2c.~ModelAccess" resolveInfo="ModelAccess" />
-            </node>
-            <node role="operation" roleId="tpee.1197027833540" type="tpee.InstanceMethodCallOperation" typeId="tpee.1202948039474" id="3708497006802230852">
-              <link role="baseMethodDeclaration" roleId="tpee.1068499141037" targetNodeId="cu2c.~ModelCommandExecutor%drunReadInEDT(java%dlang%dRunnable)%cvoid" resolveInfo="runReadInEDT" />
-              <node role="actualArgument" roleId="tpee.1068499141038" type="tpee.GenericNewExpression" typeId="tpee.1145552977093" id="3708497006802230853">
-                <node role="creator" roleId="tpee.1145553007750" type="tpee.AnonymousClassCreator" typeId="tpee.1182160077978" id="3708497006802271947">
-                  <node role="cls" roleId="tpee.1182160096073" type="tpee.AnonymousClass" typeId="tpee.1170345865475" id="3708497006802271948">
-                    <property name="nonStatic" nameId="tpee.521412098689998745" value="true" />
-                    <link role="classifier" roleId="tpee.1170346070688" targetNodeId="e2lb.~Runnable" resolveInfo="Runnable" />
-                    <link role="baseMethodDeclaration" roleId="tpee.1068499141037" targetNodeId="e2lb.~Object%d&lt;init&gt;()" resolveInfo="Object" />
-                    <node role="visibility" roleId="tpee.1178549979242" type="tpee.PublicVisibility" typeId="tpee.1146644602865" id="3708497006802271949" />
-                    <node role="method" roleId="tpee.1107880067339" type="tpee.InstanceMethodDeclaration" typeId="tpee.1068580123165" id="3708497006802271950">
-                      <property name="isAbstract" nameId="tpee.1178608670077" value="false" />
-                      <property name="name" nameId="tpck.1169194664001" value="run" />
-                      <property name="isFinal" nameId="tpee.1181808852946" value="false" />
-                      <property name="isDeprecated" nameId="tpee.1224848525476" value="false" />
-                      <node role="visibility" roleId="tpee.1178549979242" type="tpee.PublicVisibility" typeId="tpee.1146644602865" id="3708497006802271951" />
-                      <node role="returnType" roleId="tpee.1068580123133" type="tpee.VoidType" typeId="tpee.1068581517677" id="3708497006802271952" />
-                      <node role="body" roleId="tpee.1068580123135" type="tpee.StatementList" typeId="tpee.1068580123136" id="3708497006802271953">
-                        <node role="statement" roleId="tpee.1068581517665" type="tpee.IfStatement" typeId="tpee.1068580123159" id="3708497006802271957">
-                          <node role="ifTrue" roleId="tpee.1068580123161" type="tpee.StatementList" typeId="tpee.1068580123136" id="3708497006802271958">
-                            <node role="statement" roleId="tpee.1068581517665" type="tpee.ReturnStatement" typeId="tpee.1068581242878" id="3708497006802272066" />
-                          </node>
-                          <node role="condition" roleId="tpee.1068580123160" type="tpee.OrExpression" typeId="tpee.1080223426719" id="3708497006802272040">
-                            <node role="leftExpression" roleId="tpee.1081773367580" type="tpee.DotExpression" typeId="tpee.1197027756228" id="3708497006802272017">
-                              <node role="operand" roleId="tpee.1197027771414" type="tpee.ParenthesizedExpression" typeId="tpee.1079359253375" id="3708497006802271994">
-                                <node role="expression" roleId="tpee.1079359253376" type="tpee.CastExpression" typeId="tpee.1070534934090" id="3708497006802271995">
-                                  <node role="expression" roleId="tpee.1070534934092" type="tpee.ParenthesizedExpression" typeId="tpee.1079359253375" id="3708497006802271996">
-                                    <node role="expression" roleId="tpee.1079359253376" type="tpee.DotExpression" typeId="tpee.1197027756228" id="3708497006802271997">
-                                      <node role="operand" roleId="tpee.1197027771414" type="tp4f.ThisClassifierExpression" typeId="tp4f.1205752633985" id="3708497006802271998">
-                                        <link role="classifier" roleId="tp4f.1218736638915" targetNodeId="8784230320738944314" resolveInfo="SafeDelete" />
-                                      </node>
-                                      <node role="operation" roleId="tpee.1197027833540" type="tp4k.ActionParameterReferenceOperation" typeId="tp4k.1206092561075" id="3708497006802271999">
-                                        <link role="member" roleId="tp4f.1205756909548" targetNodeId="8784230320738944315" resolveInfo="node" />
-                                      </node>
-                                    </node>
-                                  </node>
-                                  <node role="type" roleId="tpee.1070534934091" type="tpee.ClassifierType" typeId="tpee.1107535904670" id="3708497006802272000">
-                                    <link role="classifier" roleId="tpee.1107535924139" targetNodeId="cu2c.~SNode" resolveInfo="SNode" />
-                                  </node>
-                                </node>
-                              </node>
-                              <node role="operation" roleId="tpee.1197027833540" type="tpee.InstanceMethodCallOperation" typeId="tpee.1202948039474" id="3708497006802272023">
-                                <link role="baseMethodDeclaration" roleId="tpee.1068499141037" targetNodeId="cu2c.~SNode%disDisposed()%cboolean" resolveInfo="isDisposed" />
-                              </node>
-                            </node>
-                            <node role="rightExpression" roleId="tpee.1081773367579" type="tpee.NotExpression" typeId="tpee.1081516740877" id="3708497006802272055">
-                              <node role="expression" roleId="tpee.1081516765348" type="tpee.DotExpression" typeId="tpee.1197027756228" id="3708497006802272056">
-                                <node role="operand" roleId="tpee.1197027771414" type="tpee.ParenthesizedExpression" typeId="tpee.1079359253375" id="3708497006802272057">
-                                  <node role="expression" roleId="tpee.1079359253376" type="tpee.CastExpression" typeId="tpee.1070534934090" id="3708497006802272058">
-                                    <node role="expression" roleId="tpee.1070534934092" type="tpee.ParenthesizedExpression" typeId="tpee.1079359253375" id="3708497006802272059">
-                                      <node role="expression" roleId="tpee.1079359253376" type="tpee.DotExpression" typeId="tpee.1197027756228" id="3708497006802272060">
-                                        <node role="operand" roleId="tpee.1197027771414" type="tp4f.ThisClassifierExpression" typeId="tp4f.1205752633985" id="3708497006802272061">
-                                          <link role="classifier" roleId="tp4f.1218736638915" targetNodeId="8784230320738944314" resolveInfo="SafeDelete" />
-                                        </node>
-                                        <node role="operation" roleId="tpee.1197027833540" type="tp4k.ActionParameterReferenceOperation" typeId="tp4k.1206092561075" id="3708497006802272062">
-                                          <link role="member" roleId="tp4f.1205756909548" targetNodeId="8784230320738944315" resolveInfo="node" />
-                                        </node>
-                                      </node>
-                                    </node>
-                                    <node role="type" roleId="tpee.1070534934091" type="tpee.ClassifierType" typeId="tpee.1107535904670" id="3708497006802272063">
-                                      <link role="classifier" roleId="tpee.1107535924139" targetNodeId="cu2c.~SNode" resolveInfo="SNode" />
-                                    </node>
-                                  </node>
-                                </node>
-                                <node role="operation" roleId="tpee.1197027833540" type="tpee.InstanceMethodCallOperation" typeId="tpee.1202948039474" id="3708497006802272064">
-                                  <link role="baseMethodDeclaration" roleId="tpee.1068499141037" targetNodeId="cu2c.~SNode%disRegistered()%cboolean" resolveInfo="isRegistered" />
-                                </node>
-                              </node>
-                            </node>
-                          </node>
-                        </node>
-                        <node role="statement" roleId="tpee.1068581517665" type="tp1h.ExecuteRefactoringStatement" typeId="tp1h.2298239814950983788" id="8784230320738944323">
-                          <link role="refactoring" roleId="tp1h.2298239814950983795" targetNodeId="2yc6.1851015849775217755" resolveInfo="SafeDelete" />
-                          <node role="target" roleId="tp1h.2298239814950983792" type="tpee.DotExpression" typeId="tpee.1197027756228" id="8784230320738944324">
-                            <node role="operand" roleId="tpee.1197027771414" type="tp4f.ThisClassifierExpression" typeId="tp4f.1205752633985" id="8784230320738944325" />
-                            <node role="operation" roleId="tpee.1197027833540" type="tp4k.ActionParameterReferenceOperation" typeId="tp4k.1206092561075" id="8784230320738944326">
-                              <link role="member" roleId="tp4f.1205756909548" targetNodeId="8784230320738944315" resolveInfo="node" />
-                            </node>
-                          </node>
-                          <node role="project" roleId="tp1h.2298239814950983794" type="tpee.DotExpression" typeId="tpee.1197027756228" id="8784230320738944327">
-                            <node role="operand" roleId="tpee.1197027771414" type="tp4f.ThisClassifierExpression" typeId="tp4f.1205752633985" id="8784230320738944328" />
-                            <node role="operation" roleId="tpee.1197027833540" type="tp4k.ActionDataParameterReferenceOperation" typeId="tp4k.1217252428768" id="8784230320738944329">
-                              <link role="member" roleId="tp4f.1205756909548" targetNodeId="8784230320738944319" resolveInfo="mpsproject" />
-                            </node>
-                          </node>
-                        </node>
-                      </node>
-                    </node>
-                  </node>
-                </node>
-              </node>
-            </node>
-          </node>
-        </node>
-      </node>
-    </node>
-    <node role="keystroke" roleId="tp4k.1207318392425" type="tp4k.KeyMapKeystroke" typeId="tp4k.1207318242772" id="8784230320738944330">
-      <property name="modifiers" nameId="tp4k.1207318242773" value="alt" />
-      <property name="keycode" nameId="tp4k.1207318242774" value="VK_DELETE" />
-    </node>
-    <node role="updateBlock" roleId="tp4k.1203083196627" type="tp4k.IsApplicableBlock" typeId="tp4k.1205681243813" id="8784230320738944331">
-      <node role="body" roleId="tpee.1137022507850" type="tpee.StatementList" typeId="tpee.1068580123136" id="8784230320738944332">
-        <node role="statement" roleId="tpee.1068581517665" type="tpee.ExpressionStatement" typeId="tpee.1068580123155" id="8784230320738944333">
-          <node role="expression" roleId="tpee.1068580123156" type="tp1h.IsRefactoringApplicable" typeId="tp1h.6598645150040035709" id="8784230320738944334">
-            <link role="refactoring" roleId="tp1h.6598645150040035710" targetNodeId="2yc6.1851015849775217755" resolveInfo="SafeDelete" />
-            <node role="target" roleId="tp1h.6598645150040036518" type="tpee.DotExpression" typeId="tpee.1197027756228" id="8784230320738944335">
-              <node role="operand" roleId="tpee.1197027771414" type="tp4f.ThisClassifierExpression" typeId="tp4f.1205752633985" id="8784230320738944336" />
-              <node role="operation" roleId="tpee.1197027833540" type="tp4k.ActionParameterReferenceOperation" typeId="tp4k.1206092561075" id="8784230320738944337">
-                <link role="member" roleId="tp4f.1205756909548" targetNodeId="8784230320738944315" resolveInfo="node" />
-              </node>
-            </node>
-          </node>
-        </node>
-      </node>
-    </node>
-  </root>
-=======
->>>>>>> 2eeec2c8
   <root id="8784230320738948497">
     <node role="staticMethod" roleId="tpee.1070462273904" type="tpee.StaticMethodDeclaration" typeId="tpee.1081236700938" id="8784230320738948498">
       <property name="name" nameId="tpck.1169194664001" value="canBeRenamed" />
