<?xml version="1.0" encoding="UTF-8"?>
<model modelUID="r:565fe6ef-8c8a-4498-85d4-9bdc2139d8e8(jetbrains.mps.workbench.goTo.index)">
  <persistence version="7" />
  <language namespace="7866978e-a0f0-4cc7-81bc-4d213d9375e1(jetbrains.mps.lang.smodel)" />
  <language namespace="f3061a53-9226-4cc5-a443-f952ceaf5816(jetbrains.mps.baseLanguage)" />
  <import index="k7g3" modelUID="f:java_stub#6354ebe7-c22a-4a0f-ac54-50b52ab9b065#java.util(JDK/java.util@java_stub)" version="-1" />
  <import index="tpee" modelUID="r:00000000-0000-4000-0000-011c895902ca(jetbrains.mps.baseLanguage.structure)" version="4" />
  <import index="ep0o" modelUID="f:java_stub#6ed54515-acc8-4d1e-a16c-9fd6cfe951ea#jetbrains.mps.extapi.persistence(MPS.Core/jetbrains.mps.extapi.persistence@java_stub)" version="-1" />
  <import index="vsqj" modelUID="f:java_stub#6ed54515-acc8-4d1e-a16c-9fd6cfe951ea#jetbrains.mps.project(MPS.Core/jetbrains.mps.project@java_stub)" version="-1" />
  <import index="n13f" modelUID="f:java_stub#6ed54515-acc8-4d1e-a16c-9fd6cfe951ea#jetbrains.mps.reloading(MPS.Core/jetbrains.mps.reloading@java_stub)" version="-1" />
  <import index="cu2c" modelUID="f:java_stub#6ed54515-acc8-4d1e-a16c-9fd6cfe951ea#jetbrains.mps.smodel(MPS.Core/jetbrains.mps.smodel@java_stub)" version="-1" />
  <import index="kqhl" modelUID="f:java_stub#6ed54515-acc8-4d1e-a16c-9fd6cfe951ea#jetbrains.mps.project.structure.modules(MPS.Core/jetbrains.mps.project.structure.modules@java_stub)" version="-1" />
  <import index="fhgm" modelUID="f:java_stub#6ed54515-acc8-4d1e-a16c-9fd6cfe951ea#jetbrains.mps.stubs.javastub.classpath(MPS.Core/jetbrains.mps.stubs.javastub.classpath@java_stub)" version="-1" />
  <import index="fxg7" modelUID="f:java_stub#6354ebe7-c22a-4a0f-ac54-50b52ab9b065#java.io(JDK/java.io@java_stub)" version="-1" />
  <import index="ec5l" modelUID="f:java_stub#8865b7a8-5271-43d3-884c-6fd1d9cfdd34#org.jetbrains.mps.openapi.model(MPS.OpenAPI/org.jetbrains.mps.openapi.model@java_stub)" version="-1" />
  <import index="e2lb" modelUID="f:java_stub#6354ebe7-c22a-4a0f-ac54-50b52ab9b065#java.lang(JDK/java.lang@java_stub)" version="-1" />
  <import index="t7eg" modelUID="f:java_stub#742f6602-5a2f-4313-aa6e-ae1cd4ffdc61#com.intellij.openapi.components(MPS.Platform/com.intellij.openapi.components@java_stub)" version="-1" />
  <import index="d2v5" modelUID="f:java_stub#6ed54515-acc8-4d1e-a16c-9fd6cfe951ea#jetbrains.mps.persistence(MPS.Core/jetbrains.mps.persistence@java_stub)" version="-1" />
  <import index="ft0j" modelUID="r:adc783db-1c21-4910-9cf7-6a22bf949a4a(jetbrains.mps.persistence.java.library)" version="-1" />
  <import index="msyo" modelUID="f:java_stub#6ed54515-acc8-4d1e-a16c-9fd6cfe951ea#jetbrains.mps.util(MPS.Core/jetbrains.mps.util@java_stub)" version="-1" />
  <import index="t3eg" modelUID="f:java_stub#8865b7a8-5271-43d3-884c-6fd1d9cfdd34#org.jetbrains.mps.openapi.language(MPS.OpenAPI/org.jetbrains.mps.openapi.language@java_stub)" version="-1" />
  <import index="as9o" modelUID="f:java_stub#3f233e7f-b8a6-46d2-a57f-795d56775243#org.jetbrains.annotations(Annotations/org.jetbrains.annotations@java_stub)" version="-1" />
  <import index="unno" modelUID="r:61e3d524-8c49-4491-b5e3-f6d6e9364527(jetbrains.mps.util)" version="-1" />
  <import index="qx6n" modelUID="f:java_stub#8865b7a8-5271-43d3-884c-6fd1d9cfdd34#org.jetbrains.mps.openapi.persistence(MPS.OpenAPI/org.jetbrains.mps.openapi.persistence@java_stub)" version="-1" />
  <import index="z8de" modelUID="f:java_stub#8865b7a8-5271-43d3-884c-6fd1d9cfdd34#org.jetbrains.mps.openapi.util(MPS.OpenAPI/org.jetbrains.mps.openapi.util@java_stub)" version="-1" />
  <import index="tpck" modelUID="r:00000000-0000-4000-0000-011c89590288(jetbrains.mps.lang.core.structure)" version="0" implicit="yes" />
  <import index="tp25" modelUID="r:00000000-0000-4000-0000-011c89590301(jetbrains.mps.lang.smodel.structure)" version="16" implicit="yes" />
  <roots>
    <node type="tpee.ClassConcept" typeId="tpee.1068390468198" id="4156706222916980886">
      <property name="name" nameId="tpck.1169194664001" value="JavaStubNavigationContributor" />
    </node>
    <node type="tpee.ClassConcept" typeId="tpee.1068390468198" id="13265610250550760">
      <property name="name" nameId="tpck.1169194664001" value="JavaStubNodeDescriptor" />
      <property name="nonStatic" nameId="tpee.521412098689998745" value="false" />
    </node>
  </roots>
  <root id="4156706222916980886">
    <node role="implementedInterface" roleId="tpee.1095933932569" type="tpee.ClassifierType" typeId="tpee.1107535904670" id="3301954042133254076">
      <link role="classifier" roleId="tpee.1107535924139" targetNodeId="qx6n.~NavigationParticipant" resolveInfo="NavigationParticipant" />
    </node>
    <node role="implementedInterface" roleId="tpee.1095933932569" type="tpee.ClassifierType" typeId="tpee.1107535904670" id="8460104528391189325">
      <link role="classifier" roleId="tpee.1107535924139" targetNodeId="t7eg.~ApplicationComponent" resolveInfo="ApplicationComponent" />
    </node>
    <node role="visibility" roleId="tpee.1178549979242" type="tpee.PublicVisibility" typeId="tpee.1146644602865" id="4156706222916980887" />
    <node role="member" roleId="tpee.5375687026011219971" type="tpee.ConstructorDeclaration" typeId="tpee.1068580123140" id="4156706222916988454">
      <node role="returnType" roleId="tpee.1068580123133" type="tpee.VoidType" typeId="tpee.1068581517677" id="4156706222916988455" />
      <node role="visibility" roleId="tpee.1178549979242" type="tpee.PublicVisibility" typeId="tpee.1146644602865" id="4156706222916988456" />
      <node role="body" roleId="tpee.1068580123135" type="tpee.StatementList" typeId="tpee.1068580123136" id="4156706222916988457" />
    </node>
    <node role="member" roleId="tpee.5375687026011219971" type="tpee.PlaceholderMember" typeId="tpee.1465982738277781862" id="4156706222917002962" />
    <node role="member" roleId="tpee.5375687026011219971" type="tpee.InstanceMethodDeclaration" typeId="tpee.1068580123165" id="3301954042133431500">
      <property name="isDeprecated" nameId="tpee.1224848525476" value="false" />
      <property name="isAbstract" nameId="tpee.1178608670077" value="false" />
      <property name="name" nameId="tpck.1169194664001" value="findTargets" />
      <property name="isFinal" nameId="tpee.1181808852946" value="false" />
      <node role="visibility" roleId="tpee.1178549979242" type="tpee.PublicVisibility" typeId="tpee.1146644602865" id="3301954042133431501" />
      <node role="returnType" roleId="tpee.1068580123133" type="tpee.VoidType" typeId="tpee.1068581517677" id="3301954042133431503" />
      <node role="parameter" roleId="tpee.1068580123134" type="tpee.ParameterDeclaration" typeId="tpee.1068498886292" id="3301954042133431504">
        <property name="name" nameId="tpck.1169194664001" value="kind" />
        <node role="type" roleId="tpee.5680397130376446158" type="tpee.ClassifierType" typeId="tpee.1107535904670" id="3301954042133431505">
          <link role="classifier" roleId="tpee.1107535924139" targetNodeId="qx6n.~NavigationParticipant$TargetKind" resolveInfo="NavigationParticipant.TargetKind" />
        </node>
      </node>
      <node role="parameter" roleId="tpee.1068580123134" type="tpee.ParameterDeclaration" typeId="tpee.1068498886292" id="3301954042133431506">
        <property name="name" nameId="tpck.1169194664001" value="scope" />
        <node role="type" roleId="tpee.5680397130376446158" type="tpee.ClassifierType" typeId="tpee.1107535904670" id="3301954042133431507">
          <link role="classifier" roleId="tpee.1107535924139" targetNodeId="k7g3.~Collection" resolveInfo="Collection" />
          <node role="parameter" roleId="tpee.1109201940907" type="tpee.ClassifierType" typeId="tpee.1107535904670" id="3301954042133431508">
            <link role="classifier" roleId="tpee.1107535924139" targetNodeId="ec5l.~SModel" resolveInfo="SModel" />
          </node>
        </node>
      </node>
      <node role="parameter" roleId="tpee.1068580123134" type="tpee.ParameterDeclaration" typeId="tpee.1068498886292" id="3301954042133431509">
        <property name="name" nameId="tpck.1169194664001" value="consumer" />
        <node role="type" roleId="tpee.5680397130376446158" type="tpee.ClassifierType" typeId="tpee.1107535904670" id="3301954042133431510">
          <link role="classifier" roleId="tpee.1107535924139" targetNodeId="z8de.~Consumer" resolveInfo="Consumer" />
          <node role="parameter" roleId="tpee.1109201940907" type="tpee.ClassifierType" typeId="tpee.1107535904670" id="3301954042133431511">
            <link role="classifier" roleId="tpee.1107535924139" targetNodeId="qx6n.~NavigationParticipant$NavigationTarget" resolveInfo="NavigationParticipant.NavigationTarget" />
          </node>
        </node>
      </node>
      <node role="parameter" roleId="tpee.1068580123134" type="tpee.ParameterDeclaration" typeId="tpee.1068498886292" id="3301954042133431512">
        <property name="name" nameId="tpck.1169194664001" value="processedConsumer" />
        <node role="type" roleId="tpee.5680397130376446158" type="tpee.ClassifierType" typeId="tpee.1107535904670" id="3301954042133431513">
          <link role="classifier" roleId="tpee.1107535924139" targetNodeId="z8de.~Consumer" resolveInfo="Consumer" />
          <node role="parameter" roleId="tpee.1109201940907" type="tpee.ClassifierType" typeId="tpee.1107535904670" id="3301954042133431514">
            <link role="classifier" roleId="tpee.1107535924139" targetNodeId="ec5l.~SModel" resolveInfo="SModel" />
          </node>
        </node>
      </node>
      <node role="body" roleId="tpee.1068580123135" type="tpee.StatementList" typeId="tpee.1068580123136" id="3301954042133431515">
        <node role="statement" roleId="tpee.1068581517665" type="tpee.ForeachStatement" typeId="tpee.1144226303539" id="3301954042133509643">
          <node role="iterable" roleId="tpee.1144226360166" type="tpee.VariableReference" typeId="tpee.1068498886296" id="3301954042133537522">
            <link role="variableDeclaration" roleId="tpee.1068581517664" targetNodeId="3301954042133431506" resolveInfo="scope" />
          </node>
          <node role="variable" roleId="tpee.1144230900587" type="tpee.LocalVariableDeclaration" typeId="tpee.1068581242863" id="3301954042133509644">
            <property name="name" nameId="tpck.1169194664001" value="model" />
            <node role="type" roleId="tpee.5680397130376446158" type="tpee.ClassifierType" typeId="tpee.1107535904670" id="3301954042133515159">
              <link role="classifier" roleId="tpee.1107535924139" targetNodeId="ec5l.~SModel" resolveInfo="SModel" />
            </node>
          </node>
          <node role="body" roleId="tpee.1154032183016" type="tpee.StatementList" typeId="tpee.1068580123136" id="3301954042133509646">
            <node role="statement" roleId="tpee.1068581517665" type="tpee.IfStatement" typeId="tpee.1068580123159" id="3301954042133542371">
              <node role="condition" roleId="tpee.1068580123160" type="tpee.NotExpression" typeId="tpee.1081516740877" id="3301954042133546220">
                <node role="expression" roleId="tpee.1081516765348" type="tpee.InstanceOfExpression" typeId="tpee.1081256982272" id="3301954042133558591">
                  <node role="classType" roleId="tpee.1081256993305" type="tpee.ClassifierType" typeId="tpee.1107535904670" id="3301954042133563099">
                    <link role="classifier" roleId="tpee.1107535924139" targetNodeId="ft0j.6619269785060746048" resolveInfo="JavaClassStubModelDescriptor" />
                  </node>
                  <node role="leftExpression" roleId="tpee.1081256993304" type="tpee.VariableReference" typeId="tpee.1068498886296" id="3301954042133550702">
                    <link role="variableDeclaration" roleId="tpee.1068581517664" targetNodeId="3301954042133509644" resolveInfo="model" />
                  </node>
                </node>
              </node>
              <node role="ifTrue" roleId="tpee.1068580123161" type="tpee.StatementList" typeId="tpee.1068580123136" id="3301954042133542373">
                <node role="statement" roleId="tpee.1068581517665" type="tpee.ContinueStatement" typeId="tpee.1082113931046" id="3301954042133567602" />
              </node>
            </node>
            <node role="statement" roleId="tpee.1068581517665" type="tpee.Statement" typeId="tpee.1068580123157" id="3301954042133571489" />
            <node role="statement" roleId="tpee.1068581517665" type="tpee.LocalVariableDeclarationStatement" typeId="tpee.1068581242864" id="4156706222921055635">
              <node role="localVariableDeclaration" roleId="tpee.1068581242865" type="tpee.LocalVariableDeclaration" typeId="tpee.1068581242863" id="4156706222921055636">
                <property name="name" nameId="tpck.1169194664001" value="cp" />
                <property name="isFinal" nameId="tpee.1176718929932" value="false" />
                <node role="type" roleId="tpee.5680397130376446158" type="tpee.ClassifierType" typeId="tpee.1107535904670" id="4156706222921055637">
                  <link role="classifier" roleId="tpee.1107535924139" targetNodeId="n13f.~CompositeClassPathItem" resolveInfo="CompositeClassPathItem" />
                </node>
                <node role="initializer" roleId="tpee.1068431790190" type="tpee.GenericNewExpression" typeId="tpee.1145552977093" id="4156706222921055638">
                  <node role="creator" roleId="tpee.1145553007750" type="tpee.ClassCreator" typeId="tpee.1212685548494" id="4156706222921055639">
                    <link role="baseMethodDeclaration" roleId="tpee.1068499141037" targetNodeId="n13f.~CompositeClassPathItem%d&lt;init&gt;()" resolveInfo="CompositeClassPathItem" />
                  </node>
                </node>
              </node>
            </node>
            <node role="statement" roleId="tpee.1068581517665" type="tpee.ForeachStatement" typeId="tpee.1144226303539" id="4156706222921055640">
              <node role="iterable" roleId="tpee.1144226360166" type="tpee.DotExpression" typeId="tpee.1197027756228" id="8460104528391549191">
                <node role="operation" roleId="tpee.1197027833540" type="tpee.InstanceMethodCallOperation" typeId="tpee.1202948039474" id="8460104528391553253">
                  <link role="baseMethodDeclaration" roleId="tpee.1068499141037" targetNodeId="ep0o.~FolderSetDataSource%dgetPaths()%cjava%dutil%dCollection" resolveInfo="getPaths" />
                </node>
                <node role="operand" roleId="tpee.1197027771414" type="tpee.ParenthesizedExpression" typeId="tpee.1079359253375" id="8460104528391547550">
                  <node role="expression" roleId="tpee.1079359253376" type="tpee.CastExpression" typeId="tpee.1070534934090" id="8460104528391547551">
                    <node role="expression" roleId="tpee.1070534934092" type="tpee.DotExpression" typeId="tpee.1197027756228" id="8460104528391547547">
                      <node role="operation" roleId="tpee.1197027833540" type="tpee.InstanceMethodCallOperation" typeId="tpee.1202948039474" id="8460104528391547548">
                        <link role="baseMethodDeclaration" roleId="tpee.1068499141037" targetNodeId="ec5l.~SModel%dgetSource()%corg%djetbrains%dmps%dopenapi%dpersistence%dDataSource" resolveInfo="getSource" />
                      </node>
                      <node role="operand" roleId="tpee.1197027771414" type="tpee.VariableReference" typeId="tpee.1068498886296" id="8460104528391547549">
                        <link role="variableDeclaration" roleId="tpee.1068581517664" targetNodeId="3301954042133509644" resolveInfo="model" />
                      </node>
                    </node>
                    <node role="type" roleId="tpee.1070534934091" type="tpee.ClassifierType" typeId="tpee.1107535904670" id="8460104528391548132">
                      <link role="classifier" roleId="tpee.1107535924139" targetNodeId="ep0o.~FolderSetDataSource" resolveInfo="FolderSetDataSource" />
                    </node>
                  </node>
                </node>
              </node>
              <node role="variable" roleId="tpee.1144230900587" type="tpee.LocalVariableDeclaration" typeId="tpee.1068581242863" id="4156706222921055642">
                <property name="name" nameId="tpck.1169194664001" value="dir" />
                <property name="isFinal" nameId="tpee.1176718929932" value="false" />
                <node role="type" roleId="tpee.5680397130376446158" type="tpee.StringType" typeId="tpee.1225271177708" id="4156706222921055643" />
              </node>
              <node role="body" roleId="tpee.1154032183016" type="tpee.StatementList" typeId="tpee.1068580123136" id="4156706222921055644">
                <node role="statement" roleId="tpee.1068581517665" type="tpee.TryCatchStatement" typeId="tpee.1164879751025" id="4156706222921055645">
                  <node role="catchClause" roleId="tpee.1164903496223" type="tpee.CatchClause" typeId="tpee.1164903280175" id="4156706222921055646">
                    <node role="catchBody" roleId="tpee.1164903359218" type="tpee.StatementList" typeId="tpee.1068580123136" id="4156706222921055647">
                      <node role="statement" roleId="tpee.1068581517665" type="tpee.ExpressionStatement" typeId="tpee.1068580123155" id="4156706222921055648">
                        <node role="expression" roleId="tpee.1068580123156" type="tpee.DotExpression" typeId="tpee.1197027756228" id="4156706222921055649">
                          <node role="operand" roleId="tpee.1197027771414" type="tpee.LocalVariableReference" typeId="tpee.1068581242866" id="4156706222921055650">
                            <link role="variableDeclaration" roleId="tpee.1068581517664" targetNodeId="4156706222921055652" resolveInfo="e" />
                          </node>
                          <node role="operation" roleId="tpee.1197027833540" type="tpee.InstanceMethodCallOperation" typeId="tpee.1202948039474" id="4156706222921055651">
                            <link role="baseMethodDeclaration" roleId="tpee.1068499141037" targetNodeId="e2lb.~Throwable%dprintStackTrace()%cvoid" resolveInfo="printStackTrace" />
                          </node>
                        </node>
                      </node>
                    </node>
                    <node role="throwable" roleId="tpee.1164903359217" type="tpee.LocalVariableDeclaration" typeId="tpee.1068581242863" id="4156706222921055652">
                      <property name="name" nameId="tpck.1169194664001" value="e" />
                      <property name="isFinal" nameId="tpee.1176718929932" value="false" />
                      <node role="type" roleId="tpee.5680397130376446158" type="tpee.ClassifierType" typeId="tpee.1107535904670" id="4156706222921055653">
                        <link role="classifier" roleId="tpee.1107535924139" targetNodeId="fxg7.~IOException" resolveInfo="IOException" />
                      </node>
                    </node>
                  </node>
                  <node role="body" roleId="tpee.1164879758292" type="tpee.StatementList" typeId="tpee.1068580123136" id="4156706222921055654">
                    <node role="statement" roleId="tpee.1068581517665" type="tpee.IfStatement" typeId="tpee.1068580123159" id="4156706222921055655">
                      <node role="condition" roleId="tpee.1068580123160" type="tpee.NotEqualsExpression" typeId="tpee.1073239437375" id="4156706222921055656">
                        <node role="leftExpression" roleId="tpee.1081773367580" type="tpee.DotExpression" typeId="tpee.1197027756228" id="4156706222921055657">
                          <node role="operand" roleId="tpee.1197027771414" type="tpee.LocalVariableReference" typeId="tpee.1068581242866" id="4156706222921055658">
                            <link role="variableDeclaration" roleId="tpee.1068581517664" targetNodeId="4156706222921055642" resolveInfo="dir" />
                          </node>
                          <node role="operation" roleId="tpee.1197027833540" type="tpee.InstanceMethodCallOperation" typeId="tpee.1202948039474" id="4156706222921055659">
                            <link role="baseMethodDeclaration" roleId="tpee.1068499141037" targetNodeId="e2lb.~String%dindexOf(java%dlang%dString)%cint" resolveInfo="indexOf" />
                            <node role="actualArgument" roleId="tpee.1068499141038" type="tpee.StringLiteral" typeId="tpee.1070475926800" id="4156706222921055660">
                              <property name="value" nameId="tpee.1070475926801" value="!" />
                            </node>
                          </node>
                        </node>
                        <node role="rightExpression" roleId="tpee.1081773367579" type="tpee.UnaryMinus" typeId="tpee.8064396509828172209" id="4156706222921055661">
                          <node role="expression" roleId="tpee.1239714902950" type="tpee.IntegerConstant" typeId="tpee.1068580320020" id="4156706222921055662">
                            <property name="value" nameId="tpee.1068580320021" value="1" />
                          </node>
                        </node>
                      </node>
                      <node role="ifFalseStatement" roleId="tpee.1082485599094" type="tpee.BlockStatement" typeId="tpee.1082485599095" id="4156706222921055663">
                        <node role="statements" roleId="tpee.1082485599096" type="tpee.StatementList" typeId="tpee.1068580123136" id="4156706222921055664">
                          <node role="statement" roleId="tpee.1068581517665" type="tpee.LocalVariableDeclarationStatement" typeId="tpee.1068581242864" id="4156706222921055665">
                            <node role="localVariableDeclaration" roleId="tpee.1068581242865" type="tpee.LocalVariableDeclaration" typeId="tpee.1068581242863" id="4156706222921055666">
                              <property name="name" nameId="tpck.1169194664001" value="name" />
                              <property name="isFinal" nameId="tpee.1176718929932" value="false" />
                              <node role="type" roleId="tpee.5680397130376446158" type="tpee.StringType" typeId="tpee.1225271177708" id="4156706222921055667" />
                              <node role="initializer" roleId="tpee.1068431790190" type="tpee.DotExpression" typeId="tpee.1197027756228" id="4156706222921055668">
                                <node role="operand" roleId="tpee.1197027771414" type="tpee.DotExpression" typeId="tpee.1197027756228" id="4156706222921055669">
                                  <node role="operand" roleId="tpee.1197027771414" type="tpee.ParenthesizedExpression" typeId="tpee.1079359253375" id="8460104528391553841">
                                    <node role="expression" roleId="tpee.1079359253376" type="tpee.CastExpression" typeId="tpee.1070534934090" id="8460104528391553842">
                                      <node role="expression" roleId="tpee.1070534934092" type="tpee.DotExpression" typeId="tpee.1197027756228" id="8460104528391553838">
                                        <node role="operand" roleId="tpee.1197027771414" type="tpee.VariableReference" typeId="tpee.1068498886296" id="8460104528391553839">
                                          <link role="variableDeclaration" roleId="tpee.1068581517664" targetNodeId="3301954042133509644" resolveInfo="model" />
                                        </node>
                                        <node role="operation" roleId="tpee.1197027833540" type="tpee.InstanceMethodCallOperation" typeId="tpee.1202948039474" id="8460104528391553840">
                                          <link role="baseMethodDeclaration" roleId="tpee.1068499141037" targetNodeId="ec5l.~SModel%dgetReference()%cjetbrains%dmps%dsmodel%dSModelReference" resolveInfo="getReference" />
                                        </node>
                                      </node>
                                      <node role="type" roleId="tpee.1070534934091" type="tpee.ClassifierType" typeId="tpee.1107535904670" id="8460104528391554230">
                                        <link role="classifier" roleId="tpee.1107535924139" targetNodeId="cu2c.~SModelReference" resolveInfo="SModelReference" />
                                      </node>
                                    </node>
                                  </node>
                                  <node role="operation" roleId="tpee.1197027833540" type="tpee.InstanceMethodCallOperation" typeId="tpee.1202948039474" id="4156706222921055673">
                                    <link role="baseMethodDeclaration" roleId="tpee.1068499141037" targetNodeId="cu2c.~SModelReference%dgetLongName()%cjava%dlang%dString" resolveInfo="getLongName" />
                                  </node>
                                </node>
                                <node role="operation" roleId="tpee.1197027833540" type="tpee.InstanceMethodCallOperation" typeId="tpee.1202948039474" id="4156706222921055674">
                                  <link role="baseMethodDeclaration" roleId="tpee.1068499141037" targetNodeId="e2lb.~String%dreplace(char,char)%cjava%dlang%dString" resolveInfo="replace" />
                                  <node role="actualArgument" roleId="tpee.1068499141038" type="tpee.CharConstant" typeId="tpee.1200397529627" id="4156706222921055675">
                                    <property name="charConstant" nameId="tpee.1200397540847" value="." />
                                  </node>
                                  <node role="actualArgument" roleId="tpee.1068499141038" type="tpee.StaticFieldReference" typeId="tpee.1070533707846" id="4156706222921055676">
                                    <link role="classifier" roleId="tpee.1144433057691" targetNodeId="fxg7.~File" resolveInfo="File" />
                                    <link role="variableDeclaration" roleId="tpee.1068581517664" targetNodeId="fxg7.~File%dseparatorChar" resolveInfo="separatorChar" />
                                  </node>
                                </node>
                              </node>
                            </node>
                          </node>
                          <node role="statement" roleId="tpee.1068581517665" type="tpee.Statement" typeId="tpee.1068580123157" id="4156706222921055677" />
                          <node role="statement" roleId="tpee.1068581517665" type="tpee.SingleLineComment" typeId="tpee.6329021646629104954" id="4156706222921055678">
                            <node role="commentPart" roleId="tpee.6329021646629175155" type="tpee.TextCommentPart" typeId="tpee.6329021646629104957" id="4156706222921055679">
                              <property name="text" nameId="tpee.6329021646629104958" value="dirty hack for current problems with path separators" />
                            </node>
                          </node>
                          <node role="statement" roleId="tpee.1068581517665" type="tpee.LocalVariableDeclarationStatement" typeId="tpee.1068581242864" id="4156706222921055680">
                            <node role="localVariableDeclaration" roleId="tpee.1068581242865" type="tpee.LocalVariableDeclaration" typeId="tpee.1068581242863" id="4156706222921055681">
                              <property name="name" nameId="tpck.1169194664001" value="dirCorrected" />
                              <node role="type" roleId="tpee.5680397130376446158" type="tpee.StringType" typeId="tpee.1225271177708" id="4156706222921055682" />
                              <node role="initializer" roleId="tpee.1068431790190" type="tpee.DotExpression" typeId="tpee.1197027756228" id="4156706222921055683">
                                <node role="operand" roleId="tpee.1197027771414" type="tpee.LocalVariableReference" typeId="tpee.1068581242866" id="4156706222921055684">
                                  <link role="variableDeclaration" roleId="tpee.1068581517664" targetNodeId="4156706222921055642" resolveInfo="dir" />
                                </node>
                                <node role="operation" roleId="tpee.1197027833540" type="tpee.InstanceMethodCallOperation" typeId="tpee.1202948039474" id="4156706222921055685">
                                  <link role="baseMethodDeclaration" roleId="tpee.1068499141037" targetNodeId="e2lb.~String%dreplace(char,char)%cjava%dlang%dString" resolveInfo="replace" />
                                  <node role="actualArgument" roleId="tpee.1068499141038" type="tpee.CharConstant" typeId="tpee.1200397529627" id="4156706222921055686">
                                    <property name="charConstant" nameId="tpee.1200397540847" value="/" />
                                  </node>
                                  <node role="actualArgument" roleId="tpee.1068499141038" type="tpee.StaticFieldReference" typeId="tpee.1070533707846" id="4156706222921055687">
                                    <link role="classifier" roleId="tpee.1144433057691" targetNodeId="fxg7.~File" resolveInfo="File" />
                                    <link role="variableDeclaration" roleId="tpee.1068581517664" targetNodeId="fxg7.~File%dseparatorChar" resolveInfo="separatorChar" />
                                  </node>
                                </node>
                              </node>
                            </node>
                          </node>
                          <node role="statement" roleId="tpee.1068581517665" type="tpee.ExpressionStatement" typeId="tpee.1068580123155" id="4156706222921055688">
                            <node role="expression" roleId="tpee.1068580123156" type="tpee.AssignmentExpression" typeId="tpee.1068498886294" id="4156706222921055689">
                              <node role="rValue" roleId="tpee.1068498886297" type="tpee.DotExpression" typeId="tpee.1197027756228" id="4156706222921055690">
                                <node role="operand" roleId="tpee.1197027771414" type="tpee.LocalVariableReference" typeId="tpee.1068581242866" id="4156706222921055691">
                                  <link role="variableDeclaration" roleId="tpee.1068581517664" targetNodeId="4156706222921055681" resolveInfo="dirCorrected" />
                                </node>
                                <node role="operation" roleId="tpee.1197027833540" type="tpee.InstanceMethodCallOperation" typeId="tpee.1202948039474" id="4156706222921055692">
                                  <link role="baseMethodDeclaration" roleId="tpee.1068499141037" targetNodeId="e2lb.~String%dreplace(char,char)%cjava%dlang%dString" resolveInfo="replace" />
                                  <node role="actualArgument" roleId="tpee.1068499141038" type="tpee.CharConstant" typeId="tpee.1200397529627" id="4156706222921055693">
                                    <property name="charConstant" nameId="tpee.1200397540847" value="\\" />
                                  </node>
                                  <node role="actualArgument" roleId="tpee.1068499141038" type="tpee.StaticFieldReference" typeId="tpee.1070533707846" id="4156706222921055694">
                                    <link role="variableDeclaration" roleId="tpee.1068581517664" targetNodeId="fxg7.~File%dseparatorChar" resolveInfo="separatorChar" />
                                    <link role="classifier" roleId="tpee.1144433057691" targetNodeId="fxg7.~File" resolveInfo="File" />
                                  </node>
                                </node>
                              </node>
                              <node role="lValue" roleId="tpee.1068498886295" type="tpee.LocalVariableReference" typeId="tpee.1068581242866" id="4156706222921055695">
                                <link role="variableDeclaration" roleId="tpee.1068581517664" targetNodeId="4156706222921055681" resolveInfo="dirCorrected" />
                              </node>
                            </node>
                          </node>
                          <node role="statement" roleId="tpee.1068581517665" type="tpee.AssertStatement" typeId="tpee.1160998861373" id="4156706222921055696">
                            <node role="condition" roleId="tpee.1160998896846" type="tpee.DotExpression" typeId="tpee.1197027756228" id="4156706222921055697">
                              <node role="operand" roleId="tpee.1197027771414" type="tpee.LocalVariableReference" typeId="tpee.1068581242866" id="4156706222921055698">
                                <link role="variableDeclaration" roleId="tpee.1068581517664" targetNodeId="4156706222921055681" resolveInfo="dirCorrected" />
                              </node>
                              <node role="operation" roleId="tpee.1197027833540" type="tpee.InstanceMethodCallOperation" typeId="tpee.1202948039474" id="4156706222921055699">
                                <link role="baseMethodDeclaration" roleId="tpee.1068499141037" targetNodeId="e2lb.~String%dcontains(java%dlang%dCharSequence)%cboolean" resolveInfo="contains" />
                                <node role="actualArgument" roleId="tpee.1068499141038" type="tpee.LocalVariableReference" typeId="tpee.1068581242866" id="4156706222921055700">
                                  <link role="variableDeclaration" roleId="tpee.1068581517664" targetNodeId="4156706222921055666" resolveInfo="name" />
                                </node>
                              </node>
                            </node>
                            <node role="message" roleId="tpee.1160998916832" type="tpee.PlusExpression" typeId="tpee.1068581242875" id="4156706222921055701">
                              <node role="rightExpression" roleId="tpee.1081773367579" type="tpee.LocalVariableReference" typeId="tpee.1068581242866" id="4156706222921055702">
                                <link role="variableDeclaration" roleId="tpee.1068581517664" targetNodeId="4156706222921055642" resolveInfo="dir" />
                              </node>
                              <node role="leftExpression" roleId="tpee.1081773367580" type="tpee.PlusExpression" typeId="tpee.1068581242875" id="4156706222921055703">
                                <node role="leftExpression" roleId="tpee.1081773367580" type="tpee.PlusExpression" typeId="tpee.1068581242875" id="4156706222921055704">
                                  <node role="leftExpression" roleId="tpee.1081773367580" type="tpee.StringLiteral" typeId="tpee.1070475926800" id="4156706222921055705">
                                    <property name="value" nameId="tpee.1070475926801" value="Strange dir for model: model " />
                                  </node>
                                  <node role="rightExpression" roleId="tpee.1081773367579" type="tpee.LocalVariableReference" typeId="tpee.1068581242866" id="4156706222921055706">
                                    <link role="variableDeclaration" roleId="tpee.1068581517664" targetNodeId="4156706222921055666" resolveInfo="name" />
                                  </node>
                                </node>
                                <node role="rightExpression" roleId="tpee.1081773367579" type="tpee.StringLiteral" typeId="tpee.1070475926800" id="4156706222921055707">
                                  <property name="value" nameId="tpee.1070475926801" value="; dir = " />
                                </node>
                              </node>
                            </node>
                          </node>
                          <node role="statement" roleId="tpee.1068581517665" type="tpee.Statement" typeId="tpee.1068580123157" id="4156706222921055708" />
                          <node role="statement" roleId="tpee.1068581517665" type="tpee.LocalVariableDeclarationStatement" typeId="tpee.1068581242864" id="4156706222921055709">
                            <node role="localVariableDeclaration" roleId="tpee.1068581242865" type="tpee.LocalVariableDeclaration" typeId="tpee.1068581242863" id="4156706222921055710">
                              <property name="name" nameId="tpck.1169194664001" value="index" />
                              <node role="type" roleId="tpee.5680397130376446158" type="tpee.IntegerType" typeId="tpee.1070534370425" id="4156706222921055711" />
                              <node role="initializer" roleId="tpee.1068431790190" type="tpee.DotExpression" typeId="tpee.1197027756228" id="4156706222921055712">
                                <node role="operand" roleId="tpee.1197027771414" type="tpee.LocalVariableReference" typeId="tpee.1068581242866" id="4156706222921055713">
                                  <link role="variableDeclaration" roleId="tpee.1068581517664" targetNodeId="4156706222921055681" resolveInfo="dirCorrected" />
                                </node>
                                <node role="operation" roleId="tpee.1197027833540" type="tpee.InstanceMethodCallOperation" typeId="tpee.1202948039474" id="4156706222921055714">
                                  <link role="baseMethodDeclaration" roleId="tpee.1068499141037" targetNodeId="e2lb.~String%dindexOf(java%dlang%dString)%cint" resolveInfo="indexOf" />
                                  <node role="actualArgument" roleId="tpee.1068499141038" type="tpee.LocalVariableReference" typeId="tpee.1068581242866" id="4156706222921055715">
                                    <link role="variableDeclaration" roleId="tpee.1068581517664" targetNodeId="4156706222921055666" resolveInfo="name" />
                                  </node>
                                </node>
                              </node>
                            </node>
                          </node>
                          <node role="statement" roleId="tpee.1068581517665" type="tpee.ExpressionStatement" typeId="tpee.1068580123155" id="4156706222921055716">
                            <node role="expression" roleId="tpee.1068580123156" type="tpee.AssignmentExpression" typeId="tpee.1068498886294" id="4156706222921055717">
                              <node role="lValue" roleId="tpee.1068498886295" type="tpee.LocalVariableReference" typeId="tpee.1068581242866" id="4156706222921055718">
                                <link role="variableDeclaration" roleId="tpee.1068581517664" targetNodeId="4156706222921055642" resolveInfo="dir" />
                              </node>
                              <node role="rValue" roleId="tpee.1068498886297" type="tpee.DotExpression" typeId="tpee.1197027756228" id="4156706222921055719">
                                <node role="operand" roleId="tpee.1197027771414" type="tpee.LocalVariableReference" typeId="tpee.1068581242866" id="4156706222921055720">
                                  <link role="variableDeclaration" roleId="tpee.1068581517664" targetNodeId="4156706222921055642" resolveInfo="dir" />
                                </node>
                                <node role="operation" roleId="tpee.1197027833540" type="tpee.InstanceMethodCallOperation" typeId="tpee.1202948039474" id="4156706222921055721">
                                  <link role="baseMethodDeclaration" roleId="tpee.1068499141037" targetNodeId="e2lb.~String%dsubstring(int,int)%cjava%dlang%dString" resolveInfo="substring" />
                                  <node role="actualArgument" roleId="tpee.1068499141038" type="tpee.IntegerConstant" typeId="tpee.1068580320020" id="4156706222921055722">
                                    <property name="value" nameId="tpee.1068580320021" value="0" />
                                  </node>
                                  <node role="actualArgument" roleId="tpee.1068499141038" type="tpee.LocalVariableReference" typeId="tpee.1068581242866" id="4156706222921055723">
                                    <link role="variableDeclaration" roleId="tpee.1068581517664" targetNodeId="4156706222921055710" resolveInfo="index" />
                                  </node>
                                </node>
                              </node>
                            </node>
                          </node>
                          <node role="statement" roleId="tpee.1068581517665" type="tpee.ExpressionStatement" typeId="tpee.1068580123155" id="4156706222921055724">
                            <node role="expression" roleId="tpee.1068580123156" type="tpee.DotExpression" typeId="tpee.1197027756228" id="4156706222921055725">
                              <node role="operand" roleId="tpee.1197027771414" type="tpee.LocalVariableReference" typeId="tpee.1068581242866" id="4156706222921055726">
                                <link role="variableDeclaration" roleId="tpee.1068581517664" targetNodeId="4156706222921055636" resolveInfo="cp" />
                              </node>
                              <node role="operation" roleId="tpee.1197027833540" type="tpee.InstanceMethodCallOperation" typeId="tpee.1202948039474" id="4156706222921055727">
                                <link role="baseMethodDeclaration" roleId="tpee.1068499141037" targetNodeId="n13f.~CompositeClassPathItem%dadd(jetbrains%dmps%dreloading%dIClassPathItem)%cvoid" resolveInfo="add" />
                                <node role="actualArgument" roleId="tpee.1068499141038" type="tpee.DotExpression" typeId="tpee.1197027756228" id="4156706222921055728">
                                  <node role="operand" roleId="tpee.1197027771414" type="tpee.StaticMethodCall" typeId="tpee.1081236700937" id="4156706222921055729">
                                    <link role="classConcept" roleId="tpee.1144433194310" targetNodeId="n13f.~ClassPathFactory" resolveInfo="ClassPathFactory" />
                                    <link role="baseMethodDeclaration" roleId="tpee.1068499141037" targetNodeId="n13f.~ClassPathFactory%dgetInstance()%cjetbrains%dmps%dreloading%dClassPathFactory" resolveInfo="getInstance" />
                                  </node>
                                  <node role="operation" roleId="tpee.1197027833540" type="tpee.InstanceMethodCallOperation" typeId="tpee.1202948039474" id="4156706222921055730">
                                    <link role="baseMethodDeclaration" roleId="tpee.1068499141037" targetNodeId="n13f.~ClassPathFactory%dcreateFromPath(java%dlang%dString,java%dlang%dString)%cjetbrains%dmps%dreloading%dRealClassPathItem" resolveInfo="createFromPath" />
                                    <node role="actualArgument" roleId="tpee.1068499141038" type="tpee.LocalVariableReference" typeId="tpee.1068581242866" id="4156706222921055731">
                                      <link role="variableDeclaration" roleId="tpee.1068581517664" targetNodeId="4156706222921055642" resolveInfo="dir" />
                                    </node>
                                    <node role="actualArgument" roleId="tpee.1068499141038" type="tpee.DotExpression" typeId="tpee.1197027756228" id="4156706222921055732">
                                      <node role="operand" roleId="tpee.1197027771414" type="tpee.DotExpression" typeId="tpee.1197027756228" id="4156706222921055733">
                                        <node role="operand" roleId="tpee.1197027771414" type="tpee.ThisExpression" typeId="tpee.1070475354124" id="4156706222921055734" />
                                        <node role="operation" roleId="tpee.1197027833540" type="tpee.InstanceMethodCallOperation" typeId="tpee.1202948039474" id="4156706222921055735">
                                          <link role="baseMethodDeclaration" roleId="tpee.1068499141037" targetNodeId="e2lb.~Object%dgetClass()%cjava%dlang%dClass" resolveInfo="getClass" />
                                        </node>
                                      </node>
                                      <node role="operation" roleId="tpee.1197027833540" type="tpee.InstanceMethodCallOperation" typeId="tpee.1202948039474" id="4156706222921055736">
                                        <link role="baseMethodDeclaration" roleId="tpee.1068499141037" targetNodeId="e2lb.~Class%dgetName()%cjava%dlang%dString" resolveInfo="getName" />
                                      </node>
                                    </node>
                                  </node>
                                </node>
                              </node>
                            </node>
                          </node>
                        </node>
                      </node>
                      <node role="ifTrue" roleId="tpee.1068580123161" type="tpee.StatementList" typeId="tpee.1068580123136" id="4156706222921055737">
                        <node role="statement" roleId="tpee.1068581517665" type="tpee.ExpressionStatement" typeId="tpee.1068580123155" id="4156706222921055738">
                          <node role="expression" roleId="tpee.1068580123156" type="tpee.DotExpression" typeId="tpee.1197027756228" id="4156706222921055739">
                            <node role="operand" roleId="tpee.1197027771414" type="tpee.LocalVariableReference" typeId="tpee.1068581242866" id="4156706222921055740">
                              <link role="variableDeclaration" roleId="tpee.1068581517664" targetNodeId="4156706222921055636" resolveInfo="cp" />
                            </node>
                            <node role="operation" roleId="tpee.1197027833540" type="tpee.InstanceMethodCallOperation" typeId="tpee.1202948039474" id="4156706222921055741">
                              <link role="baseMethodDeclaration" roleId="tpee.1068499141037" targetNodeId="n13f.~CompositeClassPathItem%dadd(jetbrains%dmps%dreloading%dIClassPathItem)%cvoid" resolveInfo="add" />
                              <node role="actualArgument" roleId="tpee.1068499141038" type="tpee.DotExpression" typeId="tpee.1197027756228" id="4156706222921055742">
                                <node role="operand" roleId="tpee.1197027771414" type="tpee.StaticMethodCall" typeId="tpee.1081236700937" id="4156706222921055743">
                                  <link role="baseMethodDeclaration" roleId="tpee.1068499141037" targetNodeId="n13f.~ClassPathFactory%dgetInstance()%cjetbrains%dmps%dreloading%dClassPathFactory" resolveInfo="getInstance" />
                                  <link role="classConcept" roleId="tpee.1144433194310" targetNodeId="n13f.~ClassPathFactory" resolveInfo="ClassPathFactory" />
                                </node>
                                <node role="operation" roleId="tpee.1197027833540" type="tpee.InstanceMethodCallOperation" typeId="tpee.1202948039474" id="4156706222921055744">
                                  <link role="baseMethodDeclaration" roleId="tpee.1068499141037" targetNodeId="n13f.~ClassPathFactory%dcreateFromPath(java%dlang%dString,java%dlang%dString)%cjetbrains%dmps%dreloading%dRealClassPathItem" resolveInfo="createFromPath" />
                                  <node role="actualArgument" roleId="tpee.1068499141038" type="tpee.DotExpression" typeId="tpee.1197027756228" id="4156706222921055745">
                                    <node role="operand" roleId="tpee.1197027771414" type="tpee.LocalVariableReference" typeId="tpee.1068581242866" id="4156706222921055746">
                                      <link role="variableDeclaration" roleId="tpee.1068581517664" targetNodeId="4156706222921055642" resolveInfo="dir" />
                                    </node>
                                    <node role="operation" roleId="tpee.1197027833540" type="tpee.InstanceMethodCallOperation" typeId="tpee.1202948039474" id="4156706222921055747">
                                      <link role="baseMethodDeclaration" roleId="tpee.1068499141037" targetNodeId="e2lb.~String%dsubstring(int,int)%cjava%dlang%dString" resolveInfo="substring" />
                                      <node role="actualArgument" roleId="tpee.1068499141038" type="tpee.IntegerConstant" typeId="tpee.1068580320020" id="4156706222921055748">
                                        <property name="value" nameId="tpee.1068580320021" value="0" />
                                      </node>
                                      <node role="actualArgument" roleId="tpee.1068499141038" type="tpee.DotExpression" typeId="tpee.1197027756228" id="4156706222921055749">
                                        <node role="operand" roleId="tpee.1197027771414" type="tpee.LocalVariableReference" typeId="tpee.1068581242866" id="4156706222921055750">
                                          <link role="variableDeclaration" roleId="tpee.1068581517664" targetNodeId="4156706222921055642" resolveInfo="dir" />
                                        </node>
                                        <node role="operation" roleId="tpee.1197027833540" type="tpee.InstanceMethodCallOperation" typeId="tpee.1202948039474" id="4156706222921055751">
                                          <link role="baseMethodDeclaration" roleId="tpee.1068499141037" targetNodeId="e2lb.~String%dindexOf(java%dlang%dString)%cint" resolveInfo="indexOf" />
                                          <node role="actualArgument" roleId="tpee.1068499141038" type="tpee.StringLiteral" typeId="tpee.1070475926800" id="4156706222921055752">
                                            <property name="value" nameId="tpee.1070475926801" value="!" />
                                          </node>
                                        </node>
                                      </node>
                                    </node>
                                  </node>
                                  <node role="actualArgument" roleId="tpee.1068499141038" type="tpee.DotExpression" typeId="tpee.1197027756228" id="4156706222921055753">
                                    <node role="operand" roleId="tpee.1197027771414" type="tpee.DotExpression" typeId="tpee.1197027756228" id="4156706222921055754">
                                      <node role="operand" roleId="tpee.1197027771414" type="tpee.ThisExpression" typeId="tpee.1070475354124" id="4156706222921055755" />
                                      <node role="operation" roleId="tpee.1197027833540" type="tpee.InstanceMethodCallOperation" typeId="tpee.1202948039474" id="4156706222921055756">
                                        <link role="baseMethodDeclaration" roleId="tpee.1068499141037" targetNodeId="e2lb.~Object%dgetClass()%cjava%dlang%dClass" resolveInfo="getClass" />
                                      </node>
                                    </node>
                                    <node role="operation" roleId="tpee.1197027833540" type="tpee.InstanceMethodCallOperation" typeId="tpee.1202948039474" id="4156706222921055757">
                                      <link role="baseMethodDeclaration" roleId="tpee.1068499141037" targetNodeId="e2lb.~Class%dgetName()%cjava%dlang%dString" resolveInfo="getName" />
                                    </node>
                                  </node>
                                </node>
                              </node>
                            </node>
                          </node>
                        </node>
                      </node>
                    </node>
                  </node>
                </node>
              </node>
            </node>
            <node role="statement" roleId="tpee.1068581517665" type="tpee.Statement" typeId="tpee.1068580123157" id="4156706222921066250" />
<<<<<<< HEAD
=======
            <node role="statement" roleId="tpee.1068581517665" type="tpee.LocalVariableDeclarationStatement" typeId="tpee.1068581242864" id="8460104528391562657">
              <node role="localVariableDeclaration" roleId="tpee.1068581242865" type="tpee.LocalVariableDeclaration" typeId="tpee.1068581242863" id="8460104528391562658">
                <property name="name" nameId="tpck.1169194664001" value="md" />
                <node role="type" roleId="tpee.5680397130376446158" type="tpee.ClassifierType" typeId="tpee.1107535904670" id="3301954042133607202">
                  <link role="classifier" roleId="tpee.1107535924139" targetNodeId="ec5l.~SModel" resolveInfo="SModel" />
                </node>
                <node role="initializer" roleId="tpee.1068431790190" type="tpee.CastExpression" typeId="tpee.1070534934090" id="8460104528391562659">
                  <node role="expression" roleId="tpee.1070534934092" type="tpee.VariableReference" typeId="tpee.1068498886296" id="8460104528391562660">
                    <link role="variableDeclaration" roleId="tpee.1068581517664" targetNodeId="3301954042133509644" resolveInfo="model" />
                  </node>
                  <node role="type" roleId="tpee.1070534934091" type="tpee.ClassifierType" typeId="tpee.1107535904670" id="2033319863820867838">
                    <link role="classifier" roleId="tpee.1107535924139" targetNodeId="cu2c.~SModelInternal" resolveInfo="SModelInternal" />
                  </node>
                </node>
              </node>
            </node>
>>>>>>> f08b4d99
            <node role="statement" roleId="tpee.1068581517665" type="tpee.ExpressionStatement" typeId="tpee.1068580123155" id="4156706222917012971">
              <node role="expression" roleId="tpee.1068580123156" type="tpee.LocalStaticMethodCall" typeId="tpee.1172058436953" id="4156706222917012972">
                <link role="baseMethodDeclaration" roleId="tpee.1068499141037" targetNodeId="230599087727051232" resolveInfo="iterateClassPath" />
                <node role="actualArgument" roleId="tpee.1068499141038" type="tpee.DotExpression" typeId="tpee.1197027756228" id="4156706222917012973">
                  <node role="operand" roleId="tpee.1197027771414" type="tpee.DotExpression" typeId="tpee.1197027756228" id="2397734580583074572">
                    <node role="operand" roleId="tpee.1197027771414" type="tpee.VariableReference" typeId="tpee.1068498886296" id="2450295125633389663">
                      <link role="variableDeclaration" roleId="tpee.1068581517664" targetNodeId="8460104528391278486" resolveInfo="model" />
                    </node>
                    <node role="operation" roleId="tpee.1197027833540" type="tpee.InstanceMethodCallOperation" typeId="tpee.1202948039474" id="2397734580583074573">
                      <link role="baseMethodDeclaration" roleId="tpee.1068499141037" targetNodeId="ec5l.~SModel%dgetModule()%cjetbrains%dmps%dproject%dIModule" resolveInfo="getModule" />
                    </node>
                  </node>
                  <node role="operation" roleId="tpee.1197027833540" type="tpee.InstanceMethodCallOperation" typeId="tpee.1202948039474" id="4156706222917012977">
                    <link role="baseMethodDeclaration" roleId="tpee.1068499141037" targetNodeId="vsqj.~IModule%dgetModuleReference()%cjetbrains%dmps%dproject%dstructure%dmodules%dModuleReference" resolveInfo="getModuleReference" />
                  </node>
                </node>
                <node role="actualArgument" roleId="tpee.1068499141038" type="tpee.VariableReference" typeId="tpee.1068498886296" id="4156706222921066991">
                  <link role="variableDeclaration" roleId="tpee.1068581517664" targetNodeId="4156706222921055636" resolveInfo="cp" />
                </node>
                <node role="actualArgument" roleId="tpee.1068499141038" type="tpee.VariableReference" typeId="tpee.1068498886296" id="3301954042133834658">
                  <link role="variableDeclaration" roleId="tpee.1068581517664" targetNodeId="3301954042133431509" resolveInfo="consumer" />
                </node>
                <node role="actualArgument" roleId="tpee.1068499141038" type="tpee.StaticMethodCall" typeId="tpee.1081236700937" id="8232981609242714379">
                  <link role="classConcept" roleId="tpee.1144433194310" targetNodeId="unno.2089287822043606602" resolveInfo="SNodeOperations" />
<<<<<<< HEAD
                  <node role="actualArgument" roleId="tpee.1068499141038" type="tpee.VariableReference" typeId="tpee.1068498886296" id="2450295125633389664">
                    <link role="variableDeclaration" roleId="tpee.1068581517664" targetNodeId="8460104528391278486" resolveInfo="model" />
=======
                  <link role="baseMethodDeclaration" roleId="tpee.1068499141037" targetNodeId="unno.9160302885342508446" resolveInfo="getModelLongName" />
                  <node role="actualArgument" roleId="tpee.1068499141038" type="tpee.VariableReference" typeId="tpee.1068498886296" id="8232981609242714380">
                    <link role="variableDeclaration" roleId="tpee.1068581517664" targetNodeId="8460104528391562658" resolveInfo="md" />
>>>>>>> f08b4d99
                  </node>
                </node>
              </node>
            </node>
<<<<<<< HEAD
          </node>
          <node role="variable" roleId="tpee.1144230900587" type="tpee.LocalVariableDeclaration" typeId="tpee.1068581242863" id="8460104528391278486">
            <property name="name" nameId="tpck.1169194664001" value="model" />
            <node role="type" roleId="tpee.5680397130376446158" type="tpee.ClassifierType" typeId="tpee.1107535904670" id="8460104528391546108">
              <link role="classifier" roleId="tpee.1107535924139" targetNodeId="ec5l.~SModel" resolveInfo="SModel" />
=======
            <node role="statement" roleId="tpee.1068581517665" type="tpee.ExpressionStatement" typeId="tpee.1068580123155" id="3301954042133694288">
              <node role="expression" roleId="tpee.1068580123156" type="tpee.DotExpression" typeId="tpee.1197027756228" id="3301954042133709378">
                <node role="operand" roleId="tpee.1197027771414" type="tpee.VariableReference" typeId="tpee.1068498886296" id="3301954042133694287">
                  <link role="variableDeclaration" roleId="tpee.1068581517664" targetNodeId="3301954042133431512" resolveInfo="processedConsumer" />
                </node>
                <node role="operation" roleId="tpee.1197027833540" type="tpee.InstanceMethodCallOperation" typeId="tpee.1202948039474" id="3301954042133726397">
                  <link role="baseMethodDeclaration" roleId="tpee.1068499141037" targetNodeId="z8de.~Consumer%dconsume(java%dlang%dObject)%cvoid" resolveInfo="consume" />
                  <node role="actualArgument" roleId="tpee.1068499141038" type="tpee.VariableReference" typeId="tpee.1068498886296" id="3301954042133747716">
                    <link role="variableDeclaration" roleId="tpee.1068581517664" targetNodeId="3301954042133509644" resolveInfo="model" />
                  </node>
                </node>
              </node>
>>>>>>> f08b4d99
            </node>
          </node>
        </node>
      </node>
      <node role="annotation" roleId="tpee.1188208488637" type="tpee.AnnotationInstance" typeId="tpee.1188207840427" id="3301954042135901421">
        <link role="annotation" roleId="tpee.1188208074048" targetNodeId="e2lb.~Override" resolveInfo="Override" />
      </node>
    </node>
    <node role="member" roleId="tpee.5375687026011219971" type="tpee.PlaceholderMember" typeId="tpee.1465982738277781862" id="3301954042133420079" />
    <node role="member" roleId="tpee.5375687026011219971" type="tpee.StaticMethodDeclaration" typeId="tpee.1081236700938" id="230599087727051232">
      <property name="name" nameId="tpck.1169194664001" value="iterateClassPath" />
      <node role="parameter" roleId="tpee.1068580123134" type="tpee.ParameterDeclaration" typeId="tpee.1068498886292" id="230599087727051233">
        <property name="name" nameId="tpck.1169194664001" value="module" />
        <property name="isFinal" nameId="tpee.1176718929932" value="true" />
        <node role="type" roleId="tpee.5680397130376446158" type="tpee.ClassifierType" typeId="tpee.1107535904670" id="230599087727051234">
          <link role="classifier" roleId="tpee.1107535924139" targetNodeId="kqhl.~ModuleReference" resolveInfo="ModuleReference" />
        </node>
      </node>
      <node role="parameter" roleId="tpee.1068580123134" type="tpee.ParameterDeclaration" typeId="tpee.1068498886292" id="230599087727051235">
        <property name="name" nameId="tpck.1169194664001" value="item" />
        <property name="isFinal" nameId="tpee.1176718929932" value="true" />
        <node role="type" roleId="tpee.5680397130376446158" type="tpee.ClassifierType" typeId="tpee.1107535904670" id="230599087727051236">
          <link role="classifier" roleId="tpee.1107535924139" targetNodeId="n13f.~IClassPathItem" resolveInfo="IClassPathItem" />
        </node>
      </node>
      <node role="parameter" roleId="tpee.1068580123134" type="tpee.ParameterDeclaration" typeId="tpee.1068498886292" id="230599087727051237">
        <property name="name" nameId="tpck.1169194664001" value="consumer" />
        <node role="type" roleId="tpee.5680397130376446158" type="tpee.ClassifierType" typeId="tpee.1107535904670" id="3301954042133320207">
          <link role="classifier" roleId="tpee.1107535924139" targetNodeId="z8de.~Consumer" resolveInfo="Consumer" />
          <node role="parameter" roleId="tpee.1109201940907" type="tpee.ClassifierType" typeId="tpee.1107535904670" id="3301954042133341908">
            <link role="classifier" roleId="tpee.1107535924139" targetNodeId="qx6n.~NavigationParticipant$NavigationTarget" resolveInfo="NavigationParticipant.NavigationTarget" />
          </node>
        </node>
      </node>
      <node role="parameter" roleId="tpee.1068580123134" type="tpee.ParameterDeclaration" typeId="tpee.1068498886292" id="230599087727051240">
        <property name="name" nameId="tpck.1169194664001" value="pName" />
        <property name="isFinal" nameId="tpee.1176718929932" value="true" />
        <node role="type" roleId="tpee.5680397130376446158" type="tpee.StringType" typeId="tpee.1225271177708" id="230599087727051241" />
      </node>
      <node role="returnType" roleId="tpee.1068580123133" type="tpee.VoidType" typeId="tpee.1068581517677" id="230599087727051242" />
      <node role="body" roleId="tpee.1068580123135" type="tpee.StatementList" typeId="tpee.1068580123136" id="230599087727051243">
        <node role="statement" roleId="tpee.1068581517665" type="tpee.LocalVariableDeclarationStatement" typeId="tpee.1068581242864" id="230599087727051244">
          <node role="localVariableDeclaration" roleId="tpee.1068581242865" type="tpee.LocalVariableDeclaration" typeId="tpee.1068581242863" id="230599087727051245">
            <property name="name" nameId="tpck.1169194664001" value="model" />
            <property name="isFinal" nameId="tpee.1176718929932" value="true" />
            <node role="initializer" roleId="tpee.1068431790190" type="tpee.StaticMethodCall" typeId="tpee.1081236700937" id="6963985706271106952">
              <link role="baseMethodDeclaration" roleId="tpee.1068499141037" targetNodeId="fhgm.~StubHelper%duidForPackageInStubs(java%dlang%dString,java%dlang%dString,org%djetbrains%dmps%dopenapi%dmodule%dSModuleReference,boolean)%cjetbrains%dmps%dsmodel%dSModelReference" resolveInfo="uidForPackageInStubs" />
              <link role="classConcept" roleId="tpee.1144433194310" targetNodeId="fhgm.~StubHelper" resolveInfo="StubHelper" />
              <node role="actualArgument" roleId="tpee.1068499141038" type="tpee.ParameterReference" typeId="tpee.1068581242874" id="6963985706271106953">
                <link role="variableDeclaration" roleId="tpee.1068581517664" targetNodeId="230599087727051240" resolveInfo="pName" />
              </node>
              <node role="actualArgument" roleId="tpee.1068499141038" type="tpee.StaticFieldReference" typeId="tpee.1070533707846" id="6963985706271106954">
                <link role="classifier" roleId="tpee.1144433057691" targetNodeId="cu2c.~LanguageID" resolveInfo="LanguageID" />
                <link role="variableDeclaration" roleId="tpee.1068581517664" targetNodeId="cu2c.~LanguageID%dJAVA" resolveInfo="JAVA" />
              </node>
              <node role="actualArgument" roleId="tpee.1068499141038" type="tpee.ParameterReference" typeId="tpee.1068581242874" id="6963985706271106955">
                <link role="variableDeclaration" roleId="tpee.1068581517664" targetNodeId="230599087727051233" resolveInfo="module" />
              </node>
              <node role="actualArgument" roleId="tpee.1068499141038" type="tpee.BooleanConstant" typeId="tpee.1068580123137" id="6963985706271106956">
                <property name="value" nameId="tpee.1068580123138" value="false" />
              </node>
            </node>
            <node role="type" roleId="tpee.5680397130376446158" type="tpee.ClassifierType" typeId="tpee.1107535904670" id="230599087727051246">
              <link role="classifier" roleId="tpee.1107535924139" targetNodeId="cu2c.~SModelReference" resolveInfo="SModelReference" />
            </node>
          </node>
        </node>
        <node role="statement" roleId="tpee.1068581517665" type="tpee.ForeachStatement" typeId="tpee.1144226303539" id="230599087727051252">
          <node role="variable" roleId="tpee.1144230900587" type="tpee.LocalVariableDeclaration" typeId="tpee.1068581242863" id="230599087727051253">
            <property name="name" nameId="tpck.1169194664001" value="cls" />
            <property name="isFinal" nameId="tpee.1176718929932" value="true" />
            <node role="type" roleId="tpee.5680397130376446158" type="tpee.StringType" typeId="tpee.1225271177708" id="230599087727051254" />
          </node>
          <node role="body" roleId="tpee.1154032183016" type="tpee.StatementList" typeId="tpee.1068580123136" id="230599087727051255">
            <node role="statement" roleId="tpee.1068581517665" type="tpee.ExpressionStatement" typeId="tpee.1068580123155" id="230599087727051256">
              <node role="expression" roleId="tpee.1068580123156" type="tpee.DotExpression" typeId="tpee.1197027756228" id="230599087727051257">
                <node role="operand" roleId="tpee.1197027771414" type="tpee.ParameterReference" typeId="tpee.1068581242874" id="230599087727051258">
                  <link role="variableDeclaration" roleId="tpee.1068581517664" targetNodeId="230599087727051237" resolveInfo="consumer" />
                </node>
                <node role="operation" roleId="tpee.1197027833540" type="tpee.InstanceMethodCallOperation" typeId="tpee.1202948039474" id="230599087727051259">
                  <link role="baseMethodDeclaration" roleId="tpee.1068499141037" targetNodeId="z8de.~Consumer%dconsume(java%dlang%dObject)%cvoid" resolveInfo="consume" />
                  <node role="actualArgument" roleId="tpee.1068499141038" type="tpee.GenericNewExpression" typeId="tpee.1145552977093" id="230599087727051260">
                    <node role="creator" roleId="tpee.1145553007750" type="tpee.ClassCreator" typeId="tpee.1212685548494" id="13265610249757971">
                      <link role="baseMethodDeclaration" roleId="tpee.1068499141037" targetNodeId="13265610250550773" resolveInfo="JavaStubNodeDescriptor" />
                      <node role="actualArgument" roleId="tpee.1068499141038" type="tpee.VariableReference" typeId="tpee.1068498886296" id="13265610249757972">
                        <link role="variableDeclaration" roleId="tpee.1068581517664" targetNodeId="230599087727051235" resolveInfo="item" />
                      </node>
                      <node role="actualArgument" roleId="tpee.1068499141038" type="tpee.VariableReference" typeId="tpee.1068498886296" id="13265610249757973">
                        <link role="variableDeclaration" roleId="tpee.1068581517664" targetNodeId="230599087727051240" resolveInfo="pName" />
                      </node>
                      <node role="actualArgument" roleId="tpee.1068499141038" type="tpee.VariableReference" typeId="tpee.1068498886296" id="13265610249757974">
                        <link role="variableDeclaration" roleId="tpee.1068581517664" targetNodeId="230599087727051253" resolveInfo="cls" />
                      </node>
                      <node role="actualArgument" roleId="tpee.1068499141038" type="tpee.VariableReference" typeId="tpee.1068498886296" id="13265610249757975">
                        <link role="variableDeclaration" roleId="tpee.1068581517664" targetNodeId="230599087727051245" resolveInfo="model" />
                      </node>
                    </node>
                  </node>
                </node>
              </node>
            </node>
          </node>
          <node role="iterable" roleId="tpee.1144226360166" type="tpee.DotExpression" typeId="tpee.1197027756228" id="230599087727051327">
            <node role="operand" roleId="tpee.1197027771414" type="tpee.ParameterReference" typeId="tpee.1068581242874" id="230599087727051328">
              <link role="variableDeclaration" roleId="tpee.1068581517664" targetNodeId="230599087727051235" resolveInfo="item" />
            </node>
            <node role="operation" roleId="tpee.1197027833540" type="tpee.InstanceMethodCallOperation" typeId="tpee.1202948039474" id="230599087727051329">
              <link role="baseMethodDeclaration" roleId="tpee.1068499141037" targetNodeId="n13f.~IClassPathItem%dgetRootClasses(java%dlang%dString)%cjava%dlang%dIterable" resolveInfo="getRootClasses" />
              <node role="actualArgument" roleId="tpee.1068499141038" type="tpee.ParameterReference" typeId="tpee.1068581242874" id="230599087727051330">
                <link role="variableDeclaration" roleId="tpee.1068581517664" targetNodeId="230599087727051240" resolveInfo="pName" />
              </node>
            </node>
          </node>
        </node>
        <node role="statement" roleId="tpee.1068581517665" type="tpee.ForeachStatement" typeId="tpee.1144226303539" id="230599087727051331">
          <node role="iterable" roleId="tpee.1144226360166" type="tpee.DotExpression" typeId="tpee.1197027756228" id="230599087727051332">
            <node role="operand" roleId="tpee.1197027771414" type="tpee.ParameterReference" typeId="tpee.1068581242874" id="230599087727051333">
              <link role="variableDeclaration" roleId="tpee.1068581517664" targetNodeId="230599087727051235" resolveInfo="item" />
            </node>
            <node role="operation" roleId="tpee.1197027833540" type="tpee.InstanceMethodCallOperation" typeId="tpee.1202948039474" id="230599087727051334">
              <link role="baseMethodDeclaration" roleId="tpee.1068499141037" targetNodeId="n13f.~IClassPathItem%dgetSubpackages(java%dlang%dString)%cjava%dlang%dIterable" resolveInfo="getSubpackages" />
              <node role="actualArgument" roleId="tpee.1068499141038" type="tpee.ParameterReference" typeId="tpee.1068581242874" id="230599087727051335">
                <link role="variableDeclaration" roleId="tpee.1068581517664" targetNodeId="230599087727051240" resolveInfo="pName" />
              </node>
            </node>
          </node>
          <node role="variable" roleId="tpee.1144230900587" type="tpee.LocalVariableDeclaration" typeId="tpee.1068581242863" id="230599087727051336">
            <property name="name" nameId="tpck.1169194664001" value="subpack" />
            <node role="type" roleId="tpee.5680397130376446158" type="tpee.StringType" typeId="tpee.1225271177708" id="230599087727051337" />
          </node>
          <node role="body" roleId="tpee.1154032183016" type="tpee.StatementList" typeId="tpee.1068580123136" id="230599087727051338">
            <node role="statement" roleId="tpee.1068581517665" type="tpee.ExpressionStatement" typeId="tpee.1068580123155" id="230599087727051339">
              <node role="expression" roleId="tpee.1068580123156" type="tpee.LocalStaticMethodCall" typeId="tpee.1172058436953" id="230599087727051340">
                <link role="baseMethodDeclaration" roleId="tpee.1068499141037" targetNodeId="230599087727051232" resolveInfo="iterateClassPath" />
                <node role="actualArgument" roleId="tpee.1068499141038" type="tpee.ParameterReference" typeId="tpee.1068581242874" id="230599087727051341">
                  <link role="variableDeclaration" roleId="tpee.1068581517664" targetNodeId="230599087727051233" resolveInfo="module" />
                </node>
                <node role="actualArgument" roleId="tpee.1068499141038" type="tpee.ParameterReference" typeId="tpee.1068581242874" id="230599087727051342">
                  <link role="variableDeclaration" roleId="tpee.1068581517664" targetNodeId="230599087727051235" resolveInfo="item" />
                </node>
                <node role="actualArgument" roleId="tpee.1068499141038" type="tpee.ParameterReference" typeId="tpee.1068581242874" id="230599087727051343">
                  <link role="variableDeclaration" roleId="tpee.1068581517664" targetNodeId="230599087727051237" resolveInfo="consumer" />
                </node>
                <node role="actualArgument" roleId="tpee.1068499141038" type="tpee.LocalVariableReference" typeId="tpee.1068581242866" id="230599087727051344">
                  <link role="variableDeclaration" roleId="tpee.1068581517664" targetNodeId="230599087727051336" resolveInfo="subpack" />
                </node>
              </node>
            </node>
          </node>
        </node>
      </node>
      <node role="visibility" roleId="tpee.1178549979242" type="tpee.PublicVisibility" typeId="tpee.1146644602865" id="230599087727051345" />
    </node>
    <node role="member" roleId="tpee.5375687026011219971" type="tpee.InstanceMethodDeclaration" typeId="tpee.1068580123165" id="8460104528391189628">
      <property name="isDeprecated" nameId="tpee.1224848525476" value="false" />
      <property name="isAbstract" nameId="tpee.1178608670077" value="false" />
      <property name="name" nameId="tpck.1169194664001" value="initComponent" />
      <property name="isFinal" nameId="tpee.1181808852946" value="false" />
      <node role="visibility" roleId="tpee.1178549979242" type="tpee.PublicVisibility" typeId="tpee.1146644602865" id="8460104528391189629" />
      <node role="returnType" roleId="tpee.1068580123133" type="tpee.VoidType" typeId="tpee.1068581517677" id="8460104528391189631" />
      <node role="body" roleId="tpee.1068580123135" type="tpee.StatementList" typeId="tpee.1068580123136" id="8460104528391189633">
        <node role="statement" roleId="tpee.1068581517665" type="tpee.ExpressionStatement" typeId="tpee.1068580123155" id="8460104528391191112">
          <node role="expression" roleId="tpee.1068580123156" type="tpee.DotExpression" typeId="tpee.1197027756228" id="8460104528391191113">
            <node role="operand" roleId="tpee.1197027771414" type="tpee.StaticMethodCall" typeId="tpee.1081236700937" id="5717552967345276614">
              <link role="classConcept" roleId="tpee.1144433194310" targetNodeId="d2v5.~PersistenceRegistry" resolveInfo="PersistenceRegistry" />
              <link role="baseMethodDeclaration" roleId="tpee.1068499141037" targetNodeId="qx6n.~PersistenceFacade%dgetInstance()%corg%djetbrains%dmps%dopenapi%dpersistence%dPersistenceFacade" resolveInfo="getInstance" />
            </node>
            <node role="operation" roleId="tpee.1197027833540" type="tpee.InstanceMethodCallOperation" typeId="tpee.1202948039474" id="8460104528391191116">
              <link role="baseMethodDeclaration" roleId="tpee.1068499141037" targetNodeId="qx6n.~PersistenceFacade%daddNavigationParticipant(org%djetbrains%dmps%dopenapi%dpersistence%dNavigationParticipant)%cvoid" resolveInfo="addNavigationParticipant" />
              <node role="actualArgument" roleId="tpee.1068499141038" type="tpee.ThisExpression" typeId="tpee.1070475354124" id="8460104528391191120" />
            </node>
          </node>
        </node>
      </node>
      <node role="annotation" roleId="tpee.1188208488637" type="tpee.AnnotationInstance" typeId="tpee.1188207840427" id="3998760702358637290">
        <link role="annotation" roleId="tpee.1188208074048" targetNodeId="e2lb.~Override" resolveInfo="Override" />
      </node>
    </node>
    <node role="member" roleId="tpee.5375687026011219971" type="tpee.InstanceMethodDeclaration" typeId="tpee.1068580123165" id="8460104528391189634">
      <property name="isDeprecated" nameId="tpee.1224848525476" value="false" />
      <property name="isAbstract" nameId="tpee.1178608670077" value="false" />
      <property name="name" nameId="tpck.1169194664001" value="disposeComponent" />
      <property name="isFinal" nameId="tpee.1181808852946" value="false" />
      <node role="visibility" roleId="tpee.1178549979242" type="tpee.PublicVisibility" typeId="tpee.1146644602865" id="8460104528391189635" />
      <node role="returnType" roleId="tpee.1068580123133" type="tpee.VoidType" typeId="tpee.1068581517677" id="8460104528391189637" />
      <node role="body" roleId="tpee.1068580123135" type="tpee.StatementList" typeId="tpee.1068580123136" id="8460104528391189639">
        <node role="statement" roleId="tpee.1068581517665" type="tpee.ExpressionStatement" typeId="tpee.1068580123155" id="8460104528391217352">
          <node role="expression" roleId="tpee.1068580123156" type="tpee.DotExpression" typeId="tpee.1197027756228" id="8460104528391217353">
            <node role="operand" roleId="tpee.1197027771414" type="tpee.StaticMethodCall" typeId="tpee.1081236700937" id="5717552967345286636">
              <link role="classConcept" roleId="tpee.1144433194310" targetNodeId="d2v5.~PersistenceRegistry" resolveInfo="PersistenceRegistry" />
              <link role="baseMethodDeclaration" roleId="tpee.1068499141037" targetNodeId="qx6n.~PersistenceFacade%dgetInstance()%corg%djetbrains%dmps%dopenapi%dpersistence%dPersistenceFacade" resolveInfo="getInstance" />
            </node>
            <node role="operation" roleId="tpee.1197027833540" type="tpee.InstanceMethodCallOperation" typeId="tpee.1202948039474" id="8460104528391217355">
              <link role="baseMethodDeclaration" roleId="tpee.1068499141037" targetNodeId="qx6n.~PersistenceFacade%dremoveNavigationParticipant(org%djetbrains%dmps%dopenapi%dpersistence%dNavigationParticipant)%cvoid" resolveInfo="removeNavigationParticipant" />
              <node role="actualArgument" roleId="tpee.1068499141038" type="tpee.ThisExpression" typeId="tpee.1070475354124" id="3301954042133294896" />
            </node>
          </node>
        </node>
      </node>
      <node role="annotation" roleId="tpee.1188208488637" type="tpee.AnnotationInstance" typeId="tpee.1188207840427" id="3998760702358637288">
        <link role="annotation" roleId="tpee.1188208074048" targetNodeId="e2lb.~Override" resolveInfo="Override" />
      </node>
    </node>
    <node role="member" roleId="tpee.5375687026011219971" type="tpee.InstanceMethodDeclaration" typeId="tpee.1068580123165" id="8460104528391189640">
      <property name="isDeprecated" nameId="tpee.1224848525476" value="false" />
      <property name="isAbstract" nameId="tpee.1178608670077" value="false" />
      <property name="name" nameId="tpck.1169194664001" value="getComponentName" />
      <property name="isFinal" nameId="tpee.1181808852946" value="false" />
      <node role="returnType" roleId="tpee.1068580123133" type="tpee.StringType" typeId="tpee.1225271177708" id="3301954042133895894" />
      <node role="visibility" roleId="tpee.1178549979242" type="tpee.PublicVisibility" typeId="tpee.1146644602865" id="8460104528391189641" />
      <node role="annotation" roleId="tpee.1188208488637" type="tpee.AnnotationInstance" typeId="tpee.1188207840427" id="8460104528391189644">
        <link role="annotation" roleId="tpee.1188208074048" targetNodeId="as9o.~NonNls" resolveInfo="NonNls" />
      </node>
      <node role="annotation" roleId="tpee.1188208488637" type="tpee.AnnotationInstance" typeId="tpee.1188207840427" id="8460104528391189645">
        <link role="annotation" roleId="tpee.1188208074048" targetNodeId="as9o.~NotNull" resolveInfo="NotNull" />
      </node>
      <node role="body" roleId="tpee.1068580123135" type="tpee.StatementList" typeId="tpee.1068580123136" id="8460104528391189648">
        <node role="statement" roleId="tpee.1068581517665" type="tpee.ExpressionStatement" typeId="tpee.1068580123155" id="8460104528391217638">
          <node role="expression" roleId="tpee.1068580123156" type="tpee.DotExpression" typeId="tpee.1197027756228" id="8460104528391219218">
            <node role="operation" roleId="tpee.1197027833540" type="tpee.InstanceMethodCallOperation" typeId="tpee.1202948039474" id="8460104528391224701">
              <link role="baseMethodDeclaration" roleId="tpee.1068499141037" targetNodeId="e2lb.~Class%dgetSimpleName()%cjava%dlang%dString" resolveInfo="getSimpleName" />
            </node>
            <node role="operand" roleId="tpee.1197027771414" type="tpee.ClassifierClassExpression" typeId="tpee.1116615150612" id="8460104528391217671">
              <link role="classifier" roleId="tpee.1116615189566" targetNodeId="4156706222916980886" resolveInfo="JavaStubNavigationContributor" />
            </node>
          </node>
        </node>
      </node>
      <node role="annotation" roleId="tpee.1188208488637" type="tpee.AnnotationInstance" typeId="tpee.1188207840427" id="3998760702358637289">
        <link role="annotation" roleId="tpee.1188208074048" targetNodeId="e2lb.~Override" resolveInfo="Override" />
      </node>
    </node>
  </root>
  <root id="13265610250550760">
    <node role="implementedInterface" roleId="tpee.1095933932569" type="tpee.ClassifierType" typeId="tpee.1107535904670" id="3301954042132042570">
      <link role="classifier" roleId="tpee.1107535924139" targetNodeId="qx6n.~NavigationParticipant$NavigationTarget" resolveInfo="NavigationParticipant.NavigationTarget" />
    </node>
    <node role="member" roleId="tpee.5375687026011219971" type="tpee.FieldDeclaration" typeId="tpee.1068390468200" id="13265610250550761">
      <property name="name" nameId="tpck.1169194664001" value="myItem" />
      <property name="isFinal" nameId="tpee.1176718929932" value="true" />
      <node role="visibility" roleId="tpee.1178549979242" type="tpee.PrivateVisibility" typeId="tpee.1146644623116" id="13265610250550762" />
      <node role="type" roleId="tpee.5680397130376446158" type="tpee.ClassifierType" typeId="tpee.1107535904670" id="13265610250550763">
        <link role="classifier" roleId="tpee.1107535924139" targetNodeId="n13f.~IClassPathItem" resolveInfo="IClassPathItem" />
      </node>
    </node>
    <node role="member" roleId="tpee.5375687026011219971" type="tpee.FieldDeclaration" typeId="tpee.1068390468200" id="13265610250550764">
      <property name="name" nameId="tpck.1169194664001" value="myPName" />
      <property name="isFinal" nameId="tpee.1176718929932" value="true" />
      <node role="visibility" roleId="tpee.1178549979242" type="tpee.PrivateVisibility" typeId="tpee.1146644623116" id="13265610250550765" />
      <node role="type" roleId="tpee.5680397130376446158" type="tpee.StringType" typeId="tpee.1225271177708" id="13265610250550766" />
    </node>
    <node role="member" roleId="tpee.5375687026011219971" type="tpee.FieldDeclaration" typeId="tpee.1068390468200" id="13265610250550767">
      <property name="name" nameId="tpck.1169194664001" value="myCls" />
      <property name="isFinal" nameId="tpee.1176718929932" value="true" />
      <node role="visibility" roleId="tpee.1178549979242" type="tpee.PrivateVisibility" typeId="tpee.1146644623116" id="13265610250550768" />
      <node role="type" roleId="tpee.5680397130376446158" type="tpee.StringType" typeId="tpee.1225271177708" id="13265610250550769" />
    </node>
    <node role="member" roleId="tpee.5375687026011219971" type="tpee.FieldDeclaration" typeId="tpee.1068390468200" id="13265610250550770">
      <property name="name" nameId="tpck.1169194664001" value="myModel" />
      <property name="isFinal" nameId="tpee.1176718929932" value="true" />
      <node role="visibility" roleId="tpee.1178549979242" type="tpee.PrivateVisibility" typeId="tpee.1146644623116" id="13265610250550771" />
      <node role="type" roleId="tpee.5680397130376446158" type="tpee.ClassifierType" typeId="tpee.1107535904670" id="13265610250550772">
        <link role="classifier" roleId="tpee.1107535924139" targetNodeId="cu2c.~SModelReference" resolveInfo="SModelReference" />
      </node>
    </node>
    <node role="member" roleId="tpee.5375687026011219971" type="tpee.ConstructorDeclaration" typeId="tpee.1068580123140" id="13265610250550773">
      <node role="body" roleId="tpee.1068580123135" type="tpee.StatementList" typeId="tpee.1068580123136" id="13265610250550774">
        <node role="statement" roleId="tpee.1068581517665" type="tpee.ExpressionStatement" typeId="tpee.1068580123155" id="13265610250550775">
          <node role="expression" roleId="tpee.1068580123156" type="tpee.AssignmentExpression" typeId="tpee.1068498886294" id="13265610250550776">
            <node role="rValue" roleId="tpee.1068498886297" type="tpee.VariableReference" typeId="tpee.1068498886296" id="13265610250550777">
              <link role="variableDeclaration" roleId="tpee.1068581517664" targetNodeId="13265610250550793" resolveInfo="item" />
            </node>
            <node role="lValue" roleId="tpee.1068498886295" type="tpee.VariableReference" typeId="tpee.1068498886296" id="13265610250550778">
              <link role="variableDeclaration" roleId="tpee.1068581517664" targetNodeId="13265610250550761" resolveInfo="myItem" />
            </node>
          </node>
        </node>
        <node role="statement" roleId="tpee.1068581517665" type="tpee.ExpressionStatement" typeId="tpee.1068580123155" id="13265610250550779">
          <node role="expression" roleId="tpee.1068580123156" type="tpee.AssignmentExpression" typeId="tpee.1068498886294" id="13265610250550780">
            <node role="lValue" roleId="tpee.1068498886295" type="tpee.VariableReference" typeId="tpee.1068498886296" id="13265610250550781">
              <link role="variableDeclaration" roleId="tpee.1068581517664" targetNodeId="13265610250550764" resolveInfo="myPName" />
            </node>
            <node role="rValue" roleId="tpee.1068498886297" type="tpee.VariableReference" typeId="tpee.1068498886296" id="13265610250550782">
              <link role="variableDeclaration" roleId="tpee.1068581517664" targetNodeId="13265610250550795" resolveInfo="pName" />
            </node>
          </node>
        </node>
        <node role="statement" roleId="tpee.1068581517665" type="tpee.ExpressionStatement" typeId="tpee.1068580123155" id="13265610250550783">
          <node role="expression" roleId="tpee.1068580123156" type="tpee.AssignmentExpression" typeId="tpee.1068498886294" id="13265610250550784">
            <node role="lValue" roleId="tpee.1068498886295" type="tpee.VariableReference" typeId="tpee.1068498886296" id="13265610250550785">
              <link role="variableDeclaration" roleId="tpee.1068581517664" targetNodeId="13265610250550767" resolveInfo="myCls" />
            </node>
            <node role="rValue" roleId="tpee.1068498886297" type="tpee.VariableReference" typeId="tpee.1068498886296" id="13265610250550786">
              <link role="variableDeclaration" roleId="tpee.1068581517664" targetNodeId="13265610250550797" resolveInfo="cls" />
            </node>
          </node>
        </node>
        <node role="statement" roleId="tpee.1068581517665" type="tpee.ExpressionStatement" typeId="tpee.1068580123155" id="13265610250550787">
          <node role="expression" roleId="tpee.1068580123156" type="tpee.AssignmentExpression" typeId="tpee.1068498886294" id="13265610250550788">
            <node role="lValue" roleId="tpee.1068498886295" type="tpee.VariableReference" typeId="tpee.1068498886296" id="13265610250550789">
              <link role="variableDeclaration" roleId="tpee.1068581517664" targetNodeId="13265610250550770" resolveInfo="myModel" />
            </node>
            <node role="rValue" roleId="tpee.1068498886297" type="tpee.VariableReference" typeId="tpee.1068498886296" id="13265610250550790">
              <link role="variableDeclaration" roleId="tpee.1068581517664" targetNodeId="13265610250550799" resolveInfo="model" />
            </node>
          </node>
        </node>
      </node>
      <node role="visibility" roleId="tpee.1178549979242" type="tpee.PublicVisibility" typeId="tpee.1146644602865" id="13265610250550791" />
      <node role="returnType" roleId="tpee.1068580123133" type="tpee.VoidType" typeId="tpee.1068581517677" id="13265610250550792" />
      <node role="parameter" roleId="tpee.1068580123134" type="tpee.ParameterDeclaration" typeId="tpee.1068498886292" id="13265610250550793">
        <property name="name" nameId="tpck.1169194664001" value="item" />
        <node role="type" roleId="tpee.5680397130376446158" type="tpee.ClassifierType" typeId="tpee.1107535904670" id="13265610250550794">
          <link role="classifier" roleId="tpee.1107535924139" targetNodeId="n13f.~IClassPathItem" resolveInfo="IClassPathItem" />
        </node>
      </node>
      <node role="parameter" roleId="tpee.1068580123134" type="tpee.ParameterDeclaration" typeId="tpee.1068498886292" id="13265610250550795">
        <property name="name" nameId="tpck.1169194664001" value="pName" />
        <node role="type" roleId="tpee.5680397130376446158" type="tpee.StringType" typeId="tpee.1225271177708" id="13265610250550796" />
      </node>
      <node role="parameter" roleId="tpee.1068580123134" type="tpee.ParameterDeclaration" typeId="tpee.1068498886292" id="13265610250550797">
        <property name="name" nameId="tpck.1169194664001" value="cls" />
        <node role="type" roleId="tpee.5680397130376446158" type="tpee.StringType" typeId="tpee.1225271177708" id="13265610250550798" />
      </node>
      <node role="parameter" roleId="tpee.1068580123134" type="tpee.ParameterDeclaration" typeId="tpee.1068498886292" id="13265610250550799">
        <property name="name" nameId="tpck.1169194664001" value="model" />
        <node role="type" roleId="tpee.5680397130376446158" type="tpee.ClassifierType" typeId="tpee.1107535904670" id="13265610250550800">
          <link role="classifier" roleId="tpee.1107535924139" targetNodeId="cu2c.~SModelReference" resolveInfo="SModelReference" />
        </node>
      </node>
    </node>
    <node role="member" roleId="tpee.5375687026011219971" type="tpee.InstanceMethodDeclaration" typeId="tpee.1068580123165" id="13265610250550802">
      <property name="isDeprecated" nameId="tpee.1224848525476" value="false" />
      <property name="isAbstract" nameId="tpee.1178608670077" value="false" />
      <property name="name" nameId="tpck.1169194664001" value="getPresentation" />
      <property name="isFinal" nameId="tpee.1181808852946" value="false" />
      <node role="returnType" roleId="tpee.1068580123133" type="tpee.StringType" typeId="tpee.1225271177708" id="13265610250550803" />
      <node role="visibility" roleId="tpee.1178549979242" type="tpee.PublicVisibility" typeId="tpee.1146644602865" id="13265610250550804" />
      <node role="body" roleId="tpee.1068580123135" type="tpee.StatementList" typeId="tpee.1068580123136" id="13265610250550805">
        <node role="statement" roleId="tpee.1068581517665" type="tpee.ExpressionStatement" typeId="tpee.1068580123155" id="13265610250550806">
          <node role="expression" roleId="tpee.1068580123156" type="tpee.DotExpression" typeId="tpee.1197027756228" id="13265610250550807">
            <node role="operand" roleId="tpee.1197027771414" type="tpee.ThisExpression" typeId="tpee.1070475354124" id="13265610250550808">
              <link role="classConcept" roleId="tpee.1182955020723" targetNodeId="13265610250550760" resolveInfo="JavaStubNodeDescriptor" />
            </node>
            <node role="operation" roleId="tpee.1197027833540" type="tpee.FieldReferenceOperation" typeId="tpee.1197029447546" id="13265610250550809">
              <link role="fieldDeclaration" roleId="tpee.1197029500499" targetNodeId="13265610250550767" resolveInfo="myCls" />
            </node>
          </node>
        </node>
      </node>
      <node role="annotation" roleId="tpee.1188208488637" type="tpee.AnnotationInstance" typeId="tpee.1188207840427" id="3998760702359263031">
        <link role="annotation" roleId="tpee.1188208074048" targetNodeId="e2lb.~Override" resolveInfo="Override" />
      </node>
    </node>
    <node role="member" roleId="tpee.5375687026011219971" type="tpee.InstanceMethodDeclaration" typeId="tpee.1068580123165" id="13265610250550810">
      <property name="isDeprecated" nameId="tpee.1224848525476" value="false" />
      <property name="isAbstract" nameId="tpee.1178608670077" value="false" />
      <property name="name" nameId="tpck.1169194664001" value="getNodeReference" />
      <property name="isFinal" nameId="tpee.1181808852946" value="false" />
      <node role="visibility" roleId="tpee.1178549979242" type="tpee.PublicVisibility" typeId="tpee.1146644602865" id="13265610250550811" />
      <node role="returnType" roleId="tpee.1068580123133" type="tpee.ClassifierType" typeId="tpee.1107535904670" id="13265610250550812">
        <link role="classifier" roleId="tpee.1107535924139" targetNodeId="ec5l.~SNodeReference" resolveInfo="SNodeReference" />
      </node>
      <node role="body" roleId="tpee.1068580123135" type="tpee.StatementList" typeId="tpee.1068580123136" id="13265610250550813">
        <node role="statement" roleId="tpee.1068581517665" type="tpee.ReturnStatement" typeId="tpee.1068581242878" id="13265610250550814">
          <node role="expression" roleId="tpee.1068581517676" type="tpee.GenericNewExpression" typeId="tpee.1145552977093" id="13265610250550815">
            <node role="creator" roleId="tpee.1145553007750" type="tpee.ClassCreator" typeId="tpee.1212685548494" id="13265610250550816">
              <link role="baseMethodDeclaration" roleId="tpee.1068499141037" targetNodeId="cu2c.~SNodePointer%d&lt;init&gt;(org%djetbrains%dmps%dopenapi%dmodel%dSModelReference,org%djetbrains%dmps%dopenapi%dmodel%dSNodeId)" resolveInfo="SNodePointer" />
              <node role="actualArgument" roleId="tpee.1068499141038" type="tpee.DotExpression" typeId="tpee.1197027756228" id="13265610250550817">
                <node role="operand" roleId="tpee.1197027771414" type="tpee.ThisExpression" typeId="tpee.1070475354124" id="13265610250550818">
                  <link role="classConcept" roleId="tpee.1182955020723" targetNodeId="13265610250550760" resolveInfo="JavaStubNodeDescriptor" />
                </node>
                <node role="operation" roleId="tpee.1197027833540" type="tpee.FieldReferenceOperation" typeId="tpee.1197029447546" id="13265610250550819">
                  <link role="fieldDeclaration" roleId="tpee.1197029500499" targetNodeId="13265610250550770" resolveInfo="myModel" />
                </node>
              </node>
              <node role="actualArgument" roleId="tpee.1068499141038" type="tpee.GenericNewExpression" typeId="tpee.1145552977093" id="13265610250550820">
                <node role="creator" roleId="tpee.1145553007750" type="tpee.ClassCreator" typeId="tpee.1212685548494" id="13265610250550821">
                  <link role="baseMethodDeclaration" roleId="tpee.1068499141037" targetNodeId="cu2c.~SNodeId$Foreign%d&lt;init&gt;(java%dlang%dString)" resolveInfo="SNodeId.Foreign" />
                  <node role="actualArgument" roleId="tpee.1068499141038" type="tpee.PlusExpression" typeId="tpee.1068581242875" id="13265610250550822">
                    <node role="leftExpression" roleId="tpee.1081773367580" type="tpee.StaticFieldReference" typeId="tpee.1070533707846" id="13265610250550823">
                      <link role="classifier" roleId="tpee.1144433057691" targetNodeId="cu2c.~SNodeId$Foreign" resolveInfo="SNodeId.Foreign" />
                      <link role="variableDeclaration" roleId="tpee.1068581517664" targetNodeId="cu2c.~SNodeId$Foreign%dID_PREFIX" resolveInfo="ID_PREFIX" />
                    </node>
                    <node role="rightExpression" roleId="tpee.1081773367579" type="tpee.StaticMethodCall" typeId="tpee.1081236700937" id="13265610250550824">
                      <link role="classConcept" roleId="tpee.1144433194310" targetNodeId="msyo.~NameUtil" resolveInfo="NameUtil" />
                      <link role="baseMethodDeclaration" roleId="tpee.1068499141037" targetNodeId="msyo.~NameUtil%dshortNameFromLongName(java%dlang%dString)%cjava%dlang%dString" resolveInfo="shortNameFromLongName" />
                      <node role="actualArgument" roleId="tpee.1068499141038" type="tpee.DotExpression" typeId="tpee.1197027756228" id="13265610250550825">
                        <node role="operand" roleId="tpee.1197027771414" type="tpee.ThisExpression" typeId="tpee.1070475354124" id="13265610250550826">
                          <link role="classConcept" roleId="tpee.1182955020723" targetNodeId="13265610250550760" resolveInfo="JavaStubNodeDescriptor" />
                        </node>
                        <node role="operation" roleId="tpee.1197027833540" type="tpee.FieldReferenceOperation" typeId="tpee.1197029447546" id="13265610250550827">
                          <link role="fieldDeclaration" roleId="tpee.1197029500499" targetNodeId="13265610250550767" resolveInfo="myCls" />
                        </node>
                      </node>
                    </node>
                  </node>
                </node>
              </node>
            </node>
          </node>
        </node>
      </node>
      <node role="annotation" roleId="tpee.1188208488637" type="tpee.AnnotationInstance" typeId="tpee.1188207840427" id="3998760702359263030">
        <link role="annotation" roleId="tpee.1188208074048" targetNodeId="e2lb.~Override" resolveInfo="Override" />
      </node>
    </node>
    <node role="member" roleId="tpee.5375687026011219971" type="tpee.InstanceMethodDeclaration" typeId="tpee.1068580123165" id="13265610250550828">
      <property name="name" nameId="tpck.1169194664001" value="getConcept" />
      <node role="returnType" roleId="tpee.1068580123133" type="tpee.ClassifierType" typeId="tpee.1107535904670" id="13265610250550829">
        <link role="classifier" roleId="tpee.1107535924139" targetNodeId="t3eg.~SConcept" resolveInfo="SConcept" />
      </node>
      <node role="visibility" roleId="tpee.1178549979242" type="tpee.PublicVisibility" typeId="tpee.1146644602865" id="13265610250550830" />
      <node role="body" roleId="tpee.1068580123135" type="tpee.StatementList" typeId="tpee.1068580123136" id="13265610250550831">
        <node role="statement" roleId="tpee.1068581517665" type="tpee.LocalVariableDeclarationStatement" typeId="tpee.1068581242864" id="13265610250550832">
          <node role="localVariableDeclaration" roleId="tpee.1068581242865" type="tpee.LocalVariableDeclaration" typeId="tpee.1068581242863" id="13265610250550833">
            <property name="name" nameId="tpck.1169194664001" value="name" />
            <node role="type" roleId="tpee.5680397130376446158" type="tpee.StringType" typeId="tpee.1225271177708" id="13265610250550834" />
            <node role="initializer" roleId="tpee.1068431790190" type="tp25.ConceptFqNameRefExpression" typeId="tp25.8339862546319741524" id="13265610250550835">
              <link role="conceptDeclaration" roleId="tp25.8339862546319741525" targetNodeId="tpee.1068390468198" resolveInfo="ClassConcept" />
            </node>
          </node>
        </node>
        <node role="statement" roleId="tpee.1068581517665" type="tpee.LocalVariableDeclarationStatement" typeId="tpee.1068581242864" id="13265610250550836">
          <node role="localVariableDeclaration" roleId="tpee.1068581242865" type="tpee.LocalVariableDeclaration" typeId="tpee.1068581242863" id="13265610250550837">
            <property name="name" nameId="tpck.1169194664001" value="kind" />
            <node role="type" roleId="tpee.5680397130376446158" type="tpee.ClassifierType" typeId="tpee.1107535904670" id="13265610250550838">
              <link role="classifier" roleId="tpee.1107535924139" targetNodeId="fhgm.~ClassifierKind" resolveInfo="ClassifierKind" />
            </node>
            <node role="initializer" roleId="tpee.1068431790190" type="tpee.DotExpression" typeId="tpee.1197027756228" id="13265610250550839">
              <node role="operand" roleId="tpee.1197027771414" type="tpee.DotExpression" typeId="tpee.1197027756228" id="13265610250550840">
                <node role="operand" roleId="tpee.1197027771414" type="tpee.ThisExpression" typeId="tpee.1070475354124" id="13265610250550841">
                  <link role="classConcept" roleId="tpee.1182955020723" targetNodeId="13265610250550760" resolveInfo="JavaStubNodeDescriptor" />
                </node>
                <node role="operation" roleId="tpee.1197027833540" type="tpee.FieldReferenceOperation" typeId="tpee.1197029447546" id="13265610250550842">
                  <link role="fieldDeclaration" roleId="tpee.1197029500499" targetNodeId="13265610250550761" resolveInfo="myItem" />
                </node>
              </node>
              <node role="operation" roleId="tpee.1197027833540" type="tpee.InstanceMethodCallOperation" typeId="tpee.1202948039474" id="13265610250550843">
                <link role="baseMethodDeclaration" roleId="tpee.1068499141037" targetNodeId="n13f.~IClassPathItem%dgetClassifierKind(java%dlang%dString)%cjetbrains%dmps%dstubs%djavastub%dclasspath%dClassifierKind" resolveInfo="getClassifierKind" />
                <node role="actualArgument" roleId="tpee.1068499141038" type="tpee.TernaryOperatorExpression" typeId="tpee.1163668896201" id="13265610250550844">
                  <node role="ifTrue" roleId="tpee.1163668922816" type="tpee.DotExpression" typeId="tpee.1197027756228" id="13265610250550845">
                    <node role="operand" roleId="tpee.1197027771414" type="tpee.ThisExpression" typeId="tpee.1070475354124" id="13265610250550846">
                      <link role="classConcept" roleId="tpee.1182955020723" targetNodeId="13265610250550760" resolveInfo="JavaStubNodeDescriptor" />
                    </node>
                    <node role="operation" roleId="tpee.1197027833540" type="tpee.FieldReferenceOperation" typeId="tpee.1197029447546" id="13265610250550847">
                      <link role="fieldDeclaration" roleId="tpee.1197029500499" targetNodeId="13265610250550767" resolveInfo="myCls" />
                    </node>
                  </node>
                  <node role="ifFalse" roleId="tpee.1163668934364" type="tpee.PlusExpression" typeId="tpee.1068581242875" id="13265610250550848">
                    <node role="rightExpression" roleId="tpee.1081773367579" type="tpee.DotExpression" typeId="tpee.1197027756228" id="13265610250550849">
                      <node role="operand" roleId="tpee.1197027771414" type="tpee.ThisExpression" typeId="tpee.1070475354124" id="13265610250550850">
                        <link role="classConcept" roleId="tpee.1182955020723" targetNodeId="13265610250550760" resolveInfo="JavaStubNodeDescriptor" />
                      </node>
                      <node role="operation" roleId="tpee.1197027833540" type="tpee.FieldReferenceOperation" typeId="tpee.1197029447546" id="13265610250550851">
                        <link role="fieldDeclaration" roleId="tpee.1197029500499" targetNodeId="13265610250550767" resolveInfo="myCls" />
                      </node>
                    </node>
                    <node role="leftExpression" roleId="tpee.1081773367580" type="tpee.PlusExpression" typeId="tpee.1068581242875" id="13265610250550852">
                      <node role="leftExpression" roleId="tpee.1081773367580" type="tpee.DotExpression" typeId="tpee.1197027756228" id="13265610250550853">
                        <node role="operand" roleId="tpee.1197027771414" type="tpee.ThisExpression" typeId="tpee.1070475354124" id="13265610250550854">
                          <link role="classConcept" roleId="tpee.1182955020723" targetNodeId="13265610250550760" resolveInfo="JavaStubNodeDescriptor" />
                        </node>
                        <node role="operation" roleId="tpee.1197027833540" type="tpee.FieldReferenceOperation" typeId="tpee.1197029447546" id="13265610250550855">
                          <link role="fieldDeclaration" roleId="tpee.1197029500499" targetNodeId="13265610250550764" resolveInfo="myPName" />
                        </node>
                      </node>
                      <node role="rightExpression" roleId="tpee.1081773367579" type="tpee.StringLiteral" typeId="tpee.1070475926800" id="13265610250550856">
                        <property name="value" nameId="tpee.1070475926801" value="." />
                      </node>
                    </node>
                  </node>
                  <node role="condition" roleId="tpee.1163668914799" type="tpee.DotExpression" typeId="tpee.1197027756228" id="13265610250550857">
                    <node role="operand" roleId="tpee.1197027771414" type="tpee.StringLiteral" typeId="tpee.1070475926800" id="13265610250550858">
                      <property name="value" nameId="tpee.1070475926801" value="" />
                    </node>
                    <node role="operation" roleId="tpee.1197027833540" type="tpee.InstanceMethodCallOperation" typeId="tpee.1202948039474" id="13265610250550859">
                      <link role="baseMethodDeclaration" roleId="tpee.1068499141037" targetNodeId="e2lb.~String%dequals(java%dlang%dObject)%cboolean" resolveInfo="equals" />
                      <node role="actualArgument" roleId="tpee.1068499141038" type="tpee.DotExpression" typeId="tpee.1197027756228" id="13265610250550860">
                        <node role="operand" roleId="tpee.1197027771414" type="tpee.ThisExpression" typeId="tpee.1070475354124" id="13265610250550861">
                          <link role="classConcept" roleId="tpee.1182955020723" targetNodeId="13265610250550760" resolveInfo="JavaStubNodeDescriptor" />
                        </node>
                        <node role="operation" roleId="tpee.1197027833540" type="tpee.FieldReferenceOperation" typeId="tpee.1197029447546" id="13265610250550862">
                          <link role="fieldDeclaration" roleId="tpee.1197029500499" targetNodeId="13265610250550764" resolveInfo="myPName" />
                        </node>
                      </node>
                    </node>
                  </node>
                </node>
              </node>
            </node>
          </node>
        </node>
        <node role="statement" roleId="tpee.1068581517665" type="tpee.IfStatement" typeId="tpee.1068580123159" id="13265610250550863">
          <node role="ifTrue" roleId="tpee.1068580123161" type="tpee.StatementList" typeId="tpee.1068580123136" id="13265610250550864">
            <node role="statement" roleId="tpee.1068581517665" type="tpee.ExpressionStatement" typeId="tpee.1068580123155" id="13265610250550865">
              <node role="expression" roleId="tpee.1068580123156" type="tpee.AssignmentExpression" typeId="tpee.1068498886294" id="13265610250550866">
                <node role="rValue" roleId="tpee.1068498886297" type="tp25.ConceptFqNameRefExpression" typeId="tp25.8339862546319741524" id="13265610250550867">
                  <link role="conceptDeclaration" roleId="tp25.8339862546319741525" targetNodeId="tpee.1068390468198" resolveInfo="ClassConcept" />
                </node>
                <node role="lValue" roleId="tpee.1068498886295" type="tpee.VariableReference" typeId="tpee.1068498886296" id="13265610250550868">
                  <link role="variableDeclaration" roleId="tpee.1068581517664" targetNodeId="13265610250550833" resolveInfo="name" />
                </node>
              </node>
            </node>
          </node>
          <node role="condition" roleId="tpee.1068580123160" type="tpee.EqualsExpression" typeId="tpee.1068580123152" id="13265610250550869">
            <node role="rightExpression" roleId="tpee.1081773367579" type="tpee.EnumConstantReference" typeId="tpee.1083260308424" id="13265610250550870">
              <link role="enumClass" roleId="tpee.1144432896254" targetNodeId="fhgm.~ClassifierKind" resolveInfo="ClassifierKind" />
              <link role="enumConstantDeclaration" roleId="tpee.1083260308426" targetNodeId="fhgm.~ClassifierKind%dCLASS" resolveInfo="CLASS" />
            </node>
            <node role="leftExpression" roleId="tpee.1081773367580" type="tpee.LocalVariableReference" typeId="tpee.1068581242866" id="13265610250550871">
              <link role="variableDeclaration" roleId="tpee.1068581517664" targetNodeId="13265610250550837" resolveInfo="kind" />
            </node>
          </node>
          <node role="elsifClauses" roleId="tpee.1206060520071" type="tpee.ElsifClause" typeId="tpee.1206060495898" id="13265610250550872">
            <node role="statementList" roleId="tpee.1206060644605" type="tpee.StatementList" typeId="tpee.1068580123136" id="13265610250550873">
              <node role="statement" roleId="tpee.1068581517665" type="tpee.ExpressionStatement" typeId="tpee.1068580123155" id="13265610250550874">
                <node role="expression" roleId="tpee.1068580123156" type="tpee.AssignmentExpression" typeId="tpee.1068498886294" id="13265610250550875">
                  <node role="rValue" roleId="tpee.1068498886297" type="tp25.ConceptFqNameRefExpression" typeId="tp25.8339862546319741524" id="13265610250550876">
                    <link role="conceptDeclaration" roleId="tp25.8339862546319741525" targetNodeId="tpee.1107796713796" resolveInfo="Interface" />
                  </node>
                  <node role="lValue" roleId="tpee.1068498886295" type="tpee.VariableReference" typeId="tpee.1068498886296" id="13265610250550877">
                    <link role="variableDeclaration" roleId="tpee.1068581517664" targetNodeId="13265610250550833" resolveInfo="name" />
                  </node>
                </node>
              </node>
            </node>
            <node role="condition" roleId="tpee.1206060619838" type="tpee.EqualsExpression" typeId="tpee.1068580123152" id="13265610250550878">
              <node role="rightExpression" roleId="tpee.1081773367579" type="tpee.EnumConstantReference" typeId="tpee.1083260308424" id="13265610250550879">
                <link role="enumConstantDeclaration" roleId="tpee.1083260308426" targetNodeId="fhgm.~ClassifierKind%dINTERFACE" resolveInfo="INTERFACE" />
                <link role="enumClass" roleId="tpee.1144432896254" targetNodeId="fhgm.~ClassifierKind" resolveInfo="ClassifierKind" />
              </node>
              <node role="leftExpression" roleId="tpee.1081773367580" type="tpee.LocalVariableReference" typeId="tpee.1068581242866" id="13265610250550880">
                <link role="variableDeclaration" roleId="tpee.1068581517664" targetNodeId="13265610250550837" resolveInfo="kind" />
              </node>
            </node>
          </node>
          <node role="elsifClauses" roleId="tpee.1206060520071" type="tpee.ElsifClause" typeId="tpee.1206060495898" id="13265610250550881">
            <node role="statementList" roleId="tpee.1206060644605" type="tpee.StatementList" typeId="tpee.1068580123136" id="13265610250550882">
              <node role="statement" roleId="tpee.1068581517665" type="tpee.ExpressionStatement" typeId="tpee.1068580123155" id="13265610250550883">
                <node role="expression" roleId="tpee.1068580123156" type="tpee.AssignmentExpression" typeId="tpee.1068498886294" id="13265610250550884">
                  <node role="rValue" roleId="tpee.1068498886297" type="tp25.ConceptFqNameRefExpression" typeId="tp25.8339862546319741524" id="13265610250550885">
                    <link role="conceptDeclaration" roleId="tp25.8339862546319741525" targetNodeId="tpee.1188206331916" resolveInfo="Annotation" />
                  </node>
                  <node role="lValue" roleId="tpee.1068498886295" type="tpee.VariableReference" typeId="tpee.1068498886296" id="13265610250550886">
                    <link role="variableDeclaration" roleId="tpee.1068581517664" targetNodeId="13265610250550833" resolveInfo="name" />
                  </node>
                </node>
              </node>
            </node>
            <node role="condition" roleId="tpee.1206060619838" type="tpee.EqualsExpression" typeId="tpee.1068580123152" id="13265610250550887">
              <node role="rightExpression" roleId="tpee.1081773367579" type="tpee.EnumConstantReference" typeId="tpee.1083260308424" id="13265610250550888">
                <link role="enumClass" roleId="tpee.1144432896254" targetNodeId="fhgm.~ClassifierKind" resolveInfo="ClassifierKind" />
                <link role="enumConstantDeclaration" roleId="tpee.1083260308426" targetNodeId="fhgm.~ClassifierKind%dANNOTATIONS" resolveInfo="ANNOTATIONS" />
              </node>
              <node role="leftExpression" roleId="tpee.1081773367580" type="tpee.LocalVariableReference" typeId="tpee.1068581242866" id="13265610250550889">
                <link role="variableDeclaration" roleId="tpee.1068581517664" targetNodeId="13265610250550837" resolveInfo="kind" />
              </node>
            </node>
          </node>
          <node role="elsifClauses" roleId="tpee.1206060520071" type="tpee.ElsifClause" typeId="tpee.1206060495898" id="13265610250550890">
            <node role="statementList" roleId="tpee.1206060644605" type="tpee.StatementList" typeId="tpee.1068580123136" id="13265610250550891">
              <node role="statement" roleId="tpee.1068581517665" type="tpee.ExpressionStatement" typeId="tpee.1068580123155" id="13265610250550892">
                <node role="expression" roleId="tpee.1068580123156" type="tpee.AssignmentExpression" typeId="tpee.1068498886294" id="13265610250550893">
                  <node role="rValue" roleId="tpee.1068498886297" type="tp25.ConceptFqNameRefExpression" typeId="tp25.8339862546319741524" id="13265610250550894">
                    <link role="conceptDeclaration" roleId="tp25.8339862546319741525" targetNodeId="tpee.1083245097125" resolveInfo="EnumClass" />
                  </node>
                  <node role="lValue" roleId="tpee.1068498886295" type="tpee.VariableReference" typeId="tpee.1068498886296" id="13265610250550895">
                    <link role="variableDeclaration" roleId="tpee.1068581517664" targetNodeId="13265610250550833" resolveInfo="name" />
                  </node>
                </node>
              </node>
            </node>
            <node role="condition" roleId="tpee.1206060619838" type="tpee.EqualsExpression" typeId="tpee.1068580123152" id="13265610250550896">
              <node role="rightExpression" roleId="tpee.1081773367579" type="tpee.EnumConstantReference" typeId="tpee.1083260308424" id="13265610250550897">
                <link role="enumClass" roleId="tpee.1144432896254" targetNodeId="fhgm.~ClassifierKind" resolveInfo="ClassifierKind" />
                <link role="enumConstantDeclaration" roleId="tpee.1083260308426" targetNodeId="fhgm.~ClassifierKind%dENUM" resolveInfo="ENUM" />
              </node>
              <node role="leftExpression" roleId="tpee.1081773367580" type="tpee.LocalVariableReference" typeId="tpee.1068581242866" id="13265610250550898">
                <link role="variableDeclaration" roleId="tpee.1068581517664" targetNodeId="13265610250550837" resolveInfo="kind" />
              </node>
            </node>
          </node>
        </node>
        <node role="statement" roleId="tpee.1068581517665" type="tpee.ReturnStatement" typeId="tpee.1068581242878" id="13265610250550899">
          <node role="expression" roleId="tpee.1068581517676" type="tpee.DotExpression" typeId="tpee.1197027756228" id="13265610250550900">
            <node role="operation" roleId="tpee.1197027833540" type="tpee.InstanceMethodCallOperation" typeId="tpee.1202948039474" id="13265610250550901">
              <link role="baseMethodDeclaration" roleId="tpee.1068499141037" targetNodeId="t3eg.~SConceptRepository%dgetConcept(java%dlang%dString)%corg%djetbrains%dmps%dopenapi%dlanguage%dSConcept" resolveInfo="getConcept" />
              <node role="actualArgument" roleId="tpee.1068499141038" type="tpee.VariableReference" typeId="tpee.1068498886296" id="13265610250550902">
                <link role="variableDeclaration" roleId="tpee.1068581517664" targetNodeId="13265610250550833" resolveInfo="name" />
              </node>
            </node>
            <node role="operand" roleId="tpee.1197027771414" type="tpee.StaticMethodCall" typeId="tpee.1081236700937" id="13265610250550903">
              <link role="baseMethodDeclaration" roleId="tpee.1068499141037" targetNodeId="t3eg.~SConceptRepository%dgetInstance()%corg%djetbrains%dmps%dopenapi%dlanguage%dSConceptRepository" resolveInfo="getInstance" />
              <link role="classConcept" roleId="tpee.1144433194310" targetNodeId="t3eg.~SConceptRepository" resolveInfo="SConceptRepository" />
            </node>
          </node>
        </node>
      </node>
      <node role="annotation" roleId="tpee.1188208488637" type="tpee.AnnotationInstance" typeId="tpee.1188207840427" id="3998760702359263029">
        <link role="annotation" roleId="tpee.1188208074048" targetNodeId="e2lb.~Override" resolveInfo="Override" />
      </node>
    </node>
    <node role="member" roleId="tpee.5375687026011219971" type="tpee.InstanceMethodDeclaration" typeId="tpee.1068580123165" id="13265610250562408">
      <property name="name" nameId="tpck.1169194664001" value="equals" />
      <node role="returnType" roleId="tpee.1068580123133" type="tpee.BooleanType" typeId="tpee.1070534644030" id="13265610250562409" />
      <node role="visibility" roleId="tpee.1178549979242" type="tpee.PublicVisibility" typeId="tpee.1146644602865" id="13265610250562410" />
      <node role="body" roleId="tpee.1068580123135" type="tpee.StatementList" typeId="tpee.1068580123136" id="13265610250562411">
        <node role="statement" roleId="tpee.1068581517665" type="tpee.IfStatement" typeId="tpee.1068580123159" id="13265610250562412">
          <node role="ifTrue" roleId="tpee.1068580123161" type="tpee.StatementList" typeId="tpee.1068580123136" id="13265610250562413">
            <node role="statement" roleId="tpee.1068581517665" type="tpee.ReturnStatement" typeId="tpee.1068581242878" id="13265610250562414">
              <node role="expression" roleId="tpee.1068581517676" type="tpee.BooleanConstant" typeId="tpee.1068580123137" id="13265610250562415">
                <property name="value" nameId="tpee.1068580123138" value="true" />
              </node>
            </node>
          </node>
          <node role="condition" roleId="tpee.1068580123160" type="tpee.EqualsExpression" typeId="tpee.1068580123152" id="13265610250562416">
            <node role="leftExpression" roleId="tpee.1081773367580" type="tpee.ThisExpression" typeId="tpee.1070475354124" id="13265610250562407" />
            <node role="rightExpression" roleId="tpee.1081773367579" type="tpee.ParameterReference" typeId="tpee.1068581242874" id="13265610250562417">
              <link role="variableDeclaration" roleId="tpee.1068581517664" targetNodeId="13265610250562440" resolveInfo="o" />
            </node>
          </node>
        </node>
        <node role="statement" roleId="tpee.1068581517665" type="tpee.IfStatement" typeId="tpee.1068580123159" id="13265610250562418">
          <node role="ifTrue" roleId="tpee.1068580123161" type="tpee.StatementList" typeId="tpee.1068580123136" id="13265610250562419">
            <node role="statement" roleId="tpee.1068581517665" type="tpee.ReturnStatement" typeId="tpee.1068581242878" id="13265610250562420">
              <node role="expression" roleId="tpee.1068581517676" type="tpee.BooleanConstant" typeId="tpee.1068580123137" id="13265610250562421">
                <property name="value" nameId="tpee.1068580123138" value="false" />
              </node>
            </node>
          </node>
          <node role="condition" roleId="tpee.1068580123160" type="tpee.OrExpression" typeId="tpee.1080223426719" id="13265610250562422">
            <node role="leftExpression" roleId="tpee.1081773367580" type="tpee.EqualsExpression" typeId="tpee.1068580123152" id="13265610250562423">
              <node role="leftExpression" roleId="tpee.1081773367580" type="tpee.ParameterReference" typeId="tpee.1068581242874" id="13265610250562424">
                <link role="variableDeclaration" roleId="tpee.1068581517664" targetNodeId="13265610250562440" resolveInfo="o" />
              </node>
              <node role="rightExpression" roleId="tpee.1081773367579" type="tpee.NullLiteral" typeId="tpee.1070534058343" id="13265610250562425" />
            </node>
            <node role="rightExpression" roleId="tpee.1081773367579" type="tpee.NotEqualsExpression" typeId="tpee.1073239437375" id="13265610250562426">
              <node role="leftExpression" roleId="tpee.1081773367580" type="tpee.DotExpression" typeId="tpee.1197027756228" id="13265610250562427">
                <node role="operand" roleId="tpee.1197027771414" type="tpee.ThisExpression" typeId="tpee.1070475354124" id="13265610250562428" />
                <node role="operation" roleId="tpee.1197027833540" type="tpee.InstanceMethodCallOperation" typeId="tpee.1202948039474" id="13265610250562429">
                  <link role="baseMethodDeclaration" roleId="tpee.1068499141037" targetNodeId="e2lb.~Object%dgetClass()%cjava%dlang%dClass" resolveInfo="getClass" />
                </node>
              </node>
              <node role="rightExpression" roleId="tpee.1081773367579" type="tpee.DotExpression" typeId="tpee.1197027756228" id="13265610250562430">
                <node role="operand" roleId="tpee.1197027771414" type="tpee.ParameterReference" typeId="tpee.1068581242874" id="13265610250562431">
                  <link role="variableDeclaration" roleId="tpee.1068581517664" targetNodeId="13265610250562440" resolveInfo="o" />
                </node>
                <node role="operation" roleId="tpee.1197027833540" type="tpee.InstanceMethodCallOperation" typeId="tpee.1202948039474" id="13265610250562432">
                  <link role="baseMethodDeclaration" roleId="tpee.1068499141037" targetNodeId="e2lb.~Object%dgetClass()%cjava%dlang%dClass" resolveInfo="getClass" />
                </node>
              </node>
            </node>
          </node>
        </node>
        <node role="statement" roleId="tpee.1068581517665" type="tpee.Statement" typeId="tpee.1068580123157" id="13265610250562433" />
        <node role="statement" roleId="tpee.1068581517665" type="tpee.LocalVariableDeclarationStatement" typeId="tpee.1068581242864" id="13265610250562434">
          <node role="localVariableDeclaration" roleId="tpee.1068581242865" type="tpee.LocalVariableDeclaration" typeId="tpee.1068581242863" id="13265610250562435">
            <property name="name" nameId="tpck.1169194664001" value="that" />
            <node role="type" roleId="tpee.5680397130376446158" type="tpee.ClassifierType" typeId="tpee.1107535904670" id="13265610250562436">
              <link role="classifier" roleId="tpee.1107535924139" targetNodeId="13265610250550760" resolveInfo="JavaStubNodeDescriptor" />
            </node>
            <node role="initializer" roleId="tpee.1068431790190" type="tpee.CastExpression" typeId="tpee.1070534934090" id="13265610250562437">
              <node role="type" roleId="tpee.1070534934091" type="tpee.ClassifierType" typeId="tpee.1107535904670" id="13265610250562438">
                <link role="classifier" roleId="tpee.1107535924139" targetNodeId="13265610250550760" resolveInfo="JavaStubNodeDescriptor" />
              </node>
              <node role="expression" roleId="tpee.1070534934092" type="tpee.ParameterReference" typeId="tpee.1068581242874" id="13265610250562439">
                <link role="variableDeclaration" roleId="tpee.1068581517664" targetNodeId="13265610250562440" resolveInfo="o" />
              </node>
            </node>
          </node>
        </node>
        <node role="statement" roleId="tpee.1068581517665" type="tpee.IfStatement" typeId="tpee.1068580123159" id="13265610250562469">
          <node role="ifTrue" roleId="tpee.1068580123161" type="tpee.StatementList" typeId="tpee.1068580123136" id="13265610250562470">
            <node role="statement" roleId="tpee.1068581517665" type="tpee.ReturnStatement" typeId="tpee.1068581242878" id="13265610250562471">
              <node role="expression" roleId="tpee.1068581517676" type="tpee.BooleanConstant" typeId="tpee.1068580123137" id="13265610250562472">
                <property name="value" nameId="tpee.1068580123138" value="false" />
              </node>
            </node>
          </node>
          <node role="condition" roleId="tpee.1068580123160" type="tpee.TernaryOperatorExpression" typeId="tpee.1163668896201" id="13265610250562473">
            <node role="ifTrue" roleId="tpee.1163668922816" type="tpee.NotExpression" typeId="tpee.1081516740877" id="13265610250562474">
              <node role="expression" roleId="tpee.1081516765348" type="tpee.DotExpression" typeId="tpee.1197027756228" id="13265610250562475">
                <node role="operation" roleId="tpee.1197027833540" type="tpee.InstanceMethodCallOperation" typeId="tpee.1202948039474" id="13265610250562476">
                  <link role="baseMethodDeclaration" roleId="tpee.1068499141037" targetNodeId="e2lb.~Object%dequals(java%dlang%dObject)%cboolean" resolveInfo="equals" />
                  <node role="actualArgument" roleId="tpee.1068499141038" type="tpee.DotExpression" typeId="tpee.1197027756228" id="13265610250562477">
                    <node role="operand" roleId="tpee.1197027771414" type="tpee.VariableReference" typeId="tpee.1068498886296" id="13265610250562478">
                      <link role="variableDeclaration" roleId="tpee.1068581517664" targetNodeId="13265610250562435" resolveInfo="that" />
                    </node>
                    <node role="operation" roleId="tpee.1197027833540" type="tpee.FieldReferenceOperation" typeId="tpee.1197029447546" id="13265610250562465">
                      <link role="fieldDeclaration" roleId="tpee.1197029500499" targetNodeId="13265610250550764" resolveInfo="myPName" />
                    </node>
                  </node>
                </node>
                <node role="operand" roleId="tpee.1197027771414" type="tpee.ParenthesizedExpression" typeId="tpee.1079359253375" id="13265610250562479">
                  <node role="expression" roleId="tpee.1079359253376" type="tpee.CastExpression" typeId="tpee.1070534934090" id="13265610250562480">
                    <node role="type" roleId="tpee.1070534934091" type="tpee.ClassifierType" typeId="tpee.1107535904670" id="13265610250562481">
                      <link role="classifier" roleId="tpee.1107535924139" targetNodeId="e2lb.~Object" resolveInfo="Object" />
                    </node>
                    <node role="expression" roleId="tpee.1070534934092" type="tpee.VariableReference" typeId="tpee.1068498886296" id="13265610250562466">
                      <link role="variableDeclaration" roleId="tpee.1068581517664" targetNodeId="13265610250550764" resolveInfo="myPName" />
                    </node>
                  </node>
                </node>
              </node>
            </node>
            <node role="condition" roleId="tpee.1163668914799" type="tpee.NotEqualsExpression" typeId="tpee.1073239437375" id="13265610250562482">
              <node role="rightExpression" roleId="tpee.1081773367579" type="tpee.NullLiteral" typeId="tpee.1070534058343" id="13265610250562483" />
              <node role="leftExpression" roleId="tpee.1081773367580" type="tpee.VariableReference" typeId="tpee.1068498886296" id="13265610250562467">
                <link role="variableDeclaration" roleId="tpee.1068581517664" targetNodeId="13265610250550764" resolveInfo="myPName" />
              </node>
            </node>
            <node role="ifFalse" roleId="tpee.1163668934364" type="tpee.NotEqualsExpression" typeId="tpee.1073239437375" id="13265610250562484">
              <node role="rightExpression" roleId="tpee.1081773367579" type="tpee.NullLiteral" typeId="tpee.1070534058343" id="13265610250562485" />
              <node role="leftExpression" roleId="tpee.1081773367580" type="tpee.DotExpression" typeId="tpee.1197027756228" id="13265610250562486">
                <node role="operand" roleId="tpee.1197027771414" type="tpee.VariableReference" typeId="tpee.1068498886296" id="13265610250562487">
                  <link role="variableDeclaration" roleId="tpee.1068581517664" targetNodeId="13265610250562435" resolveInfo="that" />
                </node>
                <node role="operation" roleId="tpee.1197027833540" type="tpee.FieldReferenceOperation" typeId="tpee.1197029447546" id="13265610250562468">
                  <link role="fieldDeclaration" roleId="tpee.1197029500499" targetNodeId="13265610250550764" resolveInfo="myPName" />
                </node>
              </node>
            </node>
          </node>
        </node>
        <node role="statement" roleId="tpee.1068581517665" type="tpee.IfStatement" typeId="tpee.1068580123159" id="13265610250562492">
          <node role="ifTrue" roleId="tpee.1068580123161" type="tpee.StatementList" typeId="tpee.1068580123136" id="13265610250562493">
            <node role="statement" roleId="tpee.1068581517665" type="tpee.ReturnStatement" typeId="tpee.1068581242878" id="13265610250562494">
              <node role="expression" roleId="tpee.1068581517676" type="tpee.BooleanConstant" typeId="tpee.1068580123137" id="13265610250562495">
                <property name="value" nameId="tpee.1068580123138" value="false" />
              </node>
            </node>
          </node>
          <node role="condition" roleId="tpee.1068580123160" type="tpee.TernaryOperatorExpression" typeId="tpee.1163668896201" id="13265610250562496">
            <node role="ifTrue" roleId="tpee.1163668922816" type="tpee.NotExpression" typeId="tpee.1081516740877" id="13265610250562497">
              <node role="expression" roleId="tpee.1081516765348" type="tpee.DotExpression" typeId="tpee.1197027756228" id="13265610250562498">
                <node role="operation" roleId="tpee.1197027833540" type="tpee.InstanceMethodCallOperation" typeId="tpee.1202948039474" id="13265610250562499">
                  <link role="baseMethodDeclaration" roleId="tpee.1068499141037" targetNodeId="e2lb.~Object%dequals(java%dlang%dObject)%cboolean" resolveInfo="equals" />
                  <node role="actualArgument" roleId="tpee.1068499141038" type="tpee.DotExpression" typeId="tpee.1197027756228" id="13265610250562500">
                    <node role="operand" roleId="tpee.1197027771414" type="tpee.VariableReference" typeId="tpee.1068498886296" id="13265610250562501">
                      <link role="variableDeclaration" roleId="tpee.1068581517664" targetNodeId="13265610250562435" resolveInfo="that" />
                    </node>
                    <node role="operation" roleId="tpee.1197027833540" type="tpee.FieldReferenceOperation" typeId="tpee.1197029447546" id="13265610250562488">
                      <link role="fieldDeclaration" roleId="tpee.1197029500499" targetNodeId="13265610250550767" resolveInfo="myCls" />
                    </node>
                  </node>
                </node>
                <node role="operand" roleId="tpee.1197027771414" type="tpee.ParenthesizedExpression" typeId="tpee.1079359253375" id="13265610250562502">
                  <node role="expression" roleId="tpee.1079359253376" type="tpee.CastExpression" typeId="tpee.1070534934090" id="13265610250562503">
                    <node role="type" roleId="tpee.1070534934091" type="tpee.ClassifierType" typeId="tpee.1107535904670" id="13265610250562504">
                      <link role="classifier" roleId="tpee.1107535924139" targetNodeId="e2lb.~Object" resolveInfo="Object" />
                    </node>
                    <node role="expression" roleId="tpee.1070534934092" type="tpee.VariableReference" typeId="tpee.1068498886296" id="13265610250562489">
                      <link role="variableDeclaration" roleId="tpee.1068581517664" targetNodeId="13265610250550767" resolveInfo="myCls" />
                    </node>
                  </node>
                </node>
              </node>
            </node>
            <node role="condition" roleId="tpee.1163668914799" type="tpee.NotEqualsExpression" typeId="tpee.1073239437375" id="13265610250562505">
              <node role="rightExpression" roleId="tpee.1081773367579" type="tpee.NullLiteral" typeId="tpee.1070534058343" id="13265610250562506" />
              <node role="leftExpression" roleId="tpee.1081773367580" type="tpee.VariableReference" typeId="tpee.1068498886296" id="13265610250562490">
                <link role="variableDeclaration" roleId="tpee.1068581517664" targetNodeId="13265610250550767" resolveInfo="myCls" />
              </node>
            </node>
            <node role="ifFalse" roleId="tpee.1163668934364" type="tpee.NotEqualsExpression" typeId="tpee.1073239437375" id="13265610250562507">
              <node role="rightExpression" roleId="tpee.1081773367579" type="tpee.NullLiteral" typeId="tpee.1070534058343" id="13265610250562508" />
              <node role="leftExpression" roleId="tpee.1081773367580" type="tpee.DotExpression" typeId="tpee.1197027756228" id="13265610250562509">
                <node role="operand" roleId="tpee.1197027771414" type="tpee.VariableReference" typeId="tpee.1068498886296" id="13265610250562510">
                  <link role="variableDeclaration" roleId="tpee.1068581517664" targetNodeId="13265610250562435" resolveInfo="that" />
                </node>
                <node role="operation" roleId="tpee.1197027833540" type="tpee.FieldReferenceOperation" typeId="tpee.1197029447546" id="13265610250562491">
                  <link role="fieldDeclaration" roleId="tpee.1197029500499" targetNodeId="13265610250550767" resolveInfo="myCls" />
                </node>
              </node>
            </node>
          </node>
        </node>
        <node role="statement" roleId="tpee.1068581517665" type="tpee.IfStatement" typeId="tpee.1068580123159" id="13265610250562515">
          <node role="ifTrue" roleId="tpee.1068580123161" type="tpee.StatementList" typeId="tpee.1068580123136" id="13265610250562516">
            <node role="statement" roleId="tpee.1068581517665" type="tpee.ReturnStatement" typeId="tpee.1068581242878" id="13265610250562517">
              <node role="expression" roleId="tpee.1068581517676" type="tpee.BooleanConstant" typeId="tpee.1068580123137" id="13265610250562518">
                <property name="value" nameId="tpee.1068580123138" value="false" />
              </node>
            </node>
          </node>
          <node role="condition" roleId="tpee.1068580123160" type="tpee.TernaryOperatorExpression" typeId="tpee.1163668896201" id="13265610250562519">
            <node role="ifTrue" roleId="tpee.1163668922816" type="tpee.NotExpression" typeId="tpee.1081516740877" id="13265610250562520">
              <node role="expression" roleId="tpee.1081516765348" type="tpee.DotExpression" typeId="tpee.1197027756228" id="13265610250562521">
                <node role="operation" roleId="tpee.1197027833540" type="tpee.InstanceMethodCallOperation" typeId="tpee.1202948039474" id="13265610250562522">
                  <link role="baseMethodDeclaration" roleId="tpee.1068499141037" targetNodeId="cu2c.~SModelReference%dequals(java%dlang%dObject)%cboolean" resolveInfo="equals" />
                  <node role="actualArgument" roleId="tpee.1068499141038" type="tpee.DotExpression" typeId="tpee.1197027756228" id="13265610250562523">
                    <node role="operand" roleId="tpee.1197027771414" type="tpee.VariableReference" typeId="tpee.1068498886296" id="13265610250562524">
                      <link role="variableDeclaration" roleId="tpee.1068581517664" targetNodeId="13265610250562435" resolveInfo="that" />
                    </node>
                    <node role="operation" roleId="tpee.1197027833540" type="tpee.FieldReferenceOperation" typeId="tpee.1197029447546" id="13265610250562511">
                      <link role="fieldDeclaration" roleId="tpee.1197029500499" targetNodeId="13265610250550770" resolveInfo="myModel" />
                    </node>
                  </node>
                </node>
                <node role="operand" roleId="tpee.1197027771414" type="tpee.VariableReference" typeId="tpee.1068498886296" id="13265610250562512">
                  <link role="variableDeclaration" roleId="tpee.1068581517664" targetNodeId="13265610250550770" resolveInfo="myModel" />
                </node>
              </node>
            </node>
            <node role="condition" roleId="tpee.1163668914799" type="tpee.NotEqualsExpression" typeId="tpee.1073239437375" id="13265610250562525">
              <node role="rightExpression" roleId="tpee.1081773367579" type="tpee.NullLiteral" typeId="tpee.1070534058343" id="13265610250562526" />
              <node role="leftExpression" roleId="tpee.1081773367580" type="tpee.VariableReference" typeId="tpee.1068498886296" id="13265610250562513">
                <link role="variableDeclaration" roleId="tpee.1068581517664" targetNodeId="13265610250550770" resolveInfo="myModel" />
              </node>
            </node>
            <node role="ifFalse" roleId="tpee.1163668934364" type="tpee.NotEqualsExpression" typeId="tpee.1073239437375" id="13265610250562527">
              <node role="rightExpression" roleId="tpee.1081773367579" type="tpee.NullLiteral" typeId="tpee.1070534058343" id="13265610250562528" />
              <node role="leftExpression" roleId="tpee.1081773367580" type="tpee.DotExpression" typeId="tpee.1197027756228" id="13265610250562529">
                <node role="operand" roleId="tpee.1197027771414" type="tpee.VariableReference" typeId="tpee.1068498886296" id="13265610250562530">
                  <link role="variableDeclaration" roleId="tpee.1068581517664" targetNodeId="13265610250562435" resolveInfo="that" />
                </node>
                <node role="operation" roleId="tpee.1197027833540" type="tpee.FieldReferenceOperation" typeId="tpee.1197029447546" id="13265610250562514">
                  <link role="fieldDeclaration" roleId="tpee.1197029500499" targetNodeId="13265610250550770" resolveInfo="myModel" />
                </node>
              </node>
            </node>
          </node>
        </node>
        <node role="statement" roleId="tpee.1068581517665" type="tpee.Statement" typeId="tpee.1068580123157" id="13265610250562531" />
        <node role="statement" roleId="tpee.1068581517665" type="tpee.ExpressionStatement" typeId="tpee.1068580123155" id="13265610250562532">
          <node role="expression" roleId="tpee.1068580123156" type="tpee.BooleanConstant" typeId="tpee.1068580123137" id="13265610250562533">
            <property name="value" nameId="tpee.1068580123138" value="true" />
          </node>
        </node>
      </node>
      <node role="parameter" roleId="tpee.1068580123134" type="tpee.ParameterDeclaration" typeId="tpee.1068498886292" id="13265610250562440">
        <property name="name" nameId="tpck.1169194664001" value="o" />
        <node role="type" roleId="tpee.5680397130376446158" type="tpee.ClassifierType" typeId="tpee.1107535904670" id="13265610250562441">
          <link role="classifier" roleId="tpee.1107535924139" targetNodeId="e2lb.~Object" resolveInfo="Object" />
        </node>
      </node>
      <node role="annotation" roleId="tpee.1188208488637" type="tpee.AnnotationInstance" typeId="tpee.1188207840427" id="13265610250562442">
        <link role="annotation" roleId="tpee.1188208074048" targetNodeId="e2lb.~Override" resolveInfo="Override" />
      </node>
    </node>
    <node role="member" roleId="tpee.5375687026011219971" type="tpee.InstanceMethodDeclaration" typeId="tpee.1068580123165" id="13265610250562534">
      <property name="name" nameId="tpck.1169194664001" value="hashCode" />
      <node role="returnType" roleId="tpee.1068580123133" type="tpee.IntegerType" typeId="tpee.1070534370425" id="13265610250562535" />
      <node role="visibility" roleId="tpee.1178549979242" type="tpee.PublicVisibility" typeId="tpee.1146644602865" id="13265610250562536" />
      <node role="body" roleId="tpee.1068580123135" type="tpee.StatementList" typeId="tpee.1068580123136" id="13265610250562537">
        <node role="statement" roleId="tpee.1068581517665" type="tpee.LocalVariableDeclarationStatement" typeId="tpee.1068581242864" id="13265610250562539">
          <node role="localVariableDeclaration" roleId="tpee.1068581242865" type="tpee.LocalVariableDeclaration" typeId="tpee.1068581242863" id="13265610250562540">
            <property name="name" nameId="tpck.1169194664001" value="result" />
            <node role="type" roleId="tpee.5680397130376446158" type="tpee.IntegerType" typeId="tpee.1070534370425" id="13265610250562541" />
            <node role="initializer" roleId="tpee.1068431790190" type="tpee.IntegerConstant" typeId="tpee.1068580320020" id="13265610250562542">
              <property name="value" nameId="tpee.1068580320021" value="0" />
            </node>
          </node>
        </node>
        <node role="statement" roleId="tpee.1068581517665" type="tpee.ExpressionStatement" typeId="tpee.1068580123155" id="13265610250562571">
          <node role="expression" roleId="tpee.1068580123156" type="tpee.AssignmentExpression" typeId="tpee.1068498886294" id="13265610250562572">
            <node role="lValue" roleId="tpee.1068498886295" type="tpee.VariableReference" typeId="tpee.1068498886296" id="13265610250562573">
              <link role="variableDeclaration" roleId="tpee.1068581517664" targetNodeId="13265610250562540" resolveInfo="result" />
            </node>
            <node role="rValue" roleId="tpee.1068498886297" type="tpee.PlusExpression" typeId="tpee.1068581242875" id="13265610250562574">
              <node role="leftExpression" roleId="tpee.1081773367580" type="tpee.MulExpression" typeId="tpee.1092119917967" id="13265610250562566">
                <node role="leftExpression" roleId="tpee.1081773367580" type="tpee.IntegerConstant" typeId="tpee.1068580320020" id="13265610250562567">
                  <property name="value" nameId="tpee.1068580320021" value="31" />
                </node>
                <node role="rightExpression" roleId="tpee.1081773367579" type="tpee.VariableReference" typeId="tpee.1068498886296" id="13265610250562568">
                  <link role="variableDeclaration" roleId="tpee.1068581517664" targetNodeId="13265610250562540" resolveInfo="result" />
                </node>
              </node>
              <node role="rightExpression" roleId="tpee.1081773367579" type="tpee.ParenthesizedExpression" typeId="tpee.1079359253375" id="13265610250562575">
                <node role="expression" roleId="tpee.1079359253376" type="tpee.TernaryOperatorExpression" typeId="tpee.1163668896201" id="13265610250562576">
                  <node role="ifFalse" roleId="tpee.1163668934364" type="tpee.IntegerConstant" typeId="tpee.1068580320020" id="13265610250562577">
                    <property name="value" nameId="tpee.1068580320021" value="0" />
                  </node>
                  <node role="condition" roleId="tpee.1163668914799" type="tpee.NotEqualsExpression" typeId="tpee.1073239437375" id="13265610250562578">
                    <node role="rightExpression" roleId="tpee.1081773367579" type="tpee.NullLiteral" typeId="tpee.1070534058343" id="13265610250562579" />
                    <node role="leftExpression" roleId="tpee.1081773367580" type="tpee.VariableReference" typeId="tpee.1068498886296" id="13265610250562569">
                      <link role="variableDeclaration" roleId="tpee.1068581517664" targetNodeId="13265610250550764" resolveInfo="myPName" />
                    </node>
                  </node>
                  <node role="ifTrue" roleId="tpee.1163668922816" type="tpee.DotExpression" typeId="tpee.1197027756228" id="13265610250562580">
                    <node role="operand" roleId="tpee.1197027771414" type="tpee.StaticMethodCall" typeId="tpee.1081236700937" id="13265610250562581">
                      <link role="classConcept" roleId="tpee.1144433194310" targetNodeId="e2lb.~String" resolveInfo="String" />
                      <link role="baseMethodDeclaration" roleId="tpee.1068499141037" targetNodeId="e2lb.~String%dvalueOf(java%dlang%dObject)%cjava%dlang%dString" resolveInfo="valueOf" />
                      <node role="actualArgument" roleId="tpee.1068499141038" type="tpee.VariableReference" typeId="tpee.1068498886296" id="13265610250562570">
                        <link role="variableDeclaration" roleId="tpee.1068581517664" targetNodeId="13265610250550764" resolveInfo="myPName" />
                      </node>
                    </node>
                    <node role="operation" roleId="tpee.1197027833540" type="tpee.InstanceMethodCallOperation" typeId="tpee.1202948039474" id="13265610250562582">
                      <link role="baseMethodDeclaration" roleId="tpee.1068499141037" targetNodeId="e2lb.~String%dhashCode()%cint" resolveInfo="hashCode" />
                    </node>
                  </node>
                </node>
              </node>
            </node>
          </node>
        </node>
        <node role="statement" roleId="tpee.1068581517665" type="tpee.ExpressionStatement" typeId="tpee.1068580123155" id="13265610250562588">
          <node role="expression" roleId="tpee.1068580123156" type="tpee.AssignmentExpression" typeId="tpee.1068498886294" id="13265610250562589">
            <node role="lValue" roleId="tpee.1068498886295" type="tpee.VariableReference" typeId="tpee.1068498886296" id="13265610250562590">
              <link role="variableDeclaration" roleId="tpee.1068581517664" targetNodeId="13265610250562540" resolveInfo="result" />
            </node>
            <node role="rValue" roleId="tpee.1068498886297" type="tpee.PlusExpression" typeId="tpee.1068581242875" id="13265610250562591">
              <node role="leftExpression" roleId="tpee.1081773367580" type="tpee.MulExpression" typeId="tpee.1092119917967" id="13265610250562583">
                <node role="leftExpression" roleId="tpee.1081773367580" type="tpee.IntegerConstant" typeId="tpee.1068580320020" id="13265610250562584">
                  <property name="value" nameId="tpee.1068580320021" value="31" />
                </node>
                <node role="rightExpression" roleId="tpee.1081773367579" type="tpee.VariableReference" typeId="tpee.1068498886296" id="13265610250562585">
                  <link role="variableDeclaration" roleId="tpee.1068581517664" targetNodeId="13265610250562540" resolveInfo="result" />
                </node>
              </node>
              <node role="rightExpression" roleId="tpee.1081773367579" type="tpee.ParenthesizedExpression" typeId="tpee.1079359253375" id="13265610250562592">
                <node role="expression" roleId="tpee.1079359253376" type="tpee.TernaryOperatorExpression" typeId="tpee.1163668896201" id="13265610250562593">
                  <node role="ifFalse" roleId="tpee.1163668934364" type="tpee.IntegerConstant" typeId="tpee.1068580320020" id="13265610250562594">
                    <property name="value" nameId="tpee.1068580320021" value="0" />
                  </node>
                  <node role="condition" roleId="tpee.1163668914799" type="tpee.NotEqualsExpression" typeId="tpee.1073239437375" id="13265610250562595">
                    <node role="rightExpression" roleId="tpee.1081773367579" type="tpee.NullLiteral" typeId="tpee.1070534058343" id="13265610250562596" />
                    <node role="leftExpression" roleId="tpee.1081773367580" type="tpee.VariableReference" typeId="tpee.1068498886296" id="13265610250562586">
                      <link role="variableDeclaration" roleId="tpee.1068581517664" targetNodeId="13265610250550767" resolveInfo="myCls" />
                    </node>
                  </node>
                  <node role="ifTrue" roleId="tpee.1163668922816" type="tpee.DotExpression" typeId="tpee.1197027756228" id="13265610250562597">
                    <node role="operand" roleId="tpee.1197027771414" type="tpee.StaticMethodCall" typeId="tpee.1081236700937" id="13265610250562598">
                      <link role="classConcept" roleId="tpee.1144433194310" targetNodeId="e2lb.~String" resolveInfo="String" />
                      <link role="baseMethodDeclaration" roleId="tpee.1068499141037" targetNodeId="e2lb.~String%dvalueOf(java%dlang%dObject)%cjava%dlang%dString" resolveInfo="valueOf" />
                      <node role="actualArgument" roleId="tpee.1068499141038" type="tpee.VariableReference" typeId="tpee.1068498886296" id="13265610250562587">
                        <link role="variableDeclaration" roleId="tpee.1068581517664" targetNodeId="13265610250550767" resolveInfo="myCls" />
                      </node>
                    </node>
                    <node role="operation" roleId="tpee.1197027833540" type="tpee.InstanceMethodCallOperation" typeId="tpee.1202948039474" id="13265610250562599">
                      <link role="baseMethodDeclaration" roleId="tpee.1068499141037" targetNodeId="e2lb.~String%dhashCode()%cint" resolveInfo="hashCode" />
                    </node>
                  </node>
                </node>
              </node>
            </node>
          </node>
        </node>
        <node role="statement" roleId="tpee.1068581517665" type="tpee.ExpressionStatement" typeId="tpee.1068580123155" id="13265610250562605">
          <node role="expression" roleId="tpee.1068580123156" type="tpee.AssignmentExpression" typeId="tpee.1068498886294" id="13265610250562606">
            <node role="rValue" roleId="tpee.1068498886297" type="tpee.PlusExpression" typeId="tpee.1068581242875" id="13265610250562607">
              <node role="rightExpression" roleId="tpee.1081773367579" type="tpee.ParenthesizedExpression" typeId="tpee.1079359253375" id="13265610250562608">
                <node role="expression" roleId="tpee.1079359253376" type="tpee.TernaryOperatorExpression" typeId="tpee.1163668896201" id="13265610250562609">
                  <node role="ifFalse" roleId="tpee.1163668934364" type="tpee.IntegerConstant" typeId="tpee.1068580320020" id="13265610250562610">
                    <property name="value" nameId="tpee.1068580320021" value="0" />
                  </node>
                  <node role="condition" roleId="tpee.1163668914799" type="tpee.NotEqualsExpression" typeId="tpee.1073239437375" id="13265610250562611">
                    <node role="rightExpression" roleId="tpee.1081773367579" type="tpee.NullLiteral" typeId="tpee.1070534058343" id="13265610250562612" />
                    <node role="leftExpression" roleId="tpee.1081773367580" type="tpee.VariableReference" typeId="tpee.1068498886296" id="13265610250562603">
                      <link role="variableDeclaration" roleId="tpee.1068581517664" targetNodeId="13265610250550770" resolveInfo="myModel" />
                    </node>
                  </node>
                  <node role="ifTrue" roleId="tpee.1163668922816" type="tpee.DotExpression" typeId="tpee.1197027756228" id="13265610250562613">
                    <node role="operand" roleId="tpee.1197027771414" type="tpee.ParenthesizedExpression" typeId="tpee.1079359253375" id="13265610250562614">
                      <node role="expression" roleId="tpee.1079359253376" type="tpee.CastExpression" typeId="tpee.1070534934090" id="13265610250562615">
                        <node role="type" roleId="tpee.1070534934091" type="tpee.ClassifierType" typeId="tpee.1107535904670" id="13265610250562616">
                          <link role="classifier" roleId="tpee.1107535924139" targetNodeId="e2lb.~Object" resolveInfo="Object" />
                        </node>
                        <node role="expression" roleId="tpee.1070534934092" type="tpee.VariableReference" typeId="tpee.1068498886296" id="13265610250562604">
                          <link role="variableDeclaration" roleId="tpee.1068581517664" targetNodeId="13265610250550770" resolveInfo="myModel" />
                        </node>
                      </node>
                    </node>
                    <node role="operation" roleId="tpee.1197027833540" type="tpee.InstanceMethodCallOperation" typeId="tpee.1202948039474" id="13265610250562617">
                      <link role="baseMethodDeclaration" roleId="tpee.1068499141037" targetNodeId="e2lb.~Object%dhashCode()%cint" resolveInfo="hashCode" />
                    </node>
                  </node>
                </node>
              </node>
              <node role="leftExpression" roleId="tpee.1081773367580" type="tpee.MulExpression" typeId="tpee.1092119917967" id="13265610250562600">
                <node role="leftExpression" roleId="tpee.1081773367580" type="tpee.IntegerConstant" typeId="tpee.1068580320020" id="13265610250562601">
                  <property name="value" nameId="tpee.1068580320021" value="31" />
                </node>
                <node role="rightExpression" roleId="tpee.1081773367579" type="tpee.VariableReference" typeId="tpee.1068498886296" id="13265610250562602">
                  <link role="variableDeclaration" roleId="tpee.1068581517664" targetNodeId="13265610250562540" resolveInfo="result" />
                </node>
              </node>
            </node>
            <node role="lValue" roleId="tpee.1068498886295" type="tpee.VariableReference" typeId="tpee.1068498886296" id="13265610250562618">
              <link role="variableDeclaration" roleId="tpee.1068581517664" targetNodeId="13265610250562540" resolveInfo="result" />
            </node>
          </node>
        </node>
        <node role="statement" roleId="tpee.1068581517665" type="tpee.ExpressionStatement" typeId="tpee.1068580123155" id="13265610250562619">
          <node role="expression" roleId="tpee.1068580123156" type="tpee.VariableReference" typeId="tpee.1068498886296" id="13265610250562620">
            <link role="variableDeclaration" roleId="tpee.1068581517664" targetNodeId="13265610250562540" resolveInfo="result" />
          </node>
        </node>
      </node>
      <node role="annotation" roleId="tpee.1188208488637" type="tpee.AnnotationInstance" typeId="tpee.1188207840427" id="13265610250562538">
        <link role="annotation" roleId="tpee.1188208074048" targetNodeId="e2lb.~Override" resolveInfo="Override" />
      </node>
    </node>
  </root>
</model>
<|MERGE_RESOLUTION|>--- conflicted
+++ resolved
@@ -21,8 +21,8 @@
   <import index="t3eg" modelUID="f:java_stub#8865b7a8-5271-43d3-884c-6fd1d9cfdd34#org.jetbrains.mps.openapi.language(MPS.OpenAPI/org.jetbrains.mps.openapi.language@java_stub)" version="-1" />
   <import index="as9o" modelUID="f:java_stub#3f233e7f-b8a6-46d2-a57f-795d56775243#org.jetbrains.annotations(Annotations/org.jetbrains.annotations@java_stub)" version="-1" />
   <import index="unno" modelUID="r:61e3d524-8c49-4491-b5e3-f6d6e9364527(jetbrains.mps.util)" version="-1" />
-  <import index="qx6n" modelUID="f:java_stub#8865b7a8-5271-43d3-884c-6fd1d9cfdd34#org.jetbrains.mps.openapi.persistence(MPS.OpenAPI/org.jetbrains.mps.openapi.persistence@java_stub)" version="-1" />
-  <import index="z8de" modelUID="f:java_stub#8865b7a8-5271-43d3-884c-6fd1d9cfdd34#org.jetbrains.mps.openapi.util(MPS.OpenAPI/org.jetbrains.mps.openapi.util@java_stub)" version="-1" />
+  <import index="qx6n" modelUID="f:java_stub#8865b7a8-5271-43d3-884c-6fd1d9cfdd34#org.jetbrains.mps.openapi.persistence(org.jetbrains.mps.openapi.persistence@java_stub)" version="-1" />
+  <import index="z8de" modelUID="f:java_stub#8865b7a8-5271-43d3-884c-6fd1d9cfdd34#org.jetbrains.mps.openapi.util(org.jetbrains.mps.openapi.util@java_stub)" version="-1" />
   <import index="tpck" modelUID="r:00000000-0000-4000-0000-011c89590288(jetbrains.mps.lang.core.structure)" version="0" implicit="yes" />
   <import index="tp25" modelUID="r:00000000-0000-4000-0000-011c89590301(jetbrains.mps.lang.smodel.structure)" version="16" implicit="yes" />
   <roots>
@@ -454,8 +454,6 @@
               </node>
             </node>
             <node role="statement" roleId="tpee.1068581517665" type="tpee.Statement" typeId="tpee.1068580123157" id="4156706222921066250" />
-<<<<<<< HEAD
-=======
             <node role="statement" roleId="tpee.1068581517665" type="tpee.LocalVariableDeclarationStatement" typeId="tpee.1068581242864" id="8460104528391562657">
               <node role="localVariableDeclaration" roleId="tpee.1068581242865" type="tpee.LocalVariableDeclaration" typeId="tpee.1068581242863" id="8460104528391562658">
                 <property name="name" nameId="tpck.1169194664001" value="md" />
@@ -472,18 +470,17 @@
                 </node>
               </node>
             </node>
->>>>>>> f08b4d99
             <node role="statement" roleId="tpee.1068581517665" type="tpee.ExpressionStatement" typeId="tpee.1068580123155" id="4156706222917012971">
               <node role="expression" roleId="tpee.1068580123156" type="tpee.LocalStaticMethodCall" typeId="tpee.1172058436953" id="4156706222917012972">
                 <link role="baseMethodDeclaration" roleId="tpee.1068499141037" targetNodeId="230599087727051232" resolveInfo="iterateClassPath" />
                 <node role="actualArgument" roleId="tpee.1068499141038" type="tpee.DotExpression" typeId="tpee.1197027756228" id="4156706222917012973">
                   <node role="operand" roleId="tpee.1197027771414" type="tpee.DotExpression" typeId="tpee.1197027756228" id="2397734580583074572">
-                    <node role="operand" roleId="tpee.1197027771414" type="tpee.VariableReference" typeId="tpee.1068498886296" id="2450295125633389663">
-                      <link role="variableDeclaration" roleId="tpee.1068581517664" targetNodeId="8460104528391278486" resolveInfo="model" />
-                    </node>
                     <node role="operation" roleId="tpee.1197027833540" type="tpee.InstanceMethodCallOperation" typeId="tpee.1202948039474" id="2397734580583074573">
                       <link role="baseMethodDeclaration" roleId="tpee.1068499141037" targetNodeId="ec5l.~SModel%dgetModule()%cjetbrains%dmps%dproject%dIModule" resolveInfo="getModule" />
                     </node>
+                    <node role="operand" roleId="tpee.1197027771414" type="tpee.VariableReference" typeId="tpee.1068498886296" id="2397734580583074574">
+                      <link role="variableDeclaration" roleId="tpee.1068581517664" targetNodeId="8460104528391562658" resolveInfo="md" />
+                    </node>
                   </node>
                   <node role="operation" roleId="tpee.1197027833540" type="tpee.InstanceMethodCallOperation" typeId="tpee.1202948039474" id="4156706222917012977">
                     <link role="baseMethodDeclaration" roleId="tpee.1068499141037" targetNodeId="vsqj.~IModule%dgetModuleReference()%cjetbrains%dmps%dproject%dstructure%dmodules%dModuleReference" resolveInfo="getModuleReference" />
@@ -497,25 +494,13 @@
                 </node>
                 <node role="actualArgument" roleId="tpee.1068499141038" type="tpee.StaticMethodCall" typeId="tpee.1081236700937" id="8232981609242714379">
                   <link role="classConcept" roleId="tpee.1144433194310" targetNodeId="unno.2089287822043606602" resolveInfo="SNodeOperations" />
-<<<<<<< HEAD
-                  <node role="actualArgument" roleId="tpee.1068499141038" type="tpee.VariableReference" typeId="tpee.1068498886296" id="2450295125633389664">
-                    <link role="variableDeclaration" roleId="tpee.1068581517664" targetNodeId="8460104528391278486" resolveInfo="model" />
-=======
                   <link role="baseMethodDeclaration" roleId="tpee.1068499141037" targetNodeId="unno.9160302885342508446" resolveInfo="getModelLongName" />
                   <node role="actualArgument" roleId="tpee.1068499141038" type="tpee.VariableReference" typeId="tpee.1068498886296" id="8232981609242714380">
                     <link role="variableDeclaration" roleId="tpee.1068581517664" targetNodeId="8460104528391562658" resolveInfo="md" />
->>>>>>> f08b4d99
-                  </node>
-                </node>
-              </node>
-            </node>
-<<<<<<< HEAD
-          </node>
-          <node role="variable" roleId="tpee.1144230900587" type="tpee.LocalVariableDeclaration" typeId="tpee.1068581242863" id="8460104528391278486">
-            <property name="name" nameId="tpck.1169194664001" value="model" />
-            <node role="type" roleId="tpee.5680397130376446158" type="tpee.ClassifierType" typeId="tpee.1107535904670" id="8460104528391546108">
-              <link role="classifier" roleId="tpee.1107535924139" targetNodeId="ec5l.~SModel" resolveInfo="SModel" />
-=======
+                  </node>
+                </node>
+              </node>
+            </node>
             <node role="statement" roleId="tpee.1068581517665" type="tpee.ExpressionStatement" typeId="tpee.1068580123155" id="3301954042133694288">
               <node role="expression" roleId="tpee.1068580123156" type="tpee.DotExpression" typeId="tpee.1197027756228" id="3301954042133709378">
                 <node role="operand" roleId="tpee.1197027771414" type="tpee.VariableReference" typeId="tpee.1068498886296" id="3301954042133694287">
@@ -528,7 +513,6 @@
                   </node>
                 </node>
               </node>
->>>>>>> f08b4d99
             </node>
           </node>
         </node>
@@ -606,7 +590,7 @@
             <node role="statement" roleId="tpee.1068581517665" type="tpee.ExpressionStatement" typeId="tpee.1068580123155" id="230599087727051256">
               <node role="expression" roleId="tpee.1068580123156" type="tpee.DotExpression" typeId="tpee.1197027756228" id="230599087727051257">
                 <node role="operand" roleId="tpee.1197027771414" type="tpee.ParameterReference" typeId="tpee.1068581242874" id="230599087727051258">
-                  <link role="variableDeclaration" roleId="tpee.1068581517664" targetNodeId="230599087727051237" resolveInfo="consumer" />
+                  <link role="variableDeclaration" roleId="tpee.1068581517664" targetNodeId="230599087727051237" resolveInfo="result" />
                 </node>
                 <node role="operation" roleId="tpee.1197027833540" type="tpee.InstanceMethodCallOperation" typeId="tpee.1202948039474" id="230599087727051259">
                   <link role="baseMethodDeclaration" roleId="tpee.1068499141037" targetNodeId="z8de.~Consumer%dconsume(java%dlang%dObject)%cvoid" resolveInfo="consume" />
@@ -670,7 +654,7 @@
                   <link role="variableDeclaration" roleId="tpee.1068581517664" targetNodeId="230599087727051235" resolveInfo="item" />
                 </node>
                 <node role="actualArgument" roleId="tpee.1068499141038" type="tpee.ParameterReference" typeId="tpee.1068581242874" id="230599087727051343">
-                  <link role="variableDeclaration" roleId="tpee.1068581517664" targetNodeId="230599087727051237" resolveInfo="consumer" />
+                  <link role="variableDeclaration" roleId="tpee.1068581517664" targetNodeId="230599087727051237" resolveInfo="result" />
                 </node>
                 <node role="actualArgument" roleId="tpee.1068499141038" type="tpee.LocalVariableReference" typeId="tpee.1068581242866" id="230599087727051344">
                   <link role="variableDeclaration" roleId="tpee.1068581517664" targetNodeId="230599087727051336" resolveInfo="subpack" />
