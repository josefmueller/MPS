<?xml version="1.0" encoding="UTF-8"?>
<debug-info version="2">
  <concept fqn="c:f3061a53-9226-4cc5-a443-f952ceaf5816/1082485599095:jetbrains.mps.baseLanguage.structure.BlockStatement" />
  <concept fqn="c:f3061a53-9226-4cc5-a443-f952ceaf5816/1081855346303:jetbrains.mps.baseLanguage.structure.BreakStatement" />
  <concept fqn="c:f3061a53-9226-4cc5-a443-f952ceaf5816/1068580123140:jetbrains.mps.baseLanguage.structure.ConstructorDeclaration" />
  <concept fqn="c:f3061a53-9226-4cc5-a443-f952ceaf5816/1068580123155:jetbrains.mps.baseLanguage.structure.ExpressionStatement" />
  <concept fqn="c:f3061a53-9226-4cc5-a443-f952ceaf5816/1068390468200:jetbrains.mps.baseLanguage.structure.FieldDeclaration" />
  <concept fqn="c:f3061a53-9226-4cc5-a443-f952ceaf5816/1144231330558:jetbrains.mps.baseLanguage.structure.ForStatement" />
  <concept fqn="c:f3061a53-9226-4cc5-a443-f952ceaf5816/1144226303539:jetbrains.mps.baseLanguage.structure.ForeachStatement" />
  <concept fqn="c:f3061a53-9226-4cc5-a443-f952ceaf5816/1068580123159:jetbrains.mps.baseLanguage.structure.IfStatement" />
  <concept fqn="c:f3061a53-9226-4cc5-a443-f952ceaf5816/1068580123165:jetbrains.mps.baseLanguage.structure.InstanceMethodDeclaration" />
  <concept fqn="c:f3061a53-9226-4cc5-a443-f952ceaf5816/1068581242864:jetbrains.mps.baseLanguage.structure.LocalVariableDeclarationStatement" />
  <concept fqn="c:f3061a53-9226-4cc5-a443-f952ceaf5816/1068581242878:jetbrains.mps.baseLanguage.structure.ReturnStatement" />
  <concept fqn="c:f3061a53-9226-4cc5-a443-f952ceaf5816/6329021646629104954:jetbrains.mps.baseLanguage.structure.SingleLineComment" />
  <concept fqn="c:f3061a53-9226-4cc5-a443-f952ceaf5816/1068580123157:jetbrains.mps.baseLanguage.structure.Statement" />
  <concept fqn="c:f3061a53-9226-4cc5-a443-f952ceaf5816/1070462154015:jetbrains.mps.baseLanguage.structure.StaticFieldDeclaration" />
  <concept fqn="c:f3061a53-9226-4cc5-a443-f952ceaf5816/1081236700938:jetbrains.mps.baseLanguage.structure.StaticMethodDeclaration" />
  <concept fqn="c:f3061a53-9226-4cc5-a443-f952ceaf5816/1070475587102:jetbrains.mps.baseLanguage.structure.SuperConstructorInvocation" />
  <concept fqn="c:f3061a53-9226-4cc5-a443-f952ceaf5816/1178893518978:jetbrains.mps.baseLanguage.structure.ThisConstructorInvocation" />
  <concept fqn="c:f3061a53-9226-4cc5-a443-f952ceaf5816/1164991038168:jetbrains.mps.baseLanguage.structure.ThrowStatement" />
  <concept fqn="c:f3061a53-9226-4cc5-a443-f952ceaf5816/1164879751025:jetbrains.mps.baseLanguage.structure.TryCatchStatement" />
  <root>
    <file name="ExtensionDescriptor.java">
      <unit at="9,0,18,0" name="jetbrains.mps.ide.platform.actions.core.ExtensionDescriptor" />
    </file>
  </root>
  <root nodeRef="r:cc08a4fa-e4f1-443c-b8f2-4a41972141bb(jetbrains.mps.ide.platform.actions.core)/1929018697514192221">
    <file name="MoveNodesAction.java">
      <node id="1929018697515868174" at="10,0,11,0" concept="8" trace="getName#()Ljava/lang/String;" />
      <node id="1929018697514193672" at="11,0,12,0" concept="8" trace="isApplicable#(Ljetbrains/mps/project/MPSProject;Ljava/util/List;)Z" />
      <node id="1929018697514198505" at="12,0,13,0" concept="8" trace="execute#(Ljetbrains/mps/project/MPSProject;Ljava/util/List;)V" />
      <scope id="1929018697515868174" at="10,0,11,0" />
      <scope id="1929018697514193672" at="11,0,12,0">
        <var name="project" id="1929018697514194108" />
        <var name="target" id="1929018697514196115" />
      </scope>
      <scope id="1929018697514198505" at="12,0,13,0">
        <var name="project" id="1929018697514198573" />
        <var name="target" id="1929018697514198575" />
      </scope>
      <unit id="1929018697514192221" at="9,0,14,0" name="jetbrains.mps.ide.platform.actions.core.MoveNodesAction" />
    </file>
  </root>
  <root nodeRef="r:cc08a4fa-e4f1-443c-b8f2-4a41972141bb(jetbrains.mps.ide.platform.actions.core)/1929018697514204727">
    <file name="MoveNodesActionBase.java">
      <node id="5863271989071947374" at="26,27,27,24" concept="10" />
      <node id="5863271989071947412" at="30,76,31,75" concept="10" />
      <node id="5863271989071947510" at="34,80,35,0" concept="12" />
      <node id="5863271989071947511" at="35,0,36,71" concept="9" />
      <node id="5863271989071947517" at="38,25,39,98" concept="3" />
      <node id="8427702170856967069" at="43,66,44,68" concept="10" />
      <node id="8647218860633471861" at="46,88,47,87" concept="9" />
      <node id="8647218860633479088" at="47,87,48,123" concept="9" />
      <node id="8647218860633471868" at="50,29,51,130" concept="3" />
      <node id="8647218860633471886" at="51,130,52,89" concept="3" />
      <node id="8647218860633471900" at="55,115,56,45" concept="3" />
      <node id="8647218860633471908" at="56,45,57,22" concept="10" />
      <node id="8647218860633471919" at="58,9,59,118" concept="9" />
      <node id="8647218860633471934" at="65,53,66,100" concept="10" />
      <node id="8647218860633471948" at="73,72,74,87" concept="3" />
      <node id="8647218860633471958" at="74,87,75,22" concept="10" />
      <node id="8647218860633471966" at="76,9,77,21" concept="10" />
      <node id="8427702170857116380" at="81,71,82,79" concept="10" />
      <node id="8647218860633363899" at="87,49,88,79" concept="10" />
      <node id="8821602715294301170" at="93,16,94,23" concept="10" />
      <node id="3093843427465178959" at="98,30,99,13" concept="10" />
      <node id="6425285003181815505" at="100,5,101,0" concept="12" />
      <node id="1473188155722875259" at="101,0,102,106" concept="9" />
      <node id="4174809750969043950" at="102,106,103,212" concept="3" />
      <node id="8821602715294297774" at="93,14,95,9" concept="0" />
      <node id="5863271989071947370" at="26,0,29,0" concept="8" trace="getName#()Ljava/lang/String;" />
      <node id="5863271989071947404" at="30,0,33,0" concept="8" trace="isApplicable#(Ljetbrains/mps/project/MPSProject;Ljava/util/List;)Z" />
      <node id="5863271989071947515" at="38,0,41,0" concept="8" trace="run#()V" />
      <node id="8427702170856899592" at="43,0,46,0" concept="8" trace="getErrorMessage#(Ljetbrains/mps/ide/platform/refactoring/NodeLocation;)Ljava/lang/String;" />
      <node id="8647218860633471932" at="65,0,68,0" concept="8" trace="accept#(Lorg/jetbrains/mps/openapi/model/SNode;)Z" />
      <node id="8647218860633363897" at="87,0,90,0" concept="8" trace="accept#(Lorg/jetbrains/mps/openapi/model/SNode;)Z" />
      <node id="3093843427465174327" at="97,7,100,5" concept="7" />
      <node id="8647218860633471866" at="50,0,54,0" concept="8" trace="run#()V" />
      <node id="8647218860633471898" at="54,11,58,9" concept="7" />
      <node id="8647218860633471946" at="72,11,76,9" concept="7" />
      <node id="5863271989071947514" at="36,71,41,7" concept="3" />
      <node id="8647218860633471928" at="63,66,68,19" concept="10" />
      <node id="8647218860633363893" at="85,38,90,17" concept="10" />
      <node id="8647218860633471865" at="48,123,54,11" concept="3" />
      <node id="8647218860633471926" at="63,0,70,0" concept="8" trace="accept#(Lorg/jetbrains/mps/openapi/language/SContainmentLink;)Z" />
      <node id="8647218860633363891" at="85,0,92,0" concept="8" trace="compute#()Ljava/lang/Boolean;" />
      <node id="8647218860633591964" at="61,29,70,15" concept="3" />
      <node id="8821602715294442144" at="83,77,92,13" concept="10" />
      <node id="8647218860633588864" at="61,0,72,0" concept="8" trace="run#()V" />
      <node id="8647218860633588862" at="59,118,72,11" concept="3" />
      <node id="8311807699034678170" at="80,77,95,9" concept="7" />
      <node id="5863271989071947539" at="79,0,97,0" concept="8" trace="check#(Ljetbrains/mps/ide/platform/refactoring/NodeLocation;Lorg/jetbrains/mps/openapi/model/SModel;)Z" />
      <node id="8647218860633449042" at="46,0,79,0" concept="8" trace="tryToSetRole#(Ljetbrains/mps/ide/platform/refactoring/NodeLocation/NodeLocationChild;)Z" />
      <node id="5863271989071947526" at="41,7,97,7" concept="9" />
      <node id="5863271989071947502" at="34,0,105,0" concept="8" trace="execute#(Ljetbrains/mps/project/MPSProject;Ljava/util/List;)V" />
      <scope id="5863271989071947373" at="26,27,27,24" />
      <scope id="5863271989071947411" at="30,76,31,75" />
      <scope id="5863271989071947516" at="38,25,39,98" />
      <scope id="8427702170856899599" at="43,66,44,68" />
      <scope id="8647218860633471933" at="65,53,66,100" />
      <scope id="8311807699034678172" at="81,71,82,79" />
      <scope id="8647218860633363898" at="87,49,88,79" />
      <scope id="8821602715294297775" at="93,16,94,23" />
      <scope id="3093843427465174329" at="98,30,99,13" />
      <scope id="8647218860633471867" at="50,29,52,89" />
      <scope id="8647218860633471899" at="55,115,57,22" />
      <scope id="8647218860633471947" at="73,72,75,22" />
      <scope id="5863271989071947370" at="26,0,29,0" />
      <scope id="5863271989071947404" at="30,0,33,0">
        <var name="nodesToMove" id="5863271989071947407" />
        <var name="project" id="5863271989071947405" />
      </scope>
      <scope id="5863271989071947515" at="38,0,41,0" />
      <scope id="8427702170856899592" at="43,0,46,0">
        <var name="selectedObject" id="8427702170856899595" />
      </scope>
      <scope id="8647218860633471932" at="65,0,68,0">
        <var name="node" id="8647218860633471932" />
      </scope>
      <scope id="8647218860633363897" at="87,0,90,0">
        <var name="it" id="8647218860633363897" />
      </scope>
      <scope id="8647218860633471866" at="50,0,54,0" />
      <scope id="8647218860633471927" at="63,66,68,19" />
      <scope id="8647218860633363892" at="85,38,90,17" />
      <scope id="8647218860633471926" at="63,0,70,0">
        <var name="link" id="8647218860633471926" />
      </scope>
      <scope id="8647218860633363891" at="85,0,92,0" />
      <scope id="8647218860633588866" at="61,29,70,15" />
      <scope id="8821602715294289282" at="83,77,92,13" />
      <scope id="8647218860633588864" at="61,0,72,0" />
      <scope id="5863271989071947546" at="80,77,95,9" />
      <scope id="5863271989071947539" at="79,0,97,0">
        <var name="model" id="5863271989071947544" />
        <var name="selectedObject" id="5863271989071947542" />
      </scope>
      <scope id="8647218860633449045" at="46,88,77,21">
        <var name="applicableLinks" id="8647218860633471920" />
        <var name="containmentLinks" id="8647218860633479089" />
        <var name="role" id="8647218860633471862" />
      </scope>
      <scope id="8647218860633449042" at="46,0,79,0">
        <var name="selectedObject" id="8647218860633449043" />
      </scope>
      <scope id="5863271989071947509" at="34,80,103,212">
        <var name="currentModel" id="5863271989071947512" />
        <var name="newLocation" id="5863271989071947527" />
        <var name="processor" id="1473188155722875260" />
      </scope>
      <scope id="5863271989071947502" at="34,0,105,0">
        <var name="nodesToMove" id="5863271989071947505" />
        <var name="project" id="5863271989071947503" />
      </scope>
      <unit id="5863271989071947515" at="37,63,41,5" name="jetbrains.mps.ide.platform.actions.core.MoveNodesActionBase$1" />
      <unit id="8647218860633471932" at="64,66,68,17" name="jetbrains.mps.ide.platform.actions.core.MoveNodesActionBase$2$2$1$1" />
      <unit id="8647218860633363897" at="86,64,90,15" name="jetbrains.mps.ide.platform.actions.core.MoveNodesActionBase$2$3$1" />
      <unit id="8647218860633471866" at="49,67,54,9" name="jetbrains.mps.ide.platform.actions.core.MoveNodesActionBase$2$1" />
      <unit id="8647218860633471926" at="62,104,70,13" name="jetbrains.mps.ide.platform.actions.core.MoveNodesActionBase$2$2$1" />
      <unit id="8647218860633363891" at="84,82,92,11" name="jetbrains.mps.ide.platform.actions.core.MoveNodesActionBase$2$3" />
      <unit id="8647218860633588864" at="60,67,72,9" name="jetbrains.mps.ide.platform.actions.core.MoveNodesActionBase$2$2" />
      <unit id="5863271989071947536" at="42,117,97,5" name="jetbrains.mps.ide.platform.actions.core.MoveNodesActionBase$2" />
      <unit id="1929018697514204727" at="24,0,106,0" name="jetbrains.mps.ide.platform.actions.core.MoveNodesActionBase" />
    </file>
  </root>
  <root nodeRef="r:cc08a4fa-e4f1-443c-b8f2-4a41972141bb(jetbrains.mps.ide.platform.actions.core)/3464535278051738208">
    <file name="MoveNodesActionHelper.java">
      <node id="3464535278051738208" at="18,0,19,0" concept="13" trace="LOG" />
      <node id="3464535278051741480" at="19,105,20,149" concept="9" />
      <node id="3464535278051741496" at="22,49,23,53" concept="10" />
      <node id="3464535278051741510" at="26,66,27,39" concept="10" />
      <node id="3464535278051741528" at="32,54,33,48" concept="10" />
      <node id="3464535278051741541" at="36,56,37,35" concept="10" />
      <node id="3464535278051741558" at="41,7,42,67" concept="10" />
      <node id="3464535278051741494" at="22,0,25,0" concept="8" trace="accept#(Ljetbrains/mps/ide/platform/actions/core/MoveNodesAction;)Z" />
      <node id="3464535278051741526" at="32,0,35,0" concept="8" trace="select#(Ljetbrains/mps/ide/platform/actions/core/MoveNodesAction;)Ljava/lang/String;" />
      <node id="3464535278051741539" at="36,0,39,0" concept="8" trace="combine#(Ljava/lang/String;Ljava/lang/String;)Ljava/lang/String;" />
      <node id="3464535278051741487" at="20,149,25,7" concept="9" />
      <node id="3818729150937331103" at="30,44,39,14" concept="3" />
      <node id="3818729150937331103" at="29,70,40,9" concept="7" />
      <node id="3464535278051741518" at="28,12,41,7" concept="7" />
      <node id="3464535278051741516" at="28,10,43,5" concept="0" />
      <node id="3464535278051741508" at="25,7,43,5" concept="7" />
      <node id="3464535278051741477" at="19,0,45,0" concept="14" trace="getRefactoring#(Ljetbrains/mps/project/MPSProject;Ljava/util/List;)Ljetbrains/mps/ide/platform/actions/core/MoveNodesAction;" />
      <scope id="3464535278051741495" at="22,49,23,53" />
      <scope id="3464535278051741509" at="26,66,27,39" />
      <scope id="3464535278051741527" at="32,54,33,48" />
      <scope id="3464535278051741540" at="36,56,37,35" />
      <scope id="3464535278051741494" at="22,0,25,0">
        <var name="it" id="3464535278051741494" />
      </scope>
      <scope id="3464535278051741526" at="32,0,35,0">
        <var name="it" id="3464535278051741526" />
      </scope>
      <scope id="3464535278051741539" at="36,0,39,0">
        <var name="it" id="3464535278051741539" />
        <var name="s" id="3464535278051741539" />
      </scope>
      <scope id="3818729150937331103" at="30,44,39,14" />
      <scope id="3464535278051741519" at="29,70,40,9" />
      <scope id="3464535278051741517" at="28,12,42,67" />
      <scope id="3464535278051741479" at="19,105,43,5">
        <var name="applicableRefactorings" id="3464535278051741488" />
        <var name="specialRefactorings" id="3464535278051741481" />
      </scope>
      <scope id="3464535278051741477" at="19,0,45,0">
        <var name="nodesToMove" id="3464535278051750199" />
        <var name="project" id="3464535278051748661" />
      </scope>
      <unit id="3464535278051741494" at="21,108,25,5" name="jetbrains.mps.ide.platform.actions.core.MoveNodesActionHelper$1" />
      <unit id="3464535278051741526" at="31,130,35,11" name="jetbrains.mps.ide.platform.actions.core.MoveNodesActionHelper$2" />
      <unit id="3464535278051741539" at="35,30,39,11" name="jetbrains.mps.ide.platform.actions.core.MoveNodesActionHelper$3" />
      <unit id="3464535278051738208" at="17,0,47,0" name="jetbrains.mps.ide.platform.actions.core.MoveNodesActionHelper" />
    </file>
  </root>
  <root nodeRef="r:cc08a4fa-e4f1-443c-b8f2-4a41972141bb(jetbrains.mps.ide.platform.actions.core)/4661652150171662291">
    <file name="MoveNodesUtil.java">
      <node id="5863271989071947423" at="42,55,43,19" concept="10" />
      <node id="5863271989071947428" at="44,5,45,61" concept="9" />
      <node id="5863271989071947434" at="47,25,48,69" concept="9" />
      <node id="5863271989071947440" at="48,69,49,80" concept="9" />
      <node id="5863271989071947447" at="49,80,50,51" concept="9" />
      <node id="5863271989071947454" at="50,51,51,50" concept="9" />
      <node id="5863271989071947469" at="53,43,54,130" concept="10" />
      <node id="5863271989071947493" at="58,7,59,24" concept="10" />
      <node id="6425285003176823125" at="63,82,64,27" concept="11" />
      <node id="788503456865165617" at="64,27,65,64" concept="9" />
      <node id="788503456865165630" at="66,23,67,105" concept="17" />
      <node id="788503456865181457" at="68,5,69,16" concept="10" />
      <node id="6425285003181061174" at="73,0,74,0" concept="4" trace="myIndices" />
      <node id="6425285003181066338" at="75,76,76,96" concept="3" />
      <node id="6425285003181075693" at="79,35,80,56" concept="10" />
      <node id="6425285003181013970" at="82,59,83,70" concept="10" />
      <node id="4198123050695381156" at="87,147,88,94" concept="3" />
      <node id="6425285003176682725" at="91,179,92,0" concept="12" />
      <node id="6425285003176682734" at="96,58,97,49" concept="17" />
      <node id="6425285003176682750" at="101,7,102,0" concept="12" />
      <node id="6425285003176682751" at="102,0,103,150" concept="9" />
      <node id="6425285003181322029" at="103,150,104,79" concept="9" />
      <node id="6425285003181250193" at="107,118,108,64" concept="9" />
      <node id="6425285003181623150" at="109,73,110,77" concept="9" />
      <node id="6425285003181639051" at="112,54,113,41" concept="10" />
      <node id="6425285003181607161" at="115,33,116,94" concept="3" />
      <node id="6425285003181390224" at="122,46,123,33" concept="10" />
      <node id="6425285003181470037" at="125,25,126,0" concept="12" />
      <node id="6425285003176682783" at="126,0,127,280" concept="9" />
      <node id="8609501485360963902" at="127,280,128,154" concept="9" />
      <node id="4198123050694741352" at="131,118,132,50" concept="9" />
      <node id="4198123050694741359" at="132,50,133,64" concept="9" />
      <node id="4198123050694741365" at="133,64,134,0" concept="12" />
      <node id="4198123050694741392" at="139,163,140,168" concept="9" />
      <node id="4198123050694741412" at="142,117,143,153" concept="10" />
      <node id="4198123050694741431" at="150,11,151,0" concept="12" />
      <node id="4198123050694741432" at="151,0,152,75" concept="3" />
      <node id="4198123050694741440" at="153,9,154,68" concept="10" />
      <node id="4198123050694741463" at="158,127,159,79" concept="3" />
      <node id="1473188155722964362" at="166,0,167,0" concept="8" trace="isValid#(Ljava/util/List;)Z" />
      <node id="1473188155722964380" at="167,0,168,0" concept="8" trace="isValid#(Lorg/jetbrains/mps/openapi/model/SNode;)Z" />
      <node id="1990992034211431760" at="168,0,169,0" concept="8" trace="getNodesToSearch#(Lorg/jetbrains/mps/openapi/model/SNode;)Ljava/util/List;" />
      <node id="1473188155722964394" at="169,0,170,0" concept="8" trace="process#(Ljava/util/List;Ljava/util/Map;Ljetbrains/mps/refactoring/participant/RefactoringSession;)V" />
      <node id="8609501485360804481" at="172,107,173,46" concept="3" />
      <node id="6286765307939684904" at="181,0,182,0" concept="4" trace="myNodeLocation" />
      <node id="6286765307939696989" at="182,0,183,0" concept="4" trace="myProject" />
      <node id="6286765307939710006" at="183,74,184,32" concept="3" />
      <node id="6286765307939718479" at="184,32,185,26" concept="3" />
      <node id="1473188155722782626" at="189,41,190,29" concept="10" />
      <node id="1473188155722761161" at="194,46,195,77" concept="10" />
      <node id="1990992034211497336" at="197,59,198,98" concept="10" />
      <node id="6286765307939423099" at="200,151,201,72" concept="9" />
      <node id="4690207358415544783" at="201,72,202,38" concept="3" />
      <node id="8609501485360499945" at="204,109,205,46" concept="3" />
      <node id="8609501485360499954" at="206,9,207,117" concept="3" />
      <node id="1473188155723160838" at="213,0,214,0" concept="4" trace="myTarget" />
      <node id="1473188155723160841" at="214,0,215,0" concept="4" trace="myProject" />
      <node id="1473188155723160848" at="215,76,216,24" concept="3" />
      <node id="1473188155723160852" at="216,24,217,26" concept="3" />
      <node id="1473188155723160870" at="221,41,222,29" concept="10" />
      <node id="1473188155723160882" at="226,46,227,65" concept="10" />
      <node id="1990992034211516012" at="229,59,230,79" concept="10" />
      <node id="1473188155723240722" at="233,60,234,45" concept="17" />
      <node id="1473188155723160896" at="235,7,236,72" concept="9" />
      <node id="8476977820285790073" at="236,72,237,203" concept="3" />
      <node id="8609501485360754401" at="239,109,240,46" concept="3" />
      <node id="5863271989071947421" at="41,92,44,5" concept="7" />
      <node id="5863271989071947467" at="53,0,56,0" concept="8" trace="accept#(Lorg/jetbrains/mps/openapi/model/SNode;)Z" />
      <node id="788503456865165628" at="65,64,68,5" concept="7" />
      <node id="6425285003181066336" at="74,43,77,7" concept="5" />
      <node id="6425285003180968133" at="79,0,82,0" concept="8" trace="getIndex#(null)I" />
      <node id="6425285003180975316" at="82,0,85,0" concept="8" trace="getCorrespondent#(Ljava/util/List;null)null" />
      <node id="4198123050695364652" at="87,0,90,0" concept="14" trace="moveTo#(Ljetbrains/mps/project/MPSProject;Ljava/lang/String;Ljava/util/Map;)V" />
      <node id="6425285003180883490" at="95,118,98,11" concept="7" />
      <node id="6425285003181636346" at="112,0,115,0" concept="8" trace="select#(Lorg/jetbrains/mps/openapi/model/SNode;)Lorg/jetbrains/mps/openapi/model/SNodeReference;" />
      <node id="6425285003181388175" at="122,0,125,0" concept="8" trace="select#(Lorg/jetbrains/mps/openapi/model/SNode;)Lorg/jetbrains/mps/openapi/model/SNodeReference;" />
      <node id="4198123050694741410" at="142,0,145,0" concept="8" trace="select#(Ljetbrains/mps/refactoring/participant/RefactoringParticipant/Change;)Ljetbrains/mps/refactoring/participant/RefactoringParticipant/KeepOldNodes;" />
      <node id="4198123050694741460" at="157,65,160,9" concept="6" />
      <node id="8609501485360804479" at="171,95,174,9" concept="7" />
      <node id="1473188155722778444" at="189,0,192,0" concept="8" trace="accept#(Lorg/jetbrains/mps/openapi/model/SNode;)Z" />
      <node id="1473188155722761154" at="194,0,197,0" concept="8" trace="isValid#(Lorg/jetbrains/mps/openapi/model/SNode;)Z" />
      <node id="1990992034211485976" at="197,0,200,0" concept="8" trace="getNodesToSearch#(Lorg/jetbrains/mps/openapi/model/SNode;)Ljava/util/List;" />
      <node id="8609501485360499943" at="203,62,206,9" concept="7" />
      <node id="1473188155723160868" at="221,0,224,0" concept="8" trace="accept#(Lorg/jetbrains/mps/openapi/model/SNode;)Z" />
      <node id="1473188155723160878" at="226,0,229,0" concept="8" trace="isValid#(Lorg/jetbrains/mps/openapi/model/SNode;)Z" />
      <node id="1990992034211501962" at="229,0,232,0" concept="8" trace="getNodesToSearch#(Lorg/jetbrains/mps/openapi/model/SNode;)Ljava/util/List;" />
      <node id="1473188155723209824" at="232,153,235,7" concept="7" />
      <node id="8609501485360754399" at="238,95,241,9" concept="7" />
      <node id="6286765307939629601" at="183,0,187,0" concept="2" trace="NodeCreatingProcessor#(Ljetbrains/mps/ide/platform/refactoring/NodeLocation;Ljetbrains/mps/project/Project;)V" />
      <node id="1473188155723160844" at="215,0,219,0" concept="2" trace="ExistingTargetProcessor#(Lorg/jetbrains/mps/openapi/model/SNodeReference;Ljetbrains/mps/project/Project;)V" />
      <node id="5863271989071947461" at="51,50,56,11" concept="3" />
      <node id="6425285003181052345" at="74,0,79,0" concept="2" trace="ListIndex#(Ljava/util/List;)V" />
      <node id="6425285003176682729" at="94,25,99,9" concept="6" />
      <node id="6425285003181256491" at="110,77,115,33" concept="3" />
      <node id="6425285003181364717" at="120,7,125,25" concept="9" />
      <node id="4198123050694741406" at="140,168,145,24" concept="10" />
      <node id="4198123050694741456" at="157,0,162,0" concept="8" trace="invoke#(Ljetbrains/mps/refactoring/participant/RefactoringSession;)V" />
      <node id="8609501485360804477" at="170,143,175,7" concept="6" />
      <node id="1473188155722773699" at="187,53,192,9" concept="10" />
      <node id="1473188155723160864" at="219,53,224,9" concept="10" />
      <node id="8609501485360754397" at="237,203,242,7" concept="6" />
      <node id="8609501485360499940" at="202,38,208,7" concept="6" />
      <node id="6425285003176682727" at="94,0,101,0" concept="8" trace="run#()V" />
      <node id="8609501485360804473" at="170,0,177,0" concept="8" trace="removeAfterRefactoring#(Ljava/util/Map;Ljetbrains/mps/refactoring/participant/RefactoringSession;)V" />
      <node id="1473188155722646227" at="187,0,194,0" concept="8" trace="isValid#(Ljava/util/List;)Z" />
      <node id="1473188155723160860" at="219,0,226,0" concept="8" trace="isValid#(Ljava/util/List;)Z" />
      <node id="4198123050694741390" at="139,0,147,0" concept="8" trace="select#(Ljetbrains/mps/refactoring/participant/RefactoringParticipant/ParticipantApplied;)Ljetbrains/mps/refactoring/participant/RefactoringParticipant/KeepOldNodes;" />
      <node id="788503456865159875" at="62,0,71,0" concept="14" trace="resolveNode#(Lorg/jetbrains/mps/openapi/model/SNodeReference;Ljetbrains/mps/project/Project;)Lorg/jetbrains/mps/openapi/model/SNode;" />
      <node id="6425285003176682726" at="92,0,101,7" concept="3" />
      <node id="6425285003181239841" at="108,64,117,11" concept="6" />
      <node id="4198123050694741386" at="137,111,147,19" concept="10" />
      <node id="6286765307939359800" at="200,0,210,0" concept="8" trace="process#(Ljava/util/List;Ljava/util/Map;Ljetbrains/mps/refactoring/participant/RefactoringSession;)V" />
      <node id="5863271989071947432" at="47,0,58,0" concept="8" trace="run#()V" />
      <node id="6425285003181217778" at="106,25,118,9" concept="6" />
      <node id="4198123050694741384" at="137,0,149,0" concept="8" trace="translate#(Lorg/jetbrains/mps/openapi/model/SNodeReference;)Ljava/lang/Iterable;" />
      <node id="1473188155723160892" at="232,0,244,0" concept="8" trace="process#(Ljava/util/List;Ljava/util/Map;Ljetbrains/mps/refactoring/participant/RefactoringSession;)V" />
      <node id="5863271989071947431" at="45,61,58,7" concept="3" />
      <node id="6425285003176682756" at="106,0,120,0" concept="8" trace="run#()V" />
      <node id="4198123050694741370" at="135,67,149,17" concept="3" />
      <node id="6425285003176682755" at="104,79,120,7" concept="3" />
      <node id="4198123050694741366" at="134,0,150,11" concept="6" />
      <node id="5863271989071947419" at="41,0,61,0" concept="14" trace="areSiblings#(Ljava/util/List;Lorg/jetbrains/mps/openapi/module/SRepository;)Z" />
      <node id="4198123050694741349" at="130,189,153,9" concept="6" />
      <node id="4198123050694741347" at="130,0,156,0" concept="8" trace="invoke#(Ljava/lang/Iterable;Ljetbrains/mps/refactoring/participant/RefactoringSession;)Ljava/util/Map;" />
      <node id="6425285003176682796" at="128,154,162,7" concept="3" />
      <node id="4661652150171866067" at="91,0,164,0" concept="14" trace="moveTo#(Ljetbrains/mps/project/Project;Ljava/lang/String;Ljava/util/Map;Ljetbrains/mps/refactoring/participant/RefactoringUI;)V" />
      <scope id="5863271989071947422" at="42,55,43,19" />
      <scope id="5863271989071947468" at="53,43,54,130" />
      <scope id="788503456865165629" at="66,23,67,105" />
      <scope id="6425285003181066337" at="75,76,76,96" />
      <scope id="6425285003180968136" at="79,35,80,56" />
      <scope id="6425285003180975320" at="82,59,83,70" />
      <scope id="4198123050695354990" at="87,147,88,94" />
      <scope id="6425285003180883492" at="96,58,97,49" />
      <scope id="6425285003181636347" at="112,54,113,41" />
      <scope id="6425285003181388176" at="122,46,123,33" />
      <scope id="4198123050694741411" at="142,117,143,153" />
      <scope id="4198123050694741462" at="158,127,159,79" />
      <scope id="1473188155722964362" at="166,0,167,0">
        <var name="nodesToMove" id="1473188155722964377" />
      </scope>
      <scope id="1473188155722964380" at="167,0,168,0">
        <var name="nodeToMove" id="1473188155722964392" />
      </scope>
      <scope id="1990992034211431760" at="168,0,169,0">
        <var name="nodeToMove" id="1990992034211431764" />
      </scope>
      <scope id="1473188155722964394" at="169,0,170,0">
        <var name="ifKeepOldNodes" id="8609501485360508064" />
        <var name="nodesToMove" id="1473188155722964434" />
        <var name="refactoringSession" id="1473188155722964440" />
      </scope>
      <scope id="8609501485360804480" at="172,107,173,46" />
      <scope id="1473188155722778445" at="189,41,190,29" />
      <scope id="1473188155722761157" at="194,46,195,77" />
      <scope id="1990992034211485983" at="197,59,198,98" />
      <scope id="8609501485360499944" at="204,109,205,46" />
      <scope id="1473188155723160869" at="221,41,222,29" />
      <scope id="1473188155723160881" at="226,46,227,65" />
      <scope id="1990992034211501969" at="229,59,230,79" />
      <scope id="1473188155723209826" at="233,60,234,45" />
      <scope id="8609501485360754400" at="239,109,240,46" />
      <scope id="6286765307939629605" at="183,74,185,26" />
      <scope id="1473188155723160847" at="215,76,217,26" />
      <scope id="5863271989071947467" at="53,0,56,0">
        <var name="it" id="5863271989071947467" />
      </scope>
      <scope id="6425285003181052349" at="74,43,77,7" />
      <scope id="6425285003181066336" at="74,43,77,7">
        <var name="i" id="6425285003181066346" />
      </scope>
      <scope id="6425285003180968133" at="79,0,82,0">
        <var name="object" id="6425285003180970416" />
      </scope>
      <scope id="6425285003180975316" at="82,0,85,0">
        <var name="anchor" id="6425285003180999483" />
        <var name="list" id="6425285003181003395" />
      </scope>
      <scope id="4198123050695364652" at="87,0,90,0">
        <var name="processorToMoveRoots" id="4198123050695375483" />
        <var name="project" id="4198123050695375479" />
        <var name="refactoringName" id="4198123050695375481" />
      </scope>
      <scope id="6425285003176682731" at="95,118,98,11" />
      <scope id="6425285003181636346" at="112,0,115,0">
        <var name="it" id="6425285003181636346" />
      </scope>
      <scope id="6425285003181388175" at="122,0,125,0">
        <var name="it" id="6425285003181388175" />
      </scope>
      <scope id="4198123050694741410" at="142,0,145,0">
        <var name="change" id="4198123050694741410" />
      </scope>
      <scope id="4198123050694741459" at="157,65,160,9" />
      <scope id="4198123050694741460" at="157,65,160,9">
        <var name="processor" id="4198123050694741461" />
      </scope>
      <scope id="8609501485360804478" at="171,95,174,9" />
      <scope id="1473188155722778444" at="189,0,192,0">
        <var name="it" id="1473188155722778444" />
      </scope>
      <scope id="1473188155722761154" at="194,0,197,0">
        <var name="nodeToMove" id="1473188155722761170" />
      </scope>
      <scope id="1990992034211485976" at="197,0,200,0">
        <var name="nodeToMove" id="1990992034211485981" />
      </scope>
      <scope id="1473188155723160868" at="221,0,224,0">
        <var name="it" id="1473188155723160868" />
      </scope>
      <scope id="1473188155723160878" at="226,0,229,0">
        <var name="nodeToMove" id="1473188155723160890" />
      </scope>
      <scope id="1990992034211501962" at="229,0,232,0">
        <var name="nodeToMove" id="1990992034211501967" />
      </scope>
      <scope id="8609501485360754398" at="238,95,241,9" />
      <scope id="6286765307939629601" at="183,0,187,0">
        <var name="location" id="6286765307939645741" />
        <var name="project" id="6286765307939666399" />
      </scope>
      <scope id="8609501485360499942" at="203,62,207,117" />
      <scope id="1473188155723160844" at="215,0,219,0">
        <var name="project" id="1473188155723160858" />
        <var name="target" id="1473188155723160856" />
      </scope>
      <scope id="6425285003181052345" at="74,0,79,0">
        <var name="patternList" id="6425285003181052821" />
      </scope>
      <scope id="6425285003176682728" at="94,25,99,9" />
      <scope id="6425285003176682729" at="94,25,99,9">
        <var name="mapping" id="6425285003176682730" />
      </scope>
      <scope id="4198123050694741456" at="157,0,162,0">
        <var name="refactoringSession" id="4198123050694741456" />
      </scope>
      <scope id="8609501485360804476" at="170,143,175,7" />
      <scope id="8609501485360804477" at="170,143,175,7">
        <var name="oldNode" id="8609501485360804493" />
      </scope>
      <scope id="1473188155722646231" at="187,53,192,9" />
      <scope id="1473188155723160863" at="219,53,224,9" />
      <scope id="8609501485360754397" at="237,203,242,7">
        <var name="oldNode" id="8609501485360754413" />
      </scope>
      <scope id="788503456865159879" at="63,82,69,16">
        <var name="node" id="788503456865165618" />
      </scope>
      <scope id="4198123050694741391" at="139,163,145,24">
        <var name="changes" id="4198123050694741393" />
      </scope>
      <scope id="8609501485360499940" at="202,38,208,7">
        <var name="oldNode" id="8609501485360499969" />
      </scope>
      <scope id="6425285003176682727" at="94,0,101,0" />
      <scope id="6425285003181239844" at="109,73,116,94">
        <var name="nodesToSearch" id="6425285003181623151" />
      </scope>
      <scope id="8609501485360804473" at="170,0,177,0">
        <var name="ifKeepOldNodes" id="8609501485360804494" />
        <var name="refactoringSession" id="8609501485360804498" />
      </scope>
      <scope id="1473188155722646227" at="187,0,194,0">
        <var name="nodesToMove" id="1473188155722689547" />
      </scope>
      <scope id="1473188155723160860" at="219,0,226,0">
        <var name="nodesToMove" id="1473188155723160875" />
      </scope>
      <scope id="4198123050694741390" at="139,0,147,0">
        <var name="participantState" id="4198123050694741390" />
      </scope>
      <scope id="6286765307939359804" at="200,151,208,7">
        <var name="copyMap" id="6286765307939423100" />
      </scope>
      <scope id="5863271989071947433" at="47,25,56,11">
        <var name="containmentLink" id="5863271989071947441" />
        <var name="firstNode" id="5863271989071947435" />
        <var name="model" id="5863271989071947455" />
        <var name="parent" id="5863271989071947448" />
      </scope>
      <scope id="788503456865159875" at="62,0,71,0">
        <var name="nodeReference" id="788503456865163606" />
        <var name="project" id="788503456865164440" />
      </scope>
      <scope id="6425285003181239841" at="108,64,117,11">
        <var name="moveRoot" id="6425285003181239842" />
      </scope>
      <scope id="6425285003181217784" at="107,118,117,11">
        <var name="processor" id="6425285003181250194" />
      </scope>
      <scope id="4198123050694741385" at="137,111,147,19" />
      <scope id="6286765307939359800" at="200,0,210,0">
        <var name="ifKeepOldNodes" id="6286765307940258427" />
        <var name="nodeRoots" id="8609501485360379908" />
        <var name="refactoringSession" id="6286765307939369539" />
      </scope>
      <scope id="1473188155723160895" at="232,153,242,7">
        <var name="copyMap" id="1473188155723160897" />
      </scope>
      <scope id="5863271989071947432" at="47,0,58,0" />
      <scope id="6425285003176682757" at="106,25,118,9" />
      <scope id="6425285003181217778" at="106,25,118,9">
        <var name="mapping" id="6425285003181217780" />
      </scope>
      <scope id="4198123050694741384" at="137,0,149,0">
        <var name="descendant" id="4198123050694741384" />
      </scope>
      <scope id="1473188155723160892" at="232,0,244,0">
        <var name="ifKeepOldNodes" id="8609501485360513333" />
        <var name="nodesToMove" id="1473188155723160932" />
        <var name="refactoringSession" id="1473188155723160938" />
      </scope>
      <scope id="6425285003176682756" at="106,0,120,0" />
      <scope id="4198123050694741369" at="135,67,149,17" />
      <scope id="4198123050694741366" at="134,0,150,11">
        <var name="moveRoot" id="4198123050694741367" />
      </scope>
      <scope id="5863271989071947420" at="41,92,59,24">
        <var name="result" id="5863271989071947429" />
      </scope>
      <scope id="5863271989071947419" at="41,0,61,0">
        <var name="nodesToMove" id="5863271989071947496" />
        <var name="repository" id="5863271989071947498" />
      </scope>
      <scope id="4198123050694741351" at="131,118,152,75">
        <var name="moveRoots" id="4198123050694741353" />
        <var name="processor" id="4198123050694741360" />
      </scope>
      <scope id="4198123050694741349" at="130,189,153,9">
        <var name="mapping" id="4198123050694741350" />
      </scope>
      <scope id="4198123050694741348" at="130,189,154,68" />
      <scope id="4198123050694741347" at="130,0,156,0">
        <var name="participantStates" id="4198123050694741347" />
        <var name="refactoringSession" id="4198123050694741347" />
      </scope>
      <scope id="6425285003176682724" at="91,179,162,7">
        <var name="allNodes" id="6425285003181322032" />
        <var name="moveRootsToDescendants" id="6425285003176682752" />
        <var name="nodeChangesCorrespondence" id="6425285003181364718" />
        <var name="participants" id="6425285003176682784" />
        <var name="removeOldRoots" id="8609501485360963905" />
      </scope>
      <scope id="4661652150171866067" at="91,0,164,0">
        <var name="processorToMoveRoots" id="6425285003180835798" />
        <var name="project" id="6425285003176682951" />
        <var name="refactoringName" id="4661652150171881989" />
        <var name="refactoringUI" id="4198123050694677492" />
      </scope>
      <unit id="5863271989071947467" at="52,66,56,9" name="jetbrains.mps.ide.platform.actions.core.MoveNodesUtil$1$1" />
      <unit id="6425285003181636346" at="111,133,115,13" name="jetbrains.mps.ide.platform.actions.core.MoveNodesUtil$3$1" />
      <unit id="6425285003181388175" at="121,165,125,5" name="jetbrains.mps.ide.platform.actions.core.MoveNodesUtil$4" />
      <unit id="4198123050694741410" at="141,109,145,21" name="jetbrains.mps.ide.platform.actions.core.MoveNodesUtil$5$1$1$1" />
      <unit id="1473188155722778444" at="188,56,192,7" name="jetbrains.mps.ide.platform.actions.core.MoveNodesUtil$NodeCreatingProcessor$1" />
      <unit id="1473188155723160868" at="220,56,224,7" name="jetbrains.mps.ide.platform.actions.core.MoveNodesUtil$ExistingTargetProcessor$1" />
      <unit id="4198123050694741456" at="156,11,162,5" name="jetbrains.mps.ide.platform.actions.core.MoveNodesUtil$6" />
      <unit id="6425285003176682727" at="93,63,101,5" name="jetbrains.mps.ide.platform.actions.core.MoveNodesUtil$2" />
      <unit id="4198123050694741390" at="138,75,147,17" name="jetbrains.mps.ide.platform.actions.core.MoveNodesUtil$5$1$1" />
      <unit id="5863271989071947432" at="46,50,58,5" name="jetbrains.mps.ide.platform.actions.core.MoveNodesUtil$1" />
      <unit id="4198123050694741384" at="136,212,149,13" name="jetbrains.mps.ide.platform.actions.core.MoveNodesUtil$5$1" />
      <unit id="6425285003180952702" at="72,0,86,0" name="jetbrains.mps.ide.platform.actions.core.MoveNodesUtil$ListIndex" />
      <unit id="8609501485360791147" at="165,0,179,0" name="jetbrains.mps.ide.platform.actions.core.MoveNodesUtil$NodeProcessor" />
      <unit id="6425285003176682756" at="105,63,120,5" name="jetbrains.mps.ide.platform.actions.core.MoveNodesUtil$3" />
      <unit id="4198123050694741347" at="129,122,156,5" name="jetbrains.mps.ide.platform.actions.core.MoveNodesUtil$5" />
      <unit id="6286765307939354001" at="180,0,211,0" name="jetbrains.mps.ide.platform.actions.core.MoveNodesUtil$NodeCreatingProcessor" />
      <unit id="1473188155723160837" at="212,0,245,0" name="jetbrains.mps.ide.platform.actions.core.MoveNodesUtil$ExistingTargetProcessor" />
      <unit id="4661652150171662291" at="38,0,248,0" name="jetbrains.mps.ide.platform.actions.core.MoveNodesUtil" />
    </file>
  </root>
  <root nodeRef="r:cc08a4fa-e4f1-443c-b8f2-4a41972141bb(jetbrains.mps.ide.platform.actions.core)/5532289631192025701">
    <file name="DefaultRefactoringUI.java">
<<<<<<< HEAD
      <node id="5532289631192025701" at="35,0,36,0" concept="13" trace="LOG" />
      <node id="5532289631192049893" at="36,0,37,0" concept="4" trace="myProject" />
      <node id="8821602715298128372" at="37,0,38,0" concept="4" trace="myRepository" />
      <node id="5532289631192148826" at="38,72,39,30" concept="3" />
      <node id="8821602715298156928" at="39,30,40,24" concept="3" />
      <node id="8821602715298301400" at="42,54,43,62" concept="16" />
      <node id="5532289631195591152" at="45,38,46,54" concept="3" />
      <node id="3872874963723056515" at="49,51,50,21" concept="10" />
      <node id="1817798995038281879" at="53,62,54,35" concept="10" />
      <node id="3872874963722999871" at="57,40,58,18" concept="10" />
      <node id="3872874963722999883" at="61,62,62,60" concept="10" />
      <node id="7222086642608396593" at="68,75,69,50" concept="3" />
      <node id="2106197219109756089" at="71,29,72,99" concept="9" />
      <node id="5532289631192072543" at="72,99,73,41" concept="3" />
      <node id="3097362362462723439" at="82,25,83,91" concept="9" />
      <node id="8597966266965357121" at="85,84,86,70" concept="9" />
      <node id="8597966266965576329" at="88,33,89,63" concept="3" />
      <node id="1109674566551711317" at="91,23,92,49" concept="3" />
      <node id="3818729150937328056" at="94,56,95,77" concept="3" />
      <node id="2879121209715195077" at="97,19,98,46" concept="3" />
      <node id="1693697818227488963" at="102,32,103,232" concept="3" />
      <node id="1693697818229054373" at="107,29,108,41" concept="3" />
      <node id="5271515234663608641" at="111,39,112,42" concept="10" />
      <node id="5271515234663647519" at="114,73,115,39" concept="3" />
      <node id="5271515234663616011" at="115,39,116,54" concept="10" />
      <node id="8821602715296162359" at="42,0,45,0" concept="2" trace="DefaultRefactoringUI#(Ljetbrains/mps/project/MPSProject;)V" />
      <node id="5532289631192184243" at="45,0,48,0" concept="8" trace="prepare#(Ljava/lang/Runnable;)V" />
      <node id="3872874963723045751" at="48,116,51,5" concept="7" />
      <node id="1817798995038281877" at="53,0,56,0" concept="8" trace="select#(Ljetbrains/mps/refactoring/participant/RefactoringParticipant/Option;)Ljava/lang/String;" />
      <node id="3872874963722999869" at="56,80,59,5" concept="7" />
      <node id="3872874963722999881" at="61,0,64,0" concept="8" trace="select#(Ljava/lang/Integer;)Ljetbrains/mps/refactoring/participant/RefactoringParticipant/Option;" />
      <node id="3818729150937328056" at="93,56,96,21" concept="7" />
      <node id="8597966266965363048" at="101,15,104,13" concept="7" />
      <node id="1693697818229046379" at="107,0,110,0" concept="8" trace="run#()V" />
      <node id="5271515234663598686" at="111,0,114,0" concept="8" trace="canExecute#()Z" />
      <node id="5532289631192148818" at="38,0,42,0" concept="2" trace="DefaultRefactoringUI#(Lcom/intellij/openapi/project/Project;Lorg/jetbrains/mps/openapi/module/SRepository;)V" />
      <node id="5532289631195831699" at="71,0,75,0" concept="8" trace="run#()V" />
      <node id="5271515234663598692" at="114,0,118,0" concept="8" trace="execute#(Lorg/jetbrains/mps/openapi/util/ProgressMonitor;)Ljetbrains/mps/ide/findusages/model/SearchResults;" />
      <node id="3872874963722999862" at="51,5,56,80" concept="9" />
      <node id="3872874963723011872" at="59,5,64,24" concept="10" />
      <node id="5532289631195831697" at="69,50,75,11" concept="3" />
      <node id="2879121209715195062" at="90,39,97,19" concept="18" />
      <node id="2106197219109756082" at="68,0,77,0" concept="8" trace="run#(Lcom/intellij/openapi/progress/ProgressIndicator;)V" />
      <node id="3097362362462747496" at="89,63,99,17" concept="7" />
      <node id="2106197219109756074" at="66,89,77,7" concept="3" />
      <node id="5532289631192028961" at="66,0,79,0" concept="8" trace="runSearch#(Ljetbrains/mps/baseLanguage/closures/runtime/_FunctionTypes/_void_P1_E0;)V" />
      <node id="1109674566551707311" at="88,0,101,0" concept="8" trace="run#()V" />
      <node id="5532289631196594870" at="86,70,101,15" concept="3" />
      <node id="5532289631195617818" at="48,0,66,0" concept="8" trace="selectParticipants#(Ljava/util/List;)Ljava/util/List;" />
      <node id="4174809750969169904" at="85,0,106,0" concept="8" trace="performAction#(Ljetbrains/mps/ide/platform/refactoring/RefactoringViewItem;)V" />
      <node id="4174809750969169893" at="83,91,118,28" concept="3" />
      <node id="682884947191506093" at="82,0,120,0" concept="8" trace="run#()V" />
      <node id="682884947191478442" at="80,206,120,7" concept="3" />
      <node id="5532289631196537404" at="80,0,122,0" concept="8" trace="showRefactoringView#(Ljava/lang/Runnable;Ljava/lang/String;Ljetbrains/mps/ide/findusages/model/SearchResults;Ljetbrains/mps/ide/findusages/model/SearchTask;Ljetbrains/mps/refactoring/participant/RefactoringSession;)V" />
      <scope id="8821602715296162363" at="42,54,43,62" />
      <scope id="5532289631192184250" at="45,38,46,54" />
      <scope id="3872874963723045753" at="49,51,50,21" />
      <scope id="1817798995038281878" at="53,62,54,35" />
      <scope id="3872874963722999870" at="57,40,58,18" />
      <scope id="3872874963722999882" at="61,62,62,60" />
      <scope id="2879121209715195063" at="91,23,92,49" />
      <scope id="3818729150937328056" at="94,56,95,77" />
      <scope id="8597966266965363050" at="102,32,103,232" />
      <scope id="1693697818229046381" at="107,29,108,41" />
      <scope id="5271515234663598690" at="111,39,112,42" />
      <scope id="5532289631192148822" at="38,72,40,24" />
      <scope id="5532289631195831701" at="71,29,73,41">
        <var name="progressMonitor" id="2106197219109756090" />
      </scope>
      <scope id="5271515234663598700" at="114,73,116,54" />
      <scope id="8821602715296162359" at="42,0,45,0">
=======
      <node id="5532289631192025701" at="36,0,37,0" concept="13" trace="LOG" />
      <node id="5532289631192049893" at="37,0,38,0" concept="4" trace="myProject" />
      <node id="8821602715298128372" at="38,0,39,0" concept="4" trace="myRepository" />
      <node id="5532289631192148826" at="39,72,40,30" concept="3" />
      <node id="8821602715298156928" at="40,30,41,24" concept="3" />
      <node id="8821602715298301400" at="43,54,44,62" concept="16" />
      <node id="5532289631195591152" at="46,38,47,54" concept="3" />
      <node id="3872874963723056515" at="50,51,51,21" concept="10" />
      <node id="1817798995038281879" at="54,62,55,35" concept="10" />
      <node id="3872874963722999871" at="58,40,59,18" concept="10" />
      <node id="3872874963722999883" at="62,62,63,60" concept="10" />
      <node id="7222086642608396593" at="69,75,70,50" concept="3" />
      <node id="2106197219109756089" at="72,29,73,99" concept="9" />
      <node id="5532289631192072543" at="74,17,75,43" concept="3" />
      <node id="2997446321773116992" at="76,42,77,39" concept="3" />
      <node id="3818729150937331619" at="78,50,79,63" concept="3" />
      <node id="3097362362462723439" at="90,25,91,91" concept="9" />
      <node id="8597966266965357121" at="93,84,94,70" concept="9" />
      <node id="8597966266965576329" at="96,33,97,63" concept="3" />
      <node id="1109674566551711317" at="99,23,100,49" concept="3" />
      <node id="3818729150937328056" at="102,56,103,77" concept="3" />
      <node id="2879121209715195077" at="105,19,106,46" concept="3" />
      <node id="1693697818227488963" at="110,32,111,232" concept="3" />
      <node id="1693697818229054373" at="115,29,116,41" concept="3" />
      <node id="5271515234663608641" at="119,39,120,42" concept="10" />
      <node id="5271515234663647519" at="122,98,123,39" concept="3" />
      <node id="5271515234663616011" at="123,39,124,67" concept="10" />
      <node id="8821602715296162359" at="43,0,46,0" concept="2" trace="DefaultRefactoringUI#(Ljetbrains/mps/project/MPSProject;)V" />
      <node id="5532289631192184243" at="46,0,49,0" concept="8" trace="prepare#(Ljava/lang/Runnable;)V" />
      <node id="3872874963723045751" at="49,116,52,5" concept="7" />
      <node id="1817798995038281877" at="54,0,57,0" concept="8" trace="select#(Ljetbrains/mps/refactoring/participant/RefactoringParticipant/Option;)Ljava/lang/String;" />
      <node id="3872874963722999869" at="57,80,60,5" concept="7" />
      <node id="3872874963722999881" at="62,0,65,0" concept="8" trace="select#(Ljava/lang/Integer;)Ljetbrains/mps/refactoring/participant/RefactoringParticipant/Option;" />
      <node id="3818729150937331619" at="77,39,80,15" concept="7" />
      <node id="3818729150937328056" at="101,56,104,21" concept="7" />
      <node id="8597966266965363048" at="109,15,112,13" concept="7" />
      <node id="1693697818229046379" at="115,0,118,0" concept="8" trace="run#()V" />
      <node id="5271515234663598686" at="119,0,122,0" concept="8" trace="canExecute#()Z" />
      <node id="5532289631192148818" at="39,0,43,0" concept="2" trace="DefaultRefactoringUI#(Lcom/intellij/openapi/project/Project;Lorg/jetbrains/mps/openapi/module/SRepository;)V" />
      <node id="5271515234663598692" at="122,0,126,0" concept="8" trace="execute#(Lorg/jetbrains/mps/openapi/module/ModelAccess;Lorg/jetbrains/mps/openapi/util/ProgressMonitor;)Ljetbrains/mps/ide/findusages/model/SearchResults;" />
      <node id="3872874963722999862" at="52,5,57,80" concept="9" />
      <node id="3872874963723011872" at="60,5,65,24" concept="10" />
      <node id="2879121209715195062" at="98,39,105,19" concept="18" />
      <node id="2770867049915041808" at="73,99,81,13" concept="18" />
      <node id="3097362362462747496" at="97,63,107,17" concept="7" />
      <node id="5532289631195831699" at="72,0,83,0" concept="8" trace="run#()V" />
      <node id="5532289631195831697" at="70,50,83,11" concept="3" />
      <node id="1109674566551707311" at="96,0,109,0" concept="8" trace="run#()V" />
      <node id="5532289631196594870" at="94,70,109,15" concept="3" />
      <node id="2106197219109756082" at="69,0,85,0" concept="8" trace="run#(Lcom/intellij/openapi/progress/ProgressIndicator;)V" />
      <node id="5532289631195617818" at="49,0,67,0" concept="8" trace="selectParticipants#(Ljava/util/List;)Ljava/util/List;" />
      <node id="2106197219109756074" at="67,89,85,7" concept="3" />
      <node id="5532289631192028961" at="67,0,87,0" concept="8" trace="runSearch#(Ljetbrains/mps/baseLanguage/closures/runtime/_FunctionTypes/_void_P1_E0;)V" />
      <node id="4174809750969169904" at="93,0,114,0" concept="8" trace="performAction#(Ljetbrains/mps/ide/platform/refactoring/RefactoringViewItem;)V" />
      <node id="4174809750969169893" at="91,91,126,28" concept="3" />
      <node id="682884947191506093" at="90,0,128,0" concept="8" trace="run#()V" />
      <node id="682884947191478442" at="88,206,128,7" concept="3" />
      <node id="5532289631196537404" at="88,0,130,0" concept="8" trace="showRefactoringView#(Ljava/lang/Runnable;Ljava/lang/String;Ljetbrains/mps/ide/findusages/model/SearchResults;Ljetbrains/mps/ide/findusages/model/SearchTask;Ljetbrains/mps/refactoring/participant/RefactoringSession;)V" />
      <scope id="8821602715296162363" at="43,54,44,62" />
      <scope id="5532289631192184250" at="46,38,47,54" />
      <scope id="3872874963723045753" at="50,51,51,21" />
      <scope id="1817798995038281878" at="54,62,55,35" />
      <scope id="3872874963722999870" at="58,40,59,18" />
      <scope id="3872874963722999882" at="62,62,63,60" />
      <scope id="2770867049915041810" at="74,17,75,43" />
      <scope id="3818729150937331619" at="78,50,79,63" />
      <scope id="2879121209715195063" at="99,23,100,49" />
      <scope id="3818729150937328056" at="102,56,103,77" />
      <scope id="8597966266965363050" at="110,32,111,232" />
      <scope id="1693697818229046381" at="115,29,116,41" />
      <scope id="5271515234663598690" at="119,39,120,42" />
      <scope id="5532289631192148822" at="39,72,41,24" />
      <scope id="5271515234663598700" at="122,98,124,67" />
      <scope id="8821602715296162359" at="43,0,46,0">
>>>>>>> 8a493978
        <var name="mpsProject" id="5532289631192148825" />
      </scope>
      <scope id="5532289631192184243" at="45,0,48,0">
        <var name="task" id="5532289631192184247" />
      </scope>
      <scope id="1817798995038281877" at="53,0,56,0">
        <var name="it" id="1817798995038281877" />
      </scope>
      <scope id="3872874963722999881" at="61,0,64,0">
        <var name="i" id="3872874963722999881" />
      </scope>
<<<<<<< HEAD
      <scope id="2879121209715195068" at="93,0,96,21">
        <var name="exception" id="2879121209715195069" />
      </scope>
      <scope id="2879121209715195071" at="93,56,96,21" />
      <scope id="1693697818229046379" at="107,0,110,0" />
      <scope id="5271515234663598686" at="111,0,114,0" />
      <scope id="5532289631192148818" at="38,0,42,0">
        <var name="project" id="8821602715298175240" />
        <var name="repository" id="8821602715296247395" />
      </scope>
      <scope id="5532289631195831699" at="71,0,75,0" />
      <scope id="5271515234663598692" at="114,0,118,0">
        <var name="progressMonitor" id="5271515234663598696" />
      </scope>
      <scope id="2106197219109756088" at="68,75,75,11" />
      <scope id="1693697818227481629" at="90,39,98,46" />
      <scope id="2106197219109756082" at="68,0,77,0">
        <var name="progressIndicator" id="2106197219109756085" />
      </scope>
      <scope id="5532289631192028969" at="66,89,77,7" />
      <scope id="1109674566551707313" at="88,33,99,17" />
      <scope id="5532289631192028961" at="66,0,79,0">
        <var name="task" id="5532289631192028965" />
      </scope>
      <scope id="1109674566551707311" at="88,0,101,0" />
      <scope id="5532289631195617826" at="48,116,64,24">
        <var name="selectedOptionIndices" id="3872874963722999863" />
      </scope>
      <scope id="5532289631195617818" at="48,0,66,0">
        <var name="options" id="5532289631195617821" />
      </scope>
      <scope id="4174809750969169909" at="85,84,104,13">
        <var name="changed" id="8597966266965357124" />
      </scope>
      <scope id="4174809750969169904" at="85,0,106,0">
        <var name="refactoringViewItem" id="2879121209715195028" />
      </scope>
      <scope id="682884947191506094" at="82,25,118,28">
        <var name="usagesModelTracker" id="3097362362462723440" />
      </scope>
      <scope id="682884947191506093" at="82,0,120,0" />
      <scope id="5532289631196537410" at="80,206,120,7" />
      <scope id="5532289631196537404" at="80,0,122,0">
=======
      <scope id="2879121209715195068" at="101,0,104,21">
        <var name="exception" id="2879121209715195069" />
      </scope>
      <scope id="2879121209715195071" at="101,56,104,21" />
      <scope id="1693697818229046379" at="115,0,118,0" />
      <scope id="5271515234663598686" at="119,0,122,0" />
      <scope id="5532289631192148818" at="39,0,43,0">
        <var name="project" id="8821602715298175240" />
        <var name="repository" id="8821602715296247395" />
      </scope>
      <scope id="2770867049915041811" at="76,0,80,15">
        <var name="e" id="2770867049915041813" />
      </scope>
      <scope id="2770867049915041817" at="76,42,80,15" />
      <scope id="5271515234663598692" at="122,0,126,0">
        <var name="modelAccess" id="5271515234663598694" />
        <var name="progressMonitor" id="5271515234663598696" />
      </scope>
      <scope id="1693697818227481629" at="98,39,106,46" />
      <scope id="5532289631195831701" at="72,29,81,13">
        <var name="progressMonitor" id="2106197219109756090" />
      </scope>
      <scope id="5532289631195831699" at="72,0,83,0" />
      <scope id="1109674566551707313" at="96,33,107,17" />
      <scope id="1109674566551707311" at="96,0,109,0" />
      <scope id="2106197219109756088" at="69,75,83,11" />
      <scope id="5532289631195617826" at="49,116,65,24">
        <var name="selectedOptionIndices" id="3872874963722999863" />
      </scope>
      <scope id="2106197219109756082" at="69,0,85,0">
        <var name="progressIndicator" id="2106197219109756085" />
      </scope>
      <scope id="5532289631195617818" at="49,0,67,0">
        <var name="options" id="5532289631195617821" />
      </scope>
      <scope id="5532289631192028969" at="67,89,85,7" />
      <scope id="4174809750969169909" at="93,84,112,13">
        <var name="changed" id="8597966266965357124" />
      </scope>
      <scope id="5532289631192028961" at="67,0,87,0">
        <var name="task" id="5532289631192028965" />
      </scope>
      <scope id="4174809750969169904" at="93,0,114,0">
        <var name="refactoringViewItem" id="2879121209715195028" />
      </scope>
      <scope id="682884947191506094" at="90,25,126,28">
        <var name="usagesModelTracker" id="3097362362462723440" />
      </scope>
      <scope id="682884947191506093" at="90,0,128,0" />
      <scope id="5532289631196537410" at="88,206,128,7" />
      <scope id="5532289631196537404" at="88,0,130,0">
>>>>>>> 8a493978
        <var name="performRefactoringTask" id="5532289631196537408" />
        <var name="refactoringName" id="5532289631196550184" />
        <var name="refactoringSession" id="3358842831932256257" />
        <var name="rerunTask" id="5532289631196572698" />
        <var name="searchResults" id="8821602715296346739" />
      </scope>
<<<<<<< HEAD
      <unit id="1817798995038281877" at="52,129,56,5" name="jetbrains.mps.ide.platform.actions.core.DefaultRefactoringUI$1" />
      <unit id="3872874963722999881" at="60,67,64,5" name="jetbrains.mps.ide.platform.actions.core.DefaultRefactoringUI$2" />
      <unit id="1693697818229046379" at="106,15,110,9" name="jetbrains.mps.ide.platform.actions.core.DefaultRefactoringUI$4$2" />
      <unit id="5532289631195831699" at="70,82,75,9" name="jetbrains.mps.ide.platform.actions.core.DefaultRefactoringUI$3$1" />
      <unit id="5271515234663598684" at="110,30,118,9" name="jetbrains.mps.ide.platform.actions.core.DefaultRefactoringUI$4$3" />
      <unit id="2106197219109756080" at="67,42,77,5" name="jetbrains.mps.ide.platform.actions.core.DefaultRefactoringUI$3" />
      <unit id="1109674566551707311" at="87,61,101,13" name="jetbrains.mps.ide.platform.actions.core.DefaultRefactoringUI$4$1$1" />
      <unit id="4174809750969169902" at="84,77,106,9" name="jetbrains.mps.ide.platform.actions.core.DefaultRefactoringUI$4$1" />
      <unit id="682884947191506093" at="81,56,120,5" name="jetbrains.mps.ide.platform.actions.core.DefaultRefactoringUI$4" />
      <unit id="5532289631192025701" at="34,0,123,0" name="jetbrains.mps.ide.platform.actions.core.DefaultRefactoringUI" />
=======
      <unit id="1817798995038281877" at="53,129,57,5" name="jetbrains.mps.ide.platform.actions.core.DefaultRefactoringUI$1" />
      <unit id="3872874963722999881" at="61,67,65,5" name="jetbrains.mps.ide.platform.actions.core.DefaultRefactoringUI$2" />
      <unit id="1693697818229046379" at="114,15,118,9" name="jetbrains.mps.ide.platform.actions.core.DefaultRefactoringUI$4$2" />
      <unit id="5271515234663598684" at="118,30,126,9" name="jetbrains.mps.ide.platform.actions.core.DefaultRefactoringUI$4$3" />
      <unit id="5532289631195831699" at="71,82,83,9" name="jetbrains.mps.ide.platform.actions.core.DefaultRefactoringUI$3$1" />
      <unit id="1109674566551707311" at="95,61,109,13" name="jetbrains.mps.ide.platform.actions.core.DefaultRefactoringUI$4$1$1" />
      <unit id="2106197219109756080" at="68,42,85,5" name="jetbrains.mps.ide.platform.actions.core.DefaultRefactoringUI$3" />
      <unit id="4174809750969169902" at="92,77,114,9" name="jetbrains.mps.ide.platform.actions.core.DefaultRefactoringUI$4$1" />
      <unit id="682884947191506093" at="89,56,128,5" name="jetbrains.mps.ide.platform.actions.core.DefaultRefactoringUI$4" />
      <unit id="5532289631192025701" at="35,0,131,0" name="jetbrains.mps.ide.platform.actions.core.DefaultRefactoringUI" />
>>>>>>> 8a493978
    </file>
  </root>
  <root nodeRef="r:cc08a4fa-e4f1-443c-b8f2-4a41972141bb(jetbrains.mps.ide.platform.actions.core)/6015942601922580796">
    <file name="RefactoringProcessor.java">
<<<<<<< HEAD
      <node id="6015942601922580796" at="35,0,36,0" concept="13" trace="LOG" />
      <node id="5532289631192209110" at="37,416,38,0" concept="12" />
      <node id="2879121209713780924" at="38,0,39,204" concept="9" />
      <node id="2106197219109072391" at="39,204,40,124" concept="9" />
      <node id="6425285003175411243" at="43,102,44,141" concept="3" />
      <node id="2106197219109072438" at="47,136,48,54" concept="10" />
      <node id="2106197219109072462" at="51,66,52,39" concept="10" />
      <node id="788503456863195052" at="56,7,57,0" concept="12" />
      <node id="788503456864017065" at="57,0,58,112" concept="9" />
      <node id="6325937700444392156" at="59,34,60,18" concept="10" />
      <node id="3097362362463455421" at="61,5,62,0" concept="12" />
      <node id="3097362362463655786" at="64,35,65,20" concept="10" />
      <node id="2106197219109756070" at="67,75,68,73" concept="9" />
      <node id="2106197219109756098" at="70,29,71,73" concept="9" />
      <node id="2106197219109756127" at="71,73,72,65" concept="3" />
      <node id="2106197219109756150" at="74,19,75,143" concept="3" />
      <node id="3818729150937331619" at="77,52,78,65" concept="3" />
      <node id="6325937700444397165" at="79,17,80,39" concept="3" />
      <node id="2770867049915052653" at="80,39,81,22" concept="1" />
      <node id="2106197219109756141" at="83,49,84,39" concept="3" />
      <node id="2106197219109756145" at="84,39,85,22" concept="1" />
      <node id="2106197219109756173" at="87,13,88,35" concept="3" />
      <node id="2106197219109756188" at="91,30,92,22" concept="10" />
      <node id="8821602715295553819" at="93,9,94,58" concept="9" />
      <node id="8821602715295553827" at="95,139,96,129" concept="9" />
      <node id="8821602715295553847" at="98,99,99,62" concept="3" />
      <node id="3097362362463645180" at="102,9,103,29" concept="10" />
      <node id="2106197219109756185" at="105,6,106,0" concept="12" />
      <node id="8821602715295553855" at="106,0,107,140" concept="10" />
      <node id="4661652150169120772" at="110,391,111,140" concept="3" />
      <node id="4897761754589447184" at="122,493,123,83" concept="9" />
      <node id="4897761754589447219" at="125,126,126,72" concept="10" />
      <node id="4897761754589447227" at="129,28,130,50" concept="3" />
      <node id="4897761754589447233" at="131,32,132,47" concept="3" />
      <node id="8821602715295521689" at="142,591,143,0" concept="12" />
      <node id="8821602715295524845" at="143,0,144,0" concept="12" />
      <node id="8821602715295725736" at="144,0,145,218" concept="9" />
      <node id="7222086642608042807" at="146,37,147,13" concept="10" />
      <node id="3097362362464064233" at="148,5,149,0" concept="12" />
      <node id="3097362362463896389" at="149,0,150,86" concept="9" />
      <node id="3097362362463900012" at="152,59,153,79" concept="3" />
      <node id="788503456864707551" at="155,7,156,0" concept="12" />
      <node id="2905662307331489509" at="157,38,158,13" concept="10" />
      <node id="2905662307331473285" at="159,5,160,0" concept="12" />
      <node id="8193174057327819547" at="162,25,163,86" concept="9" />
      <node id="4669701099662989251" at="164,37,165,17" concept="10" />
      <node id="2879121209715543361" at="169,37,170,65" concept="10" />
      <node id="4661652150168999300" at="174,32,175,29" concept="3" />
      <node id="2106197219109072398" at="42,25,45,9" concept="6" />
      <node id="2106197219109072436" at="47,0,50,0" concept="8" trace="translate#(Ljetbrains/mps/refactoring/participant/RefactoringParticipant/ParticipantApplied;)Ljava/lang/Iterable;" />
      <node id="2106197219109072460" at="51,0,54,0" concept="8" trace="select#(Ljetbrains/mps/refactoring/participant/RefactoringParticipant/Option;)Ljava/lang/String;" />
      <node id="6325937700444372007" at="58,112,61,5" concept="7" />
      <node id="3097362362463522052" at="64,0,67,0" concept="8" trace="canExecute#()Z" />
      <node id="3818729150937331619" at="76,44,79,17" concept="7" />
      <node id="2106197219109756186" at="90,11,93,9" concept="7" />
      <node id="8821602715295553843" at="97,125,100,13" concept="6" />
      <node id="5532289631196731901" at="110,0,113,0" concept="14" trace="performRefactoringUserInteractive#(Ljetbrains/mps/project/MPSProject;Ljava/lang/String;Ljava/lang/Iterable;Ljava/util/List;Ljetbrains/mps/baseLanguage/closures/runtime/_FunctionTypes/_return_P2_E0;)V" />
      <node id="4897761754589447208" at="125,0,128,0" concept="8" trace="invoke#(Ljava/lang/Iterable;)Ljava/util/Map;" />
      <node id="4897761754589447231" at="130,50,133,9" concept="7" />
      <node id="7222086642608030779" at="145,218,148,5" concept="7" />
      <node id="5532289631192005360" at="152,0,155,0" concept="8" trace="invoke#(Lorg/jetbrains/mps/openapi/util/ProgressMonitor;)V" />
      <node id="2905662307331478293" at="156,0,159,5" concept="7" />
      <node id="4669701099662981494" at="163,86,166,9" concept="7" />
      <node id="2879121209715534126" at="169,0,172,0" concept="8" trace="select#(null)null" />
      <node id="8946495411360856432" at="173,9,176,9" concept="7" />
      <node id="2106197219109756139" at="82,15,86,15" concept="7" />
      <node id="8821602715295553839" at="96,129,101,11" concept="6" />
      <node id="5532289631191995210" at="150,86,155,7" concept="3" />
      <node id="2879121209715195045" at="167,145,172,72" concept="3" />
      <node id="4897761754589447225" at="129,0,135,0" concept="8" trace="invoke#()V" />
      <node id="2879121209715195039" at="166,9,173,9" concept="6" />
      <node id="8821602715295553824" at="94,58,102,9" concept="6" />
      <node id="2106197219109072428" at="45,9,54,34" concept="3" />
      <node id="2770867049915041808" at="73,143,82,15" concept="18" />
      <node id="4897761754589447189" at="123,83,135,7" concept="3" />
      <node id="5532289631195579004" at="42,0,56,0" concept="8" trace="run#()V" />
      <node id="2106197219109756133" at="72,65,87,13" concept="6" />
      <node id="4897761754589447182" at="122,0,137,0" concept="14" trace="performRefactoringInProject#(Ljetbrains/mps/project/Project;Ljetbrains/mps/refactoring/participant/RefactoringUI;Ljava/lang/String;Ljava/lang/Iterable;Ljava/util/List;Ljetbrains/mps/baseLanguage/closures/runtime/_FunctionTypes/_return_P2_E0;Ljetbrains/mps/baseLanguage/closures/runtime/_FunctionTypes/_void_P1_E0;)V" />
      <node id="5532289631195568752" at="40,124,56,7" concept="3" />
      <node id="5532289631196520064" at="162,0,178,0" concept="8" trace="run#()V" />
      <node id="5532289631196510108" at="160,0,178,90" concept="3" />
      <node id="3097362362463688148" at="70,0,90,0" concept="8" trace="run#()V" />
      <node id="3097362362463679461" at="68,73,90,11" concept="3" />
      <node id="3097362362463522058" at="67,0,105,0" concept="8" trace="execute#(Lorg/jetbrains/mps/openapi/util/ProgressMonitor;)Ljetbrains/mps/ide/findusages/model/SearchResults;" />
      <node id="8193174057327207053" at="142,0,180,0" concept="14" trace="performRefactoring#(Ljetbrains/mps/refactoring/participant/RefactoringParticipant/ParticipantStateFactory;Ljetbrains/mps/refactoring/participant/RefactoringUI;Ljetbrains/mps/refactoring/participant/RefactoringSession;Lorg/jetbrains/mps/openapi/module/SRepository;Lorg/jetbrains/mps/openapi/module/SearchScope;Ljava/lang/String;Ljava/lang/Iterable;Ljava/util/List;Ljetbrains/mps/baseLanguage/closures/runtime/_FunctionTypes/_return_P1_E0;Ljetbrains/mps/baseLanguage/closures/runtime/_FunctionTypes/_void_P0_E0;)V" />
      <node id="3097362362463496494" at="62,0,105,6" concept="9" />
      <node id="8193174057325020403" at="37,0,109,0" concept="14" trace="askParticipantChanges#(Ljetbrains/mps/refactoring/participant/RefactoringParticipant/ParticipantStateFactory;Ljetbrains/mps/refactoring/participant/RefactoringUI;Lorg/jetbrains/mps/openapi/module/SRepository;Lorg/jetbrains/mps/openapi/module/SearchScope;Ljava/lang/Iterable;Ljava/util/List;)Ljetbrains/mps/baseLanguage/tuples/runtime/Tuples/_2;" />
      <scope id="2106197219109072400" at="43,102,44,141" />
      <scope id="2106197219109072437" at="47,136,48,54" />
      <scope id="2106197219109072461" at="51,66,52,39" />
      <scope id="6325937700444372009" at="59,34,60,18" />
      <scope id="3097362362463522056" at="64,35,65,20" />
      <scope id="2770867049915041810" at="74,19,75,143" />
      <scope id="3818729150937331619" at="77,52,78,65" />
      <scope id="2106197219109756187" at="91,30,92,22" />
      <scope id="8821602715295553846" at="98,99,99,62" />
      <scope id="5532289631196731902" at="110,391,111,140" />
      <scope id="4897761754589447218" at="125,126,126,72" />
      <scope id="4897761754589447232" at="131,32,132,47" />
      <scope id="7222086642608030781" at="146,37,147,13" />
      <scope id="5532289631192005361" at="152,59,153,79" />
      <scope id="2905662307331478295" at="157,38,158,13" />
      <scope id="4669701099662981496" at="164,37,165,17" />
      <scope id="2879121209715534127" at="169,37,170,65" />
      <scope id="8946495411360856434" at="174,32,175,29" />
      <scope id="2106197219109756140" at="83,49,85,22" />
      <scope id="2106197219109072398" at="42,25,45,9">
        <var name="participant" id="2106197219109072399" />
      </scope>
      <scope id="2106197219109072436" at="47,0,50,0">
        <var name="it" id="2106197219109072436" />
      </scope>
      <scope id="2106197219109072460" at="51,0,54,0">
        <var name="it" id="2106197219109072460" />
      </scope>
      <scope id="3097362362463522052" at="64,0,67,0" />
      <scope id="8821602715295553842" at="97,125,100,13" />
      <scope id="8821602715295553843" at="97,125,100,13">
        <var name="change" id="8821602715295553845" />
      </scope>
      <scope id="5532289631196731901" at="110,0,113,0">
=======
      <node id="5532289631192209110" at="34,416,35,0" concept="12" />
      <node id="2879121209713780924" at="35,0,36,204" concept="9" />
      <node id="2106197219109072391" at="36,204,37,124" concept="9" />
      <node id="6425285003175411243" at="40,102,41,141" concept="3" />
      <node id="2106197219109072438" at="44,136,45,54" concept="10" />
      <node id="2106197219109072462" at="48,66,49,39" concept="10" />
      <node id="788503456863195052" at="53,7,54,0" concept="12" />
      <node id="788503456864017065" at="54,0,55,112" concept="9" />
      <node id="6325937700444392156" at="56,34,57,18" concept="10" />
      <node id="3097362362463455421" at="58,5,59,0" concept="12" />
      <node id="3097362362463655786" at="61,35,62,20" concept="10" />
      <node id="2106197219109756070" at="64,100,65,73" concept="9" />
      <node id="2106197219109756098" at="67,29,68,73" concept="9" />
      <node id="2106197219109756127" at="68,73,69,65" concept="3" />
      <node id="2106197219109756150" at="70,143,71,141" concept="3" />
      <node id="2106197219109756141" at="72,49,73,39" concept="3" />
      <node id="2106197219109756145" at="73,39,74,22" concept="1" />
      <node id="2106197219109756173" at="76,13,77,35" concept="3" />
      <node id="2106197219109756188" at="80,30,81,22" concept="10" />
      <node id="8821602715295553819" at="82,9,83,58" concept="9" />
      <node id="8821602715295553827" at="84,139,85,129" concept="9" />
      <node id="8821602715295553847" at="87,99,88,62" concept="3" />
      <node id="3097362362463645180" at="91,9,92,29" concept="10" />
      <node id="2106197219109756185" at="94,6,95,0" concept="12" />
      <node id="8821602715295553855" at="95,0,96,140" concept="10" />
      <node id="4661652150169120772" at="99,391,100,140" concept="3" />
      <node id="4897761754589447184" at="111,493,112,83" concept="9" />
      <node id="4897761754589447219" at="114,126,115,72" concept="10" />
      <node id="4897761754589447227" at="118,28,119,50" concept="3" />
      <node id="4897761754589447233" at="120,32,121,47" concept="3" />
      <node id="8821602715295521689" at="131,591,132,0" concept="12" />
      <node id="8821602715295524845" at="132,0,133,0" concept="12" />
      <node id="8821602715295725736" at="133,0,134,218" concept="9" />
      <node id="7222086642608042807" at="135,37,136,13" concept="10" />
      <node id="3097362362464064233" at="137,5,138,0" concept="12" />
      <node id="3097362362463896389" at="138,0,139,86" concept="9" />
      <node id="3097362362463900012" at="141,59,142,108" concept="3" />
      <node id="788503456864707551" at="144,7,145,0" concept="12" />
      <node id="2905662307331489509" at="146,38,147,13" concept="10" />
      <node id="2905662307331473285" at="148,5,149,0" concept="12" />
      <node id="8193174057327819547" at="151,25,152,86" concept="9" />
      <node id="4669701099662989251" at="153,37,154,17" concept="10" />
      <node id="2879121209715543361" at="158,37,159,65" concept="10" />
      <node id="4661652150168999300" at="163,32,164,29" concept="3" />
      <node id="2106197219109072398" at="39,25,42,9" concept="6" />
      <node id="2106197219109072436" at="44,0,47,0" concept="8" trace="translate#(Ljetbrains/mps/refactoring/participant/RefactoringParticipant/ParticipantApplied;)Ljava/lang/Iterable;" />
      <node id="2106197219109072460" at="48,0,51,0" concept="8" trace="select#(Ljetbrains/mps/refactoring/participant/RefactoringParticipant/Option;)Ljava/lang/String;" />
      <node id="6325937700444372007" at="55,112,58,5" concept="7" />
      <node id="3097362362463522052" at="61,0,64,0" concept="8" trace="canExecute#()Z" />
      <node id="2106197219109756186" at="79,11,82,9" concept="7" />
      <node id="8821602715295553843" at="86,125,89,13" concept="6" />
      <node id="5532289631196731901" at="99,0,102,0" concept="14" trace="performRefactoringUserInteractive#(Ljetbrains/mps/project/MPSProject;Ljava/lang/String;Ljava/lang/Iterable;Ljava/util/List;Ljetbrains/mps/baseLanguage/closures/runtime/_FunctionTypes/_return_P2_E0;)V" />
      <node id="4897761754589447208" at="114,0,117,0" concept="8" trace="invoke#(Ljava/lang/Iterable;)Ljava/util/Map;" />
      <node id="4897761754589447231" at="119,50,122,9" concept="7" />
      <node id="7222086642608030779" at="134,218,137,5" concept="7" />
      <node id="5532289631192005360" at="141,0,144,0" concept="8" trace="invoke#(Lorg/jetbrains/mps/openapi/util/ProgressMonitor;)V" />
      <node id="2905662307331478293" at="145,0,148,5" concept="7" />
      <node id="4669701099662981494" at="152,86,155,9" concept="7" />
      <node id="2879121209715534126" at="158,0,161,0" concept="8" trace="select#(null)null" />
      <node id="8946495411360856432" at="162,9,165,9" concept="7" />
      <node id="2106197219109756139" at="71,141,75,15" concept="7" />
      <node id="8821602715295553839" at="85,129,90,11" concept="6" />
      <node id="5532289631191995210" at="139,86,144,7" concept="3" />
      <node id="2879121209715195045" at="156,145,161,72" concept="3" />
      <node id="4897761754589447225" at="118,0,124,0" concept="8" trace="invoke#()V" />
      <node id="2106197219109756133" at="69,65,76,13" concept="6" />
      <node id="2879121209715195039" at="155,9,162,9" concept="6" />
      <node id="8821602715295553824" at="83,58,91,9" concept="6" />
      <node id="2106197219109072428" at="42,9,51,34" concept="3" />
      <node id="3097362362463688148" at="67,0,79,0" concept="8" trace="run#()V" />
      <node id="4897761754589447189" at="112,83,124,7" concept="3" />
      <node id="5532289631195579004" at="39,0,53,0" concept="8" trace="run#()V" />
      <node id="3097362362463679461" at="65,73,79,11" concept="3" />
      <node id="4897761754589447182" at="111,0,126,0" concept="14" trace="performRefactoringInProject#(Ljetbrains/mps/project/Project;Ljetbrains/mps/refactoring/participant/RefactoringUI;Ljava/lang/String;Ljava/lang/Iterable;Ljava/util/List;Ljetbrains/mps/baseLanguage/closures/runtime/_FunctionTypes/_return_P2_E0;Ljetbrains/mps/baseLanguage/closures/runtime/_FunctionTypes/_void_P1_E0;)V" />
      <node id="5532289631195568752" at="37,124,53,7" concept="3" />
      <node id="5532289631196520064" at="151,0,167,0" concept="8" trace="run#()V" />
      <node id="5532289631196510108" at="149,0,167,90" concept="3" />
      <node id="3097362362463522058" at="64,0,94,0" concept="8" trace="execute#(Lorg/jetbrains/mps/openapi/module/ModelAccess;Lorg/jetbrains/mps/openapi/util/ProgressMonitor;)Ljetbrains/mps/ide/findusages/model/SearchResults;" />
      <node id="3097362362463496494" at="59,0,94,6" concept="9" />
      <node id="8193174057327207053" at="131,0,169,0" concept="14" trace="performRefactoring#(Ljetbrains/mps/refactoring/participant/RefactoringParticipant/ParticipantStateFactory;Ljetbrains/mps/refactoring/participant/RefactoringUI;Ljetbrains/mps/refactoring/participant/RefactoringSession;Lorg/jetbrains/mps/openapi/module/SRepository;Lorg/jetbrains/mps/openapi/module/SearchScope;Ljava/lang/String;Ljava/lang/Iterable;Ljava/util/List;Ljetbrains/mps/baseLanguage/closures/runtime/_FunctionTypes/_return_P1_E0;Ljetbrains/mps/baseLanguage/closures/runtime/_FunctionTypes/_void_P0_E0;)V" />
      <node id="8193174057325020403" at="34,0,98,0" concept="14" trace="askParticipantChanges#(Ljetbrains/mps/refactoring/participant/RefactoringParticipant/ParticipantStateFactory;Ljetbrains/mps/refactoring/participant/RefactoringUI;Lorg/jetbrains/mps/openapi/module/SRepository;Lorg/jetbrains/mps/openapi/module/SearchScope;Ljava/lang/Iterable;Ljava/util/List;)Ljetbrains/mps/baseLanguage/tuples/runtime/Tuples/_2;" />
      <scope id="2106197219109072400" at="40,102,41,141" />
      <scope id="2106197219109072437" at="44,136,45,54" />
      <scope id="2106197219109072461" at="48,66,49,39" />
      <scope id="6325937700444372009" at="56,34,57,18" />
      <scope id="3097362362463522056" at="61,35,62,20" />
      <scope id="2106197219109756187" at="80,30,81,22" />
      <scope id="8821602715295553846" at="87,99,88,62" />
      <scope id="5532289631196731902" at="99,391,100,140" />
      <scope id="4897761754589447218" at="114,126,115,72" />
      <scope id="4897761754589447232" at="120,32,121,47" />
      <scope id="7222086642608030781" at="135,37,136,13" />
      <scope id="5532289631192005361" at="141,59,142,108" />
      <scope id="2905662307331478295" at="146,38,147,13" />
      <scope id="4669701099662981496" at="153,37,154,17" />
      <scope id="2879121209715534127" at="158,37,159,65" />
      <scope id="8946495411360856434" at="163,32,164,29" />
      <scope id="2106197219109756140" at="72,49,74,22" />
      <scope id="2106197219109072398" at="39,25,42,9">
        <var name="participant" id="2106197219109072399" />
      </scope>
      <scope id="2106197219109072436" at="44,0,47,0">
        <var name="it" id="2106197219109072436" />
      </scope>
      <scope id="2106197219109072460" at="48,0,51,0">
        <var name="it" id="2106197219109072460" />
      </scope>
      <scope id="3097362362463522052" at="61,0,64,0" />
      <scope id="8821602715295553842" at="86,125,89,13" />
      <scope id="8821602715295553843" at="86,125,89,13">
        <var name="change" id="8821602715295553845" />
      </scope>
      <scope id="5532289631196731901" at="99,0,102,0">
>>>>>>> 8a493978
        <var name="doRefactor" id="5532289631196732049" />
        <var name="initialStates" id="5532289631196732046" />
        <var name="participants" id="5532289631196732038" />
        <var name="project" id="5532289631196732030" />
        <var name="refactoringName" id="5532289631196732036" />
      </scope>
<<<<<<< HEAD
      <scope id="4897761754589447208" at="125,0,128,0">
        <var name="participantStates" id="4897761754589447208" />
      </scope>
      <scope id="5532289631192005360" at="152,0,155,0">
        <var name="progressMonitor" id="5532289631192005360" />
      </scope>
      <scope id="2879121209715534126" at="169,0,172,0">
        <var name="it" id="2879121209715534126" />
      </scope>
      <scope id="4897761754589447226" at="129,28,133,9" />
      <scope id="2770867049915041811" at="76,0,81,22">
        <var name="e" id="2770867049915041813" />
      </scope>
      <scope id="2770867049915041817" at="76,44,81,22" />
      <scope id="8821602715295553839" at="96,129,101,11">
        <var name="nodeChanges" id="8821602715295553841" />
      </scope>
      <scope id="2879121209715195041" at="167,145,172,72" />
      <scope id="8821602715295553826" at="95,139,101,11">
        <var name="participantChanges" id="8821602715295553828" />
      </scope>
      <scope id="4897761754589447225" at="129,0,135,0" />
      <scope id="2879121209715195039" at="166,9,173,9">
        <var name="participantState" id="2879121209715195040" />
      </scope>
      <scope id="8821602715295553824" at="94,58,102,9">
        <var name="participantState" id="8821602715295553825" />
      </scope>
      <scope id="5532289631195579005" at="42,25,54,34" />
      <scope id="2106197219109756135" at="73,143,86,15" />
      <scope id="4897761754589447183" at="122,493,135,7">
        <var name="refactoringSession" id="4897761754589447185" />
      </scope>
      <scope id="5532289631195579004" at="42,0,56,0" />
      <scope id="5532289631196520065" at="162,25,176,9">
        <var name="getFinalObject" id="8193174057327819548" />
      </scope>
      <scope id="2106197219109756133" at="72,65,87,13">
        <var name="participantState" id="2106197219109756134" />
      </scope>
      <scope id="4897761754589447182" at="122,0,137,0">
=======
      <scope id="4897761754589447208" at="114,0,117,0">
        <var name="participantStates" id="4897761754589447208" />
      </scope>
      <scope id="5532289631192005360" at="141,0,144,0">
        <var name="progressMonitor" id="5532289631192005360" />
      </scope>
      <scope id="2879121209715534126" at="158,0,161,0">
        <var name="it" id="2879121209715534126" />
      </scope>
      <scope id="4897761754589447226" at="118,28,122,9" />
      <scope id="2106197219109756135" at="70,143,75,15" />
      <scope id="8821602715295553839" at="85,129,90,11">
        <var name="nodeChanges" id="8821602715295553841" />
      </scope>
      <scope id="2879121209715195041" at="156,145,161,72" />
      <scope id="8821602715295553826" at="84,139,90,11">
        <var name="participantChanges" id="8821602715295553828" />
      </scope>
      <scope id="4897761754589447225" at="118,0,124,0" />
      <scope id="2106197219109756133" at="69,65,76,13">
        <var name="participantState" id="2106197219109756134" />
      </scope>
      <scope id="2879121209715195039" at="155,9,162,9">
        <var name="participantState" id="2879121209715195040" />
      </scope>
      <scope id="8821602715295553824" at="83,58,91,9">
        <var name="participantState" id="8821602715295553825" />
      </scope>
      <scope id="3097362362463688149" at="67,29,77,35">
        <var name="steps" id="2106197219109756099" />
      </scope>
      <scope id="5532289631195579005" at="39,25,51,34" />
      <scope id="3097362362463688148" at="67,0,79,0" />
      <scope id="4897761754589447183" at="111,493,124,7">
        <var name="refactoringSession" id="4897761754589447185" />
      </scope>
      <scope id="5532289631195579004" at="39,0,53,0" />
      <scope id="5532289631196520065" at="151,25,165,9">
        <var name="getFinalObject" id="8193174057327819548" />
      </scope>
      <scope id="4897761754589447182" at="111,0,126,0">
>>>>>>> 8a493978
        <var name="doCleanup" id="4897761754589447270" />
        <var name="doRefactor" id="4897761754589447256" />
        <var name="initialStates" id="4897761754589447253" />
        <var name="participants" id="4897761754589447245" />
        <var name="project" id="4897761754589447241" />
        <var name="refactoringName" id="4897761754589447243" />
        <var name="refactoringUI" id="4897761754589556038" />
      </scope>
<<<<<<< HEAD
      <scope id="5532289631196520064" at="162,0,178,0" />
      <scope id="3097362362463688149" at="70,29,88,35">
        <var name="steps" id="2106197219109756099" />
      </scope>
      <scope id="3097362362463688148" at="70,0,90,0" />
      <scope id="3097362362463522066" at="67,75,103,29">
        <var name="cancelled" id="2106197219109756071" />
        <var name="searchResults" id="8821602715295553820" />
      </scope>
      <scope id="8193174057327207054" at="142,591,178,90">
        <var name="participantChanges" id="8821602715295725739" />
        <var name="searchResults" id="3097362362463896390" />
      </scope>
      <scope id="3097362362463522058" at="67,0,105,0">
        <var name="progressMonitor" id="3097362362463522062" />
      </scope>
      <scope id="8193174057327207053" at="142,0,180,0">
=======
      <scope id="5532289631196520064" at="151,0,167,0" />
      <scope id="3097362362463522066" at="64,100,92,29">
        <var name="cancelled" id="2106197219109756071" />
        <var name="searchResults" id="8821602715295553820" />
      </scope>
      <scope id="3097362362463522058" at="64,0,94,0">
        <var name="modelAccess" id="3097362362463522060" />
        <var name="progressMonitor" id="3097362362463522062" />
      </scope>
      <scope id="8193174057327207054" at="131,591,167,90">
        <var name="participantChanges" id="8821602715295725739" />
        <var name="searchResults" id="3097362362463896390" />
      </scope>
      <scope id="8193174057327207053" at="131,0,169,0">
>>>>>>> 8a493978
        <var name="doCleanup" id="4661652150168978719" />
        <var name="doRefactor" id="8193174057327402341" />
        <var name="factory" id="1109674566554136464" />
        <var name="initialStates" id="8193174057327207257" />
        <var name="participants" id="8193174057327207249" />
        <var name="refactoringName" id="3872874963722427661" />
        <var name="refactoringSession" id="5532289631199059364" />
        <var name="refactoringUI" id="8193174057327207247" />
        <var name="repository" id="5532289631196660464" />
        <var name="scope" id="5532289631196664296" />
      </scope>
<<<<<<< HEAD
      <scope id="8193174057324869871" at="37,416,107,140">
=======
      <scope id="8193174057324869871" at="34,416,96,140">
>>>>>>> 8a493978
        <var name="options" id="2106197219109072392" />
        <var name="participantStates" id="2879121209713780925" />
        <var name="searchTask" id="3097362362463496495" />
        <var name="selectedOptions" id="788503456864017066" />
      </scope>
<<<<<<< HEAD
      <scope id="8193174057325020403" at="37,0,109,0">
=======
      <scope id="8193174057325020403" at="34,0,98,0">
>>>>>>> 8a493978
        <var name="factory" id="1109674566553715823" />
        <var name="nodes" id="8193174057325002287" />
        <var name="participants" id="8193174057325595781" />
        <var name="refactoringUI" id="5532289631196161374" />
        <var name="repository" id="5532289631196197551" />
        <var name="searchScope" id="5532289631196216779" />
      </scope>
<<<<<<< HEAD
      <unit id="2106197219109072436" at="46,79,50,9" name="jetbrains.mps.ide.platform.actions.core.RefactoringProcessor$1$1" />
      <unit id="2106197219109072460" at="50,31,54,9" name="jetbrains.mps.ide.platform.actions.core.RefactoringProcessor$1$2" />
      <unit id="4897761754589447208" at="124,225,128,5" name="jetbrains.mps.ide.platform.actions.core.RefactoringProcessor$3" />
      <unit id="5532289631192005360" at="151,32,155,5" name="jetbrains.mps.ide.platform.actions.core.RefactoringProcessor$5" />
      <unit id="2879121209715534126" at="168,86,172,11" name="jetbrains.mps.ide.platform.actions.core.RefactoringProcessor$6$1" />
      <unit id="4897761754589447225" at="128,11,135,5" name="jetbrains.mps.ide.platform.actions.core.RefactoringProcessor$4" />
      <unit id="5532289631195579004" at="41,30,56,5" name="jetbrains.mps.ide.platform.actions.core.RefactoringProcessor$1" />
      <unit id="5532289631196520064" at="161,42,178,5" name="jetbrains.mps.ide.platform.actions.core.RefactoringProcessor$6" />
      <unit id="3097362362463688148" at="69,54,90,9" name="jetbrains.mps.ide.platform.actions.core.RefactoringProcessor$2$1" />
      <unit id="3097362362463522050" at="63,32,105,5" name="jetbrains.mps.ide.platform.actions.core.RefactoringProcessor$2" />
      <unit id="6015942601922580796" at="34,0,182,0" name="jetbrains.mps.ide.platform.actions.core.RefactoringProcessor" />
=======
      <unit id="2106197219109072436" at="43,79,47,9" name="jetbrains.mps.ide.platform.actions.core.RefactoringProcessor$1$1" />
      <unit id="2106197219109072460" at="47,31,51,9" name="jetbrains.mps.ide.platform.actions.core.RefactoringProcessor$1$2" />
      <unit id="4897761754589447208" at="113,225,117,5" name="jetbrains.mps.ide.platform.actions.core.RefactoringProcessor$3" />
      <unit id="5532289631192005360" at="140,32,144,5" name="jetbrains.mps.ide.platform.actions.core.RefactoringProcessor$5" />
      <unit id="2879121209715534126" at="157,86,161,11" name="jetbrains.mps.ide.platform.actions.core.RefactoringProcessor$6$1" />
      <unit id="4897761754589447225" at="117,11,124,5" name="jetbrains.mps.ide.platform.actions.core.RefactoringProcessor$4" />
      <unit id="3097362362463688148" at="66,38,79,9" name="jetbrains.mps.ide.platform.actions.core.RefactoringProcessor$2$1" />
      <unit id="5532289631195579004" at="38,30,53,5" name="jetbrains.mps.ide.platform.actions.core.RefactoringProcessor$1" />
      <unit id="5532289631196520064" at="150,42,167,5" name="jetbrains.mps.ide.platform.actions.core.RefactoringProcessor$6" />
      <unit id="3097362362463522050" at="60,32,94,5" name="jetbrains.mps.ide.platform.actions.core.RefactoringProcessor$2" />
      <unit id="6015942601922580796" at="32,0,171,0" name="jetbrains.mps.ide.platform.actions.core.RefactoringProcessor" />
>>>>>>> 8a493978
    </file>
  </root>
  <root nodeRef="r:cc08a4fa-e4f1-443c-b8f2-4a41972141bb(jetbrains.mps.ide.platform.actions.core)/7321908258465164318">
    <file name="SelectOptionsDialog.java">
      <node id="7321908258465208601" at="20,0,21,0" concept="4" trace="myOptions" />
      <node id="3872874963722529201" at="21,0,22,0" concept="4" trace="myMessage" />
      <node id="7321908258465341702" at="22,0,23,0" concept="4" trace="myCheckBoxes" />
      <node id="7321908258465351443" at="23,0,24,0" concept="4" trace="mySelected" />
      <node id="7321908258465169079" at="24,99,25,25" concept="15" />
      <node id="7321908258465209640" at="25,25,26,24" concept="3" />
      <node id="3872874963722531463" at="26,24,27,24" concept="3" />
      <node id="7684902257125881397" at="27,24,28,11" concept="3" />
      <node id="7684902257125876576" at="28,11,29,20" concept="3" />
      <node id="7321908258465295214" at="32,44,33,51" concept="9" />
      <node id="7684902257126054800" at="33,51,34,14" concept="9" />
      <node id="7684902257126168115" at="34,14,35,0" concept="12" />
      <node id="7684902257126172564" at="36,5,37,54" concept="9" />
      <node id="7684902257126172569" at="37,54,38,39" concept="3" />
      <node id="7684902257126172587" at="38,39,39,40" concept="3" />
      <node id="7684902257126172598" at="39,40,40,18" concept="3" />
      <node id="7684902257126172604" at="40,18,41,20" concept="3" />
      <node id="7684902257126172611" at="41,20,42,20" concept="3" />
      <node id="7684902257126172617" at="42,20,43,20" concept="3" />
      <node id="7684902257126172623" at="43,20,44,0" concept="12" />
      <node id="7684902257126172638" at="44,0,45,42" concept="3" />
      <node id="7684902257126171527" at="45,42,46,0" concept="12" />
      <node id="7684902257126168985" at="47,5,48,0" concept="12" />
      <node id="6812098398776640654" at="49,37,50,54" concept="9" />
      <node id="6812098398776640659" at="50,54,51,39" concept="3" />
      <node id="6812098398776640665" at="51,39,52,40" concept="3" />
      <node id="6812098398776640676" at="52,40,53,18" concept="3" />
      <node id="6812098398776640682" at="53,18,54,20" concept="3" />
      <node id="6812098398776640688" at="54,20,55,20" concept="3" />
      <node id="6812098398776640694" at="55,20,56,20" concept="3" />
      <node id="7684902257126050962" at="56,20,57,0" concept="12" />
      <node id="7321908258465342871" at="57,0,58,55" concept="9" />
      <node id="7321908258465344511" at="58,55,59,63" concept="3" />
      <node id="7321908258465301779" at="59,63,60,29" concept="3" />
      <node id="7321908258465313250" at="61,5,62,17" concept="10" />
      <node id="7321908258465353743" at="65,40,66,65" concept="3" />
      <node id="1817798995038247184" at="68,75,69,56" concept="3" />
      <node id="5918389564640884742" at="71,5,72,32" concept="3" />
      <node id="6400105291801680607" at="74,114,75,91" concept="9" />
      <node id="6400105291801680619" at="75,91,76,18" concept="3" />
      <node id="6400105291801680623" at="76,18,77,29" concept="10" />
      <node id="1817798995038243258" at="67,75,70,7" concept="7" />
      <node id="1817798995038236430" at="66,65,71,5" concept="5" />
      <node id="6400105291801680597" at="74,0,79,0" concept="14" trace="selectOptions#(Lcom/intellij/openapi/project/Project;Ljava/util/List;Ljava/lang/String;Ljava/lang/String;)Ljava/util/List;" />
      <node id="7321908258465168619" at="24,0,31,0" concept="2" trace="SelectOptionsDialog#(Lcom/intellij/openapi/project/Project;Ljava/util/List;Ljava/lang/String;Ljava/lang/String;)V" />
      <node id="6400105291801680670" at="64,0,74,0" concept="8" trace="doRefactoringAction#()V" />
      <node id="7684902257126171526" at="35,0,47,5" concept="0" />
      <node id="7321908258465300718" at="48,0,61,5" concept="6" />
      <node id="7321908258465168308" at="31,0,64,0" concept="8" trace="createCenterPanel#()Ljavax/swing/JComponent;" />
      <scope id="1817798995038243260" at="68,75,69,56" />
      <scope id="1817798995038236432" at="67,75,70,7" />
      <scope id="6400105291801680606" at="74,114,77,29">
        <var name="dialog" id="6400105291801680608" />
      </scope>
      <scope id="7321908258465168623" at="24,99,29,20" />
      <scope id="1817798995038236430" at="66,65,71,5">
        <var name="i" id="1817798995038236433" />
      </scope>
      <scope id="6400105291801680597" at="74,0,79,0">
        <var name="message" id="3872874963722533516" />
        <var name="options" id="7321908258465331695" />
        <var name="project" id="6400105291801680598" />
        <var name="title" id="788503456863951899" />
      </scope>
      <scope id="7321908258465168619" at="24,0,31,0">
        <var name="message" id="3872874963722500502" />
        <var name="options" id="7321908258465207843" />
        <var name="project" id="7321908258465207091" />
        <var name="title" id="788503456863948936" />
      </scope>
      <scope id="6400105291801680673" at="65,40,72,32" />
      <scope id="7684902257126171528" at="36,5,46,0">
        <var name="c" id="7684902257126172565" />
      </scope>
      <scope id="6400105291801680670" at="64,0,74,0" />
      <scope id="7321908258465300722" at="49,37,60,29">
        <var name="c" id="6812098398776640655" />
        <var name="checkBox" id="7321908258465342872" />
      </scope>
      <scope id="7321908258465300718" at="48,0,61,5">
        <var name="option" id="7321908258465300720" />
      </scope>
      <scope id="7321908258465168314" at="32,44,62,17">
        <var name="i" id="7684902257126054803" />
        <var name="panel" id="7321908258465295215" />
      </scope>
      <scope id="7321908258465168308" at="31,0,64,0" />
      <unit id="7321908258465164318" at="18,0,81,0" name="jetbrains.mps.ide.platform.actions.core.SelectOptionsDialog" />
    </file>
  </root>
  <root nodeRef="r:cc08a4fa-e4f1-443c-b8f2-4a41972141bb(jetbrains.mps.ide.platform.actions.core)/830211401282058525">
    <file name="MoveNodes_Action.java">
      <node id="830211401282058525" at="19,0,20,0" concept="13" trace="ICON" />
      <node id="830211401282058525" at="21,29,22,34" concept="15" />
      <node id="830211401282058525" at="22,34,23,35" concept="3" />
      <node id="830211401282058525" at="23,35,24,40" concept="3" />
      <node id="830211401282058525" at="27,32,28,16" concept="10" />
      <node id="1929018697515884390" at="32,177,33,198" concept="9" />
      <node id="1929018697515884954" at="33,198,34,61" concept="3" />
      <node id="3396928246103286372" at="34,61,35,47" concept="3" />
      <node id="7217668918195409420" at="36,12,37,48" concept="3" />
      <node id="830211401282058525" at="42,53,43,19" concept="10" />
      <node id="830211401282058525" at="45,5,46,65" concept="9" />
      <node id="830211401282058525" at="47,26,48,62" concept="3" />
      <node id="830211401282058525" at="49,14,50,120" concept="3" />
      <node id="830211401282058525" at="52,26,53,21" concept="10" />
      <node id="830211401282058525" at="54,7,55,0" concept="12" />
      <node id="830211401282058525" at="57,5,58,66" concept="9" />
      <node id="830211401282058525" at="58,66,59,53" concept="3" />
      <node id="830211401282058525" at="60,22,61,21" concept="10" />
      <node id="830211401282058525" at="63,5,64,16" concept="10" />
      <node id="1929018697515858043" at="67,96,68,299" concept="3" />
      <node id="7217668918195409218" at="36,10,38,5" concept="0" />
      <node id="830211401282058525" at="49,12,51,7" concept="0" />
      <node id="830211401282058525" at="41,95,44,5" concept="7" />
      <node id="830211401282058525" at="51,7,54,7" concept="7" />
      <node id="830211401282058525" at="59,53,62,7" concept="7" />
      <node id="830211401282058525" at="26,0,30,0" concept="8" trace="isDumbAware#()Z" />
      <node id="830211401282058525" at="66,0,70,0" concept="8" trace="doExecute#(Lcom/intellij/openapi/actionSystem/AnActionEvent;Ljava/util/Map;)V" />
      <node id="830211401282058525" at="21,0,26,0" concept="2" trace="MoveNodes_Action#()V" />
      <node id="830211401282058525" at="46,65,51,7" concept="7" />
      <node id="7217668918195405500" at="31,89,38,5" concept="7" />
      <node id="830211401282058525" at="56,5,63,5" concept="0" />
      <node id="830211401282058525" at="30,0,40,0" concept="8" trace="doUpdate#(Lcom/intellij/openapi/actionSystem/AnActionEvent;Ljava/util/Map;)V" />
      <node id="830211401282058525" at="44,5,56,5" concept="0" />
      <node id="830211401282058525" at="40,0,66,0" concept="8" trace="collectActionData#(Lcom/intellij/openapi/actionSystem/AnActionEvent;Ljava/util/Map;)Z" />
      <scope id="830211401282058525" at="27,32,28,16" />
      <scope id="7217668918195409219" at="36,12,37,48" />
      <scope id="830211401282058525" at="42,53,43,19" />
      <scope id="830211401282058525" at="47,26,48,62" />
      <scope id="830211401282058525" at="49,14,50,120" />
      <scope id="830211401282058525" at="52,26,53,21" />
      <scope id="830211401282058525" at="60,22,61,21" />
      <scope id="830211401282058525" at="67,96,68,299" />
      <scope id="830211401282058525" at="21,29,24,40" />
      <scope id="7217668918195405502" at="32,177,35,47">
        <var name="refactoring" id="1929018697515884391" />
      </scope>
      <scope id="830211401282058525" at="26,0,30,0" />
      <scope id="830211401282058525" at="66,0,70,0">
        <var name="_params" id="830211401282058525" />
        <var name="event" id="830211401282058525" />
      </scope>
      <scope id="830211401282058525" at="21,0,26,0" />
      <scope id="830211401282058525" at="57,5,62,7">
        <var name="p" id="830211401282058525" />
      </scope>
      <scope id="3396928246103147349" at="31,89,38,5" />
      <scope id="830211401282058525" at="30,0,40,0">
        <var name="_params" id="830211401282058525" />
        <var name="event" id="830211401282058525" />
      </scope>
      <scope id="830211401282058525" at="45,5,55,0">
        <var name="nodes" id="830211401282058525" />
      </scope>
      <scope id="830211401282058525" at="41,95,64,16" />
      <scope id="830211401282058525" at="40,0,66,0">
        <var name="_params" id="830211401282058525" />
        <var name="event" id="830211401282058525" />
      </scope>
      <unit id="830211401282058525" at="18,0,71,0" name="jetbrains.mps.ide.platform.actions.core.MoveNodes_Action" />
    </file>
  </root>
  <root nodeRef="r:cc08a4fa-e4f1-443c-b8f2-4a41972141bb(jetbrains.mps.ide.platform.actions.core)/8784230320738943353">
    <file name="Rename_Action.java">
      <node id="8784230320738943353" at="40,0,41,0" concept="13" trace="LOG" />
      <node id="8784230320738943353" at="41,0,42,0" concept="13" trace="ICON" />
      <node id="8784230320738943353" at="43,26,44,30" concept="15" />
      <node id="8784230320738943353" at="44,30,45,35" concept="3" />
      <node id="8784230320738943353" at="45,35,46,40" concept="3" />
      <node id="8784230320738943353" at="49,32,50,16" concept="10" />
      <node id="8784230320738943419" at="53,87,54,194" concept="10" />
      <node id="8784230320738943353" at="57,89,58,85" concept="3" />
      <node id="8784230320738943353" at="62,53,63,19" concept="10" />
      <node id="8784230320738943353" at="65,5,66,57" concept="9" />
      <node id="8784230320738943353" at="67,215,68,20" concept="3" />
      <node id="8784230320738943353" at="69,7,70,55" concept="3" />
      <node id="8784230320738943353" at="71,25,72,21" concept="10" />
      <node id="8784230320738943353" at="75,5,76,66" concept="9" />
      <node id="8784230320738943353" at="76,66,77,53" concept="3" />
      <node id="8784230320738943353" at="78,22,79,21" concept="10" />
      <node id="8784230320738943353" at="82,5,83,55" concept="9" />
      <node id="8784230320738943353" at="83,55,84,51" concept="3" />
      <node id="8784230320738943353" at="85,22,86,21" concept="10" />
      <node id="8784230320738943353" at="88,5,89,16" concept="10" />
      <node id="1744445256079578769" at="92,96,93,79" concept="3" />
      <node id="5049109624533344526" at="93,79,94,0" concept="12" />
      <node id="8139782154295720561" at="94,0,95,66" concept="9" />
      <node id="8139782154295720536" at="95,66,96,67" concept="9" />
      <node id="8139782154295720554" at="98,25,99,70" concept="3" />
      <node id="8139782154295720565" at="99,70,100,222" concept="3" />
      <node id="8784230320738943373" at="103,32,104,227" concept="3" />
      <node id="8784230320738943381" at="104,227,105,13" concept="10" />
      <node id="1161420610164734724" at="106,5,107,147" concept="9" />
      <node id="8784230320738943405" at="108,26,109,13" concept="10" />
      <node id="8193174057326025247" at="110,5,111,0" concept="12" />
      <node id="8193174057328033517" at="111,0,112,220" concept="9" />
      <node id="8193174057328077055" at="114,176,115,209" concept="3" />
      <node id="4661652150171596858" at="115,209,116,182" concept="9" />
      <node id="8193174057328082122" at="116,182,117,17" concept="10" />
      <node id="8784230320738948502" at="121,67,122,71" concept="11" />
      <node id="2546796854245076454" at="122,71,123,112" concept="9" />
      <node id="885736485116251747" at="123,112,124,95" concept="9" />
      <node id="1782978073203079389" at="124,95,125,184" concept="9" />
      <node id="3818729150937331795" at="127,42,128,107" concept="3" />
      <node id="885736485116253659" at="129,7,130,19" concept="10" />
      <node id="885736485116253661" at="131,5,132,46" concept="10" />
      <node id="8784230320738943353" at="61,95,64,5" concept="7" />
      <node id="8784230320738943353" at="66,57,69,7" concept="7" />
      <node id="8784230320738943353" at="70,55,73,7" concept="7" />
      <node id="8784230320738943353" at="77,53,80,7" concept="7" />
      <node id="8784230320738943353" at="84,51,87,7" concept="7" />
      <node id="8784230320738943403" at="107,147,110,5" concept="7" />
      <node id="3818729150937331795" at="126,37,129,7" concept="7" />
      <node id="8784230320738943353" at="48,0,52,0" concept="8" trace="isDumbAware#()Z" />
      <node id="8784230320738943353" at="52,0,56,0" concept="8" trace="isApplicable#(Lcom/intellij/openapi/actionSystem/AnActionEvent;Ljava/util/Map;)Z" />
      <node id="8784230320738943353" at="56,0,60,0" concept="8" trace="doUpdate#(Lcom/intellij/openapi/actionSystem/AnActionEvent;Ljava/util/Map;)V" />
      <node id="8193174057324768547" at="98,0,102,0" concept="8" trace="run#()V" />
      <node id="8784230320738943371" at="102,7,106,5" concept="7" />
      <node id="8784230320738943353" at="43,0,48,0" concept="2" trace="Rename_Action#()V" />
      <node id="8193174057328072342" at="114,0,119,0" concept="8" trace="invoke#(Ljava/lang/Iterable;Ljetbrains/mps/refactoring/participant/RefactoringSession;)Ljava/util/Map;" />
      <node id="8193174057324768545" at="96,67,102,7" concept="3" />
      <node id="885736485116253648" at="125,184,131,5" concept="7" />
      <node id="8784230320738943353" at="74,5,81,5" concept="0" />
      <node id="8784230320738943353" at="81,5,88,5" concept="0" />
      <node id="8193174057328069111" at="112,220,119,7" concept="3" />
      <node id="8784230320738943353" at="64,5,74,5" concept="0" />
      <node id="2176361721956945585" at="121,0,134,0" concept="8" trace="canBeRenamed#(Ljava/util/Map;)Z" />
      <node id="8784230320738943353" at="91,0,121,0" concept="8" trace="doExecute#(Lcom/intellij/openapi/actionSystem/AnActionEvent;Ljava/util/Map;)V" />
      <node id="8784230320738943353" at="60,0,91,0" concept="8" trace="collectActionData#(Lcom/intellij/openapi/actionSystem/AnActionEvent;Ljava/util/Map;)Z" />
      <scope id="8784230320738943353" at="49,32,50,16" />
      <scope id="8784230320738943418" at="53,87,54,194" />
      <scope id="8784230320738943353" at="57,89,58,85" />
      <scope id="8784230320738943353" at="62,53,63,19" />
      <scope id="8784230320738943353" at="67,215,68,20" />
      <scope id="8784230320738943353" at="71,25,72,21" />
      <scope id="8784230320738943353" at="78,22,79,21" />
      <scope id="8784230320738943353" at="85,22,86,21" />
      <scope id="8784230320738943404" at="108,26,109,13" />
      <scope id="3818729150937331795" at="127,42,128,107" />
      <scope id="8193174057324768549" at="98,25,100,222" />
      <scope id="8784230320738943372" at="103,32,105,13" />
      <scope id="8784230320738943353" at="43,26,46,40" />
      <scope id="8193174057328072344" at="114,176,117,17">
        <var name="m" id="4661652150171596859" />
      </scope>
      <scope id="8784230320738943353" at="48,0,52,0" />
      <scope id="8784230320738943353" at="52,0,56,0">
        <var name="_params" id="8784230320738943353" />
        <var name="event" id="8784230320738943353" />
      </scope>
      <scope id="8784230320738943353" at="56,0,60,0">
        <var name="_params" id="8784230320738943353" />
        <var name="event" id="8784230320738943353" />
      </scope>
      <scope id="8193174057324768547" at="98,0,102,0" />
      <scope id="885736485116253653" at="126,37,130,19" />
      <scope id="8784230320738943353" at="43,0,48,0" />
      <scope id="8784230320738943353" at="75,5,80,7">
        <var name="p" id="8784230320738943353" />
      </scope>
      <scope id="8784230320738943353" at="82,5,87,7">
        <var name="p" id="8784230320738943353" />
      </scope>
      <scope id="8193174057328072342" at="114,0,119,0">
        <var name="changes" id="8193174057328072342" />
        <var name="refactoringSession" id="8193174057328072342" />
      </scope>
      <scope id="8784230320738943353" at="65,5,73,7">
        <var name="node" id="8784230320738943353" />
      </scope>
      <scope id="2176361721956945587" at="121,67,132,46">
        <var name="cd" id="885736485116251748" />
        <var name="concept" id="2546796854245076455" />
        <var name="propertyConstraint" id="1782978073203079390" />
      </scope>
      <scope id="2176361721956945585" at="121,0,134,0">
        <var name="_params" id="2176361721956945585" />
      </scope>
      <scope id="8784230320738943353" at="92,96,119,7">
        <var name="canBeRenamed" id="8139782154295720537" />
        <var name="newName" id="1161420610164734725" />
        <var name="oldName" id="8139782154295720562" />
        <var name="participants" id="8193174057328033518" />
      </scope>
      <scope id="8784230320738943353" at="61,95,89,16" />
      <scope id="8784230320738943353" at="91,0,121,0">
        <var name="_params" id="8784230320738943353" />
        <var name="event" id="8784230320738943353" />
      </scope>
      <scope id="8784230320738943353" at="60,0,91,0">
        <var name="_params" id="8784230320738943353" />
        <var name="event" id="8784230320738943353" />
      </scope>
      <unit id="8193174057324768547" at="97,114,102,5" name="jetbrains.mps.ide.platform.actions.core.Rename_Action$1" />
      <unit id="8193174057328072342" at="113,261,119,5" name="jetbrains.mps.ide.platform.actions.core.Rename_Action$2" />
      <unit id="8784230320738943353" at="39,0,135,0" name="jetbrains.mps.ide.platform.actions.core.Rename_Action" />
    </file>
  </root>
</debug-info>
<|MERGE_RESOLUTION|>--- conflicted
+++ resolved
@@ -586,7 +586,6 @@
   </root>
   <root nodeRef="r:cc08a4fa-e4f1-443c-b8f2-4a41972141bb(jetbrains.mps.ide.platform.actions.core)/5532289631192025701">
     <file name="DefaultRefactoringUI.java">
-<<<<<<< HEAD
       <node id="5532289631192025701" at="35,0,36,0" concept="13" trace="LOG" />
       <node id="5532289631192049893" at="36,0,37,0" concept="4" trace="myProject" />
       <node id="8821602715298128372" at="37,0,38,0" concept="4" trace="myRepository" />
@@ -600,140 +599,67 @@
       <node id="3872874963722999883" at="61,62,62,60" concept="10" />
       <node id="7222086642608396593" at="68,75,69,50" concept="3" />
       <node id="2106197219109756089" at="71,29,72,99" concept="9" />
-      <node id="5532289631192072543" at="72,99,73,41" concept="3" />
-      <node id="3097362362462723439" at="82,25,83,91" concept="9" />
-      <node id="8597966266965357121" at="85,84,86,70" concept="9" />
-      <node id="8597966266965576329" at="88,33,89,63" concept="3" />
-      <node id="1109674566551711317" at="91,23,92,49" concept="3" />
-      <node id="3818729150937328056" at="94,56,95,77" concept="3" />
-      <node id="2879121209715195077" at="97,19,98,46" concept="3" />
-      <node id="1693697818227488963" at="102,32,103,232" concept="3" />
-      <node id="1693697818229054373" at="107,29,108,41" concept="3" />
-      <node id="5271515234663608641" at="111,39,112,42" concept="10" />
-      <node id="5271515234663647519" at="114,73,115,39" concept="3" />
-      <node id="5271515234663616011" at="115,39,116,54" concept="10" />
+      <node id="5532289631192072543" at="73,17,74,43" concept="3" />
+      <node id="2997446321773116992" at="75,42,76,39" concept="3" />
+      <node id="3818729150937331619" at="77,50,78,63" concept="3" />
+      <node id="3097362362462723439" at="89,25,90,91" concept="9" />
+      <node id="8597966266965357121" at="92,84,93,70" concept="9" />
+      <node id="8597966266965576329" at="95,33,96,63" concept="3" />
+      <node id="1109674566551711317" at="98,23,99,49" concept="3" />
+      <node id="3818729150937328056" at="101,56,102,77" concept="3" />
+      <node id="2879121209715195077" at="104,19,105,46" concept="3" />
+      <node id="1693697818227488963" at="109,32,110,232" concept="3" />
+      <node id="1693697818229054373" at="114,29,115,41" concept="3" />
+      <node id="5271515234663608641" at="118,39,119,42" concept="10" />
+      <node id="5271515234663647519" at="121,73,122,39" concept="3" />
+      <node id="5271515234663616011" at="122,39,123,54" concept="10" />
       <node id="8821602715296162359" at="42,0,45,0" concept="2" trace="DefaultRefactoringUI#(Ljetbrains/mps/project/MPSProject;)V" />
       <node id="5532289631192184243" at="45,0,48,0" concept="8" trace="prepare#(Ljava/lang/Runnable;)V" />
       <node id="3872874963723045751" at="48,116,51,5" concept="7" />
       <node id="1817798995038281877" at="53,0,56,0" concept="8" trace="select#(Ljetbrains/mps/refactoring/participant/RefactoringParticipant/Option;)Ljava/lang/String;" />
       <node id="3872874963722999869" at="56,80,59,5" concept="7" />
       <node id="3872874963722999881" at="61,0,64,0" concept="8" trace="select#(Ljava/lang/Integer;)Ljetbrains/mps/refactoring/participant/RefactoringParticipant/Option;" />
-      <node id="3818729150937328056" at="93,56,96,21" concept="7" />
-      <node id="8597966266965363048" at="101,15,104,13" concept="7" />
-      <node id="1693697818229046379" at="107,0,110,0" concept="8" trace="run#()V" />
-      <node id="5271515234663598686" at="111,0,114,0" concept="8" trace="canExecute#()Z" />
+      <node id="3818729150937331619" at="76,39,79,15" concept="7" />
+      <node id="3818729150937328056" at="100,56,103,21" concept="7" />
+      <node id="8597966266965363048" at="108,15,111,13" concept="7" />
+      <node id="1693697818229046379" at="114,0,117,0" concept="8" trace="run#()V" />
+      <node id="5271515234663598686" at="118,0,121,0" concept="8" trace="canExecute#()Z" />
       <node id="5532289631192148818" at="38,0,42,0" concept="2" trace="DefaultRefactoringUI#(Lcom/intellij/openapi/project/Project;Lorg/jetbrains/mps/openapi/module/SRepository;)V" />
-      <node id="5532289631195831699" at="71,0,75,0" concept="8" trace="run#()V" />
-      <node id="5271515234663598692" at="114,0,118,0" concept="8" trace="execute#(Lorg/jetbrains/mps/openapi/util/ProgressMonitor;)Ljetbrains/mps/ide/findusages/model/SearchResults;" />
+      <node id="5271515234663598692" at="121,0,125,0" concept="8" trace="execute#(Lorg/jetbrains/mps/openapi/util/ProgressMonitor;)Ljetbrains/mps/ide/findusages/model/SearchResults;" />
       <node id="3872874963722999862" at="51,5,56,80" concept="9" />
       <node id="3872874963723011872" at="59,5,64,24" concept="10" />
-      <node id="5532289631195831697" at="69,50,75,11" concept="3" />
-      <node id="2879121209715195062" at="90,39,97,19" concept="18" />
-      <node id="2106197219109756082" at="68,0,77,0" concept="8" trace="run#(Lcom/intellij/openapi/progress/ProgressIndicator;)V" />
-      <node id="3097362362462747496" at="89,63,99,17" concept="7" />
-      <node id="2106197219109756074" at="66,89,77,7" concept="3" />
-      <node id="5532289631192028961" at="66,0,79,0" concept="8" trace="runSearch#(Ljetbrains/mps/baseLanguage/closures/runtime/_FunctionTypes/_void_P1_E0;)V" />
-      <node id="1109674566551707311" at="88,0,101,0" concept="8" trace="run#()V" />
-      <node id="5532289631196594870" at="86,70,101,15" concept="3" />
+      <node id="2879121209715195062" at="97,39,104,19" concept="18" />
+      <node id="2770867049915041808" at="72,99,80,13" concept="18" />
+      <node id="3097362362462747496" at="96,63,106,17" concept="7" />
+      <node id="5532289631195831699" at="71,0,82,0" concept="8" trace="run#()V" />
+      <node id="5532289631195831697" at="69,50,82,11" concept="3" />
+      <node id="1109674566551707311" at="95,0,108,0" concept="8" trace="run#()V" />
+      <node id="5532289631196594870" at="93,70,108,15" concept="3" />
+      <node id="2106197219109756082" at="68,0,84,0" concept="8" trace="run#(Lcom/intellij/openapi/progress/ProgressIndicator;)V" />
       <node id="5532289631195617818" at="48,0,66,0" concept="8" trace="selectParticipants#(Ljava/util/List;)Ljava/util/List;" />
-      <node id="4174809750969169904" at="85,0,106,0" concept="8" trace="performAction#(Ljetbrains/mps/ide/platform/refactoring/RefactoringViewItem;)V" />
-      <node id="4174809750969169893" at="83,91,118,28" concept="3" />
-      <node id="682884947191506093" at="82,0,120,0" concept="8" trace="run#()V" />
-      <node id="682884947191478442" at="80,206,120,7" concept="3" />
-      <node id="5532289631196537404" at="80,0,122,0" concept="8" trace="showRefactoringView#(Ljava/lang/Runnable;Ljava/lang/String;Ljetbrains/mps/ide/findusages/model/SearchResults;Ljetbrains/mps/ide/findusages/model/SearchTask;Ljetbrains/mps/refactoring/participant/RefactoringSession;)V" />
+      <node id="2106197219109756074" at="66,89,84,7" concept="3" />
+      <node id="5532289631192028961" at="66,0,86,0" concept="8" trace="runSearch#(Ljetbrains/mps/baseLanguage/closures/runtime/_FunctionTypes/_void_P1_E0;)V" />
+      <node id="4174809750969169904" at="92,0,113,0" concept="8" trace="performAction#(Ljetbrains/mps/ide/platform/refactoring/RefactoringViewItem;)V" />
+      <node id="4174809750969169893" at="90,91,125,28" concept="3" />
+      <node id="682884947191506093" at="89,0,127,0" concept="8" trace="run#()V" />
+      <node id="682884947191478442" at="87,206,127,7" concept="3" />
+      <node id="5532289631196537404" at="87,0,129,0" concept="8" trace="showRefactoringView#(Ljava/lang/Runnable;Ljava/lang/String;Ljetbrains/mps/ide/findusages/model/SearchResults;Ljetbrains/mps/ide/findusages/model/SearchTask;Ljetbrains/mps/refactoring/participant/RefactoringSession;)V" />
       <scope id="8821602715296162363" at="42,54,43,62" />
       <scope id="5532289631192184250" at="45,38,46,54" />
       <scope id="3872874963723045753" at="49,51,50,21" />
       <scope id="1817798995038281878" at="53,62,54,35" />
       <scope id="3872874963722999870" at="57,40,58,18" />
       <scope id="3872874963722999882" at="61,62,62,60" />
-      <scope id="2879121209715195063" at="91,23,92,49" />
-      <scope id="3818729150937328056" at="94,56,95,77" />
-      <scope id="8597966266965363050" at="102,32,103,232" />
-      <scope id="1693697818229046381" at="107,29,108,41" />
-      <scope id="5271515234663598690" at="111,39,112,42" />
+      <scope id="2770867049915041810" at="73,17,74,43" />
+      <scope id="3818729150937331619" at="77,50,78,63" />
+      <scope id="2879121209715195063" at="98,23,99,49" />
+      <scope id="3818729150937328056" at="101,56,102,77" />
+      <scope id="8597966266965363050" at="109,32,110,232" />
+      <scope id="1693697818229046381" at="114,29,115,41" />
+      <scope id="5271515234663598690" at="118,39,119,42" />
       <scope id="5532289631192148822" at="38,72,40,24" />
-      <scope id="5532289631195831701" at="71,29,73,41">
-        <var name="progressMonitor" id="2106197219109756090" />
-      </scope>
-      <scope id="5271515234663598700" at="114,73,116,54" />
+      <scope id="5271515234663598700" at="121,73,123,54" />
       <scope id="8821602715296162359" at="42,0,45,0">
-=======
-      <node id="5532289631192025701" at="36,0,37,0" concept="13" trace="LOG" />
-      <node id="5532289631192049893" at="37,0,38,0" concept="4" trace="myProject" />
-      <node id="8821602715298128372" at="38,0,39,0" concept="4" trace="myRepository" />
-      <node id="5532289631192148826" at="39,72,40,30" concept="3" />
-      <node id="8821602715298156928" at="40,30,41,24" concept="3" />
-      <node id="8821602715298301400" at="43,54,44,62" concept="16" />
-      <node id="5532289631195591152" at="46,38,47,54" concept="3" />
-      <node id="3872874963723056515" at="50,51,51,21" concept="10" />
-      <node id="1817798995038281879" at="54,62,55,35" concept="10" />
-      <node id="3872874963722999871" at="58,40,59,18" concept="10" />
-      <node id="3872874963722999883" at="62,62,63,60" concept="10" />
-      <node id="7222086642608396593" at="69,75,70,50" concept="3" />
-      <node id="2106197219109756089" at="72,29,73,99" concept="9" />
-      <node id="5532289631192072543" at="74,17,75,43" concept="3" />
-      <node id="2997446321773116992" at="76,42,77,39" concept="3" />
-      <node id="3818729150937331619" at="78,50,79,63" concept="3" />
-      <node id="3097362362462723439" at="90,25,91,91" concept="9" />
-      <node id="8597966266965357121" at="93,84,94,70" concept="9" />
-      <node id="8597966266965576329" at="96,33,97,63" concept="3" />
-      <node id="1109674566551711317" at="99,23,100,49" concept="3" />
-      <node id="3818729150937328056" at="102,56,103,77" concept="3" />
-      <node id="2879121209715195077" at="105,19,106,46" concept="3" />
-      <node id="1693697818227488963" at="110,32,111,232" concept="3" />
-      <node id="1693697818229054373" at="115,29,116,41" concept="3" />
-      <node id="5271515234663608641" at="119,39,120,42" concept="10" />
-      <node id="5271515234663647519" at="122,98,123,39" concept="3" />
-      <node id="5271515234663616011" at="123,39,124,67" concept="10" />
-      <node id="8821602715296162359" at="43,0,46,0" concept="2" trace="DefaultRefactoringUI#(Ljetbrains/mps/project/MPSProject;)V" />
-      <node id="5532289631192184243" at="46,0,49,0" concept="8" trace="prepare#(Ljava/lang/Runnable;)V" />
-      <node id="3872874963723045751" at="49,116,52,5" concept="7" />
-      <node id="1817798995038281877" at="54,0,57,0" concept="8" trace="select#(Ljetbrains/mps/refactoring/participant/RefactoringParticipant/Option;)Ljava/lang/String;" />
-      <node id="3872874963722999869" at="57,80,60,5" concept="7" />
-      <node id="3872874963722999881" at="62,0,65,0" concept="8" trace="select#(Ljava/lang/Integer;)Ljetbrains/mps/refactoring/participant/RefactoringParticipant/Option;" />
-      <node id="3818729150937331619" at="77,39,80,15" concept="7" />
-      <node id="3818729150937328056" at="101,56,104,21" concept="7" />
-      <node id="8597966266965363048" at="109,15,112,13" concept="7" />
-      <node id="1693697818229046379" at="115,0,118,0" concept="8" trace="run#()V" />
-      <node id="5271515234663598686" at="119,0,122,0" concept="8" trace="canExecute#()Z" />
-      <node id="5532289631192148818" at="39,0,43,0" concept="2" trace="DefaultRefactoringUI#(Lcom/intellij/openapi/project/Project;Lorg/jetbrains/mps/openapi/module/SRepository;)V" />
-      <node id="5271515234663598692" at="122,0,126,0" concept="8" trace="execute#(Lorg/jetbrains/mps/openapi/module/ModelAccess;Lorg/jetbrains/mps/openapi/util/ProgressMonitor;)Ljetbrains/mps/ide/findusages/model/SearchResults;" />
-      <node id="3872874963722999862" at="52,5,57,80" concept="9" />
-      <node id="3872874963723011872" at="60,5,65,24" concept="10" />
-      <node id="2879121209715195062" at="98,39,105,19" concept="18" />
-      <node id="2770867049915041808" at="73,99,81,13" concept="18" />
-      <node id="3097362362462747496" at="97,63,107,17" concept="7" />
-      <node id="5532289631195831699" at="72,0,83,0" concept="8" trace="run#()V" />
-      <node id="5532289631195831697" at="70,50,83,11" concept="3" />
-      <node id="1109674566551707311" at="96,0,109,0" concept="8" trace="run#()V" />
-      <node id="5532289631196594870" at="94,70,109,15" concept="3" />
-      <node id="2106197219109756082" at="69,0,85,0" concept="8" trace="run#(Lcom/intellij/openapi/progress/ProgressIndicator;)V" />
-      <node id="5532289631195617818" at="49,0,67,0" concept="8" trace="selectParticipants#(Ljava/util/List;)Ljava/util/List;" />
-      <node id="2106197219109756074" at="67,89,85,7" concept="3" />
-      <node id="5532289631192028961" at="67,0,87,0" concept="8" trace="runSearch#(Ljetbrains/mps/baseLanguage/closures/runtime/_FunctionTypes/_void_P1_E0;)V" />
-      <node id="4174809750969169904" at="93,0,114,0" concept="8" trace="performAction#(Ljetbrains/mps/ide/platform/refactoring/RefactoringViewItem;)V" />
-      <node id="4174809750969169893" at="91,91,126,28" concept="3" />
-      <node id="682884947191506093" at="90,0,128,0" concept="8" trace="run#()V" />
-      <node id="682884947191478442" at="88,206,128,7" concept="3" />
-      <node id="5532289631196537404" at="88,0,130,0" concept="8" trace="showRefactoringView#(Ljava/lang/Runnable;Ljava/lang/String;Ljetbrains/mps/ide/findusages/model/SearchResults;Ljetbrains/mps/ide/findusages/model/SearchTask;Ljetbrains/mps/refactoring/participant/RefactoringSession;)V" />
-      <scope id="8821602715296162363" at="43,54,44,62" />
-      <scope id="5532289631192184250" at="46,38,47,54" />
-      <scope id="3872874963723045753" at="50,51,51,21" />
-      <scope id="1817798995038281878" at="54,62,55,35" />
-      <scope id="3872874963722999870" at="58,40,59,18" />
-      <scope id="3872874963722999882" at="62,62,63,60" />
-      <scope id="2770867049915041810" at="74,17,75,43" />
-      <scope id="3818729150937331619" at="78,50,79,63" />
-      <scope id="2879121209715195063" at="99,23,100,49" />
-      <scope id="3818729150937328056" at="102,56,103,77" />
-      <scope id="8597966266965363050" at="110,32,111,232" />
-      <scope id="1693697818229046381" at="115,29,116,41" />
-      <scope id="5271515234663598690" at="119,39,120,42" />
-      <scope id="5532289631192148822" at="39,72,41,24" />
-      <scope id="5271515234663598700" at="122,98,124,67" />
-      <scope id="8821602715296162359" at="43,0,46,0">
->>>>>>> 8a493978
         <var name="mpsProject" id="5532289631192148825" />
       </scope>
       <scope id="5532289631192184243" at="45,0,48,0">
@@ -745,464 +671,236 @@
       <scope id="3872874963722999881" at="61,0,64,0">
         <var name="i" id="3872874963722999881" />
       </scope>
-<<<<<<< HEAD
-      <scope id="2879121209715195068" at="93,0,96,21">
+      <scope id="2879121209715195068" at="100,0,103,21">
         <var name="exception" id="2879121209715195069" />
       </scope>
-      <scope id="2879121209715195071" at="93,56,96,21" />
-      <scope id="1693697818229046379" at="107,0,110,0" />
-      <scope id="5271515234663598686" at="111,0,114,0" />
+      <scope id="2879121209715195071" at="100,56,103,21" />
+      <scope id="1693697818229046379" at="114,0,117,0" />
+      <scope id="5271515234663598686" at="118,0,121,0" />
       <scope id="5532289631192148818" at="38,0,42,0">
         <var name="project" id="8821602715298175240" />
         <var name="repository" id="8821602715296247395" />
       </scope>
-      <scope id="5532289631195831699" at="71,0,75,0" />
-      <scope id="5271515234663598692" at="114,0,118,0">
+      <scope id="2770867049915041811" at="75,0,79,15">
+        <var name="e" id="2770867049915041813" />
+      </scope>
+      <scope id="2770867049915041817" at="75,42,79,15" />
+      <scope id="5271515234663598692" at="121,0,125,0">
         <var name="progressMonitor" id="5271515234663598696" />
       </scope>
-      <scope id="2106197219109756088" at="68,75,75,11" />
-      <scope id="1693697818227481629" at="90,39,98,46" />
-      <scope id="2106197219109756082" at="68,0,77,0">
-        <var name="progressIndicator" id="2106197219109756085" />
-      </scope>
-      <scope id="5532289631192028969" at="66,89,77,7" />
-      <scope id="1109674566551707313" at="88,33,99,17" />
-      <scope id="5532289631192028961" at="66,0,79,0">
-        <var name="task" id="5532289631192028965" />
-      </scope>
-      <scope id="1109674566551707311" at="88,0,101,0" />
+      <scope id="1693697818227481629" at="97,39,105,46" />
+      <scope id="5532289631195831701" at="71,29,80,13">
+        <var name="progressMonitor" id="2106197219109756090" />
+      </scope>
+      <scope id="5532289631195831699" at="71,0,82,0" />
+      <scope id="1109674566551707313" at="95,33,106,17" />
+      <scope id="1109674566551707311" at="95,0,108,0" />
+      <scope id="2106197219109756088" at="68,75,82,11" />
       <scope id="5532289631195617826" at="48,116,64,24">
         <var name="selectedOptionIndices" id="3872874963722999863" />
       </scope>
+      <scope id="2106197219109756082" at="68,0,84,0">
+        <var name="progressIndicator" id="2106197219109756085" />
+      </scope>
       <scope id="5532289631195617818" at="48,0,66,0">
         <var name="options" id="5532289631195617821" />
       </scope>
-      <scope id="4174809750969169909" at="85,84,104,13">
+      <scope id="5532289631192028969" at="66,89,84,7" />
+      <scope id="4174809750969169909" at="92,84,111,13">
         <var name="changed" id="8597966266965357124" />
       </scope>
-      <scope id="4174809750969169904" at="85,0,106,0">
+      <scope id="5532289631192028961" at="66,0,86,0">
+        <var name="task" id="5532289631192028965" />
+      </scope>
+      <scope id="4174809750969169904" at="92,0,113,0">
         <var name="refactoringViewItem" id="2879121209715195028" />
       </scope>
-      <scope id="682884947191506094" at="82,25,118,28">
+      <scope id="682884947191506094" at="89,25,125,28">
         <var name="usagesModelTracker" id="3097362362462723440" />
       </scope>
-      <scope id="682884947191506093" at="82,0,120,0" />
-      <scope id="5532289631196537410" at="80,206,120,7" />
-      <scope id="5532289631196537404" at="80,0,122,0">
-=======
-      <scope id="2879121209715195068" at="101,0,104,21">
-        <var name="exception" id="2879121209715195069" />
-      </scope>
-      <scope id="2879121209715195071" at="101,56,104,21" />
-      <scope id="1693697818229046379" at="115,0,118,0" />
-      <scope id="5271515234663598686" at="119,0,122,0" />
-      <scope id="5532289631192148818" at="39,0,43,0">
-        <var name="project" id="8821602715298175240" />
-        <var name="repository" id="8821602715296247395" />
-      </scope>
-      <scope id="2770867049915041811" at="76,0,80,15">
-        <var name="e" id="2770867049915041813" />
-      </scope>
-      <scope id="2770867049915041817" at="76,42,80,15" />
-      <scope id="5271515234663598692" at="122,0,126,0">
-        <var name="modelAccess" id="5271515234663598694" />
-        <var name="progressMonitor" id="5271515234663598696" />
-      </scope>
-      <scope id="1693697818227481629" at="98,39,106,46" />
-      <scope id="5532289631195831701" at="72,29,81,13">
-        <var name="progressMonitor" id="2106197219109756090" />
-      </scope>
-      <scope id="5532289631195831699" at="72,0,83,0" />
-      <scope id="1109674566551707313" at="96,33,107,17" />
-      <scope id="1109674566551707311" at="96,0,109,0" />
-      <scope id="2106197219109756088" at="69,75,83,11" />
-      <scope id="5532289631195617826" at="49,116,65,24">
-        <var name="selectedOptionIndices" id="3872874963722999863" />
-      </scope>
-      <scope id="2106197219109756082" at="69,0,85,0">
-        <var name="progressIndicator" id="2106197219109756085" />
-      </scope>
-      <scope id="5532289631195617818" at="49,0,67,0">
-        <var name="options" id="5532289631195617821" />
-      </scope>
-      <scope id="5532289631192028969" at="67,89,85,7" />
-      <scope id="4174809750969169909" at="93,84,112,13">
-        <var name="changed" id="8597966266965357124" />
-      </scope>
-      <scope id="5532289631192028961" at="67,0,87,0">
-        <var name="task" id="5532289631192028965" />
-      </scope>
-      <scope id="4174809750969169904" at="93,0,114,0">
-        <var name="refactoringViewItem" id="2879121209715195028" />
-      </scope>
-      <scope id="682884947191506094" at="90,25,126,28">
-        <var name="usagesModelTracker" id="3097362362462723440" />
-      </scope>
-      <scope id="682884947191506093" at="90,0,128,0" />
-      <scope id="5532289631196537410" at="88,206,128,7" />
-      <scope id="5532289631196537404" at="88,0,130,0">
->>>>>>> 8a493978
+      <scope id="682884947191506093" at="89,0,127,0" />
+      <scope id="5532289631196537410" at="87,206,127,7" />
+      <scope id="5532289631196537404" at="87,0,129,0">
         <var name="performRefactoringTask" id="5532289631196537408" />
         <var name="refactoringName" id="5532289631196550184" />
         <var name="refactoringSession" id="3358842831932256257" />
         <var name="rerunTask" id="5532289631196572698" />
         <var name="searchResults" id="8821602715296346739" />
       </scope>
-<<<<<<< HEAD
       <unit id="1817798995038281877" at="52,129,56,5" name="jetbrains.mps.ide.platform.actions.core.DefaultRefactoringUI$1" />
       <unit id="3872874963722999881" at="60,67,64,5" name="jetbrains.mps.ide.platform.actions.core.DefaultRefactoringUI$2" />
-      <unit id="1693697818229046379" at="106,15,110,9" name="jetbrains.mps.ide.platform.actions.core.DefaultRefactoringUI$4$2" />
-      <unit id="5532289631195831699" at="70,82,75,9" name="jetbrains.mps.ide.platform.actions.core.DefaultRefactoringUI$3$1" />
-      <unit id="5271515234663598684" at="110,30,118,9" name="jetbrains.mps.ide.platform.actions.core.DefaultRefactoringUI$4$3" />
-      <unit id="2106197219109756080" at="67,42,77,5" name="jetbrains.mps.ide.platform.actions.core.DefaultRefactoringUI$3" />
-      <unit id="1109674566551707311" at="87,61,101,13" name="jetbrains.mps.ide.platform.actions.core.DefaultRefactoringUI$4$1$1" />
-      <unit id="4174809750969169902" at="84,77,106,9" name="jetbrains.mps.ide.platform.actions.core.DefaultRefactoringUI$4$1" />
-      <unit id="682884947191506093" at="81,56,120,5" name="jetbrains.mps.ide.platform.actions.core.DefaultRefactoringUI$4" />
-      <unit id="5532289631192025701" at="34,0,123,0" name="jetbrains.mps.ide.platform.actions.core.DefaultRefactoringUI" />
-=======
-      <unit id="1817798995038281877" at="53,129,57,5" name="jetbrains.mps.ide.platform.actions.core.DefaultRefactoringUI$1" />
-      <unit id="3872874963722999881" at="61,67,65,5" name="jetbrains.mps.ide.platform.actions.core.DefaultRefactoringUI$2" />
-      <unit id="1693697818229046379" at="114,15,118,9" name="jetbrains.mps.ide.platform.actions.core.DefaultRefactoringUI$4$2" />
-      <unit id="5271515234663598684" at="118,30,126,9" name="jetbrains.mps.ide.platform.actions.core.DefaultRefactoringUI$4$3" />
-      <unit id="5532289631195831699" at="71,82,83,9" name="jetbrains.mps.ide.platform.actions.core.DefaultRefactoringUI$3$1" />
-      <unit id="1109674566551707311" at="95,61,109,13" name="jetbrains.mps.ide.platform.actions.core.DefaultRefactoringUI$4$1$1" />
-      <unit id="2106197219109756080" at="68,42,85,5" name="jetbrains.mps.ide.platform.actions.core.DefaultRefactoringUI$3" />
-      <unit id="4174809750969169902" at="92,77,114,9" name="jetbrains.mps.ide.platform.actions.core.DefaultRefactoringUI$4$1" />
-      <unit id="682884947191506093" at="89,56,128,5" name="jetbrains.mps.ide.platform.actions.core.DefaultRefactoringUI$4" />
-      <unit id="5532289631192025701" at="35,0,131,0" name="jetbrains.mps.ide.platform.actions.core.DefaultRefactoringUI" />
->>>>>>> 8a493978
+      <unit id="1693697818229046379" at="113,15,117,9" name="jetbrains.mps.ide.platform.actions.core.DefaultRefactoringUI$4$2" />
+      <unit id="5271515234663598684" at="117,30,125,9" name="jetbrains.mps.ide.platform.actions.core.DefaultRefactoringUI$4$3" />
+      <unit id="5532289631195831699" at="70,82,82,9" name="jetbrains.mps.ide.platform.actions.core.DefaultRefactoringUI$3$1" />
+      <unit id="1109674566551707311" at="94,61,108,13" name="jetbrains.mps.ide.platform.actions.core.DefaultRefactoringUI$4$1$1" />
+      <unit id="2106197219109756080" at="67,42,84,5" name="jetbrains.mps.ide.platform.actions.core.DefaultRefactoringUI$3" />
+      <unit id="4174809750969169902" at="91,77,113,9" name="jetbrains.mps.ide.platform.actions.core.DefaultRefactoringUI$4$1" />
+      <unit id="682884947191506093" at="88,56,127,5" name="jetbrains.mps.ide.platform.actions.core.DefaultRefactoringUI$4" />
+      <unit id="5532289631192025701" at="34,0,130,0" name="jetbrains.mps.ide.platform.actions.core.DefaultRefactoringUI" />
     </file>
   </root>
   <root nodeRef="r:cc08a4fa-e4f1-443c-b8f2-4a41972141bb(jetbrains.mps.ide.platform.actions.core)/6015942601922580796">
     <file name="RefactoringProcessor.java">
-<<<<<<< HEAD
-      <node id="6015942601922580796" at="35,0,36,0" concept="13" trace="LOG" />
-      <node id="5532289631192209110" at="37,416,38,0" concept="12" />
-      <node id="2879121209713780924" at="38,0,39,204" concept="9" />
-      <node id="2106197219109072391" at="39,204,40,124" concept="9" />
-      <node id="6425285003175411243" at="43,102,44,141" concept="3" />
-      <node id="2106197219109072438" at="47,136,48,54" concept="10" />
-      <node id="2106197219109072462" at="51,66,52,39" concept="10" />
-      <node id="788503456863195052" at="56,7,57,0" concept="12" />
-      <node id="788503456864017065" at="57,0,58,112" concept="9" />
-      <node id="6325937700444392156" at="59,34,60,18" concept="10" />
-      <node id="3097362362463455421" at="61,5,62,0" concept="12" />
-      <node id="3097362362463655786" at="64,35,65,20" concept="10" />
-      <node id="2106197219109756070" at="67,75,68,73" concept="9" />
-      <node id="2106197219109756098" at="70,29,71,73" concept="9" />
-      <node id="2106197219109756127" at="71,73,72,65" concept="3" />
-      <node id="2106197219109756150" at="74,19,75,143" concept="3" />
-      <node id="3818729150937331619" at="77,52,78,65" concept="3" />
-      <node id="6325937700444397165" at="79,17,80,39" concept="3" />
-      <node id="2770867049915052653" at="80,39,81,22" concept="1" />
-      <node id="2106197219109756141" at="83,49,84,39" concept="3" />
-      <node id="2106197219109756145" at="84,39,85,22" concept="1" />
-      <node id="2106197219109756173" at="87,13,88,35" concept="3" />
-      <node id="2106197219109756188" at="91,30,92,22" concept="10" />
-      <node id="8821602715295553819" at="93,9,94,58" concept="9" />
-      <node id="8821602715295553827" at="95,139,96,129" concept="9" />
-      <node id="8821602715295553847" at="98,99,99,62" concept="3" />
-      <node id="3097362362463645180" at="102,9,103,29" concept="10" />
-      <node id="2106197219109756185" at="105,6,106,0" concept="12" />
-      <node id="8821602715295553855" at="106,0,107,140" concept="10" />
-      <node id="4661652150169120772" at="110,391,111,140" concept="3" />
-      <node id="4897761754589447184" at="122,493,123,83" concept="9" />
-      <node id="4897761754589447219" at="125,126,126,72" concept="10" />
-      <node id="4897761754589447227" at="129,28,130,50" concept="3" />
-      <node id="4897761754589447233" at="131,32,132,47" concept="3" />
-      <node id="8821602715295521689" at="142,591,143,0" concept="12" />
-      <node id="8821602715295524845" at="143,0,144,0" concept="12" />
-      <node id="8821602715295725736" at="144,0,145,218" concept="9" />
-      <node id="7222086642608042807" at="146,37,147,13" concept="10" />
-      <node id="3097362362464064233" at="148,5,149,0" concept="12" />
-      <node id="3097362362463896389" at="149,0,150,86" concept="9" />
-      <node id="3097362362463900012" at="152,59,153,79" concept="3" />
-      <node id="788503456864707551" at="155,7,156,0" concept="12" />
-      <node id="2905662307331489509" at="157,38,158,13" concept="10" />
-      <node id="2905662307331473285" at="159,5,160,0" concept="12" />
-      <node id="8193174057327819547" at="162,25,163,86" concept="9" />
-      <node id="4669701099662989251" at="164,37,165,17" concept="10" />
-      <node id="2879121209715543361" at="169,37,170,65" concept="10" />
-      <node id="4661652150168999300" at="174,32,175,29" concept="3" />
-      <node id="2106197219109072398" at="42,25,45,9" concept="6" />
-      <node id="2106197219109072436" at="47,0,50,0" concept="8" trace="translate#(Ljetbrains/mps/refactoring/participant/RefactoringParticipant/ParticipantApplied;)Ljava/lang/Iterable;" />
-      <node id="2106197219109072460" at="51,0,54,0" concept="8" trace="select#(Ljetbrains/mps/refactoring/participant/RefactoringParticipant/Option;)Ljava/lang/String;" />
-      <node id="6325937700444372007" at="58,112,61,5" concept="7" />
-      <node id="3097362362463522052" at="64,0,67,0" concept="8" trace="canExecute#()Z" />
-      <node id="3818729150937331619" at="76,44,79,17" concept="7" />
-      <node id="2106197219109756186" at="90,11,93,9" concept="7" />
-      <node id="8821602715295553843" at="97,125,100,13" concept="6" />
-      <node id="5532289631196731901" at="110,0,113,0" concept="14" trace="performRefactoringUserInteractive#(Ljetbrains/mps/project/MPSProject;Ljava/lang/String;Ljava/lang/Iterable;Ljava/util/List;Ljetbrains/mps/baseLanguage/closures/runtime/_FunctionTypes/_return_P2_E0;)V" />
-      <node id="4897761754589447208" at="125,0,128,0" concept="8" trace="invoke#(Ljava/lang/Iterable;)Ljava/util/Map;" />
-      <node id="4897761754589447231" at="130,50,133,9" concept="7" />
-      <node id="7222086642608030779" at="145,218,148,5" concept="7" />
-      <node id="5532289631192005360" at="152,0,155,0" concept="8" trace="invoke#(Lorg/jetbrains/mps/openapi/util/ProgressMonitor;)V" />
-      <node id="2905662307331478293" at="156,0,159,5" concept="7" />
-      <node id="4669701099662981494" at="163,86,166,9" concept="7" />
-      <node id="2879121209715534126" at="169,0,172,0" concept="8" trace="select#(null)null" />
-      <node id="8946495411360856432" at="173,9,176,9" concept="7" />
-      <node id="2106197219109756139" at="82,15,86,15" concept="7" />
-      <node id="8821602715295553839" at="96,129,101,11" concept="6" />
-      <node id="5532289631191995210" at="150,86,155,7" concept="3" />
-      <node id="2879121209715195045" at="167,145,172,72" concept="3" />
-      <node id="4897761754589447225" at="129,0,135,0" concept="8" trace="invoke#()V" />
-      <node id="2879121209715195039" at="166,9,173,9" concept="6" />
-      <node id="8821602715295553824" at="94,58,102,9" concept="6" />
-      <node id="2106197219109072428" at="45,9,54,34" concept="3" />
-      <node id="2770867049915041808" at="73,143,82,15" concept="18" />
-      <node id="4897761754589447189" at="123,83,135,7" concept="3" />
-      <node id="5532289631195579004" at="42,0,56,0" concept="8" trace="run#()V" />
-      <node id="2106197219109756133" at="72,65,87,13" concept="6" />
-      <node id="4897761754589447182" at="122,0,137,0" concept="14" trace="performRefactoringInProject#(Ljetbrains/mps/project/Project;Ljetbrains/mps/refactoring/participant/RefactoringUI;Ljava/lang/String;Ljava/lang/Iterable;Ljava/util/List;Ljetbrains/mps/baseLanguage/closures/runtime/_FunctionTypes/_return_P2_E0;Ljetbrains/mps/baseLanguage/closures/runtime/_FunctionTypes/_void_P1_E0;)V" />
-      <node id="5532289631195568752" at="40,124,56,7" concept="3" />
-      <node id="5532289631196520064" at="162,0,178,0" concept="8" trace="run#()V" />
-      <node id="5532289631196510108" at="160,0,178,90" concept="3" />
-      <node id="3097362362463688148" at="70,0,90,0" concept="8" trace="run#()V" />
-      <node id="3097362362463679461" at="68,73,90,11" concept="3" />
-      <node id="3097362362463522058" at="67,0,105,0" concept="8" trace="execute#(Lorg/jetbrains/mps/openapi/util/ProgressMonitor;)Ljetbrains/mps/ide/findusages/model/SearchResults;" />
-      <node id="8193174057327207053" at="142,0,180,0" concept="14" trace="performRefactoring#(Ljetbrains/mps/refactoring/participant/RefactoringParticipant/ParticipantStateFactory;Ljetbrains/mps/refactoring/participant/RefactoringUI;Ljetbrains/mps/refactoring/participant/RefactoringSession;Lorg/jetbrains/mps/openapi/module/SRepository;Lorg/jetbrains/mps/openapi/module/SearchScope;Ljava/lang/String;Ljava/lang/Iterable;Ljava/util/List;Ljetbrains/mps/baseLanguage/closures/runtime/_FunctionTypes/_return_P1_E0;Ljetbrains/mps/baseLanguage/closures/runtime/_FunctionTypes/_void_P0_E0;)V" />
-      <node id="3097362362463496494" at="62,0,105,6" concept="9" />
-      <node id="8193174057325020403" at="37,0,109,0" concept="14" trace="askParticipantChanges#(Ljetbrains/mps/refactoring/participant/RefactoringParticipant/ParticipantStateFactory;Ljetbrains/mps/refactoring/participant/RefactoringUI;Lorg/jetbrains/mps/openapi/module/SRepository;Lorg/jetbrains/mps/openapi/module/SearchScope;Ljava/lang/Iterable;Ljava/util/List;)Ljetbrains/mps/baseLanguage/tuples/runtime/Tuples/_2;" />
-      <scope id="2106197219109072400" at="43,102,44,141" />
-      <scope id="2106197219109072437" at="47,136,48,54" />
-      <scope id="2106197219109072461" at="51,66,52,39" />
-      <scope id="6325937700444372009" at="59,34,60,18" />
-      <scope id="3097362362463522056" at="64,35,65,20" />
-      <scope id="2770867049915041810" at="74,19,75,143" />
-      <scope id="3818729150937331619" at="77,52,78,65" />
-      <scope id="2106197219109756187" at="91,30,92,22" />
-      <scope id="8821602715295553846" at="98,99,99,62" />
-      <scope id="5532289631196731902" at="110,391,111,140" />
-      <scope id="4897761754589447218" at="125,126,126,72" />
-      <scope id="4897761754589447232" at="131,32,132,47" />
-      <scope id="7222086642608030781" at="146,37,147,13" />
-      <scope id="5532289631192005361" at="152,59,153,79" />
-      <scope id="2905662307331478295" at="157,38,158,13" />
-      <scope id="4669701099662981496" at="164,37,165,17" />
-      <scope id="2879121209715534127" at="169,37,170,65" />
-      <scope id="8946495411360856434" at="174,32,175,29" />
-      <scope id="2106197219109756140" at="83,49,85,22" />
-      <scope id="2106197219109072398" at="42,25,45,9">
+      <node id="5532289631192209110" at="33,416,34,0" concept="12" />
+      <node id="2879121209713780924" at="34,0,35,204" concept="9" />
+      <node id="2106197219109072391" at="35,204,36,124" concept="9" />
+      <node id="6425285003175411243" at="39,102,40,141" concept="3" />
+      <node id="2106197219109072438" at="43,136,44,54" concept="10" />
+      <node id="2106197219109072462" at="47,66,48,39" concept="10" />
+      <node id="788503456863195052" at="52,7,53,0" concept="12" />
+      <node id="788503456864017065" at="53,0,54,112" concept="9" />
+      <node id="6325937700444392156" at="55,34,56,18" concept="10" />
+      <node id="3097362362463455421" at="57,5,58,0" concept="12" />
+      <node id="3097362362463655786" at="60,35,61,20" concept="10" />
+      <node id="2106197219109756070" at="63,75,64,73" concept="9" />
+      <node id="2106197219109756098" at="66,29,67,73" concept="9" />
+      <node id="2106197219109756127" at="67,73,68,65" concept="3" />
+      <node id="2106197219109756150" at="69,143,70,141" concept="3" />
+      <node id="2106197219109756141" at="71,49,72,39" concept="3" />
+      <node id="2106197219109756145" at="72,39,73,22" concept="1" />
+      <node id="2106197219109756173" at="75,13,76,35" concept="3" />
+      <node id="2106197219109756188" at="79,30,80,22" concept="10" />
+      <node id="8821602715295553819" at="81,9,82,58" concept="9" />
+      <node id="8821602715295553827" at="83,139,84,129" concept="9" />
+      <node id="8821602715295553847" at="86,99,87,62" concept="3" />
+      <node id="3097362362463645180" at="90,9,91,29" concept="10" />
+      <node id="2106197219109756185" at="93,6,94,0" concept="12" />
+      <node id="8821602715295553855" at="94,0,95,140" concept="10" />
+      <node id="4661652150169120772" at="98,391,99,140" concept="3" />
+      <node id="4897761754589447184" at="110,493,111,83" concept="9" />
+      <node id="4897761754589447219" at="113,126,114,72" concept="10" />
+      <node id="4897761754589447227" at="117,28,118,50" concept="3" />
+      <node id="4897761754589447233" at="119,32,120,47" concept="3" />
+      <node id="8821602715295521689" at="130,591,131,0" concept="12" />
+      <node id="8821602715295524845" at="131,0,132,0" concept="12" />
+      <node id="8821602715295725736" at="132,0,133,218" concept="9" />
+      <node id="7222086642608042807" at="134,37,135,13" concept="10" />
+      <node id="3097362362464064233" at="136,5,137,0" concept="12" />
+      <node id="3097362362463896389" at="137,0,138,86" concept="9" />
+      <node id="3097362362463900012" at="140,59,141,79" concept="3" />
+      <node id="788503456864707551" at="143,7,144,0" concept="12" />
+      <node id="2905662307331489509" at="145,38,146,13" concept="10" />
+      <node id="2905662307331473285" at="147,5,148,0" concept="12" />
+      <node id="8193174057327819547" at="150,25,151,86" concept="9" />
+      <node id="4669701099662989251" at="152,37,153,17" concept="10" />
+      <node id="2879121209715543361" at="157,37,158,65" concept="10" />
+      <node id="4661652150168999300" at="162,32,163,29" concept="3" />
+      <node id="2106197219109072398" at="38,25,41,9" concept="6" />
+      <node id="2106197219109072436" at="43,0,46,0" concept="8" trace="translate#(Ljetbrains/mps/refactoring/participant/RefactoringParticipant/ParticipantApplied;)Ljava/lang/Iterable;" />
+      <node id="2106197219109072460" at="47,0,50,0" concept="8" trace="select#(Ljetbrains/mps/refactoring/participant/RefactoringParticipant/Option;)Ljava/lang/String;" />
+      <node id="6325937700444372007" at="54,112,57,5" concept="7" />
+      <node id="3097362362463522052" at="60,0,63,0" concept="8" trace="canExecute#()Z" />
+      <node id="2106197219109756186" at="78,11,81,9" concept="7" />
+      <node id="8821602715295553843" at="85,125,88,13" concept="6" />
+      <node id="5532289631196731901" at="98,0,101,0" concept="14" trace="performRefactoringUserInteractive#(Ljetbrains/mps/project/MPSProject;Ljava/lang/String;Ljava/lang/Iterable;Ljava/util/List;Ljetbrains/mps/baseLanguage/closures/runtime/_FunctionTypes/_return_P2_E0;)V" />
+      <node id="4897761754589447208" at="113,0,116,0" concept="8" trace="invoke#(Ljava/lang/Iterable;)Ljava/util/Map;" />
+      <node id="4897761754589447231" at="118,50,121,9" concept="7" />
+      <node id="7222086642608030779" at="133,218,136,5" concept="7" />
+      <node id="5532289631192005360" at="140,0,143,0" concept="8" trace="invoke#(Lorg/jetbrains/mps/openapi/util/ProgressMonitor;)V" />
+      <node id="2905662307331478293" at="144,0,147,5" concept="7" />
+      <node id="4669701099662981494" at="151,86,154,9" concept="7" />
+      <node id="2879121209715534126" at="157,0,160,0" concept="8" trace="select#(null)null" />
+      <node id="8946495411360856432" at="161,9,164,9" concept="7" />
+      <node id="2106197219109756139" at="70,141,74,15" concept="7" />
+      <node id="8821602715295553839" at="84,129,89,11" concept="6" />
+      <node id="5532289631191995210" at="138,86,143,7" concept="3" />
+      <node id="2879121209715195045" at="155,145,160,72" concept="3" />
+      <node id="4897761754589447225" at="117,0,123,0" concept="8" trace="invoke#()V" />
+      <node id="2106197219109756133" at="68,65,75,13" concept="6" />
+      <node id="2879121209715195039" at="154,9,161,9" concept="6" />
+      <node id="8821602715295553824" at="82,58,90,9" concept="6" />
+      <node id="2106197219109072428" at="41,9,50,34" concept="3" />
+      <node id="3097362362463688148" at="66,0,78,0" concept="8" trace="run#()V" />
+      <node id="4897761754589447189" at="111,83,123,7" concept="3" />
+      <node id="5532289631195579004" at="38,0,52,0" concept="8" trace="run#()V" />
+      <node id="3097362362463679461" at="64,73,78,11" concept="3" />
+      <node id="4897761754589447182" at="110,0,125,0" concept="14" trace="performRefactoringInProject#(Ljetbrains/mps/project/Project;Ljetbrains/mps/refactoring/participant/RefactoringUI;Ljava/lang/String;Ljava/lang/Iterable;Ljava/util/List;Ljetbrains/mps/baseLanguage/closures/runtime/_FunctionTypes/_return_P2_E0;Ljetbrains/mps/baseLanguage/closures/runtime/_FunctionTypes/_void_P1_E0;)V" />
+      <node id="5532289631195568752" at="36,124,52,7" concept="3" />
+      <node id="5532289631196520064" at="150,0,166,0" concept="8" trace="run#()V" />
+      <node id="5532289631196510108" at="148,0,166,90" concept="3" />
+      <node id="3097362362463522058" at="63,0,93,0" concept="8" trace="execute#(Lorg/jetbrains/mps/openapi/util/ProgressMonitor;)Ljetbrains/mps/ide/findusages/model/SearchResults;" />
+      <node id="3097362362463496494" at="58,0,93,6" concept="9" />
+      <node id="8193174057327207053" at="130,0,168,0" concept="14" trace="performRefactoring#(Ljetbrains/mps/refactoring/participant/RefactoringParticipant/ParticipantStateFactory;Ljetbrains/mps/refactoring/participant/RefactoringUI;Ljetbrains/mps/refactoring/participant/RefactoringSession;Lorg/jetbrains/mps/openapi/module/SRepository;Lorg/jetbrains/mps/openapi/module/SearchScope;Ljava/lang/String;Ljava/lang/Iterable;Ljava/util/List;Ljetbrains/mps/baseLanguage/closures/runtime/_FunctionTypes/_return_P1_E0;Ljetbrains/mps/baseLanguage/closures/runtime/_FunctionTypes/_void_P0_E0;)V" />
+      <node id="8193174057325020403" at="33,0,97,0" concept="14" trace="askParticipantChanges#(Ljetbrains/mps/refactoring/participant/RefactoringParticipant/ParticipantStateFactory;Ljetbrains/mps/refactoring/participant/RefactoringUI;Lorg/jetbrains/mps/openapi/module/SRepository;Lorg/jetbrains/mps/openapi/module/SearchScope;Ljava/lang/Iterable;Ljava/util/List;)Ljetbrains/mps/baseLanguage/tuples/runtime/Tuples/_2;" />
+      <scope id="2106197219109072400" at="39,102,40,141" />
+      <scope id="2106197219109072437" at="43,136,44,54" />
+      <scope id="2106197219109072461" at="47,66,48,39" />
+      <scope id="6325937700444372009" at="55,34,56,18" />
+      <scope id="3097362362463522056" at="60,35,61,20" />
+      <scope id="2106197219109756187" at="79,30,80,22" />
+      <scope id="8821602715295553846" at="86,99,87,62" />
+      <scope id="5532289631196731902" at="98,391,99,140" />
+      <scope id="4897761754589447218" at="113,126,114,72" />
+      <scope id="4897761754589447232" at="119,32,120,47" />
+      <scope id="7222086642608030781" at="134,37,135,13" />
+      <scope id="5532289631192005361" at="140,59,141,79" />
+      <scope id="2905662307331478295" at="145,38,146,13" />
+      <scope id="4669701099662981496" at="152,37,153,17" />
+      <scope id="2879121209715534127" at="157,37,158,65" />
+      <scope id="8946495411360856434" at="162,32,163,29" />
+      <scope id="2106197219109756140" at="71,49,73,22" />
+      <scope id="2106197219109072398" at="38,25,41,9">
         <var name="participant" id="2106197219109072399" />
       </scope>
-      <scope id="2106197219109072436" at="47,0,50,0">
+      <scope id="2106197219109072436" at="43,0,46,0">
         <var name="it" id="2106197219109072436" />
       </scope>
-      <scope id="2106197219109072460" at="51,0,54,0">
+      <scope id="2106197219109072460" at="47,0,50,0">
         <var name="it" id="2106197219109072460" />
       </scope>
-      <scope id="3097362362463522052" at="64,0,67,0" />
-      <scope id="8821602715295553842" at="97,125,100,13" />
-      <scope id="8821602715295553843" at="97,125,100,13">
+      <scope id="3097362362463522052" at="60,0,63,0" />
+      <scope id="8821602715295553842" at="85,125,88,13" />
+      <scope id="8821602715295553843" at="85,125,88,13">
         <var name="change" id="8821602715295553845" />
       </scope>
-      <scope id="5532289631196731901" at="110,0,113,0">
-=======
-      <node id="5532289631192209110" at="34,416,35,0" concept="12" />
-      <node id="2879121209713780924" at="35,0,36,204" concept="9" />
-      <node id="2106197219109072391" at="36,204,37,124" concept="9" />
-      <node id="6425285003175411243" at="40,102,41,141" concept="3" />
-      <node id="2106197219109072438" at="44,136,45,54" concept="10" />
-      <node id="2106197219109072462" at="48,66,49,39" concept="10" />
-      <node id="788503456863195052" at="53,7,54,0" concept="12" />
-      <node id="788503456864017065" at="54,0,55,112" concept="9" />
-      <node id="6325937700444392156" at="56,34,57,18" concept="10" />
-      <node id="3097362362463455421" at="58,5,59,0" concept="12" />
-      <node id="3097362362463655786" at="61,35,62,20" concept="10" />
-      <node id="2106197219109756070" at="64,100,65,73" concept="9" />
-      <node id="2106197219109756098" at="67,29,68,73" concept="9" />
-      <node id="2106197219109756127" at="68,73,69,65" concept="3" />
-      <node id="2106197219109756150" at="70,143,71,141" concept="3" />
-      <node id="2106197219109756141" at="72,49,73,39" concept="3" />
-      <node id="2106197219109756145" at="73,39,74,22" concept="1" />
-      <node id="2106197219109756173" at="76,13,77,35" concept="3" />
-      <node id="2106197219109756188" at="80,30,81,22" concept="10" />
-      <node id="8821602715295553819" at="82,9,83,58" concept="9" />
-      <node id="8821602715295553827" at="84,139,85,129" concept="9" />
-      <node id="8821602715295553847" at="87,99,88,62" concept="3" />
-      <node id="3097362362463645180" at="91,9,92,29" concept="10" />
-      <node id="2106197219109756185" at="94,6,95,0" concept="12" />
-      <node id="8821602715295553855" at="95,0,96,140" concept="10" />
-      <node id="4661652150169120772" at="99,391,100,140" concept="3" />
-      <node id="4897761754589447184" at="111,493,112,83" concept="9" />
-      <node id="4897761754589447219" at="114,126,115,72" concept="10" />
-      <node id="4897761754589447227" at="118,28,119,50" concept="3" />
-      <node id="4897761754589447233" at="120,32,121,47" concept="3" />
-      <node id="8821602715295521689" at="131,591,132,0" concept="12" />
-      <node id="8821602715295524845" at="132,0,133,0" concept="12" />
-      <node id="8821602715295725736" at="133,0,134,218" concept="9" />
-      <node id="7222086642608042807" at="135,37,136,13" concept="10" />
-      <node id="3097362362464064233" at="137,5,138,0" concept="12" />
-      <node id="3097362362463896389" at="138,0,139,86" concept="9" />
-      <node id="3097362362463900012" at="141,59,142,108" concept="3" />
-      <node id="788503456864707551" at="144,7,145,0" concept="12" />
-      <node id="2905662307331489509" at="146,38,147,13" concept="10" />
-      <node id="2905662307331473285" at="148,5,149,0" concept="12" />
-      <node id="8193174057327819547" at="151,25,152,86" concept="9" />
-      <node id="4669701099662989251" at="153,37,154,17" concept="10" />
-      <node id="2879121209715543361" at="158,37,159,65" concept="10" />
-      <node id="4661652150168999300" at="163,32,164,29" concept="3" />
-      <node id="2106197219109072398" at="39,25,42,9" concept="6" />
-      <node id="2106197219109072436" at="44,0,47,0" concept="8" trace="translate#(Ljetbrains/mps/refactoring/participant/RefactoringParticipant/ParticipantApplied;)Ljava/lang/Iterable;" />
-      <node id="2106197219109072460" at="48,0,51,0" concept="8" trace="select#(Ljetbrains/mps/refactoring/participant/RefactoringParticipant/Option;)Ljava/lang/String;" />
-      <node id="6325937700444372007" at="55,112,58,5" concept="7" />
-      <node id="3097362362463522052" at="61,0,64,0" concept="8" trace="canExecute#()Z" />
-      <node id="2106197219109756186" at="79,11,82,9" concept="7" />
-      <node id="8821602715295553843" at="86,125,89,13" concept="6" />
-      <node id="5532289631196731901" at="99,0,102,0" concept="14" trace="performRefactoringUserInteractive#(Ljetbrains/mps/project/MPSProject;Ljava/lang/String;Ljava/lang/Iterable;Ljava/util/List;Ljetbrains/mps/baseLanguage/closures/runtime/_FunctionTypes/_return_P2_E0;)V" />
-      <node id="4897761754589447208" at="114,0,117,0" concept="8" trace="invoke#(Ljava/lang/Iterable;)Ljava/util/Map;" />
-      <node id="4897761754589447231" at="119,50,122,9" concept="7" />
-      <node id="7222086642608030779" at="134,218,137,5" concept="7" />
-      <node id="5532289631192005360" at="141,0,144,0" concept="8" trace="invoke#(Lorg/jetbrains/mps/openapi/util/ProgressMonitor;)V" />
-      <node id="2905662307331478293" at="145,0,148,5" concept="7" />
-      <node id="4669701099662981494" at="152,86,155,9" concept="7" />
-      <node id="2879121209715534126" at="158,0,161,0" concept="8" trace="select#(null)null" />
-      <node id="8946495411360856432" at="162,9,165,9" concept="7" />
-      <node id="2106197219109756139" at="71,141,75,15" concept="7" />
-      <node id="8821602715295553839" at="85,129,90,11" concept="6" />
-      <node id="5532289631191995210" at="139,86,144,7" concept="3" />
-      <node id="2879121209715195045" at="156,145,161,72" concept="3" />
-      <node id="4897761754589447225" at="118,0,124,0" concept="8" trace="invoke#()V" />
-      <node id="2106197219109756133" at="69,65,76,13" concept="6" />
-      <node id="2879121209715195039" at="155,9,162,9" concept="6" />
-      <node id="8821602715295553824" at="83,58,91,9" concept="6" />
-      <node id="2106197219109072428" at="42,9,51,34" concept="3" />
-      <node id="3097362362463688148" at="67,0,79,0" concept="8" trace="run#()V" />
-      <node id="4897761754589447189" at="112,83,124,7" concept="3" />
-      <node id="5532289631195579004" at="39,0,53,0" concept="8" trace="run#()V" />
-      <node id="3097362362463679461" at="65,73,79,11" concept="3" />
-      <node id="4897761754589447182" at="111,0,126,0" concept="14" trace="performRefactoringInProject#(Ljetbrains/mps/project/Project;Ljetbrains/mps/refactoring/participant/RefactoringUI;Ljava/lang/String;Ljava/lang/Iterable;Ljava/util/List;Ljetbrains/mps/baseLanguage/closures/runtime/_FunctionTypes/_return_P2_E0;Ljetbrains/mps/baseLanguage/closures/runtime/_FunctionTypes/_void_P1_E0;)V" />
-      <node id="5532289631195568752" at="37,124,53,7" concept="3" />
-      <node id="5532289631196520064" at="151,0,167,0" concept="8" trace="run#()V" />
-      <node id="5532289631196510108" at="149,0,167,90" concept="3" />
-      <node id="3097362362463522058" at="64,0,94,0" concept="8" trace="execute#(Lorg/jetbrains/mps/openapi/module/ModelAccess;Lorg/jetbrains/mps/openapi/util/ProgressMonitor;)Ljetbrains/mps/ide/findusages/model/SearchResults;" />
-      <node id="3097362362463496494" at="59,0,94,6" concept="9" />
-      <node id="8193174057327207053" at="131,0,169,0" concept="14" trace="performRefactoring#(Ljetbrains/mps/refactoring/participant/RefactoringParticipant/ParticipantStateFactory;Ljetbrains/mps/refactoring/participant/RefactoringUI;Ljetbrains/mps/refactoring/participant/RefactoringSession;Lorg/jetbrains/mps/openapi/module/SRepository;Lorg/jetbrains/mps/openapi/module/SearchScope;Ljava/lang/String;Ljava/lang/Iterable;Ljava/util/List;Ljetbrains/mps/baseLanguage/closures/runtime/_FunctionTypes/_return_P1_E0;Ljetbrains/mps/baseLanguage/closures/runtime/_FunctionTypes/_void_P0_E0;)V" />
-      <node id="8193174057325020403" at="34,0,98,0" concept="14" trace="askParticipantChanges#(Ljetbrains/mps/refactoring/participant/RefactoringParticipant/ParticipantStateFactory;Ljetbrains/mps/refactoring/participant/RefactoringUI;Lorg/jetbrains/mps/openapi/module/SRepository;Lorg/jetbrains/mps/openapi/module/SearchScope;Ljava/lang/Iterable;Ljava/util/List;)Ljetbrains/mps/baseLanguage/tuples/runtime/Tuples/_2;" />
-      <scope id="2106197219109072400" at="40,102,41,141" />
-      <scope id="2106197219109072437" at="44,136,45,54" />
-      <scope id="2106197219109072461" at="48,66,49,39" />
-      <scope id="6325937700444372009" at="56,34,57,18" />
-      <scope id="3097362362463522056" at="61,35,62,20" />
-      <scope id="2106197219109756187" at="80,30,81,22" />
-      <scope id="8821602715295553846" at="87,99,88,62" />
-      <scope id="5532289631196731902" at="99,391,100,140" />
-      <scope id="4897761754589447218" at="114,126,115,72" />
-      <scope id="4897761754589447232" at="120,32,121,47" />
-      <scope id="7222086642608030781" at="135,37,136,13" />
-      <scope id="5532289631192005361" at="141,59,142,108" />
-      <scope id="2905662307331478295" at="146,38,147,13" />
-      <scope id="4669701099662981496" at="153,37,154,17" />
-      <scope id="2879121209715534127" at="158,37,159,65" />
-      <scope id="8946495411360856434" at="163,32,164,29" />
-      <scope id="2106197219109756140" at="72,49,74,22" />
-      <scope id="2106197219109072398" at="39,25,42,9">
-        <var name="participant" id="2106197219109072399" />
-      </scope>
-      <scope id="2106197219109072436" at="44,0,47,0">
-        <var name="it" id="2106197219109072436" />
-      </scope>
-      <scope id="2106197219109072460" at="48,0,51,0">
-        <var name="it" id="2106197219109072460" />
-      </scope>
-      <scope id="3097362362463522052" at="61,0,64,0" />
-      <scope id="8821602715295553842" at="86,125,89,13" />
-      <scope id="8821602715295553843" at="86,125,89,13">
-        <var name="change" id="8821602715295553845" />
-      </scope>
-      <scope id="5532289631196731901" at="99,0,102,0">
->>>>>>> 8a493978
+      <scope id="5532289631196731901" at="98,0,101,0">
         <var name="doRefactor" id="5532289631196732049" />
         <var name="initialStates" id="5532289631196732046" />
         <var name="participants" id="5532289631196732038" />
         <var name="project" id="5532289631196732030" />
         <var name="refactoringName" id="5532289631196732036" />
       </scope>
-<<<<<<< HEAD
-      <scope id="4897761754589447208" at="125,0,128,0">
+      <scope id="4897761754589447208" at="113,0,116,0">
         <var name="participantStates" id="4897761754589447208" />
       </scope>
-      <scope id="5532289631192005360" at="152,0,155,0">
+      <scope id="5532289631192005360" at="140,0,143,0">
         <var name="progressMonitor" id="5532289631192005360" />
       </scope>
-      <scope id="2879121209715534126" at="169,0,172,0">
+      <scope id="2879121209715534126" at="157,0,160,0">
         <var name="it" id="2879121209715534126" />
       </scope>
-      <scope id="4897761754589447226" at="129,28,133,9" />
-      <scope id="2770867049915041811" at="76,0,81,22">
-        <var name="e" id="2770867049915041813" />
-      </scope>
-      <scope id="2770867049915041817" at="76,44,81,22" />
-      <scope id="8821602715295553839" at="96,129,101,11">
+      <scope id="4897761754589447226" at="117,28,121,9" />
+      <scope id="2106197219109756135" at="69,143,74,15" />
+      <scope id="8821602715295553839" at="84,129,89,11">
         <var name="nodeChanges" id="8821602715295553841" />
       </scope>
-      <scope id="2879121209715195041" at="167,145,172,72" />
-      <scope id="8821602715295553826" at="95,139,101,11">
+      <scope id="2879121209715195041" at="155,145,160,72" />
+      <scope id="8821602715295553826" at="83,139,89,11">
         <var name="participantChanges" id="8821602715295553828" />
       </scope>
-      <scope id="4897761754589447225" at="129,0,135,0" />
-      <scope id="2879121209715195039" at="166,9,173,9">
+      <scope id="4897761754589447225" at="117,0,123,0" />
+      <scope id="2106197219109756133" at="68,65,75,13">
+        <var name="participantState" id="2106197219109756134" />
+      </scope>
+      <scope id="2879121209715195039" at="154,9,161,9">
         <var name="participantState" id="2879121209715195040" />
       </scope>
-      <scope id="8821602715295553824" at="94,58,102,9">
+      <scope id="8821602715295553824" at="82,58,90,9">
         <var name="participantState" id="8821602715295553825" />
       </scope>
-      <scope id="5532289631195579005" at="42,25,54,34" />
-      <scope id="2106197219109756135" at="73,143,86,15" />
-      <scope id="4897761754589447183" at="122,493,135,7">
+      <scope id="3097362362463688149" at="66,29,76,35">
+        <var name="steps" id="2106197219109756099" />
+      </scope>
+      <scope id="5532289631195579005" at="38,25,50,34" />
+      <scope id="3097362362463688148" at="66,0,78,0" />
+      <scope id="4897761754589447183" at="110,493,123,7">
         <var name="refactoringSession" id="4897761754589447185" />
       </scope>
-      <scope id="5532289631195579004" at="42,0,56,0" />
-      <scope id="5532289631196520065" at="162,25,176,9">
+      <scope id="5532289631195579004" at="38,0,52,0" />
+      <scope id="5532289631196520065" at="150,25,164,9">
         <var name="getFinalObject" id="8193174057327819548" />
       </scope>
-      <scope id="2106197219109756133" at="72,65,87,13">
-        <var name="participantState" id="2106197219109756134" />
-      </scope>
-      <scope id="4897761754589447182" at="122,0,137,0">
-=======
-      <scope id="4897761754589447208" at="114,0,117,0">
-        <var name="participantStates" id="4897761754589447208" />
-      </scope>
-      <scope id="5532289631192005360" at="141,0,144,0">
-        <var name="progressMonitor" id="5532289631192005360" />
-      </scope>
-      <scope id="2879121209715534126" at="158,0,161,0">
-        <var name="it" id="2879121209715534126" />
-      </scope>
-      <scope id="4897761754589447226" at="118,28,122,9" />
-      <scope id="2106197219109756135" at="70,143,75,15" />
-      <scope id="8821602715295553839" at="85,129,90,11">
-        <var name="nodeChanges" id="8821602715295553841" />
-      </scope>
-      <scope id="2879121209715195041" at="156,145,161,72" />
-      <scope id="8821602715295553826" at="84,139,90,11">
-        <var name="participantChanges" id="8821602715295553828" />
-      </scope>
-      <scope id="4897761754589447225" at="118,0,124,0" />
-      <scope id="2106197219109756133" at="69,65,76,13">
-        <var name="participantState" id="2106197219109756134" />
-      </scope>
-      <scope id="2879121209715195039" at="155,9,162,9">
-        <var name="participantState" id="2879121209715195040" />
-      </scope>
-      <scope id="8821602715295553824" at="83,58,91,9">
-        <var name="participantState" id="8821602715295553825" />
-      </scope>
-      <scope id="3097362362463688149" at="67,29,77,35">
-        <var name="steps" id="2106197219109756099" />
-      </scope>
-      <scope id="5532289631195579005" at="39,25,51,34" />
-      <scope id="3097362362463688148" at="67,0,79,0" />
-      <scope id="4897761754589447183" at="111,493,124,7">
-        <var name="refactoringSession" id="4897761754589447185" />
-      </scope>
-      <scope id="5532289631195579004" at="39,0,53,0" />
-      <scope id="5532289631196520065" at="151,25,165,9">
-        <var name="getFinalObject" id="8193174057327819548" />
-      </scope>
-      <scope id="4897761754589447182" at="111,0,126,0">
->>>>>>> 8a493978
+      <scope id="4897761754589447182" at="110,0,125,0">
         <var name="doCleanup" id="4897761754589447270" />
         <var name="doRefactor" id="4897761754589447256" />
         <var name="initialStates" id="4897761754589447253" />
@@ -1211,40 +909,19 @@
         <var name="refactoringName" id="4897761754589447243" />
         <var name="refactoringUI" id="4897761754589556038" />
       </scope>
-<<<<<<< HEAD
-      <scope id="5532289631196520064" at="162,0,178,0" />
-      <scope id="3097362362463688149" at="70,29,88,35">
-        <var name="steps" id="2106197219109756099" />
-      </scope>
-      <scope id="3097362362463688148" at="70,0,90,0" />
-      <scope id="3097362362463522066" at="67,75,103,29">
+      <scope id="5532289631196520064" at="150,0,166,0" />
+      <scope id="3097362362463522066" at="63,75,91,29">
         <var name="cancelled" id="2106197219109756071" />
         <var name="searchResults" id="8821602715295553820" />
       </scope>
-      <scope id="8193174057327207054" at="142,591,178,90">
+      <scope id="3097362362463522058" at="63,0,93,0">
+        <var name="progressMonitor" id="3097362362463522062" />
+      </scope>
+      <scope id="8193174057327207054" at="130,591,166,90">
         <var name="participantChanges" id="8821602715295725739" />
         <var name="searchResults" id="3097362362463896390" />
       </scope>
-      <scope id="3097362362463522058" at="67,0,105,0">
-        <var name="progressMonitor" id="3097362362463522062" />
-      </scope>
-      <scope id="8193174057327207053" at="142,0,180,0">
-=======
-      <scope id="5532289631196520064" at="151,0,167,0" />
-      <scope id="3097362362463522066" at="64,100,92,29">
-        <var name="cancelled" id="2106197219109756071" />
-        <var name="searchResults" id="8821602715295553820" />
-      </scope>
-      <scope id="3097362362463522058" at="64,0,94,0">
-        <var name="modelAccess" id="3097362362463522060" />
-        <var name="progressMonitor" id="3097362362463522062" />
-      </scope>
-      <scope id="8193174057327207054" at="131,591,167,90">
-        <var name="participantChanges" id="8821602715295725739" />
-        <var name="searchResults" id="3097362362463896390" />
-      </scope>
-      <scope id="8193174057327207053" at="131,0,169,0">
->>>>>>> 8a493978
+      <scope id="8193174057327207053" at="130,0,168,0">
         <var name="doCleanup" id="4661652150168978719" />
         <var name="doRefactor" id="8193174057327402341" />
         <var name="factory" id="1109674566554136464" />
@@ -1256,21 +933,13 @@
         <var name="repository" id="5532289631196660464" />
         <var name="scope" id="5532289631196664296" />
       </scope>
-<<<<<<< HEAD
-      <scope id="8193174057324869871" at="37,416,107,140">
-=======
-      <scope id="8193174057324869871" at="34,416,96,140">
->>>>>>> 8a493978
+      <scope id="8193174057324869871" at="33,416,95,140">
         <var name="options" id="2106197219109072392" />
         <var name="participantStates" id="2879121209713780925" />
         <var name="searchTask" id="3097362362463496495" />
         <var name="selectedOptions" id="788503456864017066" />
       </scope>
-<<<<<<< HEAD
-      <scope id="8193174057325020403" at="37,0,109,0">
-=======
-      <scope id="8193174057325020403" at="34,0,98,0">
->>>>>>> 8a493978
+      <scope id="8193174057325020403" at="33,0,97,0">
         <var name="factory" id="1109674566553715823" />
         <var name="nodes" id="8193174057325002287" />
         <var name="participants" id="8193174057325595781" />
@@ -1278,31 +947,17 @@
         <var name="repository" id="5532289631196197551" />
         <var name="searchScope" id="5532289631196216779" />
       </scope>
-<<<<<<< HEAD
-      <unit id="2106197219109072436" at="46,79,50,9" name="jetbrains.mps.ide.platform.actions.core.RefactoringProcessor$1$1" />
-      <unit id="2106197219109072460" at="50,31,54,9" name="jetbrains.mps.ide.platform.actions.core.RefactoringProcessor$1$2" />
-      <unit id="4897761754589447208" at="124,225,128,5" name="jetbrains.mps.ide.platform.actions.core.RefactoringProcessor$3" />
-      <unit id="5532289631192005360" at="151,32,155,5" name="jetbrains.mps.ide.platform.actions.core.RefactoringProcessor$5" />
-      <unit id="2879121209715534126" at="168,86,172,11" name="jetbrains.mps.ide.platform.actions.core.RefactoringProcessor$6$1" />
-      <unit id="4897761754589447225" at="128,11,135,5" name="jetbrains.mps.ide.platform.actions.core.RefactoringProcessor$4" />
-      <unit id="5532289631195579004" at="41,30,56,5" name="jetbrains.mps.ide.platform.actions.core.RefactoringProcessor$1" />
-      <unit id="5532289631196520064" at="161,42,178,5" name="jetbrains.mps.ide.platform.actions.core.RefactoringProcessor$6" />
-      <unit id="3097362362463688148" at="69,54,90,9" name="jetbrains.mps.ide.platform.actions.core.RefactoringProcessor$2$1" />
-      <unit id="3097362362463522050" at="63,32,105,5" name="jetbrains.mps.ide.platform.actions.core.RefactoringProcessor$2" />
-      <unit id="6015942601922580796" at="34,0,182,0" name="jetbrains.mps.ide.platform.actions.core.RefactoringProcessor" />
-=======
-      <unit id="2106197219109072436" at="43,79,47,9" name="jetbrains.mps.ide.platform.actions.core.RefactoringProcessor$1$1" />
-      <unit id="2106197219109072460" at="47,31,51,9" name="jetbrains.mps.ide.platform.actions.core.RefactoringProcessor$1$2" />
-      <unit id="4897761754589447208" at="113,225,117,5" name="jetbrains.mps.ide.platform.actions.core.RefactoringProcessor$3" />
-      <unit id="5532289631192005360" at="140,32,144,5" name="jetbrains.mps.ide.platform.actions.core.RefactoringProcessor$5" />
-      <unit id="2879121209715534126" at="157,86,161,11" name="jetbrains.mps.ide.platform.actions.core.RefactoringProcessor$6$1" />
-      <unit id="4897761754589447225" at="117,11,124,5" name="jetbrains.mps.ide.platform.actions.core.RefactoringProcessor$4" />
-      <unit id="3097362362463688148" at="66,38,79,9" name="jetbrains.mps.ide.platform.actions.core.RefactoringProcessor$2$1" />
-      <unit id="5532289631195579004" at="38,30,53,5" name="jetbrains.mps.ide.platform.actions.core.RefactoringProcessor$1" />
-      <unit id="5532289631196520064" at="150,42,167,5" name="jetbrains.mps.ide.platform.actions.core.RefactoringProcessor$6" />
-      <unit id="3097362362463522050" at="60,32,94,5" name="jetbrains.mps.ide.platform.actions.core.RefactoringProcessor$2" />
-      <unit id="6015942601922580796" at="32,0,171,0" name="jetbrains.mps.ide.platform.actions.core.RefactoringProcessor" />
->>>>>>> 8a493978
+      <unit id="2106197219109072436" at="42,79,46,9" name="jetbrains.mps.ide.platform.actions.core.RefactoringProcessor$1$1" />
+      <unit id="2106197219109072460" at="46,31,50,9" name="jetbrains.mps.ide.platform.actions.core.RefactoringProcessor$1$2" />
+      <unit id="4897761754589447208" at="112,225,116,5" name="jetbrains.mps.ide.platform.actions.core.RefactoringProcessor$3" />
+      <unit id="5532289631192005360" at="139,32,143,5" name="jetbrains.mps.ide.platform.actions.core.RefactoringProcessor$5" />
+      <unit id="2879121209715534126" at="156,86,160,11" name="jetbrains.mps.ide.platform.actions.core.RefactoringProcessor$6$1" />
+      <unit id="4897761754589447225" at="116,11,123,5" name="jetbrains.mps.ide.platform.actions.core.RefactoringProcessor$4" />
+      <unit id="3097362362463688148" at="65,54,78,9" name="jetbrains.mps.ide.platform.actions.core.RefactoringProcessor$2$1" />
+      <unit id="5532289631195579004" at="37,30,52,5" name="jetbrains.mps.ide.platform.actions.core.RefactoringProcessor$1" />
+      <unit id="5532289631196520064" at="149,42,166,5" name="jetbrains.mps.ide.platform.actions.core.RefactoringProcessor$6" />
+      <unit id="3097362362463522050" at="59,32,93,5" name="jetbrains.mps.ide.platform.actions.core.RefactoringProcessor$2" />
+      <unit id="6015942601922580796" at="31,0,170,0" name="jetbrains.mps.ide.platform.actions.core.RefactoringProcessor" />
     </file>
   </root>
   <root nodeRef="r:cc08a4fa-e4f1-443c-b8f2-4a41972141bb(jetbrains.mps.ide.platform.actions.core)/7321908258465164318">
