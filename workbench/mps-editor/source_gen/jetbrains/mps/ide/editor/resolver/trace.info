<?xml version="1.0" encoding="UTF-8"?>
<debugInfo>
  <root nodeId="1802459475176570754">
    <nodeInfo nodeId="1802459475176571506" fileName="EditorResolverComponent.java" startLine="11" startPosition="70" endLine="12" endPosition="36" conceptFqName="jetbrains.mps.baseLanguage.structure.FieldDeclaration" propertyString="myResolver" />
    <nodeInfo nodeId="1802459475176571511" fileName="EditorResolverComponent.java" startLine="17" startPosition="31" endLine="18" endPosition="38" conceptFqName="jetbrains.mps.baseLanguage.structure.ExpressionStatement" />
    <nodeInfo nodeId="1802459475176570783" fileName="EditorResolverComponent.java" startLine="18" startPosition="38" endLine="19" endPosition="60" conceptFqName="jetbrains.mps.baseLanguage.structure.ExpressionStatement" />
    <nodeInfo nodeId="1802459475176570801" fileName="EditorResolverComponent.java" startLine="22" startPosition="34" endLine="23" endPosition="63" conceptFqName="jetbrains.mps.baseLanguage.structure.ExpressionStatement" />
    <nodeInfo nodeId="1802459475176571528" fileName="EditorResolverComponent.java" startLine="23" startPosition="63" endLine="24" endPosition="22" conceptFqName="jetbrains.mps.baseLanguage.structure.ExpressionStatement" />
    <nodeInfo nodeId="1802459475176570779" fileName="EditorResolverComponent.java" startLine="29" startPosition="36" endLine="30" endPosition="49" conceptFqName="jetbrains.mps.baseLanguage.structure.ReturnStatement" />
    <nodeInfo nodeId="1802459475176570756" fileName="EditorResolverComponent.java" startLine="13" startPosition="0" endLine="15" endPosition="3" conceptFqName="jetbrains.mps.baseLanguage.structure.ConstructorDeclaration" propertyString="EditorResolverComponent#(Ljetbrains/mps/ide/MPSCoreComponents;)V" />
    <nodeInfo nodeId="1802459475176570765" fileName="EditorResolverComponent.java" startLine="16" startPosition="0" endLine="21" endPosition="0" conceptFqName="jetbrains.mps.baseLanguage.structure.InstanceMethodDeclaration" propertyString="initComponent#()V" />
    <nodeInfo nodeId="1802459475176570769" fileName="EditorResolverComponent.java" startLine="21" startPosition="0" endLine="26" endPosition="0" conceptFqName="jetbrains.mps.baseLanguage.structure.InstanceMethodDeclaration" propertyString="disposeComponent#()V" />
    <nodeInfo nodeId="1802459475176570773" fileName="EditorResolverComponent.java" startLine="26" startPosition="0" endLine="32" endPosition="0" conceptFqName="jetbrains.mps.baseLanguage.structure.InstanceMethodDeclaration" propertyString="getComponentName#()Ljava/lang/String;" />
    <scopeInfo nodeId="1802459475176570759" fileName="EditorResolverComponent.java" startLine="14" startPosition="68" endLine="14" endPosition="68" />
    <scopeInfo nodeId="1802459475176570778" fileName="EditorResolverComponent.java" startLine="29" startPosition="36" endLine="30" endPosition="49" />
    <scopeInfo nodeId="1802459475176570756" fileName="EditorResolverComponent.java" startLine="13" startPosition="0" endLine="15" endPosition="3">
      <varInfo nodeId="4365681323802964092" varName="coreComponents" />
    </scopeInfo>
    <scopeInfo nodeId="1802459475176570768" fileName="EditorResolverComponent.java" startLine="17" startPosition="31" endLine="19" endPosition="60" />
    <scopeInfo nodeId="1802459475176570772" fileName="EditorResolverComponent.java" startLine="22" startPosition="34" endLine="24" endPosition="22" />
    <scopeInfo nodeId="1802459475176570765" fileName="EditorResolverComponent.java" startLine="16" startPosition="0" endLine="21" endPosition="0" />
    <scopeInfo nodeId="1802459475176570769" fileName="EditorResolverComponent.java" startLine="21" startPosition="0" endLine="26" endPosition="0" />
    <scopeInfo nodeId="1802459475176570773" fileName="EditorResolverComponent.java" startLine="26" startPosition="0" endLine="32" endPosition="0" />
    <unitInfo nodeId="1802459475176570754" fileName="EditorResolverComponent.java" startLine="11" startPosition="0" endLine="33" endPosition="0" unitName="jetbrains.mps.ide.editor.resolver.EditorResolverComponent" />
  </root>
  <root nodeId="1802459475176571473">
    <nodeInfo nodeId="1802459475176585196" fileName="EditorResolver.java" startLine="31" startPosition="129" endLine="32" endPosition="69" conceptFqName="jetbrains.mps.baseLanguage.structure.LocalVariableDeclarationStatement" />
    <nodeInfo nodeId="4953860923773790232" fileName="EditorResolver.java" startLine="33" startPosition="30" endLine="34" endPosition="19" conceptFqName="jetbrains.mps.baseLanguage.structure.ReturnStatement" />
    <nodeInfo nodeId="1802459475176582994" fileName="EditorResolver.java" startLine="35" startPosition="5" endLine="36" endPosition="162" conceptFqName="jetbrains.mps.baseLanguage.structure.LocalVariableDeclarationStatement" />
    <nodeInfo nodeId="1802459475176583231" fileName="EditorResolver.java" startLine="37" startPosition="9" endLine="38" endPosition="97" conceptFqName="jetbrains.mps.baseLanguage.structure.LocalVariableDeclarationStatement" />
    <nodeInfo nodeId="1802459475176584764" fileName="EditorResolver.java" startLine="39" startPosition="33" endLine="40" endPosition="21" conceptFqName="jetbrains.mps.baseLanguage.structure.ReturnStatement" />
    <nodeInfo nodeId="1802459475176584889" fileName="EditorResolver.java" startLine="41" startPosition="7" endLine="42" endPosition="75" conceptFqName="jetbrains.mps.baseLanguage.structure.LocalVariableDeclarationStatement" />
    <nodeInfo nodeId="1802459475176586820" fileName="EditorResolver.java" startLine="42" startPosition="75" endLine="43" endPosition="122" conceptFqName="jetbrains.mps.baseLanguage.structure.LocalVariableDeclarationStatement" />
    <nodeInfo nodeId="2342250705168349185" fileName="EditorResolver.java" startLine="44" startPosition="47" endLine="45" endPosition="21" conceptFqName="jetbrains.mps.baseLanguage.structure.ReturnStatement" />
    <nodeInfo nodeId="1802459475176585082" fileName="EditorResolver.java" startLine="46" startPosition="7" endLine="47" endPosition="88" conceptFqName="jetbrains.mps.baseLanguage.structure.ExpressionStatement" />
    <nodeInfo nodeId="216787248379473153" fileName="EditorResolver.java" startLine="48" startPosition="15" endLine="49" endPosition="27" conceptFqName="jetbrains.mps.baseLanguage.structure.ExpressionStatement" />
    <nodeInfo nodeId="2342250705168349154" fileName="EditorResolver.java" startLine="50" startPosition="5" endLine="51" endPosition="16" conceptFqName="jetbrains.mps.baseLanguage.structure.ReturnStatement" />
    <nodeInfo nodeId="4953860923773790168" fileName="EditorResolver.java" startLine="54" startPosition="73" endLine="55" endPosition="47" conceptFqName="jetbrains.mps.baseLanguage.structure.LocalVariableDeclarationStatement" />
    <nodeInfo nodeId="4953860923773797693" fileName="EditorResolver.java" startLine="56" startPosition="25" endLine="57" endPosition="20" conceptFqName="jetbrains.mps.baseLanguage.structure.ReturnStatement" />
    <nodeInfo nodeId="4953860923773797624" fileName="EditorResolver.java" startLine="58" startPosition="5" endLine="59" endPosition="99" conceptFqName="jetbrains.mps.baseLanguage.structure.LocalVariableDeclarationStatement" />
    <nodeInfo nodeId="4953860923773797779" fileName="EditorResolver.java" startLine="59" startPosition="99" endLine="60" endPosition="53" conceptFqName="jetbrains.mps.baseLanguage.structure.LocalVariableDeclarationStatement" />
    <nodeInfo nodeId="4953860923773797712" fileName="EditorResolver.java" startLine="61" startPosition="43" endLine="62" endPosition="97" conceptFqName="jetbrains.mps.baseLanguage.structure.LocalVariableDeclarationStatement" />
    <nodeInfo nodeId="4953860923773797823" fileName="EditorResolver.java" startLine="62" startPosition="97" endLine="63" endPosition="58" conceptFqName="jetbrains.mps.baseLanguage.structure.ExpressionStatement" />
    <nodeInfo nodeId="4953860923773790198" fileName="EditorResolver.java" startLine="64" startPosition="5" endLine="65" endPosition="18" conceptFqName="jetbrains.mps.baseLanguage.structure.ReturnStatement" />
    <nodeInfo nodeId="1802459475176586873" fileName="EditorResolver.java" startLine="68" startPosition="118" endLine="69" endPosition="40" conceptFqName="jetbrains.mps.baseLanguage.structure.LocalVariableDeclarationStatement" />
    <nodeInfo nodeId="1802459475176586934" fileName="EditorResolver.java" startLine="72" startPosition="29" endLine="73" endPosition="22" conceptFqName="jetbrains.mps.baseLanguage.structure.ReturnStatement" />
    <nodeInfo nodeId="1802459475176586938" fileName="EditorResolver.java" startLine="74" startPosition="9" endLine="75" endPosition="28" conceptFqName="jetbrains.mps.baseLanguage.structure.ExpressionStatement" />
    <nodeInfo nodeId="1802459475176586879" fileName="EditorResolver.java" startLine="77" startPosition="5" endLine="78" endPosition="18" conceptFqName="jetbrains.mps.baseLanguage.structure.ReturnStatement" />
    <nodeInfo nodeId="4953860923773797627" fileName="EditorResolver.java" startLine="82" startPosition="36" endLine="83" endPosition="43" conceptFqName="jetbrains.mps.baseLanguage.structure.ReturnStatement" />
    <nodeInfo nodeId="4953860923773797627" fileName="EditorResolver.java" startLine="84" startPosition="5" endLine="85" endPosition="16" conceptFqName="jetbrains.mps.baseLanguage.structure.ReturnStatement" />
    <nodeInfo nodeId="1802459475176582256" fileName="EditorResolver.java" startLine="89" startPosition="80" endLine="90" endPosition="30" conceptFqName="jetbrains.mps.baseLanguage.structure.SuperConstructorInvocation" />
    <nodeInfo nodeId="1802459475176582264" fileName="EditorResolver.java" startLine="90" startPosition="30" endLine="91" endPosition="98" conceptFqName="jetbrains.mps.baseLanguage.structure.ExpressionStatement" />
    <nodeInfo nodeId="1802459475176582292" fileName="EditorResolver.java" startLine="91" startPosition="98" endLine="92" endPosition="21" conceptFqName="jetbrains.mps.baseLanguage.structure.ExpressionStatement" />
    <nodeInfo nodeId="1802459475176582296" fileName="EditorResolver.java" startLine="95" startPosition="67" endLine="96" endPosition="72" conceptFqName="jetbrains.mps.baseLanguage.structure.ReturnStatement" />
    <nodeInfo nodeId="1802459475176571475" fileName="EditorResolver.java" startLine="26" startPosition="50" endLine="28" endPosition="3" conceptFqName="jetbrains.mps.baseLanguage.structure.ConstructorDeclaration" propertyString="EditorResolver#()V" />
    <nodeInfo nodeId="4953860923773790207" fileName="EditorResolver.java" startLine="32" startPosition="69" endLine="35" endPosition="5" conceptFqName="jetbrains.mps.baseLanguage.structure.IfStatement" />
    <nodeInfo nodeId="1802459475176584745" fileName="EditorResolver.java" startLine="38" startPosition="97" endLine="41" endPosition="7" conceptFqName="jetbrains.mps.baseLanguage.structure.IfStatement" />
    <nodeInfo nodeId="2342250705168349158" fileName="EditorResolver.java" startLine="43" startPosition="122" endLine="46" endPosition="7" conceptFqName="jetbrains.mps.baseLanguage.structure.IfStatement" />
    <nodeInfo nodeId="4953860923773797666" fileName="EditorResolver.java" startLine="55" startPosition="47" endLine="58" endPosition="5" conceptFqName="jetbrains.mps.baseLanguage.structure.IfStatement" />
    <nodeInfo nodeId="1802459475176586910" fileName="EditorResolver.java" startLine="71" startPosition="50" endLine="74" endPosition="9" conceptFqName="jetbrains.mps.baseLanguage.structure.IfStatement" />
    <nodeInfo nodeId="4953860923773797627" fileName="EditorResolver.java" startLine="81" startPosition="81" endLine="84" endPosition="5" conceptFqName="jetbrains.mps.baseLanguage.structure.IfStatement" />
    <nodeInfo nodeId="4953860923773797637" fileName="EditorResolver.java" startLine="60" startPosition="53" endLine="64" endPosition="5" conceptFqName="jetbrains.mps.baseLanguage.structure.IfStatement" />
    <nodeInfo nodeId="1802459475176573218" fileName="EditorResolver.java" startLine="94" startPosition="0" endLine="98" endPosition="0" conceptFqName="jetbrains.mps.baseLanguage.structure.InstanceMethodDeclaration" propertyString="createRootCell#(Ljava/util/List;)Ljetbrains/mps/nodeEditor/cells/EditorCell;" />
    <nodeInfo nodeId="1802459475176572298" fileName="EditorResolver.java" startLine="88" startPosition="61" endLine="93" endPosition="5" conceptFqName="jetbrains.mps.baseLanguage.structure.ConstructorDeclaration" propertyString="FakeEditorComponent#(Ljetbrains/mps/smodel/SNode;Ljetbrains/mps/smodel/IOperationContext;)V" />
    <nodeInfo nodeId="1802459475176586882" fileName="EditorResolver.java" startLine="70" startPosition="122" endLine="76" endPosition="7" conceptFqName="jetbrains.mps.baseLanguage.structure.IfStatement" />
    <nodeInfo nodeId="4953860923773797627" fileName="EditorResolver.java" startLine="80" startPosition="0" endLine="87" endPosition="0" conceptFqName="jetbrains.mps.baseLanguage.structure.StaticMethodDeclaration" propertyString="check_jllgm1_a0c0b#(Ljetbrains/mps/smodel/SModelDescriptor;)Ljetbrains/mps/project/IModule;" />
    <nodeInfo nodeId="1802459475176586839" fileName="EditorResolver.java" startLine="69" startPosition="40" endLine="77" endPosition="5" conceptFqName="jetbrains.mps.baseLanguage.structure.ForeachStatement" />
    <nodeInfo nodeId="1802459475176586799" fileName="EditorResolver.java" startLine="67" startPosition="0" endLine="80" endPosition="0" conceptFqName="jetbrains.mps.baseLanguage.structure.InstanceMethodDeclaration" propertyString="getApplicableSubstituteAction#(Ljetbrains/mps/nodeEditor/cellMenu/NodeSubstituteInfo;Ljava/lang/String;)Ljetbrains/mps/smodel/action/INodeSubstituteAction;" />
    <nodeInfo nodeId="3391050862413798839" fileName="EditorResolver.java" startLine="36" startPosition="162" endLine="50" endPosition="5" conceptFqName="jetbrains.mps.baseLanguage.structure.TryStatement" />
    <nodeInfo nodeId="4953860923773790159" fileName="EditorResolver.java" startLine="53" startPosition="0" endLine="67" endPosition="0" conceptFqName="jetbrains.mps.baseLanguage.structure.InstanceMethodDeclaration" propertyString="getResolveInfo#(Ljetbrains/mps/smodel/SReference;Ljetbrains/mps/smodel/SNode;)Ljava/lang/String;" />
    <nodeInfo nodeId="1802459475176571480" fileName="EditorResolver.java" startLine="29" startPosition="0" endLine="53" endPosition="0" conceptFqName="jetbrains.mps.baseLanguage.structure.InstanceMethodDeclaration" propertyString="resolve#(Ljetbrains/mps/smodel/SReference;Ljetbrains/mps/smodel/SNode;Ljetbrains/mps/smodel/IOperationContext;)Z" />
    <scopeInfo nodeId="1802459475176571478" fileName="EditorResolver.java" startLine="27" startPosition="27" endLine="27" endPosition="27" />
    <scopeInfo nodeId="4953860923773790208" fileName="EditorResolver.java" startLine="33" startPosition="30" endLine="34" endPosition="19" />
    <scopeInfo nodeId="1802459475176584746" fileName="EditorResolver.java" startLine="39" startPosition="33" endLine="40" endPosition="21" />
    <scopeInfo nodeId="2342250705168349159" fileName="EditorResolver.java" startLine="44" startPosition="47" endLine="45" endPosition="21" />
    <scopeInfo nodeId="3391050862413798842" fileName="EditorResolver.java" startLine="48" startPosition="15" endLine="49" endPosition="27" />
    <scopeInfo nodeId="4953860923773797667" fileName="EditorResolver.java" startLine="56" startPosition="25" endLine="57" endPosition="20" />
    <scopeInfo nodeId="1802459475176586912" fileName="EditorResolver.java" startLine="72" startPosition="29" endLine="73" endPosition="22" />
    <scopeInfo nodeId="4953860923773797627" fileName="EditorResolver.java" startLine="82" startPosition="36" endLine="83" endPosition="43" />
    <scopeInfo nodeId="1802459475176573224" fileName="EditorResolver.java" startLine="95" startPosition="67" endLine="96" endPosition="72" />
    <scopeInfo nodeId="1802459475176571475" fileName="EditorResolver.java" startLine="26" startPosition="50" endLine="28" endPosition="3" />
    <scopeInfo nodeId="4953860923773797638" fileName="EditorResolver.java" startLine="61" startPosition="43" endLine="63" endPosition="58">
      <varInfo nodeId="4953860923773797713" varName="scope" />
    </scopeInfo>
    <scopeInfo nodeId="1802459475176572301" fileName="EditorResolver.java" startLine="89" startPosition="80" endLine="92" endPosition="21" />
    <scopeInfo nodeId="1802459475176586884" fileName="EditorResolver.java" startLine="71" startPosition="50" endLine="75" endPosition="28" />
    <scopeInfo nodeId="4953860923773797627" fileName="EditorResolver.java" startLine="81" startPosition="81" endLine="85" endPosition="16" />
    <scopeInfo nodeId="1802459475176573218" fileName="EditorResolver.java" startLine="94" startPosition="0" endLine="98" endPosition="0">
      <varInfo nodeId="1802459475176573221" varName="events" />
    </scopeInfo>
    <scopeInfo nodeId="1802459475176572298" fileName="EditorResolver.java" startLine="88" startPosition="61" endLine="93" endPosition="5">
      <varInfo nodeId="1802459475176582257" varName="node" />
      <varInfo nodeId="1802459475176582259" varName="operationContext" />
    </scopeInfo>
    <scopeInfo nodeId="1802459475176586842" fileName="EditorResolver.java" startLine="70" startPosition="122" endLine="76" endPosition="7" />
    <scopeInfo nodeId="4953860923773797627" fileName="EditorResolver.java" startLine="80" startPosition="0" endLine="87" endPosition="0">
      <varInfo nodeId="4953860923773797627" varName="checkedDotOperand" />
    </scopeInfo>
<<<<<<< HEAD
    <scopeInfo nodeId="1802459475176586839" fileName="EditorResolver.java" startLine="66" startPosition="40" endLine="74" endPosition="5">
      <varInfo nodeId="1802459475176586840" varName="nextAction" />
=======
    <scopeInfo nodeId="1802459475176586839" fileName="EditorResolver.java" startLine="69" startPosition="40" endLine="77" endPosition="5">
      <varInfo nodeId="1802459475176586839" varName="nextAction" />
>>>>>>> 6eaa3527
    </scopeInfo>
    <scopeInfo nodeId="3391050862413798840" fileName="EditorResolver.java" startLine="37" startPosition="9" endLine="47" endPosition="88">
      <varInfo nodeId="1802459475176586821" varName="applicableSubstituteAction" />
      <varInfo nodeId="1802459475176583232" varName="cellWithRole" />
      <varInfo nodeId="1802459475176584890" varName="substituteInfo" />
    </scopeInfo>
    <scopeInfo nodeId="1802459475176586802" fileName="EditorResolver.java" startLine="68" startPosition="118" endLine="78" endPosition="18">
      <varInfo nodeId="1802459475176586874" varName="result" />
    </scopeInfo>
    <scopeInfo nodeId="4953860923773790162" fileName="EditorResolver.java" startLine="54" startPosition="73" endLine="65" endPosition="18">
      <varInfo nodeId="4953860923773797625" varName="module" />
      <varInfo nodeId="4953860923773790169" varName="result" />
      <varInfo nodeId="4953860923773797780" varName="target" />
    </scopeInfo>
    <scopeInfo nodeId="1802459475176586799" fileName="EditorResolver.java" startLine="67" startPosition="0" endLine="80" endPosition="0">
      <varInfo nodeId="1802459475176586807" varName="resolveInfo" />
      <varInfo nodeId="1802459475176586805" varName="substituteInfo" />
    </scopeInfo>
    <scopeInfo nodeId="4953860923773790159" fileName="EditorResolver.java" startLine="53" startPosition="0" endLine="67" endPosition="0">
      <varInfo nodeId="4953860923773790165" varName="reference" />
      <varInfo nodeId="4953860923773790237" varName="sourceNode" />
    </scopeInfo>
    <scopeInfo nodeId="1802459475176571503" fileName="EditorResolver.java" startLine="31" startPosition="129" endLine="51" endPosition="16">
      <varInfo nodeId="1802459475176582995" varName="fakeEditor" />
      <varInfo nodeId="1802459475176585197" varName="resolveInfo" />
    </scopeInfo>
    <scopeInfo nodeId="1802459475176571480" fileName="EditorResolver.java" startLine="29" startPosition="0" endLine="53" endPosition="0">
      <varInfo nodeId="1802459475176571487" varName="operationContext" />
      <varInfo nodeId="1802459475176571481" varName="reference" />
      <varInfo nodeId="1802459475176571484" varName="sourceNode" />
    </scopeInfo>
    <unitInfo nodeId="1802459475176571473" fileName="EditorResolver.java" startLine="26" startPosition="0" endLine="100" endPosition="0" unitName="jetbrains.mps.ide.editor.resolver.EditorResolver" />
    <unitInfo nodeId="1802459475176572296" fileName="EditorResolver.java" startLine="88" startPosition="0" endLine="99" endPosition="0" unitName="jetbrains.mps.ide.editor.resolver.EditorResolver$FakeEditorComponent" />
  </root>
</debugInfo>
<|MERGE_RESOLUTION|>--- conflicted
+++ resolved
@@ -96,13 +96,8 @@
     <scopeInfo nodeId="4953860923773797627" fileName="EditorResolver.java" startLine="80" startPosition="0" endLine="87" endPosition="0">
       <varInfo nodeId="4953860923773797627" varName="checkedDotOperand" />
     </scopeInfo>
-<<<<<<< HEAD
-    <scopeInfo nodeId="1802459475176586839" fileName="EditorResolver.java" startLine="66" startPosition="40" endLine="74" endPosition="5">
+    <scopeInfo nodeId="1802459475176586839" fileName="EditorResolver.java" startLine="69" startPosition="40" endLine="77" endPosition="5">
       <varInfo nodeId="1802459475176586840" varName="nextAction" />
-=======
-    <scopeInfo nodeId="1802459475176586839" fileName="EditorResolver.java" startLine="69" startPosition="40" endLine="77" endPosition="5">
-      <varInfo nodeId="1802459475176586839" varName="nextAction" />
->>>>>>> 6eaa3527
     </scopeInfo>
     <scopeInfo nodeId="3391050862413798840" fileName="EditorResolver.java" startLine="37" startPosition="9" endLine="47" endPosition="88">
       <varInfo nodeId="1802459475176586821" varName="applicableSubstituteAction" />
