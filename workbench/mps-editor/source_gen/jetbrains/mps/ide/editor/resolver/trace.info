--- conflicted
+++ resolved
@@ -36,81 +36,52 @@
   </root>
   <root nodeRef="r:e83eb82a-b3b8-4003-84af-b40cb742ea94(jetbrains.mps.ide.editor.resolver)/1802459475176571473">
     <file name="EditorResolver.java">
-      <node id="1802459475176585196" at="25,117,26,92" concept="5" />
-      <node id="4953860923773790232" at="27,30,28,19" concept="6" />
-      <node id="1802459475176582994" at="29,5,30,156" concept="5" />
-      <node id="5447047924422203920" at="31,9,32,121" concept="6" />
-      <node id="216787248379473153" at="33,15,34,27" concept="1" />
-<<<<<<< HEAD
-      <node id="1802459475176582256" at="38,68,39,24" concept="7" />
-      <node id="1802459475176582264" at="39,24,40,92" concept="1" />
-      <node id="1802459475176582292" at="40,92,41,21" concept="1" />
+      <node id="1802459475176585196" at="24,117,25,92" concept="5" />
+      <node id="4953860923773790232" at="26,30,27,19" concept="6" />
+      <node id="1802459475176582994" at="28,5,29,156" concept="5" />
+      <node id="5447047924422203920" at="30,9,31,121" concept="6" />
+      <node id="216787248379473153" at="32,15,33,27" concept="1" />
+      <node id="1802459475176582256" at="37,68,38,24" concept="7" />
+      <node id="8120663389537738165" at="38,24,39,67" concept="1" />
+      <node id="1802459475176582292" at="39,67,40,21" concept="1" />
       <node id="1802459475176582296" at="44,67,45,72" concept="6" />
-      <node id="1802459475176571475" at="21,0,23,0" concept="0" trace="EditorResolver#()V" />
-      <node id="4953860923773790207" at="26,92,29,5" concept="3" />
+      <node id="1802459475176571475" at="20,0,22,0" concept="0" trace="EditorResolver#()V" />
+      <node id="4953860923773790207" at="25,92,28,5" concept="3" />
+      <node id="1806760877632907064" at="48,0,51,0" concept="4" trace="attachListeners#()V" />
+      <node id="1806760877632926682" at="52,0,55,0" concept="4" trace="detachListeners#()V" />
       <node id="1802459475176573218" at="43,0,47,0" concept="4" trace="createRootCell#(Ljava/util/List;)Ljetbrains/mps/nodeEditor/cells/EditorCell;" />
-      <node id="3391050862413798839" at="30,156,35,5" concept="8" />
-      <node id="1802459475176572298" at="38,0,43,0" concept="0" trace="FakeEditorComponent#(Lorg/jetbrains/mps/openapi/model/SNode;Lorg/jetbrains/mps/openapi/module/SRepository;)V" />
-      <node id="1802459475176571480" at="23,0,37,0" concept="4" trace="resolve#(Lorg/jetbrains/mps/openapi/model/SReference;Lorg/jetbrains/mps/openapi/model/SNode;Lorg/jetbrains/mps/openapi/module/SRepository;)Z" />
-      <scope id="1802459475176571478" at="21,27,21,27" />
-      <scope id="4953860923773790208" at="27,30,28,19" />
-      <scope id="3391050862413798840" at="31,9,32,121" />
-      <scope id="3391050862413798842" at="33,15,34,27" />
+      <node id="3391050862413798839" at="29,156,34,5" concept="8" />
+      <node id="1802459475176572298" at="37,0,42,0" concept="0" trace="FakeEditorComponent#(Lorg/jetbrains/mps/openapi/model/SNode;Lorg/jetbrains/mps/openapi/module/SRepository;)V" />
+      <node id="1802459475176571480" at="22,0,36,0" concept="4" trace="resolve#(Lorg/jetbrains/mps/openapi/model/SReference;Lorg/jetbrains/mps/openapi/model/SNode;Lorg/jetbrains/mps/openapi/module/SRepository;)Z" />
+      <scope id="1802459475176571478" at="20,27,20,27" />
+      <scope id="1806760877632907068" at="49,38,49,38" />
+      <scope id="1806760877632926686" at="53,38,53,38" />
+      <scope id="4953860923773790208" at="26,30,27,19" />
+      <scope id="3391050862413798840" at="30,9,31,121" />
+      <scope id="3391050862413798842" at="32,15,33,27" />
       <scope id="1802459475176573224" at="44,67,45,72" />
-      <scope id="1802459475176571475" at="21,0,23,0" />
-      <scope id="1802459475176572301" at="38,68,41,21" />
+      <scope id="1802459475176571475" at="20,0,22,0" />
+      <scope id="1802459475176572301" at="37,68,40,21" />
+      <scope id="1806760877632907064" at="48,0,51,0" />
+      <scope id="1806760877632926682" at="52,0,55,0" />
       <scope id="1802459475176573218" at="43,0,47,0">
         <var name="events" id="1802459475176573221" />
       </scope>
-      <scope id="1802459475176572298" at="38,0,43,0">
-=======
-      <node id="1802459475176582256" at="39,68,40,24" concept="7" />
-      <node id="8120663389537738165" at="40,24,41,67" concept="1" />
-      <node id="1802459475176582292" at="41,67,42,21" concept="1" />
-      <node id="1802459475176582296" at="48,67,49,72" concept="6" />
-      <node id="1802459475176571475" at="20,0,22,0" concept="0" trace="EditorResolver#()V" />
-      <node id="4953860923773790207" at="26,92,29,5" concept="3" />
-      <node id="1806760877632907064" at="54,0,57,0" concept="4" trace="attachListeners#()V" />
-      <node id="1806760877632926682" at="60,0,63,0" concept="4" trace="detachListeners#()V" />
-      <node id="1802459475176573218" at="47,0,51,0" concept="4" trace="createRootCell#(Ljava/util/List;)Ljetbrains/mps/nodeEditor/cells/EditorCell;" />
-      <node id="3391050862413798839" at="30,156,35,5" concept="8" />
-      <node id="1802459475176572298" at="39,0,44,0" concept="0" trace="FakeEditorComponent#(Lorg/jetbrains/mps/openapi/model/SNode;Lorg/jetbrains/mps/openapi/module/SRepository;)V" />
-      <node id="1802459475176571480" at="23,0,37,0" concept="4" trace="resolve#(Lorg/jetbrains/mps/openapi/model/SReference;Lorg/jetbrains/mps/openapi/model/SNode;Lorg/jetbrains/mps/openapi/module/SRepository;)Z" />
-      <scope id="1802459475176571478" at="20,27,20,27" />
-      <scope id="1806760877632907068" at="55,38,55,38" />
-      <scope id="1806760877632926686" at="61,38,61,38" />
-      <scope id="4953860923773790208" at="27,30,28,19" />
-      <scope id="3391050862413798840" at="31,9,32,121" />
-      <scope id="3391050862413798842" at="33,15,34,27" />
-      <scope id="1802459475176573224" at="48,67,49,72" />
-      <scope id="1802459475176571475" at="20,0,22,0" />
-      <scope id="1802459475176572301" at="39,68,42,21" />
-      <scope id="1806760877632907064" at="54,0,57,0" />
-      <scope id="1806760877632926682" at="60,0,63,0" />
-      <scope id="1802459475176573218" at="47,0,51,0">
-        <var name="events" id="1802459475176573221" />
-      </scope>
-      <scope id="1802459475176572298" at="39,0,44,0">
->>>>>>> bf3a2c62
+      <scope id="1802459475176572298" at="37,0,42,0">
         <var name="node" id="1802459475176582257" />
         <var name="repository" id="817507406026968566" />
       </scope>
-      <scope id="1802459475176571503" at="25,117,35,5">
+      <scope id="1802459475176571503" at="24,117,34,5">
         <var name="fakeEditor" id="1802459475176582995" />
         <var name="resolveInfo" id="1802459475176585197" />
       </scope>
-      <scope id="1802459475176571480" at="23,0,37,0">
+      <scope id="1802459475176571480" at="22,0,36,0">
         <var name="reference" id="1802459475176571481" />
         <var name="repository" id="1802459475176571487" />
         <var name="sourceNode" id="1802459475176571484" />
       </scope>
-<<<<<<< HEAD
-      <unit id="1802459475176572296" at="37,0,48,0" name="jetbrains.mps.ide.editor.resolver.EditorResolver$FakeEditorComponent" />
-      <unit id="1802459475176571473" at="20,0,49,0" name="jetbrains.mps.ide.editor.resolver.EditorResolver" />
-=======
-      <unit id="1802459475176572296" at="38,0,64,0" name="jetbrains.mps.ide.editor.resolver.EditorResolver$FakeEditorComponent" />
-      <unit id="1802459475176571473" at="19,0,65,0" name="jetbrains.mps.ide.editor.resolver.EditorResolver" />
->>>>>>> bf3a2c62
+      <unit id="1802459475176572296" at="36,0,56,0" name="jetbrains.mps.ide.editor.resolver.EditorResolver$FakeEditorComponent" />
+      <unit id="1802459475176571473" at="19,0,57,0" name="jetbrains.mps.ide.editor.resolver.EditorResolver" />
     </file>
   </root>
 </debug-info>
