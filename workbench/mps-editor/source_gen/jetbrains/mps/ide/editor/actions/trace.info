<?xml version="1.0" encoding="UTF-8"?>
<debug-info>
  <concept fqn="jetbrains.mps.baseLanguage.structure.BlockStatement" />
  <concept fqn="jetbrains.mps.baseLanguage.structure.BreakStatement" />
  <concept fqn="jetbrains.mps.baseLanguage.structure.ConstructorDeclaration" />
  <concept fqn="jetbrains.mps.baseLanguage.structure.ExpressionStatement" />
  <concept fqn="jetbrains.mps.baseLanguage.structure.FieldDeclaration" />
  <concept fqn="jetbrains.mps.baseLanguage.structure.ForeachStatement" />
  <concept fqn="jetbrains.mps.baseLanguage.structure.IfStatement" />
  <concept fqn="jetbrains.mps.baseLanguage.structure.InstanceMethodDeclaration" />
  <concept fqn="jetbrains.mps.baseLanguage.structure.LocalVariableDeclarationStatement" />
  <concept fqn="jetbrains.mps.baseLanguage.structure.ReturnStatement" />
  <concept fqn="jetbrains.mps.baseLanguage.structure.SingleLineComment" />
  <concept fqn="jetbrains.mps.baseLanguage.structure.Statement" />
  <concept fqn="jetbrains.mps.baseLanguage.structure.StaticFieldDeclaration" />
  <concept fqn="jetbrains.mps.baseLanguage.structure.StaticMethodDeclaration" />
  <concept fqn="jetbrains.mps.baseLanguage.structure.SuperConstructorInvocation" />
  <concept fqn="jetbrains.mps.baseLanguage.structure.WhileStatement" />
  <root nodeRef="r:9832fb5f-2578-4b58-8014-a5de79da988e(jetbrains.mps.ide.editor.actions)/2768238731211617618">
    <file name="MoveElementsUp_Action.java">
      <node id="2768238731211617618" at="15,0,16,0" concept="12" trace="ICON" />
      <node id="2768238731211617618" at="16,34,17,40" concept="14" />
      <node id="2768238731211617618" at="17,40,18,35" concept="3" />
      <node id="2768238731211617618" at="18,35,19,40" concept="3" />
      <node id="2768238731211617618" at="22,32,23,16" concept="9" />
      <node id="130230197973336371" at="26,87,27,252" concept="9" />
      <node id="2768238731211617618" at="30,89,31,85" concept="3" />
      <node id="2768238731211617618" at="35,53,36,19" concept="9" />
      <node id="2768238731211617618" at="38,5,39,90" concept="8" />
      <node id="2768238731211617618" at="40,67,41,31" concept="3" />
      <node id="2768238731211617618" at="42,7,43,75" concept="3" />
      <node id="2768238731211617618" at="44,36,45,21" concept="9" />
      <node id="2768238731211617618" at="47,5,48,16" concept="9" />
      <node id="2768238731211655744" at="51,96,52,92" concept="3" />
      <node id="2768238731211617618" at="34,95,37,5" concept="6" />
      <node id="2768238731211617618" at="39,90,42,7" concept="6" />
      <node id="2768238731211617618" at="43,75,46,7" concept="6" />
      <node id="2768238731211617618" at="21,0,25,0" concept="7" trace="isDumbAware#()Z" />
      <node id="2768238731211617618" at="25,0,29,0" concept="7" trace="isApplicable#(Lcom/intellij/openapi/actionSystem/AnActionEvent;Ljava/util/Map;)Z" />
      <node id="2768238731211617618" at="29,0,33,0" concept="7" trace="doUpdate#(Lcom/intellij/openapi/actionSystem/AnActionEvent;Ljava/util/Map;)V" />
      <node id="2768238731211617618" at="50,0,54,0" concept="7" trace="doExecute#(Lcom/intellij/openapi/actionSystem/AnActionEvent;Ljava/util/Map;)V" />
      <node id="2768238731211617618" at="16,0,21,0" concept="2" trace="MoveElementsUp_Action#()V" />
      <node id="2768238731211617618" at="37,5,47,5" concept="0" />
      <node id="2768238731211617618" at="33,0,50,0" concept="7" trace="collectActionData#(Lcom/intellij/openapi/actionSystem/AnActionEvent;Ljava/util/Map;)Z" />
      <scope id="2768238731211617618" at="22,32,23,16" />
      <scope id="2768238731211621505" at="26,87,27,252" />
      <scope id="2768238731211617618" at="30,89,31,85" />
      <scope id="2768238731211617618" at="35,53,36,19" />
      <scope id="2768238731211617618" at="40,67,41,31" />
      <scope id="2768238731211617618" at="44,36,45,21" />
      <scope id="2768238731211617618" at="51,96,52,92" />
      <scope id="2768238731211617618" at="16,34,19,40" />
      <scope id="2768238731211617618" at="21,0,25,0" />
      <scope id="2768238731211617618" at="25,0,29,0">
        <var name="_params" id="2768238731211617618" />
        <var name="event" id="2768238731211617618" />
      </scope>
      <scope id="2768238731211617618" at="29,0,33,0">
        <var name="_params" id="2768238731211617618" />
        <var name="event" id="2768238731211617618" />
      </scope>
      <scope id="2768238731211617618" at="50,0,54,0">
        <var name="_params" id="2768238731211617618" />
        <var name="event" id="2768238731211617618" />
      </scope>
      <scope id="2768238731211617618" at="16,0,21,0" />
      <scope id="2768238731211617618" at="38,5,46,7">
        <var name="editorComponent" id="2768238731211617618" />
      </scope>
      <scope id="2768238731211617618" at="34,95,48,16" />
      <scope id="2768238731211617618" at="33,0,50,0">
        <var name="_params" id="2768238731211617618" />
        <var name="event" id="2768238731211617618" />
      </scope>
      <unit id="2768238731211617618" at="14,0,55,0" name="jetbrains.mps.ide.editor.actions.MoveElementsUp_Action" />
    </file>
  </root>
  <root nodeRef="r:9832fb5f-2578-4b58-8014-a5de79da988e(jetbrains.mps.ide.editor.actions)/2768238731211621495">
    <file name="MoveElementsDown_Action.java">
      <node id="2768238731211621495" at="15,0,16,0" concept="12" trace="ICON" />
      <node id="2768238731211621495" at="16,36,17,42" concept="14" />
      <node id="2768238731211621495" at="17,42,18,35" concept="3" />
      <node id="2768238731211621495" at="18,35,19,40" concept="3" />
      <node id="2768238731211621495" at="22,32,23,16" concept="9" />
      <node id="130230197973336361" at="26,87,27,252" concept="9" />
      <node id="2768238731211621495" at="30,89,31,85" concept="3" />
      <node id="2768238731211621495" at="35,53,36,19" concept="9" />
      <node id="2768238731211621495" at="38,5,39,90" concept="8" />
      <node id="2768238731211621495" at="40,67,41,31" concept="3" />
      <node id="2768238731211621495" at="42,7,43,75" concept="3" />
      <node id="2768238731211621495" at="44,36,45,21" concept="9" />
      <node id="2768238731211621495" at="47,5,48,16" concept="9" />
      <node id="2768238731211665693" at="51,96,52,94" concept="3" />
      <node id="4122848433162097688" at="52,94,53,14" concept="8" />
      <node id="2768238731211621495" at="34,95,37,5" concept="6" />
      <node id="2768238731211621495" at="39,90,42,7" concept="6" />
      <node id="2768238731211621495" at="43,75,46,7" concept="6" />
      <node id="2768238731211621495" at="21,0,25,0" concept="7" trace="isDumbAware#()Z" />
      <node id="2768238731211621495" at="25,0,29,0" concept="7" trace="isApplicable#(Lcom/intellij/openapi/actionSystem/AnActionEvent;Ljava/util/Map;)Z" />
      <node id="2768238731211621495" at="29,0,33,0" concept="7" trace="doUpdate#(Lcom/intellij/openapi/actionSystem/AnActionEvent;Ljava/util/Map;)V" />
      <node id="2768238731211621495" at="16,0,21,0" concept="2" trace="MoveElementsDown_Action#()V" />
      <node id="2768238731211621495" at="50,0,55,0" concept="7" trace="doExecute#(Lcom/intellij/openapi/actionSystem/AnActionEvent;Ljava/util/Map;)V" />
      <node id="2768238731211621495" at="37,5,47,5" concept="0" />
      <node id="2768238731211621495" at="33,0,50,0" concept="7" trace="collectActionData#(Lcom/intellij/openapi/actionSystem/AnActionEvent;Ljava/util/Map;)Z" />
      <scope id="2768238731211621495" at="22,32,23,16" />
      <scope id="2768238731211624728" at="26,87,27,252" />
      <scope id="2768238731211621495" at="30,89,31,85" />
      <scope id="2768238731211621495" at="35,53,36,19" />
      <scope id="2768238731211621495" at="40,67,41,31" />
      <scope id="2768238731211621495" at="44,36,45,21" />
      <scope id="2768238731211621495" at="51,96,53,14">
        <var name="x" id="4122848433162097691" />
      </scope>
      <scope id="2768238731211621495" at="16,36,19,40" />
      <scope id="2768238731211621495" at="21,0,25,0" />
      <scope id="2768238731211621495" at="25,0,29,0">
        <var name="_params" id="2768238731211621495" />
        <var name="event" id="2768238731211621495" />
      </scope>
      <scope id="2768238731211621495" at="29,0,33,0">
        <var name="_params" id="2768238731211621495" />
        <var name="event" id="2768238731211621495" />
      </scope>
      <scope id="2768238731211621495" at="16,0,21,0" />
      <scope id="2768238731211621495" at="50,0,55,0">
        <var name="_params" id="2768238731211621495" />
        <var name="event" id="2768238731211621495" />
      </scope>
      <scope id="2768238731211621495" at="38,5,46,7">
        <var name="editorComponent" id="2768238731211621495" />
      </scope>
      <scope id="2768238731211621495" at="34,95,48,16" />
      <scope id="2768238731211621495" at="33,0,50,0">
        <var name="_params" id="2768238731211621495" />
        <var name="event" id="2768238731211621495" />
      </scope>
      <unit id="2768238731211621495" at="14,0,56,0" name="jetbrains.mps.ide.editor.actions.MoveElementsDown_Action" />
    </file>
  </root>
  <root nodeRef="r:9832fb5f-2578-4b58-8014-a5de79da988e(jetbrains.mps.ide.editor.actions)/3205778618063801970">
    <file name="MPSEditorActions.xml">
<<<<<<< HEAD
      <unit id="3205778618063801970" at="1,0,329,13" name="jetbrains.mps.ide.editor.actions.MPSEditorActions" />
=======
      <unit id="3205778618063801970" at="1,0,321,13" name="jetbrains.mps.ide.editor.actions.MPSEditorActions" />
>>>>>>> 3da344c4
    </file>
  </root>
  <root nodeRef="r:9832fb5f-2578-4b58-8014-a5de79da988e(jetbrains.mps.ide.editor.actions)/3207605520775490121">
    <file name="ShowGenerationActions_Action.java">
      <node id="3207605520775490121" at="24,0,25,0" concept="12" trace="ICON" />
      <node id="3207605520775490121" at="25,41,26,33" concept="14" />
      <node id="3207605520775490121" at="26,33,27,34" concept="3" />
      <node id="3207605520775490121" at="27,34,28,40" concept="3" />
      <node id="3207605520775490121" at="31,32,32,16" concept="9" />
      <node id="3207605520775490228" at="35,87,36,144" concept="8" />
      <node id="3207605520775490232" at="36,144,37,24" concept="3" />
      <node id="3207605520775490237" at="37,24,38,48" concept="9" />
      <node id="3207605520775490121" at="41,89,42,85" concept="3" />
      <node id="3207605520775490121" at="46,53,47,19" concept="9" />
      <node id="3207605520775490121" at="49,5,50,72" concept="8" />
      <node id="3207605520775490121" at="50,72,51,59" concept="3" />
      <node id="3207605520775490121" at="52,22,53,21" concept="9" />
      <node id="3207605520775490121" at="56,5,57,66" concept="8" />
      <node id="3207605520775490121" at="57,66,58,58" concept="3" />
      <node id="3207605520775490121" at="59,22,60,21" concept="9" />
      <node id="3207605520775490121" at="62,5,63,16" concept="9" />
      <node id="3207605520775490132" at="66,96,67,83" concept="8" />
      <node id="3207605520775490138" at="67,83,68,161" concept="8" />
      <node id="3207605520775490158" at="68,161,69,74" concept="8" />
      <node id="3207605520775490165" at="71,25,72,148" concept="8" />
      <node id="3207605520775490169" at="72,148,73,28" concept="3" />
      <node id="3207605520775490176" at="74,51,75,17" concept="9" />
      <node id="3207605520775490185" at="76,9,77,169" concept="3" />
      <node id="3207605520775490200" at="80,30,81,13" concept="9" />
      <node id="3207605520775490204" at="82,5,83,0" concept="11" />
      <node id="3207605520775490205" at="83,0,84,177" concept="8" />
      <node id="3207605520775490219" at="84,177,85,36" concept="3" />
      <node id="3207605520775490121" at="45,95,48,5" concept="6" />
      <node id="3207605520775490121" at="51,59,54,7" concept="6" />
      <node id="3207605520775490121" at="58,58,61,7" concept="6" />
      <node id="3207605520775490174" at="73,28,76,9" concept="6" />
      <node id="3207605520775490198" at="79,7,82,5" concept="6" />
      <node id="3207605520775490121" at="30,0,34,0" concept="7" trace="isDumbAware#()Z" />
      <node id="3207605520775490121" at="40,0,44,0" concept="7" trace="doUpdate#(Lcom/intellij/openapi/actionSystem/AnActionEvent;Ljava/util/Map;)V" />
      <node id="3207605520775490121" at="25,0,30,0" concept="2" trace="ShowGenerationActions_Action#()V" />
      <node id="3207605520775490121" at="34,0,40,0" concept="7" trace="isApplicable#(Lcom/intellij/openapi/actionSystem/AnActionEvent;Ljava/util/Map;)Z" />
      <node id="3207605520775490121" at="48,5,55,5" concept="0" />
      <node id="3207605520775490121" at="55,5,62,5" concept="0" />
      <node id="4424432534201004" at="71,0,79,0" concept="7" trace="run#()V" />
      <node id="4424432534174665" at="69,74,79,7" concept="3" />
      <node id="3207605520775490121" at="44,0,65,0" concept="7" trace="collectActionData#(Lcom/intellij/openapi/actionSystem/AnActionEvent;Ljava/util/Map;)Z" />
      <node id="3207605520775490121" at="65,0,87,0" concept="7" trace="doExecute#(Lcom/intellij/openapi/actionSystem/AnActionEvent;Ljava/util/Map;)V" />
      <scope id="3207605520775490121" at="31,32,32,16" />
      <scope id="3207605520775490121" at="41,89,42,85" />
      <scope id="3207605520775490121" at="46,53,47,19" />
      <scope id="3207605520775490121" at="52,22,53,21" />
      <scope id="3207605520775490121" at="59,22,60,21" />
      <scope id="3207605520775490175" at="74,51,75,17" />
      <scope id="3207605520775490199" at="80,30,81,13" />
      <scope id="3207605520775490121" at="25,41,28,40" />
      <scope id="3207605520775490227" at="35,87,38,48">
        <var name="group" id="3207605520775490229" />
      </scope>
      <scope id="3207605520775490121" at="30,0,34,0" />
      <scope id="3207605520775490121" at="40,0,44,0">
        <var name="_params" id="3207605520775490121" />
        <var name="event" id="3207605520775490121" />
      </scope>
      <scope id="3207605520775490121" at="25,0,30,0" />
      <scope id="3207605520775490121" at="49,5,54,7">
        <var name="p" id="3207605520775490121" />
      </scope>
      <scope id="3207605520775490121" at="56,5,61,7">
        <var name="p" id="3207605520775490121" />
      </scope>
      <scope id="3207605520775490121" at="34,0,40,0">
        <var name="_params" id="3207605520775490121" />
        <var name="event" id="3207605520775490121" />
      </scope>
      <scope id="4424432534201005" at="71,25,77,169">
        <var name="group" id="3207605520775490166" />
      </scope>
      <scope id="4424432534201004" at="71,0,79,0" />
      <scope id="3207605520775490121" at="45,95,63,16" />
      <scope id="3207605520775490121" at="66,96,85,36">
        <var name="popup" id="3207605520775490159" />
        <var name="relativePoint" id="3207605520775490206" />
        <var name="x" id="3207605520775490133" />
        <var name="y" id="3207605520775490139" />
      </scope>
      <scope id="3207605520775490121" at="44,0,65,0">
        <var name="_params" id="3207605520775490121" />
        <var name="event" id="3207605520775490121" />
      </scope>
      <scope id="3207605520775490121" at="65,0,87,0">
        <var name="_params" id="3207605520775490121" />
        <var name="event" id="3207605520775490121" />
      </scope>
      <unit id="4424432534201004" at="70,123,79,5" name="jetbrains.mps.ide.editor.actions.ShowGenerationActions_Action$1" />
      <unit id="3207605520775490121" at="23,0,88,0" name="jetbrains.mps.ide.editor.actions.ShowGenerationActions_Action" />
    </file>
  </root>
  <root nodeRef="r:9832fb5f-2578-4b58-8014-a5de79da988e(jetbrains.mps.ide.editor.actions)/3207605520775490246">
    <file name="ShowSurroundWithIntentions_Action.java">
      <node id="3207605520775490246" at="39,0,40,0" concept="12" trace="ICON" />
      <node id="3207605520775490246" at="40,46,41,40" concept="14" />
      <node id="3207605520775490246" at="41,40,42,34" concept="3" />
      <node id="3207605520775490246" at="42,34,43,40" concept="3" />
      <node id="3207605520775490246" at="46,32,47,16" concept="9" />
      <node id="3207605520775490525" at="51,80,52,19" concept="9" />
      <node id="3207605520775490532" at="53,5,54,118" concept="9" />
      <node id="3207605520775490246" at="57,89,58,85" concept="3" />
      <node id="3207605520775490246" at="62,53,63,19" concept="9" />
      <node id="3207605520775490246" at="65,5,66,72" concept="8" />
      <node id="3207605520775490246" at="66,72,67,59" concept="3" />
      <node id="3207605520775490246" at="68,22,69,21" concept="9" />
      <node id="3207605520775490246" at="72,5,73,66" concept="8" />
      <node id="3207605520775490246" at="73,66,74,53" concept="3" />
      <node id="3207605520775490246" at="75,22,76,21" concept="9" />
      <node id="3207605520775490246" at="79,5,80,54" concept="8" />
      <node id="3207605520775490246" at="80,54,81,58" concept="3" />
      <node id="3207605520775490246" at="82,22,83,21" concept="9" />
      <node id="3207605520775490246" at="85,5,86,16" concept="9" />
      <node id="3207605520775490431" at="89,96,90,98" concept="8" />
      <node id="3207605520775490437" at="90,98,91,32" concept="8" />
      <node id="3207605520775490443" at="91,32,92,32" concept="8" />
      <node id="3207605520775490449" at="92,32,93,34" concept="3" />
      <node id="3207605520775490455" at="93,34,94,74" concept="8" />
      <node id="3207605520775490462" at="96,25,97,91" concept="8" />
      <node id="3207605520775490470" at="98,51,99,17" concept="9" />
      <node id="3207605520775490479" at="100,9,101,180" concept="3" />
      <node id="3207605520775490494" at="104,30,105,13" concept="9" />
      <node id="3207605520775490498" at="106,5,107,0" concept="11" />
      <node id="3207605520775490499" at="107,0,108,177" concept="8" />
      <node id="3207605520775490513" at="108,177,109,36" concept="3" />
      <node id="3207605520775490250" at="111,71,112,172" concept="8" />
      <node id="3207605520775490264" at="113,28,114,18" concept="9" />
      <node id="3207605520775490269" at="115,5,116,96" concept="8" />
      <node id="3207605520775490278" at="117,60,118,58" concept="9" />
      <node id="3207605520775490285" at="119,5,120,16" concept="9" />
      <node id="3207605520775490291" at="122,73,123,62" concept="8" />
      <node id="3207605520775490296" at="123,62,124,0" concept="11" />
      <node id="3207605520775490310" at="126,98,127,158" concept="9" />
      <node id="3207605520775490326" at="129,13,130,0" concept="11" />
      <node id="3207605520775490331" at="131,94,132,62" concept="8" />
      <node id="3207605520775490351" at="138,31,139,118" concept="3" />
      <node id="3207605520775490367" at="144,5,145,0" concept="11" />
      <node id="3207605520775490368" at="145,0,146,23" concept="9" />
      <node id="3207605520775490373" at="148,112,149,92" concept="8" />
      <node id="4954917983443079466" at="149,92,150,32" concept="3" />
      <node id="3207605520775490388" at="150,32,151,35" concept="3" />
      <node id="3207605520775490393" at="154,94,155,206" concept="9" />
      <node id="3207605520775490416" at="159,107,160,112" concept="9" />
      <node id="3207605520775490523" at="50,87,53,5" concept="6" />
      <node id="3207605520775490246" at="61,95,64,5" concept="6" />
      <node id="3207605520775490246" at="67,59,70,7" concept="6" />
      <node id="3207605520775490246" at="74,53,77,7" concept="6" />
      <node id="3207605520775490246" at="81,58,84,7" concept="6" />
      <node id="3207605520775490468" at="97,91,100,9" concept="6" />
      <node id="3207605520775490492" at="103,7,106,5" concept="6" />
      <node id="3207605520775490262" at="112,172,115,5" concept="6" />
      <node id="3207605520775490276" at="116,96,119,5" concept="6" />
      <node id="3207605520775490308" at="126,0,129,0" concept="7" trace="compare#(Ljetbrains/mps/util/Pair;Ljetbrains/mps/util/Pair;)I" />
      <node id="3207605520775490409" at="159,0,162,0" concept="7" trace="getDescriptior#(Ljetbrains/mps/util/Pair;Ljava/util/Map;)Ljava/lang/String;" />
      <node id="3207605520775490246" at="45,0,49,0" concept="7" trace="isDumbAware#()Z" />
      <node id="3207605520775490246" at="56,0,60,0" concept="7" trace="doUpdate#(Lcom/intellij/openapi/actionSystem/AnActionEvent;Ljava/util/Map;)V" />
      <node id="4961254963656093500" at="137,0,141,0" concept="7" trace="run#()V" />
      <node id="3753992646593393408" at="153,0,157,0" concept="7" trace="compute#(Ljetbrains/mps/typesystem/inference/TypeCheckingContext;)Ljava/lang/Iterable;" />
      <node id="3207605520775490246" at="40,0,45,0" concept="2" trace="ShowSurroundWithIntentions_Action#()V" />
      <node id="3207605520775490297" at="124,0,129,13" concept="8" />
      <node id="4961254963656089538" at="135,58,141,13" concept="3" />
      <node id="3753992646593242058" at="151,35,157,7" concept="9" />
      <node id="3207605520775490246" at="49,0,56,0" concept="7" trace="isApplicable#(Lcom/intellij/openapi/actionSystem/AnActionEvent;Ljava/util/Map;)Z" />
      <node id="3207605520775490246" at="64,5,71,5" concept="0" />
      <node id="3207605520775490246" at="71,5,78,5" concept="0" />
      <node id="3207605520775490246" at="78,5,85,5" concept="0" />
      <node id="4424432534314501" at="96,0,103,0" concept="7" trace="run#()V" />
      <node id="4424432534239577" at="94,74,103,7" concept="3" />
      <node id="3207605520775490345" at="134,0,143,0" concept="7" trace="actionPerformed#(Lcom/intellij/openapi/actionSystem/AnActionEvent;)V" />
      <node id="3207605520775490247" at="111,0,122,0" concept="7" trace="getAnchorCell#(Ljava/util/Map;)Ljetbrains/mps/openapi/editor/cells/EditorCell;" />
      <node id="3207605520775490337" at="132,62,143,9" concept="3" />
      <node id="3207605520775490371" at="148,0,159,0" concept="7" trace="getAvailableIntentions#(Ljava/util/Map;)Ljava/lang/Iterable;" />
      <node id="3207605520775490327" at="130,0,144,5" concept="5" />
      <node id="3207605520775490246" at="88,0,111,0" concept="7" trace="doExecute#(Lcom/intellij/openapi/actionSystem/AnActionEvent;Ljava/util/Map;)V" />
      <node id="3207605520775490288" at="122,0,148,0" concept="7" trace="getActionGroup#(Ljava/util/Map;)Lcom/intellij/openapi/actionSystem/ActionGroup;" />
      <node id="3207605520775490246" at="60,0,88,0" concept="7" trace="collectActionData#(Lcom/intellij/openapi/actionSystem/AnActionEvent;Ljava/util/Map;)Z" />
      <scope id="3207605520775490246" at="46,32,47,16" />
      <scope id="3207605520775490524" at="51,80,52,19" />
      <scope id="3207605520775490246" at="57,89,58,85" />
      <scope id="3207605520775490246" at="62,53,63,19" />
      <scope id="3207605520775490246" at="68,22,69,21" />
      <scope id="3207605520775490246" at="75,22,76,21" />
      <scope id="3207605520775490246" at="82,22,83,21" />
      <scope id="3207605520775490469" at="98,51,99,17" />
      <scope id="3207605520775490493" at="104,30,105,13" />
      <scope id="3207605520775490263" at="113,28,114,18" />
      <scope id="3207605520775490277" at="117,60,118,58" />
      <scope id="3207605520775490309" at="126,98,127,158" />
      <scope id="4961254963656093503" at="138,31,139,118" />
      <scope id="3753992646593393414" at="154,94,155,206" />
      <scope id="3207605520775490415" at="159,107,160,112" />
      <scope id="3207605520775490246" at="40,46,43,40" />
      <scope id="3207605520775490308" at="126,0,129,0">
        <var name="a" id="3207605520775490308" />
        <var name="b" id="3207605520775490308" />
      </scope>
      <scope id="3207605520775490409" at="159,0,162,0">
        <var name="_params" id="3207605520775490409" />
        <var name="pair" id="3207605520775490410" />
      </scope>
      <scope id="3207605520775490246" at="45,0,49,0" />
      <scope id="3207605520775490522" at="50,87,54,118" />
      <scope id="3207605520775490246" at="56,0,60,0">
        <var name="_params" id="3207605520775490246" />
        <var name="event" id="3207605520775490246" />
      </scope>
      <scope id="4961254963656093500" at="137,0,141,0" />
      <scope id="3753992646593393408" at="153,0,157,0">
        <var name="context" id="3753992646593393412" />
      </scope>
      <scope id="3207605520775490246" at="40,0,45,0" />
      <scope id="3207605520775490246" at="65,5,70,7">
        <var name="p" id="3207605520775490246" />
      </scope>
      <scope id="3207605520775490246" at="72,5,77,7">
        <var name="p" id="3207605520775490246" />
      </scope>
      <scope id="3207605520775490246" at="79,5,84,7">
        <var name="p" id="3207605520775490246" />
      </scope>
      <scope id="4424432534314502" at="96,25,101,180">
        <var name="group" id="3207605520775490463" />
      </scope>
      <scope id="3207605520775490350" at="135,58,141,13" />
      <scope id="3207605520775490246" at="49,0,56,0">
        <var name="_params" id="3207605520775490246" />
        <var name="event" id="3207605520775490246" />
      </scope>
      <scope id="4424432534314501" at="96,0,103,0" />
      <scope id="3207605520775490249" at="111,71,120,16">
        <var name="selectedCells" id="3207605520775490270" />
        <var name="selection" id="3207605520775490251" />
      </scope>
      <scope id="3207605520775490345" at="134,0,143,0">
        <var name="event" id="3207605520775490348" />
      </scope>
      <scope id="3207605520775490372" at="148,112,157,7">
        <var name="query" id="3207605520775490374" />
      </scope>
      <scope id="3207605520775490247" at="111,0,122,0">
        <var name="_params" id="3207605520775490247" />
      </scope>
      <scope id="3207605520775490371" at="148,0,159,0">
        <var name="_params" id="3207605520775490371" />
      </scope>
      <scope id="3207605520775490330" at="131,94,143,9">
        <var name="finalPair" id="3207605520775490332" />
      </scope>
      <scope id="3207605520775490327" at="130,0,144,5">
        <var name="pair" id="3207605520775490328" />
      </scope>
      <scope id="3207605520775490246" at="89,96,109,36">
        <var name="popup" id="3207605520775490456" />
        <var name="relativePoint" id="3207605520775490500" />
        <var name="selectedCell" id="3207605520775490432" />
        <var name="x" id="3207605520775490438" />
        <var name="y" id="3207605520775490444" />
      </scope>
      <scope id="3207605520775490246" at="88,0,111,0">
        <var name="_params" id="3207605520775490246" />
        <var name="event" id="3207605520775490246" />
      </scope>
      <scope id="3207605520775490290" at="122,73,146,23">
        <var name="actionGroup" id="3207605520775490292" />
        <var name="availableIntentions" id="3207605520775490298" />
      </scope>
      <scope id="3207605520775490246" at="61,95,86,16" />
      <scope id="3207605520775490288" at="122,0,148,0">
        <var name="_params" id="3207605520775490288" />
      </scope>
      <scope id="3207605520775490246" at="60,0,88,0">
        <var name="_params" id="3207605520775490246" />
        <var name="event" id="3207605520775490246" />
      </scope>
      <unit id="3207605520775490308" at="125,172,129,5" name="jetbrains.mps.ide.editor.actions.ShowSurroundWithIntentions_Action$2" />
      <unit id="4961254963656093498" at="136,110,141,11" name="jetbrains.mps.ide.editor.actions.ShowSurroundWithIntentions_Action$4" />
      <unit id="3753992646593393406" at="152,321,157,5" name="jetbrains.mps.ide.editor.actions.ShowSurroundWithIntentions_Action$4" />
      <unit id="4424432534314501" at="95,123,103,5" name="jetbrains.mps.ide.editor.actions.ShowSurroundWithIntentions_Action$1" />
      <unit id="3207605520775490343" at="133,26,143,7" name="jetbrains.mps.ide.editor.actions.ShowSurroundWithIntentions_Action$3" />
      <unit id="3207605520775490246" at="38,0,163,0" name="jetbrains.mps.ide.editor.actions.ShowSurroundWithIntentions_Action" />
    </file>
  </root>
  <root nodeRef="r:9832fb5f-2578-4b58-8014-a5de79da988e(jetbrains.mps.ide.editor.actions)/3228268613620327405">
    <file name="GoByCurrentReference_Action.java">
      <node id="3228268613620327405" at="23,0,24,0" concept="12" trace="ICON" />
      <node id="3228268613620327405" at="24,40,25,35" concept="14" />
      <node id="3228268613620327405" at="25,35,26,35" concept="3" />
      <node id="3228268613620327405" at="26,35,27,41" concept="3" />
      <node id="3228268613620327405" at="30,32,31,16" concept="9" />
      <node id="3228268613620327579" at="34,87,35,116" concept="8" />
      <node id="3228268613620327589" at="36,29,37,19" concept="9" />
      <node id="3228268613620327596" at="39,91,40,19" concept="9" />
      <node id="3228268613620327605" at="41,5,42,16" concept="9" />
      <node id="3228268613620327405" at="45,89,46,85" concept="3" />
      <node id="3228268613620327405" at="50,53,51,19" concept="9" />
      <node id="3228268613620327405" at="53,5,54,90" concept="8" />
      <node id="3228268613620327405" at="55,67,56,31" concept="3" />
      <node id="3228268613620327405" at="57,7,58,75" concept="3" />
      <node id="3228268613620327405" at="59,36,60,21" concept="9" />
      <node id="3228268613620327405" at="63,5,64,66" concept="8" />
      <node id="3228268613620327405" at="64,66,65,50" concept="3" />
      <node id="3228268613620327405" at="66,22,67,21" concept="9" />
      <node id="3228268613620327405" at="70,5,71,79" concept="8" />
      <node id="3228268613620327405" at="71,79,72,53" concept="3" />
      <node id="3228268613620327405" at="73,22,74,21" concept="9" />
      <node id="3228268613620327405" at="77,5,78,54" concept="8" />
      <node id="3228268613620327405" at="78,54,79,50" concept="3" />
      <node id="3228268613620327405" at="80,22,81,21" concept="9" />
      <node id="3228268613620327405" at="83,5,84,16" concept="9" />
      <node id="1744445256079578769" at="87,96,88,87" concept="3" />
      <node id="3228268613620327416" at="88,87,89,122" concept="8" />
      <node id="3228268613620327610" at="89,122,90,169" concept="3" />
      <node id="3228268613620327587" at="35,116,38,5" concept="6" />
      <node id="3228268613620327594" at="38,5,41,5" concept="6" />
      <node id="3228268613620327405" at="49,95,52,5" concept="6" />
      <node id="3228268613620327405" at="54,90,57,7" concept="6" />
      <node id="3228268613620327405" at="58,75,61,7" concept="6" />
      <node id="3228268613620327405" at="65,50,68,7" concept="6" />
      <node id="3228268613620327405" at="72,53,75,7" concept="6" />
      <node id="3228268613620327405" at="79,50,82,7" concept="6" />
      <node id="3228268613620327405" at="29,0,33,0" concept="7" trace="isDumbAware#()Z" />
      <node id="3228268613620327405" at="44,0,48,0" concept="7" trace="doUpdate#(Lcom/intellij/openapi/actionSystem/AnActionEvent;Ljava/util/Map;)V" />
      <node id="3228268613620327405" at="24,0,29,0" concept="2" trace="GoByCurrentReference_Action#()V" />
      <node id="3228268613620327405" at="86,0,92,0" concept="7" trace="doExecute#(Lcom/intellij/openapi/actionSystem/AnActionEvent;Ljava/util/Map;)V" />
      <node id="3228268613620327405" at="62,5,69,5" concept="0" />
      <node id="3228268613620327405" at="69,5,76,5" concept="0" />
      <node id="3228268613620327405" at="76,5,83,5" concept="0" />
      <node id="3228268613620327405" at="52,5,62,5" concept="0" />
      <node id="3228268613620327405" at="33,0,44,0" concept="7" trace="isApplicable#(Lcom/intellij/openapi/actionSystem/AnActionEvent;Ljava/util/Map;)Z" />
      <node id="3228268613620327405" at="48,0,86,0" concept="7" trace="collectActionData#(Lcom/intellij/openapi/actionSystem/AnActionEvent;Ljava/util/Map;)Z" />
      <scope id="3228268613620327405" at="30,32,31,16" />
      <scope id="3228268613620327588" at="36,29,37,19" />
      <scope id="3228268613620327595" at="39,91,40,19" />
      <scope id="3228268613620327405" at="45,89,46,85" />
      <scope id="3228268613620327405" at="50,53,51,19" />
      <scope id="3228268613620327405" at="55,67,56,31" />
      <scope id="3228268613620327405" at="59,36,60,21" />
      <scope id="3228268613620327405" at="66,22,67,21" />
      <scope id="3228268613620327405" at="73,22,74,21" />
      <scope id="3228268613620327405" at="80,22,81,21" />
      <scope id="3228268613620327405" at="24,40,27,41" />
      <scope id="3228268613620327405" at="87,96,90,169">
        <var name="targetNode" id="3228268613620327417" />
      </scope>
      <scope id="3228268613620327405" at="29,0,33,0" />
      <scope id="3228268613620327405" at="44,0,48,0">
        <var name="_params" id="3228268613620327405" />
        <var name="event" id="3228268613620327405" />
      </scope>
      <scope id="3228268613620327405" at="24,0,29,0" />
      <scope id="3228268613620327405" at="63,5,68,7">
        <var name="p" id="3228268613620327405" />
      </scope>
      <scope id="3228268613620327405" at="70,5,75,7">
        <var name="p" id="3228268613620327405" />
      </scope>
      <scope id="3228268613620327405" at="77,5,82,7">
        <var name="p" id="3228268613620327405" />
      </scope>
      <scope id="3228268613620327405" at="86,0,92,0">
        <var name="_params" id="3228268613620327405" />
        <var name="event" id="3228268613620327405" />
      </scope>
      <scope id="3228268613620327578" at="34,87,42,16">
        <var name="targetNode" id="3228268613620327580" />
      </scope>
      <scope id="3228268613620327405" at="53,5,61,7">
        <var name="editorComponent" id="3228268613620327405" />
      </scope>
      <scope id="3228268613620327405" at="33,0,44,0">
        <var name="_params" id="3228268613620327405" />
        <var name="event" id="3228268613620327405" />
      </scope>
      <scope id="3228268613620327405" at="49,95,84,16" />
      <scope id="3228268613620327405" at="48,0,86,0">
        <var name="_params" id="3228268613620327405" />
        <var name="event" id="3228268613620327405" />
      </scope>
      <unit id="3228268613620327405" at="22,0,93,0" name="jetbrains.mps.ide.editor.actions.GoByCurrentReference_Action" />
    </file>
  </root>
  <root nodeRef="r:9832fb5f-2578-4b58-8014-a5de79da988e(jetbrains.mps.ide.editor.actions)/3415850104095322575">
    <file name="Complete_Action.java">
      <node id="3415850104095322575" at="17,0,18,0" concept="12" trace="ICON" />
      <node id="3415850104095322575" at="18,28,19,32" concept="14" />
      <node id="3415850104095322575" at="19,32,20,35" concept="3" />
      <node id="3415850104095322575" at="20,35,21,40" concept="3" />
      <node id="3415850104095322575" at="24,32,25,16" concept="9" />
      <node id="5995193291385762089" at="28,87,29,135" concept="8" />
      <node id="5995193291385762099" at="29,135,30,174" concept="9" />
      <node id="3415850104095322575" at="33,89,34,85" concept="3" />
      <node id="3415850104095322575" at="38,53,39,19" concept="9" />
      <node id="3415850104095322575" at="41,5,42,90" concept="8" />
      <node id="3415850104095322575" at="43,67,44,31" concept="3" />
      <node id="3415850104095322575" at="45,7,46,75" concept="3" />
      <node id="3415850104095322575" at="47,36,48,21" concept="9" />
      <node id="3415850104095322575" at="50,5,51,16" concept="9" />
      <node id="2002825000524512759" at="54,96,55,152" concept="3" />
      <node id="3415850104095322575" at="37,95,40,5" concept="6" />
      <node id="3415850104095322575" at="42,90,45,7" concept="6" />
      <node id="3415850104095322575" at="46,75,49,7" concept="6" />
      <node id="3415850104095322575" at="23,0,27,0" concept="7" trace="isDumbAware#()Z" />
      <node id="3415850104095322575" at="32,0,36,0" concept="7" trace="doUpdate#(Lcom/intellij/openapi/actionSystem/AnActionEvent;Ljava/util/Map;)V" />
      <node id="3415850104095322575" at="53,0,57,0" concept="7" trace="doExecute#(Lcom/intellij/openapi/actionSystem/AnActionEvent;Ljava/util/Map;)V" />
      <node id="3415850104095322575" at="18,0,23,0" concept="2" trace="Complete_Action#()V" />
      <node id="3415850104095322575" at="27,0,32,0" concept="7" trace="isApplicable#(Lcom/intellij/openapi/actionSystem/AnActionEvent;Ljava/util/Map;)Z" />
      <node id="3415850104095322575" at="40,5,50,5" concept="0" />
      <node id="3415850104095322575" at="36,0,53,0" concept="7" trace="collectActionData#(Lcom/intellij/openapi/actionSystem/AnActionEvent;Ljava/util/Map;)Z" />
      <scope id="3415850104095322575" at="24,32,25,16" />
      <scope id="3415850104095322575" at="33,89,34,85" />
      <scope id="3415850104095322575" at="38,53,39,19" />
      <scope id="3415850104095322575" at="43,67,44,31" />
      <scope id="3415850104095322575" at="47,36,48,21" />
      <scope id="3415850104095322575" at="54,96,55,152" />
      <scope id="3415850104095322615" at="28,87,30,174">
        <var name="selection" id="5995193291385762090" />
      </scope>
      <scope id="3415850104095322575" at="18,28,21,40" />
      <scope id="3415850104095322575" at="23,0,27,0" />
      <scope id="3415850104095322575" at="32,0,36,0">
        <var name="_params" id="3415850104095322575" />
        <var name="event" id="3415850104095322575" />
      </scope>
      <scope id="3415850104095322575" at="53,0,57,0">
        <var name="_params" id="3415850104095322575" />
        <var name="event" id="3415850104095322575" />
      </scope>
      <scope id="3415850104095322575" at="18,0,23,0" />
      <scope id="3415850104095322575" at="27,0,32,0">
        <var name="_params" id="3415850104095322575" />
        <var name="event" id="3415850104095322575" />
      </scope>
      <scope id="3415850104095322575" at="41,5,49,7">
        <var name="editorComponent" id="3415850104095322575" />
      </scope>
      <scope id="3415850104095322575" at="37,95,51,16" />
      <scope id="3415850104095322575" at="36,0,53,0">
        <var name="_params" id="3415850104095322575" />
        <var name="event" id="3415850104095322575" />
      </scope>
      <unit id="3415850104095322575" at="16,0,58,0" name="jetbrains.mps.ide.editor.actions.Complete_Action" />
    </file>
  </root>
  <root nodeRef="r:9832fb5f-2578-4b58-8014-a5de79da988e(jetbrains.mps.ide.editor.actions)/3415850104095368610">
    <file name="CompleteSmart_Action.java">
      <node id="3415850104095368610" at="17,0,18,0" concept="12" trace="ICON" />
      <node id="3415850104095368610" at="18,33,19,38" concept="14" />
      <node id="3415850104095368610" at="19,38,20,35" concept="3" />
      <node id="3415850104095368610" at="20,35,21,40" concept="3" />
      <node id="3415850104095368610" at="24,32,25,16" concept="9" />
      <node id="5995193291385770602" at="28,87,29,135" concept="8" />
      <node id="5995193291385770612" at="29,135,30,174" concept="9" />
      <node id="3415850104095368610" at="33,89,34,85" concept="3" />
      <node id="3415850104095368610" at="38,53,39,19" concept="9" />
      <node id="3415850104095368610" at="41,5,42,90" concept="8" />
      <node id="3415850104095368610" at="43,67,44,31" concept="3" />
      <node id="3415850104095368610" at="45,7,46,75" concept="3" />
      <node id="3415850104095368610" at="47,36,48,21" concept="9" />
      <node id="3415850104095368610" at="50,5,51,16" concept="9" />
      <node id="2002825000524537846" at="54,96,55,158" concept="3" />
      <node id="3415850104095368610" at="37,95,40,5" concept="6" />
      <node id="3415850104095368610" at="42,90,45,7" concept="6" />
      <node id="3415850104095368610" at="46,75,49,7" concept="6" />
      <node id="3415850104095368610" at="23,0,27,0" concept="7" trace="isDumbAware#()Z" />
      <node id="3415850104095368610" at="32,0,36,0" concept="7" trace="doUpdate#(Lcom/intellij/openapi/actionSystem/AnActionEvent;Ljava/util/Map;)V" />
      <node id="3415850104095368610" at="53,0,57,0" concept="7" trace="doExecute#(Lcom/intellij/openapi/actionSystem/AnActionEvent;Ljava/util/Map;)V" />
      <node id="3415850104095368610" at="18,0,23,0" concept="2" trace="CompleteSmart_Action#()V" />
      <node id="3415850104095368610" at="27,0,32,0" concept="7" trace="isApplicable#(Lcom/intellij/openapi/actionSystem/AnActionEvent;Ljava/util/Map;)Z" />
      <node id="3415850104095368610" at="40,5,50,5" concept="0" />
      <node id="3415850104095368610" at="36,0,53,0" concept="7" trace="collectActionData#(Lcom/intellij/openapi/actionSystem/AnActionEvent;Ljava/util/Map;)Z" />
      <scope id="3415850104095368610" at="24,32,25,16" />
      <scope id="3415850104095368610" at="33,89,34,85" />
      <scope id="3415850104095368610" at="38,53,39,19" />
      <scope id="3415850104095368610" at="43,67,44,31" />
      <scope id="3415850104095368610" at="47,36,48,21" />
      <scope id="3415850104095368610" at="54,96,55,158" />
      <scope id="3415850104095368622" at="28,87,30,174">
        <var name="selection" id="5995193291385770603" />
      </scope>
      <scope id="3415850104095368610" at="18,33,21,40" />
      <scope id="3415850104095368610" at="23,0,27,0" />
      <scope id="3415850104095368610" at="32,0,36,0">
        <var name="_params" id="3415850104095368610" />
        <var name="event" id="3415850104095368610" />
      </scope>
      <scope id="3415850104095368610" at="53,0,57,0">
        <var name="_params" id="3415850104095368610" />
        <var name="event" id="3415850104095368610" />
      </scope>
      <scope id="3415850104095368610" at="18,0,23,0" />
      <scope id="3415850104095368610" at="27,0,32,0">
        <var name="_params" id="3415850104095368610" />
        <var name="event" id="3415850104095368610" />
      </scope>
      <scope id="3415850104095368610" at="41,5,49,7">
        <var name="editorComponent" id="3415850104095368610" />
      </scope>
      <scope id="3415850104095368610" at="37,95,51,16" />
      <scope id="3415850104095368610" at="36,0,53,0">
        <var name="_params" id="3415850104095368610" />
        <var name="event" id="3415850104095368610" />
      </scope>
      <unit id="3415850104095368610" at="16,0,58,0" name="jetbrains.mps.ide.editor.actions.CompleteSmart_Action" />
    </file>
  </root>
  <root nodeRef="r:9832fb5f-2578-4b58-8014-a5de79da988e(jetbrains.mps.ide.editor.actions)/3467203700125709751">
    <file name="AddLanguageImport_Action.java">
      <node id="3467203700125709751" at="20,0,21,0" concept="12" trace="ICON" />
      <node id="3467203700125709751" at="21,37,22,43" concept="14" />
      <node id="3467203700125709751" at="22,43,23,35" concept="3" />
      <node id="3467203700125709751" at="23,35,24,41" concept="3" />
      <node id="3467203700125709751" at="27,32,28,16" concept="9" />
      <node id="6395870068822000510" at="31,87,32,298" concept="9" />
      <node id="3467203700125709751" at="35,89,36,85" concept="3" />
      <node id="3467203700125709751" at="40,53,41,19" concept="9" />
      <node id="3467203700125709751" at="43,5,44,56" concept="8" />
      <node id="3467203700125709751" at="44,56,45,53" concept="3" />
      <node id="3467203700125709751" at="46,22,47,21" concept="9" />
      <node id="3467203700125709751" at="50,5,51,66" concept="8" />
      <node id="3467203700125709751" at="51,66,52,52" concept="3" />
      <node id="3467203700125709751" at="53,22,54,21" concept="9" />
      <node id="3467203700125709751" at="57,5,58,64" concept="8" />
      <node id="3467203700125709751" at="58,64,59,51" concept="3" />
      <node id="3467203700125709751" at="60,5,61,16" concept="9" />
      <node id="3467203700125709760" at="64,96,65,233" concept="3" />
      <node id="3467203700125709751" at="39,95,42,5" concept="6" />
      <node id="3467203700125709751" at="45,53,48,7" concept="6" />
      <node id="3467203700125709751" at="52,52,55,7" concept="6" />
      <node id="3467203700125709751" at="26,0,30,0" concept="7" trace="isDumbAware#()Z" />
      <node id="3467203700125709751" at="30,0,34,0" concept="7" trace="isApplicable#(Lcom/intellij/openapi/actionSystem/AnActionEvent;Ljava/util/Map;)Z" />
      <node id="3467203700125709751" at="34,0,38,0" concept="7" trace="doUpdate#(Lcom/intellij/openapi/actionSystem/AnActionEvent;Ljava/util/Map;)V" />
      <node id="3467203700125709751" at="56,5,60,5" concept="0" />
      <node id="3467203700125709751" at="63,0,67,0" concept="7" trace="doExecute#(Lcom/intellij/openapi/actionSystem/AnActionEvent;Ljava/util/Map;)V" />
      <node id="3467203700125709751" at="21,0,26,0" concept="2" trace="AddLanguageImport_Action#()V" />
      <node id="3467203700125709751" at="42,5,49,5" concept="0" />
      <node id="3467203700125709751" at="49,5,56,5" concept="0" />
      <node id="3467203700125709751" at="38,0,63,0" concept="7" trace="collectActionData#(Lcom/intellij/openapi/actionSystem/AnActionEvent;Ljava/util/Map;)Z" />
      <scope id="3467203700125709751" at="27,32,28,16" />
      <scope id="6395870068821999960" at="31,87,32,298" />
      <scope id="3467203700125709751" at="35,89,36,85" />
      <scope id="3467203700125709751" at="40,53,41,19" />
      <scope id="3467203700125709751" at="46,22,47,21" />
      <scope id="3467203700125709751" at="53,22,54,21" />
      <scope id="3467203700125709751" at="64,96,65,233" />
      <scope id="3467203700125709751" at="57,5,59,51">
        <var name="p" id="3467203700125709751" />
      </scope>
      <scope id="3467203700125709751" at="21,37,24,41" />
      <scope id="3467203700125709751" at="26,0,30,0" />
      <scope id="3467203700125709751" at="30,0,34,0">
        <var name="_params" id="3467203700125709751" />
        <var name="event" id="3467203700125709751" />
      </scope>
      <scope id="3467203700125709751" at="34,0,38,0">
        <var name="_params" id="3467203700125709751" />
        <var name="event" id="3467203700125709751" />
      </scope>
      <scope id="3467203700125709751" at="63,0,67,0">
        <var name="_params" id="3467203700125709751" />
        <var name="event" id="3467203700125709751" />
      </scope>
      <scope id="3467203700125709751" at="21,0,26,0" />
      <scope id="3467203700125709751" at="43,5,48,7">
        <var name="p" id="3467203700125709751" />
      </scope>
      <scope id="3467203700125709751" at="50,5,55,7">
        <var name="p" id="3467203700125709751" />
      </scope>
      <scope id="3467203700125709751" at="39,95,61,16" />
      <scope id="3467203700125709751" at="38,0,63,0">
        <var name="_params" id="3467203700125709751" />
        <var name="event" id="3467203700125709751" />
      </scope>
      <unit id="3467203700125709751" at="19,0,68,0" name="jetbrains.mps.ide.editor.actions.AddLanguageImport_Action" />
    </file>
  </root>
  <root nodeRef="r:9832fb5f-2578-4b58-8014-a5de79da988e(jetbrains.mps.ide.editor.actions)/3467203700125709779">
    <file name="AddModelImport_Action.java">
      <node id="3467203700125709779" at="18,0,19,0" concept="12" trace="ICON" />
      <node id="3467203700125709779" at="19,34,20,40" concept="14" />
      <node id="3467203700125709779" at="20,40,21,35" concept="3" />
      <node id="3467203700125709779" at="21,35,22,41" concept="3" />
      <node id="3467203700125709779" at="25,32,26,16" concept="9" />
      <node id="3467203700125709779" at="30,53,31,19" concept="9" />
      <node id="3467203700125709779" at="33,5,34,66" concept="8" />
      <node id="3467203700125709779" at="34,66,35,53" concept="3" />
      <node id="3467203700125709779" at="36,22,37,21" concept="9" />
      <node id="3467203700125709779" at="40,5,41,66" concept="8" />
      <node id="3467203700125709779" at="41,66,42,52" concept="3" />
      <node id="3467203700125709779" at="43,22,44,21" concept="9" />
      <node id="3467203700125709779" at="47,5,48,64" concept="8" />
      <node id="3467203700125709779" at="48,64,49,51" concept="3" />
      <node id="3467203700125709779" at="50,22,51,21" concept="9" />
      <node id="3467203700125709779" at="53,61,54,21" concept="9" />
      <node id="3467203700125709779" at="56,5,57,16" concept="9" />
      <node id="3467203700125709788" at="60,96,61,230" concept="3" />
      <node id="3467203700125709779" at="29,95,32,5" concept="6" />
      <node id="3467203700125709779" at="35,53,38,7" concept="6" />
      <node id="3467203700125709779" at="42,52,45,7" concept="6" />
      <node id="3467203700125709779" at="49,51,52,7" concept="6" />
      <node id="3467203700125709779" at="52,7,55,7" concept="6" />
      <node id="3467203700125709779" at="24,0,28,0" concept="7" trace="isDumbAware#()Z" />
      <node id="3467203700125709779" at="59,0,63,0" concept="7" trace="doExecute#(Lcom/intellij/openapi/actionSystem/AnActionEvent;Ljava/util/Map;)V" />
      <node id="3467203700125709779" at="19,0,24,0" concept="2" trace="AddModelImport_Action#()V" />
      <node id="3467203700125709779" at="32,5,39,5" concept="0" />
      <node id="3467203700125709779" at="39,5,46,5" concept="0" />
      <node id="3467203700125709779" at="46,5,56,5" concept="0" />
      <node id="3467203700125709779" at="28,0,59,0" concept="7" trace="collectActionData#(Lcom/intellij/openapi/actionSystem/AnActionEvent;Ljava/util/Map;)Z" />
      <scope id="3467203700125709779" at="25,32,26,16" />
      <scope id="3467203700125709779" at="30,53,31,19" />
      <scope id="3467203700125709779" at="36,22,37,21" />
      <scope id="3467203700125709779" at="43,22,44,21" />
      <scope id="3467203700125709779" at="50,22,51,21" />
      <scope id="3467203700125709779" at="53,61,54,21" />
      <scope id="3467203700125709779" at="60,96,61,230" />
      <scope id="3467203700125709779" at="19,34,22,41" />
      <scope id="3467203700125709779" at="24,0,28,0" />
      <scope id="3467203700125709779" at="59,0,63,0">
        <var name="_params" id="3467203700125709779" />
        <var name="event" id="3467203700125709779" />
      </scope>
      <scope id="3467203700125709779" at="19,0,24,0" />
      <scope id="3467203700125709779" at="33,5,38,7">
        <var name="p" id="3467203700125709779" />
      </scope>
      <scope id="3467203700125709779" at="40,5,45,7">
        <var name="p" id="3467203700125709779" />
      </scope>
      <scope id="3467203700125709779" at="47,5,55,7">
        <var name="p" id="3467203700125709779" />
      </scope>
      <scope id="3467203700125709779" at="29,95,57,16" />
      <scope id="3467203700125709779" at="28,0,59,0">
        <var name="_params" id="3467203700125709779" />
        <var name="event" id="3467203700125709779" />
      </scope>
      <unit id="3467203700125709779" at="17,0,64,0" name="jetbrains.mps.ide.editor.actions.AddModelImport_Action" />
    </file>
  </root>
  <root nodeRef="r:9832fb5f-2578-4b58-8014-a5de79da988e(jetbrains.mps.ide.editor.actions)/3467203700125709807">
    <file name="AddModelImportByRoot_Action.java">
      <node id="3467203700125709807" at="34,0,35,0" concept="12" trace="ICON" />
      <node id="3467203700125709807" at="35,40,36,48" concept="14" />
      <node id="3467203700125709807" at="36,48,37,35" concept="3" />
      <node id="3467203700125709807" at="37,35,38,41" concept="3" />
      <node id="3467203700125709807" at="41,32,42,17" concept="9" />
      <node id="3467203700125709807" at="46,53,47,19" concept="9" />
      <node id="3467203700125709807" at="49,5,50,66" concept="8" />
      <node id="3467203700125709807" at="50,66,51,53" concept="3" />
      <node id="3467203700125709807" at="52,22,53,21" concept="9" />
      <node id="3467203700125709807" at="56,5,57,66" concept="8" />
      <node id="3467203700125709807" at="57,66,58,52" concept="3" />
      <node id="3467203700125709807" at="59,22,60,21" concept="9" />
      <node id="3467203700125709807" at="63,5,64,64" concept="8" />
      <node id="3467203700125709807" at="64,64,65,51" concept="3" />
      <node id="3467203700125709807" at="66,22,67,21" concept="9" />
      <node id="3467203700125709807" at="69,61,70,21" concept="9" />
      <node id="3467203700125709807" at="73,5,74,54" concept="8" />
      <node id="3467203700125709807" at="74,54,75,50" concept="3" />
      <node id="3467203700125709807" at="77,5,78,90" concept="8" />
      <node id="3467203700125709807" at="79,67,80,31" concept="3" />
      <node id="3467203700125709807" at="81,7,82,75" concept="3" />
      <node id="3467203700125709807" at="84,5,85,72" concept="8" />
      <node id="3467203700125709807" at="85,72,86,59" concept="3" />
      <node id="3467203700125709807" at="87,5,88,16" concept="9" />
      <node id="3467203700125709859" at="91,96,92,72" concept="8" />
      <node id="1875480895988578512" at="92,72,93,0" concept="11" />
      <node id="3467203700125709863" at="93,0,94,93" concept="8" />
      <node id="8826788828227257454" at="94,93,95,80" concept="8" />
      <node id="2709345316859243917" at="96,90,97,263" concept="3" />
      <node id="2709345316859228200" at="97,263,98,80" concept="3" />
      <node id="1875480895988507139" at="98,80,99,151" concept="8" />
      <node id="1875480895988533765" at="100,55,101,79" concept="8" />
      <node id="1875480895988567868" at="102,45,103,38" concept="3" />
      <node id="1875480895989167151" at="106,45,107,88" concept="8" />
      <node id="1875480895989193717" at="107,88,108,60" concept="8" />
      <node id="1875480895989193667" at="109,64,110,43" concept="3" />
      <node id="1875480895988879120" at="112,7,113,0" concept="11" />
      <node id="8826788828227257399" at="114,45,115,0" concept="11" />
      <node id="8826788828227257489" at="116,39,117,65" concept="3" />
      <node id="8826788828227257558" at="118,55,119,218" concept="3" />
      <node id="8826788828227243068" at="121,7,122,0" concept="11" />
      <node id="4958753532934746765" at="125,55,126,79" concept="8" />
      <node id="4958753532934746776" at="127,40,128,17" concept="9" />
      <node id="4958753532934746782" at="129,9,130,45" concept="8" />
      <node id="4958753532934746788" at="131,39,132,64" concept="3" />
      <node id="4958753532934746800" at="133,134,134,281" concept="3" />
      <node id="4958753532934746815" at="134,281,135,60" concept="3" />
      <node id="4958753532934746822" at="137,37,138,17" concept="9" />
      <node id="4958753532934746826" at="139,9,140,43" concept="3" />
      <node id="4958753532934746830" at="140,43,141,102" concept="8" />
      <node id="4958753532934746841" at="142,66,143,156" concept="3" />
      <node id="1875480895989095458" at="148,76,149,94" concept="8" />
      <node id="3467203700125709829" at="150,45,151,29" concept="9" />
      <node id="3467203700125709844" at="152,5,153,16" concept="9" />
      <node id="8826788828227257387" at="156,90,157,18" concept="9" />
      <node id="3467203700125709811" at="158,5,159,120" concept="8" />
      <node id="1875480895989145631" at="160,116,161,45" concept="9" />
      <node id="1875480895989074680" at="162,5,163,16" concept="9" />
      <node id="5092236983269113961" at="166,36,167,75" concept="9" />
      <node id="5092236983269113961" at="168,5,169,17" concept="9" />
      <node id="1875480895988524592" at="172,36,173,43" concept="9" />
      <node id="1875480895988524592" at="174,5,175,17" concept="9" />
      <node id="1875480895989193719" at="178,36,179,49" concept="9" />
      <node id="1875480895989193719" at="180,5,181,16" concept="9" />
      <node id="6726690416034419025" at="184,36,185,46" concept="9" />
      <node id="6726690416034419025" at="186,5,187,17" concept="9" />
      <node id="1875480895988610370" at="189,52,190,44" concept="9" />
      <node id="3467203700125709807" at="45,95,48,5" concept="6" />
      <node id="3467203700125709807" at="51,53,54,7" concept="6" />
      <node id="3467203700125709807" at="58,52,61,7" concept="6" />
      <node id="3467203700125709807" at="65,51,68,7" concept="6" />
      <node id="3467203700125709807" at="68,7,71,7" concept="6" />
      <node id="3467203700125709807" at="78,90,81,7" concept="6" />
      <node id="1875480895988538954" at="101,79,104,9" concept="6" />
      <node id="1875480895989191066" at="108,60,111,9" concept="6" />
      <node id="4958753532934746774" at="126,79,129,9" concept="6" />
      <node id="4958753532934746820" at="136,9,139,9" concept="6" />
      <node id="4958753532934746839" at="141,102,144,9" concept="6" />
      <node id="3467203700125709827" at="149,94,152,5" concept="6" />
      <node id="8826788828227256777" at="155,76,158,5" concept="6" />
      <node id="3467203700125709819" at="159,120,162,5" concept="6" />
      <node id="5092236983269113961" at="165,74,168,5" concept="6" />
      <node id="1875480895988524592" at="171,87,174,5" concept="6" />
      <node id="1875480895989193719" at="177,84,180,5" concept="6" />
      <node id="6726690416034419025" at="183,80,186,5" concept="6" />
      <node id="1875480895988610370" at="189,0,192,0" concept="13" trace="isEmptyString#(Ljava/lang/String;)Z" />
      <node id="3467203700125709807" at="40,0,44,0" concept="7" trace="isDumbAware#()Z" />
      <node id="3467203700125709807" at="72,5,76,5" concept="0" />
      <node id="3467203700125709807" at="83,5,87,5" concept="0" />
      <node id="3467203700125709807" at="35,0,40,0" concept="2" trace="AddModelImportByRoot_Action#()V" />
      <node id="8826788828227257464" at="115,0,120,9" concept="6" />
      <node id="1875480895988511831" at="99,151,105,7" concept="6" />
      <node id="4958753532934746786" at="130,45,136,9" concept="6" />
      <node id="5092236983269113961" at="165,0,171,0" concept="13" trace="check_a68f4j_a1a3a4a0#(Ljava/lang/String;)Z" />
      <node id="1875480895988524592" at="171,0,177,0" concept="13" trace="check_a68f4j_a3a4a0#(Ljetbrains/mps/nodeEditor/cellMenu/NodeSubstituteChooser;)Z" />
      <node id="1875480895989193719" at="177,0,183,0" concept="13" trace="check_a68f4j_a0b0e0e0a#(Ljetbrains/mps/nodeEditor/cells/EditorCell_Label;)Ljava/lang/String;" />
      <node id="6726690416034419025" at="183,0,189,0" concept="13" trace="check_a68f4j_a1a0#(Ljetbrains/mps/nodeEditor/cells/EditorCell_Label;)Z" />
      <node id="3467203700125709807" at="48,5,55,5" concept="0" />
      <node id="3467203700125709807" at="55,5,62,5" concept="0" />
      <node id="3467203700125709807" at="76,5,83,5" concept="0" />
      <node id="1875480895988595334" at="105,7,112,7" concept="6" />
      <node id="3467203700125709808" at="148,0,155,0" concept="7" trace="getErrorCell#(Ljava/util/Map;)Ljetbrains/mps/nodeEditor/cells/EditorCell_Label;" />
      <node id="1875480895988885311" at="113,0,121,7" concept="6" />
      <node id="3467203700125709807" at="62,5,72,5" concept="0" />
      <node id="1875480895989041243" at="155,0,165,0" concept="7" trace="getCellLabel#(Ljava/util/Map;)Ljetbrains/mps/nodeEditor/cells/EditorCell_Label;" />
      <node id="4958753532934746761" at="125,0,146,0" concept="7" trace="importForRootAdded#(Ljava/lang/String;)V" />
      <node id="3467203700125709905" at="123,5,146,7" concept="3" />
      <node id="252055751646844706" at="95,80,123,5" concept="6" />
      <node id="3467203700125709807" at="44,0,90,0" concept="7" trace="collectActionData#(Lcom/intellij/openapi/actionSystem/AnActionEvent;Ljava/util/Map;)Z" />
      <node id="3467203700125709807" at="90,0,148,0" concept="7" trace="doExecute#(Lcom/intellij/openapi/actionSystem/AnActionEvent;Ljava/util/Map;)V" />
      <scope id="3467203700125709807" at="41,32,42,17" />
      <scope id="3467203700125709807" at="46,53,47,19" />
      <scope id="3467203700125709807" at="52,22,53,21" />
      <scope id="3467203700125709807" at="59,22,60,21" />
      <scope id="3467203700125709807" at="66,22,67,21" />
      <scope id="3467203700125709807" at="69,61,70,21" />
      <scope id="3467203700125709807" at="79,67,80,31" />
      <scope id="1875480895988538957" at="102,45,103,38" />
      <scope id="1875480895989191069" at="109,64,110,43" />
      <scope id="8826788828227257465" at="116,39,117,65" />
      <scope id="8826788828227257536" at="118,55,119,218" />
      <scope id="4958753532934746775" at="127,40,128,17" />
      <scope id="4958753532934746787" at="131,39,132,64" />
      <scope id="4958753532934746821" at="137,37,138,17" />
      <scope id="4958753532934746840" at="142,66,143,156" />
      <scope id="3467203700125709828" at="150,45,151,29" />
      <scope id="8826788828227256778" at="156,90,157,18" />
      <scope id="3467203700125709820" at="160,116,161,45" />
      <scope id="5092236983269113961" at="166,36,167,75" />
      <scope id="1875480895988524592" at="172,36,173,43" />
      <scope id="1875480895989193719" at="178,36,179,49" />
      <scope id="6726690416034419025" at="184,36,185,46" />
      <scope id="1875480895988610370" at="189,52,190,44" />
      <scope id="3467203700125709807" at="73,5,75,50">
        <var name="p" id="3467203700125709807" />
      </scope>
      <scope id="3467203700125709807" at="84,5,86,59">
        <var name="p" id="3467203700125709807" />
      </scope>
      <scope id="4958753532934746799" at="133,134,135,60" />
      <scope id="3467203700125709807" at="35,40,38,41" />
      <scope id="1875480895988610370" at="189,0,192,0">
        <var name="str" id="1875480895988610370" />
      </scope>
      <scope id="3467203700125709807" at="40,0,44,0" />
      <scope id="1875480895988511834" at="100,55,104,9">
        <var name="pattern" id="1875480895988533766" />
      </scope>
      <scope id="5092236983269113961" at="165,74,169,17" />
      <scope id="1875480895988524592" at="171,87,175,17" />
      <scope id="1875480895989193719" at="177,84,181,16" />
      <scope id="6726690416034419025" at="183,80,187,17" />
      <scope id="3467203700125709807" at="35,0,40,0" />
      <scope id="3467203700125709807" at="49,5,54,7">
        <var name="p" id="3467203700125709807" />
      </scope>
      <scope id="3467203700125709807" at="56,5,61,7">
        <var name="p" id="3467203700125709807" />
      </scope>
      <scope id="3467203700125709807" at="77,5,82,75">
        <var name="editorComponent" id="3467203700125709807" />
      </scope>
      <scope id="1875480895988595337" at="106,45,111,9">
        <var name="label" id="1875480895989167152" />
        <var name="selectedText" id="1875480895989193718" />
      </scope>
      <scope id="3467203700125709810" at="148,76,153,16">
        <var name="editorCellLabel" id="1875480895989095459" />
      </scope>
      <scope id="1875480895988885314" at="114,45,120,9" />
      <scope id="5092236983269113961" at="165,0,171,0">
        <var name="checkedDotOperand" id="5092236983269113961" />
      </scope>
      <scope id="1875480895988524592" at="171,0,177,0">
        <var name="checkedDotOperand" id="1875480895988524592" />
      </scope>
      <scope id="1875480895989193719" at="177,0,183,0">
        <var name="checkedDotOperand" id="1875480895989193719" />
      </scope>
      <scope id="6726690416034419025" at="183,0,189,0">
        <var name="checkedDotOperand" id="6726690416034419025" />
      </scope>
      <scope id="3467203700125709808" at="148,0,155,0">
        <var name="_params" id="3467203700125709808" />
      </scope>
      <scope id="3467203700125709807" at="63,5,71,7">
        <var name="p" id="3467203700125709807" />
      </scope>
      <scope id="1875480895989041228" at="155,76,163,16">
        <var name="selectedCell" id="3467203700125709812" />
      </scope>
      <scope id="1875480895989041243" at="155,0,165,0">
        <var name="_params" id="1875480895989041243" />
      </scope>
      <scope id="4958753532934746764" at="125,55,144,9">
        <var name="matchingActions" id="4958753532934746831" />
        <var name="substituteInfo" id="4958753532934746783" />
        <var name="textToMatch" id="4958753532934746766" />
      </scope>
      <scope id="4958753532934746761" at="125,0,146,0">
        <var name="rootName" id="4958753532934746761" />
      </scope>
      <scope id="252055751646844708" at="96,90,122,0">
        <var name="nodeSubstituteChooser" id="1875480895988507140" />
      </scope>
      <scope id="3467203700125709807" at="45,95,88,16" />
      <scope id="3467203700125709807" at="44,0,90,0">
        <var name="_params" id="3467203700125709807" />
        <var name="event" id="3467203700125709807" />
      </scope>
      <scope id="3467203700125709807" at="91,96,146,7">
        <var name="errorLabel" id="3467203700125709864" />
        <var name="initialText" id="3467203700125709860" />
        <var name="unresolvedReference" id="8826788828227257455" />
      </scope>
      <scope id="3467203700125709807" at="90,0,148,0">
        <var name="_params" id="3467203700125709807" />
        <var name="event" id="3467203700125709807" />
      </scope>
      <unit id="4958753532934746761" at="124,265,146,5" name="jetbrains.mps.ide.editor.actions.AddModelImportByRoot_Action$1" />
      <unit id="3467203700125709807" at="33,0,193,0" name="jetbrains.mps.ide.editor.actions.AddModelImportByRoot_Action" />
    </file>
  </root>
  <root nodeRef="r:9832fb5f-2578-4b58-8014-a5de79da988e(jetbrains.mps.ide.editor.actions)/3767536026885379902">
    <file name="PushEditorHints_Action.java">
      <node id="3767536026885379902" at="26,0,27,0" concept="12" trace="ICON" />
      <node id="3767536026885379902" at="27,35,28,41" concept="14" />
      <node id="3767536026885379902" at="28,41,29,35" concept="3" />
      <node id="3767536026885379902" at="29,35,30,41" concept="3" />
      <node id="3767536026885379902" at="33,32,34,16" concept="9" />
      <node id="6841576934020190691" at="37,87,38,16" concept="9" />
      <node id="3767536026885379902" at="41,89,42,85" concept="3" />
      <node id="3767536026885379902" at="46,53,47,19" concept="9" />
      <node id="3767536026885379902" at="49,5,50,56" concept="8" />
      <node id="3767536026885379902" at="50,56,51,53" concept="3" />
      <node id="3767536026885379902" at="52,22,53,21" concept="9" />
      <node id="3767536026885379902" at="56,5,57,61" concept="8" />
      <node id="3767536026885379902" at="57,61,58,52" concept="3" />
      <node id="3767536026885379902" at="59,22,60,21" concept="9" />
      <node id="3767536026885379902" at="62,5,63,16" concept="9" />
      <node id="4948208452974805513" at="66,96,67,140" concept="8" />
      <node id="4948208452974864207" at="68,28,69,13" concept="9" />
      <node id="6345921507963216016" at="70,5,71,133" concept="8" />
      <node id="2481765626558118495" at="73,25,74,85" concept="8" />
      <node id="6345921507963318372" at="74,85,75,168" concept="3" />
      <node id="3247921589246839805" at="75,168,76,101" concept="8" />
      <node id="3247921589246647458" at="76,101,77,131" concept="8" />
      <node id="7090432889849192992" at="77,131,78,22" concept="3" />
      <node id="3767536026885379902" at="45,95,48,5" concept="6" />
      <node id="3767536026885379902" at="51,53,54,7" concept="6" />
      <node id="3767536026885379902" at="58,52,61,7" concept="6" />
      <node id="4948208452974855841" at="67,140,70,5" concept="6" />
      <node id="3767536026885379902" at="32,0,36,0" concept="7" trace="isDumbAware#()Z" />
      <node id="3767536026885379902" at="36,0,40,0" concept="7" trace="isApplicable#(Lcom/intellij/openapi/actionSystem/AnActionEvent;Ljava/util/Map;)Z" />
      <node id="3767536026885379902" at="40,0,44,0" concept="7" trace="doUpdate#(Lcom/intellij/openapi/actionSystem/AnActionEvent;Ljava/util/Map;)V" />
      <node id="3767536026885379902" at="27,0,32,0" concept="2" trace="PushEditorHints_Action#()V" />
      <node id="3767536026885379902" at="48,5,55,5" concept="0" />
      <node id="3767536026885379902" at="55,5,62,5" concept="0" />
      <node id="1653504613654028426" at="73,0,80,0" concept="7" trace="run#()V" />
      <node id="1653504613653909450" at="71,133,80,7" concept="3" />
      <node id="3767536026885379902" at="65,0,82,0" concept="7" trace="doExecute#(Lcom/intellij/openapi/actionSystem/AnActionEvent;Ljava/util/Map;)V" />
      <node id="3767536026885379902" at="44,0,65,0" concept="7" trace="collectActionData#(Lcom/intellij/openapi/actionSystem/AnActionEvent;Ljava/util/Map;)Z" />
      <scope id="3767536026885379902" at="33,32,34,16" />
      <scope id="6841576934019582614" at="37,87,38,16" />
      <scope id="3767536026885379902" at="41,89,42,85" />
      <scope id="3767536026885379902" at="46,53,47,19" />
      <scope id="3767536026885379902" at="52,22,53,21" />
      <scope id="3767536026885379902" at="59,22,60,21" />
      <scope id="4948208452974855844" at="68,28,69,13" />
      <scope id="3767536026885379902" at="27,35,30,41" />
      <scope id="3767536026885379902" at="32,0,36,0" />
      <scope id="3767536026885379902" at="36,0,40,0">
        <var name="_params" id="3767536026885379902" />
        <var name="event" id="3767536026885379902" />
      </scope>
      <scope id="3767536026885379902" at="40,0,44,0">
        <var name="_params" id="3767536026885379902" />
        <var name="event" id="3767536026885379902" />
      </scope>
      <scope id="3767536026885379902" at="27,0,32,0" />
      <scope id="3767536026885379902" at="49,5,54,7">
        <var name="p" id="3767536026885379902" />
      </scope>
      <scope id="3767536026885379902" at="56,5,61,7">
        <var name="p" id="3767536026885379902" />
      </scope>
      <scope id="1653504613654028428" at="73,25,78,22">
        <var name="dialog" id="3247921589246647459" />
        <var name="initialEditorHints" id="2481765626558118496" />
        <var name="page" id="3247921589246839806" />
      </scope>
      <scope id="1653504613654028426" at="73,0,80,0" />
      <scope id="3767536026885379902" at="66,96,80,7">
        <var name="component" id="4948208452974805514" />
        <var name="settings" id="6345921507963216017" />
      </scope>
      <scope id="3767536026885379902" at="65,0,82,0">
        <var name="_params" id="3767536026885379902" />
        <var name="event" id="3767536026885379902" />
      </scope>
      <scope id="3767536026885379902" at="45,95,63,16" />
      <scope id="3767536026885379902" at="44,0,65,0">
        <var name="_params" id="3767536026885379902" />
        <var name="event" id="3767536026885379902" />
      </scope>
      <unit id="1653504613654028426" at="72,35,80,5" name="jetbrains.mps.ide.editor.actions.PushEditorHints_Action$1" />
      <unit id="3767536026885379902" at="25,0,83,0" name="jetbrains.mps.ide.editor.actions.PushEditorHints_Action" />
    </file>
  </root>
  <root nodeRef="r:9832fb5f-2578-4b58-8014-a5de79da988e(jetbrains.mps.ide.editor.actions)/3774693388238498747">
    <file name="DeleteLine_Action.java">
      <node id="3774693388238498747" at="34,0,35,0" concept="12" trace="ICON" />
      <node id="3774693388238498747" at="35,30,36,35" concept="14" />
      <node id="3774693388238498747" at="36,35,37,35" concept="3" />
      <node id="3774693388238498747" at="37,35,38,41" concept="3" />
      <node id="3774693388238498747" at="41,32,42,16" concept="9" />
      <node id="4122848433162986862" at="45,87,46,252" concept="9" />
      <node id="3774693388238498747" at="49,89,50,85" concept="3" />
      <node id="3774693388238498747" at="54,53,55,19" concept="9" />
      <node id="3774693388238498747" at="57,5,58,90" concept="8" />
      <node id="3774693388238498747" at="59,67,60,31" concept="3" />
      <node id="3774693388238498747" at="61,7,62,75" concept="3" />
      <node id="3774693388238498747" at="63,36,64,21" concept="9" />
      <node id="3774693388238498747" at="67,5,68,66" concept="8" />
      <node id="3774693388238498747" at="68,66,69,57" concept="3" />
      <node id="3774693388238498747" at="70,22,71,21" concept="9" />
      <node id="3774693388238498747" at="73,5,74,16" concept="9" />
      <node id="7387027464701461777" at="77,96,78,79" concept="3" />
      <node id="3774693388238498754" at="79,106,80,128" concept="8" />
      <node id="3774693388238498762" at="80,128,81,114" concept="8" />
      <node id="3774693388238498769" at="81,114,82,70" concept="3" />
      <node id="3774693388238498779" at="83,65,84,105" concept="8" />
      <node id="3774693388238498787" at="85,76,86,17" concept="9" />
      <node id="3774693388238498802" at="89,59,90,99" concept="3" />
      <node id="3774693388238498814" at="94,5,95,88" concept="8" />
      <node id="3774693388238498820" at="95,88,96,55" concept="8" />
      <node id="3774693388238498826" at="96,55,97,35" concept="8" />
      <node id="3774693388238498835" at="99,40,100,14" concept="1" />
      <node id="3774693388238498841" at="101,7,102,62" concept="8" />
      <node id="3774693388238498854" at="103,48,104,47" concept="8" />
      <node id="3774693388238498862" at="105,404,106,52" concept="8" />
      <node id="4122848433163121773" at="107,142,108,19" concept="9" />
      <node id="5247353589123667168" at="109,11,110,78" concept="3" />
      <node id="3774693388238498923" at="111,64,112,93" concept="3" />
      <node id="7272288387891904949" at="113,18,114,116" concept="3" />
      <node id="3774693388238498933" at="115,11,116,16" concept="1" />
      <node id="4122848433163122230" at="120,145,121,19" concept="9" />
      <node id="3774693388238498953" at="122,11,123,78" concept="3" />
      <node id="3774693388238498960" at="123,78,124,91" concept="3" />
      <node id="3774693388238498967" at="124,91,125,16" concept="1" />
      <node id="3774693388238498971" at="127,7,128,36" concept="3" />
      <node id="3774693388238498981" at="131,86,132,49" concept="3" />
      <node id="3774693388238498999" at="135,31,136,108" concept="3" />
      <node id="3774693388238499006" at="136,108,137,26" concept="3" />
      <node id="7272288387891972762" at="113,16,115,11" concept="0" />
      <node id="3774693388238498747" at="53,95,56,5" concept="6" />
      <node id="3774693388238498747" at="58,90,61,7" concept="6" />
      <node id="3774693388238498747" at="62,75,65,7" concept="6" />
      <node id="3774693388238498747" at="69,57,72,7" concept="6" />
      <node id="3774693388238498785" at="84,105,87,9" concept="6" />
      <node id="3774693388238498797" at="88,76,91,11" concept="6" />
      <node id="3774693388238498833" at="98,18,101,7" concept="6" />
      <node id="4122848433162989611" at="106,52,109,11" concept="6" />
      <node id="4122848433163122228" at="119,30,122,11" concept="6" />
      <node id="3774693388238498979" at="130,46,133,7" concept="6" />
      <node id="3774693388238498747" at="40,0,44,0" concept="7" trace="isDumbAware#()Z" />
      <node id="3774693388238498747" at="44,0,48,0" concept="7" trace="isApplicable#(Lcom/intellij/openapi/actionSystem/AnActionEvent;Ljava/util/Map;)Z" />
      <node id="3774693388238498747" at="48,0,52,0" concept="7" trace="doUpdate#(Lcom/intellij/openapi/actionSystem/AnActionEvent;Ljava/util/Map;)V" />
      <node id="3774693388238498997" at="134,5,138,5" concept="6" />
      <node id="3774693388238498747" at="35,0,40,0" concept="2" trace="DeleteLine_Action#()V" />
      <node id="3774693388238498793" at="87,9,92,9" concept="5" />
      <node id="7272288387891904942" at="110,78,115,11" concept="6" />
      <node id="3774693388238498977" at="129,5,134,5" concept="5" />
      <node id="3774693388238498747" at="66,5,73,5" concept="0" />
      <node id="3774693388238498951" at="118,57,126,9" concept="6" />
      <node id="3774693388238498747" at="56,5,66,5" concept="0" />
      <node id="3774693388238498774" at="82,70,93,7" concept="15" />
      <node id="3774693388238498860" at="104,47,117,9" concept="6" />
      <node id="3774693388238498752" at="78,79,94,5" concept="6" />
      <node id="3774693388238498747" at="52,0,76,0" concept="7" trace="collectActionData#(Lcom/intellij/openapi/actionSystem/AnActionEvent;Ljava/util/Map;)Z" />
      <node id="3774693388238498849" at="102,62,127,7" concept="6" />
      <node id="3774693388238498830" at="97,35,129,5" concept="15" />
      <node id="3774693388238498747" at="76,0,140,0" concept="7" trace="doExecute#(Lcom/intellij/openapi/actionSystem/AnActionEvent;Ljava/util/Map;)V" />
      <scope id="3774693388238498747" at="41,32,42,16" />
      <scope id="3774693388238499014" at="45,87,46,252" />
      <scope id="3774693388238498747" at="49,89,50,85" />
      <scope id="3774693388238498747" at="54,53,55,19" />
      <scope id="3774693388238498747" at="59,67,60,31" />
      <scope id="3774693388238498747" at="63,36,64,21" />
      <scope id="3774693388238498747" at="70,22,71,21" />
      <scope id="3774693388238498786" at="85,76,86,17" />
      <scope id="3774693388238498801" at="89,59,90,99" />
      <scope id="3774693388238498834" at="99,40,100,14" />
      <scope id="4122848433162989614" at="107,142,108,19" />
      <scope id="7272288387891904948" at="111,64,112,93" />
      <scope id="7272288387891972763" at="113,18,114,116" />
      <scope id="4122848433163122229" at="120,145,121,19" />
      <scope id="3774693388238498980" at="131,86,132,49" />
      <scope id="3774693388238498998" at="135,31,137,26" />
      <scope id="3774693388238498747" at="35,30,38,41" />
      <scope id="3774693388238498796" at="88,76,91,11" />
      <scope id="3774693388238498978" at="130,46,133,7" />
      <scope id="3774693388238498747" at="40,0,44,0" />
      <scope id="3774693388238498747" at="44,0,48,0">
        <var name="_params" id="3774693388238498747" />
        <var name="event" id="3774693388238498747" />
      </scope>
      <scope id="3774693388238498747" at="48,0,52,0">
        <var name="_params" id="3774693388238498747" />
        <var name="event" id="3774693388238498747" />
      </scope>
      <scope id="3774693388238498747" at="35,0,40,0" />
      <scope id="3774693388238498747" at="67,5,72,7">
        <var name="p" id="3774693388238498747" />
      </scope>
      <scope id="3774693388238498793" at="87,9,92,9">
        <var name="childCell" id="3774693388238498794" />
      </scope>
      <scope id="3774693388238498977" at="129,5,134,5">
        <var name="nodeToDelete" id="3774693388238498995" />
      </scope>
      <scope id="3774693388238498952" at="119,30,125,16" />
      <scope id="3774693388238498747" at="57,5,65,7">
        <var name="editorComponent" id="3774693388238498747" />
      </scope>
      <scope id="3774693388238498950" at="118,57,126,9" />
      <scope id="3774693388238498778" at="83,65,92,9">
        <var name="nextCollection" id="3774693388238498780" />
      </scope>
      <scope id="3774693388238498861" at="105,404,116,16">
        <var name="root" id="3774693388238498863" />
      </scope>
      <scope id="3774693388238498753" at="79,106,93,7">
        <var name="collection" id="3774693388238498755" />
        <var name="collections" id="3774693388238498763" />
      </scope>
      <scope id="3774693388238498853" at="103,48,117,9">
        <var name="currentNode" id="3774693388238498855" />
      </scope>
      <scope id="3774693388238498747" at="53,95,74,16" />
      <scope id="3774693388238498747" at="52,0,76,0">
        <var name="_params" id="3774693388238498747" />
        <var name="event" id="3774693388238498747" />
      </scope>
      <scope id="3774693388238498832" at="98,18,128,36">
        <var name="layout" id="3774693388238498842" />
      </scope>
      <scope id="3774693388238498747" at="77,96,138,5">
        <var name="cellToSelect" id="3774693388238498827" />
        <var name="current" id="3774693388238498815" />
        <var name="nodesToDelete" id="3774693388238498821" />
      </scope>
      <scope id="3774693388238498747" at="76,0,140,0">
        <var name="_params" id="3774693388238498747" />
        <var name="event" id="3774693388238498747" />
      </scope>
      <unit id="3774693388238498747" at="33,0,141,0" name="jetbrains.mps.ide.editor.actions.DeleteLine_Action" />
    </file>
  </root>
  <root nodeRef="r:9832fb5f-2578-4b58-8014-a5de79da988e(jetbrains.mps.ide.editor.actions)/4225699205371269974">
    <file name="SelectNext_Action.java">
      <node id="4225699205371269974" at="16,0,17,0" concept="12" trace="ICON" />
      <node id="4225699205371269974" at="17,30,18,35" concept="14" />
      <node id="4225699205371269974" at="18,35,19,35" concept="3" />
      <node id="4225699205371269974" at="19,35,20,41" concept="3" />
      <node id="4225699205371269974" at="23,32,24,16" concept="9" />
      <node id="130230197973336436" at="27,87,28,126" concept="9" />
      <node id="4225699205371269974" at="31,89,32,85" concept="3" />
      <node id="4225699205371269974" at="36,53,37,19" concept="9" />
      <node id="4225699205371269974" at="39,5,40,90" concept="8" />
      <node id="4225699205371269974" at="41,67,42,31" concept="3" />
      <node id="4225699205371269974" at="43,7,44,75" concept="3" />
      <node id="4225699205371269974" at="45,36,46,21" concept="9" />
      <node id="4225699205371269974" at="48,5,49,16" concept="9" />
      <node id="5953549292353129136" at="52,96,53,155" concept="3" />
      <node id="4225699205371269974" at="35,95,38,5" concept="6" />
      <node id="4225699205371269974" at="40,90,43,7" concept="6" />
      <node id="4225699205371269974" at="44,75,47,7" concept="6" />
      <node id="4225699205371269974" at="22,0,26,0" concept="7" trace="isDumbAware#()Z" />
      <node id="4225699205371269974" at="26,0,30,0" concept="7" trace="isApplicable#(Lcom/intellij/openapi/actionSystem/AnActionEvent;Ljava/util/Map;)Z" />
      <node id="4225699205371269974" at="30,0,34,0" concept="7" trace="doUpdate#(Lcom/intellij/openapi/actionSystem/AnActionEvent;Ljava/util/Map;)V" />
      <node id="4225699205371269974" at="51,0,55,0" concept="7" trace="doExecute#(Lcom/intellij/openapi/actionSystem/AnActionEvent;Ljava/util/Map;)V" />
      <node id="4225699205371269974" at="17,0,22,0" concept="2" trace="SelectNext_Action#()V" />
      <node id="4225699205371269974" at="38,5,48,5" concept="0" />
      <node id="4225699205371269974" at="34,0,51,0" concept="7" trace="collectActionData#(Lcom/intellij/openapi/actionSystem/AnActionEvent;Ljava/util/Map;)Z" />
      <scope id="4225699205371269974" at="23,32,24,16" />
      <scope id="1066551691825037533" at="27,87,28,126" />
      <scope id="4225699205371269974" at="31,89,32,85" />
      <scope id="4225699205371269974" at="36,53,37,19" />
      <scope id="4225699205371269974" at="41,67,42,31" />
      <scope id="4225699205371269974" at="45,36,46,21" />
      <scope id="4225699205371269974" at="52,96,53,155" />
      <scope id="4225699205371269974" at="17,30,20,41" />
      <scope id="4225699205371269974" at="22,0,26,0" />
      <scope id="4225699205371269974" at="26,0,30,0">
        <var name="_params" id="4225699205371269974" />
        <var name="event" id="4225699205371269974" />
      </scope>
      <scope id="4225699205371269974" at="30,0,34,0">
        <var name="_params" id="4225699205371269974" />
        <var name="event" id="4225699205371269974" />
      </scope>
      <scope id="4225699205371269974" at="51,0,55,0">
        <var name="_params" id="4225699205371269974" />
        <var name="event" id="4225699205371269974" />
      </scope>
      <scope id="4225699205371269974" at="17,0,22,0" />
      <scope id="4225699205371269974" at="39,5,47,7">
        <var name="editorComponent" id="4225699205371269974" />
      </scope>
      <scope id="4225699205371269974" at="35,95,49,16" />
      <scope id="4225699205371269974" at="34,0,51,0">
        <var name="_params" id="4225699205371269974" />
        <var name="event" id="4225699205371269974" />
      </scope>
      <unit id="4225699205371269974" at="15,0,56,0" name="jetbrains.mps.ide.editor.actions.SelectNext_Action" />
    </file>
  </root>
  <root nodeRef="r:9832fb5f-2578-4b58-8014-a5de79da988e(jetbrains.mps.ide.editor.actions)/4225699205371269977">
    <file name="SelectPrevious_Action.java">
      <node id="4225699205371269977" at="16,0,17,0" concept="12" trace="ICON" />
      <node id="4225699205371269977" at="17,34,18,39" concept="14" />
      <node id="4225699205371269977" at="18,39,19,35" concept="3" />
      <node id="4225699205371269977" at="19,35,20,41" concept="3" />
      <node id="4225699205371269977" at="23,32,24,16" concept="9" />
      <node id="130230197973336441" at="27,87,28,126" concept="9" />
      <node id="4225699205371269977" at="31,89,32,85" concept="3" />
      <node id="4225699205371269977" at="36,53,37,19" concept="9" />
      <node id="4225699205371269977" at="39,5,40,90" concept="8" />
      <node id="4225699205371269977" at="41,67,42,31" concept="3" />
      <node id="4225699205371269977" at="43,7,44,75" concept="3" />
      <node id="4225699205371269977" at="45,36,46,21" concept="9" />
      <node id="4225699205371269977" at="48,5,49,16" concept="9" />
      <node id="5953549292353129099" at="52,96,53,159" concept="3" />
      <node id="4225699205371269977" at="35,95,38,5" concept="6" />
      <node id="4225699205371269977" at="40,90,43,7" concept="6" />
      <node id="4225699205371269977" at="44,75,47,7" concept="6" />
      <node id="4225699205371269977" at="22,0,26,0" concept="7" trace="isDumbAware#()Z" />
      <node id="4225699205371269977" at="26,0,30,0" concept="7" trace="isApplicable#(Lcom/intellij/openapi/actionSystem/AnActionEvent;Ljava/util/Map;)Z" />
      <node id="4225699205371269977" at="30,0,34,0" concept="7" trace="doUpdate#(Lcom/intellij/openapi/actionSystem/AnActionEvent;Ljava/util/Map;)V" />
      <node id="4225699205371269977" at="51,0,55,0" concept="7" trace="doExecute#(Lcom/intellij/openapi/actionSystem/AnActionEvent;Ljava/util/Map;)V" />
      <node id="4225699205371269977" at="17,0,22,0" concept="2" trace="SelectPrevious_Action#()V" />
      <node id="4225699205371269977" at="38,5,48,5" concept="0" />
      <node id="4225699205371269977" at="34,0,51,0" concept="7" trace="collectActionData#(Lcom/intellij/openapi/actionSystem/AnActionEvent;Ljava/util/Map;)Z" />
      <scope id="4225699205371269977" at="23,32,24,16" />
      <scope id="1066551691825038014" at="27,87,28,126" />
      <scope id="4225699205371269977" at="31,89,32,85" />
      <scope id="4225699205371269977" at="36,53,37,19" />
      <scope id="4225699205371269977" at="41,67,42,31" />
      <scope id="4225699205371269977" at="45,36,46,21" />
      <scope id="4225699205371269977" at="52,96,53,159" />
      <scope id="4225699205371269977" at="17,34,20,41" />
      <scope id="4225699205371269977" at="22,0,26,0" />
      <scope id="4225699205371269977" at="26,0,30,0">
        <var name="_params" id="4225699205371269977" />
        <var name="event" id="4225699205371269977" />
      </scope>
      <scope id="4225699205371269977" at="30,0,34,0">
        <var name="_params" id="4225699205371269977" />
        <var name="event" id="4225699205371269977" />
      </scope>
      <scope id="4225699205371269977" at="51,0,55,0">
        <var name="_params" id="4225699205371269977" />
        <var name="event" id="4225699205371269977" />
      </scope>
      <scope id="4225699205371269977" at="17,0,22,0" />
      <scope id="4225699205371269977" at="39,5,47,7">
        <var name="editorComponent" id="4225699205371269977" />
      </scope>
      <scope id="4225699205371269977" at="35,95,49,16" />
      <scope id="4225699205371269977" at="34,0,51,0">
        <var name="_params" id="4225699205371269977" />
        <var name="event" id="4225699205371269977" />
      </scope>
      <unit id="4225699205371269977" at="15,0,56,0" name="jetbrains.mps.ide.editor.actions.SelectPrevious_Action" />
    </file>
  </root>
  <root nodeRef="r:9832fb5f-2578-4b58-8014-a5de79da988e(jetbrains.mps.ide.editor.actions)/4362199797783336771">
    <file name="ExtractComponent_Action.java">
      <node id="4362199797783336771" at="23,0,24,0" concept="12" trace="ICON" />
      <node id="4362199797783336771" at="24,36,25,41" concept="14" />
      <node id="4362199797783336771" at="25,41,26,35" concept="3" />
      <node id="4362199797783336771" at="26,35,27,40" concept="3" />
      <node id="4362199797783336771" at="30,32,31,16" concept="9" />
      <node id="4122848433163746176" at="34,87,35,293" concept="9" />
      <node id="4362199797783336771" at="38,89,39,85" concept="3" />
      <node id="4362199797783336771" at="43,53,44,19" concept="9" />
      <node id="4362199797783336771" at="46,5,47,57" concept="8" />
      <node id="4362199797783336771" at="48,209,49,20" concept="3" />
      <node id="4362199797783336771" at="50,7,51,53" concept="3" />
      <node id="4362199797783336771" at="52,25,53,21" concept="9" />
      <node id="4362199797783336771" at="56,5,57,72" concept="8" />
      <node id="4362199797783336771" at="57,72,58,59" concept="3" />
      <node id="4362199797783336771" at="59,22,60,21" concept="9" />
      <node id="4362199797783336771" at="63,5,64,90" concept="8" />
      <node id="4362199797783336771" at="65,67,66,31" concept="3" />
      <node id="4362199797783336771" at="67,7,68,75" concept="3" />
      <node id="4362199797783336771" at="69,36,70,21" concept="9" />
      <node id="4362199797783336771" at="72,5,73,16" concept="9" />
      <node id="4362199797783336774" at="76,96,77,163" concept="3" />
      <node id="4362199797783336771" at="42,95,45,5" concept="6" />
      <node id="4362199797783336771" at="47,57,50,7" concept="6" />
      <node id="4362199797783336771" at="51,53,54,7" concept="6" />
      <node id="4362199797783336771" at="58,59,61,7" concept="6" />
      <node id="4362199797783336771" at="64,90,67,7" concept="6" />
      <node id="4362199797783336771" at="68,75,71,7" concept="6" />
      <node id="4362199797783336771" at="29,0,33,0" concept="7" trace="isDumbAware#()Z" />
      <node id="4362199797783336771" at="33,0,37,0" concept="7" trace="isApplicable#(Lcom/intellij/openapi/actionSystem/AnActionEvent;Ljava/util/Map;)Z" />
      <node id="4362199797783336771" at="37,0,41,0" concept="7" trace="doUpdate#(Lcom/intellij/openapi/actionSystem/AnActionEvent;Ljava/util/Map;)V" />
      <node id="4362199797783336771" at="75,0,79,0" concept="7" trace="doExecute#(Lcom/intellij/openapi/actionSystem/AnActionEvent;Ljava/util/Map;)V" />
      <node id="4362199797783336771" at="24,0,29,0" concept="2" trace="ExtractComponent_Action#()V" />
      <node id="4362199797783336771" at="55,5,62,5" concept="0" />
      <node id="4362199797783336771" at="45,5,55,5" concept="0" />
      <node id="4362199797783336771" at="62,5,72,5" concept="0" />
      <node id="4362199797783336771" at="41,0,75,0" concept="7" trace="collectActionData#(Lcom/intellij/openapi/actionSystem/AnActionEvent;Ljava/util/Map;)Z" />
      <scope id="4362199797783336771" at="30,32,31,16" />
      <scope id="4362199797783336788" at="34,87,35,293" />
      <scope id="4362199797783336771" at="38,89,39,85" />
      <scope id="4362199797783336771" at="43,53,44,19" />
      <scope id="4362199797783336771" at="48,209,49,20" />
      <scope id="4362199797783336771" at="52,25,53,21" />
      <scope id="4362199797783336771" at="59,22,60,21" />
      <scope id="4362199797783336771" at="65,67,66,31" />
      <scope id="4362199797783336771" at="69,36,70,21" />
      <scope id="4362199797783336771" at="76,96,77,163" />
      <scope id="4362199797783336771" at="24,36,27,40" />
      <scope id="4362199797783336771" at="29,0,33,0" />
      <scope id="4362199797783336771" at="33,0,37,0">
        <var name="_params" id="4362199797783336771" />
        <var name="event" id="4362199797783336771" />
      </scope>
      <scope id="4362199797783336771" at="37,0,41,0">
        <var name="_params" id="4362199797783336771" />
        <var name="event" id="4362199797783336771" />
      </scope>
      <scope id="4362199797783336771" at="75,0,79,0">
        <var name="_params" id="4362199797783336771" />
        <var name="event" id="4362199797783336771" />
      </scope>
      <scope id="4362199797783336771" at="24,0,29,0" />
      <scope id="4362199797783336771" at="56,5,61,7">
        <var name="p" id="4362199797783336771" />
      </scope>
      <scope id="4362199797783336771" at="46,5,54,7">
        <var name="node" id="4362199797783336771" />
      </scope>
      <scope id="4362199797783336771" at="63,5,71,7">
        <var name="editorComponent" id="4362199797783336771" />
      </scope>
      <scope id="4362199797783336771" at="42,95,73,16" />
      <scope id="4362199797783336771" at="41,0,75,0">
        <var name="_params" id="4362199797783336771" />
        <var name="event" id="4362199797783336771" />
      </scope>
      <unit id="4362199797783336771" at="22,0,80,0" name="jetbrains.mps.ide.editor.actions.ExtractComponent_Action" />
    </file>
  </root>
  <root nodeRef="r:9832fb5f-2578-4b58-8014-a5de79da988e(jetbrains.mps.ide.editor.actions)/4362199797783345393">
    <file name="CopyThisDown_Action.java">
      <node id="4362199797783345393" at="26,0,27,0" concept="12" trace="ICON" />
      <node id="4362199797783345393" at="27,32,28,38" concept="14" />
      <node id="4362199797783345393" at="28,38,29,35" concept="3" />
      <node id="4362199797783345393" at="29,35,30,41" concept="3" />
      <node id="4362199797783345393" at="33,32,34,16" concept="9" />
      <node id="8849858325249727274" at="37,87,38,29" concept="8" />
      <node id="8849858325249727283" at="40,42,41,117" concept="9" />
      <node id="4362199797783345393" at="46,89,47,85" concept="3" />
      <node id="4362199797783345393" at="51,53,52,19" concept="9" />
      <node id="4362199797783345393" at="54,5,55,90" concept="8" />
      <node id="4362199797783345393" at="56,67,57,31" concept="3" />
      <node id="4362199797783345393" at="58,7,59,75" concept="3" />
      <node id="4362199797783345393" at="60,36,61,21" concept="9" />
      <node id="4362199797783345393" at="64,5,65,65" concept="8" />
      <node id="4362199797783345393" at="66,26,67,61" concept="3" />
      <node id="4362199797783345393" at="68,14,69,119" concept="3" />
      <node id="4362199797783345393" at="71,26,72,21" concept="9" />
      <node id="4362199797783345393" at="73,7,74,0" concept="11" />
      <node id="4362199797783345393" at="75,5,76,16" concept="9" />
      <node id="7387027464701482704" at="79,96,80,82" concept="3" />
      <node id="4362199797783345398" at="81,109,82,119" concept="8" />
      <node id="4362199797783345408" at="83,61,84,61" concept="8" />
      <node id="4362199797783345414" at="84,61,85,64" concept="8" />
      <node id="4362199797783345438" at="86,32,87,60" concept="8" />
      <node id="2095036245074475226" at="87,60,88,58" concept="3" />
      <node id="3254845250981111378" at="88,58,89,131" concept="8" />
      <node id="3254845250976525202" at="89,131,90,51" concept="3" />
      <node id="4362199797783345461" at="90,51,91,99" concept="3" />
      <node id="4362199797783345468" at="91,99,92,17" concept="9" />
      <node id="4362199797783345473" at="93,9,94,28" concept="3" />
      <node id="4362199797783345491" at="96,12,97,118" concept="8" />
      <node id="4362199797783345499" at="97,118,98,116" concept="8" />
      <node id="4362199797783345507" at="98,116,99,61" concept="8" />
      <node id="4362199797783345514" at="99,61,100,58" concept="8" />
      <node id="2095036245074960974" at="101,127,102,80" concept="3" />
      <node id="3254845250981167153" at="103,7,104,127" concept="8" />
      <node id="4362199797783345553" at="104,127,105,53" concept="3" />
      <node id="4362199797783345393" at="68,12,70,7" concept="0" />
      <node id="8849858325249727281" at="40,0,43,0" concept="7" trace="select#(Lorg/jetbrains/mps/openapi/model/SNode;)Ljetbrains/mps/openapi/editor/cells/EditorCell;" />
      <node id="4362199797783345393" at="50,95,53,5" concept="6" />
      <node id="4362199797783345393" at="55,90,58,7" concept="6" />
      <node id="4362199797783345393" at="59,75,62,7" concept="6" />
      <node id="4362199797783345393" at="70,7,73,7" concept="6" />
      <node id="4362199797783345535" at="100,58,103,7" concept="5" />
      <node id="4362199797783345393" at="32,0,36,0" concept="7" trace="isDumbAware#()Z" />
      <node id="4362199797783345393" at="45,0,49,0" concept="7" trace="doUpdate#(Lcom/intellij/openapi/actionSystem/AnActionEvent;Ljava/util/Map;)V" />
      <node id="4362199797783345393" at="27,0,32,0" concept="2" trace="CopyThisDown_Action#()V" />
      <node id="4362199797783345569" at="38,29,43,8" concept="9" />
      <node id="4362199797783345393" at="65,65,70,7" concept="6" />
      <node id="4362199797783345436" at="85,64,93,9" concept="6" />
      <node id="4362199797783345393" at="36,0,45,0" concept="7" trace="isApplicable#(Lcom/intellij/openapi/actionSystem/AnActionEvent;Ljava/util/Map;)Z" />
      <node id="4362199797783345393" at="53,5,63,5" concept="0" />
      <node id="4362199797783345489" at="96,10,106,5" concept="0" />
      <node id="4362199797783345393" at="63,5,75,5" concept="0" />
      <node id="4362199797783345406" at="82,119,95,7" concept="15" />
      <node id="4362199797783345396" at="80,82,106,5" concept="6" />
      <node id="4362199797783345393" at="49,0,78,0" concept="7" trace="collectActionData#(Lcom/intellij/openapi/actionSystem/AnActionEvent;Ljava/util/Map;)Z" />
      <node id="4362199797783345393" at="78,0,108,0" concept="7" trace="doExecute#(Lcom/intellij/openapi/actionSystem/AnActionEvent;Ljava/util/Map;)V" />
      <scope id="4362199797783345393" at="33,32,34,16" />
      <scope id="8849858325249727282" at="40,42,41,117" />
      <scope id="4362199797783345393" at="46,89,47,85" />
      <scope id="4362199797783345393" at="51,53,52,19" />
      <scope id="4362199797783345393" at="56,67,57,31" />
      <scope id="4362199797783345393" at="60,36,61,21" />
      <scope id="4362199797783345393" at="66,26,67,61" />
      <scope id="4362199797783345393" at="68,14,69,119" />
      <scope id="4362199797783345393" at="71,26,72,21" />
      <scope id="4362199797783345542" at="101,127,102,80" />
      <scope id="4362199797783345393" at="27,32,30,41" />
      <scope id="8849858325249727281" at="40,0,43,0">
        <var name="it" id="8849858325249727281" />
      </scope>
      <scope id="4362199797783345535" at="100,58,103,7">
        <var name="node" id="4362199797783345536" />
      </scope>
      <scope id="4362199797783345393" at="32,0,36,0" />
      <scope id="4362199797783345393" at="45,0,49,0">
        <var name="_params" id="4362199797783345393" />
        <var name="event" id="4362199797783345393" />
      </scope>
      <scope id="4362199797783345393" at="27,0,32,0" />
      <scope id="4362199797783345568" at="37,87,43,8">
        <var name="seq" id="8849858325249727275" />
      </scope>
      <scope id="4362199797783345437" at="86,32,92,17">
        <var name="copy" id="4362199797783345439" />
        <var name="editorContext" id="3254845250981111379" />
      </scope>
      <scope id="4362199797783345393" at="54,5,62,7">
        <var name="editorComponent" id="4362199797783345393" />
      </scope>
      <scope id="4362199797783345393" at="36,0,45,0">
        <var name="_params" id="4362199797783345393" />
        <var name="event" id="4362199797783345393" />
      </scope>
      <scope id="4362199797783345490" at="96,12,105,53">
        <var name="editorContext" id="3254845250981167154" />
        <var name="firstNode" id="4362199797783345492" />
        <var name="lastNode" id="4362199797783345500" />
        <var name="parent" id="4362199797783345515" />
        <var name="role" id="4362199797783345508" />
      </scope>
      <scope id="4362199797783345393" at="64,5,74,0">
        <var name="nodes" id="4362199797783345393" />
      </scope>
      <scope id="4362199797783345407" at="83,61,94,28">
        <var name="link" id="4362199797783345415" />
        <var name="parent" id="4362199797783345409" />
      </scope>
      <scope id="4362199797783345397" at="81,109,95,7">
        <var name="nodeToCopy" id="4362199797783345399" />
      </scope>
      <scope id="4362199797783345393" at="50,95,76,16" />
      <scope id="4362199797783345393" at="79,96,106,5" />
      <scope id="4362199797783345393" at="49,0,78,0">
        <var name="_params" id="4362199797783345393" />
        <var name="event" id="4362199797783345393" />
      </scope>
      <scope id="4362199797783345393" at="78,0,108,0">
        <var name="_params" id="4362199797783345393" />
        <var name="event" id="4362199797783345393" />
      </scope>
      <unit id="8849858325249727281" at="39,322,43,5" name="jetbrains.mps.ide.editor.actions.CopyThisDown_Action$1" />
      <unit id="4362199797783345393" at="25,0,109,0" name="jetbrains.mps.ide.editor.actions.CopyThisDown_Action" />
    </file>
  </root>
  <root nodeRef="r:9832fb5f-2578-4b58-8014-a5de79da988e(jetbrains.mps.ide.editor.actions)/4421450760407613926">
    <file name="Find_Action.java">
      <node id="4421450760407613926" at="15,0,16,0" concept="12" trace="ICON" />
      <node id="4421450760407613926" at="16,24,17,61" concept="14" />
      <node id="4421450760407613926" at="17,61,18,34" concept="3" />
      <node id="4421450760407613926" at="18,34,19,40" concept="3" />
      <node id="4421450760407613926" at="19,40,20,36" concept="3" />
      <node id="4421450760407613926" at="23,32,24,16" concept="9" />
      <node id="4421450760407613926" at="28,53,29,19" concept="9" />
      <node id="4421450760407613926" at="31,5,32,90" concept="8" />
      <node id="4421450760407613926" at="33,67,34,31" concept="3" />
      <node id="4421450760407613926" at="35,7,36,75" concept="3" />
      <node id="4421450760407613926" at="37,36,38,21" concept="9" />
      <node id="4421450760407613926" at="40,5,41,16" concept="9" />
      <node id="4421450760407613929" at="44,96,45,104" concept="3" />
      <node id="4421450760407613926" at="27,95,30,5" concept="6" />
      <node id="4421450760407613926" at="32,90,35,7" concept="6" />
      <node id="4421450760407613926" at="36,75,39,7" concept="6" />
      <node id="4421450760407613926" at="22,0,26,0" concept="7" trace="isDumbAware#()Z" />
      <node id="4421450760407613926" at="43,0,47,0" concept="7" trace="doExecute#(Lcom/intellij/openapi/actionSystem/AnActionEvent;Ljava/util/Map;)V" />
      <node id="4421450760407613926" at="16,0,22,0" concept="2" trace="Find_Action#()V" />
      <node id="4421450760407613926" at="30,5,40,5" concept="0" />
      <node id="4421450760407613926" at="26,0,43,0" concept="7" trace="collectActionData#(Lcom/intellij/openapi/actionSystem/AnActionEvent;Ljava/util/Map;)Z" />
      <scope id="4421450760407613926" at="23,32,24,16" />
      <scope id="4421450760407613926" at="28,53,29,19" />
      <scope id="4421450760407613926" at="33,67,34,31" />
      <scope id="4421450760407613926" at="37,36,38,21" />
      <scope id="4421450760407613926" at="44,96,45,104" />
      <scope id="4421450760407613926" at="16,24,20,36" />
      <scope id="4421450760407613926" at="22,0,26,0" />
      <scope id="4421450760407613926" at="43,0,47,0">
        <var name="_params" id="4421450760407613926" />
        <var name="event" id="4421450760407613926" />
      </scope>
      <scope id="4421450760407613926" at="16,0,22,0" />
      <scope id="4421450760407613926" at="31,5,39,7">
        <var name="editorComponent" id="4421450760407613926" />
      </scope>
      <scope id="4421450760407613926" at="27,95,41,16" />
      <scope id="4421450760407613926" at="26,0,43,0">
        <var name="_params" id="4421450760407613926" />
        <var name="event" id="4421450760407613926" />
      </scope>
      <unit id="4421450760407613926" at="14,0,48,0" name="jetbrains.mps.ide.editor.actions.Find_Action" />
    </file>
  </root>
  <root nodeRef="r:9832fb5f-2578-4b58-8014-a5de79da988e(jetbrains.mps.ide.editor.actions)/4421450760407613939">
    <file name="FindNext_Action.java">
      <node id="4421450760407613939" at="15,0,16,0" concept="12" trace="ICON" />
      <node id="4421450760407613939" at="16,28,17,63" concept="14" />
      <node id="4421450760407613939" at="17,63,18,34" concept="3" />
      <node id="4421450760407613939" at="18,34,19,40" concept="3" />
      <node id="4421450760407613939" at="19,40,20,36" concept="3" />
      <node id="4421450760407613939" at="23,32,24,16" concept="9" />
      <node id="4421450760407613954" at="27,87,28,112" concept="9" />
      <node id="4421450760407613939" at="31,89,32,85" concept="3" />
      <node id="4421450760407613939" at="36,53,37,19" concept="9" />
      <node id="4421450760407613939" at="39,5,40,90" concept="8" />
      <node id="4421450760407613939" at="41,67,42,31" concept="3" />
      <node id="4421450760407613939" at="43,7,44,75" concept="3" />
      <node id="4421450760407613939" at="45,36,46,21" concept="9" />
      <node id="4421450760407613939" at="48,5,49,16" concept="9" />
      <node id="4421450760407613942" at="52,96,53,104" concept="3" />
      <node id="4421450760407613939" at="35,95,38,5" concept="6" />
      <node id="4421450760407613939" at="40,90,43,7" concept="6" />
      <node id="4421450760407613939" at="44,75,47,7" concept="6" />
      <node id="4421450760407613939" at="22,0,26,0" concept="7" trace="isDumbAware#()Z" />
      <node id="4421450760407613939" at="26,0,30,0" concept="7" trace="isApplicable#(Lcom/intellij/openapi/actionSystem/AnActionEvent;Ljava/util/Map;)Z" />
      <node id="4421450760407613939" at="30,0,34,0" concept="7" trace="doUpdate#(Lcom/intellij/openapi/actionSystem/AnActionEvent;Ljava/util/Map;)V" />
      <node id="4421450760407613939" at="51,0,55,0" concept="7" trace="doExecute#(Lcom/intellij/openapi/actionSystem/AnActionEvent;Ljava/util/Map;)V" />
      <node id="4421450760407613939" at="16,0,22,0" concept="2" trace="FindNext_Action#()V" />
      <node id="4421450760407613939" at="38,5,48,5" concept="0" />
      <node id="4421450760407613939" at="34,0,51,0" concept="7" trace="collectActionData#(Lcom/intellij/openapi/actionSystem/AnActionEvent;Ljava/util/Map;)Z" />
      <scope id="4421450760407613939" at="23,32,24,16" />
      <scope id="4421450760407613953" at="27,87,28,112" />
      <scope id="4421450760407613939" at="31,89,32,85" />
      <scope id="4421450760407613939" at="36,53,37,19" />
      <scope id="4421450760407613939" at="41,67,42,31" />
      <scope id="4421450760407613939" at="45,36,46,21" />
      <scope id="4421450760407613939" at="52,96,53,104" />
      <scope id="4421450760407613939" at="16,28,20,36" />
      <scope id="4421450760407613939" at="22,0,26,0" />
      <scope id="4421450760407613939" at="26,0,30,0">
        <var name="_params" id="4421450760407613939" />
        <var name="event" id="4421450760407613939" />
      </scope>
      <scope id="4421450760407613939" at="30,0,34,0">
        <var name="_params" id="4421450760407613939" />
        <var name="event" id="4421450760407613939" />
      </scope>
      <scope id="4421450760407613939" at="51,0,55,0">
        <var name="_params" id="4421450760407613939" />
        <var name="event" id="4421450760407613939" />
      </scope>
      <scope id="4421450760407613939" at="16,0,22,0" />
      <scope id="4421450760407613939" at="39,5,47,7">
        <var name="editorComponent" id="4421450760407613939" />
      </scope>
      <scope id="4421450760407613939" at="35,95,49,16" />
      <scope id="4421450760407613939" at="34,0,51,0">
        <var name="_params" id="4421450760407613939" />
        <var name="event" id="4421450760407613939" />
      </scope>
      <unit id="4421450760407613939" at="14,0,56,0" name="jetbrains.mps.ide.editor.actions.FindNext_Action" />
    </file>
  </root>
  <root nodeRef="r:9832fb5f-2578-4b58-8014-a5de79da988e(jetbrains.mps.ide.editor.actions)/4421450760407613962">
    <file name="FindPrevious_Action.java">
      <node id="4421450760407613962" at="15,0,16,0" concept="12" trace="ICON" />
      <node id="4421450760407613962" at="16,32,17,88" concept="14" />
      <node id="4421450760407613962" at="17,88,18,34" concept="3" />
      <node id="4421450760407613962" at="18,34,19,40" concept="3" />
      <node id="4421450760407613962" at="19,40,20,36" concept="3" />
      <node id="4421450760407613962" at="23,32,24,16" concept="9" />
      <node id="4421450760407613977" at="27,87,28,112" concept="9" />
      <node id="4421450760407613962" at="31,89,32,85" concept="3" />
      <node id="4421450760407613962" at="36,53,37,19" concept="9" />
      <node id="4421450760407613962" at="39,5,40,90" concept="8" />
      <node id="4421450760407613962" at="41,67,42,31" concept="3" />
      <node id="4421450760407613962" at="43,7,44,75" concept="3" />
      <node id="4421450760407613962" at="45,36,46,21" concept="9" />
      <node id="4421450760407613962" at="48,5,49,16" concept="9" />
      <node id="4421450760407613965" at="52,96,53,108" concept="3" />
      <node id="4421450760407613962" at="35,95,38,5" concept="6" />
      <node id="4421450760407613962" at="40,90,43,7" concept="6" />
      <node id="4421450760407613962" at="44,75,47,7" concept="6" />
      <node id="4421450760407613962" at="22,0,26,0" concept="7" trace="isDumbAware#()Z" />
      <node id="4421450760407613962" at="26,0,30,0" concept="7" trace="isApplicable#(Lcom/intellij/openapi/actionSystem/AnActionEvent;Ljava/util/Map;)Z" />
      <node id="4421450760407613962" at="30,0,34,0" concept="7" trace="doUpdate#(Lcom/intellij/openapi/actionSystem/AnActionEvent;Ljava/util/Map;)V" />
      <node id="4421450760407613962" at="51,0,55,0" concept="7" trace="doExecute#(Lcom/intellij/openapi/actionSystem/AnActionEvent;Ljava/util/Map;)V" />
      <node id="4421450760407613962" at="16,0,22,0" concept="2" trace="FindPrevious_Action#()V" />
      <node id="4421450760407613962" at="38,5,48,5" concept="0" />
      <node id="4421450760407613962" at="34,0,51,0" concept="7" trace="collectActionData#(Lcom/intellij/openapi/actionSystem/AnActionEvent;Ljava/util/Map;)Z" />
      <scope id="4421450760407613962" at="23,32,24,16" />
      <scope id="4421450760407613976" at="27,87,28,112" />
      <scope id="4421450760407613962" at="31,89,32,85" />
      <scope id="4421450760407613962" at="36,53,37,19" />
      <scope id="4421450760407613962" at="41,67,42,31" />
      <scope id="4421450760407613962" at="45,36,46,21" />
      <scope id="4421450760407613962" at="52,96,53,108" />
      <scope id="4421450760407613962" at="16,32,20,36" />
      <scope id="4421450760407613962" at="22,0,26,0" />
      <scope id="4421450760407613962" at="26,0,30,0">
        <var name="_params" id="4421450760407613962" />
        <var name="event" id="4421450760407613962" />
      </scope>
      <scope id="4421450760407613962" at="30,0,34,0">
        <var name="_params" id="4421450760407613962" />
        <var name="event" id="4421450760407613962" />
      </scope>
      <scope id="4421450760407613962" at="51,0,55,0">
        <var name="_params" id="4421450760407613962" />
        <var name="event" id="4421450760407613962" />
      </scope>
      <scope id="4421450760407613962" at="16,0,22,0" />
      <scope id="4421450760407613962" at="39,5,47,7">
        <var name="editorComponent" id="4421450760407613962" />
      </scope>
      <scope id="4421450760407613962" at="35,95,49,16" />
      <scope id="4421450760407613962" at="34,0,51,0">
        <var name="_params" id="4421450760407613962" />
        <var name="event" id="4421450760407613962" />
      </scope>
      <unit id="4421450760407613962" at="14,0,56,0" name="jetbrains.mps.ide.editor.actions.FindPrevious_Action" />
    </file>
  </root>
  <root nodeRef="r:9832fb5f-2578-4b58-8014-a5de79da988e(jetbrains.mps.ide.editor.actions)/5062223007361662016">
    <file name="Collapse_Action.java">
      <node id="5062223007361662016" at="18,0,19,0" concept="12" trace="ICON" />
      <node id="5062223007361662016" at="19,28,20,32" concept="14" />
      <node id="5062223007361662016" at="20,32,21,35" concept="3" />
      <node id="5062223007361662016" at="21,35,22,40" concept="3" />
      <node id="5062223007361662016" at="22,40,23,36" concept="3" />
      <node id="5062223007361662016" at="26,32,27,16" concept="9" />
      <node id="5062223007361662044" at="30,87,31,59" concept="9" />
      <node id="5062223007361662016" at="34,89,35,85" concept="3" />
      <node id="5062223007361662016" at="39,53,40,19" concept="9" />
      <node id="5062223007361662016" at="42,5,43,72" concept="8" />
      <node id="5062223007361662016" at="43,72,44,59" concept="3" />
      <node id="5062223007361662016" at="45,22,46,21" concept="9" />
      <node id="5062223007361662016" at="49,5,50,90" concept="8" />
      <node id="5062223007361662016" at="51,67,52,31" concept="3" />
      <node id="5062223007361662016" at="53,7,54,75" concept="3" />
      <node id="5062223007361662016" at="55,36,56,21" concept="9" />
      <node id="5062223007361662016" at="58,5,59,16" concept="9" />
      <node id="5062223007361662033" at="62,96,63,121" concept="3" />
      <node id="5062223007361662020" at="65,71,66,123" concept="9" />
      <node id="5062223007361662016" at="38,95,41,5" concept="6" />
      <node id="5062223007361662016" at="44,59,47,7" concept="6" />
      <node id="5062223007361662016" at="50,90,53,7" concept="6" />
      <node id="5062223007361662016" at="54,75,57,7" concept="6" />
      <node id="5062223007361662017" at="65,0,68,0" concept="7" trace="getAction#(Ljava/util/Map;)Ljetbrains/mps/openapi/editor/cells/CellAction;" />
      <node id="5062223007361662016" at="25,0,29,0" concept="7" trace="isDumbAware#()Z" />
      <node id="5062223007361662016" at="29,0,33,0" concept="7" trace="isApplicable#(Lcom/intellij/openapi/actionSystem/AnActionEvent;Ljava/util/Map;)Z" />
      <node id="5062223007361662016" at="33,0,37,0" concept="7" trace="doUpdate#(Lcom/intellij/openapi/actionSystem/AnActionEvent;Ljava/util/Map;)V" />
      <node id="5062223007361662016" at="61,0,65,0" concept="7" trace="doExecute#(Lcom/intellij/openapi/actionSystem/AnActionEvent;Ljava/util/Map;)V" />
      <node id="5062223007361662016" at="19,0,25,0" concept="2" trace="Collapse_Action#()V" />
      <node id="5062223007361662016" at="41,5,48,5" concept="0" />
      <node id="5062223007361662016" at="48,5,58,5" concept="0" />
      <node id="5062223007361662016" at="37,0,61,0" concept="7" trace="collectActionData#(Lcom/intellij/openapi/actionSystem/AnActionEvent;Ljava/util/Map;)Z" />
      <scope id="5062223007361662016" at="26,32,27,16" />
      <scope id="5062223007361662043" at="30,87,31,59" />
      <scope id="5062223007361662016" at="34,89,35,85" />
      <scope id="5062223007361662016" at="39,53,40,19" />
      <scope id="5062223007361662016" at="45,22,46,21" />
      <scope id="5062223007361662016" at="51,67,52,31" />
      <scope id="5062223007361662016" at="55,36,56,21" />
      <scope id="5062223007361662016" at="62,96,63,121" />
      <scope id="5062223007361662019" at="65,71,66,123" />
      <scope id="5062223007361662017" at="65,0,68,0">
        <var name="_params" id="5062223007361662017" />
      </scope>
      <scope id="5062223007361662016" at="19,28,23,36" />
      <scope id="5062223007361662016" at="25,0,29,0" />
      <scope id="5062223007361662016" at="29,0,33,0">
        <var name="_params" id="5062223007361662016" />
        <var name="event" id="5062223007361662016" />
      </scope>
      <scope id="5062223007361662016" at="33,0,37,0">
        <var name="_params" id="5062223007361662016" />
        <var name="event" id="5062223007361662016" />
      </scope>
      <scope id="5062223007361662016" at="61,0,65,0">
        <var name="_params" id="5062223007361662016" />
        <var name="event" id="5062223007361662016" />
      </scope>
      <scope id="5062223007361662016" at="42,5,47,7">
        <var name="p" id="5062223007361662016" />
      </scope>
      <scope id="5062223007361662016" at="19,0,25,0" />
      <scope id="5062223007361662016" at="49,5,57,7">
        <var name="editorComponent" id="5062223007361662016" />
      </scope>
      <scope id="5062223007361662016" at="38,95,59,16" />
      <scope id="5062223007361662016" at="37,0,61,0">
        <var name="_params" id="5062223007361662016" />
        <var name="event" id="5062223007361662016" />
      </scope>
      <unit id="5062223007361662016" at="17,0,69,0" name="jetbrains.mps.ide.editor.actions.Collapse_Action" />
    </file>
  </root>
  <root nodeRef="r:9832fb5f-2578-4b58-8014-a5de79da988e(jetbrains.mps.ide.editor.actions)/5062223007361662050">
    <file name="CollapseAll_Action.java">
      <node id="5062223007361662050" at="18,0,19,0" concept="12" trace="ICON" />
      <node id="5062223007361662050" at="19,31,20,36" concept="14" />
      <node id="5062223007361662050" at="20,36,21,35" concept="3" />
      <node id="5062223007361662050" at="21,35,22,40" concept="3" />
      <node id="5062223007361662050" at="22,40,23,36" concept="3" />
      <node id="5062223007361662050" at="26,32,27,16" concept="9" />
      <node id="5062223007361662078" at="30,87,31,62" concept="9" />
      <node id="5062223007361662050" at="34,89,35,85" concept="3" />
      <node id="5062223007361662050" at="39,53,40,19" concept="9" />
      <node id="5062223007361662050" at="42,5,43,90" concept="8" />
      <node id="5062223007361662050" at="44,67,45,31" concept="3" />
      <node id="5062223007361662050" at="46,7,47,75" concept="3" />
      <node id="5062223007361662050" at="48,36,49,21" concept="9" />
      <node id="5062223007361662050" at="52,5,53,72" concept="8" />
      <node id="5062223007361662050" at="53,72,54,59" concept="3" />
      <node id="5062223007361662050" at="55,22,56,21" concept="9" />
      <node id="5062223007361662050" at="58,5,59,16" concept="9" />
      <node id="5062223007361662067" at="62,96,63,124" concept="3" />
      <node id="5062223007361662054" at="65,71,66,127" concept="9" />
      <node id="5062223007361662050" at="38,95,41,5" concept="6" />
      <node id="5062223007361662050" at="43,90,46,7" concept="6" />
      <node id="5062223007361662050" at="47,75,50,7" concept="6" />
      <node id="5062223007361662050" at="54,59,57,7" concept="6" />
      <node id="5062223007361662051" at="65,0,68,0" concept="7" trace="getAction#(Ljava/util/Map;)Ljetbrains/mps/openapi/editor/cells/CellAction;" />
      <node id="5062223007361662050" at="25,0,29,0" concept="7" trace="isDumbAware#()Z" />
      <node id="5062223007361662050" at="29,0,33,0" concept="7" trace="isApplicable#(Lcom/intellij/openapi/actionSystem/AnActionEvent;Ljava/util/Map;)Z" />
      <node id="5062223007361662050" at="33,0,37,0" concept="7" trace="doUpdate#(Lcom/intellij/openapi/actionSystem/AnActionEvent;Ljava/util/Map;)V" />
      <node id="5062223007361662050" at="61,0,65,0" concept="7" trace="doExecute#(Lcom/intellij/openapi/actionSystem/AnActionEvent;Ljava/util/Map;)V" />
      <node id="5062223007361662050" at="19,0,25,0" concept="2" trace="CollapseAll_Action#()V" />
      <node id="5062223007361662050" at="51,5,58,5" concept="0" />
      <node id="5062223007361662050" at="41,5,51,5" concept="0" />
      <node id="5062223007361662050" at="37,0,61,0" concept="7" trace="collectActionData#(Lcom/intellij/openapi/actionSystem/AnActionEvent;Ljava/util/Map;)Z" />
      <scope id="5062223007361662050" at="26,32,27,16" />
      <scope id="5062223007361662077" at="30,87,31,62" />
      <scope id="5062223007361662050" at="34,89,35,85" />
      <scope id="5062223007361662050" at="39,53,40,19" />
      <scope id="5062223007361662050" at="44,67,45,31" />
      <scope id="5062223007361662050" at="48,36,49,21" />
      <scope id="5062223007361662050" at="55,22,56,21" />
      <scope id="5062223007361662050" at="62,96,63,124" />
      <scope id="5062223007361662053" at="65,71,66,127" />
      <scope id="5062223007361662051" at="65,0,68,0">
        <var name="_params" id="5062223007361662051" />
      </scope>
      <scope id="5062223007361662050" at="19,31,23,36" />
      <scope id="5062223007361662050" at="25,0,29,0" />
      <scope id="5062223007361662050" at="29,0,33,0">
        <var name="_params" id="5062223007361662050" />
        <var name="event" id="5062223007361662050" />
      </scope>
      <scope id="5062223007361662050" at="33,0,37,0">
        <var name="_params" id="5062223007361662050" />
        <var name="event" id="5062223007361662050" />
      </scope>
      <scope id="5062223007361662050" at="61,0,65,0">
        <var name="_params" id="5062223007361662050" />
        <var name="event" id="5062223007361662050" />
      </scope>
      <scope id="5062223007361662050" at="52,5,57,7">
        <var name="p" id="5062223007361662050" />
      </scope>
      <scope id="5062223007361662050" at="19,0,25,0" />
      <scope id="5062223007361662050" at="42,5,50,7">
        <var name="editorComponent" id="5062223007361662050" />
      </scope>
      <scope id="5062223007361662050" at="38,95,59,16" />
      <scope id="5062223007361662050" at="37,0,61,0">
        <var name="_params" id="5062223007361662050" />
        <var name="event" id="5062223007361662050" />
      </scope>
      <unit id="5062223007361662050" at="17,0,69,0" name="jetbrains.mps.ide.editor.actions.CollapseAll_Action" />
    </file>
  </root>
  <root nodeRef="r:9832fb5f-2578-4b58-8014-a5de79da988e(jetbrains.mps.ide.editor.actions)/5062223007361662084">
    <file name="Expand_Action.java">
      <node id="5062223007361662084" at="19,0,20,0" concept="12" trace="ICON" />
      <node id="5062223007361662084" at="20,26,21,30" concept="14" />
      <node id="5062223007361662084" at="21,30,22,35" concept="3" />
      <node id="5062223007361662084" at="22,35,23,40" concept="3" />
      <node id="5062223007361662084" at="23,40,24,36" concept="3" />
      <node id="5062223007361662084" at="27,32,28,16" concept="9" />
      <node id="5062223007361662114" at="31,87,32,57" concept="9" />
      <node id="5062223007361662084" at="35,89,36,85" concept="3" />
      <node id="5062223007361662084" at="40,53,41,19" concept="9" />
      <node id="5062223007361662084" at="43,5,44,66" concept="8" />
      <node id="5062223007361662084" at="44,66,45,56" concept="3" />
      <node id="5062223007361662084" at="46,22,47,21" concept="9" />
      <node id="5062223007361662084" at="50,5,51,72" concept="8" />
      <node id="5062223007361662084" at="51,72,52,59" concept="3" />
      <node id="5062223007361662084" at="53,22,54,21" concept="9" />
      <node id="5062223007361662084" at="57,5,58,90" concept="8" />
      <node id="5062223007361662084" at="59,67,60,31" concept="3" />
      <node id="5062223007361662084" at="61,7,62,75" concept="3" />
      <node id="5062223007361662084" at="63,36,64,21" concept="9" />
      <node id="5062223007361662084" at="66,5,67,16" concept="9" />
      <node id="5062223007361662103" at="70,96,71,119" concept="3" />
      <node id="5062223007361662088" at="73,71,74,125" concept="9" />
      <node id="5062223007361662084" at="39,95,42,5" concept="6" />
      <node id="5062223007361662084" at="45,56,48,7" concept="6" />
      <node id="5062223007361662084" at="52,59,55,7" concept="6" />
      <node id="5062223007361662084" at="58,90,61,7" concept="6" />
      <node id="5062223007361662084" at="62,75,65,7" concept="6" />
      <node id="5062223007361662085" at="73,0,76,0" concept="7" trace="getAction#(Ljava/util/Map;)Ljetbrains/mps/openapi/editor/cells/CellAction;" />
      <node id="5062223007361662084" at="26,0,30,0" concept="7" trace="isDumbAware#()Z" />
      <node id="5062223007361662084" at="30,0,34,0" concept="7" trace="isApplicable#(Lcom/intellij/openapi/actionSystem/AnActionEvent;Ljava/util/Map;)Z" />
      <node id="5062223007361662084" at="34,0,38,0" concept="7" trace="doUpdate#(Lcom/intellij/openapi/actionSystem/AnActionEvent;Ljava/util/Map;)V" />
      <node id="5062223007361662084" at="69,0,73,0" concept="7" trace="doExecute#(Lcom/intellij/openapi/actionSystem/AnActionEvent;Ljava/util/Map;)V" />
      <node id="5062223007361662084" at="20,0,26,0" concept="2" trace="Expand_Action#()V" />
      <node id="5062223007361662084" at="42,5,49,5" concept="0" />
      <node id="5062223007361662084" at="49,5,56,5" concept="0" />
      <node id="5062223007361662084" at="56,5,66,5" concept="0" />
      <node id="5062223007361662084" at="38,0,69,0" concept="7" trace="collectActionData#(Lcom/intellij/openapi/actionSystem/AnActionEvent;Ljava/util/Map;)Z" />
      <scope id="5062223007361662084" at="27,32,28,16" />
      <scope id="5062223007361662113" at="31,87,32,57" />
      <scope id="5062223007361662084" at="35,89,36,85" />
      <scope id="5062223007361662084" at="40,53,41,19" />
      <scope id="5062223007361662084" at="46,22,47,21" />
      <scope id="5062223007361662084" at="53,22,54,21" />
      <scope id="5062223007361662084" at="59,67,60,31" />
      <scope id="5062223007361662084" at="63,36,64,21" />
      <scope id="5062223007361662084" at="70,96,71,119" />
      <scope id="5062223007361662087" at="73,71,74,125" />
      <scope id="5062223007361662085" at="73,0,76,0">
        <var name="_params" id="5062223007361662085" />
      </scope>
      <scope id="5062223007361662084" at="20,26,24,36" />
      <scope id="5062223007361662084" at="26,0,30,0" />
      <scope id="5062223007361662084" at="30,0,34,0">
        <var name="_params" id="5062223007361662084" />
        <var name="event" id="5062223007361662084" />
      </scope>
      <scope id="5062223007361662084" at="34,0,38,0">
        <var name="_params" id="5062223007361662084" />
        <var name="event" id="5062223007361662084" />
      </scope>
      <scope id="5062223007361662084" at="69,0,73,0">
        <var name="_params" id="5062223007361662084" />
        <var name="event" id="5062223007361662084" />
      </scope>
      <scope id="5062223007361662084" at="43,5,48,7">
        <var name="p" id="5062223007361662084" />
      </scope>
      <scope id="5062223007361662084" at="50,5,55,7">
        <var name="p" id="5062223007361662084" />
      </scope>
      <scope id="5062223007361662084" at="20,0,26,0" />
      <scope id="5062223007361662084" at="57,5,65,7">
        <var name="editorComponent" id="5062223007361662084" />
      </scope>
      <scope id="5062223007361662084" at="39,95,67,16" />
      <scope id="5062223007361662084" at="38,0,69,0">
        <var name="_params" id="5062223007361662084" />
        <var name="event" id="5062223007361662084" />
      </scope>
      <unit id="5062223007361662084" at="18,0,77,0" name="jetbrains.mps.ide.editor.actions.Expand_Action" />
    </file>
  </root>
  <root nodeRef="r:9832fb5f-2578-4b58-8014-a5de79da988e(jetbrains.mps.ide.editor.actions)/5062223007361662120">
    <file name="ExpandAll_Action.java">
      <node id="5062223007361662120" at="18,0,19,0" concept="12" trace="ICON" />
      <node id="5062223007361662120" at="19,29,20,34" concept="14" />
      <node id="5062223007361662120" at="20,34,21,35" concept="3" />
      <node id="5062223007361662120" at="21,35,22,40" concept="3" />
      <node id="5062223007361662120" at="22,40,23,36" concept="3" />
      <node id="5062223007361662120" at="26,32,27,16" concept="9" />
      <node id="5062223007361662148" at="30,87,31,60" concept="9" />
      <node id="5062223007361662120" at="34,89,35,85" concept="3" />
      <node id="5062223007361662120" at="39,53,40,19" concept="9" />
      <node id="5062223007361662120" at="42,5,43,90" concept="8" />
      <node id="5062223007361662120" at="44,67,45,31" concept="3" />
      <node id="5062223007361662120" at="46,7,47,75" concept="3" />
      <node id="5062223007361662120" at="48,36,49,21" concept="9" />
      <node id="5062223007361662120" at="52,5,53,72" concept="8" />
      <node id="5062223007361662120" at="53,72,54,59" concept="3" />
      <node id="5062223007361662120" at="55,22,56,21" concept="9" />
      <node id="5062223007361662120" at="58,5,59,16" concept="9" />
      <node id="5062223007361662137" at="62,96,63,122" concept="3" />
      <node id="5062223007361662124" at="65,71,66,129" concept="9" />
      <node id="5062223007361662120" at="38,95,41,5" concept="6" />
      <node id="5062223007361662120" at="43,90,46,7" concept="6" />
      <node id="5062223007361662120" at="47,75,50,7" concept="6" />
      <node id="5062223007361662120" at="54,59,57,7" concept="6" />
      <node id="5062223007361662121" at="65,0,68,0" concept="7" trace="getAction#(Ljava/util/Map;)Ljetbrains/mps/openapi/editor/cells/CellAction;" />
      <node id="5062223007361662120" at="25,0,29,0" concept="7" trace="isDumbAware#()Z" />
      <node id="5062223007361662120" at="29,0,33,0" concept="7" trace="isApplicable#(Lcom/intellij/openapi/actionSystem/AnActionEvent;Ljava/util/Map;)Z" />
      <node id="5062223007361662120" at="33,0,37,0" concept="7" trace="doUpdate#(Lcom/intellij/openapi/actionSystem/AnActionEvent;Ljava/util/Map;)V" />
      <node id="5062223007361662120" at="61,0,65,0" concept="7" trace="doExecute#(Lcom/intellij/openapi/actionSystem/AnActionEvent;Ljava/util/Map;)V" />
      <node id="5062223007361662120" at="19,0,25,0" concept="2" trace="ExpandAll_Action#()V" />
      <node id="5062223007361662120" at="51,5,58,5" concept="0" />
      <node id="5062223007361662120" at="41,5,51,5" concept="0" />
      <node id="5062223007361662120" at="37,0,61,0" concept="7" trace="collectActionData#(Lcom/intellij/openapi/actionSystem/AnActionEvent;Ljava/util/Map;)Z" />
      <scope id="5062223007361662120" at="26,32,27,16" />
      <scope id="5062223007361662147" at="30,87,31,60" />
      <scope id="5062223007361662120" at="34,89,35,85" />
      <scope id="5062223007361662120" at="39,53,40,19" />
      <scope id="5062223007361662120" at="44,67,45,31" />
      <scope id="5062223007361662120" at="48,36,49,21" />
      <scope id="5062223007361662120" at="55,22,56,21" />
      <scope id="5062223007361662120" at="62,96,63,122" />
      <scope id="5062223007361662123" at="65,71,66,129" />
      <scope id="5062223007361662121" at="65,0,68,0">
        <var name="_params" id="5062223007361662121" />
      </scope>
      <scope id="5062223007361662120" at="19,29,23,36" />
      <scope id="5062223007361662120" at="25,0,29,0" />
      <scope id="5062223007361662120" at="29,0,33,0">
        <var name="_params" id="5062223007361662120" />
        <var name="event" id="5062223007361662120" />
      </scope>
      <scope id="5062223007361662120" at="33,0,37,0">
        <var name="_params" id="5062223007361662120" />
        <var name="event" id="5062223007361662120" />
      </scope>
      <scope id="5062223007361662120" at="61,0,65,0">
        <var name="_params" id="5062223007361662120" />
        <var name="event" id="5062223007361662120" />
      </scope>
      <scope id="5062223007361662120" at="52,5,57,7">
        <var name="p" id="5062223007361662120" />
      </scope>
      <scope id="5062223007361662120" at="19,0,25,0" />
      <scope id="5062223007361662120" at="42,5,50,7">
        <var name="editorComponent" id="5062223007361662120" />
      </scope>
      <scope id="5062223007361662120" at="38,95,59,16" />
      <scope id="5062223007361662120" at="37,0,61,0">
        <var name="_params" id="5062223007361662120" />
        <var name="event" id="5062223007361662120" />
      </scope>
      <unit id="5062223007361662120" at="17,0,69,0" name="jetbrains.mps.ide.editor.actions.ExpandAll_Action" />
    </file>
  </root>
  <root nodeRef="r:9832fb5f-2578-4b58-8014-a5de79da988e(jetbrains.mps.ide.editor.actions)/5062223007361662154">
    <file name="FoldSelection_Action.java">
      <node id="5062223007361662154" at="18,0,19,0" concept="12" trace="ICON" />
      <node id="5062223007361662154" at="19,33,20,38" concept="14" />
      <node id="5062223007361662154" at="20,38,21,35" concept="3" />
      <node id="5062223007361662154" at="21,35,22,40" concept="3" />
      <node id="5062223007361662154" at="22,40,23,36" concept="3" />
      <node id="5062223007361662154" at="26,32,27,16" concept="9" />
      <node id="5062223007361662182" at="30,87,31,64" concept="9" />
      <node id="5062223007361662154" at="34,89,35,85" concept="3" />
      <node id="5062223007361662154" at="39,53,40,19" concept="9" />
      <node id="5062223007361662154" at="42,5,43,72" concept="8" />
      <node id="5062223007361662154" at="43,72,44,59" concept="3" />
      <node id="5062223007361662154" at="45,22,46,21" concept="9" />
      <node id="5062223007361662154" at="49,5,50,90" concept="8" />
      <node id="5062223007361662154" at="51,67,52,31" concept="3" />
      <node id="5062223007361662154" at="53,7,54,75" concept="3" />
      <node id="5062223007361662154" at="55,36,56,21" concept="9" />
      <node id="5062223007361662154" at="58,5,59,16" concept="9" />
      <node id="5062223007361662171" at="62,96,63,126" concept="3" />
      <node id="5062223007361662158" at="65,71,66,133" concept="9" />
      <node id="5062223007361662154" at="38,95,41,5" concept="6" />
      <node id="5062223007361662154" at="44,59,47,7" concept="6" />
      <node id="5062223007361662154" at="50,90,53,7" concept="6" />
      <node id="5062223007361662154" at="54,75,57,7" concept="6" />
      <node id="5062223007361662155" at="65,0,68,0" concept="7" trace="getAction#(Ljava/util/Map;)Ljetbrains/mps/openapi/editor/cells/CellAction;" />
      <node id="5062223007361662154" at="25,0,29,0" concept="7" trace="isDumbAware#()Z" />
      <node id="5062223007361662154" at="29,0,33,0" concept="7" trace="isApplicable#(Lcom/intellij/openapi/actionSystem/AnActionEvent;Ljava/util/Map;)Z" />
      <node id="5062223007361662154" at="33,0,37,0" concept="7" trace="doUpdate#(Lcom/intellij/openapi/actionSystem/AnActionEvent;Ljava/util/Map;)V" />
      <node id="5062223007361662154" at="61,0,65,0" concept="7" trace="doExecute#(Lcom/intellij/openapi/actionSystem/AnActionEvent;Ljava/util/Map;)V" />
      <node id="5062223007361662154" at="19,0,25,0" concept="2" trace="FoldSelection_Action#()V" />
      <node id="5062223007361662154" at="41,5,48,5" concept="0" />
      <node id="5062223007361662154" at="48,5,58,5" concept="0" />
      <node id="5062223007361662154" at="37,0,61,0" concept="7" trace="collectActionData#(Lcom/intellij/openapi/actionSystem/AnActionEvent;Ljava/util/Map;)Z" />
      <scope id="5062223007361662154" at="26,32,27,16" />
      <scope id="5062223007361662181" at="30,87,31,64" />
      <scope id="5062223007361662154" at="34,89,35,85" />
      <scope id="5062223007361662154" at="39,53,40,19" />
      <scope id="5062223007361662154" at="45,22,46,21" />
      <scope id="5062223007361662154" at="51,67,52,31" />
      <scope id="5062223007361662154" at="55,36,56,21" />
      <scope id="5062223007361662154" at="62,96,63,126" />
      <scope id="5062223007361662157" at="65,71,66,133" />
      <scope id="5062223007361662155" at="65,0,68,0">
        <var name="_params" id="5062223007361662155" />
      </scope>
      <scope id="5062223007361662154" at="19,33,23,36" />
      <scope id="5062223007361662154" at="25,0,29,0" />
      <scope id="5062223007361662154" at="29,0,33,0">
        <var name="_params" id="5062223007361662154" />
        <var name="event" id="5062223007361662154" />
      </scope>
      <scope id="5062223007361662154" at="33,0,37,0">
        <var name="_params" id="5062223007361662154" />
        <var name="event" id="5062223007361662154" />
      </scope>
      <scope id="5062223007361662154" at="61,0,65,0">
        <var name="_params" id="5062223007361662154" />
        <var name="event" id="5062223007361662154" />
      </scope>
      <scope id="5062223007361662154" at="42,5,47,7">
        <var name="p" id="5062223007361662154" />
      </scope>
      <scope id="5062223007361662154" at="19,0,25,0" />
      <scope id="5062223007361662154" at="49,5,57,7">
        <var name="editorComponent" id="5062223007361662154" />
      </scope>
      <scope id="5062223007361662154" at="38,95,59,16" />
      <scope id="5062223007361662154" at="37,0,61,0">
        <var name="_params" id="5062223007361662154" />
        <var name="event" id="5062223007361662154" />
      </scope>
      <unit id="5062223007361662154" at="17,0,69,0" name="jetbrains.mps.ide.editor.actions.FoldSelection_Action" />
    </file>
  </root>
  <root nodeRef="r:9832fb5f-2578-4b58-8014-a5de79da988e(jetbrains.mps.ide.editor.actions)/5238877291854194705">
    <file name="Comment_Action.java">
      <node id="5238877291854194705" at="16,0,17,0" concept="12" trace="ICON" />
      <node id="5238877291854194705" at="17,27,18,35" concept="14" />
      <node id="5238877291854194705" at="18,35,19,35" concept="3" />
      <node id="5238877291854194705" at="19,35,20,41" concept="3" />
      <node id="5238877291854194705" at="23,32,24,16" concept="9" />
      <node id="5238877291854252879" at="27,87,28,113" concept="8" />
      <node id="5238877291854252889" at="28,113,29,152" concept="9" />
      <node id="5238877291854194705" at="32,89,33,85" concept="3" />
      <node id="5238877291854194705" at="37,53,38,19" concept="9" />
      <node id="5238877291854194705" at="40,5,41,90" concept="8" />
      <node id="5238877291854194705" at="42,67,43,31" concept="3" />
      <node id="5238877291854194705" at="45,36,46,21" concept="9" />
      <node id="5238877291854194705" at="48,5,49,16" concept="9" />
      <node id="6552822018369882461" at="52,96,53,129" concept="3" />
      <node id="5238877291854194705" at="36,95,39,5" concept="6" />
      <node id="5238877291854194705" at="41,90,44,7" concept="6" />
      <node id="5238877291854194705" at="44,7,47,7" concept="6" />
      <node id="5238877291854194705" at="22,0,26,0" concept="7" trace="isDumbAware#()Z" />
      <node id="5238877291854194705" at="31,0,35,0" concept="7" trace="doUpdate#(Lcom/intellij/openapi/actionSystem/AnActionEvent;Ljava/util/Map;)V" />
      <node id="5238877291854194705" at="51,0,55,0" concept="7" trace="doExecute#(Lcom/intellij/openapi/actionSystem/AnActionEvent;Ljava/util/Map;)V" />
      <node id="5238877291854194705" at="17,0,22,0" concept="2" trace="Comment_Action#()V" />
      <node id="5238877291854194705" at="26,0,31,0" concept="7" trace="isApplicable#(Lcom/intellij/openapi/actionSystem/AnActionEvent;Ljava/util/Map;)Z" />
      <node id="5238877291854194705" at="39,5,48,5" concept="0" />
      <node id="5238877291854194705" at="35,0,51,0" concept="7" trace="collectActionData#(Lcom/intellij/openapi/actionSystem/AnActionEvent;Ljava/util/Map;)Z" />
      <scope id="5238877291854194705" at="23,32,24,16" />
      <scope id="5238877291854194705" at="32,89,33,85" />
      <scope id="5238877291854194705" at="37,53,38,19" />
      <scope id="5238877291854194705" at="42,67,43,31" />
      <scope id="5238877291854194705" at="45,36,46,21" />
      <scope id="5238877291854194705" at="52,96,53,129" />
      <scope id="5238877291854249713" at="27,87,29,152">
        <var name="selection" id="5238877291854252880" />
      </scope>
      <scope id="5238877291854194705" at="17,27,20,41" />
      <scope id="5238877291854194705" at="22,0,26,0" />
      <scope id="5238877291854194705" at="31,0,35,0">
        <var name="_params" id="5238877291854194705" />
        <var name="event" id="5238877291854194705" />
      </scope>
      <scope id="5238877291854194705" at="51,0,55,0">
        <var name="_params" id="5238877291854194705" />
        <var name="event" id="5238877291854194705" />
      </scope>
      <scope id="5238877291854194705" at="17,0,22,0" />
      <scope id="5238877291854194705" at="26,0,31,0">
        <var name="_params" id="5238877291854194705" />
        <var name="event" id="5238877291854194705" />
      </scope>
      <scope id="5238877291854194705" at="40,5,47,7">
        <var name="editorComponent" id="5238877291854194705" />
      </scope>
      <scope id="5238877291854194705" at="36,95,49,16" />
      <scope id="5238877291854194705" at="35,0,51,0">
        <var name="_params" id="5238877291854194705" />
        <var name="event" id="5238877291854194705" />
      </scope>
      <unit id="5238877291854194705" at="15,0,56,0" name="jetbrains.mps.ide.editor.actions.Comment_Action" />
    </file>
  </root>
  <root nodeRef="r:9832fb5f-2578-4b58-8014-a5de79da988e(jetbrains.mps.ide.editor.actions)/5724017946447267512">
    <file name="HintsDialog.java">
      <node id="5724017946447324166" at="33,0,34,0" concept="4" trace="myPage" />
      <node id="1030735486036030603" at="34,0,35,0" concept="4" trace="myComponent" />
      <node id="6569848372886987095" at="35,0,36,0" concept="4" trace="myMainPanel" />
      <node id="6569848372887043916" at="36,0,37,0" concept="4" trace="myButtonGroup" />
      <node id="6569848372887613919" at="37,0,38,0" concept="4" trace="myDefaultRadioButton" />
      <node id="6569848372887620619" at="38,0,39,0" concept="4" trace="myCustomRadioButton" />
      <node id="6345921507963410494" at="39,0,40,0" concept="4" trace="mySettings" />
      <node id="5724017946447318382" at="41,150,42,25" concept="14" />
      <node id="5724017946447324664" at="42,25,43,18" concept="3" />
      <node id="1030735486036034086" at="43,18,44,28" concept="3" />
      <node id="6345921507963433965" at="44,28,45,26" concept="3" />
      <node id="5724017946447333456" at="45,26,46,34" concept="3" />
      <node id="5724017946447335914" at="46,34,47,11" concept="3" />
      <node id="7911319834175845867" at="51,44,52,23" concept="9" />
      <node id="5724017946447343029" at="57,38,58,74" concept="8" />
      <node id="5724017946447343036" at="58,74,59,61" concept="3" />
      <node id="5724017946447343041" at="59,61,60,65" concept="3" />
      <node id="5724017946447343046" at="60,65,61,71" concept="9" />
      <node id="2481765626557363432" at="65,31,66,39" concept="8" />
      <node id="2481765626557299359" at="66,39,67,0" concept="11" />
      <node id="6345921507963443171" at="68,47,69,22" concept="3" />
      <node id="2481765626557407635" at="69,22,70,62" concept="8" />
      <node id="2481765626557391509" at="70,62,71,81" concept="3" />
      <node id="2481765626557588982" at="72,5,73,97" concept="8" />
      <node id="1030735486036041560" at="77,27,78,45" concept="3" />
      <node id="1030735486036016733" at="81,5,82,0" concept="11" />
      <node id="1030735486035406784" at="82,0,83,23" concept="3" />
      <node id="6569848372887028051" at="87,25,88,49" concept="3" />
      <node id="791272924511048072" at="88,49,89,0" concept="11" />
      <node id="6569848372887052135" at="89,0,90,38" concept="3" />
      <node id="6569848372887623961" at="90,38,91,65" concept="3" />
      <node id="6569848372887562163" at="93,51,94,71" concept="3" />
      <node id="6569848372887634908" at="96,7,97,64" concept="3" />
      <node id="6569848372887595920" at="99,51,100,70" concept="3" />
      <node id="6569848372887783215" at="102,7,103,44" concept="3" />
      <node id="6569848372887799109" at="103,44,104,43" concept="3" />
      <node id="2886858066281544711" at="104,43,105,0" concept="11" />
      <node id="2886858066281809550" at="105,0,106,86" concept="8" />
      <node id="2886858066281743864" at="106,86,107,56" concept="3" />
      <node id="1665189113170151481" at="107,56,108,52" concept="3" />
      <node id="2886858066281903246" at="108,52,109,59" concept="3" />
      <node id="195670132110975091" at="109,59,110,0" concept="11" />
      <node id="2655378096586107914" at="110,0,111,59" concept="8" />
      <node id="2655378096586154253" at="111,59,112,43" concept="3" />
      <node id="2655378096586207284" at="112,43,113,42" concept="3" />
      <node id="2655378096586264609" at="113,42,114,54" concept="3" />
      <node id="791272924510987105" at="114,54,115,0" concept="11" />
      <node id="4136358845934188421" at="115,0,116,87" concept="8" />
      <node id="1158798430616267511" at="116,87,117,55" concept="3" />
      <node id="2202689853479505599" at="117,55,118,35" concept="3" />
      <node id="7461368257677796487" at="118,35,119,0" concept="11" />
      <node id="2655378096586318499" at="119,0,120,53" concept="3" />
      <node id="6569848372887025084" at="120,53,121,17" concept="3" />
      <node id="6569848372887531021" at="125,55,126,36" concept="3" />
      <node id="195670132113571353" at="127,44,128,59" concept="3" />
      <node id="4507335185602804274" at="136,45,137,32" concept="9" />
      <node id="6569848372887274707" at="93,0,96,0" concept="7" trace="actionPerformed#(Ljava/awt/event/ActionEvent;)V" />
      <node id="6569848372887595914" at="99,0,102,0" concept="7" trace="actionPerformed#(Ljava/awt/event/ActionEvent;)V" />
      <node id="195670132113554883" at="126,36,129,7" concept="6" />
      <node id="5724017946447284291" at="50,0,54,0" concept="7" trace="createCenterPanel#()Ljavax/swing/JComponent;" />
      <node id="1030735486036017421" at="76,0,80,0" concept="7" trace="run#()V" />
      <node id="6569848372887605249" at="67,0,72,5" concept="6" />
      <node id="6569848372887086619" at="91,65,96,7" concept="3" />
      <node id="6569848372887595906" at="97,64,102,7" concept="3" />
      <node id="1030735486036017412" at="74,26,80,9" concept="3" />
      <node id="6569848372887531008" at="124,67,130,5" concept="5" />
      <node id="4507335185602804268" at="133,0,139,0" concept="7" trace="getDimensionServiceKey#()Ljava/lang/String;" />
      <node id="5724017946447285712" at="41,0,49,0" concept="2" trace="HintsDialog#(Lcom/intellij/openapi/project/Project;Ljetbrains/mps/nodeEditor/hintsSettings/ConceptEditorHintPreferencesPage;Ljetbrains/mps/nodeEditor/hintsSettings/ConceptEditorHintSettings;Ljetbrains/mps/openapi/editor/EditorComponent;)V" />
      <node id="5724017946447343026" at="55,0,63,0" concept="7" trace="createActions#()[Ljavax/swing/Action;" />
      <node id="2481765626557594077" at="73,97,81,5" concept="6" />
      <node id="6569848372887535836" at="124,0,132,0" concept="7" trace="setPanelEnabled#(Ljavax/swing/JComponent;Z)V" />
      <node id="5724017946447343057" at="64,0,85,0" concept="7" trace="doOKAction#()V" />
      <node id="6569848372887025077" at="86,0,123,0" concept="7" trace="init#()V" />
      <scope id="5724017946447284296" at="51,44,52,23" />
      <scope id="1030735486036017423" at="77,27,78,45" />
      <scope id="6569848372887274713" at="93,51,94,71" />
      <scope id="6569848372887595919" at="99,51,100,70" />
      <scope id="195670132113554886" at="127,44,128,59" />
      <scope id="4507335185602804273" at="136,45,137,32" />
      <scope id="6569848372887605252" at="68,47,71,81">
        <var name="enabledHints" id="2481765626557407636" />
      </scope>
      <scope id="6569848372887274707" at="93,0,96,0">
        <var name="p0" id="6569848372887274711" />
      </scope>
      <scope id="6569848372887595914" at="99,0,102,0">
        <var name="p0" id="6569848372887595917" />
      </scope>
      <scope id="5724017946447284291" at="50,0,54,0" />
      <scope id="5724017946447343028" at="57,38,61,71">
        <var name="actions" id="5724017946447343030" />
      </scope>
      <scope id="1030735486036017421" at="76,0,80,0" />
      <scope id="6569848372887531015" at="125,55,129,7" />
      <scope id="5724017946447285714" at="41,150,47,11" />
      <scope id="2481765626557594080" at="74,26,80,9" />
      <scope id="6569848372887531007" at="124,67,130,5" />
      <scope id="6569848372887531008" at="124,67,130,5">
        <var name="component" id="6569848372887531014" />
      </scope>
      <scope id="4507335185602804268" at="133,0,139,0" />
      <scope id="5724017946447285712" at="41,0,49,0">
        <var name="component" id="1030735486036024459" />
        <var name="page" id="5724017946447317031" />
        <var name="project" id="5724017946447317018" />
        <var name="settings" id="6345921507963409153" />
      </scope>
      <scope id="5724017946447343026" at="55,0,63,0" />
      <scope id="6569848372887535836" at="124,0,132,0">
        <var name="enabled" id="6569848372887576402" />
        <var name="panel" id="195670132113455392" />
      </scope>
      <scope id="5724017946447343060" at="65,31,83,23">
        <var name="initialEditorHints" id="2481765626557363435" />
        <var name="rebuildRequired" id="2481765626557588983" />
      </scope>
      <scope id="5724017946447343057" at="64,0,85,0" />
      <scope id="6569848372887025081" at="87,25,121,17">
        <var name="buttonsPanel" id="2655378096586107915" />
        <var name="scrollPane" id="4136358845934188422" />
        <var name="useCustomHints" id="2886858066281809551" />
      </scope>
      <scope id="6569848372887025077" at="86,0,123,0" />
      <unit id="6569848372887274705" at="92,47,96,5" name="jetbrains.mps.ide.editor.actions.HintsDialog$2" />
      <unit id="6569848372887595912" at="98,46,102,5" name="jetbrains.mps.ide.editor.actions.HintsDialog$3" />
      <unit id="1030735486036017419" at="75,47,80,7" name="jetbrains.mps.ide.editor.actions.HintsDialog$1" />
      <unit id="5724017946447267512" at="32,0,140,0" name="jetbrains.mps.ide.editor.actions.HintsDialog" />
    </file>
  </root>
  <root nodeRef="r:9832fb5f-2578-4b58-8014-a5de79da988e(jetbrains.mps.ide.editor.actions)/6743831156946309831">
    <file name="Escape_Action.java">
      <node id="6743831156946309831" at="19,0,20,0" concept="12" trace="ICON" />
      <node id="6743831156946309831" at="20,26,21,30" concept="14" />
      <node id="6743831156946309831" at="21,30,22,35" concept="3" />
      <node id="6743831156946309831" at="22,35,23,40" concept="3" />
      <node id="6743831156946309831" at="26,32,27,16" concept="9" />
      <node id="2361149359400133413" at="31,223,32,19" concept="9" />
      <node id="5598251663876407677" at="33,5,34,135" concept="8" />
      <node id="5598251663877807531" at="34,135,35,147" concept="8" />
      <node id="2526390656169714446" at="35,147,36,454" concept="9" />
      <node id="8780933209007240319" at="36,454,37,0" concept="11" />
      <node id="6743831156946309831" at="40,89,41,85" concept="3" />
      <node id="6743831156946309831" at="45,53,46,19" concept="9" />
      <node id="6743831156946309831" at="48,5,49,90" concept="8" />
      <node id="6743831156946309831" at="50,67,51,31" concept="3" />
      <node id="6743831156946309831" at="52,7,53,75" concept="3" />
      <node id="6743831156946309831" at="54,36,55,21" concept="9" />
      <node id="6743831156946309831" at="58,5,59,67" concept="8" />
      <node id="6743831156946309831" at="59,67,60,60" concept="3" />
      <node id="6743831156946309831" at="61,22,62,21" concept="9" />
      <node id="6743831156946309831" at="64,5,65,16" concept="9" />
      <node id="6743831156946467480" at="69,105,70,108" concept="3" />
      <node id="7238523569671014248" at="72,217,73,215" concept="3" />
      <node id="7238523569671014261" at="74,5,75,87" concept="3" />
      <node id="5598251663878435207" at="75,87,76,134" concept="8" />
      <node id="5598251663878331093" at="76,134,77,70" concept="8" />
      <node id="5598251663878329667" at="77,70,78,0" concept="11" />
      <node id="5598251663878415380" at="79,33,80,76" concept="3" />
      <node id="3526449870950144304" at="81,12,82,60" concept="3" />
      <node id="7238523569671042622" at="83,5,84,0" concept="11" />
      <node id="7016078034826670427" at="87,36,88,70" concept="3" />
      <node id="7016078034826670427" at="89,5,90,0" concept="11" />
      <node id="5598251663878552037" at="81,10,83,5" concept="0" />
      <node id="2361149359400128220" at="30,87,33,5" concept="6" />
      <node id="6743831156946309831" at="44,95,47,5" concept="6" />
      <node id="6743831156946309831" at="49,90,52,7" concept="6" />
      <node id="6743831156946309831" at="53,75,56,7" concept="6" />
      <node id="6743831156946309831" at="60,60,63,7" concept="6" />
      <node id="6743831156946467463" at="68,96,71,5" concept="6" />
      <node id="5060439597020381936" at="71,5,74,5" concept="6" />
      <node id="7016078034826670427" at="86,73,89,5" concept="6" />
      <node id="6743831156946309831" at="25,0,29,0" concept="7" trace="isDumbAware#()Z" />
      <node id="6743831156946309831" at="39,0,43,0" concept="7" trace="doUpdate#(Lcom/intellij/openapi/actionSystem/AnActionEvent;Ljava/util/Map;)V" />
      <node id="6743831156946309831" at="20,0,25,0" concept="2" trace="Escape_Action#()V" />
      <node id="5598251663878340988" at="78,0,83,5" concept="6" />
      <node id="7016078034826670427" at="86,0,92,0" concept="13" trace="check_h8krww_a0a0g0a#(Ljetbrains/mps/openapi/editor/selection/Selection;)V" />
      <node id="6743831156946309831" at="57,5,64,5" concept="0" />
      <node id="6743831156946309831" at="29,0,39,0" concept="7" trace="isApplicable#(Lcom/intellij/openapi/actionSystem/AnActionEvent;Ljava/util/Map;)Z" />
      <node id="6743831156946309831" at="47,5,57,5" concept="0" />
      <node id="6743831156946309831" at="67,0,86,0" concept="7" trace="doExecute#(Lcom/intellij/openapi/actionSystem/AnActionEvent;Ljava/util/Map;)V" />
      <node id="6743831156946309831" at="43,0,67,0" concept="7" trace="collectActionData#(Lcom/intellij/openapi/actionSystem/AnActionEvent;Ljava/util/Map;)Z" />
      <scope id="6743831156946309831" at="26,32,27,16" />
      <scope id="2361149359400128221" at="31,223,32,19" />
      <scope id="6743831156946309831" at="40,89,41,85" />
      <scope id="6743831156946309831" at="45,53,46,19" />
      <scope id="6743831156946309831" at="50,67,51,31" />
      <scope id="6743831156946309831" at="54,36,55,21" />
      <scope id="6743831156946309831" at="61,22,62,21" />
      <scope id="6743831156946467464" at="69,105,70,108" />
      <scope id="5060439597020381938" at="72,217,73,215" />
      <scope id="5598251663878340990" at="79,33,80,76" />
      <scope id="5598251663878552038" at="81,12,82,60" />
      <scope id="7016078034826670427" at="87,36,88,70" />
      <scope id="6743831156946309831" at="20,26,23,40" />
      <scope id="6743831156946309831" at="25,0,29,0" />
      <scope id="6743831156946309831" at="39,0,43,0">
        <var name="_params" id="6743831156946309831" />
        <var name="event" id="6743831156946309831" />
      </scope>
      <scope id="7016078034826670427" at="86,73,90,0" />
      <scope id="6743831156946309831" at="20,0,25,0" />
      <scope id="6743831156946309831" at="58,5,63,7">
        <var name="p" id="6743831156946309831" />
      </scope>
      <scope id="7016078034826670427" at="86,0,92,0">
        <var name="checkedDotOperand" id="7016078034826670427" />
      </scope>
      <scope id="7238523569671042612" at="30,87,37,0">
        <var name="selection" id="5598251663876407678" />
        <var name="selectionStackSize" id="5598251663877807532" />
      </scope>
      <scope id="6743831156946309831" at="48,5,56,7">
        <var name="editorComponent" id="6743831156946309831" />
      </scope>
      <scope id="6743831156946309831" at="29,0,39,0">
        <var name="_params" id="6743831156946309831" />
        <var name="event" id="6743831156946309831" />
      </scope>
      <scope id="6743831156946309831" at="68,96,84,0">
        <var name="selectionManager" id="5598251663878435208" />
        <var name="selectionStackSize" id="5598251663878331094" />
      </scope>
      <scope id="6743831156946309831" at="67,0,86,0">
        <var name="_params" id="6743831156946309831" />
        <var name="event" id="6743831156946309831" />
      </scope>
      <scope id="6743831156946309831" at="44,95,65,16" />
      <scope id="6743831156946309831" at="43,0,67,0">
        <var name="_params" id="6743831156946309831" />
        <var name="event" id="6743831156946309831" />
      </scope>
      <unit id="6743831156946309831" at="18,0,93,0" name="jetbrains.mps.ide.editor.actions.Escape_Action" />
    </file>
  </root>
  <root nodeRef="r:9832fb5f-2578-4b58-8014-a5de79da988e(jetbrains.mps.ide.editor.actions)/6893431717880288043">
    <file name="DoNotSuppressErrors_Action.java">
      <node id="6893431717880288043" at="18,0,19,0" concept="12" trace="ICON" />
      <node id="6893431717880288043" at="19,39,20,45" concept="14" />
      <node id="6893431717880288043" at="20,45,21,35" concept="3" />
      <node id="6893431717880288043" at="21,35,22,41" concept="3" />
      <node id="6893431717880288043" at="25,32,26,16" concept="9" />
      <node id="6893431717880288043" at="30,53,31,19" concept="9" />
      <node id="6893431717880288043" at="33,5,34,54" concept="8" />
      <node id="6893431717880288043" at="34,54,35,50" concept="3" />
      <node id="6893431717880288043" at="36,22,37,21" concept="9" />
      <node id="6893431717880288043" at="39,5,40,16" concept="9" />
      <node id="6893431717880288047" at="43,96,44,301" concept="3" />
      <node id="6893431717880288043" at="29,95,32,5" concept="6" />
      <node id="6893431717880288043" at="35,50,38,7" concept="6" />
      <node id="6893431717880288043" at="24,0,28,0" concept="7" trace="isDumbAware#()Z" />
      <node id="6893431717880288043" at="42,0,46,0" concept="7" trace="doExecute#(Lcom/intellij/openapi/actionSystem/AnActionEvent;Ljava/util/Map;)V" />
      <node id="6893431717880288043" at="19,0,24,0" concept="2" trace="DoNotSuppressErrors_Action#()V" />
      <node id="6893431717880288043" at="32,5,39,5" concept="0" />
      <node id="6893431717880288043" at="28,0,42,0" concept="7" trace="collectActionData#(Lcom/intellij/openapi/actionSystem/AnActionEvent;Ljava/util/Map;)Z" />
      <scope id="6893431717880288043" at="25,32,26,16" />
      <scope id="6893431717880288043" at="30,53,31,19" />
      <scope id="6893431717880288043" at="36,22,37,21" />
      <scope id="6893431717880288043" at="43,96,44,301" />
      <scope id="6893431717880288043" at="19,39,22,41" />
      <scope id="6893431717880288043" at="24,0,28,0" />
      <scope id="6893431717880288043" at="42,0,46,0">
        <var name="_params" id="6893431717880288043" />
        <var name="event" id="6893431717880288043" />
      </scope>
      <scope id="6893431717880288043" at="19,0,24,0" />
      <scope id="6893431717880288043" at="33,5,38,7">
        <var name="p" id="6893431717880288043" />
      </scope>
      <scope id="6893431717880288043" at="29,95,40,16" />
      <scope id="6893431717880288043" at="28,0,42,0">
        <var name="_params" id="6893431717880288043" />
        <var name="event" id="6893431717880288043" />
      </scope>
      <unit id="6893431717880288043" at="17,0,47,0" name="jetbrains.mps.ide.editor.actions.DoNotSuppressErrors_Action" />
    </file>
  </root>
  <root nodeRef="r:9832fb5f-2578-4b58-8014-a5de79da988e(jetbrains.mps.ide.editor.actions)/7791284463049069760">
    <file name="End_Action.java">
      <node id="7791284463049069760" at="16,0,17,0" concept="12" trace="ICON" />
      <node id="7791284463049069760" at="17,23,18,46" concept="14" />
      <node id="7791284463049069760" at="18,46,19,35" concept="3" />
      <node id="7791284463049069760" at="19,35,20,40" concept="3" />
      <node id="7791284463049069760" at="23,32,24,16" concept="9" />
      <node id="130230197973334142" at="27,87,28,126" concept="9" />
      <node id="7791284463049069760" at="31,89,32,85" concept="3" />
      <node id="7791284463049069760" at="36,53,37,19" concept="9" />
      <node id="7791284463049069760" at="39,5,40,90" concept="8" />
      <node id="7791284463049069760" at="41,67,42,31" concept="3" />
      <node id="7791284463049069760" at="43,7,44,75" concept="3" />
      <node id="7791284463049069760" at="45,36,46,21" concept="9" />
      <node id="7791284463049069760" at="48,5,49,16" concept="9" />
      <node id="8564829320126590462" at="52,96,53,147" concept="3" />
      <node id="7791284463049069760" at="35,95,38,5" concept="6" />
      <node id="7791284463049069760" at="40,90,43,7" concept="6" />
      <node id="7791284463049069760" at="44,75,47,7" concept="6" />
      <node id="7791284463049069760" at="22,0,26,0" concept="7" trace="isDumbAware#()Z" />
      <node id="7791284463049069760" at="26,0,30,0" concept="7" trace="isApplicable#(Lcom/intellij/openapi/actionSystem/AnActionEvent;Ljava/util/Map;)Z" />
      <node id="7791284463049069760" at="30,0,34,0" concept="7" trace="doUpdate#(Lcom/intellij/openapi/actionSystem/AnActionEvent;Ljava/util/Map;)V" />
      <node id="7791284463049069760" at="51,0,55,0" concept="7" trace="doExecute#(Lcom/intellij/openapi/actionSystem/AnActionEvent;Ljava/util/Map;)V" />
      <node id="7791284463049069760" at="17,0,22,0" concept="2" trace="End_Action#()V" />
      <node id="7791284463049069760" at="38,5,48,5" concept="0" />
      <node id="7791284463049069760" at="34,0,51,0" concept="7" trace="collectActionData#(Lcom/intellij/openapi/actionSystem/AnActionEvent;Ljava/util/Map;)Z" />
      <scope id="7791284463049069760" at="23,32,24,16" />
      <scope id="130230197973334141" at="27,87,28,126" />
      <scope id="7791284463049069760" at="31,89,32,85" />
      <scope id="7791284463049069760" at="36,53,37,19" />
      <scope id="7791284463049069760" at="41,67,42,31" />
      <scope id="7791284463049069760" at="45,36,46,21" />
      <scope id="7791284463049069760" at="52,96,53,147" />
      <scope id="7791284463049069760" at="17,23,20,40" />
      <scope id="7791284463049069760" at="22,0,26,0" />
      <scope id="7791284463049069760" at="26,0,30,0">
        <var name="_params" id="7791284463049069760" />
        <var name="event" id="7791284463049069760" />
      </scope>
      <scope id="7791284463049069760" at="30,0,34,0">
        <var name="_params" id="7791284463049069760" />
        <var name="event" id="7791284463049069760" />
      </scope>
      <scope id="7791284463049069760" at="51,0,55,0">
        <var name="_params" id="7791284463049069760" />
        <var name="event" id="7791284463049069760" />
      </scope>
      <scope id="7791284463049069760" at="17,0,22,0" />
      <scope id="7791284463049069760" at="39,5,47,7">
        <var name="editorComponent" id="7791284463049069760" />
      </scope>
      <scope id="7791284463049069760" at="35,95,49,16" />
      <scope id="7791284463049069760" at="34,0,51,0">
        <var name="_params" id="7791284463049069760" />
        <var name="event" id="7791284463049069760" />
      </scope>
      <unit id="7791284463049069760" at="15,0,56,0" name="jetbrains.mps.ide.editor.actions.End_Action" />
    </file>
  </root>
  <root nodeRef="r:9832fb5f-2578-4b58-8014-a5de79da988e(jetbrains.mps.ide.editor.actions)/7791284463049069771">
    <file name="Home_Action.java">
      <node id="7791284463049069771" at="16,0,17,0" concept="12" trace="ICON" />
      <node id="7791284463049069771" at="17,24,18,48" concept="14" />
      <node id="7791284463049069771" at="18,48,19,35" concept="3" />
      <node id="7791284463049069771" at="19,35,20,40" concept="3" />
      <node id="7791284463049069771" at="23,32,24,16" concept="9" />
      <node id="130230197973336319" at="27,87,28,126" concept="9" />
      <node id="7791284463049069771" at="31,89,32,85" concept="3" />
      <node id="7791284463049069771" at="36,53,37,19" concept="9" />
      <node id="7791284463049069771" at="39,5,40,90" concept="8" />
      <node id="7791284463049069771" at="41,67,42,31" concept="3" />
      <node id="7791284463049069771" at="43,7,44,75" concept="3" />
      <node id="7791284463049069771" at="45,36,46,21" concept="9" />
      <node id="7791284463049069771" at="48,5,49,16" concept="9" />
      <node id="8564829320126589337" at="52,96,53,148" concept="3" />
      <node id="7791284463049069771" at="35,95,38,5" concept="6" />
      <node id="7791284463049069771" at="40,90,43,7" concept="6" />
      <node id="7791284463049069771" at="44,75,47,7" concept="6" />
      <node id="7791284463049069771" at="22,0,26,0" concept="7" trace="isDumbAware#()Z" />
      <node id="7791284463049069771" at="26,0,30,0" concept="7" trace="isApplicable#(Lcom/intellij/openapi/actionSystem/AnActionEvent;Ljava/util/Map;)Z" />
      <node id="7791284463049069771" at="30,0,34,0" concept="7" trace="doUpdate#(Lcom/intellij/openapi/actionSystem/AnActionEvent;Ljava/util/Map;)V" />
      <node id="7791284463049069771" at="51,0,55,0" concept="7" trace="doExecute#(Lcom/intellij/openapi/actionSystem/AnActionEvent;Ljava/util/Map;)V" />
      <node id="7791284463049069771" at="17,0,22,0" concept="2" trace="Home_Action#()V" />
      <node id="7791284463049069771" at="38,5,48,5" concept="0" />
      <node id="7791284463049069771" at="34,0,51,0" concept="7" trace="collectActionData#(Lcom/intellij/openapi/actionSystem/AnActionEvent;Ljava/util/Map;)Z" />
      <scope id="7791284463049069771" at="23,32,24,16" />
      <scope id="130230197973336318" at="27,87,28,126" />
      <scope id="7791284463049069771" at="31,89,32,85" />
      <scope id="7791284463049069771" at="36,53,37,19" />
      <scope id="7791284463049069771" at="41,67,42,31" />
      <scope id="7791284463049069771" at="45,36,46,21" />
      <scope id="7791284463049069771" at="52,96,53,148" />
      <scope id="7791284463049069771" at="17,24,20,40" />
      <scope id="7791284463049069771" at="22,0,26,0" />
      <scope id="7791284463049069771" at="26,0,30,0">
        <var name="_params" id="7791284463049069771" />
        <var name="event" id="7791284463049069771" />
      </scope>
      <scope id="7791284463049069771" at="30,0,34,0">
        <var name="_params" id="7791284463049069771" />
        <var name="event" id="7791284463049069771" />
      </scope>
      <scope id="7791284463049069771" at="51,0,55,0">
        <var name="_params" id="7791284463049069771" />
        <var name="event" id="7791284463049069771" />
      </scope>
      <scope id="7791284463049069771" at="17,0,22,0" />
      <scope id="7791284463049069771" at="39,5,47,7">
        <var name="editorComponent" id="7791284463049069771" />
      </scope>
      <scope id="7791284463049069771" at="35,95,49,16" />
      <scope id="7791284463049069771" at="34,0,51,0">
        <var name="_params" id="7791284463049069771" />
        <var name="event" id="7791284463049069771" />
      </scope>
      <unit id="7791284463049069771" at="15,0,56,0" name="jetbrains.mps.ide.editor.actions.Home_Action" />
    </file>
  </root>
  <root nodeRef="r:9832fb5f-2578-4b58-8014-a5de79da988e(jetbrains.mps.ide.editor.actions)/7791284463049069782">
    <file name="Insert_Action.java">
      <node id="7791284463049069782" at="20,0,21,0" concept="12" trace="ICON" />
      <node id="7791284463049069782" at="21,26,22,42" concept="14" />
      <node id="7791284463049069782" at="22,42,23,35" concept="3" />
      <node id="7791284463049069782" at="23,35,24,40" concept="3" />
      <node id="7791284463049069782" at="27,32,28,16" concept="9" />
      <node id="130230197973316908" at="31,87,32,393" concept="9" />
      <node id="7791284463049069782" at="35,89,36,85" concept="3" />
      <node id="7791284463049069782" at="40,53,41,19" concept="9" />
      <node id="7791284463049069782" at="43,5,44,90" concept="8" />
      <node id="7791284463049069782" at="45,67,46,31" concept="3" />
      <node id="7791284463049069782" at="47,7,48,75" concept="3" />
      <node id="7791284463049069782" at="49,36,50,21" concept="9" />
      <node id="7791284463049069782" at="52,5,53,16" concept="9" />
      <node id="130230197973309843" at="56,96,57,147" concept="8" />
      <node id="7791284463049069791" at="59,165,60,61" concept="3" />
      <node id="7791284463049069796" at="60,61,61,15" concept="9" />
      <node id="1179045147784533585" at="63,5,64,0" concept="11" />
      <node id="2786154196594177879" at="67,59,68,17" concept="9" />
      <node id="2894226241058098375" at="70,103,71,17" concept="9" />
      <node id="7791284463049069825" at="72,9,73,55" concept="3" />
      <node id="7791284463049069782" at="39,95,42,5" concept="6" />
      <node id="7791284463049069782" at="44,90,47,7" concept="6" />
      <node id="7791284463049069782" at="48,75,51,7" concept="6" />
      <node id="2786154196594174946" at="66,25,69,9" concept="6" />
      <node id="1179045147784141322" at="69,9,72,9" concept="6" />
      <node id="7791284463049069782" at="26,0,30,0" concept="7" trace="isDumbAware#()Z" />
      <node id="7791284463049069782" at="30,0,34,0" concept="7" trace="isApplicable#(Lcom/intellij/openapi/actionSystem/AnActionEvent;Ljava/util/Map;)Z" />
      <node id="7791284463049069782" at="34,0,38,0" concept="7" trace="doUpdate#(Lcom/intellij/openapi/actionSystem/AnActionEvent;Ljava/util/Map;)V" />
      <node id="7791284463049069789" at="58,90,62,7" concept="6" />
      <node id="7791284463049069782" at="21,0,26,0" concept="2" trace="Insert_Action#()V" />
      <node id="7791284463049069787" at="57,147,63,5" concept="6" />
      <node id="8826248343816169633" at="66,0,75,0" concept="7" trace="run#()V" />
      <node id="7791284463049069782" at="42,5,52,5" concept="0" />
      <node id="8826248343816156631" at="64,0,75,7" concept="3" />
      <node id="7791284463049069782" at="38,0,55,0" concept="7" trace="collectActionData#(Lcom/intellij/openapi/actionSystem/AnActionEvent;Ljava/util/Map;)Z" />
      <node id="7791284463049069782" at="55,0,77,0" concept="7" trace="doExecute#(Lcom/intellij/openapi/actionSystem/AnActionEvent;Ljava/util/Map;)V" />
      <scope id="7791284463049069782" at="27,32,28,16" />
      <scope id="7791284463049069831" at="31,87,32,393" />
      <scope id="7791284463049069782" at="35,89,36,85" />
      <scope id="7791284463049069782" at="40,53,41,19" />
      <scope id="7791284463049069782" at="45,67,46,31" />
      <scope id="7791284463049069782" at="49,36,50,21" />
      <scope id="2786154196594174948" at="67,59,68,17" />
      <scope id="1179045147784141325" at="70,103,71,17" />
      <scope id="7791284463049069790" at="59,165,61,15" />
      <scope id="7791284463049069782" at="21,26,24,40" />
      <scope id="7791284463049069782" at="26,0,30,0" />
      <scope id="7791284463049069782" at="30,0,34,0">
        <var name="_params" id="7791284463049069782" />
        <var name="event" id="7791284463049069782" />
      </scope>
      <scope id="7791284463049069782" at="34,0,38,0">
        <var name="_params" id="7791284463049069782" />
        <var name="event" id="7791284463049069782" />
      </scope>
      <scope id="7791284463049069788" at="58,90,62,7" />
      <scope id="7791284463049069782" at="21,0,26,0" />
      <scope id="8826248343816169634" at="66,25,73,55" />
      <scope id="7791284463049069782" at="43,5,51,7">
        <var name="editorComponent" id="7791284463049069782" />
      </scope>
      <scope id="8826248343816169633" at="66,0,75,0" />
      <scope id="7791284463049069782" at="39,95,53,16" />
      <scope id="7791284463049069782" at="38,0,55,0">
        <var name="_params" id="7791284463049069782" />
        <var name="event" id="7791284463049069782" />
      </scope>
      <scope id="7791284463049069782" at="56,96,75,7">
        <var name="editorCell" id="130230197973309844" />
      </scope>
      <scope id="7791284463049069782" at="55,0,77,0">
        <var name="_params" id="7791284463049069782" />
        <var name="event" id="7791284463049069782" />
      </scope>
      <unit id="8826248343816169633" at="65,45,75,5" name="jetbrains.mps.ide.editor.actions.Insert_Action$1" />
      <unit id="7791284463049069782" at="19,0,78,0" name="jetbrains.mps.ide.editor.actions.Insert_Action" />
    </file>
  </root>
  <root nodeRef="r:9832fb5f-2578-4b58-8014-a5de79da988e(jetbrains.mps.ide.editor.actions)/7791284463049069850">
    <file name="InsertBefore_Action.java">
      <node id="7791284463049069850" at="19,0,20,0" concept="12" trace="ICON" />
      <node id="7791284463049069850" at="20,32,21,57" concept="14" />
      <node id="7791284463049069850" at="21,57,22,35" concept="3" />
      <node id="7791284463049069850" at="22,35,23,40" concept="3" />
      <node id="7791284463049069850" at="26,32,27,16" concept="9" />
      <node id="795210086019722282" at="30,87,31,393" concept="9" />
      <node id="7791284463049069850" at="34,89,35,85" concept="3" />
      <node id="7791284463049069850" at="39,53,40,19" concept="9" />
      <node id="7791284463049069850" at="42,5,43,66" concept="8" />
      <node id="7791284463049069850" at="43,66,44,56" concept="3" />
      <node id="7791284463049069850" at="45,22,46,21" concept="9" />
      <node id="7791284463049069850" at="49,5,50,90" concept="8" />
      <node id="7791284463049069850" at="51,67,52,31" concept="3" />
      <node id="7791284463049069850" at="53,7,54,75" concept="3" />
      <node id="7791284463049069850" at="55,36,56,21" concept="9" />
      <node id="7791284463049069850" at="58,5,59,16" concept="9" />
      <node id="2894226241058107305" at="65,205,66,17" concept="9" />
      <node id="7791284463049069855" at="67,9,68,163" concept="3" />
      <node id="7791284463049069850" at="38,95,41,5" concept="6" />
      <node id="7791284463049069850" at="44,56,47,7" concept="6" />
      <node id="7791284463049069850" at="50,90,53,7" concept="6" />
      <node id="7791284463049069850" at="54,75,57,7" concept="6" />
      <node id="1179045147784865010" at="64,25,67,9" concept="6" />
      <node id="7791284463049069850" at="25,0,29,0" concept="7" trace="isDumbAware#()Z" />
      <node id="7791284463049069850" at="29,0,33,0" concept="7" trace="isApplicable#(Lcom/intellij/openapi/actionSystem/AnActionEvent;Ljava/util/Map;)Z" />
      <node id="7791284463049069850" at="33,0,37,0" concept="7" trace="doUpdate#(Lcom/intellij/openapi/actionSystem/AnActionEvent;Ljava/util/Map;)V" />
      <node id="7791284463049069850" at="20,0,25,0" concept="2" trace="InsertBefore_Action#()V" />
      <node id="1179045147784862662" at="64,0,70,0" concept="7" trace="run#()V" />
      <node id="7791284463049069850" at="41,5,48,5" concept="0" />
      <node id="1179045147784844014" at="62,96,70,7" concept="3" />
      <node id="7791284463049069850" at="48,5,58,5" concept="0" />
      <node id="7791284463049069850" at="61,0,72,0" concept="7" trace="doExecute#(Lcom/intellij/openapi/actionSystem/AnActionEvent;Ljava/util/Map;)V" />
      <node id="7791284463049069850" at="37,0,61,0" concept="7" trace="collectActionData#(Lcom/intellij/openapi/actionSystem/AnActionEvent;Ljava/util/Map;)Z" />
      <scope id="7791284463049069850" at="26,32,27,16" />
      <scope id="7791284463049069861" at="30,87,31,393" />
      <scope id="7791284463049069850" at="34,89,35,85" />
      <scope id="7791284463049069850" at="39,53,40,19" />
      <scope id="7791284463049069850" at="45,22,46,21" />
      <scope id="7791284463049069850" at="51,67,52,31" />
      <scope id="7791284463049069850" at="55,36,56,21" />
      <scope id="1179045147784865013" at="65,205,66,17" />
      <scope id="7791284463049069850" at="20,32,23,40" />
      <scope id="7791284463049069850" at="25,0,29,0" />
      <scope id="7791284463049069850" at="29,0,33,0">
        <var name="_params" id="7791284463049069850" />
        <var name="event" id="7791284463049069850" />
      </scope>
      <scope id="7791284463049069850" at="33,0,37,0">
        <var name="_params" id="7791284463049069850" />
        <var name="event" id="7791284463049069850" />
      </scope>
      <scope id="1179045147784862663" at="64,25,68,163" />
      <scope id="7791284463049069850" at="20,0,25,0" />
      <scope id="7791284463049069850" at="42,5,47,7">
        <var name="p" id="7791284463049069850" />
      </scope>
      <scope id="1179045147784862662" at="64,0,70,0" />
      <scope id="7791284463049069850" at="49,5,57,7">
        <var name="editorComponent" id="7791284463049069850" />
      </scope>
      <scope id="7791284463049069850" at="62,96,70,7" />
      <scope id="7791284463049069850" at="61,0,72,0">
        <var name="_params" id="7791284463049069850" />
        <var name="event" id="7791284463049069850" />
      </scope>
      <scope id="7791284463049069850" at="38,95,59,16" />
      <scope id="7791284463049069850" at="37,0,61,0">
        <var name="_params" id="7791284463049069850" />
        <var name="event" id="7791284463049069850" />
      </scope>
      <unit id="1179045147784862662" at="63,45,70,5" name="jetbrains.mps.ide.editor.actions.InsertBefore_Action$1" />
      <unit id="7791284463049069850" at="18,0,73,0" name="jetbrains.mps.ide.editor.actions.InsertBefore_Action" />
    </file>
  </root>
  <root nodeRef="r:9832fb5f-2578-4b58-8014-a5de79da988e(jetbrains.mps.ide.editor.actions)/7791284463049069869">
    <file name="LocalEnd_Action.java">
      <node id="7791284463049069869" at="16,0,17,0" concept="12" trace="ICON" />
      <node id="7791284463049069869" at="17,28,18,47" concept="14" />
      <node id="7791284463049069869" at="18,47,19,35" concept="3" />
      <node id="7791284463049069869" at="19,35,20,40" concept="3" />
      <node id="7791284463049069869" at="23,32,24,16" concept="9" />
      <node id="130230197973336337" at="27,87,28,126" concept="9" />
      <node id="7791284463049069869" at="31,89,32,85" concept="3" />
      <node id="7791284463049069869" at="36,53,37,19" concept="9" />
      <node id="7791284463049069869" at="39,5,40,90" concept="8" />
      <node id="7791284463049069869" at="41,67,42,31" concept="3" />
      <node id="7791284463049069869" at="43,7,44,75" concept="3" />
      <node id="7791284463049069869" at="45,36,46,21" concept="9" />
      <node id="7791284463049069869" at="48,5,49,16" concept="9" />
      <node id="6810504534340463846" at="52,96,53,153" concept="3" />
      <node id="7791284463049069869" at="35,95,38,5" concept="6" />
      <node id="7791284463049069869" at="40,90,43,7" concept="6" />
      <node id="7791284463049069869" at="44,75,47,7" concept="6" />
      <node id="7791284463049069869" at="22,0,26,0" concept="7" trace="isDumbAware#()Z" />
      <node id="7791284463049069869" at="26,0,30,0" concept="7" trace="isApplicable#(Lcom/intellij/openapi/actionSystem/AnActionEvent;Ljava/util/Map;)Z" />
      <node id="7791284463049069869" at="30,0,34,0" concept="7" trace="doUpdate#(Lcom/intellij/openapi/actionSystem/AnActionEvent;Ljava/util/Map;)V" />
      <node id="7791284463049069869" at="51,0,55,0" concept="7" trace="doExecute#(Lcom/intellij/openapi/actionSystem/AnActionEvent;Ljava/util/Map;)V" />
      <node id="7791284463049069869" at="17,0,22,0" concept="2" trace="LocalEnd_Action#()V" />
      <node id="7791284463049069869" at="38,5,48,5" concept="0" />
      <node id="7791284463049069869" at="34,0,51,0" concept="7" trace="collectActionData#(Lcom/intellij/openapi/actionSystem/AnActionEvent;Ljava/util/Map;)Z" />
      <scope id="7791284463049069869" at="23,32,24,16" />
      <scope id="130230197973336335" at="27,87,28,126" />
      <scope id="7791284463049069869" at="31,89,32,85" />
      <scope id="7791284463049069869" at="36,53,37,19" />
      <scope id="7791284463049069869" at="41,67,42,31" />
      <scope id="7791284463049069869" at="45,36,46,21" />
      <scope id="7791284463049069869" at="52,96,53,153" />
      <scope id="7791284463049069869" at="17,28,20,40" />
      <scope id="7791284463049069869" at="22,0,26,0" />
      <scope id="7791284463049069869" at="26,0,30,0">
        <var name="_params" id="7791284463049069869" />
        <var name="event" id="7791284463049069869" />
      </scope>
      <scope id="7791284463049069869" at="30,0,34,0">
        <var name="_params" id="7791284463049069869" />
        <var name="event" id="7791284463049069869" />
      </scope>
      <scope id="7791284463049069869" at="51,0,55,0">
        <var name="_params" id="7791284463049069869" />
        <var name="event" id="7791284463049069869" />
      </scope>
      <scope id="7791284463049069869" at="17,0,22,0" />
      <scope id="7791284463049069869" at="39,5,47,7">
        <var name="editorComponent" id="7791284463049069869" />
      </scope>
      <scope id="7791284463049069869" at="35,95,49,16" />
      <scope id="7791284463049069869" at="34,0,51,0">
        <var name="_params" id="7791284463049069869" />
        <var name="event" id="7791284463049069869" />
      </scope>
      <unit id="7791284463049069869" at="15,0,56,0" name="jetbrains.mps.ide.editor.actions.LocalEnd_Action" />
    </file>
  </root>
  <root nodeRef="r:9832fb5f-2578-4b58-8014-a5de79da988e(jetbrains.mps.ide.editor.actions)/7791284463049069880">
    <file name="LocalHome_Action.java">
      <node id="7791284463049069880" at="16,0,17,0" concept="12" trace="ICON" />
      <node id="7791284463049069880" at="17,29,18,51" concept="14" />
      <node id="7791284463049069880" at="18,51,19,35" concept="3" />
      <node id="7791284463049069880" at="19,35,20,40" concept="3" />
      <node id="7791284463049069880" at="23,32,24,16" concept="9" />
      <node id="130230197973336345" at="27,87,28,126" concept="9" />
      <node id="7791284463049069880" at="31,89,32,85" concept="3" />
      <node id="7791284463049069880" at="36,53,37,19" concept="9" />
      <node id="7791284463049069880" at="39,5,40,90" concept="8" />
      <node id="7791284463049069880" at="41,67,42,31" concept="3" />
      <node id="7791284463049069880" at="43,7,44,75" concept="3" />
      <node id="7791284463049069880" at="45,36,46,21" concept="9" />
      <node id="7791284463049069880" at="48,5,49,16" concept="9" />
      <node id="6810504534340522767" at="52,96,53,154" concept="3" />
      <node id="7791284463049069880" at="35,95,38,5" concept="6" />
      <node id="7791284463049069880" at="40,90,43,7" concept="6" />
      <node id="7791284463049069880" at="44,75,47,7" concept="6" />
      <node id="7791284463049069880" at="22,0,26,0" concept="7" trace="isDumbAware#()Z" />
      <node id="7791284463049069880" at="26,0,30,0" concept="7" trace="isApplicable#(Lcom/intellij/openapi/actionSystem/AnActionEvent;Ljava/util/Map;)Z" />
      <node id="7791284463049069880" at="30,0,34,0" concept="7" trace="doUpdate#(Lcom/intellij/openapi/actionSystem/AnActionEvent;Ljava/util/Map;)V" />
      <node id="7791284463049069880" at="51,0,55,0" concept="7" trace="doExecute#(Lcom/intellij/openapi/actionSystem/AnActionEvent;Ljava/util/Map;)V" />
      <node id="7791284463049069880" at="17,0,22,0" concept="2" trace="LocalHome_Action#()V" />
      <node id="7791284463049069880" at="38,5,48,5" concept="0" />
      <node id="7791284463049069880" at="34,0,51,0" concept="7" trace="collectActionData#(Lcom/intellij/openapi/actionSystem/AnActionEvent;Ljava/util/Map;)Z" />
      <scope id="7791284463049069880" at="23,32,24,16" />
      <scope id="130230197973336344" at="27,87,28,126" />
      <scope id="7791284463049069880" at="31,89,32,85" />
      <scope id="7791284463049069880" at="36,53,37,19" />
      <scope id="7791284463049069880" at="41,67,42,31" />
      <scope id="7791284463049069880" at="45,36,46,21" />
      <scope id="7791284463049069880" at="52,96,53,154" />
      <scope id="7791284463049069880" at="17,29,20,40" />
      <scope id="7791284463049069880" at="22,0,26,0" />
      <scope id="7791284463049069880" at="26,0,30,0">
        <var name="_params" id="7791284463049069880" />
        <var name="event" id="7791284463049069880" />
      </scope>
      <scope id="7791284463049069880" at="30,0,34,0">
        <var name="_params" id="7791284463049069880" />
        <var name="event" id="7791284463049069880" />
      </scope>
      <scope id="7791284463049069880" at="51,0,55,0">
        <var name="_params" id="7791284463049069880" />
        <var name="event" id="7791284463049069880" />
      </scope>
      <scope id="7791284463049069880" at="17,0,22,0" />
      <scope id="7791284463049069880" at="39,5,47,7">
        <var name="editorComponent" id="7791284463049069880" />
      </scope>
      <scope id="7791284463049069880" at="35,95,49,16" />
      <scope id="7791284463049069880" at="34,0,51,0">
        <var name="_params" id="7791284463049069880" />
        <var name="event" id="7791284463049069880" />
      </scope>
      <unit id="7791284463049069880" at="15,0,56,0" name="jetbrains.mps.ide.editor.actions.LocalHome_Action" />
    </file>
  </root>
  <root nodeRef="r:9832fb5f-2578-4b58-8014-a5de79da988e(jetbrains.mps.ide.editor.actions)/7791284463049069891">
    <file name="RootEnd_Action.java">
      <node id="7791284463049069891" at="16,0,17,0" concept="12" trace="ICON" />
      <node id="7791284463049069891" at="17,27,18,46" concept="14" />
      <node id="7791284463049069891" at="18,46,19,35" concept="3" />
      <node id="7791284463049069891" at="19,35,20,40" concept="3" />
      <node id="7791284463049069891" at="23,32,24,16" concept="9" />
      <node id="130230197973336382" at="27,87,28,126" concept="9" />
      <node id="7791284463049069891" at="31,89,32,85" concept="3" />
      <node id="7791284463049069891" at="36,53,37,19" concept="9" />
      <node id="7791284463049069891" at="39,5,40,90" concept="8" />
      <node id="7791284463049069891" at="41,67,42,31" concept="3" />
      <node id="7791284463049069891" at="43,7,44,75" concept="3" />
      <node id="7791284463049069891" at="45,36,46,21" concept="9" />
      <node id="7791284463049069891" at="48,5,49,16" concept="9" />
      <node id="2025581204008535957" at="52,96,53,152" concept="3" />
      <node id="7791284463049069891" at="35,95,38,5" concept="6" />
      <node id="7791284463049069891" at="40,90,43,7" concept="6" />
      <node id="7791284463049069891" at="44,75,47,7" concept="6" />
      <node id="7791284463049069891" at="22,0,26,0" concept="7" trace="isDumbAware#()Z" />
      <node id="7791284463049069891" at="26,0,30,0" concept="7" trace="isApplicable#(Lcom/intellij/openapi/actionSystem/AnActionEvent;Ljava/util/Map;)Z" />
      <node id="7791284463049069891" at="30,0,34,0" concept="7" trace="doUpdate#(Lcom/intellij/openapi/actionSystem/AnActionEvent;Ljava/util/Map;)V" />
      <node id="7791284463049069891" at="51,0,55,0" concept="7" trace="doExecute#(Lcom/intellij/openapi/actionSystem/AnActionEvent;Ljava/util/Map;)V" />
      <node id="7791284463049069891" at="17,0,22,0" concept="2" trace="RootEnd_Action#()V" />
      <node id="7791284463049069891" at="38,5,48,5" concept="0" />
      <node id="7791284463049069891" at="34,0,51,0" concept="7" trace="collectActionData#(Lcom/intellij/openapi/actionSystem/AnActionEvent;Ljava/util/Map;)Z" />
      <scope id="7791284463049069891" at="23,32,24,16" />
      <scope id="130230197973336381" at="27,87,28,126" />
      <scope id="7791284463049069891" at="31,89,32,85" />
      <scope id="7791284463049069891" at="36,53,37,19" />
      <scope id="7791284463049069891" at="41,67,42,31" />
      <scope id="7791284463049069891" at="45,36,46,21" />
      <scope id="7791284463049069891" at="52,96,53,152" />
      <scope id="7791284463049069891" at="17,27,20,40" />
      <scope id="7791284463049069891" at="22,0,26,0" />
      <scope id="7791284463049069891" at="26,0,30,0">
        <var name="_params" id="7791284463049069891" />
        <var name="event" id="7791284463049069891" />
      </scope>
      <scope id="7791284463049069891" at="30,0,34,0">
        <var name="_params" id="7791284463049069891" />
        <var name="event" id="7791284463049069891" />
      </scope>
      <scope id="7791284463049069891" at="51,0,55,0">
        <var name="_params" id="7791284463049069891" />
        <var name="event" id="7791284463049069891" />
      </scope>
      <scope id="7791284463049069891" at="17,0,22,0" />
      <scope id="7791284463049069891" at="39,5,47,7">
        <var name="editorComponent" id="7791284463049069891" />
      </scope>
      <scope id="7791284463049069891" at="35,95,49,16" />
      <scope id="7791284463049069891" at="34,0,51,0">
        <var name="_params" id="7791284463049069891" />
        <var name="event" id="7791284463049069891" />
      </scope>
      <unit id="7791284463049069891" at="15,0,56,0" name="jetbrains.mps.ide.editor.actions.RootEnd_Action" />
    </file>
  </root>
  <root nodeRef="r:9832fb5f-2578-4b58-8014-a5de79da988e(jetbrains.mps.ide.editor.actions)/7791284463049069902">
    <file name="RootHome_Action.java">
      <node id="7791284463049069902" at="16,0,17,0" concept="12" trace="ICON" />
      <node id="7791284463049069902" at="17,28,18,48" concept="14" />
      <node id="7791284463049069902" at="18,48,19,35" concept="3" />
      <node id="7791284463049069902" at="19,35,20,40" concept="3" />
      <node id="7791284463049069902" at="23,32,24,16" concept="9" />
      <node id="130230197973336393" at="27,87,28,126" concept="9" />
      <node id="7791284463049069902" at="31,89,32,85" concept="3" />
      <node id="7791284463049069902" at="36,53,37,19" concept="9" />
      <node id="7791284463049069902" at="39,5,40,90" concept="8" />
      <node id="7791284463049069902" at="41,67,42,31" concept="3" />
      <node id="7791284463049069902" at="43,7,44,75" concept="3" />
      <node id="7791284463049069902" at="45,36,46,21" concept="9" />
      <node id="7791284463049069902" at="48,5,49,16" concept="9" />
      <node id="2025581204008535978" at="52,96,53,153" concept="3" />
      <node id="7791284463049069902" at="35,95,38,5" concept="6" />
      <node id="7791284463049069902" at="40,90,43,7" concept="6" />
      <node id="7791284463049069902" at="44,75,47,7" concept="6" />
      <node id="7791284463049069902" at="22,0,26,0" concept="7" trace="isDumbAware#()Z" />
      <node id="7791284463049069902" at="26,0,30,0" concept="7" trace="isApplicable#(Lcom/intellij/openapi/actionSystem/AnActionEvent;Ljava/util/Map;)Z" />
      <node id="7791284463049069902" at="30,0,34,0" concept="7" trace="doUpdate#(Lcom/intellij/openapi/actionSystem/AnActionEvent;Ljava/util/Map;)V" />
      <node id="7791284463049069902" at="51,0,55,0" concept="7" trace="doExecute#(Lcom/intellij/openapi/actionSystem/AnActionEvent;Ljava/util/Map;)V" />
      <node id="7791284463049069902" at="17,0,22,0" concept="2" trace="RootHome_Action#()V" />
      <node id="7791284463049069902" at="38,5,48,5" concept="0" />
      <node id="7791284463049069902" at="34,0,51,0" concept="7" trace="collectActionData#(Lcom/intellij/openapi/actionSystem/AnActionEvent;Ljava/util/Map;)Z" />
      <scope id="7791284463049069902" at="23,32,24,16" />
      <scope id="130230197973336391" at="27,87,28,126" />
      <scope id="7791284463049069902" at="31,89,32,85" />
      <scope id="7791284463049069902" at="36,53,37,19" />
      <scope id="7791284463049069902" at="41,67,42,31" />
      <scope id="7791284463049069902" at="45,36,46,21" />
      <scope id="7791284463049069902" at="52,96,53,153" />
      <scope id="7791284463049069902" at="17,28,20,40" />
      <scope id="7791284463049069902" at="22,0,26,0" />
      <scope id="7791284463049069902" at="26,0,30,0">
        <var name="_params" id="7791284463049069902" />
        <var name="event" id="7791284463049069902" />
      </scope>
      <scope id="7791284463049069902" at="30,0,34,0">
        <var name="_params" id="7791284463049069902" />
        <var name="event" id="7791284463049069902" />
      </scope>
      <scope id="7791284463049069902" at="51,0,55,0">
        <var name="_params" id="7791284463049069902" />
        <var name="event" id="7791284463049069902" />
      </scope>
      <scope id="7791284463049069902" at="17,0,22,0" />
      <scope id="7791284463049069902" at="39,5,47,7">
        <var name="editorComponent" id="7791284463049069902" />
      </scope>
      <scope id="7791284463049069902" at="35,95,49,16" />
      <scope id="7791284463049069902" at="34,0,51,0">
        <var name="_params" id="7791284463049069902" />
        <var name="event" id="7791284463049069902" />
      </scope>
      <unit id="7791284463049069902" at="15,0,56,0" name="jetbrains.mps.ide.editor.actions.RootHome_Action" />
    </file>
  </root>
  <root nodeRef="r:9832fb5f-2578-4b58-8014-a5de79da988e(jetbrains.mps.ide.editor.actions)/7791284463049069913">
    <file name="SelectDown_Action.java">
      <node id="7791284463049069913" at="16,0,17,0" concept="12" trace="ICON" />
      <node id="7791284463049069913" at="17,30,18,40" concept="14" />
      <node id="7791284463049069913" at="18,40,19,35" concept="3" />
      <node id="7791284463049069913" at="19,35,20,40" concept="3" />
      <node id="7791284463049069913" at="23,32,24,16" concept="9" />
      <node id="130230197973336400" at="27,87,28,126" concept="9" />
      <node id="7791284463049069913" at="31,89,32,85" concept="3" />
      <node id="7791284463049069913" at="36,53,37,19" concept="9" />
      <node id="7791284463049069913" at="39,5,40,90" concept="8" />
      <node id="7791284463049069913" at="41,67,42,31" concept="3" />
      <node id="7791284463049069913" at="43,7,44,75" concept="3" />
      <node id="7791284463049069913" at="45,36,46,21" concept="9" />
      <node id="7791284463049069913" at="48,5,49,16" concept="9" />
      <node id="5051628863846534742" at="52,96,53,155" concept="3" />
      <node id="7791284463049069913" at="35,95,38,5" concept="6" />
      <node id="7791284463049069913" at="40,90,43,7" concept="6" />
      <node id="7791284463049069913" at="44,75,47,7" concept="6" />
      <node id="7791284463049069913" at="22,0,26,0" concept="7" trace="isDumbAware#()Z" />
      <node id="7791284463049069913" at="26,0,30,0" concept="7" trace="isApplicable#(Lcom/intellij/openapi/actionSystem/AnActionEvent;Ljava/util/Map;)Z" />
      <node id="7791284463049069913" at="30,0,34,0" concept="7" trace="doUpdate#(Lcom/intellij/openapi/actionSystem/AnActionEvent;Ljava/util/Map;)V" />
      <node id="7791284463049069913" at="51,0,55,0" concept="7" trace="doExecute#(Lcom/intellij/openapi/actionSystem/AnActionEvent;Ljava/util/Map;)V" />
      <node id="7791284463049069913" at="17,0,22,0" concept="2" trace="SelectDown_Action#()V" />
      <node id="7791284463049069913" at="38,5,48,5" concept="0" />
      <node id="7791284463049069913" at="34,0,51,0" concept="7" trace="collectActionData#(Lcom/intellij/openapi/actionSystem/AnActionEvent;Ljava/util/Map;)Z" />
      <scope id="7791284463049069913" at="23,32,24,16" />
      <scope id="130230197973336399" at="27,87,28,126" />
      <scope id="7791284463049069913" at="31,89,32,85" />
      <scope id="7791284463049069913" at="36,53,37,19" />
      <scope id="7791284463049069913" at="41,67,42,31" />
      <scope id="7791284463049069913" at="45,36,46,21" />
      <scope id="7791284463049069913" at="52,96,53,155" />
      <scope id="7791284463049069913" at="17,30,20,40" />
      <scope id="7791284463049069913" at="22,0,26,0" />
      <scope id="7791284463049069913" at="26,0,30,0">
        <var name="_params" id="7791284463049069913" />
        <var name="event" id="7791284463049069913" />
      </scope>
      <scope id="7791284463049069913" at="30,0,34,0">
        <var name="_params" id="7791284463049069913" />
        <var name="event" id="7791284463049069913" />
      </scope>
      <scope id="7791284463049069913" at="51,0,55,0">
        <var name="_params" id="7791284463049069913" />
        <var name="event" id="7791284463049069913" />
      </scope>
      <scope id="7791284463049069913" at="17,0,22,0" />
      <scope id="7791284463049069913" at="39,5,47,7">
        <var name="editorComponent" id="7791284463049069913" />
      </scope>
      <scope id="7791284463049069913" at="35,95,49,16" />
      <scope id="7791284463049069913" at="34,0,51,0">
        <var name="_params" id="7791284463049069913" />
        <var name="event" id="7791284463049069913" />
      </scope>
      <unit id="7791284463049069913" at="15,0,56,0" name="jetbrains.mps.ide.editor.actions.SelectDown_Action" />
    </file>
  </root>
  <root nodeRef="r:9832fb5f-2578-4b58-8014-a5de79da988e(jetbrains.mps.ide.editor.actions)/7791284463049069924">
    <file name="SelectLocalEnd_Action.java">
      <node id="7791284463049069924" at="19,0,20,0" concept="12" trace="ICON" />
      <node id="7791284463049069924" at="20,34,21,62" concept="14" />
      <node id="7791284463049069924" at="21,62,22,35" concept="3" />
      <node id="7791284463049069924" at="22,35,23,41" concept="3" />
      <node id="7791284463049069924" at="26,32,27,16" concept="9" />
      <node id="919081871149427536" at="30,87,31,219" concept="9" />
      <node id="7791284463049069924" at="34,89,35,85" concept="3" />
      <node id="7791284463049069924" at="39,53,40,19" concept="9" />
      <node id="7791284463049069924" at="42,5,43,66" concept="8" />
      <node id="7791284463049069924" at="43,66,44,56" concept="3" />
      <node id="7791284463049069924" at="45,22,46,21" concept="9" />
      <node id="7791284463049069924" at="49,5,50,90" concept="8" />
      <node id="7791284463049069924" at="51,67,52,31" concept="3" />
      <node id="7791284463049069924" at="53,7,54,75" concept="3" />
      <node id="7791284463049069924" at="55,36,56,21" concept="9" />
      <node id="7791284463049069924" at="59,5,60,72" concept="8" />
      <node id="7791284463049069924" at="60,72,61,59" concept="3" />
      <node id="7791284463049069924" at="62,22,63,21" concept="9" />
      <node id="7791284463049069924" at="65,5,66,16" concept="9" />
      <node id="6715535892749695010" at="69,96,70,205" concept="3" />
      <node id="5353483617734085815" at="70,205,71,152" concept="3" />
      <node id="7791284463049069924" at="38,95,41,5" concept="6" />
      <node id="7791284463049069924" at="44,56,47,7" concept="6" />
      <node id="7791284463049069924" at="50,90,53,7" concept="6" />
      <node id="7791284463049069924" at="54,75,57,7" concept="6" />
      <node id="7791284463049069924" at="61,59,64,7" concept="6" />
      <node id="7791284463049069924" at="25,0,29,0" concept="7" trace="isDumbAware#()Z" />
      <node id="7791284463049069924" at="29,0,33,0" concept="7" trace="isApplicable#(Lcom/intellij/openapi/actionSystem/AnActionEvent;Ljava/util/Map;)Z" />
      <node id="7791284463049069924" at="33,0,37,0" concept="7" trace="doUpdate#(Lcom/intellij/openapi/actionSystem/AnActionEvent;Ljava/util/Map;)V" />
      <node id="7791284463049069924" at="20,0,25,0" concept="2" trace="SelectLocalEnd_Action#()V" />
      <node id="7791284463049069924" at="68,0,73,0" concept="7" trace="doExecute#(Lcom/intellij/openapi/actionSystem/AnActionEvent;Ljava/util/Map;)V" />
      <node id="7791284463049069924" at="41,5,48,5" concept="0" />
      <node id="7791284463049069924" at="58,5,65,5" concept="0" />
      <node id="7791284463049069924" at="48,5,58,5" concept="0" />
      <node id="7791284463049069924" at="37,0,68,0" concept="7" trace="collectActionData#(Lcom/intellij/openapi/actionSystem/AnActionEvent;Ljava/util/Map;)Z" />
      <scope id="7791284463049069924" at="26,32,27,16" />
      <scope id="9216084166067831676" at="30,87,31,219" />
      <scope id="7791284463049069924" at="34,89,35,85" />
      <scope id="7791284463049069924" at="39,53,40,19" />
      <scope id="7791284463049069924" at="45,22,46,21" />
      <scope id="7791284463049069924" at="51,67,52,31" />
      <scope id="7791284463049069924" at="55,36,56,21" />
      <scope id="7791284463049069924" at="62,22,63,21" />
      <scope id="7791284463049069924" at="69,96,71,152" />
      <scope id="7791284463049069924" at="20,34,23,41" />
      <scope id="7791284463049069924" at="25,0,29,0" />
      <scope id="7791284463049069924" at="29,0,33,0">
        <var name="_params" id="7791284463049069924" />
        <var name="event" id="7791284463049069924" />
      </scope>
      <scope id="7791284463049069924" at="33,0,37,0">
        <var name="_params" id="7791284463049069924" />
        <var name="event" id="7791284463049069924" />
      </scope>
      <scope id="7791284463049069924" at="20,0,25,0" />
      <scope id="7791284463049069924" at="42,5,47,7">
        <var name="p" id="7791284463049069924" />
      </scope>
      <scope id="7791284463049069924" at="59,5,64,7">
        <var name="p" id="7791284463049069924" />
      </scope>
      <scope id="7791284463049069924" at="68,0,73,0">
        <var name="_params" id="7791284463049069924" />
        <var name="event" id="7791284463049069924" />
      </scope>
      <scope id="7791284463049069924" at="49,5,57,7">
        <var name="editorComponent" id="7791284463049069924" />
      </scope>
      <scope id="7791284463049069924" at="38,95,66,16" />
      <scope id="7791284463049069924" at="37,0,68,0">
        <var name="_params" id="7791284463049069924" />
        <var name="event" id="7791284463049069924" />
      </scope>
      <unit id="7791284463049069924" at="18,0,74,0" name="jetbrains.mps.ide.editor.actions.SelectLocalEnd_Action" />
    </file>
  </root>
  <root nodeRef="r:9832fb5f-2578-4b58-8014-a5de79da988e(jetbrains.mps.ide.editor.actions)/7791284463049070003">
    <file name="SelectLocalHome_Action.java">
      <node id="7791284463049070003" at="19,0,20,0" concept="12" trace="ICON" />
      <node id="7791284463049070003" at="20,35,21,66" concept="14" />
      <node id="7791284463049070003" at="21,66,22,35" concept="3" />
      <node id="7791284463049070003" at="22,35,23,41" concept="3" />
      <node id="7791284463049070003" at="26,32,27,16" concept="9" />
      <node id="919081871149427538" at="30,87,31,219" concept="9" />
      <node id="7791284463049070003" at="34,89,35,85" concept="3" />
      <node id="7791284463049070003" at="39,53,40,19" concept="9" />
      <node id="7791284463049070003" at="42,5,43,66" concept="8" />
      <node id="7791284463049070003" at="43,66,44,56" concept="3" />
      <node id="7791284463049070003" at="45,22,46,21" concept="9" />
      <node id="7791284463049070003" at="49,5,50,90" concept="8" />
      <node id="7791284463049070003" at="51,67,52,31" concept="3" />
      <node id="7791284463049070003" at="53,7,54,75" concept="3" />
      <node id="7791284463049070003" at="55,36,56,21" concept="9" />
      <node id="7791284463049070003" at="59,5,60,72" concept="8" />
      <node id="7791284463049070003" at="60,72,61,59" concept="3" />
      <node id="7791284463049070003" at="62,22,63,21" concept="9" />
      <node id="7791284463049070003" at="65,5,66,16" concept="9" />
      <node id="6715535892749765004" at="69,96,70,206" concept="3" />
      <node id="5353483617734085929" at="70,206,71,152" concept="3" />
      <node id="7791284463049070003" at="38,95,41,5" concept="6" />
      <node id="7791284463049070003" at="44,56,47,7" concept="6" />
      <node id="7791284463049070003" at="50,90,53,7" concept="6" />
      <node id="7791284463049070003" at="54,75,57,7" concept="6" />
      <node id="7791284463049070003" at="61,59,64,7" concept="6" />
      <node id="7791284463049070003" at="25,0,29,0" concept="7" trace="isDumbAware#()Z" />
      <node id="7791284463049070003" at="29,0,33,0" concept="7" trace="isApplicable#(Lcom/intellij/openapi/actionSystem/AnActionEvent;Ljava/util/Map;)Z" />
      <node id="7791284463049070003" at="33,0,37,0" concept="7" trace="doUpdate#(Lcom/intellij/openapi/actionSystem/AnActionEvent;Ljava/util/Map;)V" />
      <node id="7791284463049070003" at="20,0,25,0" concept="2" trace="SelectLocalHome_Action#()V" />
      <node id="7791284463049070003" at="68,0,73,0" concept="7" trace="doExecute#(Lcom/intellij/openapi/actionSystem/AnActionEvent;Ljava/util/Map;)V" />
      <node id="7791284463049070003" at="41,5,48,5" concept="0" />
      <node id="7791284463049070003" at="58,5,65,5" concept="0" />
      <node id="7791284463049070003" at="48,5,58,5" concept="0" />
      <node id="7791284463049070003" at="37,0,68,0" concept="7" trace="collectActionData#(Lcom/intellij/openapi/actionSystem/AnActionEvent;Ljava/util/Map;)Z" />
      <scope id="7791284463049070003" at="26,32,27,16" />
      <scope id="9216084166067831829" at="30,87,31,219" />
      <scope id="7791284463049070003" at="34,89,35,85" />
      <scope id="7791284463049070003" at="39,53,40,19" />
      <scope id="7791284463049070003" at="45,22,46,21" />
      <scope id="7791284463049070003" at="51,67,52,31" />
      <scope id="7791284463049070003" at="55,36,56,21" />
      <scope id="7791284463049070003" at="62,22,63,21" />
      <scope id="7791284463049070003" at="69,96,71,152" />
      <scope id="7791284463049070003" at="20,35,23,41" />
      <scope id="7791284463049070003" at="25,0,29,0" />
      <scope id="7791284463049070003" at="29,0,33,0">
        <var name="_params" id="7791284463049070003" />
        <var name="event" id="7791284463049070003" />
      </scope>
      <scope id="7791284463049070003" at="33,0,37,0">
        <var name="_params" id="7791284463049070003" />
        <var name="event" id="7791284463049070003" />
      </scope>
      <scope id="7791284463049070003" at="20,0,25,0" />
      <scope id="7791284463049070003" at="42,5,47,7">
        <var name="p" id="7791284463049070003" />
      </scope>
      <scope id="7791284463049070003" at="59,5,64,7">
        <var name="p" id="7791284463049070003" />
      </scope>
      <scope id="7791284463049070003" at="68,0,73,0">
        <var name="_params" id="7791284463049070003" />
        <var name="event" id="7791284463049070003" />
      </scope>
      <scope id="7791284463049070003" at="49,5,57,7">
        <var name="editorComponent" id="7791284463049070003" />
      </scope>
      <scope id="7791284463049070003" at="38,95,66,16" />
      <scope id="7791284463049070003" at="37,0,68,0">
        <var name="_params" id="7791284463049070003" />
        <var name="event" id="7791284463049070003" />
      </scope>
      <unit id="7791284463049070003" at="18,0,74,0" name="jetbrains.mps.ide.editor.actions.SelectLocalHome_Action" />
    </file>
  </root>
  <root nodeRef="r:9832fb5f-2578-4b58-8014-a5de79da988e(jetbrains.mps.ide.editor.actions)/7791284463049070082">
    <file name="SelectUp_Action.java">
      <node id="7791284463049070082" at="16,0,17,0" concept="12" trace="ICON" />
      <node id="7791284463049070082" at="17,28,18,40" concept="14" />
      <node id="7791284463049070082" at="18,40,19,35" concept="3" />
      <node id="7791284463049070082" at="19,35,20,40" concept="3" />
      <node id="7791284463049070082" at="23,32,24,16" concept="9" />
      <node id="4988484773636317960" at="27,87,28,246" concept="9" />
      <node id="7791284463049070082" at="31,89,32,85" concept="3" />
      <node id="7791284463049070082" at="36,53,37,19" concept="9" />
      <node id="7791284463049070082" at="39,5,40,90" concept="8" />
      <node id="7791284463049070082" at="41,67,42,31" concept="3" />
      <node id="7791284463049070082" at="43,7,44,75" concept="3" />
      <node id="7791284463049070082" at="45,36,46,21" concept="9" />
      <node id="7791284463049070082" at="48,5,49,16" concept="9" />
      <node id="4988484773636371767" at="52,96,53,153" concept="3" />
      <node id="7791284463049070082" at="35,95,38,5" concept="6" />
      <node id="7791284463049070082" at="40,90,43,7" concept="6" />
      <node id="7791284463049070082" at="44,75,47,7" concept="6" />
      <node id="7791284463049070082" at="22,0,26,0" concept="7" trace="isDumbAware#()Z" />
      <node id="7791284463049070082" at="26,0,30,0" concept="7" trace="isApplicable#(Lcom/intellij/openapi/actionSystem/AnActionEvent;Ljava/util/Map;)Z" />
      <node id="7791284463049070082" at="30,0,34,0" concept="7" trace="doUpdate#(Lcom/intellij/openapi/actionSystem/AnActionEvent;Ljava/util/Map;)V" />
      <node id="7791284463049070082" at="51,0,55,0" concept="7" trace="doExecute#(Lcom/intellij/openapi/actionSystem/AnActionEvent;Ljava/util/Map;)V" />
      <node id="7791284463049070082" at="17,0,22,0" concept="2" trace="SelectUp_Action#()V" />
      <node id="7791284463049070082" at="38,5,48,5" concept="0" />
      <node id="7791284463049070082" at="34,0,51,0" concept="7" trace="collectActionData#(Lcom/intellij/openapi/actionSystem/AnActionEvent;Ljava/util/Map;)Z" />
      <scope id="7791284463049070082" at="23,32,24,16" />
      <scope id="4988484773636309265" at="27,87,28,246" />
      <scope id="7791284463049070082" at="31,89,32,85" />
      <scope id="7791284463049070082" at="36,53,37,19" />
      <scope id="7791284463049070082" at="41,67,42,31" />
      <scope id="7791284463049070082" at="45,36,46,21" />
      <scope id="7791284463049070082" at="52,96,53,153" />
      <scope id="7791284463049070082" at="17,28,20,40" />
      <scope id="7791284463049070082" at="22,0,26,0" />
      <scope id="7791284463049070082" at="26,0,30,0">
        <var name="_params" id="7791284463049070082" />
        <var name="event" id="7791284463049070082" />
      </scope>
      <scope id="7791284463049070082" at="30,0,34,0">
        <var name="_params" id="7791284463049070082" />
        <var name="event" id="7791284463049070082" />
      </scope>
      <scope id="7791284463049070082" at="51,0,55,0">
        <var name="_params" id="7791284463049070082" />
        <var name="event" id="7791284463049070082" />
      </scope>
      <scope id="7791284463049070082" at="17,0,22,0" />
      <scope id="7791284463049070082" at="39,5,47,7">
        <var name="editorComponent" id="7791284463049070082" />
      </scope>
      <scope id="7791284463049070082" at="35,95,49,16" />
      <scope id="7791284463049070082" at="34,0,51,0">
        <var name="_params" id="7791284463049070082" />
        <var name="event" id="7791284463049070082" />
      </scope>
      <unit id="7791284463049070082" at="15,0,56,0" name="jetbrains.mps.ide.editor.actions.SelectUp_Action" />
    </file>
  </root>
  <root nodeRef="r:9832fb5f-2578-4b58-8014-a5de79da988e(jetbrains.mps.ide.editor.actions)/7791284463049113795">
    <file name="EditorActionUtils.java">
<<<<<<< HEAD
      <node id="130230197973334068" at="29,87,30,133" concept="9" />
      <node id="795210086019271320" at="33,54,34,19" concept="9" />
      <node id="795210086019271338" at="35,5,36,83" concept="9" />
      <node id="6786694707189028631" at="38,88,39,79" concept="8" />
      <node id="6786694707189037808" at="39,79,40,36" concept="10" />
      <node id="6786694707189037804" at="41,52,42,18" concept="9" />
      <node id="130230197973316870" at="43,5,44,76" concept="8" />
      <node id="130230197973316881" at="45,32,46,18" concept="9" />
      <node id="130230197973316887" at="47,5,48,44" concept="8" />
      <node id="130230197973316893" at="48,44,49,76" concept="9" />
      <node id="6715535892750487725" at="54,65,55,79" concept="8" />
      <node id="7791284463049113804" at="56,76,57,13" concept="9" />
      <node id="7791284463049113814" at="58,5,59,0" concept="11" />
      <node id="7791284463049113817" at="60,72,61,75" concept="10" />
      <node id="7791284463049113819" at="61,75,62,87" concept="8" />
      <node id="7791284463049113828" at="62,87,63,0" concept="11" />
      <node id="7791284463049113831" at="64,33,65,60" concept="10" />
      <node id="7791284463049113833" at="65,60,66,65" concept="3" />
      <node id="7791284463049113860" at="67,7,68,0" concept="11" />
      <node id="7791284463049113863" at="69,101,70,15" concept="9" />
      <node id="6715535892749956941" at="72,5,73,61" concept="3" />
      <node id="7555663668002345574" at="75,101,76,97" concept="10" />
      <node id="6862298564642483385" at="76,97,77,112" concept="8" />
      <node id="5940644462852679096" at="77,112,78,0" concept="11" />
      <node id="6862298564642482175" at="79,183,80,58" concept="10" />
      <node id="6862298564642483241" at="80,58,81,80" concept="9" />
      <node id="6862298564642482208" at="82,5,83,16" concept="9" />
      <node id="6715535892750455601" at="88,71,89,79" concept="8" />
      <node id="7791284463049113896" at="90,75,91,13" concept="9" />
      <node id="7791284463049113906" at="92,5,93,0" concept="11" />
      <node id="7791284463049113909" at="94,72,95,77" concept="10" />
      <node id="7791284463049113911" at="95,77,96,88" concept="8" />
      <node id="7791284463049113920" at="96,88,97,0" concept="11" />
      <node id="6862298564642483299" at="98,33,99,60" concept="10" />
      <node id="6862298564642483301" at="99,60,100,66" concept="3" />
      <node id="7791284463049113952" at="101,7,102,0" concept="11" />
      <node id="7791284463049113955" at="103,108,104,15" concept="9" />
      <node id="7791284463049113971" at="106,5,107,0" concept="11" />
      <node id="6715535892750000624" at="107,0,108,68" concept="3" />
      <node id="7791284463049113988" at="118,33,119,19" concept="9" />
      <node id="7791284463049113993" at="120,5,121,0" concept="11" />
      <node id="7791284463049113996" at="122,34,123,64" concept="8" />
      <node id="3525722439544794366" at="124,31,125,72" concept="8" />
      <node id="7079870037014465370" at="126,31,127,74" concept="8" />
      <node id="2034046503361585979" at="129,31,130,102" concept="3" />
      <node id="8046483369599190901" at="133,31,134,24" concept="9" />
      <node id="3525722439544794387" at="136,9,137,57" concept="9" />
      <node id="7791284463049114013" at="139,5,140,16" concept="9" />
      <node id="7791284463049114034" at="150,33,151,19" concept="9" />
      <node id="7791284463049114036" at="152,5,153,0" concept="11" />
      <node id="7791284463049114039" at="154,33,155,64" concept="8" />
      <node id="3525722439544794323" at="156,31,157,72" concept="8" />
      <node id="7079870037014465388" at="158,31,159,74" concept="8" />
      <node id="2034046503361579176" at="161,31,162,102" concept="3" />
      <node id="8046483369599190895" at="165,31,166,24" concept="9" />
      <node id="3525722439544794344" at="168,9,169,69" concept="9" />
      <node id="7791284463049114056" at="171,5,172,16" concept="9" />
      <node id="6671928847437110374" at="174,59,175,62" concept="8" />
      <node id="6671928847437110661" at="175,62,176,70" concept="9" />
      <node id="6671928847437167361" at="178,60,179,62" concept="8" />
      <node id="6671928847437167366" at="179,62,180,70" concept="9" />
      <node id="7791284463049114072" at="182,63,183,44" concept="8" />
      <node id="2034046503361589607" at="185,25,186,154" concept="8" />
      <node id="2034046503361589618" at="186,154,187,221" concept="3" />
      <node id="7791284463049114107" at="189,7,190,21" concept="9" />
      <node id="7791284463049114117" at="192,60,193,34" concept="9" />
      <node id="7791284463049114125" at="27,0,29,0" concept="2" trace="EditorActionUtils#()V" />
      <node id="130230197973334063" at="29,0,32,0" concept="13" trace="isReadonlyActionEnabled#(Ljetbrains/mps/nodeEditor/EditorComponent;)Z" />
      <node id="795210086019271309" at="32,115,35,5" concept="6" />
      <node id="6786694707189037793" at="40,36,43,5" concept="6" />
      <node id="130230197973316879" at="44,76,47,5" concept="6" />
      <node id="7791284463049113802" at="55,79,58,5" concept="6" />
      <node id="7791284463049113861" at="68,0,71,7" concept="6" />
      <node id="7791284463049113894" at="89,79,92,5" concept="6" />
      <node id="7791284463049113953" at="102,0,105,7" concept="6" />
      <node id="7791284463049113986" at="117,73,120,5" concept="6" />
      <node id="2034046503361585977" at="129,0,132,0" concept="7" trace="run#()V" />
      <node id="8046483369599190899" at="132,13,135,11" concept="6" />
      <node id="7791284463049114029" at="149,72,152,5" concept="6" />
      <node id="2034046503361579174" at="161,0,164,0" concept="7" trace="run#()V" />
      <node id="8046483369599190890" at="164,13,167,11" concept="6" />
      <node id="7791284463049114112" at="192,0,195,0" concept="13" trace="isLinkCollection#(Ljetbrains/mps/openapi/editor/cells/EditorCell;)Z" />
      <node id="7791284463049113829" at="63,0,67,7" concept="6" />
      <node id="6862298564642482173" at="78,0,82,5" concept="6" />
      <node id="6862298564642483297" at="97,0,101,7" concept="6" />
      <node id="6671928847437098611" at="174,0,178,0" concept="13" trace="isOnLeftBoundary#(Ljetbrains/mps/openapi/editor/cells/EditorCell;)Z" />
      <node id="6671928847437162856" at="178,0,182,0" concept="13" trace="isOnRightBoundary#(Ljetbrains/mps/openapi/editor/cells/EditorCell;)Z" />
      <node id="2034046503361589605" at="185,0,189,0" concept="7" trace="run#()V" />
      <node id="2034046503361585973" at="127,74,132,13" concept="3" />
      <node id="2034046503361579170" at="159,74,164,13" concept="3" />
      <node id="795210086019136655" at="32,0,38,0" concept="13" trace="isWriteActionEnabled#(Ljetbrains/mps/nodeEditor/EditorComponent;Ljava/lang/Iterable;)Z" />
      <node id="2034046503361589601" at="183,44,189,7" concept="3" />
      <node id="6862298564642476880" at="75,0,85,0" concept="13" trace="getSiblingCollectionForInsert#(Ljetbrains/mps/openapi/editor/cells/EditorCell;Z)Ljetbrains/mps/openapi/editor/cells/EditorCell;" />
      <node id="7791284463049114067" at="182,0,192,0" concept="13" trace="hasSingleRole#(Ljetbrains/mps/openapi/editor/cells/EditorCell;)Z" />
      <node id="3525722439544794372" at="125,72,136,9" concept="6" />
      <node id="7079870037014465383" at="157,72,168,9" concept="6" />
      <node id="130230197973316819" at="38,0,51,0" concept="13" trace="getEditorCellToInsert#(Ljetbrains/mps/nodeEditor/EditorComponent;)Ljetbrains/mps/openapi/editor/cells/EditorCell;" />
      <node id="7791284463049113815" at="59,0,72,5" concept="6" />
      <node id="7791284463049113907" at="93,0,106,5" concept="6" />
      <node id="3525722439544794361" at="123,64,138,7" concept="6" />
      <node id="3525722439544794318" at="155,64,170,7" concept="6" />
      <node id="7791284463049113994" at="121,0,139,5" concept="6" />
      <node id="7791284463049114037" at="153,0,171,5" concept="6" />
      <node id="7791284463049113796" at="51,0,75,0" concept="13" trace="callInsertAction#(Ljetbrains/mps/openapi/editor/cells/EditorCell;)V" />
      <node id="7791284463049113888" at="85,0,110,0" concept="13" trace="callInsertBeforeAction#(Ljetbrains/mps/openapi/editor/cells/EditorCell;)V" />
      <node id="7791284463049113980" at="110,0,142,0" concept="13" trace="hasSingleRolesAtRightBoundary#(Ljetbrains/mps/openapi/editor/cells/EditorCell;)Z" />
      <node id="7791284463049114023" at="142,0,174,0" concept="13" trace="hasSingleRolesAtLeftBoundary#(Ljetbrains/mps/openapi/editor/cells/EditorCell;)Z" />
      <scope id="7791284463049114128" at="27,30,27,30" />
      <scope id="130230197973334066" at="29,87,30,133" />
      <scope id="795210086019271319" at="33,54,34,19" />
      <scope id="6786694707189037794" at="41,52,42,18" />
      <scope id="130230197973316880" at="45,32,46,18" />
      <scope id="7791284463049113803" at="56,76,57,13" />
      <scope id="7791284463049113862" at="69,101,70,15" />
      <scope id="7791284463049113895" at="90,75,91,13" />
      <scope id="7791284463049113954" at="103,108,104,15" />
      <scope id="7791284463049113987" at="118,33,119,19" />
      <scope id="2034046503361585978" at="129,31,130,102" />
      <scope id="8046483369599190900" at="133,31,134,24" />
      <scope id="7791284463049114033" at="150,33,151,19" />
      <scope id="2034046503361579175" at="161,31,162,102" />
      <scope id="8046483369599190891" at="165,31,166,24" />
      <scope id="7791284463049114116" at="192,60,193,34" />
      <scope id="7791284463049114125" at="27,0,29,0" />
      <scope id="7791284463049113830" at="64,33,66,65" />
      <scope id="6862298564642482174" at="79,183,81,80" />
      <scope id="6862298564642483298" at="98,33,100,66" />
      <scope id="6671928847437098615" at="174,59,176,70">
=======
      <node id="130230197973334068" at="31,87,32,133" concept="9" />
      <node id="795210086019271320" at="35,54,36,19" concept="9" />
      <node id="795210086019271338" at="37,5,38,83" concept="9" />
      <node id="6786694707189028631" at="40,88,41,79" concept="8" />
      <node id="6786694707189037808" at="41,79,42,36" concept="10" />
      <node id="6786694707189037804" at="43,52,44,18" concept="9" />
      <node id="130230197973316870" at="45,5,46,76" concept="8" />
      <node id="130230197973316881" at="47,32,48,18" concept="9" />
      <node id="130230197973316887" at="49,5,50,44" concept="8" />
      <node id="130230197973316893" at="50,44,51,76" concept="9" />
      <node id="6715535892750487725" at="56,65,57,79" concept="8" />
      <node id="7791284463049113804" at="58,76,59,13" concept="9" />
      <node id="7791284463049113814" at="60,5,61,0" concept="11" />
      <node id="7791284463049113817" at="62,72,63,75" concept="10" />
      <node id="7791284463049113819" at="63,75,64,87" concept="8" />
      <node id="7791284463049113828" at="64,87,65,0" concept="11" />
      <node id="7791284463049113831" at="66,33,67,60" concept="10" />
      <node id="7791284463049113833" at="67,60,68,65" concept="3" />
      <node id="7791284463049113860" at="69,7,70,0" concept="11" />
      <node id="7791284463049113863" at="71,101,72,15" concept="9" />
      <node id="6715535892749956941" at="74,5,75,61" concept="3" />
      <node id="7555663668002345574" at="77,101,78,97" concept="10" />
      <node id="6862298564642483385" at="78,97,79,112" concept="8" />
      <node id="5940644462852679096" at="79,112,80,0" concept="11" />
      <node id="6862298564642482175" at="81,183,82,58" concept="10" />
      <node id="6862298564642483241" at="82,58,83,80" concept="9" />
      <node id="6862298564642482208" at="84,5,85,16" concept="9" />
      <node id="6715535892750455601" at="90,71,91,79" concept="8" />
      <node id="7791284463049113896" at="92,75,93,13" concept="9" />
      <node id="7791284463049113906" at="94,5,95,0" concept="11" />
      <node id="7791284463049113909" at="96,72,97,77" concept="10" />
      <node id="7791284463049113911" at="97,77,98,88" concept="8" />
      <node id="7791284463049113920" at="98,88,99,0" concept="11" />
      <node id="6862298564642483299" at="100,33,101,60" concept="10" />
      <node id="6862298564642483301" at="101,60,102,66" concept="3" />
      <node id="7791284463049113952" at="103,7,104,0" concept="11" />
      <node id="7791284463049113955" at="105,108,106,15" concept="9" />
      <node id="7791284463049113971" at="108,5,109,0" concept="11" />
      <node id="6715535892750000624" at="109,0,110,68" concept="3" />
      <node id="789834969242272177" at="112,112,113,78" concept="8" />
      <node id="789834969242272214" at="113,78,114,69" concept="8" />
      <node id="789834969242272207" at="115,61,116,36" concept="3" />
      <node id="7791284463049113988" at="127,33,128,19" concept="9" />
      <node id="7791284463049113993" at="129,5,130,0" concept="11" />
      <node id="7791284463049113996" at="131,34,132,64" concept="8" />
      <node id="3525722439544794366" at="133,31,134,72" concept="8" />
      <node id="7079870037014465370" at="135,31,136,74" concept="8" />
      <node id="2034046503361585979" at="138,31,139,102" concept="3" />
      <node id="8046483369599190901" at="142,31,143,24" concept="9" />
      <node id="3525722439544794387" at="145,9,146,57" concept="9" />
      <node id="7791284463049114013" at="148,5,149,16" concept="9" />
      <node id="7791284463049114034" at="159,33,160,19" concept="9" />
      <node id="7791284463049114036" at="161,5,162,0" concept="11" />
      <node id="7791284463049114039" at="163,33,164,64" concept="8" />
      <node id="3525722439544794323" at="165,31,166,72" concept="8" />
      <node id="7079870037014465388" at="167,31,168,74" concept="8" />
      <node id="2034046503361579176" at="170,31,171,102" concept="3" />
      <node id="8046483369599190895" at="174,31,175,24" concept="9" />
      <node id="3525722439544794344" at="177,9,178,69" concept="9" />
      <node id="7791284463049114056" at="180,5,181,16" concept="9" />
      <node id="6671928847437110374" at="183,59,184,62" concept="8" />
      <node id="6671928847437110661" at="184,62,185,70" concept="9" />
      <node id="6671928847437167361" at="187,60,188,62" concept="8" />
      <node id="6671928847437167366" at="188,62,189,70" concept="9" />
      <node id="7791284463049114072" at="191,63,192,44" concept="8" />
      <node id="2034046503361589607" at="194,25,195,154" concept="8" />
      <node id="2034046503361589618" at="195,154,196,221" concept="3" />
      <node id="7791284463049114107" at="198,7,199,21" concept="9" />
      <node id="7791284463049114117" at="201,60,202,34" concept="9" />
      <node id="7791284463049114125" at="29,0,31,0" concept="2" trace="EditorActionUtils#()V" />
      <node id="130230197973334063" at="31,0,34,0" concept="13" trace="isReadonlyActionEnabled#(Ljetbrains/mps/nodeEditor/EditorComponent;)Z" />
      <node id="795210086019271309" at="34,115,37,5" concept="6" />
      <node id="6786694707189037793" at="42,36,45,5" concept="6" />
      <node id="130230197973316879" at="46,76,49,5" concept="6" />
      <node id="7791284463049113802" at="57,79,60,5" concept="6" />
      <node id="7791284463049113861" at="70,0,73,7" concept="6" />
      <node id="7791284463049113894" at="91,79,94,5" concept="6" />
      <node id="7791284463049113953" at="104,0,107,7" concept="6" />
      <node id="789834969242272186" at="114,69,117,5" concept="6" />
      <node id="7791284463049113986" at="126,73,129,5" concept="6" />
      <node id="2034046503361585977" at="138,0,141,0" concept="7" trace="run#()V" />
      <node id="8046483369599190899" at="141,13,144,11" concept="6" />
      <node id="7791284463049114029" at="158,72,161,5" concept="6" />
      <node id="2034046503361579174" at="170,0,173,0" concept="7" trace="run#()V" />
      <node id="8046483369599190890" at="173,13,176,11" concept="6" />
      <node id="7791284463049114112" at="201,0,204,0" concept="13" trace="isLinkCollection#(Ljetbrains/mps/openapi/editor/cells/EditorCell;)Z" />
      <node id="7791284463049113829" at="65,0,69,7" concept="6" />
      <node id="6862298564642482173" at="80,0,84,5" concept="6" />
      <node id="6862298564642483297" at="99,0,103,7" concept="6" />
      <node id="6671928847437098611" at="183,0,187,0" concept="13" trace="isOnLeftBoundary#(Ljetbrains/mps/openapi/editor/cells/EditorCell;)Z" />
      <node id="6671928847437162856" at="187,0,191,0" concept="13" trace="isOnRightBoundary#(Ljetbrains/mps/openapi/editor/cells/EditorCell;)Z" />
      <node id="2034046503361589605" at="194,0,198,0" concept="7" trace="run#()V" />
      <node id="2034046503361585973" at="136,74,141,13" concept="3" />
      <node id="2034046503361579170" at="168,74,173,13" concept="3" />
      <node id="795210086019136655" at="34,0,40,0" concept="13" trace="isWriteActionEnabled#(Ljetbrains/mps/nodeEditor/EditorComponent;Ljava/lang/Iterable;)Z" />
      <node id="2034046503361589601" at="192,44,198,7" concept="3" />
      <node id="789834969242252942" at="112,0,119,0" concept="13" trace="runEditorComponentAction#(Ljetbrains/mps/nodeEditor/EditorComponent;Ljetbrains/mps/openapi/editor/cells/CellActionType;)V" />
      <node id="6862298564642476880" at="77,0,87,0" concept="13" trace="getSiblingCollectionForInsert#(Ljetbrains/mps/openapi/editor/cells/EditorCell;Z)Ljetbrains/mps/openapi/editor/cells/EditorCell;" />
      <node id="7791284463049114067" at="191,0,201,0" concept="13" trace="hasSingleRole#(Ljetbrains/mps/openapi/editor/cells/EditorCell;)Z" />
      <node id="3525722439544794372" at="134,72,145,9" concept="6" />
      <node id="7079870037014465383" at="166,72,177,9" concept="6" />
      <node id="130230197973316819" at="40,0,53,0" concept="13" trace="getEditorCellToInsert#(Ljetbrains/mps/nodeEditor/EditorComponent;)Ljetbrains/mps/openapi/editor/cells/EditorCell;" />
      <node id="7791284463049113815" at="61,0,74,5" concept="6" />
      <node id="7791284463049113907" at="95,0,108,5" concept="6" />
      <node id="3525722439544794361" at="132,64,147,7" concept="6" />
      <node id="3525722439544794318" at="164,64,179,7" concept="6" />
      <node id="7791284463049113994" at="130,0,148,5" concept="6" />
      <node id="7791284463049114037" at="162,0,180,5" concept="6" />
      <node id="7791284463049113796" at="56,0,77,0" concept="13" trace="callInsertAction#(Ljetbrains/mps/openapi/editor/cells/EditorCell;)V" />
      <node id="7791284463049113888" at="90,0,112,0" concept="13" trace="callInsertBeforeAction#(Ljetbrains/mps/openapi/editor/cells/EditorCell;)V" />
      <node id="7791284463049113980" at="126,0,151,0" concept="13" trace="hasSingleRolesAtRightBoundary#(Ljetbrains/mps/openapi/editor/cells/EditorCell;)Z" />
      <node id="7791284463049114023" at="158,0,183,0" concept="13" trace="hasSingleRolesAtLeftBoundary#(Ljetbrains/mps/openapi/editor/cells/EditorCell;)Z" />
      <scope id="7791284463049114128" at="29,30,29,30" />
      <scope id="130230197973334066" at="31,87,32,133" />
      <scope id="795210086019271319" at="35,54,36,19" />
      <scope id="6786694707189037794" at="43,52,44,18" />
      <scope id="130230197973316880" at="47,32,48,18" />
      <scope id="7791284463049113803" at="58,76,59,13" />
      <scope id="7791284463049113862" at="71,101,72,15" />
      <scope id="7791284463049113895" at="92,75,93,13" />
      <scope id="7791284463049113954" at="105,108,106,15" />
      <scope id="789834969242272187" at="115,61,116,36" />
      <scope id="7791284463049113987" at="127,33,128,19" />
      <scope id="2034046503361585978" at="138,31,139,102" />
      <scope id="8046483369599190900" at="142,31,143,24" />
      <scope id="7791284463049114033" at="159,33,160,19" />
      <scope id="2034046503361579175" at="170,31,171,102" />
      <scope id="8046483369599190891" at="174,31,175,24" />
      <scope id="7791284463049114116" at="201,60,202,34" />
      <scope id="7791284463049114125" at="29,0,31,0" />
      <scope id="7791284463049113830" at="66,33,68,65" />
      <scope id="6862298564642482174" at="81,183,83,80" />
      <scope id="6862298564642483298" at="100,33,102,66" />
      <scope id="6671928847437098615" at="183,59,185,70">
>>>>>>> 3da344c4
        <var name="prevLeaf" id="6671928847437110375" />
      </scope>
      <scope id="6671928847437162862" at="178,60,180,70">
        <var name="nextLeaf" id="6671928847437167362" />
      </scope>
      <scope id="2034046503361589606" at="185,25,187,221">
        <var name="linkDeclaration" id="2034046503361589608" />
      </scope>
      <scope id="130230197973334063" at="29,0,32,0">
        <var name="editorComponent" id="130230197973334093" />
      </scope>
      <scope id="2034046503361585977" at="129,0,132,0" />
      <scope id="2034046503361579174" at="161,0,164,0" />
      <scope id="7791284463049114112" at="192,0,195,0">
        <var name="cell" id="7791284463049114113" />
      </scope>
      <scope id="795210086019136656" at="32,115,36,83" />
      <scope id="6671928847437098611" at="174,0,178,0">
        <var name="cell" id="6671928847437102717" />
      </scope>
      <scope id="6671928847437162856" at="178,0,182,0">
        <var name="cell" id="6671928847437163928" />
      </scope>
      <scope id="2034046503361589605" at="185,0,189,0" />
      <scope id="795210086019136655" at="32,0,38,0">
        <var name="changingCells" id="795210086019146768" />
        <var name="editorComponent" id="795210086019136665" />
      </scope>
      <scope id="6862298564642476883" at="75,101,83,16">
        <var name="nextLeaf" id="6862298564642483386" />
      </scope>
      <scope id="7791284463049114071" at="182,63,190,21">
        <var name="result" id="7791284463049114073" />
      </scope>
      <scope id="3525722439544794384" at="126,31,135,11">
        <var name="ancestor" id="7079870037014465371" />
      </scope>
      <scope id="7079870037014465387" at="158,31,167,11">
        <var name="ancestor" id="7079870037014465389" />
      </scope>
      <scope id="6862298564642476880" at="75,0,85,0">
        <var name="cell" id="6862298564642482212" />
        <var name="forward" id="6862298564642482171" />
      </scope>
      <scope id="7791284463049114067" at="182,0,192,0">
        <var name="cell" id="7791284463049114068" />
      </scope>
      <scope id="130230197973316822" at="38,88,49,76">
        <var name="editorCell" id="130230197973316888" />
        <var name="iterator" id="130230197973316871" />
        <var name="selection" id="6786694707189028632" />
      </scope>
      <scope id="7791284463049113816" at="60,72,71,7">
        <var name="cellWithRole" id="7791284463049113820" />
      </scope>
      <scope id="7791284463049113908" at="94,72,105,7">
        <var name="cellWithRole" id="7791284463049113912" />
      </scope>
      <scope id="130230197973316819" at="38,0,51,0">
        <var name="editorComponent" id="130230197973316823" />
      </scope>
      <scope id="3525722439544794365" at="124,31,137,57">
        <var name="nextLeaf" id="3525722439544794367" />
      </scope>
      <scope id="3525722439544794322" at="156,31,169,69">
        <var name="prevLeaf" id="3525722439544794324" />
      </scope>
      <scope id="7791284463049113995" at="122,34,138,7">
        <var name="parentCell" id="7791284463049113997" />
      </scope>
      <scope id="7791284463049114038" at="154,33,170,7">
        <var name="parentCell" id="7791284463049114040" />
      </scope>
      <scope id="7791284463049113801" at="54,65,73,61">
        <var name="actionHandler" id="6715535892750487726" />
      </scope>
      <scope id="7791284463049113893" at="88,71,108,68">
        <var name="actionHandler" id="6715535892750455602" />
      </scope>
<<<<<<< HEAD
      <scope id="7791284463049113985" at="117,73,140,16" />
      <scope id="7791284463049114028" at="149,72,172,16" />
      <scope id="7791284463049113796" at="51,0,75,0">
        <var name="cell" id="7791284463049113797" />
      </scope>
      <scope id="7791284463049113888" at="85,0,110,0">
        <var name="cell" id="7791284463049113889" />
      </scope>
      <scope id="7791284463049113980" at="110,0,142,0">
        <var name="cell" id="7791284463049113981" />
      </scope>
      <scope id="7791284463049114023" at="142,0,174,0">
=======
      <scope id="7791284463049113796" at="56,0,77,0">
        <var name="cell" id="7791284463049113797" />
      </scope>
      <scope id="7791284463049113888" at="90,0,112,0">
        <var name="cell" id="7791284463049113889" />
      </scope>
      <scope id="7791284463049113985" at="126,73,149,16" />
      <scope id="7791284463049114028" at="158,72,181,16" />
      <scope id="7791284463049113980" at="126,0,151,0">
        <var name="cell" id="7791284463049113981" />
      </scope>
      <scope id="7791284463049114023" at="158,0,183,0">
>>>>>>> 3da344c4
        <var name="cell" id="7791284463049114024" />
      </scope>
      <unit id="2034046503361585977" at="128,51,132,11" name="jetbrains.mps.ide.editor.actions.EditorActionUtils$1" />
      <unit id="2034046503361579174" at="160,51,164,11" name="jetbrains.mps.ide.editor.actions.EditorActionUtils$2" />
      <unit id="2034046503361589605" at="184,45,189,5" name="jetbrains.mps.ide.editor.actions.EditorActionUtils$3" />
      <unit id="7791284463049113795" at="26,0,196,0" name="jetbrains.mps.ide.editor.actions.EditorActionUtils" />
    </file>
  </root>
  <root nodeRef="r:9832fb5f-2578-4b58-8014-a5de79da988e(jetbrains.mps.ide.editor.actions)/8257980988067921114">
    <file name="SelectLeft_Action.java">
      <node id="8257980988067921114" at="17,0,18,0" concept="12" trace="ICON" />
      <node id="8257980988067921114" at="18,30,19,43" concept="14" />
      <node id="8257980988067921114" at="19,43,20,35" concept="3" />
      <node id="8257980988067921114" at="20,35,21,41" concept="3" />
      <node id="8257980988067921114" at="24,32,25,16" concept="9" />
      <node id="8257980988067934161" at="28,87,29,267" concept="9" />
      <node id="8257980988067921114" at="32,89,33,85" concept="3" />
      <node id="8257980988067921114" at="37,53,38,19" concept="9" />
      <node id="8257980988067921114" at="40,5,41,90" concept="8" />
      <node id="8257980988067921114" at="42,67,43,31" concept="3" />
      <node id="8257980988067921114" at="44,7,45,75" concept="3" />
      <node id="8257980988067921114" at="46,36,47,21" concept="9" />
      <node id="8257980988067921114" at="49,5,50,16" concept="9" />
      <node id="8257980988067934155" at="53,96,54,155" concept="3" />
      <node id="8257980988067921114" at="36,95,39,5" concept="6" />
      <node id="8257980988067921114" at="41,90,44,7" concept="6" />
      <node id="8257980988067921114" at="45,75,48,7" concept="6" />
      <node id="8257980988067921114" at="23,0,27,0" concept="7" trace="isDumbAware#()Z" />
      <node id="8257980988067921114" at="27,0,31,0" concept="7" trace="isApplicable#(Lcom/intellij/openapi/actionSystem/AnActionEvent;Ljava/util/Map;)Z" />
      <node id="8257980988067921114" at="31,0,35,0" concept="7" trace="doUpdate#(Lcom/intellij/openapi/actionSystem/AnActionEvent;Ljava/util/Map;)V" />
      <node id="8257980988067921114" at="52,0,56,0" concept="7" trace="doExecute#(Lcom/intellij/openapi/actionSystem/AnActionEvent;Ljava/util/Map;)V" />
      <node id="8257980988067921114" at="18,0,23,0" concept="2" trace="SelectLeft_Action#()V" />
      <node id="8257980988067921114" at="39,5,49,5" concept="0" />
      <node id="8257980988067921114" at="35,0,52,0" concept="7" trace="collectActionData#(Lcom/intellij/openapi/actionSystem/AnActionEvent;Ljava/util/Map;)Z" />
      <scope id="8257980988067921114" at="24,32,25,16" />
      <scope id="8257980988067934160" at="28,87,29,267" />
      <scope id="8257980988067921114" at="32,89,33,85" />
      <scope id="8257980988067921114" at="37,53,38,19" />
      <scope id="8257980988067921114" at="42,67,43,31" />
      <scope id="8257980988067921114" at="46,36,47,21" />
      <scope id="8257980988067921114" at="53,96,54,155" />
      <scope id="8257980988067921114" at="18,30,21,41" />
      <scope id="8257980988067921114" at="23,0,27,0" />
      <scope id="8257980988067921114" at="27,0,31,0">
        <var name="_params" id="8257980988067921114" />
        <var name="event" id="8257980988067921114" />
      </scope>
      <scope id="8257980988067921114" at="31,0,35,0">
        <var name="_params" id="8257980988067921114" />
        <var name="event" id="8257980988067921114" />
      </scope>
      <scope id="8257980988067921114" at="52,0,56,0">
        <var name="_params" id="8257980988067921114" />
        <var name="event" id="8257980988067921114" />
      </scope>
      <scope id="8257980988067921114" at="18,0,23,0" />
      <scope id="8257980988067921114" at="40,5,48,7">
        <var name="editorComponent" id="8257980988067921114" />
      </scope>
      <scope id="8257980988067921114" at="36,95,50,16" />
      <scope id="8257980988067921114" at="35,0,52,0">
        <var name="_params" id="8257980988067921114" />
        <var name="event" id="8257980988067921114" />
      </scope>
      <unit id="8257980988067921114" at="16,0,57,0" name="jetbrains.mps.ide.editor.actions.SelectLeft_Action" />
    </file>
  </root>
  <root nodeRef="r:9832fb5f-2578-4b58-8014-a5de79da988e(jetbrains.mps.ide.editor.actions)/8257980988067921117">
    <file name="SelectRight_Action.java">
      <node id="8257980988067921117" at="17,0,18,0" concept="12" trace="ICON" />
      <node id="8257980988067921117" at="18,31,19,44" concept="14" />
      <node id="8257980988067921117" at="19,44,20,35" concept="3" />
      <node id="8257980988067921117" at="20,35,21,41" concept="3" />
      <node id="8257980988067921117" at="24,32,25,16" concept="9" />
      <node id="8257980988067945066" at="28,87,29,267" concept="9" />
      <node id="8257980988067921117" at="32,89,33,85" concept="3" />
      <node id="8257980988067921117" at="37,53,38,19" concept="9" />
      <node id="8257980988067921117" at="40,5,41,90" concept="8" />
      <node id="8257980988067921117" at="42,67,43,31" concept="3" />
      <node id="8257980988067921117" at="44,7,45,75" concept="3" />
      <node id="8257980988067921117" at="46,36,47,21" concept="9" />
      <node id="8257980988067921117" at="49,5,50,16" concept="9" />
      <node id="8257980988067945105" at="53,96,54,156" concept="3" />
      <node id="8257980988067921117" at="36,95,39,5" concept="6" />
      <node id="8257980988067921117" at="41,90,44,7" concept="6" />
      <node id="8257980988067921117" at="45,75,48,7" concept="6" />
      <node id="8257980988067921117" at="23,0,27,0" concept="7" trace="isDumbAware#()Z" />
      <node id="8257980988067921117" at="27,0,31,0" concept="7" trace="isApplicable#(Lcom/intellij/openapi/actionSystem/AnActionEvent;Ljava/util/Map;)Z" />
      <node id="8257980988067921117" at="31,0,35,0" concept="7" trace="doUpdate#(Lcom/intellij/openapi/actionSystem/AnActionEvent;Ljava/util/Map;)V" />
      <node id="8257980988067921117" at="52,0,56,0" concept="7" trace="doExecute#(Lcom/intellij/openapi/actionSystem/AnActionEvent;Ljava/util/Map;)V" />
      <node id="8257980988067921117" at="18,0,23,0" concept="2" trace="SelectRight_Action#()V" />
      <node id="8257980988067921117" at="39,5,49,5" concept="0" />
      <node id="8257980988067921117" at="35,0,52,0" concept="7" trace="collectActionData#(Lcom/intellij/openapi/actionSystem/AnActionEvent;Ljava/util/Map;)Z" />
      <scope id="8257980988067921117" at="24,32,25,16" />
      <scope id="8257980988067945065" at="28,87,29,267" />
      <scope id="8257980988067921117" at="32,89,33,85" />
      <scope id="8257980988067921117" at="37,53,38,19" />
      <scope id="8257980988067921117" at="42,67,43,31" />
      <scope id="8257980988067921117" at="46,36,47,21" />
      <scope id="8257980988067921117" at="53,96,54,156" />
      <scope id="8257980988067921117" at="18,31,21,41" />
      <scope id="8257980988067921117" at="23,0,27,0" />
      <scope id="8257980988067921117" at="27,0,31,0">
        <var name="_params" id="8257980988067921117" />
        <var name="event" id="8257980988067921117" />
      </scope>
      <scope id="8257980988067921117" at="31,0,35,0">
        <var name="_params" id="8257980988067921117" />
        <var name="event" id="8257980988067921117" />
      </scope>
      <scope id="8257980988067921117" at="52,0,56,0">
        <var name="_params" id="8257980988067921117" />
        <var name="event" id="8257980988067921117" />
      </scope>
      <scope id="8257980988067921117" at="18,0,23,0" />
      <scope id="8257980988067921117" at="40,5,48,7">
        <var name="editorComponent" id="8257980988067921117" />
      </scope>
      <scope id="8257980988067921117" at="36,95,50,16" />
      <scope id="8257980988067921117" at="35,0,52,0">
        <var name="_params" id="8257980988067921117" />
        <var name="event" id="8257980988067921117" />
      </scope>
      <unit id="8257980988067921117" at="16,0,57,0" name="jetbrains.mps.ide.editor.actions.SelectRight_Action" />
    </file>
  </root>
  <root nodeRef="r:9832fb5f-2578-4b58-8014-a5de79da988e(jetbrains.mps.ide.editor.actions)/8896169282213320720">
    <file name="Delete_Action.java">
      <node id="8896169282213320720" at="17,0,18,0" concept="12" trace="ICON" />
      <node id="8896169282213320720" at="18,26,19,30" concept="14" />
      <node id="8896169282213320720" at="19,30,20,35" concept="3" />
      <node id="8896169282213320720" at="20,35,21,40" concept="3" />
      <node id="8896169282213320720" at="24,32,25,16" concept="9" />
      <node id="8794120090374658697" at="28,87,29,135" concept="8" />
      <node id="8794120090374623674" at="29,135,30,174" concept="9" />
      <node id="8896169282213320720" at="33,89,34,85" concept="3" />
      <node id="8896169282213320720" at="38,53,39,19" concept="9" />
      <node id="8896169282213320720" at="41,5,42,90" concept="8" />
      <node id="8896169282213320720" at="43,67,44,31" concept="3" />
      <node id="8896169282213320720" at="45,7,46,75" concept="3" />
      <node id="8896169282213320720" at="47,36,48,21" concept="9" />
      <node id="8896169282213320720" at="50,5,51,16" concept="9" />
      <node id="245600937059482233" at="54,96,55,150" concept="3" />
      <node id="8896169282213320720" at="37,95,40,5" concept="6" />
      <node id="8896169282213320720" at="42,90,45,7" concept="6" />
      <node id="8896169282213320720" at="46,75,49,7" concept="6" />
      <node id="8896169282213320720" at="23,0,27,0" concept="7" trace="isDumbAware#()Z" />
      <node id="8896169282213320720" at="32,0,36,0" concept="7" trace="doUpdate#(Lcom/intellij/openapi/actionSystem/AnActionEvent;Ljava/util/Map;)V" />
      <node id="8896169282213320720" at="53,0,57,0" concept="7" trace="doExecute#(Lcom/intellij/openapi/actionSystem/AnActionEvent;Ljava/util/Map;)V" />
      <node id="8896169282213320720" at="18,0,23,0" concept="2" trace="Delete_Action#()V" />
      <node id="8896169282213320720" at="27,0,32,0" concept="7" trace="isApplicable#(Lcom/intellij/openapi/actionSystem/AnActionEvent;Ljava/util/Map;)Z" />
      <node id="8896169282213320720" at="40,5,50,5" concept="0" />
      <node id="8896169282213320720" at="36,0,53,0" concept="7" trace="collectActionData#(Lcom/intellij/openapi/actionSystem/AnActionEvent;Ljava/util/Map;)Z" />
      <scope id="8896169282213320720" at="24,32,25,16" />
      <scope id="8896169282213320720" at="33,89,34,85" />
      <scope id="8896169282213320720" at="38,53,39,19" />
      <scope id="8896169282213320720" at="43,67,44,31" />
      <scope id="8896169282213320720" at="47,36,48,21" />
      <scope id="8896169282213320720" at="54,96,55,150" />
      <scope id="8896169282213961584" at="28,87,30,174">
        <var name="selection" id="8794120090374658698" />
      </scope>
      <scope id="8896169282213320720" at="18,26,21,40" />
      <scope id="8896169282213320720" at="23,0,27,0" />
      <scope id="8896169282213320720" at="32,0,36,0">
        <var name="_params" id="8896169282213320720" />
        <var name="event" id="8896169282213320720" />
      </scope>
      <scope id="8896169282213320720" at="53,0,57,0">
        <var name="_params" id="8896169282213320720" />
        <var name="event" id="8896169282213320720" />
      </scope>
      <scope id="8896169282213320720" at="18,0,23,0" />
      <scope id="8896169282213320720" at="27,0,32,0">
        <var name="_params" id="8896169282213320720" />
        <var name="event" id="8896169282213320720" />
      </scope>
      <scope id="8896169282213320720" at="41,5,49,7">
        <var name="editorComponent" id="8896169282213320720" />
      </scope>
      <scope id="8896169282213320720" at="37,95,51,16" />
      <scope id="8896169282213320720" at="36,0,53,0">
        <var name="_params" id="8896169282213320720" />
        <var name="event" id="8896169282213320720" />
      </scope>
      <unit id="8896169282213320720" at="16,0,58,0" name="jetbrains.mps.ide.editor.actions.Delete_Action" />
    </file>
  </root>
  <root nodeRef="r:9832fb5f-2578-4b58-8014-a5de79da988e(jetbrains.mps.ide.editor.actions)/8896169282213957015">
    <file name="DeleteToWordEnd_Action.java">
      <node id="8896169282213957015" at="16,0,17,0" concept="12" trace="ICON" />
      <node id="8896169282213957015" at="17,35,18,42" concept="14" />
      <node id="8896169282213957015" at="18,42,19,35" concept="3" />
      <node id="8896169282213957015" at="19,35,20,40" concept="3" />
      <node id="8896169282213957015" at="23,32,24,16" concept="9" />
      <node id="130230197973334135" at="27,87,28,252" concept="9" />
      <node id="8896169282213957015" at="31,89,32,85" concept="3" />
      <node id="8896169282213957015" at="36,53,37,19" concept="9" />
      <node id="8896169282213957015" at="39,5,40,90" concept="8" />
      <node id="8896169282213957015" at="41,67,42,31" concept="3" />
      <node id="8896169282213957015" at="43,7,44,75" concept="3" />
      <node id="8896169282213957015" at="45,36,46,21" concept="9" />
      <node id="8896169282213957015" at="48,5,49,16" concept="9" />
      <node id="245600937059473628" at="52,96,53,162" concept="3" />
      <node id="8896169282213957015" at="35,95,38,5" concept="6" />
      <node id="8896169282213957015" at="40,90,43,7" concept="6" />
      <node id="8896169282213957015" at="44,75,47,7" concept="6" />
      <node id="8896169282213957015" at="22,0,26,0" concept="7" trace="isDumbAware#()Z" />
      <node id="8896169282213957015" at="26,0,30,0" concept="7" trace="isApplicable#(Lcom/intellij/openapi/actionSystem/AnActionEvent;Ljava/util/Map;)Z" />
      <node id="8896169282213957015" at="30,0,34,0" concept="7" trace="doUpdate#(Lcom/intellij/openapi/actionSystem/AnActionEvent;Ljava/util/Map;)V" />
      <node id="8896169282213957015" at="51,0,55,0" concept="7" trace="doExecute#(Lcom/intellij/openapi/actionSystem/AnActionEvent;Ljava/util/Map;)V" />
      <node id="8896169282213957015" at="17,0,22,0" concept="2" trace="DeleteToWordEnd_Action#()V" />
      <node id="8896169282213957015" at="38,5,48,5" concept="0" />
      <node id="8896169282213957015" at="34,0,51,0" concept="7" trace="collectActionData#(Lcom/intellij/openapi/actionSystem/AnActionEvent;Ljava/util/Map;)Z" />
      <scope id="8896169282213957015" at="23,32,24,16" />
      <scope id="8896169282213961491" at="27,87,28,252" />
      <scope id="8896169282213957015" at="31,89,32,85" />
      <scope id="8896169282213957015" at="36,53,37,19" />
      <scope id="8896169282213957015" at="41,67,42,31" />
      <scope id="8896169282213957015" at="45,36,46,21" />
      <scope id="8896169282213957015" at="52,96,53,162" />
      <scope id="8896169282213957015" at="17,35,20,40" />
      <scope id="8896169282213957015" at="22,0,26,0" />
      <scope id="8896169282213957015" at="26,0,30,0">
        <var name="_params" id="8896169282213957015" />
        <var name="event" id="8896169282213957015" />
      </scope>
      <scope id="8896169282213957015" at="30,0,34,0">
        <var name="_params" id="8896169282213957015" />
        <var name="event" id="8896169282213957015" />
      </scope>
      <scope id="8896169282213957015" at="51,0,55,0">
        <var name="_params" id="8896169282213957015" />
        <var name="event" id="8896169282213957015" />
      </scope>
      <scope id="8896169282213957015" at="17,0,22,0" />
      <scope id="8896169282213957015" at="39,5,47,7">
        <var name="editorComponent" id="8896169282213957015" />
      </scope>
      <scope id="8896169282213957015" at="35,95,49,16" />
      <scope id="8896169282213957015" at="34,0,51,0">
        <var name="_params" id="8896169282213957015" />
        <var name="event" id="8896169282213957015" />
      </scope>
      <unit id="8896169282213957015" at="15,0,56,0" name="jetbrains.mps.ide.editor.actions.DeleteToWordEnd_Action" />
    </file>
  </root>
  <root nodeRef="r:9832fb5f-2578-4b58-8014-a5de79da988e(jetbrains.mps.ide.editor.actions)/8896169282214002721">
    <file name="Backspace_Action.java">
      <node id="8896169282214002721" at="17,0,18,0" concept="12" trace="ICON" />
      <node id="8896169282214002721" at="18,29,19,33" concept="14" />
      <node id="8896169282214002721" at="19,33,20,35" concept="3" />
      <node id="8896169282214002721" at="20,35,21,40" concept="3" />
      <node id="8896169282214002721" at="24,32,25,16" concept="9" />
      <node id="8794120090375143894" at="28,87,29,135" concept="8" />
      <node id="130230197973334122" at="29,135,30,174" concept="9" />
      <node id="8896169282214002721" at="33,89,34,85" concept="3" />
      <node id="8896169282214002721" at="38,53,39,19" concept="9" />
      <node id="8896169282214002721" at="41,5,42,90" concept="8" />
      <node id="8896169282214002721" at="43,67,44,31" concept="3" />
      <node id="8896169282214002721" at="45,7,46,75" concept="3" />
      <node id="8896169282214002721" at="47,36,48,21" concept="9" />
      <node id="8896169282214002721" at="50,5,51,16" concept="9" />
      <node id="245600937059490342" at="54,96,55,153" concept="3" />
      <node id="8896169282214002721" at="37,95,40,5" concept="6" />
      <node id="8896169282214002721" at="42,90,45,7" concept="6" />
      <node id="8896169282214002721" at="46,75,49,7" concept="6" />
      <node id="8896169282214002721" at="23,0,27,0" concept="7" trace="isDumbAware#()Z" />
      <node id="8896169282214002721" at="32,0,36,0" concept="7" trace="doUpdate#(Lcom/intellij/openapi/actionSystem/AnActionEvent;Ljava/util/Map;)V" />
      <node id="8896169282214002721" at="53,0,57,0" concept="7" trace="doExecute#(Lcom/intellij/openapi/actionSystem/AnActionEvent;Ljava/util/Map;)V" />
      <node id="8896169282214002721" at="18,0,23,0" concept="2" trace="Backspace_Action#()V" />
      <node id="8896169282214002721" at="27,0,32,0" concept="7" trace="isApplicable#(Lcom/intellij/openapi/actionSystem/AnActionEvent;Ljava/util/Map;)Z" />
      <node id="8896169282214002721" at="40,5,50,5" concept="0" />
      <node id="8896169282214002721" at="36,0,53,0" concept="7" trace="collectActionData#(Lcom/intellij/openapi/actionSystem/AnActionEvent;Ljava/util/Map;)Z" />
      <scope id="8896169282214002721" at="24,32,25,16" />
      <scope id="8896169282214002721" at="33,89,34,85" />
      <scope id="8896169282214002721" at="38,53,39,19" />
      <scope id="8896169282214002721" at="43,67,44,31" />
      <scope id="8896169282214002721" at="47,36,48,21" />
      <scope id="8896169282214002721" at="54,96,55,153" />
      <scope id="8896169282214002730" at="28,87,30,174">
        <var name="selection" id="8794120090375143895" />
      </scope>
      <scope id="8896169282214002721" at="18,29,21,40" />
      <scope id="8896169282214002721" at="23,0,27,0" />
      <scope id="8896169282214002721" at="32,0,36,0">
        <var name="_params" id="8896169282214002721" />
        <var name="event" id="8896169282214002721" />
      </scope>
      <scope id="8896169282214002721" at="53,0,57,0">
        <var name="_params" id="8896169282214002721" />
        <var name="event" id="8896169282214002721" />
      </scope>
      <scope id="8896169282214002721" at="18,0,23,0" />
      <scope id="8896169282214002721" at="27,0,32,0">
        <var name="_params" id="8896169282214002721" />
        <var name="event" id="8896169282214002721" />
      </scope>
      <scope id="8896169282214002721" at="41,5,49,7">
        <var name="editorComponent" id="8896169282214002721" />
      </scope>
      <scope id="8896169282214002721" at="37,95,51,16" />
      <scope id="8896169282214002721" at="36,0,53,0">
        <var name="_params" id="8896169282214002721" />
        <var name="event" id="8896169282214002721" />
      </scope>
      <unit id="8896169282214002721" at="16,0,58,0" name="jetbrains.mps.ide.editor.actions.Backspace_Action" />
    </file>
  </root>
  <root nodeRef="r:9832fb5f-2578-4b58-8014-a5de79da988e(jetbrains.mps.ide.editor.actions)/991796682690297081">
    <file name="MoveLeft_Action.java">
      <node id="991796682690297081" at="16,0,17,0" concept="12" trace="ICON" />
      <node id="991796682690297081" at="17,28,18,28" concept="14" />
      <node id="991796682690297081" at="18,28,19,35" concept="3" />
      <node id="991796682690297081" at="19,35,20,40" concept="3" />
      <node id="991796682690297081" at="23,32,24,16" concept="9" />
      <node id="5826399350075689958" at="27,87,28,335" concept="9" />
      <node id="991796682690297081" at="31,89,32,85" concept="3" />
      <node id="991796682690297081" at="36,53,37,19" concept="9" />
      <node id="991796682690297081" at="39,5,40,90" concept="8" />
      <node id="991796682690297081" at="41,67,42,31" concept="3" />
      <node id="991796682690297081" at="43,7,44,75" concept="3" />
      <node id="991796682690297081" at="45,36,46,21" concept="9" />
      <node id="991796682690297081" at="48,5,49,16" concept="9" />
      <node id="7957514583958536105" at="52,96,53,148" concept="3" />
      <node id="991796682690297081" at="35,95,38,5" concept="6" />
      <node id="991796682690297081" at="40,90,43,7" concept="6" />
      <node id="991796682690297081" at="44,75,47,7" concept="6" />
      <node id="991796682690297081" at="22,0,26,0" concept="7" trace="isDumbAware#()Z" />
      <node id="991796682690297081" at="26,0,30,0" concept="7" trace="isApplicable#(Lcom/intellij/openapi/actionSystem/AnActionEvent;Ljava/util/Map;)Z" />
      <node id="991796682690297081" at="30,0,34,0" concept="7" trace="doUpdate#(Lcom/intellij/openapi/actionSystem/AnActionEvent;Ljava/util/Map;)V" />
      <node id="991796682690297081" at="51,0,55,0" concept="7" trace="doExecute#(Lcom/intellij/openapi/actionSystem/AnActionEvent;Ljava/util/Map;)V" />
      <node id="991796682690297081" at="17,0,22,0" concept="2" trace="MoveLeft_Action#()V" />
      <node id="991796682690297081" at="38,5,48,5" concept="0" />
      <node id="991796682690297081" at="34,0,51,0" concept="7" trace="collectActionData#(Lcom/intellij/openapi/actionSystem/AnActionEvent;Ljava/util/Map;)Z" />
      <scope id="991796682690297081" at="23,32,24,16" />
      <scope id="5826399350075689957" at="27,87,28,335" />
      <scope id="991796682690297081" at="31,89,32,85" />
      <scope id="991796682690297081" at="36,53,37,19" />
      <scope id="991796682690297081" at="41,67,42,31" />
      <scope id="991796682690297081" at="45,36,46,21" />
      <scope id="991796682690297081" at="52,96,53,148" />
      <scope id="991796682690297081" at="17,28,20,40" />
      <scope id="991796682690297081" at="22,0,26,0" />
      <scope id="991796682690297081" at="26,0,30,0">
        <var name="_params" id="991796682690297081" />
        <var name="event" id="991796682690297081" />
      </scope>
      <scope id="991796682690297081" at="30,0,34,0">
        <var name="_params" id="991796682690297081" />
        <var name="event" id="991796682690297081" />
      </scope>
      <scope id="991796682690297081" at="51,0,55,0">
        <var name="_params" id="991796682690297081" />
        <var name="event" id="991796682690297081" />
      </scope>
      <scope id="991796682690297081" at="17,0,22,0" />
      <scope id="991796682690297081" at="39,5,47,7">
        <var name="editorComponent" id="991796682690297081" />
      </scope>
      <scope id="991796682690297081" at="35,95,49,16" />
      <scope id="991796682690297081" at="34,0,51,0">
        <var name="_params" id="991796682690297081" />
        <var name="event" id="991796682690297081" />
      </scope>
      <unit id="991796682690297081" at="15,0,56,0" name="jetbrains.mps.ide.editor.actions.MoveLeft_Action" />
    </file>
  </root>
  <root nodeRef="r:9832fb5f-2578-4b58-8014-a5de79da988e(jetbrains.mps.ide.editor.actions)/991796682690297084">
    <file name="MoveRight_Action.java">
      <node id="991796682690297084" at="16,0,17,0" concept="12" trace="ICON" />
      <node id="991796682690297084" at="17,29,18,29" concept="14" />
      <node id="991796682690297084" at="18,29,19,35" concept="3" />
      <node id="991796682690297084" at="19,35,20,40" concept="3" />
      <node id="991796682690297084" at="23,32,24,16" concept="9" />
      <node id="5995193291385808409" at="27,87,28,335" concept="9" />
      <node id="991796682690297084" at="31,89,32,85" concept="3" />
      <node id="991796682690297084" at="36,53,37,19" concept="9" />
      <node id="991796682690297084" at="39,5,40,90" concept="8" />
      <node id="991796682690297084" at="41,67,42,31" concept="3" />
      <node id="991796682690297084" at="43,7,44,75" concept="3" />
      <node id="991796682690297084" at="45,36,46,21" concept="9" />
      <node id="991796682690297084" at="48,5,49,16" concept="9" />
      <node id="7957514583958536127" at="52,96,53,149" concept="3" />
      <node id="991796682690297084" at="35,95,38,5" concept="6" />
      <node id="991796682690297084" at="40,90,43,7" concept="6" />
      <node id="991796682690297084" at="44,75,47,7" concept="6" />
      <node id="991796682690297084" at="22,0,26,0" concept="7" trace="isDumbAware#()Z" />
      <node id="991796682690297084" at="26,0,30,0" concept="7" trace="isApplicable#(Lcom/intellij/openapi/actionSystem/AnActionEvent;Ljava/util/Map;)Z" />
      <node id="991796682690297084" at="30,0,34,0" concept="7" trace="doUpdate#(Lcom/intellij/openapi/actionSystem/AnActionEvent;Ljava/util/Map;)V" />
      <node id="991796682690297084" at="51,0,55,0" concept="7" trace="doExecute#(Lcom/intellij/openapi/actionSystem/AnActionEvent;Ljava/util/Map;)V" />
      <node id="991796682690297084" at="17,0,22,0" concept="2" trace="MoveRight_Action#()V" />
      <node id="991796682690297084" at="38,5,48,5" concept="0" />
      <node id="991796682690297084" at="34,0,51,0" concept="7" trace="collectActionData#(Lcom/intellij/openapi/actionSystem/AnActionEvent;Ljava/util/Map;)Z" />
      <scope id="991796682690297084" at="23,32,24,16" />
      <scope id="5826399350075689968" at="27,87,28,335" />
      <scope id="991796682690297084" at="31,89,32,85" />
      <scope id="991796682690297084" at="36,53,37,19" />
      <scope id="991796682690297084" at="41,67,42,31" />
      <scope id="991796682690297084" at="45,36,46,21" />
      <scope id="991796682690297084" at="52,96,53,149" />
      <scope id="991796682690297084" at="17,29,20,40" />
      <scope id="991796682690297084" at="22,0,26,0" />
      <scope id="991796682690297084" at="26,0,30,0">
        <var name="_params" id="991796682690297084" />
        <var name="event" id="991796682690297084" />
      </scope>
      <scope id="991796682690297084" at="30,0,34,0">
        <var name="_params" id="991796682690297084" />
        <var name="event" id="991796682690297084" />
      </scope>
      <scope id="991796682690297084" at="51,0,55,0">
        <var name="_params" id="991796682690297084" />
        <var name="event" id="991796682690297084" />
      </scope>
      <scope id="991796682690297084" at="17,0,22,0" />
      <scope id="991796682690297084" at="39,5,47,7">
        <var name="editorComponent" id="991796682690297084" />
      </scope>
      <scope id="991796682690297084" at="35,95,49,16" />
      <scope id="991796682690297084" at="34,0,51,0">
        <var name="_params" id="991796682690297084" />
        <var name="event" id="991796682690297084" />
      </scope>
      <unit id="991796682690297084" at="15,0,56,0" name="jetbrains.mps.ide.editor.actions.MoveRight_Action" />
    </file>
  </root>
  <root nodeRef="r:9832fb5f-2578-4b58-8014-a5de79da988e(jetbrains.mps.ide.editor.actions)/991796682690297087">
    <file name="MoveUp_Action.java">
      <node id="991796682690297087" at="16,0,17,0" concept="12" trace="ICON" />
      <node id="991796682690297087" at="17,26,18,26" concept="14" />
      <node id="991796682690297087" at="18,26,19,35" concept="3" />
      <node id="991796682690297087" at="19,35,20,40" concept="3" />
      <node id="991796682690297087" at="23,32,24,16" concept="9" />
      <node id="5995193291385805571" at="27,87,28,335" concept="9" />
      <node id="991796682690297087" at="31,89,32,85" concept="3" />
      <node id="991796682690297087" at="36,53,37,19" concept="9" />
      <node id="991796682690297087" at="39,5,40,90" concept="8" />
      <node id="991796682690297087" at="41,67,42,31" concept="3" />
      <node id="991796682690297087" at="43,7,44,75" concept="3" />
      <node id="991796682690297087" at="45,36,46,21" concept="9" />
      <node id="991796682690297087" at="48,5,49,16" concept="9" />
      <node id="7957514583958527992" at="52,96,53,146" concept="3" />
      <node id="991796682690297087" at="35,95,38,5" concept="6" />
      <node id="991796682690297087" at="40,90,43,7" concept="6" />
      <node id="991796682690297087" at="44,75,47,7" concept="6" />
      <node id="991796682690297087" at="22,0,26,0" concept="7" trace="isDumbAware#()Z" />
      <node id="991796682690297087" at="26,0,30,0" concept="7" trace="isApplicable#(Lcom/intellij/openapi/actionSystem/AnActionEvent;Ljava/util/Map;)Z" />
      <node id="991796682690297087" at="30,0,34,0" concept="7" trace="doUpdate#(Lcom/intellij/openapi/actionSystem/AnActionEvent;Ljava/util/Map;)V" />
      <node id="991796682690297087" at="51,0,55,0" concept="7" trace="doExecute#(Lcom/intellij/openapi/actionSystem/AnActionEvent;Ljava/util/Map;)V" />
      <node id="991796682690297087" at="17,0,22,0" concept="2" trace="MoveUp_Action#()V" />
      <node id="991796682690297087" at="38,5,48,5" concept="0" />
      <node id="991796682690297087" at="34,0,51,0" concept="7" trace="collectActionData#(Lcom/intellij/openapi/actionSystem/AnActionEvent;Ljava/util/Map;)Z" />
      <scope id="991796682690297087" at="23,32,24,16" />
      <scope id="5826399350075689979" at="27,87,28,335" />
      <scope id="991796682690297087" at="31,89,32,85" />
      <scope id="991796682690297087" at="36,53,37,19" />
      <scope id="991796682690297087" at="41,67,42,31" />
      <scope id="991796682690297087" at="45,36,46,21" />
      <scope id="991796682690297087" at="52,96,53,146" />
      <scope id="991796682690297087" at="17,26,20,40" />
      <scope id="991796682690297087" at="22,0,26,0" />
      <scope id="991796682690297087" at="26,0,30,0">
        <var name="_params" id="991796682690297087" />
        <var name="event" id="991796682690297087" />
      </scope>
      <scope id="991796682690297087" at="30,0,34,0">
        <var name="_params" id="991796682690297087" />
        <var name="event" id="991796682690297087" />
      </scope>
      <scope id="991796682690297087" at="51,0,55,0">
        <var name="_params" id="991796682690297087" />
        <var name="event" id="991796682690297087" />
      </scope>
      <scope id="991796682690297087" at="17,0,22,0" />
      <scope id="991796682690297087" at="39,5,47,7">
        <var name="editorComponent" id="991796682690297087" />
      </scope>
      <scope id="991796682690297087" at="35,95,49,16" />
      <scope id="991796682690297087" at="34,0,51,0">
        <var name="_params" id="991796682690297087" />
        <var name="event" id="991796682690297087" />
      </scope>
      <unit id="991796682690297087" at="15,0,56,0" name="jetbrains.mps.ide.editor.actions.MoveUp_Action" />
    </file>
  </root>
  <root nodeRef="r:9832fb5f-2578-4b58-8014-a5de79da988e(jetbrains.mps.ide.editor.actions)/991796682690297090">
    <file name="MoveDown_Action.java">
      <node id="991796682690297090" at="16,0,17,0" concept="12" trace="ICON" />
      <node id="991796682690297090" at="17,28,18,28" concept="14" />
      <node id="991796682690297090" at="18,28,19,35" concept="3" />
      <node id="991796682690297090" at="19,35,20,40" concept="3" />
      <node id="991796682690297090" at="23,32,24,16" concept="9" />
      <node id="5995193291385802063" at="27,87,28,335" concept="9" />
      <node id="991796682690297090" at="31,89,32,85" concept="3" />
      <node id="991796682690297090" at="36,53,37,19" concept="9" />
      <node id="991796682690297090" at="39,5,40,90" concept="8" />
      <node id="991796682690297090" at="41,67,42,31" concept="3" />
      <node id="991796682690297090" at="43,7,44,75" concept="3" />
      <node id="991796682690297090" at="45,36,46,21" concept="9" />
      <node id="991796682690297090" at="48,5,49,16" concept="9" />
      <node id="7957514583958536083" at="52,96,53,148" concept="3" />
      <node id="991796682690297090" at="35,95,38,5" concept="6" />
      <node id="991796682690297090" at="40,90,43,7" concept="6" />
      <node id="991796682690297090" at="44,75,47,7" concept="6" />
      <node id="991796682690297090" at="22,0,26,0" concept="7" trace="isDumbAware#()Z" />
      <node id="991796682690297090" at="26,0,30,0" concept="7" trace="isApplicable#(Lcom/intellij/openapi/actionSystem/AnActionEvent;Ljava/util/Map;)Z" />
      <node id="991796682690297090" at="30,0,34,0" concept="7" trace="doUpdate#(Lcom/intellij/openapi/actionSystem/AnActionEvent;Ljava/util/Map;)V" />
      <node id="991796682690297090" at="51,0,55,0" concept="7" trace="doExecute#(Lcom/intellij/openapi/actionSystem/AnActionEvent;Ljava/util/Map;)V" />
      <node id="991796682690297090" at="17,0,22,0" concept="2" trace="MoveDown_Action#()V" />
      <node id="991796682690297090" at="38,5,48,5" concept="0" />
      <node id="991796682690297090" at="34,0,51,0" concept="7" trace="collectActionData#(Lcom/intellij/openapi/actionSystem/AnActionEvent;Ljava/util/Map;)Z" />
      <scope id="991796682690297090" at="23,32,24,16" />
      <scope id="5826399350075689072" at="27,87,28,335" />
      <scope id="991796682690297090" at="31,89,32,85" />
      <scope id="991796682690297090" at="36,53,37,19" />
      <scope id="991796682690297090" at="41,67,42,31" />
      <scope id="991796682690297090" at="45,36,46,21" />
      <scope id="991796682690297090" at="52,96,53,148" />
      <scope id="991796682690297090" at="17,28,20,40" />
      <scope id="991796682690297090" at="22,0,26,0" />
      <scope id="991796682690297090" at="26,0,30,0">
        <var name="_params" id="991796682690297090" />
        <var name="event" id="991796682690297090" />
      </scope>
      <scope id="991796682690297090" at="30,0,34,0">
        <var name="_params" id="991796682690297090" />
        <var name="event" id="991796682690297090" />
      </scope>
      <scope id="991796682690297090" at="51,0,55,0">
        <var name="_params" id="991796682690297090" />
        <var name="event" id="991796682690297090" />
      </scope>
      <scope id="991796682690297090" at="17,0,22,0" />
      <scope id="991796682690297090" at="39,5,47,7">
        <var name="editorComponent" id="991796682690297090" />
      </scope>
      <scope id="991796682690297090" at="35,95,49,16" />
      <scope id="991796682690297090" at="34,0,51,0">
        <var name="_params" id="991796682690297090" />
        <var name="event" id="991796682690297090" />
      </scope>
      <unit id="991796682690297090" at="15,0,56,0" name="jetbrains.mps.ide.editor.actions.MoveDown_Action" />
    </file>
  </root>
</debug-info>
<|MERGE_RESOLUTION|>--- conflicted
+++ resolved
@@ -139,11 +139,7 @@
   </root>
   <root nodeRef="r:9832fb5f-2578-4b58-8014-a5de79da988e(jetbrains.mps.ide.editor.actions)/3205778618063801970">
     <file name="MPSEditorActions.xml">
-<<<<<<< HEAD
-      <unit id="3205778618063801970" at="1,0,329,13" name="jetbrains.mps.ide.editor.actions.MPSEditorActions" />
-=======
       <unit id="3205778618063801970" at="1,0,321,13" name="jetbrains.mps.ide.editor.actions.MPSEditorActions" />
->>>>>>> 3da344c4
     </file>
   </root>
   <root nodeRef="r:9832fb5f-2578-4b58-8014-a5de79da988e(jetbrains.mps.ide.editor.actions)/3207605520775490121">
@@ -528,130 +524,6 @@
         <var name="event" id="3228268613620327405" />
       </scope>
       <unit id="3228268613620327405" at="22,0,93,0" name="jetbrains.mps.ide.editor.actions.GoByCurrentReference_Action" />
-    </file>
-  </root>
-  <root nodeRef="r:9832fb5f-2578-4b58-8014-a5de79da988e(jetbrains.mps.ide.editor.actions)/3415850104095322575">
-    <file name="Complete_Action.java">
-      <node id="3415850104095322575" at="17,0,18,0" concept="12" trace="ICON" />
-      <node id="3415850104095322575" at="18,28,19,32" concept="14" />
-      <node id="3415850104095322575" at="19,32,20,35" concept="3" />
-      <node id="3415850104095322575" at="20,35,21,40" concept="3" />
-      <node id="3415850104095322575" at="24,32,25,16" concept="9" />
-      <node id="5995193291385762089" at="28,87,29,135" concept="8" />
-      <node id="5995193291385762099" at="29,135,30,174" concept="9" />
-      <node id="3415850104095322575" at="33,89,34,85" concept="3" />
-      <node id="3415850104095322575" at="38,53,39,19" concept="9" />
-      <node id="3415850104095322575" at="41,5,42,90" concept="8" />
-      <node id="3415850104095322575" at="43,67,44,31" concept="3" />
-      <node id="3415850104095322575" at="45,7,46,75" concept="3" />
-      <node id="3415850104095322575" at="47,36,48,21" concept="9" />
-      <node id="3415850104095322575" at="50,5,51,16" concept="9" />
-      <node id="2002825000524512759" at="54,96,55,152" concept="3" />
-      <node id="3415850104095322575" at="37,95,40,5" concept="6" />
-      <node id="3415850104095322575" at="42,90,45,7" concept="6" />
-      <node id="3415850104095322575" at="46,75,49,7" concept="6" />
-      <node id="3415850104095322575" at="23,0,27,0" concept="7" trace="isDumbAware#()Z" />
-      <node id="3415850104095322575" at="32,0,36,0" concept="7" trace="doUpdate#(Lcom/intellij/openapi/actionSystem/AnActionEvent;Ljava/util/Map;)V" />
-      <node id="3415850104095322575" at="53,0,57,0" concept="7" trace="doExecute#(Lcom/intellij/openapi/actionSystem/AnActionEvent;Ljava/util/Map;)V" />
-      <node id="3415850104095322575" at="18,0,23,0" concept="2" trace="Complete_Action#()V" />
-      <node id="3415850104095322575" at="27,0,32,0" concept="7" trace="isApplicable#(Lcom/intellij/openapi/actionSystem/AnActionEvent;Ljava/util/Map;)Z" />
-      <node id="3415850104095322575" at="40,5,50,5" concept="0" />
-      <node id="3415850104095322575" at="36,0,53,0" concept="7" trace="collectActionData#(Lcom/intellij/openapi/actionSystem/AnActionEvent;Ljava/util/Map;)Z" />
-      <scope id="3415850104095322575" at="24,32,25,16" />
-      <scope id="3415850104095322575" at="33,89,34,85" />
-      <scope id="3415850104095322575" at="38,53,39,19" />
-      <scope id="3415850104095322575" at="43,67,44,31" />
-      <scope id="3415850104095322575" at="47,36,48,21" />
-      <scope id="3415850104095322575" at="54,96,55,152" />
-      <scope id="3415850104095322615" at="28,87,30,174">
-        <var name="selection" id="5995193291385762090" />
-      </scope>
-      <scope id="3415850104095322575" at="18,28,21,40" />
-      <scope id="3415850104095322575" at="23,0,27,0" />
-      <scope id="3415850104095322575" at="32,0,36,0">
-        <var name="_params" id="3415850104095322575" />
-        <var name="event" id="3415850104095322575" />
-      </scope>
-      <scope id="3415850104095322575" at="53,0,57,0">
-        <var name="_params" id="3415850104095322575" />
-        <var name="event" id="3415850104095322575" />
-      </scope>
-      <scope id="3415850104095322575" at="18,0,23,0" />
-      <scope id="3415850104095322575" at="27,0,32,0">
-        <var name="_params" id="3415850104095322575" />
-        <var name="event" id="3415850104095322575" />
-      </scope>
-      <scope id="3415850104095322575" at="41,5,49,7">
-        <var name="editorComponent" id="3415850104095322575" />
-      </scope>
-      <scope id="3415850104095322575" at="37,95,51,16" />
-      <scope id="3415850104095322575" at="36,0,53,0">
-        <var name="_params" id="3415850104095322575" />
-        <var name="event" id="3415850104095322575" />
-      </scope>
-      <unit id="3415850104095322575" at="16,0,58,0" name="jetbrains.mps.ide.editor.actions.Complete_Action" />
-    </file>
-  </root>
-  <root nodeRef="r:9832fb5f-2578-4b58-8014-a5de79da988e(jetbrains.mps.ide.editor.actions)/3415850104095368610">
-    <file name="CompleteSmart_Action.java">
-      <node id="3415850104095368610" at="17,0,18,0" concept="12" trace="ICON" />
-      <node id="3415850104095368610" at="18,33,19,38" concept="14" />
-      <node id="3415850104095368610" at="19,38,20,35" concept="3" />
-      <node id="3415850104095368610" at="20,35,21,40" concept="3" />
-      <node id="3415850104095368610" at="24,32,25,16" concept="9" />
-      <node id="5995193291385770602" at="28,87,29,135" concept="8" />
-      <node id="5995193291385770612" at="29,135,30,174" concept="9" />
-      <node id="3415850104095368610" at="33,89,34,85" concept="3" />
-      <node id="3415850104095368610" at="38,53,39,19" concept="9" />
-      <node id="3415850104095368610" at="41,5,42,90" concept="8" />
-      <node id="3415850104095368610" at="43,67,44,31" concept="3" />
-      <node id="3415850104095368610" at="45,7,46,75" concept="3" />
-      <node id="3415850104095368610" at="47,36,48,21" concept="9" />
-      <node id="3415850104095368610" at="50,5,51,16" concept="9" />
-      <node id="2002825000524537846" at="54,96,55,158" concept="3" />
-      <node id="3415850104095368610" at="37,95,40,5" concept="6" />
-      <node id="3415850104095368610" at="42,90,45,7" concept="6" />
-      <node id="3415850104095368610" at="46,75,49,7" concept="6" />
-      <node id="3415850104095368610" at="23,0,27,0" concept="7" trace="isDumbAware#()Z" />
-      <node id="3415850104095368610" at="32,0,36,0" concept="7" trace="doUpdate#(Lcom/intellij/openapi/actionSystem/AnActionEvent;Ljava/util/Map;)V" />
-      <node id="3415850104095368610" at="53,0,57,0" concept="7" trace="doExecute#(Lcom/intellij/openapi/actionSystem/AnActionEvent;Ljava/util/Map;)V" />
-      <node id="3415850104095368610" at="18,0,23,0" concept="2" trace="CompleteSmart_Action#()V" />
-      <node id="3415850104095368610" at="27,0,32,0" concept="7" trace="isApplicable#(Lcom/intellij/openapi/actionSystem/AnActionEvent;Ljava/util/Map;)Z" />
-      <node id="3415850104095368610" at="40,5,50,5" concept="0" />
-      <node id="3415850104095368610" at="36,0,53,0" concept="7" trace="collectActionData#(Lcom/intellij/openapi/actionSystem/AnActionEvent;Ljava/util/Map;)Z" />
-      <scope id="3415850104095368610" at="24,32,25,16" />
-      <scope id="3415850104095368610" at="33,89,34,85" />
-      <scope id="3415850104095368610" at="38,53,39,19" />
-      <scope id="3415850104095368610" at="43,67,44,31" />
-      <scope id="3415850104095368610" at="47,36,48,21" />
-      <scope id="3415850104095368610" at="54,96,55,158" />
-      <scope id="3415850104095368622" at="28,87,30,174">
-        <var name="selection" id="5995193291385770603" />
-      </scope>
-      <scope id="3415850104095368610" at="18,33,21,40" />
-      <scope id="3415850104095368610" at="23,0,27,0" />
-      <scope id="3415850104095368610" at="32,0,36,0">
-        <var name="_params" id="3415850104095368610" />
-        <var name="event" id="3415850104095368610" />
-      </scope>
-      <scope id="3415850104095368610" at="53,0,57,0">
-        <var name="_params" id="3415850104095368610" />
-        <var name="event" id="3415850104095368610" />
-      </scope>
-      <scope id="3415850104095368610" at="18,0,23,0" />
-      <scope id="3415850104095368610" at="27,0,32,0">
-        <var name="_params" id="3415850104095368610" />
-        <var name="event" id="3415850104095368610" />
-      </scope>
-      <scope id="3415850104095368610" at="41,5,49,7">
-        <var name="editorComponent" id="3415850104095368610" />
-      </scope>
-      <scope id="3415850104095368610" at="37,95,51,16" />
-      <scope id="3415850104095368610" at="36,0,53,0">
-        <var name="_params" id="3415850104095368610" />
-        <var name="event" id="3415850104095368610" />
-      </scope>
-      <unit id="3415850104095368610" at="16,0,58,0" name="jetbrains.mps.ide.editor.actions.CompleteSmart_Action" />
     </file>
   </root>
   <root nodeRef="r:9832fb5f-2578-4b58-8014-a5de79da988e(jetbrains.mps.ide.editor.actions)/3467203700125709751">
@@ -3250,136 +3122,6 @@
   </root>
   <root nodeRef="r:9832fb5f-2578-4b58-8014-a5de79da988e(jetbrains.mps.ide.editor.actions)/7791284463049113795">
     <file name="EditorActionUtils.java">
-<<<<<<< HEAD
-      <node id="130230197973334068" at="29,87,30,133" concept="9" />
-      <node id="795210086019271320" at="33,54,34,19" concept="9" />
-      <node id="795210086019271338" at="35,5,36,83" concept="9" />
-      <node id="6786694707189028631" at="38,88,39,79" concept="8" />
-      <node id="6786694707189037808" at="39,79,40,36" concept="10" />
-      <node id="6786694707189037804" at="41,52,42,18" concept="9" />
-      <node id="130230197973316870" at="43,5,44,76" concept="8" />
-      <node id="130230197973316881" at="45,32,46,18" concept="9" />
-      <node id="130230197973316887" at="47,5,48,44" concept="8" />
-      <node id="130230197973316893" at="48,44,49,76" concept="9" />
-      <node id="6715535892750487725" at="54,65,55,79" concept="8" />
-      <node id="7791284463049113804" at="56,76,57,13" concept="9" />
-      <node id="7791284463049113814" at="58,5,59,0" concept="11" />
-      <node id="7791284463049113817" at="60,72,61,75" concept="10" />
-      <node id="7791284463049113819" at="61,75,62,87" concept="8" />
-      <node id="7791284463049113828" at="62,87,63,0" concept="11" />
-      <node id="7791284463049113831" at="64,33,65,60" concept="10" />
-      <node id="7791284463049113833" at="65,60,66,65" concept="3" />
-      <node id="7791284463049113860" at="67,7,68,0" concept="11" />
-      <node id="7791284463049113863" at="69,101,70,15" concept="9" />
-      <node id="6715535892749956941" at="72,5,73,61" concept="3" />
-      <node id="7555663668002345574" at="75,101,76,97" concept="10" />
-      <node id="6862298564642483385" at="76,97,77,112" concept="8" />
-      <node id="5940644462852679096" at="77,112,78,0" concept="11" />
-      <node id="6862298564642482175" at="79,183,80,58" concept="10" />
-      <node id="6862298564642483241" at="80,58,81,80" concept="9" />
-      <node id="6862298564642482208" at="82,5,83,16" concept="9" />
-      <node id="6715535892750455601" at="88,71,89,79" concept="8" />
-      <node id="7791284463049113896" at="90,75,91,13" concept="9" />
-      <node id="7791284463049113906" at="92,5,93,0" concept="11" />
-      <node id="7791284463049113909" at="94,72,95,77" concept="10" />
-      <node id="7791284463049113911" at="95,77,96,88" concept="8" />
-      <node id="7791284463049113920" at="96,88,97,0" concept="11" />
-      <node id="6862298564642483299" at="98,33,99,60" concept="10" />
-      <node id="6862298564642483301" at="99,60,100,66" concept="3" />
-      <node id="7791284463049113952" at="101,7,102,0" concept="11" />
-      <node id="7791284463049113955" at="103,108,104,15" concept="9" />
-      <node id="7791284463049113971" at="106,5,107,0" concept="11" />
-      <node id="6715535892750000624" at="107,0,108,68" concept="3" />
-      <node id="7791284463049113988" at="118,33,119,19" concept="9" />
-      <node id="7791284463049113993" at="120,5,121,0" concept="11" />
-      <node id="7791284463049113996" at="122,34,123,64" concept="8" />
-      <node id="3525722439544794366" at="124,31,125,72" concept="8" />
-      <node id="7079870037014465370" at="126,31,127,74" concept="8" />
-      <node id="2034046503361585979" at="129,31,130,102" concept="3" />
-      <node id="8046483369599190901" at="133,31,134,24" concept="9" />
-      <node id="3525722439544794387" at="136,9,137,57" concept="9" />
-      <node id="7791284463049114013" at="139,5,140,16" concept="9" />
-      <node id="7791284463049114034" at="150,33,151,19" concept="9" />
-      <node id="7791284463049114036" at="152,5,153,0" concept="11" />
-      <node id="7791284463049114039" at="154,33,155,64" concept="8" />
-      <node id="3525722439544794323" at="156,31,157,72" concept="8" />
-      <node id="7079870037014465388" at="158,31,159,74" concept="8" />
-      <node id="2034046503361579176" at="161,31,162,102" concept="3" />
-      <node id="8046483369599190895" at="165,31,166,24" concept="9" />
-      <node id="3525722439544794344" at="168,9,169,69" concept="9" />
-      <node id="7791284463049114056" at="171,5,172,16" concept="9" />
-      <node id="6671928847437110374" at="174,59,175,62" concept="8" />
-      <node id="6671928847437110661" at="175,62,176,70" concept="9" />
-      <node id="6671928847437167361" at="178,60,179,62" concept="8" />
-      <node id="6671928847437167366" at="179,62,180,70" concept="9" />
-      <node id="7791284463049114072" at="182,63,183,44" concept="8" />
-      <node id="2034046503361589607" at="185,25,186,154" concept="8" />
-      <node id="2034046503361589618" at="186,154,187,221" concept="3" />
-      <node id="7791284463049114107" at="189,7,190,21" concept="9" />
-      <node id="7791284463049114117" at="192,60,193,34" concept="9" />
-      <node id="7791284463049114125" at="27,0,29,0" concept="2" trace="EditorActionUtils#()V" />
-      <node id="130230197973334063" at="29,0,32,0" concept="13" trace="isReadonlyActionEnabled#(Ljetbrains/mps/nodeEditor/EditorComponent;)Z" />
-      <node id="795210086019271309" at="32,115,35,5" concept="6" />
-      <node id="6786694707189037793" at="40,36,43,5" concept="6" />
-      <node id="130230197973316879" at="44,76,47,5" concept="6" />
-      <node id="7791284463049113802" at="55,79,58,5" concept="6" />
-      <node id="7791284463049113861" at="68,0,71,7" concept="6" />
-      <node id="7791284463049113894" at="89,79,92,5" concept="6" />
-      <node id="7791284463049113953" at="102,0,105,7" concept="6" />
-      <node id="7791284463049113986" at="117,73,120,5" concept="6" />
-      <node id="2034046503361585977" at="129,0,132,0" concept="7" trace="run#()V" />
-      <node id="8046483369599190899" at="132,13,135,11" concept="6" />
-      <node id="7791284463049114029" at="149,72,152,5" concept="6" />
-      <node id="2034046503361579174" at="161,0,164,0" concept="7" trace="run#()V" />
-      <node id="8046483369599190890" at="164,13,167,11" concept="6" />
-      <node id="7791284463049114112" at="192,0,195,0" concept="13" trace="isLinkCollection#(Ljetbrains/mps/openapi/editor/cells/EditorCell;)Z" />
-      <node id="7791284463049113829" at="63,0,67,7" concept="6" />
-      <node id="6862298564642482173" at="78,0,82,5" concept="6" />
-      <node id="6862298564642483297" at="97,0,101,7" concept="6" />
-      <node id="6671928847437098611" at="174,0,178,0" concept="13" trace="isOnLeftBoundary#(Ljetbrains/mps/openapi/editor/cells/EditorCell;)Z" />
-      <node id="6671928847437162856" at="178,0,182,0" concept="13" trace="isOnRightBoundary#(Ljetbrains/mps/openapi/editor/cells/EditorCell;)Z" />
-      <node id="2034046503361589605" at="185,0,189,0" concept="7" trace="run#()V" />
-      <node id="2034046503361585973" at="127,74,132,13" concept="3" />
-      <node id="2034046503361579170" at="159,74,164,13" concept="3" />
-      <node id="795210086019136655" at="32,0,38,0" concept="13" trace="isWriteActionEnabled#(Ljetbrains/mps/nodeEditor/EditorComponent;Ljava/lang/Iterable;)Z" />
-      <node id="2034046503361589601" at="183,44,189,7" concept="3" />
-      <node id="6862298564642476880" at="75,0,85,0" concept="13" trace="getSiblingCollectionForInsert#(Ljetbrains/mps/openapi/editor/cells/EditorCell;Z)Ljetbrains/mps/openapi/editor/cells/EditorCell;" />
-      <node id="7791284463049114067" at="182,0,192,0" concept="13" trace="hasSingleRole#(Ljetbrains/mps/openapi/editor/cells/EditorCell;)Z" />
-      <node id="3525722439544794372" at="125,72,136,9" concept="6" />
-      <node id="7079870037014465383" at="157,72,168,9" concept="6" />
-      <node id="130230197973316819" at="38,0,51,0" concept="13" trace="getEditorCellToInsert#(Ljetbrains/mps/nodeEditor/EditorComponent;)Ljetbrains/mps/openapi/editor/cells/EditorCell;" />
-      <node id="7791284463049113815" at="59,0,72,5" concept="6" />
-      <node id="7791284463049113907" at="93,0,106,5" concept="6" />
-      <node id="3525722439544794361" at="123,64,138,7" concept="6" />
-      <node id="3525722439544794318" at="155,64,170,7" concept="6" />
-      <node id="7791284463049113994" at="121,0,139,5" concept="6" />
-      <node id="7791284463049114037" at="153,0,171,5" concept="6" />
-      <node id="7791284463049113796" at="51,0,75,0" concept="13" trace="callInsertAction#(Ljetbrains/mps/openapi/editor/cells/EditorCell;)V" />
-      <node id="7791284463049113888" at="85,0,110,0" concept="13" trace="callInsertBeforeAction#(Ljetbrains/mps/openapi/editor/cells/EditorCell;)V" />
-      <node id="7791284463049113980" at="110,0,142,0" concept="13" trace="hasSingleRolesAtRightBoundary#(Ljetbrains/mps/openapi/editor/cells/EditorCell;)Z" />
-      <node id="7791284463049114023" at="142,0,174,0" concept="13" trace="hasSingleRolesAtLeftBoundary#(Ljetbrains/mps/openapi/editor/cells/EditorCell;)Z" />
-      <scope id="7791284463049114128" at="27,30,27,30" />
-      <scope id="130230197973334066" at="29,87,30,133" />
-      <scope id="795210086019271319" at="33,54,34,19" />
-      <scope id="6786694707189037794" at="41,52,42,18" />
-      <scope id="130230197973316880" at="45,32,46,18" />
-      <scope id="7791284463049113803" at="56,76,57,13" />
-      <scope id="7791284463049113862" at="69,101,70,15" />
-      <scope id="7791284463049113895" at="90,75,91,13" />
-      <scope id="7791284463049113954" at="103,108,104,15" />
-      <scope id="7791284463049113987" at="118,33,119,19" />
-      <scope id="2034046503361585978" at="129,31,130,102" />
-      <scope id="8046483369599190900" at="133,31,134,24" />
-      <scope id="7791284463049114033" at="150,33,151,19" />
-      <scope id="2034046503361579175" at="161,31,162,102" />
-      <scope id="8046483369599190891" at="165,31,166,24" />
-      <scope id="7791284463049114116" at="192,60,193,34" />
-      <scope id="7791284463049114125" at="27,0,29,0" />
-      <scope id="7791284463049113830" at="64,33,66,65" />
-      <scope id="6862298564642482174" at="79,183,81,80" />
-      <scope id="6862298564642483298" at="98,33,100,66" />
-      <scope id="6671928847437098615" at="174,59,176,70">
-=======
       <node id="130230197973334068" at="31,87,32,133" concept="9" />
       <node id="795210086019271320" at="35,54,36,19" concept="9" />
       <node id="795210086019271338" at="37,5,38,83" concept="9" />
@@ -3514,100 +3256,93 @@
       <scope id="6862298564642482174" at="81,183,83,80" />
       <scope id="6862298564642483298" at="100,33,102,66" />
       <scope id="6671928847437098615" at="183,59,185,70">
->>>>>>> 3da344c4
         <var name="prevLeaf" id="6671928847437110375" />
       </scope>
-      <scope id="6671928847437162862" at="178,60,180,70">
+      <scope id="6671928847437162862" at="187,60,189,70">
         <var name="nextLeaf" id="6671928847437167362" />
       </scope>
-      <scope id="2034046503361589606" at="185,25,187,221">
+      <scope id="2034046503361589606" at="194,25,196,221">
         <var name="linkDeclaration" id="2034046503361589608" />
       </scope>
-      <scope id="130230197973334063" at="29,0,32,0">
+      <scope id="130230197973334063" at="31,0,34,0">
         <var name="editorComponent" id="130230197973334093" />
       </scope>
-      <scope id="2034046503361585977" at="129,0,132,0" />
-      <scope id="2034046503361579174" at="161,0,164,0" />
-      <scope id="7791284463049114112" at="192,0,195,0">
+      <scope id="2034046503361585977" at="138,0,141,0" />
+      <scope id="2034046503361579174" at="170,0,173,0" />
+      <scope id="7791284463049114112" at="201,0,204,0">
         <var name="cell" id="7791284463049114113" />
       </scope>
-      <scope id="795210086019136656" at="32,115,36,83" />
-      <scope id="6671928847437098611" at="174,0,178,0">
+      <scope id="795210086019136656" at="34,115,38,83" />
+      <scope id="6671928847437098611" at="183,0,187,0">
         <var name="cell" id="6671928847437102717" />
       </scope>
-      <scope id="6671928847437162856" at="178,0,182,0">
+      <scope id="6671928847437162856" at="187,0,191,0">
         <var name="cell" id="6671928847437163928" />
       </scope>
-      <scope id="2034046503361589605" at="185,0,189,0" />
-      <scope id="795210086019136655" at="32,0,38,0">
+      <scope id="2034046503361589605" at="194,0,198,0" />
+      <scope id="789834969242252945" at="112,112,117,5">
+        <var name="action" id="789834969242272178" />
+        <var name="editorContext" id="789834969242272215" />
+      </scope>
+      <scope id="795210086019136655" at="34,0,40,0">
         <var name="changingCells" id="795210086019146768" />
         <var name="editorComponent" id="795210086019136665" />
       </scope>
-      <scope id="6862298564642476883" at="75,101,83,16">
+      <scope id="789834969242252942" at="112,0,119,0">
+        <var name="actionType" id="789834969242272173" />
+        <var name="editorComponent" id="789834969242252946" />
+      </scope>
+      <scope id="6862298564642476883" at="77,101,85,16">
         <var name="nextLeaf" id="6862298564642483386" />
       </scope>
-      <scope id="7791284463049114071" at="182,63,190,21">
+      <scope id="7791284463049114071" at="191,63,199,21">
         <var name="result" id="7791284463049114073" />
       </scope>
-      <scope id="3525722439544794384" at="126,31,135,11">
+      <scope id="3525722439544794384" at="135,31,144,11">
         <var name="ancestor" id="7079870037014465371" />
       </scope>
-      <scope id="7079870037014465387" at="158,31,167,11">
+      <scope id="7079870037014465387" at="167,31,176,11">
         <var name="ancestor" id="7079870037014465389" />
       </scope>
-      <scope id="6862298564642476880" at="75,0,85,0">
+      <scope id="6862298564642476880" at="77,0,87,0">
         <var name="cell" id="6862298564642482212" />
         <var name="forward" id="6862298564642482171" />
       </scope>
-      <scope id="7791284463049114067" at="182,0,192,0">
+      <scope id="7791284463049114067" at="191,0,201,0">
         <var name="cell" id="7791284463049114068" />
       </scope>
-      <scope id="130230197973316822" at="38,88,49,76">
+      <scope id="130230197973316822" at="40,88,51,76">
         <var name="editorCell" id="130230197973316888" />
         <var name="iterator" id="130230197973316871" />
         <var name="selection" id="6786694707189028632" />
       </scope>
-      <scope id="7791284463049113816" at="60,72,71,7">
+      <scope id="7791284463049113816" at="62,72,73,7">
         <var name="cellWithRole" id="7791284463049113820" />
       </scope>
-      <scope id="7791284463049113908" at="94,72,105,7">
+      <scope id="7791284463049113908" at="96,72,107,7">
         <var name="cellWithRole" id="7791284463049113912" />
       </scope>
-      <scope id="130230197973316819" at="38,0,51,0">
+      <scope id="130230197973316819" at="40,0,53,0">
         <var name="editorComponent" id="130230197973316823" />
       </scope>
-      <scope id="3525722439544794365" at="124,31,137,57">
+      <scope id="3525722439544794365" at="133,31,146,57">
         <var name="nextLeaf" id="3525722439544794367" />
       </scope>
-      <scope id="3525722439544794322" at="156,31,169,69">
+      <scope id="3525722439544794322" at="165,31,178,69">
         <var name="prevLeaf" id="3525722439544794324" />
       </scope>
-      <scope id="7791284463049113995" at="122,34,138,7">
+      <scope id="7791284463049113995" at="131,34,147,7">
         <var name="parentCell" id="7791284463049113997" />
       </scope>
-      <scope id="7791284463049114038" at="154,33,170,7">
+      <scope id="7791284463049114038" at="163,33,179,7">
         <var name="parentCell" id="7791284463049114040" />
       </scope>
-      <scope id="7791284463049113801" at="54,65,73,61">
+      <scope id="7791284463049113801" at="56,65,75,61">
         <var name="actionHandler" id="6715535892750487726" />
       </scope>
-      <scope id="7791284463049113893" at="88,71,108,68">
+      <scope id="7791284463049113893" at="90,71,110,68">
         <var name="actionHandler" id="6715535892750455602" />
       </scope>
-<<<<<<< HEAD
-      <scope id="7791284463049113985" at="117,73,140,16" />
-      <scope id="7791284463049114028" at="149,72,172,16" />
-      <scope id="7791284463049113796" at="51,0,75,0">
-        <var name="cell" id="7791284463049113797" />
-      </scope>
-      <scope id="7791284463049113888" at="85,0,110,0">
-        <var name="cell" id="7791284463049113889" />
-      </scope>
-      <scope id="7791284463049113980" at="110,0,142,0">
-        <var name="cell" id="7791284463049113981" />
-      </scope>
-      <scope id="7791284463049114023" at="142,0,174,0">
-=======
       <scope id="7791284463049113796" at="56,0,77,0">
         <var name="cell" id="7791284463049113797" />
       </scope>
@@ -3620,13 +3355,12 @@
         <var name="cell" id="7791284463049113981" />
       </scope>
       <scope id="7791284463049114023" at="158,0,183,0">
->>>>>>> 3da344c4
         <var name="cell" id="7791284463049114024" />
       </scope>
-      <unit id="2034046503361585977" at="128,51,132,11" name="jetbrains.mps.ide.editor.actions.EditorActionUtils$1" />
-      <unit id="2034046503361579174" at="160,51,164,11" name="jetbrains.mps.ide.editor.actions.EditorActionUtils$2" />
-      <unit id="2034046503361589605" at="184,45,189,5" name="jetbrains.mps.ide.editor.actions.EditorActionUtils$3" />
-      <unit id="7791284463049113795" at="26,0,196,0" name="jetbrains.mps.ide.editor.actions.EditorActionUtils" />
+      <unit id="2034046503361585977" at="137,51,141,11" name="jetbrains.mps.ide.editor.actions.EditorActionUtils$1" />
+      <unit id="2034046503361579174" at="169,51,173,11" name="jetbrains.mps.ide.editor.actions.EditorActionUtils$2" />
+      <unit id="2034046503361589605" at="193,45,198,5" name="jetbrains.mps.ide.editor.actions.EditorActionUtils$3" />
+      <unit id="7791284463049113795" at="28,0,205,0" name="jetbrains.mps.ide.editor.actions.EditorActionUtils" />
     </file>
   </root>
   <root nodeRef="r:9832fb5f-2578-4b58-8014-a5de79da988e(jetbrains.mps.ide.editor.actions)/8257980988067921114">
@@ -3932,238 +3666,271 @@
   </root>
   <root nodeRef="r:9832fb5f-2578-4b58-8014-a5de79da988e(jetbrains.mps.ide.editor.actions)/991796682690297081">
     <file name="MoveLeft_Action.java">
-      <node id="991796682690297081" at="16,0,17,0" concept="12" trace="ICON" />
-      <node id="991796682690297081" at="17,28,18,28" concept="14" />
-      <node id="991796682690297081" at="18,28,19,35" concept="3" />
-      <node id="991796682690297081" at="19,35,20,40" concept="3" />
-      <node id="991796682690297081" at="23,32,24,16" concept="9" />
-      <node id="5826399350075689958" at="27,87,28,335" concept="9" />
-      <node id="991796682690297081" at="31,89,32,85" concept="3" />
-      <node id="991796682690297081" at="36,53,37,19" concept="9" />
-      <node id="991796682690297081" at="39,5,40,90" concept="8" />
-      <node id="991796682690297081" at="41,67,42,31" concept="3" />
-      <node id="991796682690297081" at="43,7,44,75" concept="3" />
-      <node id="991796682690297081" at="45,36,46,21" concept="9" />
-      <node id="991796682690297081" at="48,5,49,16" concept="9" />
-      <node id="7957514583958536105" at="52,96,53,148" concept="3" />
-      <node id="991796682690297081" at="35,95,38,5" concept="6" />
-      <node id="991796682690297081" at="40,90,43,7" concept="6" />
-      <node id="991796682690297081" at="44,75,47,7" concept="6" />
-      <node id="991796682690297081" at="22,0,26,0" concept="7" trace="isDumbAware#()Z" />
-      <node id="991796682690297081" at="26,0,30,0" concept="7" trace="isApplicable#(Lcom/intellij/openapi/actionSystem/AnActionEvent;Ljava/util/Map;)Z" />
-      <node id="991796682690297081" at="30,0,34,0" concept="7" trace="doUpdate#(Lcom/intellij/openapi/actionSystem/AnActionEvent;Ljava/util/Map;)V" />
-      <node id="991796682690297081" at="51,0,55,0" concept="7" trace="doExecute#(Lcom/intellij/openapi/actionSystem/AnActionEvent;Ljava/util/Map;)V" />
-      <node id="991796682690297081" at="17,0,22,0" concept="2" trace="MoveLeft_Action#()V" />
-      <node id="991796682690297081" at="38,5,48,5" concept="0" />
-      <node id="991796682690297081" at="34,0,51,0" concept="7" trace="collectActionData#(Lcom/intellij/openapi/actionSystem/AnActionEvent;Ljava/util/Map;)Z" />
-      <scope id="991796682690297081" at="23,32,24,16" />
-      <scope id="5826399350075689957" at="27,87,28,335" />
-      <scope id="991796682690297081" at="31,89,32,85" />
-      <scope id="991796682690297081" at="36,53,37,19" />
-      <scope id="991796682690297081" at="41,67,42,31" />
-      <scope id="991796682690297081" at="45,36,46,21" />
-      <scope id="991796682690297081" at="52,96,53,148" />
-      <scope id="991796682690297081" at="17,28,20,40" />
-      <scope id="991796682690297081" at="22,0,26,0" />
-      <scope id="991796682690297081" at="26,0,30,0">
+      <node id="991796682690297081" at="17,0,18,0" concept="12" trace="ICON" />
+      <node id="991796682690297081" at="18,28,19,28" concept="14" />
+      <node id="991796682690297081" at="19,28,20,35" concept="3" />
+      <node id="991796682690297081" at="20,35,21,40" concept="3" />
+      <node id="991796682690297081" at="24,32,25,16" concept="9" />
+      <node id="5826399350075689958" at="28,87,29,215" concept="9" />
+      <node id="991796682690297081" at="32,89,33,85" concept="3" />
+      <node id="991796682690297081" at="37,53,38,19" concept="9" />
+      <node id="991796682690297081" at="40,5,41,90" concept="8" />
+      <node id="991796682690297081" at="42,67,43,31" concept="3" />
+      <node id="991796682690297081" at="44,7,45,75" concept="3" />
+      <node id="991796682690297081" at="46,36,47,21" concept="9" />
+      <node id="991796682690297081" at="49,5,50,16" concept="9" />
+      <node id="789834969242272284" at="53,96,54,135" concept="8" />
+      <node id="7957514583958536105" at="55,28,56,150" concept="3" />
+      <node id="789834969242272316" at="57,12,58,143" concept="3" />
+      <node id="789834969242272314" at="57,10,59,5" concept="0" />
+      <node id="991796682690297081" at="36,95,39,5" concept="6" />
+      <node id="991796682690297081" at="41,90,44,7" concept="6" />
+      <node id="991796682690297081" at="45,75,48,7" concept="6" />
+      <node id="991796682690297081" at="23,0,27,0" concept="7" trace="isDumbAware#()Z" />
+      <node id="991796682690297081" at="27,0,31,0" concept="7" trace="isApplicable#(Lcom/intellij/openapi/actionSystem/AnActionEvent;Ljava/util/Map;)Z" />
+      <node id="991796682690297081" at="31,0,35,0" concept="7" trace="doUpdate#(Lcom/intellij/openapi/actionSystem/AnActionEvent;Ljava/util/Map;)V" />
+      <node id="991796682690297081" at="18,0,23,0" concept="2" trace="MoveLeft_Action#()V" />
+      <node id="789834969242272305" at="54,135,59,5" concept="6" />
+      <node id="991796682690297081" at="52,0,61,0" concept="7" trace="doExecute#(Lcom/intellij/openapi/actionSystem/AnActionEvent;Ljava/util/Map;)V" />
+      <node id="991796682690297081" at="39,5,49,5" concept="0" />
+      <node id="991796682690297081" at="35,0,52,0" concept="7" trace="collectActionData#(Lcom/intellij/openapi/actionSystem/AnActionEvent;Ljava/util/Map;)Z" />
+      <scope id="991796682690297081" at="24,32,25,16" />
+      <scope id="5826399350075689957" at="28,87,29,215" />
+      <scope id="991796682690297081" at="32,89,33,85" />
+      <scope id="991796682690297081" at="37,53,38,19" />
+      <scope id="991796682690297081" at="42,67,43,31" />
+      <scope id="991796682690297081" at="46,36,47,21" />
+      <scope id="789834969242272306" at="55,28,56,150" />
+      <scope id="789834969242272315" at="57,12,58,143" />
+      <scope id="991796682690297081" at="18,28,21,40" />
+      <scope id="991796682690297081" at="23,0,27,0" />
+      <scope id="991796682690297081" at="27,0,31,0">
         <var name="_params" id="991796682690297081" />
         <var name="event" id="991796682690297081" />
       </scope>
-      <scope id="991796682690297081" at="30,0,34,0">
+      <scope id="991796682690297081" at="31,0,35,0">
         <var name="_params" id="991796682690297081" />
         <var name="event" id="991796682690297081" />
       </scope>
-      <scope id="991796682690297081" at="51,0,55,0">
+      <scope id="991796682690297081" at="18,0,23,0" />
+      <scope id="991796682690297081" at="53,96,59,5">
+        <var name="selection" id="789834969242272285" />
+      </scope>
+      <scope id="991796682690297081" at="40,5,48,7">
+        <var name="editorComponent" id="991796682690297081" />
+      </scope>
+      <scope id="991796682690297081" at="52,0,61,0">
         <var name="_params" id="991796682690297081" />
         <var name="event" id="991796682690297081" />
       </scope>
-      <scope id="991796682690297081" at="17,0,22,0" />
-      <scope id="991796682690297081" at="39,5,47,7">
-        <var name="editorComponent" id="991796682690297081" />
-      </scope>
-      <scope id="991796682690297081" at="35,95,49,16" />
-      <scope id="991796682690297081" at="34,0,51,0">
+      <scope id="991796682690297081" at="36,95,50,16" />
+      <scope id="991796682690297081" at="35,0,52,0">
         <var name="_params" id="991796682690297081" />
         <var name="event" id="991796682690297081" />
       </scope>
-      <unit id="991796682690297081" at="15,0,56,0" name="jetbrains.mps.ide.editor.actions.MoveLeft_Action" />
+      <unit id="991796682690297081" at="16,0,62,0" name="jetbrains.mps.ide.editor.actions.MoveLeft_Action" />
     </file>
   </root>
   <root nodeRef="r:9832fb5f-2578-4b58-8014-a5de79da988e(jetbrains.mps.ide.editor.actions)/991796682690297084">
     <file name="MoveRight_Action.java">
-      <node id="991796682690297084" at="16,0,17,0" concept="12" trace="ICON" />
-      <node id="991796682690297084" at="17,29,18,29" concept="14" />
-      <node id="991796682690297084" at="18,29,19,35" concept="3" />
-      <node id="991796682690297084" at="19,35,20,40" concept="3" />
-      <node id="991796682690297084" at="23,32,24,16" concept="9" />
-      <node id="5995193291385808409" at="27,87,28,335" concept="9" />
-      <node id="991796682690297084" at="31,89,32,85" concept="3" />
-      <node id="991796682690297084" at="36,53,37,19" concept="9" />
-      <node id="991796682690297084" at="39,5,40,90" concept="8" />
-      <node id="991796682690297084" at="41,67,42,31" concept="3" />
-      <node id="991796682690297084" at="43,7,44,75" concept="3" />
-      <node id="991796682690297084" at="45,36,46,21" concept="9" />
-      <node id="991796682690297084" at="48,5,49,16" concept="9" />
-      <node id="7957514583958536127" at="52,96,53,149" concept="3" />
-      <node id="991796682690297084" at="35,95,38,5" concept="6" />
-      <node id="991796682690297084" at="40,90,43,7" concept="6" />
-      <node id="991796682690297084" at="44,75,47,7" concept="6" />
-      <node id="991796682690297084" at="22,0,26,0" concept="7" trace="isDumbAware#()Z" />
-      <node id="991796682690297084" at="26,0,30,0" concept="7" trace="isApplicable#(Lcom/intellij/openapi/actionSystem/AnActionEvent;Ljava/util/Map;)Z" />
-      <node id="991796682690297084" at="30,0,34,0" concept="7" trace="doUpdate#(Lcom/intellij/openapi/actionSystem/AnActionEvent;Ljava/util/Map;)V" />
-      <node id="991796682690297084" at="51,0,55,0" concept="7" trace="doExecute#(Lcom/intellij/openapi/actionSystem/AnActionEvent;Ljava/util/Map;)V" />
-      <node id="991796682690297084" at="17,0,22,0" concept="2" trace="MoveRight_Action#()V" />
-      <node id="991796682690297084" at="38,5,48,5" concept="0" />
-      <node id="991796682690297084" at="34,0,51,0" concept="7" trace="collectActionData#(Lcom/intellij/openapi/actionSystem/AnActionEvent;Ljava/util/Map;)Z" />
-      <scope id="991796682690297084" at="23,32,24,16" />
-      <scope id="5826399350075689968" at="27,87,28,335" />
-      <scope id="991796682690297084" at="31,89,32,85" />
-      <scope id="991796682690297084" at="36,53,37,19" />
-      <scope id="991796682690297084" at="41,67,42,31" />
-      <scope id="991796682690297084" at="45,36,46,21" />
-      <scope id="991796682690297084" at="52,96,53,149" />
-      <scope id="991796682690297084" at="17,29,20,40" />
-      <scope id="991796682690297084" at="22,0,26,0" />
-      <scope id="991796682690297084" at="26,0,30,0">
+      <node id="991796682690297084" at="17,0,18,0" concept="12" trace="ICON" />
+      <node id="991796682690297084" at="18,29,19,29" concept="14" />
+      <node id="991796682690297084" at="19,29,20,35" concept="3" />
+      <node id="991796682690297084" at="20,35,21,40" concept="3" />
+      <node id="991796682690297084" at="24,32,25,16" concept="9" />
+      <node id="5826399350075689969" at="28,87,29,215" concept="9" />
+      <node id="991796682690297084" at="32,89,33,85" concept="3" />
+      <node id="991796682690297084" at="37,53,38,19" concept="9" />
+      <node id="991796682690297084" at="40,5,41,90" concept="8" />
+      <node id="991796682690297084" at="42,67,43,31" concept="3" />
+      <node id="991796682690297084" at="44,7,45,75" concept="3" />
+      <node id="991796682690297084" at="46,36,47,21" concept="9" />
+      <node id="991796682690297084" at="49,5,50,16" concept="9" />
+      <node id="789834969242272255" at="53,96,54,135" concept="8" />
+      <node id="7957514583958536127" at="55,28,56,151" concept="3" />
+      <node id="789834969242272272" at="57,12,58,144" concept="3" />
+      <node id="789834969242272270" at="57,10,59,5" concept="0" />
+      <node id="991796682690297084" at="36,95,39,5" concept="6" />
+      <node id="991796682690297084" at="41,90,44,7" concept="6" />
+      <node id="991796682690297084" at="45,75,48,7" concept="6" />
+      <node id="991796682690297084" at="23,0,27,0" concept="7" trace="isDumbAware#()Z" />
+      <node id="991796682690297084" at="27,0,31,0" concept="7" trace="isApplicable#(Lcom/intellij/openapi/actionSystem/AnActionEvent;Ljava/util/Map;)Z" />
+      <node id="991796682690297084" at="31,0,35,0" concept="7" trace="doUpdate#(Lcom/intellij/openapi/actionSystem/AnActionEvent;Ljava/util/Map;)V" />
+      <node id="991796682690297084" at="18,0,23,0" concept="2" trace="MoveRight_Action#()V" />
+      <node id="789834969242272235" at="54,135,59,5" concept="6" />
+      <node id="991796682690297084" at="52,0,61,0" concept="7" trace="doExecute#(Lcom/intellij/openapi/actionSystem/AnActionEvent;Ljava/util/Map;)V" />
+      <node id="991796682690297084" at="39,5,49,5" concept="0" />
+      <node id="991796682690297084" at="35,0,52,0" concept="7" trace="collectActionData#(Lcom/intellij/openapi/actionSystem/AnActionEvent;Ljava/util/Map;)Z" />
+      <scope id="991796682690297084" at="24,32,25,16" />
+      <scope id="5826399350075689968" at="28,87,29,215" />
+      <scope id="991796682690297084" at="32,89,33,85" />
+      <scope id="991796682690297084" at="37,53,38,19" />
+      <scope id="991796682690297084" at="42,67,43,31" />
+      <scope id="991796682690297084" at="46,36,47,21" />
+      <scope id="789834969242272236" at="55,28,56,151" />
+      <scope id="789834969242272271" at="57,12,58,144" />
+      <scope id="991796682690297084" at="18,29,21,40" />
+      <scope id="991796682690297084" at="23,0,27,0" />
+      <scope id="991796682690297084" at="27,0,31,0">
         <var name="_params" id="991796682690297084" />
         <var name="event" id="991796682690297084" />
       </scope>
-      <scope id="991796682690297084" at="30,0,34,0">
+      <scope id="991796682690297084" at="31,0,35,0">
         <var name="_params" id="991796682690297084" />
         <var name="event" id="991796682690297084" />
       </scope>
-      <scope id="991796682690297084" at="51,0,55,0">
+      <scope id="991796682690297084" at="18,0,23,0" />
+      <scope id="991796682690297084" at="53,96,59,5">
+        <var name="selection" id="789834969242272256" />
+      </scope>
+      <scope id="991796682690297084" at="40,5,48,7">
+        <var name="editorComponent" id="991796682690297084" />
+      </scope>
+      <scope id="991796682690297084" at="52,0,61,0">
         <var name="_params" id="991796682690297084" />
         <var name="event" id="991796682690297084" />
       </scope>
-      <scope id="991796682690297084" at="17,0,22,0" />
-      <scope id="991796682690297084" at="39,5,47,7">
-        <var name="editorComponent" id="991796682690297084" />
-      </scope>
-      <scope id="991796682690297084" at="35,95,49,16" />
-      <scope id="991796682690297084" at="34,0,51,0">
+      <scope id="991796682690297084" at="36,95,50,16" />
+      <scope id="991796682690297084" at="35,0,52,0">
         <var name="_params" id="991796682690297084" />
         <var name="event" id="991796682690297084" />
       </scope>
-      <unit id="991796682690297084" at="15,0,56,0" name="jetbrains.mps.ide.editor.actions.MoveRight_Action" />
+      <unit id="991796682690297084" at="16,0,62,0" name="jetbrains.mps.ide.editor.actions.MoveRight_Action" />
     </file>
   </root>
   <root nodeRef="r:9832fb5f-2578-4b58-8014-a5de79da988e(jetbrains.mps.ide.editor.actions)/991796682690297087">
     <file name="MoveUp_Action.java">
-      <node id="991796682690297087" at="16,0,17,0" concept="12" trace="ICON" />
-      <node id="991796682690297087" at="17,26,18,26" concept="14" />
-      <node id="991796682690297087" at="18,26,19,35" concept="3" />
-      <node id="991796682690297087" at="19,35,20,40" concept="3" />
-      <node id="991796682690297087" at="23,32,24,16" concept="9" />
-      <node id="5995193291385805571" at="27,87,28,335" concept="9" />
-      <node id="991796682690297087" at="31,89,32,85" concept="3" />
-      <node id="991796682690297087" at="36,53,37,19" concept="9" />
-      <node id="991796682690297087" at="39,5,40,90" concept="8" />
-      <node id="991796682690297087" at="41,67,42,31" concept="3" />
-      <node id="991796682690297087" at="43,7,44,75" concept="3" />
-      <node id="991796682690297087" at="45,36,46,21" concept="9" />
-      <node id="991796682690297087" at="48,5,49,16" concept="9" />
-      <node id="7957514583958527992" at="52,96,53,146" concept="3" />
-      <node id="991796682690297087" at="35,95,38,5" concept="6" />
-      <node id="991796682690297087" at="40,90,43,7" concept="6" />
-      <node id="991796682690297087" at="44,75,47,7" concept="6" />
-      <node id="991796682690297087" at="22,0,26,0" concept="7" trace="isDumbAware#()Z" />
-      <node id="991796682690297087" at="26,0,30,0" concept="7" trace="isApplicable#(Lcom/intellij/openapi/actionSystem/AnActionEvent;Ljava/util/Map;)Z" />
-      <node id="991796682690297087" at="30,0,34,0" concept="7" trace="doUpdate#(Lcom/intellij/openapi/actionSystem/AnActionEvent;Ljava/util/Map;)V" />
-      <node id="991796682690297087" at="51,0,55,0" concept="7" trace="doExecute#(Lcom/intellij/openapi/actionSystem/AnActionEvent;Ljava/util/Map;)V" />
-      <node id="991796682690297087" at="17,0,22,0" concept="2" trace="MoveUp_Action#()V" />
-      <node id="991796682690297087" at="38,5,48,5" concept="0" />
-      <node id="991796682690297087" at="34,0,51,0" concept="7" trace="collectActionData#(Lcom/intellij/openapi/actionSystem/AnActionEvent;Ljava/util/Map;)Z" />
-      <scope id="991796682690297087" at="23,32,24,16" />
-      <scope id="5826399350075689979" at="27,87,28,335" />
-      <scope id="991796682690297087" at="31,89,32,85" />
-      <scope id="991796682690297087" at="36,53,37,19" />
-      <scope id="991796682690297087" at="41,67,42,31" />
-      <scope id="991796682690297087" at="45,36,46,21" />
-      <scope id="991796682690297087" at="52,96,53,146" />
-      <scope id="991796682690297087" at="17,26,20,40" />
-      <scope id="991796682690297087" at="22,0,26,0" />
-      <scope id="991796682690297087" at="26,0,30,0">
+      <node id="991796682690297087" at="17,0,18,0" concept="12" trace="ICON" />
+      <node id="991796682690297087" at="18,26,19,26" concept="14" />
+      <node id="991796682690297087" at="19,26,20,35" concept="3" />
+      <node id="991796682690297087" at="20,35,21,40" concept="3" />
+      <node id="991796682690297087" at="24,32,25,16" concept="9" />
+      <node id="5826399350075689980" at="28,87,29,215" concept="9" />
+      <node id="991796682690297087" at="32,89,33,85" concept="3" />
+      <node id="991796682690297087" at="37,53,38,19" concept="9" />
+      <node id="991796682690297087" at="40,5,41,90" concept="8" />
+      <node id="991796682690297087" at="42,67,43,31" concept="3" />
+      <node id="991796682690297087" at="44,7,45,75" concept="3" />
+      <node id="991796682690297087" at="46,36,47,21" concept="9" />
+      <node id="991796682690297087" at="49,5,50,16" concept="9" />
+      <node id="789834969242252877" at="53,96,54,135" concept="8" />
+      <node id="7957514583958527992" at="55,28,56,148" concept="3" />
+      <node id="789834969242272224" at="57,12,58,141" concept="3" />
+      <node id="789834969242252892" at="57,10,59,5" concept="0" />
+      <node id="991796682690297087" at="36,95,39,5" concept="6" />
+      <node id="991796682690297087" at="41,90,44,7" concept="6" />
+      <node id="991796682690297087" at="45,75,48,7" concept="6" />
+      <node id="991796682690297087" at="23,0,27,0" concept="7" trace="isDumbAware#()Z" />
+      <node id="991796682690297087" at="27,0,31,0" concept="7" trace="isApplicable#(Lcom/intellij/openapi/actionSystem/AnActionEvent;Ljava/util/Map;)Z" />
+      <node id="991796682690297087" at="31,0,35,0" concept="7" trace="doUpdate#(Lcom/intellij/openapi/actionSystem/AnActionEvent;Ljava/util/Map;)V" />
+      <node id="991796682690297087" at="18,0,23,0" concept="2" trace="MoveUp_Action#()V" />
+      <node id="789834969242252860" at="54,135,59,5" concept="6" />
+      <node id="991796682690297087" at="52,0,61,0" concept="7" trace="doExecute#(Lcom/intellij/openapi/actionSystem/AnActionEvent;Ljava/util/Map;)V" />
+      <node id="991796682690297087" at="39,5,49,5" concept="0" />
+      <node id="991796682690297087" at="35,0,52,0" concept="7" trace="collectActionData#(Lcom/intellij/openapi/actionSystem/AnActionEvent;Ljava/util/Map;)Z" />
+      <scope id="991796682690297087" at="24,32,25,16" />
+      <scope id="5826399350075689979" at="28,87,29,215" />
+      <scope id="991796682690297087" at="32,89,33,85" />
+      <scope id="991796682690297087" at="37,53,38,19" />
+      <scope id="991796682690297087" at="42,67,43,31" />
+      <scope id="991796682690297087" at="46,36,47,21" />
+      <scope id="789834969242252861" at="55,28,56,148" />
+      <scope id="789834969242252893" at="57,12,58,141" />
+      <scope id="991796682690297087" at="18,26,21,40" />
+      <scope id="991796682690297087" at="23,0,27,0" />
+      <scope id="991796682690297087" at="27,0,31,0">
         <var name="_params" id="991796682690297087" />
         <var name="event" id="991796682690297087" />
       </scope>
-      <scope id="991796682690297087" at="30,0,34,0">
+      <scope id="991796682690297087" at="31,0,35,0">
         <var name="_params" id="991796682690297087" />
         <var name="event" id="991796682690297087" />
       </scope>
-      <scope id="991796682690297087" at="51,0,55,0">
+      <scope id="991796682690297087" at="18,0,23,0" />
+      <scope id="991796682690297087" at="53,96,59,5">
+        <var name="selection" id="789834969242252878" />
+      </scope>
+      <scope id="991796682690297087" at="40,5,48,7">
+        <var name="editorComponent" id="991796682690297087" />
+      </scope>
+      <scope id="991796682690297087" at="52,0,61,0">
         <var name="_params" id="991796682690297087" />
         <var name="event" id="991796682690297087" />
       </scope>
-      <scope id="991796682690297087" at="17,0,22,0" />
-      <scope id="991796682690297087" at="39,5,47,7">
-        <var name="editorComponent" id="991796682690297087" />
-      </scope>
-      <scope id="991796682690297087" at="35,95,49,16" />
-      <scope id="991796682690297087" at="34,0,51,0">
+      <scope id="991796682690297087" at="36,95,50,16" />
+      <scope id="991796682690297087" at="35,0,52,0">
         <var name="_params" id="991796682690297087" />
         <var name="event" id="991796682690297087" />
       </scope>
-      <unit id="991796682690297087" at="15,0,56,0" name="jetbrains.mps.ide.editor.actions.MoveUp_Action" />
+      <unit id="991796682690297087" at="16,0,62,0" name="jetbrains.mps.ide.editor.actions.MoveUp_Action" />
     </file>
   </root>
   <root nodeRef="r:9832fb5f-2578-4b58-8014-a5de79da988e(jetbrains.mps.ide.editor.actions)/991796682690297090">
     <file name="MoveDown_Action.java">
-      <node id="991796682690297090" at="16,0,17,0" concept="12" trace="ICON" />
-      <node id="991796682690297090" at="17,28,18,28" concept="14" />
-      <node id="991796682690297090" at="18,28,19,35" concept="3" />
-      <node id="991796682690297090" at="19,35,20,40" concept="3" />
-      <node id="991796682690297090" at="23,32,24,16" concept="9" />
-      <node id="5995193291385802063" at="27,87,28,335" concept="9" />
-      <node id="991796682690297090" at="31,89,32,85" concept="3" />
-      <node id="991796682690297090" at="36,53,37,19" concept="9" />
-      <node id="991796682690297090" at="39,5,40,90" concept="8" />
-      <node id="991796682690297090" at="41,67,42,31" concept="3" />
-      <node id="991796682690297090" at="43,7,44,75" concept="3" />
-      <node id="991796682690297090" at="45,36,46,21" concept="9" />
-      <node id="991796682690297090" at="48,5,49,16" concept="9" />
-      <node id="7957514583958536083" at="52,96,53,148" concept="3" />
-      <node id="991796682690297090" at="35,95,38,5" concept="6" />
-      <node id="991796682690297090" at="40,90,43,7" concept="6" />
-      <node id="991796682690297090" at="44,75,47,7" concept="6" />
-      <node id="991796682690297090" at="22,0,26,0" concept="7" trace="isDumbAware#()Z" />
-      <node id="991796682690297090" at="26,0,30,0" concept="7" trace="isApplicable#(Lcom/intellij/openapi/actionSystem/AnActionEvent;Ljava/util/Map;)Z" />
-      <node id="991796682690297090" at="30,0,34,0" concept="7" trace="doUpdate#(Lcom/intellij/openapi/actionSystem/AnActionEvent;Ljava/util/Map;)V" />
-      <node id="991796682690297090" at="51,0,55,0" concept="7" trace="doExecute#(Lcom/intellij/openapi/actionSystem/AnActionEvent;Ljava/util/Map;)V" />
-      <node id="991796682690297090" at="17,0,22,0" concept="2" trace="MoveDown_Action#()V" />
-      <node id="991796682690297090" at="38,5,48,5" concept="0" />
-      <node id="991796682690297090" at="34,0,51,0" concept="7" trace="collectActionData#(Lcom/intellij/openapi/actionSystem/AnActionEvent;Ljava/util/Map;)Z" />
-      <scope id="991796682690297090" at="23,32,24,16" />
-      <scope id="5826399350075689072" at="27,87,28,335" />
-      <scope id="991796682690297090" at="31,89,32,85" />
-      <scope id="991796682690297090" at="36,53,37,19" />
-      <scope id="991796682690297090" at="41,67,42,31" />
-      <scope id="991796682690297090" at="45,36,46,21" />
-      <scope id="991796682690297090" at="52,96,53,148" />
-      <scope id="991796682690297090" at="17,28,20,40" />
-      <scope id="991796682690297090" at="22,0,26,0" />
-      <scope id="991796682690297090" at="26,0,30,0">
+      <node id="991796682690297090" at="17,0,18,0" concept="12" trace="ICON" />
+      <node id="991796682690297090" at="18,28,19,28" concept="14" />
+      <node id="991796682690297090" at="19,28,20,35" concept="3" />
+      <node id="991796682690297090" at="20,35,21,40" concept="3" />
+      <node id="991796682690297090" at="24,32,25,16" concept="9" />
+      <node id="5826399350075689073" at="28,87,29,215" concept="9" />
+      <node id="991796682690297090" at="32,89,33,85" concept="3" />
+      <node id="991796682690297090" at="37,53,38,19" concept="9" />
+      <node id="991796682690297090" at="40,5,41,90" concept="8" />
+      <node id="991796682690297090" at="42,67,43,31" concept="3" />
+      <node id="991796682690297090" at="44,7,45,75" concept="3" />
+      <node id="991796682690297090" at="46,36,47,21" concept="9" />
+      <node id="991796682690297090" at="49,5,50,16" concept="9" />
+      <node id="789834969242272295" at="53,96,54,135" concept="8" />
+      <node id="7957514583958536083" at="55,28,56,150" concept="3" />
+      <node id="789834969242272336" at="57,12,58,143" concept="3" />
+      <node id="789834969242272294" at="59,5,60,0" concept="11" />
+      <node id="789834969242272334" at="57,10,59,5" concept="0" />
+      <node id="991796682690297090" at="36,95,39,5" concept="6" />
+      <node id="991796682690297090" at="41,90,44,7" concept="6" />
+      <node id="991796682690297090" at="45,75,48,7" concept="6" />
+      <node id="991796682690297090" at="23,0,27,0" concept="7" trace="isDumbAware#()Z" />
+      <node id="991796682690297090" at="27,0,31,0" concept="7" trace="isApplicable#(Lcom/intellij/openapi/actionSystem/AnActionEvent;Ljava/util/Map;)Z" />
+      <node id="991796682690297090" at="31,0,35,0" concept="7" trace="doUpdate#(Lcom/intellij/openapi/actionSystem/AnActionEvent;Ljava/util/Map;)V" />
+      <node id="991796682690297090" at="18,0,23,0" concept="2" trace="MoveDown_Action#()V" />
+      <node id="789834969242272328" at="54,135,59,5" concept="6" />
+      <node id="991796682690297090" at="39,5,49,5" concept="0" />
+      <node id="991796682690297090" at="52,0,62,0" concept="7" trace="doExecute#(Lcom/intellij/openapi/actionSystem/AnActionEvent;Ljava/util/Map;)V" />
+      <node id="991796682690297090" at="35,0,52,0" concept="7" trace="collectActionData#(Lcom/intellij/openapi/actionSystem/AnActionEvent;Ljava/util/Map;)Z" />
+      <scope id="991796682690297090" at="24,32,25,16" />
+      <scope id="5826399350075689072" at="28,87,29,215" />
+      <scope id="991796682690297090" at="32,89,33,85" />
+      <scope id="991796682690297090" at="37,53,38,19" />
+      <scope id="991796682690297090" at="42,67,43,31" />
+      <scope id="991796682690297090" at="46,36,47,21" />
+      <scope id="789834969242272329" at="55,28,56,150" />
+      <scope id="789834969242272335" at="57,12,58,143" />
+      <scope id="991796682690297090" at="18,28,21,40" />
+      <scope id="991796682690297090" at="23,0,27,0" />
+      <scope id="991796682690297090" at="27,0,31,0">
         <var name="_params" id="991796682690297090" />
         <var name="event" id="991796682690297090" />
       </scope>
-      <scope id="991796682690297090" at="30,0,34,0">
+      <scope id="991796682690297090" at="31,0,35,0">
         <var name="_params" id="991796682690297090" />
         <var name="event" id="991796682690297090" />
       </scope>
-      <scope id="991796682690297090" at="51,0,55,0">
+      <scope id="991796682690297090" at="18,0,23,0" />
+      <scope id="991796682690297090" at="53,96,60,0">
+        <var name="selection" id="789834969242272296" />
+      </scope>
+      <scope id="991796682690297090" at="40,5,48,7">
+        <var name="editorComponent" id="991796682690297090" />
+      </scope>
+      <scope id="991796682690297090" at="52,0,62,0">
         <var name="_params" id="991796682690297090" />
         <var name="event" id="991796682690297090" />
       </scope>
-      <scope id="991796682690297090" at="17,0,22,0" />
-      <scope id="991796682690297090" at="39,5,47,7">
-        <var name="editorComponent" id="991796682690297090" />
-      </scope>
-      <scope id="991796682690297090" at="35,95,49,16" />
-      <scope id="991796682690297090" at="34,0,51,0">
+      <scope id="991796682690297090" at="36,95,50,16" />
+      <scope id="991796682690297090" at="35,0,52,0">
         <var name="_params" id="991796682690297090" />
         <var name="event" id="991796682690297090" />
       </scope>
-      <unit id="991796682690297090" at="15,0,56,0" name="jetbrains.mps.ide.editor.actions.MoveDown_Action" />
+      <unit id="991796682690297090" at="16,0,63,0" name="jetbrains.mps.ide.editor.actions.MoveDown_Action" />
     </file>
   </root>
 </debug-info>
