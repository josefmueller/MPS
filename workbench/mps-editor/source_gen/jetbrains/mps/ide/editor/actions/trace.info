--- conflicted
+++ resolved
@@ -3642,126 +3642,6 @@
   </root>
   <root nodeRef="r:9832fb5f-2578-4b58-8014-a5de79da988e(jetbrains.mps.ide.editor.actions)/7791284463049113795">
     <file name="EditorActionUtils.java">
-<<<<<<< HEAD
-      <node id="130230197973334068" at="30,87,31,133" concept="10" />
-      <node id="795210086019271320" at="34,54,35,19" concept="10" />
-      <node id="795210086019271338" at="36,5,37,83" concept="10" />
-      <node id="6786694707189028631" at="39,88,40,79" concept="9" />
-      <node id="6786694707189037808" at="40,79,41,36" concept="11" />
-      <node id="6786694707189037804" at="42,52,43,18" concept="10" />
-      <node id="130230197973316870" at="44,5,45,76" concept="9" />
-      <node id="130230197973316881" at="46,32,47,18" concept="10" />
-      <node id="130230197973316887" at="48,5,49,44" concept="9" />
-      <node id="130230197973316893" at="49,44,50,76" concept="10" />
-      <node id="7791284463049113804" at="56,76,57,13" concept="10" />
-      <node id="7354143240104437079" at="58,5,59,68" concept="4" />
-      <node id="7791284463049113896" at="65,75,66,13" concept="10" />
-      <node id="7354143240104465650" at="67,5,68,76" concept="4" />
-      <node id="6715535892750487725" at="72,93,73,79" concept="9" />
-      <node id="7354143240104372775" at="74,72,75,75" concept="11" />
-      <node id="7354143240104372777" at="75,75,76,88" concept="9" />
-      <node id="7354143240104372790" at="77,33,78,60" concept="11" />
-      <node id="7354143240104372792" at="78,60,79,66" concept="4" />
-      <node id="7354143240104442025" at="81,90,82,15" concept="10" />
-      <node id="7354143240104372822" at="84,5,85,50" concept="4" />
-      <node id="7555663668002345574" at="87,101,88,97" concept="11" />
-      <node id="6862298564642483385" at="88,97,89,112" concept="9" />
-      <node id="5940644462852679096" at="89,112,90,0" concept="12" />
-      <node id="6862298564642482175" at="91,181,92,58" concept="11" />
-      <node id="6862298564642483241" at="92,58,93,80" concept="10" />
-      <node id="6862298564642482208" at="94,5,95,16" concept="10" />
-      <node id="7354143240104448100" at="101,76,102,80" concept="4" />
-      <node id="7354143240104479686" at="107,82,108,88" concept="4" />
-      <node id="7791284463049113988" at="119,33,120,19" concept="10" />
-      <node id="7791284463049113993" at="121,5,122,0" concept="12" />
-      <node id="7791284463049113996" at="123,34,124,64" concept="9" />
-      <node id="3525722439544794366" at="125,31,126,72" concept="9" />
-      <node id="7079870037014465370" at="127,31,128,74" concept="9" />
-      <node id="2034046503361585979" at="130,31,131,102" concept="4" />
-      <node id="8046483369599190901" at="134,31,135,24" concept="10" />
-      <node id="3525722439544794387" at="137,9,138,57" concept="10" />
-      <node id="7791284463049114013" at="140,5,141,16" concept="10" />
-      <node id="7791284463049114034" at="151,33,152,19" concept="10" />
-      <node id="7791284463049114036" at="153,5,154,0" concept="12" />
-      <node id="7791284463049114039" at="155,33,156,64" concept="9" />
-      <node id="3525722439544794323" at="157,31,158,72" concept="9" />
-      <node id="7079870037014465388" at="159,31,160,74" concept="9" />
-      <node id="2034046503361579176" at="162,31,163,102" concept="4" />
-      <node id="8046483369599190895" at="166,31,167,24" concept="10" />
-      <node id="3525722439544794344" at="169,9,170,69" concept="10" />
-      <node id="7791284463049114056" at="172,5,173,16" concept="10" />
-      <node id="6671928847437110374" at="175,59,176,62" concept="9" />
-      <node id="6671928847437110661" at="176,62,177,70" concept="10" />
-      <node id="6671928847437167361" at="179,60,180,62" concept="9" />
-      <node id="6671928847437167366" at="180,62,181,70" concept="10" />
-      <node id="7791284463049114072" at="183,63,184,61" concept="9" />
-      <node id="2034046503361589607" at="186,25,187,140" concept="9" />
-      <node id="2034046503361589618" at="187,140,188,69" concept="4" />
-      <node id="7791284463049114107" at="190,7,191,24" concept="10" />
-      <node id="7791284463049114117" at="193,60,194,34" concept="10" />
-      <node id="7791284463049114125" at="28,0,30,0" concept="3" trace="EditorActionUtils#()V" />
-      <node id="130230197973334063" at="30,0,33,0" concept="14" trace="isReadonlyActionEnabled#(Ljetbrains/mps/nodeEditor/EditorComponent;)Z" />
-      <node id="795210086019271309" at="33,115,36,5" concept="7" />
-      <node id="6786694707189037793" at="41,36,44,5" concept="7" />
-      <node id="130230197973316879" at="45,76,48,5" concept="7" />
-      <node id="7791284463049113802" at="55,65,58,5" concept="7" />
-      <node id="7791284463049113894" at="64,71,67,5" concept="7" />
-      <node id="7354143240104372802" at="80,7,83,7" concept="7" />
-      <node id="7354143240104448078" at="101,0,104,0" concept="14" trace="callInsertPlaceholderAction#(Ljetbrains/mps/openapi/editor/cells/EditorCell;)V" />
-      <node id="7354143240104479683" at="107,0,110,0" concept="14" trace="callInsertPlaceholderBeforeAction#(Ljetbrains/mps/openapi/editor/cells/EditorCell;)V" />
-      <node id="7791284463049113986" at="118,73,121,5" concept="7" />
-      <node id="2034046503361585977" at="130,0,133,0" concept="8" trace="run#()V" />
-      <node id="8046483369599190899" at="133,13,136,11" concept="7" />
-      <node id="7791284463049114029" at="150,72,153,5" concept="7" />
-      <node id="5495892681292198899" at="162,0,165,0" concept="8" trace="run#()V" />
-      <node id="8046483369599190890" at="165,13,168,11" concept="7" />
-      <node id="7791284463049114112" at="193,0,196,0" concept="14" trace="isLinkCollection#(Ljetbrains/mps/openapi/editor/cells/EditorCell;)Z" />
-      <node id="7354143240104372788" at="76,88,80,7" concept="7" />
-      <node id="6862298564642482173" at="90,0,94,5" concept="7" />
-      <node id="6671928847437098611" at="175,0,179,0" concept="14" trace="isOnLeftBoundary#(Ljetbrains/mps/openapi/editor/cells/EditorCell;)Z" />
-      <node id="6671928847437162856" at="179,0,183,0" concept="14" trace="isOnRightBoundary#(Ljetbrains/mps/openapi/editor/cells/EditorCell;)Z" />
-      <node id="5495892681292201671" at="186,0,190,0" concept="8" trace="run#()V" />
-      <node id="2034046503361585973" at="128,74,133,13" concept="4" />
-      <node id="5495892681292198897" at="160,74,165,13" concept="4" />
-      <node id="795210086019136655" at="33,0,39,0" concept="14" trace="isWriteActionEnabled#(Ljetbrains/mps/nodeEditor/EditorComponent;Ljava/lang/Iterable;)Z" />
-      <node id="7791284463049113796" at="55,0,61,0" concept="14" trace="callInsertAction#(Ljetbrains/mps/openapi/editor/cells/EditorCell;)V" />
-      <node id="7791284463049113888" at="64,0,70,0" concept="14" trace="callInsertBeforeAction#(Ljetbrains/mps/openapi/editor/cells/EditorCell;)V" />
-      <node id="5495892681292201669" at="184,61,190,7" concept="4" />
-      <node id="6862298564642476880" at="87,0,97,0" concept="14" trace="getSiblingCollectionForInsert#(Ljetbrains/mps/openapi/editor/cells/EditorCell;Z)Ljetbrains/mps/openapi/editor/cells/EditorCell;" />
-      <node id="7791284463049114067" at="183,0,193,0" concept="14" trace="hasSingleRole#(Ljetbrains/mps/openapi/editor/cells/EditorCell;)Z" />
-      <node id="7354143240104372773" at="73,79,84,5" concept="7" />
-      <node id="3525722439544794372" at="126,72,137,9" concept="7" />
-      <node id="7079870037014465383" at="158,72,169,9" concept="7" />
-      <node id="130230197973316819" at="39,0,52,0" concept="14" trace="getEditorCellToInsert#(Ljetbrains/mps/nodeEditor/EditorComponent;)Ljetbrains/mps/openapi/editor/cells/EditorCell;" />
-      <node id="7354143240104372843" at="72,0,87,0" concept="14" trace="callAction#(Ljetbrains/mps/openapi/editor/cells/EditorCell;Ljetbrains/mps/openapi/editor/cells/CellActionType;Z)V" />
-      <node id="3525722439544794361" at="124,64,139,7" concept="7" />
-      <node id="3525722439544794318" at="156,64,171,7" concept="7" />
-      <node id="7791284463049113994" at="122,0,140,5" concept="7" />
-      <node id="7791284463049114037" at="154,0,172,5" concept="7" />
-      <node id="7791284463049113980" at="118,0,143,0" concept="14" trace="hasSingleRolesAtRightBoundary#(Ljetbrains/mps/openapi/editor/cells/EditorCell;)Z" />
-      <node id="7791284463049114023" at="150,0,175,0" concept="14" trace="hasSingleRolesAtLeftBoundary#(Ljetbrains/mps/openapi/editor/cells/EditorCell;)Z" />
-      <scope id="7791284463049114128" at="28,30,28,30" />
-      <scope id="130230197973334066" at="30,87,31,133" />
-      <scope id="795210086019271319" at="34,54,35,19" />
-      <scope id="6786694707189037794" at="42,52,43,18" />
-      <scope id="130230197973316880" at="46,32,47,18" />
-      <scope id="7791284463049113803" at="56,76,57,13" />
-      <scope id="7791284463049113895" at="65,75,66,13" />
-      <scope id="7354143240104372812" at="81,90,82,15" />
-      <scope id="7354143240104448080" at="101,76,102,80" />
-      <scope id="7354143240104479685" at="107,82,108,88" />
-      <scope id="7791284463049113987" at="119,33,120,19" />
-      <scope id="2034046503361585978" at="130,31,131,102" />
-      <scope id="8046483369599190900" at="134,31,135,24" />
-      <scope id="7791284463049114033" at="151,33,152,19" />
-      <scope id="5495892681292198901" at="162,31,163,102" />
-      <scope id="8046483369599190891" at="166,31,167,24" />
-      <scope id="7791284463049114116" at="193,60,194,34" />
-      <scope id="7791284463049114125" at="28,0,30,0" />
-      <scope id="7354143240104372789" at="77,33,79,66" />
-      <scope id="6862298564642482174" at="91,181,93,80" />
-      <scope id="6671928847437098615" at="175,59,177,70">
-=======
       <node id="130230197973334068" at="28,87,29,133" concept="10" />
       <node id="795210086019271320" at="32,54,33,19" concept="10" />
       <node id="795210086019271338" at="34,5,35,83" concept="10" />
@@ -3772,195 +3652,159 @@
       <node id="130230197973316881" at="44,32,45,18" concept="10" />
       <node id="130230197973316887" at="46,5,47,44" concept="9" />
       <node id="130230197973316893" at="47,44,48,76" concept="10" />
-      <node id="6715535892750487725" at="54,65,55,79" concept="9" />
-      <node id="7791284463049113804" at="56,76,57,13" concept="10" />
-      <node id="7791284463049113814" at="58,5,59,0" concept="12" />
-      <node id="7791284463049113817" at="60,72,61,75" concept="11" />
-      <node id="7791284463049113819" at="61,75,62,87" concept="9" />
-      <node id="7791284463049113828" at="62,87,63,0" concept="12" />
-      <node id="7791284463049113831" at="64,33,65,60" concept="11" />
-      <node id="7791284463049113833" at="65,60,66,65" concept="4" />
-      <node id="7791284463049113860" at="67,7,68,0" concept="12" />
-      <node id="7791284463049113863" at="69,101,70,15" concept="10" />
-      <node id="6715535892749956941" at="72,5,73,61" concept="4" />
-      <node id="7555663668002345574" at="79,101,80,97" concept="11" />
-      <node id="6862298564642483385" at="80,97,81,112" concept="9" />
-      <node id="5940644462852679096" at="81,112,82,0" concept="12" />
-      <node id="6862298564642482175" at="83,181,84,58" concept="11" />
-      <node id="6862298564642483241" at="84,58,85,80" concept="10" />
-      <node id="6862298564642482208" at="86,5,87,16" concept="10" />
-      <node id="6715535892750455601" at="92,71,93,79" concept="9" />
-      <node id="7791284463049113896" at="94,75,95,13" concept="10" />
-      <node id="7791284463049113906" at="96,5,97,0" concept="12" />
-      <node id="7791284463049113909" at="98,72,99,77" concept="11" />
-      <node id="7791284463049113911" at="99,77,100,88" concept="9" />
-      <node id="7791284463049113920" at="100,88,101,0" concept="12" />
-      <node id="6862298564642483299" at="102,33,103,60" concept="11" />
-      <node id="6862298564642483301" at="103,60,104,66" concept="4" />
-      <node id="7791284463049113952" at="105,7,106,0" concept="12" />
-      <node id="7791284463049113955" at="107,108,108,15" concept="10" />
-      <node id="7791284463049113971" at="110,5,111,0" concept="12" />
-      <node id="6715535892750000624" at="111,0,112,68" concept="4" />
-      <node id="7791284463049113988" at="122,33,123,19" concept="10" />
-      <node id="7791284463049113993" at="124,5,125,0" concept="12" />
-      <node id="7791284463049113996" at="126,34,127,58" concept="9" />
-      <node id="3525722439544794366" at="128,31,129,66" concept="9" />
-      <node id="8046483369599190901" at="130,105,131,22" concept="10" />
-      <node id="3525722439544794387" at="132,9,133,57" concept="10" />
-      <node id="7791284463049114013" at="135,5,136,16" concept="10" />
-      <node id="7791284463049114034" at="146,33,147,19" concept="10" />
-      <node id="7791284463049114036" at="148,5,149,0" concept="12" />
-      <node id="7791284463049114039" at="150,33,151,58" concept="9" />
-      <node id="3525722439544794323" at="152,31,153,66" concept="9" />
-      <node id="8046483369599190895" at="154,105,155,22" concept="10" />
-      <node id="3525722439544794344" at="156,9,157,69" concept="10" />
-      <node id="7791284463049114056" at="159,5,160,16" concept="10" />
-      <node id="6671928847437110374" at="162,59,163,62" concept="9" />
-      <node id="6671928847437110661" at="163,62,164,70" concept="10" />
-      <node id="6671928847437167361" at="166,60,167,62" concept="9" />
-      <node id="6671928847437167366" at="167,62,168,70" concept="10" />
-      <node id="2034046503361589607" at="170,57,171,136" concept="9" />
-      <node id="7791284463049114107" at="171,136,172,57" concept="10" />
-      <node id="7791284463049114117" at="174,60,175,34" concept="10" />
+      <node id="7791284463049113804" at="55,76,56,13" concept="10" />
+      <node id="7354143240104437079" at="57,5,58,68" concept="4" />
+      <node id="7555663668002345574" at="64,101,65,97" concept="11" />
+      <node id="6862298564642483385" at="65,97,66,112" concept="9" />
+      <node id="5940644462852679096" at="66,112,67,0" concept="12" />
+      <node id="6862298564642482175" at="68,181,69,58" concept="11" />
+      <node id="6862298564642483241" at="69,58,70,80" concept="10" />
+      <node id="6862298564642482208" at="71,5,72,16" concept="10" />
+      <node id="7791284463049113896" at="78,75,79,13" concept="10" />
+      <node id="7354143240104465650" at="80,5,81,76" concept="4" />
+      <node id="6715535892750487725" at="85,93,86,79" concept="9" />
+      <node id="7354143240104372775" at="87,72,88,75" concept="11" />
+      <node id="7354143240104372777" at="88,75,89,88" concept="9" />
+      <node id="7354143240104372790" at="90,33,91,60" concept="11" />
+      <node id="7354143240104372792" at="91,60,92,66" concept="4" />
+      <node id="7354143240104442025" at="94,90,95,15" concept="10" />
+      <node id="7354143240104372822" at="97,5,98,50" concept="4" />
+      <node id="7354143240104448100" at="105,76,106,80" concept="4" />
+      <node id="7354143240104479686" at="111,82,112,88" concept="4" />
+      <node id="7791284463049113988" at="123,33,124,19" concept="10" />
+      <node id="7791284463049113993" at="125,5,126,0" concept="12" />
+      <node id="7791284463049113996" at="127,34,128,58" concept="9" />
+      <node id="3525722439544794366" at="129,31,130,66" concept="9" />
+      <node id="8046483369599190901" at="131,105,132,22" concept="10" />
+      <node id="3525722439544794387" at="133,9,134,57" concept="10" />
+      <node id="7791284463049114013" at="136,5,137,16" concept="10" />
+      <node id="7791284463049114034" at="147,33,148,19" concept="10" />
+      <node id="7791284463049114036" at="149,5,150,0" concept="12" />
+      <node id="7791284463049114039" at="151,33,152,58" concept="9" />
+      <node id="3525722439544794323" at="153,31,154,66" concept="9" />
+      <node id="8046483369599190895" at="155,105,156,22" concept="10" />
+      <node id="3525722439544794344" at="157,9,158,69" concept="10" />
+      <node id="7791284463049114056" at="160,5,161,16" concept="10" />
+      <node id="6671928847437110374" at="163,59,164,62" concept="9" />
+      <node id="6671928847437110661" at="164,62,165,70" concept="10" />
+      <node id="6671928847437167361" at="167,60,168,62" concept="9" />
+      <node id="6671928847437167366" at="168,62,169,70" concept="10" />
+      <node id="2034046503361589607" at="171,57,172,136" concept="9" />
+      <node id="7791284463049114107" at="172,136,173,57" concept="10" />
+      <node id="7791284463049114117" at="175,60,176,34" concept="10" />
       <node id="7791284463049114125" at="26,0,28,0" concept="3" trace="EditorActionUtils#()V" />
       <node id="130230197973334063" at="28,0,31,0" concept="14" trace="isReadonlyActionEnabled#(Ljetbrains/mps/nodeEditor/EditorComponent;)Z" />
       <node id="795210086019271309" at="31,115,34,5" concept="7" />
       <node id="6786694707189037793" at="39,36,42,5" concept="7" />
       <node id="130230197973316879" at="43,76,46,5" concept="7" />
-      <node id="7791284463049113802" at="55,79,58,5" concept="7" />
-      <node id="7791284463049113861" at="68,0,71,7" concept="7" />
-      <node id="7791284463049113894" at="93,79,96,5" concept="7" />
-      <node id="7791284463049113953" at="106,0,109,7" concept="7" />
-      <node id="7791284463049113986" at="121,73,124,5" concept="7" />
-      <node id="3525722439544794372" at="129,66,132,9" concept="7" />
-      <node id="7791284463049114029" at="145,72,148,5" concept="7" />
-      <node id="7079870037014465383" at="153,66,156,9" concept="7" />
-      <node id="7791284463049114112" at="174,0,177,0" concept="14" trace="isLinkCollection#(Ljetbrains/mps/openapi/editor/cells/EditorCell;)Z" />
-      <node id="7791284463049113829" at="63,0,67,7" concept="7" />
-      <node id="6862298564642482173" at="82,0,86,5" concept="7" />
-      <node id="6862298564642483297" at="101,0,105,7" concept="7" />
-      <node id="6671928847437098611" at="162,0,166,0" concept="14" trace="isOnLeftBoundary#(Ljetbrains/mps/openapi/editor/cells/EditorCell;)Z" />
-      <node id="6671928847437162856" at="166,0,170,0" concept="14" trace="isOnRightBoundary#(Ljetbrains/mps/openapi/editor/cells/EditorCell;)Z" />
-      <node id="7791284463049114067" at="170,0,174,0" concept="14" trace="hasSingleRole#(Ljetbrains/mps/openapi/editor/cells/EditorCell;)Z" />
+      <node id="7791284463049113802" at="54,65,57,5" concept="7" />
+      <node id="7791284463049113894" at="77,71,80,5" concept="7" />
+      <node id="7354143240104372802" at="93,7,96,7" concept="7" />
+      <node id="7354143240104448078" at="105,0,108,0" concept="14" trace="callInsertPlaceholderAction#(Ljetbrains/mps/openapi/editor/cells/EditorCell;)V" />
+      <node id="7354143240104479683" at="111,0,114,0" concept="14" trace="callInsertPlaceholderBeforeAction#(Ljetbrains/mps/openapi/editor/cells/EditorCell;)V" />
+      <node id="7791284463049113986" at="122,73,125,5" concept="7" />
+      <node id="3525722439544794372" at="130,66,133,9" concept="7" />
+      <node id="7791284463049114029" at="146,72,149,5" concept="7" />
+      <node id="7079870037014465383" at="154,66,157,9" concept="7" />
+      <node id="7791284463049114112" at="175,0,178,0" concept="14" trace="isLinkCollection#(Ljetbrains/mps/openapi/editor/cells/EditorCell;)Z" />
+      <node id="6862298564642482173" at="67,0,71,5" concept="7" />
+      <node id="7354143240104372788" at="89,88,93,7" concept="7" />
+      <node id="6671928847437098611" at="163,0,167,0" concept="14" trace="isOnLeftBoundary#(Ljetbrains/mps/openapi/editor/cells/EditorCell;)Z" />
+      <node id="6671928847437162856" at="167,0,171,0" concept="14" trace="isOnRightBoundary#(Ljetbrains/mps/openapi/editor/cells/EditorCell;)Z" />
+      <node id="7791284463049114067" at="171,0,175,0" concept="14" trace="hasSingleRole#(Ljetbrains/mps/openapi/editor/cells/EditorCell;)Z" />
       <node id="795210086019136655" at="31,0,37,0" concept="14" trace="isWriteActionEnabled#(Ljetbrains/mps/nodeEditor/EditorComponent;Ljava/lang/Iterable;)Z" />
-      <node id="3525722439544794361" at="127,58,134,7" concept="7" />
-      <node id="3525722439544794318" at="151,58,158,7" concept="7" />
-      <node id="6862298564642476880" at="79,0,89,0" concept="14" trace="getSiblingCollectionForInsert#(Ljetbrains/mps/openapi/editor/cells/EditorCell;Z)Ljetbrains/mps/openapi/editor/cells/EditorCell;" />
-      <node id="7791284463049113994" at="125,0,135,5" concept="7" />
-      <node id="7791284463049114037" at="149,0,159,5" concept="7" />
+      <node id="7791284463049113796" at="54,0,60,0" concept="14" trace="callInsertAction#(Ljetbrains/mps/openapi/editor/cells/EditorCell;)V" />
+      <node id="7791284463049113888" at="77,0,83,0" concept="14" trace="callInsertBeforeAction#(Ljetbrains/mps/openapi/editor/cells/EditorCell;)V" />
+      <node id="3525722439544794361" at="128,58,135,7" concept="7" />
+      <node id="3525722439544794318" at="152,58,159,7" concept="7" />
+      <node id="6862298564642476880" at="64,0,74,0" concept="14" trace="getSiblingCollectionForInsert#(Ljetbrains/mps/openapi/editor/cells/EditorCell;Z)Ljetbrains/mps/openapi/editor/cells/EditorCell;" />
+      <node id="7791284463049113994" at="126,0,136,5" concept="7" />
+      <node id="7791284463049114037" at="150,0,160,5" concept="7" />
+      <node id="7354143240104372773" at="86,79,97,5" concept="7" />
       <node id="130230197973316819" at="37,0,50,0" concept="14" trace="getEditorCellToInsert#(Ljetbrains/mps/nodeEditor/EditorComponent;)Ljetbrains/mps/openapi/editor/cells/EditorCell;" />
-      <node id="7791284463049113815" at="59,0,72,5" concept="7" />
-      <node id="7791284463049113907" at="97,0,110,5" concept="7" />
-      <node id="7791284463049113980" at="121,0,138,0" concept="14" trace="hasSingleRolesAtRightBoundary#(Ljetbrains/mps/openapi/editor/cells/EditorCell;)Z" />
-      <node id="7791284463049114023" at="145,0,162,0" concept="14" trace="hasSingleRolesAtLeftBoundary#(Ljetbrains/mps/openapi/editor/cells/EditorCell;)Z" />
-      <node id="7791284463049113796" at="54,0,75,0" concept="14" trace="callInsertAction#(Ljetbrains/mps/openapi/editor/cells/EditorCell;)V" />
-      <node id="7791284463049113888" at="92,0,114,0" concept="14" trace="callInsertBeforeAction#(Ljetbrains/mps/openapi/editor/cells/EditorCell;)V" />
+      <node id="7354143240104372843" at="85,0,100,0" concept="14" trace="callAction#(Ljetbrains/mps/openapi/editor/cells/EditorCell;Ljetbrains/mps/openapi/editor/cells/CellActionType;Z)V" />
+      <node id="7791284463049113980" at="122,0,139,0" concept="14" trace="hasSingleRolesAtRightBoundary#(Ljetbrains/mps/openapi/editor/cells/EditorCell;)Z" />
+      <node id="7791284463049114023" at="146,0,163,0" concept="14" trace="hasSingleRolesAtLeftBoundary#(Ljetbrains/mps/openapi/editor/cells/EditorCell;)Z" />
       <scope id="7791284463049114128" at="26,30,26,30" />
       <scope id="130230197973334066" at="28,87,29,133" />
       <scope id="795210086019271319" at="32,54,33,19" />
       <scope id="6786694707189037794" at="40,52,41,18" />
       <scope id="130230197973316880" at="44,32,45,18" />
-      <scope id="7791284463049113803" at="56,76,57,13" />
-      <scope id="7791284463049113862" at="69,101,70,15" />
-      <scope id="7791284463049113895" at="94,75,95,13" />
-      <scope id="7791284463049113954" at="107,108,108,15" />
-      <scope id="7791284463049113987" at="122,33,123,19" />
-      <scope id="3525722439544794384" at="130,105,131,22" />
-      <scope id="7791284463049114033" at="146,33,147,19" />
-      <scope id="7079870037014465387" at="154,105,155,22" />
-      <scope id="7791284463049114116" at="174,60,175,34" />
+      <scope id="7791284463049113803" at="55,76,56,13" />
+      <scope id="7791284463049113895" at="78,75,79,13" />
+      <scope id="7354143240104372812" at="94,90,95,15" />
+      <scope id="7354143240104448080" at="105,76,106,80" />
+      <scope id="7354143240104479685" at="111,82,112,88" />
+      <scope id="7791284463049113987" at="123,33,124,19" />
+      <scope id="3525722439544794384" at="131,105,132,22" />
+      <scope id="7791284463049114033" at="147,33,148,19" />
+      <scope id="7079870037014465387" at="155,105,156,22" />
+      <scope id="7791284463049114116" at="175,60,176,34" />
       <scope id="7791284463049114125" at="26,0,28,0" />
-      <scope id="7791284463049113830" at="64,33,66,65" />
-      <scope id="6862298564642482174" at="83,181,85,80" />
-      <scope id="6862298564642483298" at="102,33,104,66" />
-      <scope id="6671928847437098615" at="162,59,164,70">
->>>>>>> 3e46dbab
+      <scope id="6862298564642482174" at="68,181,70,80" />
+      <scope id="7354143240104372789" at="90,33,92,66" />
+      <scope id="6671928847437098615" at="163,59,165,70">
         <var name="prevLeaf" id="6671928847437110375" />
       </scope>
-      <scope id="6671928847437162862" at="166,60,168,70">
+      <scope id="6671928847437162862" at="167,60,169,70">
         <var name="nextLeaf" id="6671928847437167362" />
       </scope>
-      <scope id="7791284463049114071" at="170,57,172,57">
+      <scope id="7791284463049114071" at="171,57,173,57">
         <var name="l" id="2034046503361589608" />
       </scope>
       <scope id="130230197973334063" at="28,0,31,0">
         <var name="editorComponent" id="130230197973334093" />
       </scope>
-<<<<<<< HEAD
-      <scope id="7354143240104448078" at="101,0,104,0">
+      <scope id="7354143240104448078" at="105,0,108,0">
         <var name="cell" id="7354143240104448105" />
       </scope>
-      <scope id="7354143240104479683" at="107,0,110,0">
+      <scope id="7354143240104479683" at="111,0,114,0">
         <var name="cell" id="7354143240104479691" />
       </scope>
-      <scope id="2034046503361585977" at="130,0,133,0" />
-      <scope id="5495892681292198899" at="162,0,165,0" />
-      <scope id="7791284463049114112" at="193,0,196,0">
+      <scope id="7791284463049114112" at="175,0,178,0">
         <var name="cell" id="7791284463049114113" />
       </scope>
-      <scope id="795210086019136656" at="33,115,37,83" />
-      <scope id="7791284463049113801" at="55,65,59,68" />
-      <scope id="7791284463049113893" at="64,71,68,76" />
-      <scope id="6671928847437098611" at="175,0,179,0">
-=======
-      <scope id="7791284463049114112" at="174,0,177,0">
-        <var name="cell" id="7791284463049114113" />
-      </scope>
       <scope id="795210086019136656" at="31,115,35,83" />
-      <scope id="6671928847437098611" at="162,0,166,0">
->>>>>>> 3e46dbab
+      <scope id="7791284463049113801" at="54,65,58,68" />
+      <scope id="7791284463049113893" at="77,71,81,76" />
+      <scope id="6671928847437098611" at="163,0,167,0">
         <var name="cell" id="6671928847437102717" />
       </scope>
-      <scope id="6671928847437162856" at="166,0,170,0">
+      <scope id="6671928847437162856" at="167,0,171,0">
         <var name="cell" id="6671928847437163928" />
       </scope>
-      <scope id="7791284463049114067" at="170,0,174,0">
+      <scope id="7791284463049114067" at="171,0,175,0">
         <var name="cell" id="7791284463049114068" />
       </scope>
-      <scope id="3525722439544794365" at="128,31,133,57">
+      <scope id="3525722439544794365" at="129,31,134,57">
         <var name="nextLeaf" id="3525722439544794367" />
       </scope>
-      <scope id="3525722439544794322" at="152,31,157,69">
+      <scope id="3525722439544794322" at="153,31,158,69">
         <var name="prevLeaf" id="3525722439544794324" />
       </scope>
       <scope id="795210086019136655" at="31,0,37,0">
         <var name="changingCells" id="795210086019146768" />
         <var name="editorComponent" id="795210086019136665" />
       </scope>
-<<<<<<< HEAD
-      <scope id="7791284463049113796" at="55,0,61,0">
+      <scope id="7791284463049113796" at="54,0,60,0">
         <var name="cell" id="7791284463049113797" />
       </scope>
-      <scope id="7791284463049113888" at="64,0,70,0">
+      <scope id="7791284463049113888" at="77,0,83,0">
         <var name="cell" id="7791284463049113889" />
       </scope>
-      <scope id="6862298564642476883" at="87,101,95,16">
+      <scope id="6862298564642476883" at="64,101,72,16">
         <var name="nextLeaf" id="6862298564642483386" />
       </scope>
-      <scope id="7791284463049114071" at="183,63,191,24">
-        <var name="result" id="7791284463049114073" />
-      </scope>
-      <scope id="7354143240104372774" at="74,72,83,7">
+      <scope id="7791284463049113995" at="127,34,135,7">
+        <var name="parentCell" id="7791284463049113997" />
+      </scope>
+      <scope id="7791284463049114038" at="151,33,159,7">
+        <var name="parentCell" id="7791284463049114040" />
+      </scope>
+      <scope id="7354143240104372774" at="87,72,96,7">
         <var name="cellWithRole" id="7354143240104372778" />
       </scope>
-      <scope id="3525722439544794384" at="127,31,136,11">
-        <var name="ancestor" id="7079870037014465371" />
-=======
-      <scope id="6862298564642476883" at="79,101,87,16">
-        <var name="nextLeaf" id="6862298564642483386" />
-      </scope>
-      <scope id="7791284463049113995" at="126,34,134,7">
-        <var name="parentCell" id="7791284463049113997" />
->>>>>>> 3e46dbab
-      </scope>
-      <scope id="7791284463049114038" at="150,33,158,7">
-        <var name="parentCell" id="7791284463049114040" />
-      </scope>
-<<<<<<< HEAD
-      <scope id="6862298564642476880" at="87,0,97,0">
-=======
-      <scope id="6862298564642476880" at="79,0,89,0">
->>>>>>> 3e46dbab
+      <scope id="6862298564642476880" at="64,0,74,0">
         <var name="cell" id="6862298564642482212" />
         <var name="forward" id="6862298564642482171" />
       </scope>
@@ -3969,73 +3813,26 @@
         <var name="iterator" id="130230197973316871" />
         <var name="selection" id="6786694707189028632" />
       </scope>
-<<<<<<< HEAD
-      <scope id="130230197973316819" at="39,0,52,0">
+      <scope id="130230197973316819" at="37,0,50,0">
         <var name="editorComponent" id="130230197973316823" />
       </scope>
-      <scope id="7354143240104372766" at="72,93,85,50">
+      <scope id="7354143240104372766" at="85,93,98,50">
         <var name="actionHandler" id="6715535892750487726" />
       </scope>
-      <scope id="3525722439544794365" at="125,31,138,57">
-        <var name="nextLeaf" id="3525722439544794367" />
-      </scope>
-      <scope id="3525722439544794322" at="157,31,170,69">
-        <var name="prevLeaf" id="3525722439544794324" />
-      </scope>
-      <scope id="7354143240104372843" at="72,0,87,0">
+      <scope id="7354143240104372843" at="85,0,100,0">
         <var name="after" id="7354143240104455335" />
         <var name="cell" id="7354143240104372830" />
         <var name="cellAction" id="7354143240104443973" />
       </scope>
-      <scope id="7791284463049113995" at="123,34,139,7">
-        <var name="parentCell" id="7791284463049113997" />
-=======
-      <scope id="7791284463049113816" at="60,72,71,7">
-        <var name="cellWithRole" id="7791284463049113820" />
-      </scope>
-      <scope id="7791284463049113908" at="98,72,109,7">
-        <var name="cellWithRole" id="7791284463049113912" />
-      </scope>
-      <scope id="130230197973316819" at="37,0,50,0">
-        <var name="editorComponent" id="130230197973316823" />
-      </scope>
-      <scope id="7791284463049113985" at="121,73,136,16" />
-      <scope id="7791284463049114028" at="145,72,160,16" />
-      <scope id="7791284463049113980" at="121,0,138,0">
+      <scope id="7791284463049113985" at="122,73,137,16" />
+      <scope id="7791284463049114028" at="146,72,161,16" />
+      <scope id="7791284463049113980" at="122,0,139,0">
         <var name="cell" id="7791284463049113981" />
->>>>>>> 3e46dbab
-      </scope>
-      <scope id="7791284463049114023" at="145,0,162,0">
+      </scope>
+      <scope id="7791284463049114023" at="146,0,163,0">
         <var name="cell" id="7791284463049114024" />
       </scope>
-<<<<<<< HEAD
-      <scope id="7791284463049113985" at="118,73,141,16" />
-      <scope id="7791284463049114028" at="150,72,173,16" />
-      <scope id="7791284463049113980" at="118,0,143,0">
-        <var name="cell" id="7791284463049113981" />
-      </scope>
-      <scope id="7791284463049114023" at="150,0,175,0">
-        <var name="cell" id="7791284463049114024" />
-      </scope>
-      <unit id="2034046503361585977" at="129,51,133,11" name="jetbrains.mps.ide.editor.actions.EditorActionUtils$1" />
-      <unit id="5495892681292198899" at="161,51,165,11" name="jetbrains.mps.ide.editor.actions.EditorActionUtils$2" />
-      <unit id="5495892681292201671" at="185,45,190,5" name="jetbrains.mps.ide.editor.actions.EditorActionUtils$3" />
-      <unit id="7791284463049113795" at="27,0,197,0" name="jetbrains.mps.ide.editor.actions.EditorActionUtils" />
-=======
-      <scope id="7791284463049113801" at="54,65,73,61">
-        <var name="actionHandler" id="6715535892750487726" />
-      </scope>
-      <scope id="7791284463049113893" at="92,71,112,68">
-        <var name="actionHandler" id="6715535892750455602" />
-      </scope>
-      <scope id="7791284463049113796" at="54,0,75,0">
-        <var name="cell" id="7791284463049113797" />
-      </scope>
-      <scope id="7791284463049113888" at="92,0,114,0">
-        <var name="cell" id="7791284463049113889" />
-      </scope>
-      <unit id="7791284463049113795" at="25,0,178,0" name="jetbrains.mps.ide.editor.actions.EditorActionUtils" />
->>>>>>> 3e46dbab
+      <unit id="7791284463049113795" at="25,0,179,0" name="jetbrains.mps.ide.editor.actions.EditorActionUtils" />
     </file>
   </root>
   <root nodeRef="r:9832fb5f-2578-4b58-8014-a5de79da988e(jetbrains.mps.ide.editor.actions)/8257980988067921114">
