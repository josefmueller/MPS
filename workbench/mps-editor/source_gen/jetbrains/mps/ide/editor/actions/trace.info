<?xml version="1.0" encoding="UTF-8"?>
<debug-info>
  <concept fqn="jetbrains.mps.baseLanguage.structure.AssertStatement" />
  <concept fqn="jetbrains.mps.baseLanguage.structure.BlockStatement" />
  <concept fqn="jetbrains.mps.baseLanguage.structure.BreakStatement" />
  <concept fqn="jetbrains.mps.baseLanguage.structure.ConstructorDeclaration" />
  <concept fqn="jetbrains.mps.baseLanguage.structure.ExpressionStatement" />
  <concept fqn="jetbrains.mps.baseLanguage.structure.FieldDeclaration" />
  <concept fqn="jetbrains.mps.baseLanguage.structure.ForeachStatement" />
  <concept fqn="jetbrains.mps.baseLanguage.structure.IfStatement" />
  <concept fqn="jetbrains.mps.baseLanguage.structure.InstanceMethodDeclaration" />
  <concept fqn="jetbrains.mps.baseLanguage.structure.LocalVariableDeclarationStatement" />
  <concept fqn="jetbrains.mps.baseLanguage.structure.ReturnStatement" />
  <concept fqn="jetbrains.mps.baseLanguage.structure.SingleLineComment" />
  <concept fqn="jetbrains.mps.baseLanguage.structure.Statement" />
  <concept fqn="jetbrains.mps.baseLanguage.structure.StaticFieldDeclaration" />
  <concept fqn="jetbrains.mps.baseLanguage.structure.StaticMethodDeclaration" />
  <concept fqn="jetbrains.mps.baseLanguage.structure.SuperConstructorInvocation" />
  <concept fqn="jetbrains.mps.baseLanguage.structure.WhileStatement" />
  <root nodeRef="r:9832fb5f-2578-4b58-8014-a5de79da988e(jetbrains.mps.ide.editor.actions)/2256129701753572813">
    <file name="ShowRegularEditor_Action.java">
      <node id="2256129701753572813" at="19,0,20,0" concept="13" trace="ICON" />
      <node id="2256129701753572813" at="20,37,21,43" concept="15" />
      <node id="2256129701753572813" at="21,43,22,35" concept="4" />
      <node id="2256129701753572813" at="22,35,23,41" concept="4" />
      <node id="2256129701753572813" at="26,32,27,16" concept="10" />
      <node id="6260566344141406458" at="30,87,31,203" concept="9" />
      <node id="6260566344141410905" at="31,203,32,141" concept="10" />
      <node id="2256129701753572813" at="35,89,36,85" concept="4" />
      <node id="2256129701753572813" at="40,53,41,19" concept="10" />
      <node id="2256129701753572813" at="43,5,44,54" concept="9" />
      <node id="2256129701753572813" at="44,54,45,50" concept="4" />
      <node id="2256129701753572813" at="46,22,47,21" concept="10" />
      <node id="2256129701753572813" at="50,5,51,90" concept="9" />
      <node id="2256129701753572813" at="52,67,53,31" concept="4" />
      <node id="2256129701753572813" at="54,7,55,75" concept="4" />
      <node id="2256129701753572813" at="56,36,57,21" concept="10" />
      <node id="2256129701753572813" at="59,5,60,16" concept="10" />
      <node id="6258687349705339712" at="63,96,64,125" concept="9" />
      <node id="8128781094069015080" at="64,125,65,263" concept="4" />
      <node id="2256129701753654739" at="65,263,66,99" concept="4" />
      <node id="6258687349705355728" at="66,99,67,32" concept="4" />
      <node id="406691402322537523" at="67,32,68,105" concept="4" />
      <node id="2256129701753572813" at="39,95,42,5" concept="7" />
      <node id="2256129701753572813" at="45,50,48,7" concept="7" />
      <node id="2256129701753572813" at="51,90,54,7" concept="7" />
      <node id="2256129701753572813" at="55,75,58,7" concept="7" />
      <node id="2256129701753572813" at="25,0,29,0" concept="8" trace="isDumbAware#()Z" />
      <node id="2256129701753572813" at="34,0,38,0" concept="8" trace="doUpdate#(Lcom/intellij/openapi/actionSystem/AnActionEvent;Ljava/util/Map;)V" />
      <node id="2256129701753572813" at="20,0,25,0" concept="3" trace="ShowRegularEditor_Action#()V" />
      <node id="2256129701753572813" at="29,0,34,0" concept="8" trace="isApplicable#(Lcom/intellij/openapi/actionSystem/AnActionEvent;Ljava/util/Map;)Z" />
      <node id="2256129701753572813" at="42,5,49,5" concept="1" />
      <node id="2256129701753572813" at="62,0,70,0" concept="8" trace="doExecute#(Lcom/intellij/openapi/actionSystem/AnActionEvent;Ljava/util/Map;)V" />
      <node id="2256129701753572813" at="49,5,59,5" concept="1" />
      <node id="2256129701753572813" at="38,0,62,0" concept="8" trace="collectActionData#(Lcom/intellij/openapi/actionSystem/AnActionEvent;Ljava/util/Map;)Z" />
      <scope id="2256129701753572813" at="26,32,27,16" />
      <scope id="2256129701753572813" at="35,89,36,85" />
      <scope id="2256129701753572813" at="40,53,41,19" />
      <scope id="2256129701753572813" at="46,22,47,21" />
      <scope id="2256129701753572813" at="52,67,53,31" />
      <scope id="2256129701753572813" at="56,36,57,21" />
      <scope id="2256129701753572835" at="30,87,32,141">
        <var name="hints" id="6260566344141406459" />
      </scope>
      <scope id="2256129701753572813" at="20,37,23,41" />
      <scope id="2256129701753572813" at="25,0,29,0" />
      <scope id="2256129701753572813" at="34,0,38,0">
        <var name="_params" id="2256129701753572813" />
        <var name="event" id="2256129701753572813" />
      </scope>
      <scope id="2256129701753572813" at="20,0,25,0" />
      <scope id="2256129701753572813" at="29,0,34,0">
        <var name="_params" id="2256129701753572813" />
        <var name="event" id="2256129701753572813" />
      </scope>
      <scope id="2256129701753572813" at="43,5,48,7">
        <var name="p" id="2256129701753572813" />
      </scope>
      <scope id="2256129701753572813" at="63,96,68,105">
        <var name="editorContext" id="6258687349705339713" />
      </scope>
      <scope id="2256129701753572813" at="50,5,58,7">
        <var name="editorComponent" id="2256129701753572813" />
      </scope>
      <scope id="2256129701753572813" at="62,0,70,0">
        <var name="_params" id="2256129701753572813" />
        <var name="event" id="2256129701753572813" />
      </scope>
      <scope id="2256129701753572813" at="39,95,60,16" />
      <scope id="2256129701753572813" at="38,0,62,0">
        <var name="_params" id="2256129701753572813" />
        <var name="event" id="2256129701753572813" />
      </scope>
      <unit id="2256129701753572813" at="18,0,71,0" name="jetbrains.mps.ide.editor.actions.ShowRegularEditor_Action" />
    </file>
  </root>
  <root nodeRef="r:9832fb5f-2578-4b58-8014-a5de79da988e(jetbrains.mps.ide.editor.actions)/2768238731211617618">
    <file name="MoveElementsUp_Action.java">
      <node id="2768238731211617618" at="21,0,22,0" concept="13" trace="ICON" />
      <node id="2768238731211617618" at="22,34,23,40" concept="15" />
      <node id="2768238731211617618" at="23,40,24,35" concept="4" />
      <node id="2768238731211617618" at="24,35,25,40" concept="4" />
      <node id="2768238731211617618" at="28,32,29,16" concept="10" />
      <node id="130230197973336371" at="32,87,33,252" concept="10" />
      <node id="2768238731211617618" at="36,89,37,85" concept="4" />
      <node id="2768238731211617618" at="41,53,42,19" concept="10" />
      <node id="2768238731211617618" at="44,5,45,72" concept="9" />
      <node id="2768238731211617618" at="45,72,46,59" concept="4" />
      <node id="2768238731211617618" at="47,22,48,21" concept="10" />
      <node id="2768238731211617618" at="51,5,52,90" concept="9" />
      <node id="2768238731211617618" at="53,67,54,31" concept="4" />
      <node id="2768238731211617618" at="55,7,56,75" concept="4" />
      <node id="2768238731211617618" at="57,36,58,21" concept="10" />
      <node id="2768238731211617618" at="60,5,61,16" concept="10" />
      <node id="8201881142993688683" at="64,96,65,121" concept="9" />
      <node id="8201881142993697540" at="66,34,67,38" concept="9" />
      <node id="8201881142993708331" at="67,38,68,136" concept="9" />
      <node id="8201881142993711734" at="69,31,70,88" concept="4" />
      <node id="6227503948577292363" at="71,14,72,15" concept="10" />
      <node id="6227503948577225660" at="74,5,75,147" concept="9" />
      <node id="8201881142993651196" at="76,26,77,19" concept="4" />
      <node id="6227503948577292089" at="71,12,73,7" concept="1" />
      <node id="2768238731211617618" at="40,95,43,5" concept="7" />
      <node id="2768238731211617618" at="46,59,49,7" concept="7" />
      <node id="2768238731211617618" at="52,90,55,7" concept="7" />
      <node id="2768238731211617618" at="56,75,59,7" concept="7" />
      <node id="6227503948577287491" at="75,147,78,5" concept="7" />
      <node id="2768238731211617618" at="27,0,31,0" concept="8" trace="isDumbAware#()Z" />
      <node id="2768238731211617618" at="31,0,35,0" concept="8" trace="isApplicable#(Lcom/intellij/openapi/actionSystem/AnActionEvent;Ljava/util/Map;)Z" />
      <node id="2768238731211617618" at="35,0,39,0" concept="8" trace="doUpdate#(Lcom/intellij/openapi/actionSystem/AnActionEvent;Ljava/util/Map;)V" />
      <node id="2768238731211617618" at="22,0,27,0" concept="3" trace="MoveElementsUp_Action#()V" />
      <node id="8201881142993710896" at="68,136,73,7" concept="7" />
      <node id="2768238731211617618" at="43,5,50,5" concept="1" />
      <node id="8201881142993689850" at="65,121,74,5" concept="7" />
      <node id="2768238731211617618" at="50,5,60,5" concept="1" />
      <node id="2768238731211617618" at="63,0,80,0" concept="8" trace="doExecute#(Lcom/intellij/openapi/actionSystem/AnActionEvent;Ljava/util/Map;)V" />
      <node id="2768238731211617618" at="39,0,63,0" concept="8" trace="collectActionData#(Lcom/intellij/openapi/actionSystem/AnActionEvent;Ljava/util/Map;)Z" />
      <scope id="2768238731211617618" at="28,32,29,16" />
      <scope id="2768238731211621505" at="32,87,33,252" />
      <scope id="2768238731211617618" at="36,89,37,85" />
      <scope id="2768238731211617618" at="41,53,42,19" />
      <scope id="2768238731211617618" at="47,22,48,21" />
      <scope id="2768238731211617618" at="53,67,54,31" />
      <scope id="2768238731211617618" at="57,36,58,21" />
      <scope id="8201881142993710898" at="69,31,70,88" />
      <scope id="6227503948577292090" at="71,14,72,15" />
      <scope id="6227503948577287493" at="76,26,77,19" />
      <scope id="2768238731211617618" at="22,34,25,40" />
      <scope id="2768238731211617618" at="27,0,31,0" />
      <scope id="2768238731211617618" at="31,0,35,0">
        <var name="_params" id="2768238731211617618" />
        <var name="event" id="2768238731211617618" />
      </scope>
      <scope id="2768238731211617618" at="35,0,39,0">
        <var name="_params" id="2768238731211617618" />
        <var name="event" id="2768238731211617618" />
      </scope>
      <scope id="2768238731211617618" at="22,0,27,0" />
      <scope id="2768238731211617618" at="44,5,49,7">
        <var name="p" id="2768238731211617618" />
      </scope>
      <scope id="8201881142993689852" at="66,34,73,7">
        <var name="node" id="8201881142993697541" />
        <var name="nodeToMove" id="8201881142993708332" />
      </scope>
      <scope id="2768238731211617618" at="51,5,59,7">
        <var name="editorComponent" id="2768238731211617618" />
      </scope>
      <scope id="2768238731211617618" at="64,96,78,5">
        <var name="mover" id="6227503948577225661" />
        <var name="nodesToMove" id="8201881142993688684" />
      </scope>
      <scope id="2768238731211617618" at="63,0,80,0">
        <var name="_params" id="2768238731211617618" />
        <var name="event" id="2768238731211617618" />
      </scope>
      <scope id="2768238731211617618" at="40,95,61,16" />
      <scope id="2768238731211617618" at="39,0,63,0">
        <var name="_params" id="2768238731211617618" />
        <var name="event" id="2768238731211617618" />
      </scope>
      <unit id="2768238731211617618" at="20,0,81,0" name="jetbrains.mps.ide.editor.actions.MoveElementsUp_Action" />
    </file>
  </root>
  <root nodeRef="r:9832fb5f-2578-4b58-8014-a5de79da988e(jetbrains.mps.ide.editor.actions)/2768238731211621495">
    <file name="MoveElementsDown_Action.java">
      <node id="2768238731211621495" at="21,0,22,0" concept="13" trace="ICON" />
      <node id="2768238731211621495" at="22,36,23,42" concept="15" />
      <node id="2768238731211621495" at="23,42,24,35" concept="4" />
      <node id="2768238731211621495" at="24,35,25,40" concept="4" />
      <node id="2768238731211621495" at="28,32,29,16" concept="10" />
      <node id="130230197973336361" at="32,87,33,252" concept="10" />
      <node id="2768238731211621495" at="36,89,37,85" concept="4" />
      <node id="2768238731211621495" at="41,53,42,19" concept="10" />
      <node id="2768238731211621495" at="44,5,45,72" concept="9" />
      <node id="2768238731211621495" at="45,72,46,59" concept="4" />
      <node id="2768238731211621495" at="47,22,48,21" concept="10" />
      <node id="2768238731211621495" at="51,5,52,90" concept="9" />
      <node id="2768238731211621495" at="53,67,54,31" concept="4" />
      <node id="2768238731211621495" at="55,7,56,75" concept="4" />
      <node id="2768238731211621495" at="57,36,58,21" concept="10" />
      <node id="2768238731211621495" at="60,5,61,16" concept="10" />
      <node id="6227503948577294497" at="64,96,65,121" concept="9" />
      <node id="6227503948577294508" at="66,34,67,38" concept="9" />
      <node id="6227503948577294515" at="67,38,68,136" concept="9" />
      <node id="6227503948577294525" at="69,31,70,88" concept="4" />
      <node id="6227503948577294537" at="71,14,72,15" concept="10" />
      <node id="6227503948577294543" at="74,5,75,146" concept="9" />
      <node id="6227503948577294555" at="76,26,77,19" concept="4" />
      <node id="6227503948577294535" at="71,12,73,7" concept="1" />
      <node id="2768238731211621495" at="40,95,43,5" concept="7" />
      <node id="2768238731211621495" at="46,59,49,7" concept="7" />
      <node id="2768238731211621495" at="52,90,55,7" concept="7" />
      <node id="2768238731211621495" at="56,75,59,7" concept="7" />
      <node id="6227503948577294553" at="75,146,78,5" concept="7" />
      <node id="2768238731211621495" at="27,0,31,0" concept="8" trace="isDumbAware#()Z" />
      <node id="2768238731211621495" at="31,0,35,0" concept="8" trace="isApplicable#(Lcom/intellij/openapi/actionSystem/AnActionEvent;Ljava/util/Map;)Z" />
      <node id="2768238731211621495" at="35,0,39,0" concept="8" trace="doUpdate#(Lcom/intellij/openapi/actionSystem/AnActionEvent;Ljava/util/Map;)V" />
      <node id="2768238731211621495" at="22,0,27,0" concept="3" trace="MoveElementsDown_Action#()V" />
      <node id="6227503948577294523" at="68,136,73,7" concept="7" />
      <node id="2768238731211621495" at="43,5,50,5" concept="1" />
      <node id="6227503948577294506" at="65,121,74,5" concept="7" />
      <node id="2768238731211621495" at="50,5,60,5" concept="1" />
      <node id="2768238731211621495" at="63,0,80,0" concept="8" trace="doExecute#(Lcom/intellij/openapi/actionSystem/AnActionEvent;Ljava/util/Map;)V" />
      <node id="2768238731211621495" at="39,0,63,0" concept="8" trace="collectActionData#(Lcom/intellij/openapi/actionSystem/AnActionEvent;Ljava/util/Map;)Z" />
      <scope id="2768238731211621495" at="28,32,29,16" />
      <scope id="2768238731211624728" at="32,87,33,252" />
      <scope id="2768238731211621495" at="36,89,37,85" />
      <scope id="2768238731211621495" at="41,53,42,19" />
      <scope id="2768238731211621495" at="47,22,48,21" />
      <scope id="2768238731211621495" at="53,67,54,31" />
      <scope id="2768238731211621495" at="57,36,58,21" />
      <scope id="6227503948577294524" at="69,31,70,88" />
      <scope id="6227503948577294536" at="71,14,72,15" />
      <scope id="6227503948577294554" at="76,26,77,19" />
      <scope id="2768238731211621495" at="22,36,25,40" />
      <scope id="2768238731211621495" at="27,0,31,0" />
      <scope id="2768238731211621495" at="31,0,35,0">
        <var name="_params" id="2768238731211621495" />
        <var name="event" id="2768238731211621495" />
      </scope>
      <scope id="2768238731211621495" at="35,0,39,0">
        <var name="_params" id="2768238731211621495" />
        <var name="event" id="2768238731211621495" />
      </scope>
      <scope id="2768238731211621495" at="22,0,27,0" />
      <scope id="2768238731211621495" at="44,5,49,7">
        <var name="p" id="2768238731211621495" />
      </scope>
      <scope id="6227503948577294507" at="66,34,73,7">
        <var name="node" id="6227503948577294509" />
        <var name="nodeToMove" id="6227503948577294516" />
      </scope>
      <scope id="2768238731211621495" at="51,5,59,7">
        <var name="editorComponent" id="2768238731211621495" />
      </scope>
      <scope id="2768238731211621495" at="64,96,78,5">
        <var name="mover" id="6227503948577294544" />
        <var name="nodesToMove" id="6227503948577294498" />
      </scope>
      <scope id="2768238731211621495" at="63,0,80,0">
        <var name="_params" id="2768238731211621495" />
        <var name="event" id="2768238731211621495" />
      </scope>
      <scope id="2768238731211621495" at="40,95,61,16" />
      <scope id="2768238731211621495" at="39,0,63,0">
        <var name="_params" id="2768238731211621495" />
        <var name="event" id="2768238731211621495" />
      </scope>
      <unit id="2768238731211621495" at="20,0,81,0" name="jetbrains.mps.ide.editor.actions.MoveElementsDown_Action" />
    </file>
  </root>
  <root nodeRef="r:9832fb5f-2578-4b58-8014-a5de79da988e(jetbrains.mps.ide.editor.actions)/3205778618063801970">
    <file name="MPSEditorActions.xml">
      <unit id="3205778618063801970" at="1,0,364,13" name="jetbrains.mps.ide.editor.actions.MPSEditorActions" />
    </file>
  </root>
  <root nodeRef="r:9832fb5f-2578-4b58-8014-a5de79da988e(jetbrains.mps.ide.editor.actions)/3207605520775490121">
    <file name="ShowGenerationActions_Action.java">
      <node id="3207605520775490121" at="25,0,26,0" concept="13" trace="ICON" />
      <node id="3207605520775490121" at="26,41,27,33" concept="15" />
      <node id="3207605520775490121" at="27,33,28,34" concept="4" />
      <node id="3207605520775490121" at="28,34,29,40" concept="4" />
      <node id="3207605520775490121" at="32,32,33,16" concept="10" />
      <node id="3207605520775490228" at="36,87,37,144" concept="9" />
      <node id="3207605520775490232" at="37,144,38,24" concept="4" />
      <node id="3207605520775490237" at="38,24,39,57" concept="10" />
      <node id="3207605520775490121" at="42,89,43,85" concept="4" />
      <node id="3207605520775490121" at="47,53,48,19" concept="10" />
      <node id="3207605520775490121" at="50,5,51,72" concept="9" />
      <node id="3207605520775490121" at="51,72,52,59" concept="4" />
      <node id="3207605520775490121" at="53,22,54,21" concept="10" />
      <node id="3207605520775490121" at="57,5,58,66" concept="9" />
      <node id="3207605520775490121" at="58,66,59,58" concept="4" />
      <node id="3207605520775490121" at="60,22,61,21" concept="10" />
      <node id="3207605520775490121" at="63,5,64,16" concept="10" />
      <node id="3207605520775490132" at="67,96,68,83" concept="9" />
      <node id="3207605520775490138" at="68,83,69,161" concept="9" />
      <node id="3207605520775490158" at="69,161,70,74" concept="9" />
      <node id="3207605520775490165" at="72,25,73,148" concept="9" />
      <node id="3207605520775490169" at="73,148,74,28" concept="4" />
      <node id="3207605520775490176" at="75,51,76,17" concept="10" />
      <node id="3207605520775490185" at="77,9,78,169" concept="4" />
      <node id="3207605520775490200" at="81,30,82,13" concept="10" />
      <node id="3207605520775490204" at="83,5,84,0" concept="12" />
      <node id="3207605520775490205" at="84,0,85,177" concept="9" />
      <node id="3207605520775490219" at="85,177,86,36" concept="4" />
      <node id="3207605520775490121" at="46,95,49,5" concept="7" />
      <node id="3207605520775490121" at="52,59,55,7" concept="7" />
      <node id="3207605520775490121" at="59,58,62,7" concept="7" />
      <node id="3207605520775490174" at="74,28,77,9" concept="7" />
      <node id="3207605520775490198" at="80,7,83,5" concept="7" />
      <node id="3207605520775490121" at="31,0,35,0" concept="8" trace="isDumbAware#()Z" />
      <node id="3207605520775490121" at="41,0,45,0" concept="8" trace="doUpdate#(Lcom/intellij/openapi/actionSystem/AnActionEvent;Ljava/util/Map;)V" />
      <node id="3207605520775490121" at="26,0,31,0" concept="3" trace="ShowGenerationActions_Action#()V" />
      <node id="3207605520775490121" at="35,0,41,0" concept="8" trace="isApplicable#(Lcom/intellij/openapi/actionSystem/AnActionEvent;Ljava/util/Map;)Z" />
      <node id="3207605520775490121" at="49,5,56,5" concept="1" />
      <node id="3207605520775490121" at="56,5,63,5" concept="1" />
      <node id="4424432534201004" at="72,0,80,0" concept="8" trace="run#()V" />
      <node id="4424432534174665" at="70,74,80,7" concept="4" />
      <node id="3207605520775490121" at="45,0,66,0" concept="8" trace="collectActionData#(Lcom/intellij/openapi/actionSystem/AnActionEvent;Ljava/util/Map;)Z" />
      <node id="3207605520775490121" at="66,0,88,0" concept="8" trace="doExecute#(Lcom/intellij/openapi/actionSystem/AnActionEvent;Ljava/util/Map;)V" />
      <scope id="3207605520775490121" at="32,32,33,16" />
      <scope id="3207605520775490121" at="42,89,43,85" />
      <scope id="3207605520775490121" at="47,53,48,19" />
      <scope id="3207605520775490121" at="53,22,54,21" />
      <scope id="3207605520775490121" at="60,22,61,21" />
      <scope id="3207605520775490175" at="75,51,76,17" />
      <scope id="3207605520775490199" at="81,30,82,13" />
      <scope id="3207605520775490121" at="26,41,29,40" />
      <scope id="3207605520775490227" at="36,87,39,57">
        <var name="group" id="3207605520775490229" />
      </scope>
      <scope id="3207605520775490121" at="31,0,35,0" />
      <scope id="3207605520775490121" at="41,0,45,0">
        <var name="_params" id="3207605520775490121" />
        <var name="event" id="3207605520775490121" />
      </scope>
      <scope id="3207605520775490121" at="26,0,31,0" />
      <scope id="3207605520775490121" at="50,5,55,7">
        <var name="p" id="3207605520775490121" />
      </scope>
      <scope id="3207605520775490121" at="57,5,62,7">
        <var name="p" id="3207605520775490121" />
      </scope>
      <scope id="3207605520775490121" at="35,0,41,0">
        <var name="_params" id="3207605520775490121" />
        <var name="event" id="3207605520775490121" />
      </scope>
      <scope id="4424432534201005" at="72,25,78,169">
        <var name="group" id="3207605520775490166" />
      </scope>
      <scope id="4424432534201004" at="72,0,80,0" />
      <scope id="3207605520775490121" at="46,95,64,16" />
      <scope id="3207605520775490121" at="67,96,86,36">
        <var name="popup" id="3207605520775490159" />
        <var name="relativePoint" id="3207605520775490206" />
        <var name="x" id="3207605520775490133" />
        <var name="y" id="3207605520775490139" />
      </scope>
      <scope id="3207605520775490121" at="45,0,66,0">
        <var name="_params" id="3207605520775490121" />
        <var name="event" id="3207605520775490121" />
      </scope>
      <scope id="3207605520775490121" at="66,0,88,0">
        <var name="_params" id="3207605520775490121" />
        <var name="event" id="3207605520775490121" />
      </scope>
      <unit id="4424432534201004" at="71,123,80,5" name="jetbrains.mps.ide.editor.actions.ShowGenerationActions_Action$1" />
      <unit id="3207605520775490121" at="24,0,89,0" name="jetbrains.mps.ide.editor.actions.ShowGenerationActions_Action" />
    </file>
  </root>
  <root nodeRef="r:9832fb5f-2578-4b58-8014-a5de79da988e(jetbrains.mps.ide.editor.actions)/3207605520775490246">
    <file name="ShowSurroundWithIntentions_Action.java">
      <node id="3207605520775490246" at="39,0,40,0" concept="13" trace="ICON" />
      <node id="3207605520775490246" at="40,46,41,40" concept="15" />
      <node id="3207605520775490246" at="41,40,42,34" concept="4" />
      <node id="3207605520775490246" at="42,34,43,40" concept="4" />
      <node id="3207605520775490246" at="46,32,47,16" concept="10" />
      <node id="3207605520775490525" at="51,80,52,19" concept="10" />
      <node id="3207605520775490532" at="53,5,54,118" concept="10" />
      <node id="3207605520775490246" at="57,89,58,85" concept="4" />
      <node id="3207605520775490246" at="62,53,63,19" concept="10" />
      <node id="3207605520775490246" at="65,5,66,72" concept="9" />
      <node id="3207605520775490246" at="66,72,67,59" concept="4" />
      <node id="3207605520775490246" at="68,22,69,21" concept="10" />
      <node id="3207605520775490246" at="72,5,73,66" concept="9" />
      <node id="3207605520775490246" at="73,66,74,53" concept="4" />
      <node id="3207605520775490246" at="75,22,76,21" concept="10" />
      <node id="3207605520775490246" at="79,5,80,54" concept="9" />
      <node id="3207605520775490246" at="80,54,81,58" concept="4" />
      <node id="3207605520775490246" at="82,22,83,21" concept="10" />
      <node id="3207605520775490246" at="85,5,86,16" concept="10" />
      <node id="3207605520775490431" at="89,96,90,98" concept="9" />
      <node id="3207605520775490437" at="90,98,91,32" concept="9" />
      <node id="3207605520775490443" at="91,32,92,32" concept="9" />
      <node id="3207605520775490449" at="92,32,93,34" concept="4" />
      <node id="3207605520775490455" at="93,34,94,74" concept="9" />
      <node id="3207605520775490462" at="96,25,97,91" concept="9" />
      <node id="3207605520775490470" at="98,51,99,17" concept="10" />
      <node id="3207605520775490479" at="100,9,101,180" concept="4" />
      <node id="3207605520775490494" at="104,30,105,13" concept="10" />
      <node id="3207605520775490498" at="106,5,107,0" concept="12" />
      <node id="3207605520775490499" at="107,0,108,177" concept="9" />
      <node id="3207605520775490513" at="108,177,109,36" concept="4" />
      <node id="3207605520775490250" at="111,71,112,172" concept="9" />
      <node id="3207605520775490264" at="113,28,114,18" concept="10" />
      <node id="3207605520775490269" at="115,5,116,96" concept="9" />
      <node id="3207605520775490278" at="117,60,118,58" concept="10" />
      <node id="3207605520775490285" at="119,5,120,16" concept="10" />
      <node id="3207605520775490291" at="122,73,123,62" concept="9" />
      <node id="3207605520775490296" at="123,62,124,0" concept="12" />
      <node id="3207605520775490310" at="126,98,127,158" concept="10" />
      <node id="3207605520775490326" at="129,13,130,0" concept="12" />
      <node id="3207605520775490331" at="131,94,132,62" concept="9" />
      <node id="3207605520775490351" at="138,31,139,118" concept="4" />
      <node id="3207605520775490367" at="144,5,145,0" concept="12" />
      <node id="3207605520775490368" at="145,0,146,23" concept="10" />
      <node id="3207605520775490373" at="148,112,149,92" concept="9" />
      <node id="4954917983443079466" at="149,92,150,32" concept="4" />
      <node id="3207605520775490388" at="150,32,151,35" concept="4" />
      <node id="3207605520775490393" at="154,94,155,206" concept="10" />
      <node id="3207605520775490416" at="159,107,160,112" concept="10" />
      <node id="3207605520775490523" at="50,87,53,5" concept="7" />
      <node id="3207605520775490246" at="61,95,64,5" concept="7" />
      <node id="3207605520775490246" at="67,59,70,7" concept="7" />
      <node id="3207605520775490246" at="74,53,77,7" concept="7" />
      <node id="3207605520775490246" at="81,58,84,7" concept="7" />
      <node id="3207605520775490468" at="97,91,100,9" concept="7" />
      <node id="3207605520775490492" at="103,7,106,5" concept="7" />
      <node id="3207605520775490262" at="112,172,115,5" concept="7" />
      <node id="3207605520775490276" at="116,96,119,5" concept="7" />
      <node id="3207605520775490308" at="126,0,129,0" concept="8" trace="compare#(Ljetbrains/mps/util/Pair;Ljetbrains/mps/util/Pair;)I" />
      <node id="3207605520775490409" at="159,0,162,0" concept="8" trace="getDescriptior#(Ljetbrains/mps/util/Pair;Ljava/util/Map;)Ljava/lang/String;" />
      <node id="3207605520775490246" at="45,0,49,0" concept="8" trace="isDumbAware#()Z" />
      <node id="3207605520775490246" at="56,0,60,0" concept="8" trace="doUpdate#(Lcom/intellij/openapi/actionSystem/AnActionEvent;Ljava/util/Map;)V" />
      <node id="4961254963656093500" at="137,0,141,0" concept="8" trace="run#()V" />
      <node id="3753992646593393408" at="153,0,157,0" concept="8" trace="compute#(Ljetbrains/mps/typesystem/inference/TypeCheckingContext;)Ljava/lang/Iterable;" />
      <node id="3207605520775490246" at="40,0,45,0" concept="3" trace="ShowSurroundWithIntentions_Action#()V" />
      <node id="3207605520775490297" at="124,0,129,13" concept="9" />
      <node id="4961254963656089538" at="135,58,141,13" concept="4" />
      <node id="3753992646593242058" at="151,35,157,7" concept="10" />
      <node id="3207605520775490246" at="49,0,56,0" concept="8" trace="isApplicable#(Lcom/intellij/openapi/actionSystem/AnActionEvent;Ljava/util/Map;)Z" />
      <node id="3207605520775490246" at="64,5,71,5" concept="1" />
      <node id="3207605520775490246" at="71,5,78,5" concept="1" />
      <node id="3207605520775490246" at="78,5,85,5" concept="1" />
      <node id="4424432534314501" at="96,0,103,0" concept="8" trace="run#()V" />
      <node id="4424432534239577" at="94,74,103,7" concept="4" />
      <node id="3207605520775490345" at="134,0,143,0" concept="8" trace="actionPerformed#(Lcom/intellij/openapi/actionSystem/AnActionEvent;)V" />
      <node id="3207605520775490247" at="111,0,122,0" concept="8" trace="getAnchorCell#(Ljava/util/Map;)Ljetbrains/mps/openapi/editor/cells/EditorCell;" />
      <node id="3207605520775490337" at="132,62,143,9" concept="4" />
      <node id="3207605520775490371" at="148,0,159,0" concept="8" trace="getAvailableIntentions#(Ljava/util/Map;)Ljava/lang/Iterable;" />
      <node id="3207605520775490327" at="130,0,144,5" concept="6" />
      <node id="3207605520775490246" at="88,0,111,0" concept="8" trace="doExecute#(Lcom/intellij/openapi/actionSystem/AnActionEvent;Ljava/util/Map;)V" />
      <node id="3207605520775490288" at="122,0,148,0" concept="8" trace="getActionGroup#(Ljava/util/Map;)Lcom/intellij/openapi/actionSystem/ActionGroup;" />
      <node id="3207605520775490246" at="60,0,88,0" concept="8" trace="collectActionData#(Lcom/intellij/openapi/actionSystem/AnActionEvent;Ljava/util/Map;)Z" />
      <scope id="3207605520775490246" at="46,32,47,16" />
      <scope id="3207605520775490524" at="51,80,52,19" />
      <scope id="3207605520775490246" at="57,89,58,85" />
      <scope id="3207605520775490246" at="62,53,63,19" />
      <scope id="3207605520775490246" at="68,22,69,21" />
      <scope id="3207605520775490246" at="75,22,76,21" />
      <scope id="3207605520775490246" at="82,22,83,21" />
      <scope id="3207605520775490469" at="98,51,99,17" />
      <scope id="3207605520775490493" at="104,30,105,13" />
      <scope id="3207605520775490263" at="113,28,114,18" />
      <scope id="3207605520775490277" at="117,60,118,58" />
      <scope id="3207605520775490309" at="126,98,127,158" />
      <scope id="4961254963656093503" at="138,31,139,118" />
      <scope id="3753992646593393414" at="154,94,155,206" />
      <scope id="3207605520775490415" at="159,107,160,112" />
      <scope id="3207605520775490246" at="40,46,43,40" />
      <scope id="3207605520775490308" at="126,0,129,0">
        <var name="a" id="3207605520775490308" />
        <var name="b" id="3207605520775490308" />
      </scope>
      <scope id="3207605520775490409" at="159,0,162,0">
        <var name="_params" id="3207605520775490409" />
        <var name="pair" id="3207605520775490410" />
      </scope>
      <scope id="3207605520775490246" at="45,0,49,0" />
      <scope id="3207605520775490522" at="50,87,54,118" />
      <scope id="3207605520775490246" at="56,0,60,0">
        <var name="_params" id="3207605520775490246" />
        <var name="event" id="3207605520775490246" />
      </scope>
      <scope id="4961254963656093500" at="137,0,141,0" />
      <scope id="3753992646593393408" at="153,0,157,0">
        <var name="context" id="3753992646593393412" />
      </scope>
      <scope id="3207605520775490246" at="40,0,45,0" />
      <scope id="3207605520775490246" at="65,5,70,7">
        <var name="p" id="3207605520775490246" />
      </scope>
      <scope id="3207605520775490246" at="72,5,77,7">
        <var name="p" id="3207605520775490246" />
      </scope>
      <scope id="3207605520775490246" at="79,5,84,7">
        <var name="p" id="3207605520775490246" />
      </scope>
      <scope id="4424432534314502" at="96,25,101,180">
        <var name="group" id="3207605520775490463" />
      </scope>
      <scope id="3207605520775490350" at="135,58,141,13" />
      <scope id="3207605520775490246" at="49,0,56,0">
        <var name="_params" id="3207605520775490246" />
        <var name="event" id="3207605520775490246" />
      </scope>
      <scope id="4424432534314501" at="96,0,103,0" />
      <scope id="3207605520775490249" at="111,71,120,16">
        <var name="selectedCells" id="3207605520775490270" />
        <var name="selection" id="3207605520775490251" />
      </scope>
      <scope id="3207605520775490345" at="134,0,143,0">
        <var name="event" id="3207605520775490348" />
      </scope>
      <scope id="3207605520775490372" at="148,112,157,7">
        <var name="query" id="3207605520775490374" />
      </scope>
      <scope id="3207605520775490247" at="111,0,122,0">
        <var name="_params" id="3207605520775490247" />
      </scope>
      <scope id="3207605520775490371" at="148,0,159,0">
        <var name="_params" id="3207605520775490371" />
      </scope>
      <scope id="3207605520775490330" at="131,94,143,9">
        <var name="finalPair" id="3207605520775490332" />
      </scope>
      <scope id="3207605520775490327" at="130,0,144,5">
        <var name="pair" id="3207605520775490328" />
      </scope>
      <scope id="3207605520775490246" at="89,96,109,36">
        <var name="popup" id="3207605520775490456" />
        <var name="relativePoint" id="3207605520775490500" />
        <var name="selectedCell" id="3207605520775490432" />
        <var name="x" id="3207605520775490438" />
        <var name="y" id="3207605520775490444" />
      </scope>
      <scope id="3207605520775490246" at="88,0,111,0">
        <var name="_params" id="3207605520775490246" />
        <var name="event" id="3207605520775490246" />
      </scope>
      <scope id="3207605520775490290" at="122,73,146,23">
        <var name="actionGroup" id="3207605520775490292" />
        <var name="availableIntentions" id="3207605520775490298" />
      </scope>
      <scope id="3207605520775490246" at="61,95,86,16" />
      <scope id="3207605520775490288" at="122,0,148,0">
        <var name="_params" id="3207605520775490288" />
      </scope>
      <scope id="3207605520775490246" at="60,0,88,0">
        <var name="_params" id="3207605520775490246" />
        <var name="event" id="3207605520775490246" />
      </scope>
      <unit id="3207605520775490308" at="125,172,129,5" name="jetbrains.mps.ide.editor.actions.ShowSurroundWithIntentions_Action$2" />
      <unit id="4961254963656093498" at="136,110,141,11" name="jetbrains.mps.ide.editor.actions.ShowSurroundWithIntentions_Action$4" />
      <unit id="3753992646593393406" at="152,321,157,5" name="jetbrains.mps.ide.editor.actions.ShowSurroundWithIntentions_Action$4" />
      <unit id="4424432534314501" at="95,123,103,5" name="jetbrains.mps.ide.editor.actions.ShowSurroundWithIntentions_Action$1" />
      <unit id="3207605520775490343" at="133,26,143,7" name="jetbrains.mps.ide.editor.actions.ShowSurroundWithIntentions_Action$3" />
      <unit id="3207605520775490246" at="38,0,163,0" name="jetbrains.mps.ide.editor.actions.ShowSurroundWithIntentions_Action" />
    </file>
  </root>
  <root nodeRef="r:9832fb5f-2578-4b58-8014-a5de79da988e(jetbrains.mps.ide.editor.actions)/3228268613620327405">
    <file name="GoByCurrentReference_Action.java">
      <node id="3228268613620327405" at="22,0,23,0" concept="13" trace="ICON" />
      <node id="3228268613620327405" at="23,40,24,35" concept="15" />
      <node id="3228268613620327405" at="24,35,25,35" concept="4" />
      <node id="3228268613620327405" at="25,35,26,41" concept="4" />
      <node id="3228268613620327405" at="29,32,30,16" concept="10" />
      <node id="3228268613620327579" at="33,87,34,116" concept="9" />
      <node id="3228268613620327589" at="35,29,36,19" concept="10" />
      <node id="3228268613620327596" at="38,91,39,19" concept="10" />
      <node id="3228268613620327605" at="40,5,41,16" concept="10" />
      <node id="3228268613620327405" at="44,89,45,85" concept="4" />
      <node id="3228268613620327405" at="49,53,50,19" concept="10" />
      <node id="3228268613620327405" at="52,5,53,66" concept="9" />
      <node id="3228268613620327405" at="53,66,54,50" concept="4" />
      <node id="3228268613620327405" at="55,22,56,21" concept="10" />
      <node id="3228268613620327405" at="59,5,60,66" concept="9" />
      <node id="3228268613620327405" at="60,66,61,53" concept="4" />
      <node id="3228268613620327405" at="62,22,63,21" concept="10" />
      <node id="3228268613620327405" at="65,5,66,16" concept="10" />
      <node id="1744445256079578769" at="69,96,70,87" concept="4" />
      <node id="3228268613620327416" at="70,87,71,122" concept="9" />
      <node id="1699587386715444282" at="71,122,72,162" concept="4" />
      <node id="3228268613620327587" at="34,116,37,5" concept="7" />
      <node id="3228268613620327594" at="37,5,40,5" concept="7" />
      <node id="3228268613620327405" at="48,95,51,5" concept="7" />
      <node id="3228268613620327405" at="54,50,57,7" concept="7" />
      <node id="3228268613620327405" at="61,53,64,7" concept="7" />
      <node id="3228268613620327405" at="28,0,32,0" concept="8" trace="isDumbAware#()Z" />
      <node id="3228268613620327405" at="43,0,47,0" concept="8" trace="doUpdate#(Lcom/intellij/openapi/actionSystem/AnActionEvent;Ljava/util/Map;)V" />
      <node id="3228268613620327405" at="23,0,28,0" concept="3" trace="GoByCurrentReference_Action#()V" />
      <node id="3228268613620327405" at="68,0,74,0" concept="8" trace="doExecute#(Lcom/intellij/openapi/actionSystem/AnActionEvent;Ljava/util/Map;)V" />
      <node id="3228268613620327405" at="51,5,58,5" concept="1" />
      <node id="3228268613620327405" at="58,5,65,5" concept="1" />
      <node id="3228268613620327405" at="32,0,43,0" concept="8" trace="isApplicable#(Lcom/intellij/openapi/actionSystem/AnActionEvent;Ljava/util/Map;)Z" />
      <node id="3228268613620327405" at="47,0,68,0" concept="8" trace="collectActionData#(Lcom/intellij/openapi/actionSystem/AnActionEvent;Ljava/util/Map;)Z" />
      <scope id="3228268613620327405" at="29,32,30,16" />
      <scope id="3228268613620327588" at="35,29,36,19" />
      <scope id="3228268613620327595" at="38,91,39,19" />
      <scope id="3228268613620327405" at="44,89,45,85" />
      <scope id="3228268613620327405" at="49,53,50,19" />
      <scope id="3228268613620327405" at="55,22,56,21" />
      <scope id="3228268613620327405" at="62,22,63,21" />
      <scope id="3228268613620327405" at="23,40,26,41" />
      <scope id="3228268613620327405" at="69,96,72,162">
        <var name="targetNode" id="3228268613620327417" />
      </scope>
      <scope id="3228268613620327405" at="28,0,32,0" />
      <scope id="3228268613620327405" at="43,0,47,0">
        <var name="_params" id="3228268613620327405" />
        <var name="event" id="3228268613620327405" />
      </scope>
      <scope id="3228268613620327405" at="23,0,28,0" />
      <scope id="3228268613620327405" at="52,5,57,7">
        <var name="p" id="3228268613620327405" />
      </scope>
      <scope id="3228268613620327405" at="59,5,64,7">
        <var name="p" id="3228268613620327405" />
      </scope>
      <scope id="3228268613620327405" at="68,0,74,0">
        <var name="_params" id="3228268613620327405" />
        <var name="event" id="3228268613620327405" />
      </scope>
      <scope id="3228268613620327578" at="33,87,41,16">
        <var name="targetNode" id="3228268613620327580" />
      </scope>
      <scope id="3228268613620327405" at="32,0,43,0">
        <var name="_params" id="3228268613620327405" />
        <var name="event" id="3228268613620327405" />
      </scope>
      <scope id="3228268613620327405" at="48,95,66,16" />
      <scope id="3228268613620327405" at="47,0,68,0">
        <var name="_params" id="3228268613620327405" />
        <var name="event" id="3228268613620327405" />
      </scope>
      <unit id="3228268613620327405" at="21,0,75,0" name="jetbrains.mps.ide.editor.actions.GoByCurrentReference_Action" />
    </file>
  </root>
  <root nodeRef="r:9832fb5f-2578-4b58-8014-a5de79da988e(jetbrains.mps.ide.editor.actions)/3415850104095322575">
    <file name="Complete_Action.java">
<<<<<<< HEAD
      <node id="3415850104095322575" at="17,0,18,0" concept="13" trace="ICON" />
      <node id="3415850104095322575" at="18,28,19,32" concept="15" />
      <node id="3415850104095322575" at="19,32,20,35" concept="4" />
      <node id="3415850104095322575" at="20,35,21,40" concept="4" />
      <node id="3415850104095322575" at="24,32,25,16" concept="10" />
      <node id="5995193291385762089" at="28,87,29,135" concept="9" />
      <node id="5995193291385762099" at="29,135,30,174" concept="10" />
      <node id="3415850104095322575" at="33,89,34,85" concept="4" />
      <node id="3415850104095322575" at="38,53,39,19" concept="10" />
      <node id="3415850104095322575" at="41,5,42,90" concept="9" />
      <node id="3415850104095322575" at="43,67,44,31" concept="4" />
      <node id="3415850104095322575" at="45,7,46,75" concept="4" />
      <node id="3415850104095322575" at="47,36,48,21" concept="10" />
      <node id="3415850104095322575" at="50,5,51,16" concept="10" />
      <node id="2002825000524512759" at="54,96,55,152" concept="4" />
      <node id="3415850104095322575" at="37,95,40,5" concept="7" />
      <node id="3415850104095322575" at="42,90,45,7" concept="7" />
      <node id="3415850104095322575" at="46,75,49,7" concept="7" />
      <node id="3415850104095322575" at="23,0,27,0" concept="8" trace="isDumbAware#()Z" />
      <node id="3415850104095322575" at="32,0,36,0" concept="8" trace="doUpdate#(Lcom/intellij/openapi/actionSystem/AnActionEvent;Ljava/util/Map;)V" />
      <node id="3415850104095322575" at="53,0,57,0" concept="8" trace="doExecute#(Lcom/intellij/openapi/actionSystem/AnActionEvent;Ljava/util/Map;)V" />
      <node id="3415850104095322575" at="18,0,23,0" concept="3" trace="Complete_Action#()V" />
      <node id="3415850104095322575" at="27,0,32,0" concept="8" trace="isApplicable#(Lcom/intellij/openapi/actionSystem/AnActionEvent;Ljava/util/Map;)Z" />
      <node id="3415850104095322575" at="40,5,50,5" concept="1" />
      <node id="3415850104095322575" at="36,0,53,0" concept="8" trace="collectActionData#(Lcom/intellij/openapi/actionSystem/AnActionEvent;Ljava/util/Map;)Z" />
      <scope id="3415850104095322575" at="24,32,25,16" />
      <scope id="3415850104095322575" at="33,89,34,85" />
      <scope id="3415850104095322575" at="38,53,39,19" />
      <scope id="3415850104095322575" at="43,67,44,31" />
      <scope id="3415850104095322575" at="47,36,48,21" />
      <scope id="3415850104095322575" at="54,96,55,152" />
      <scope id="3415850104095322615" at="28,87,30,174">
=======
      <node id="3415850104095322575" at="18,0,19,0" concept="12" trace="ICON" />
      <node id="3415850104095322575" at="19,28,20,32" concept="14" />
      <node id="3415850104095322575" at="20,32,21,35" concept="3" />
      <node id="3415850104095322575" at="21,35,22,40" concept="3" />
      <node id="3415850104095322575" at="25,32,26,16" concept="9" />
      <node id="5995193291385762089" at="29,87,30,135" concept="8" />
      <node id="5995193291385762099" at="30,135,31,174" concept="9" />
      <node id="3415850104095322575" at="34,89,35,85" concept="3" />
      <node id="3415850104095322575" at="39,53,40,19" concept="9" />
      <node id="3415850104095322575" at="42,5,43,90" concept="8" />
      <node id="3415850104095322575" at="44,67,45,31" concept="3" />
      <node id="3415850104095322575" at="46,7,47,75" concept="3" />
      <node id="3415850104095322575" at="48,36,49,21" concept="9" />
      <node id="3415850104095322575" at="51,5,52,16" concept="9" />
      <node id="2145983575383684875" at="55,96,56,134" concept="8" />
      <node id="2145983575383685832" at="56,134,57,58" concept="8" />
      <node id="2002825000524512759" at="57,58,58,53" concept="3" />
      <node id="3415850104095322575" at="38,95,41,5" concept="6" />
      <node id="3415850104095322575" at="43,90,46,7" concept="6" />
      <node id="3415850104095322575" at="47,75,50,7" concept="6" />
      <node id="3415850104095322575" at="24,0,28,0" concept="7" trace="isDumbAware#()Z" />
      <node id="3415850104095322575" at="33,0,37,0" concept="7" trace="doUpdate#(Lcom/intellij/openapi/actionSystem/AnActionEvent;Ljava/util/Map;)V" />
      <node id="3415850104095322575" at="19,0,24,0" concept="2" trace="Complete_Action#()V" />
      <node id="3415850104095322575" at="28,0,33,0" concept="7" trace="isApplicable#(Lcom/intellij/openapi/actionSystem/AnActionEvent;Ljava/util/Map;)Z" />
      <node id="3415850104095322575" at="54,0,60,0" concept="7" trace="doExecute#(Lcom/intellij/openapi/actionSystem/AnActionEvent;Ljava/util/Map;)V" />
      <node id="3415850104095322575" at="41,5,51,5" concept="0" />
      <node id="3415850104095322575" at="37,0,54,0" concept="7" trace="collectActionData#(Lcom/intellij/openapi/actionSystem/AnActionEvent;Ljava/util/Map;)Z" />
      <scope id="3415850104095322575" at="25,32,26,16" />
      <scope id="3415850104095322575" at="34,89,35,85" />
      <scope id="3415850104095322575" at="39,53,40,19" />
      <scope id="3415850104095322575" at="44,67,45,31" />
      <scope id="3415850104095322575" at="48,36,49,21" />
      <scope id="3415850104095322615" at="29,87,31,174">
>>>>>>> 48cbadaa
        <var name="selection" id="5995193291385762090" />
      </scope>
      <scope id="3415850104095322575" at="19,28,22,40" />
      <scope id="3415850104095322575" at="55,96,58,53">
        <var name="selection" id="2145983575383685833" />
        <var name="selectionManager" id="2145983575383684876" />
      </scope>
      <scope id="3415850104095322575" at="24,0,28,0" />
      <scope id="3415850104095322575" at="33,0,37,0">
        <var name="_params" id="3415850104095322575" />
        <var name="event" id="3415850104095322575" />
      </scope>
      <scope id="3415850104095322575" at="19,0,24,0" />
      <scope id="3415850104095322575" at="28,0,33,0">
        <var name="_params" id="3415850104095322575" />
        <var name="event" id="3415850104095322575" />
      </scope>
      <scope id="3415850104095322575" at="54,0,60,0">
        <var name="_params" id="3415850104095322575" />
        <var name="event" id="3415850104095322575" />
      </scope>
      <scope id="3415850104095322575" at="42,5,50,7">
        <var name="editorComponent" id="3415850104095322575" />
      </scope>
      <scope id="3415850104095322575" at="38,95,52,16" />
      <scope id="3415850104095322575" at="37,0,54,0">
        <var name="_params" id="3415850104095322575" />
        <var name="event" id="3415850104095322575" />
      </scope>
      <unit id="3415850104095322575" at="17,0,61,0" name="jetbrains.mps.ide.editor.actions.Complete_Action" />
    </file>
  </root>
  <root nodeRef="r:9832fb5f-2578-4b58-8014-a5de79da988e(jetbrains.mps.ide.editor.actions)/3415850104095368610">
    <file name="CompleteSmart_Action.java">
      <node id="3415850104095368610" at="17,0,18,0" concept="13" trace="ICON" />
      <node id="3415850104095368610" at="18,33,19,38" concept="15" />
      <node id="3415850104095368610" at="19,38,20,35" concept="4" />
      <node id="3415850104095368610" at="20,35,21,40" concept="4" />
      <node id="3415850104095368610" at="24,32,25,16" concept="10" />
      <node id="5995193291385770602" at="28,87,29,135" concept="9" />
      <node id="5995193291385770612" at="29,135,30,174" concept="10" />
      <node id="3415850104095368610" at="33,89,34,85" concept="4" />
      <node id="3415850104095368610" at="38,53,39,19" concept="10" />
      <node id="3415850104095368610" at="41,5,42,90" concept="9" />
      <node id="3415850104095368610" at="43,67,44,31" concept="4" />
      <node id="3415850104095368610" at="45,7,46,75" concept="4" />
      <node id="3415850104095368610" at="47,36,48,21" concept="10" />
      <node id="3415850104095368610" at="50,5,51,16" concept="10" />
      <node id="2002825000524537846" at="54,96,55,158" concept="4" />
      <node id="3415850104095368610" at="37,95,40,5" concept="7" />
      <node id="3415850104095368610" at="42,90,45,7" concept="7" />
      <node id="3415850104095368610" at="46,75,49,7" concept="7" />
      <node id="3415850104095368610" at="23,0,27,0" concept="8" trace="isDumbAware#()Z" />
      <node id="3415850104095368610" at="32,0,36,0" concept="8" trace="doUpdate#(Lcom/intellij/openapi/actionSystem/AnActionEvent;Ljava/util/Map;)V" />
      <node id="3415850104095368610" at="53,0,57,0" concept="8" trace="doExecute#(Lcom/intellij/openapi/actionSystem/AnActionEvent;Ljava/util/Map;)V" />
      <node id="3415850104095368610" at="18,0,23,0" concept="3" trace="CompleteSmart_Action#()V" />
      <node id="3415850104095368610" at="27,0,32,0" concept="8" trace="isApplicable#(Lcom/intellij/openapi/actionSystem/AnActionEvent;Ljava/util/Map;)Z" />
      <node id="3415850104095368610" at="40,5,50,5" concept="1" />
      <node id="3415850104095368610" at="36,0,53,0" concept="8" trace="collectActionData#(Lcom/intellij/openapi/actionSystem/AnActionEvent;Ljava/util/Map;)Z" />
      <scope id="3415850104095368610" at="24,32,25,16" />
      <scope id="3415850104095368610" at="33,89,34,85" />
      <scope id="3415850104095368610" at="38,53,39,19" />
      <scope id="3415850104095368610" at="43,67,44,31" />
      <scope id="3415850104095368610" at="47,36,48,21" />
      <scope id="3415850104095368610" at="54,96,55,158" />
      <scope id="3415850104095368622" at="28,87,30,174">
        <var name="selection" id="5995193291385770603" />
      </scope>
      <scope id="3415850104095368610" at="18,33,21,40" />
      <scope id="3415850104095368610" at="23,0,27,0" />
      <scope id="3415850104095368610" at="32,0,36,0">
        <var name="_params" id="3415850104095368610" />
        <var name="event" id="3415850104095368610" />
      </scope>
      <scope id="3415850104095368610" at="53,0,57,0">
        <var name="_params" id="3415850104095368610" />
        <var name="event" id="3415850104095368610" />
      </scope>
      <scope id="3415850104095368610" at="18,0,23,0" />
      <scope id="3415850104095368610" at="27,0,32,0">
        <var name="_params" id="3415850104095368610" />
        <var name="event" id="3415850104095368610" />
      </scope>
      <scope id="3415850104095368610" at="41,5,49,7">
        <var name="editorComponent" id="3415850104095368610" />
      </scope>
      <scope id="3415850104095368610" at="37,95,51,16" />
      <scope id="3415850104095368610" at="36,0,53,0">
        <var name="_params" id="3415850104095368610" />
        <var name="event" id="3415850104095368610" />
      </scope>
      <unit id="3415850104095368610" at="16,0,58,0" name="jetbrains.mps.ide.editor.actions.CompleteSmart_Action" />
    </file>
  </root>
  <root nodeRef="r:9832fb5f-2578-4b58-8014-a5de79da988e(jetbrains.mps.ide.editor.actions)/3467203700125709751">
    <file name="AddLanguageImport_Action.java">
      <node id="3467203700125709751" at="21,0,22,0" concept="13" trace="ICON" />
      <node id="3467203700125709751" at="22,37,23,43" concept="15" />
      <node id="3467203700125709751" at="23,43,24,35" concept="4" />
      <node id="3467203700125709751" at="24,35,25,40" concept="4" />
      <node id="3467203700125709751" at="28,32,29,16" concept="10" />
      <node id="6308040072501489430" at="32,87,33,83" concept="11" />
      <node id="6395870068822000510" at="33,83,34,306" concept="10" />
      <node id="3467203700125709751" at="37,89,38,85" concept="4" />
      <node id="3467203700125709751" at="42,53,43,19" concept="10" />
      <node id="3467203700125709751" at="45,5,46,66" concept="9" />
      <node id="3467203700125709751" at="46,66,47,53" concept="4" />
      <node id="3467203700125709751" at="48,22,49,21" concept="10" />
      <node id="3467203700125709751" at="52,5,53,66" concept="9" />
      <node id="3467203700125709751" at="53,66,54,52" concept="4" />
      <node id="3467203700125709751" at="55,22,56,21" concept="10" />
      <node id="3467203700125709751" at="59,5,60,64" concept="9" />
      <node id="3467203700125709751" at="60,64,61,51" concept="4" />
      <node id="3467203700125709751" at="62,5,63,16" concept="10" />
      <node id="6308040072501323086" at="66,96,67,149" concept="9" />
      <node id="6308040072501303539" at="68,71,69,83" concept="4" />
      <node id="6308040072501325753" at="70,12,71,98" concept="4" />
      <node id="6308040072501325340" at="70,10,72,5" concept="1" />
      <node id="3467203700125709751" at="41,95,44,5" concept="7" />
      <node id="3467203700125709751" at="47,53,50,7" concept="7" />
      <node id="3467203700125709751" at="54,52,57,7" concept="7" />
      <node id="3467203700125709751" at="27,0,31,0" concept="8" trace="isDumbAware#()Z" />
      <node id="3467203700125709751" at="36,0,40,0" concept="8" trace="doUpdate#(Lcom/intellij/openapi/actionSystem/AnActionEvent;Ljava/util/Map;)V" />
      <node id="3467203700125709751" at="58,5,62,5" concept="1" />
      <node id="3467203700125709751" at="22,0,27,0" concept="3" trace="AddLanguageImport_Action#()V" />
      <node id="3467203700125709751" at="31,0,36,0" concept="8" trace="isApplicable#(Lcom/intellij/openapi/actionSystem/AnActionEvent;Ljava/util/Map;)Z" />
      <node id="6308040072501323775" at="67,149,72,5" concept="7" />
      <node id="3467203700125709751" at="44,5,51,5" concept="1" />
      <node id="3467203700125709751" at="51,5,58,5" concept="1" />
      <node id="3467203700125709751" at="65,0,74,0" concept="8" trace="doExecute#(Lcom/intellij/openapi/actionSystem/AnActionEvent;Ljava/util/Map;)V" />
      <node id="3467203700125709751" at="40,0,65,0" concept="8" trace="collectActionData#(Lcom/intellij/openapi/actionSystem/AnActionEvent;Ljava/util/Map;)Z" />
      <scope id="3467203700125709751" at="28,32,29,16" />
      <scope id="3467203700125709751" at="37,89,38,85" />
      <scope id="3467203700125709751" at="42,53,43,19" />
      <scope id="3467203700125709751" at="48,22,49,21" />
      <scope id="3467203700125709751" at="55,22,56,21" />
      <scope id="6308040072501323777" at="68,71,69,83" />
      <scope id="6308040072501325341" at="70,12,71,98" />
      <scope id="6395870068821999960" at="32,87,34,306" />
      <scope id="3467203700125709751" at="59,5,61,51">
        <var name="p" id="3467203700125709751" />
      </scope>
      <scope id="3467203700125709751" at="22,37,25,40" />
      <scope id="3467203700125709751" at="27,0,31,0" />
      <scope id="3467203700125709751" at="36,0,40,0">
        <var name="_params" id="3467203700125709751" />
        <var name="event" id="3467203700125709751" />
      </scope>
      <scope id="3467203700125709751" at="22,0,27,0" />
      <scope id="3467203700125709751" at="31,0,36,0">
        <var name="_params" id="3467203700125709751" />
        <var name="event" id="3467203700125709751" />
      </scope>
      <scope id="3467203700125709751" at="45,5,50,7">
        <var name="p" id="3467203700125709751" />
      </scope>
      <scope id="3467203700125709751" at="52,5,57,7">
        <var name="p" id="3467203700125709751" />
      </scope>
      <scope id="3467203700125709751" at="66,96,72,5">
        <var name="helper" id="6308040072501323087" />
      </scope>
      <scope id="3467203700125709751" at="65,0,74,0">
        <var name="_params" id="3467203700125709751" />
        <var name="event" id="3467203700125709751" />
      </scope>
      <scope id="3467203700125709751" at="41,95,63,16" />
      <scope id="3467203700125709751" at="40,0,65,0">
        <var name="_params" id="3467203700125709751" />
        <var name="event" id="3467203700125709751" />
      </scope>
      <unit id="3467203700125709751" at="20,0,75,0" name="jetbrains.mps.ide.editor.actions.AddLanguageImport_Action" />
    </file>
  </root>
  <root nodeRef="r:9832fb5f-2578-4b58-8014-a5de79da988e(jetbrains.mps.ide.editor.actions)/3467203700125709779">
    <file name="AddModelImport_Action.java">
      <node id="3467203700125709779" at="18,0,19,0" concept="13" trace="ICON" />
      <node id="3467203700125709779" at="19,34,20,40" concept="15" />
      <node id="3467203700125709779" at="20,40,21,35" concept="4" />
      <node id="3467203700125709779" at="21,35,22,41" concept="4" />
      <node id="3467203700125709779" at="25,32,26,16" concept="10" />
      <node id="3467203700125709779" at="30,53,31,19" concept="10" />
      <node id="3467203700125709779" at="33,5,34,66" concept="9" />
      <node id="3467203700125709779" at="34,66,35,53" concept="4" />
      <node id="3467203700125709779" at="36,22,37,21" concept="10" />
      <node id="3467203700125709779" at="40,5,41,64" concept="9" />
      <node id="3467203700125709779" at="41,64,42,51" concept="4" />
      <node id="3467203700125709779" at="43,22,44,21" concept="10" />
      <node id="3467203700125709779" at="46,61,47,21" concept="10" />
      <node id="3467203700125709779" at="49,5,50,16" concept="10" />
      <node id="5727502935761636077" at="53,96,54,180" concept="4" />
      <node id="3467203700125709779" at="29,95,32,5" concept="7" />
      <node id="3467203700125709779" at="35,53,38,7" concept="7" />
      <node id="3467203700125709779" at="42,51,45,7" concept="7" />
      <node id="3467203700125709779" at="45,7,48,7" concept="7" />
      <node id="3467203700125709779" at="24,0,28,0" concept="8" trace="isDumbAware#()Z" />
      <node id="3467203700125709779" at="52,0,56,0" concept="8" trace="doExecute#(Lcom/intellij/openapi/actionSystem/AnActionEvent;Ljava/util/Map;)V" />
      <node id="3467203700125709779" at="19,0,24,0" concept="3" trace="AddModelImport_Action#()V" />
      <node id="3467203700125709779" at="32,5,39,5" concept="1" />
      <node id="3467203700125709779" at="39,5,49,5" concept="1" />
      <node id="3467203700125709779" at="28,0,52,0" concept="8" trace="collectActionData#(Lcom/intellij/openapi/actionSystem/AnActionEvent;Ljava/util/Map;)Z" />
      <scope id="3467203700125709779" at="25,32,26,16" />
      <scope id="3467203700125709779" at="30,53,31,19" />
      <scope id="3467203700125709779" at="36,22,37,21" />
      <scope id="3467203700125709779" at="43,22,44,21" />
      <scope id="3467203700125709779" at="46,61,47,21" />
      <scope id="3467203700125709779" at="53,96,54,180" />
      <scope id="3467203700125709779" at="19,34,22,41" />
      <scope id="3467203700125709779" at="24,0,28,0" />
      <scope id="3467203700125709779" at="52,0,56,0">
        <var name="_params" id="3467203700125709779" />
        <var name="event" id="3467203700125709779" />
      </scope>
      <scope id="3467203700125709779" at="19,0,24,0" />
      <scope id="3467203700125709779" at="33,5,38,7">
        <var name="p" id="3467203700125709779" />
      </scope>
      <scope id="3467203700125709779" at="40,5,48,7">
        <var name="p" id="3467203700125709779" />
      </scope>
      <scope id="3467203700125709779" at="29,95,50,16" />
      <scope id="3467203700125709779" at="28,0,52,0">
        <var name="_params" id="3467203700125709779" />
        <var name="event" id="3467203700125709779" />
      </scope>
      <unit id="3467203700125709779" at="17,0,57,0" name="jetbrains.mps.ide.editor.actions.AddModelImport_Action" />
    </file>
  </root>
  <root nodeRef="r:9832fb5f-2578-4b58-8014-a5de79da988e(jetbrains.mps.ide.editor.actions)/3467203700125709807">
    <file name="AddModelImportByRoot_Action.java">
      <node id="3467203700125709807" at="35,0,36,0" concept="13" trace="ICON" />
      <node id="3467203700125709807" at="36,40,37,48" concept="15" />
      <node id="3467203700125709807" at="37,48,38,35" concept="4" />
      <node id="3467203700125709807" at="38,35,39,41" concept="4" />
      <node id="3467203700125709807" at="42,32,43,17" concept="10" />
      <node id="3467203700125709807" at="47,53,48,19" concept="10" />
      <node id="3467203700125709807" at="50,5,51,66" concept="9" />
      <node id="3467203700125709807" at="51,66,52,53" concept="4" />
      <node id="3467203700125709807" at="53,22,54,21" concept="10" />
      <node id="3467203700125709807" at="57,5,58,64" concept="9" />
      <node id="3467203700125709807" at="58,64,59,51" concept="4" />
      <node id="3467203700125709807" at="60,22,61,21" concept="10" />
      <node id="3467203700125709807" at="63,61,64,21" concept="10" />
      <node id="3467203700125709807" at="67,5,68,54" concept="9" />
      <node id="3467203700125709807" at="68,54,69,50" concept="4" />
      <node id="3467203700125709807" at="71,5,72,90" concept="9" />
      <node id="3467203700125709807" at="73,67,74,31" concept="4" />
      <node id="3467203700125709807" at="75,7,76,75" concept="4" />
      <node id="3467203700125709807" at="78,5,79,72" concept="9" />
      <node id="3467203700125709807" at="79,72,80,59" concept="4" />
      <node id="3467203700125709807" at="81,5,82,16" concept="10" />
      <node id="3467203700125709859" at="85,96,86,72" concept="9" />
      <node id="1875480895988578512" at="86,72,87,0" concept="12" />
      <node id="3467203700125709863" at="87,0,88,93" concept="9" />
      <node id="8826788828227257454" at="88,93,89,80" concept="9" />
      <node id="2709345316859243917" at="90,90,91,263" concept="4" />
      <node id="2709345316859228200" at="91,263,92,80" concept="4" />
      <node id="1875480895988507139" at="92,80,93,151" concept="9" />
      <node id="1875480895988533765" at="94,55,95,79" concept="9" />
      <node id="1875480895988567868" at="96,45,97,38" concept="4" />
      <node id="1875480895989167151" at="100,45,101,88" concept="9" />
      <node id="1875480895989193717" at="101,88,102,60" concept="9" />
      <node id="1875480895989193667" at="103,64,104,43" concept="4" />
      <node id="1875480895988879120" at="106,7,107,0" concept="12" />
      <node id="8826788828227257399" at="108,45,109,0" concept="12" />
      <node id="8826788828227257489" at="110,39,111,65" concept="4" />
      <node id="8826788828227257558" at="112,55,113,218" concept="4" />
      <node id="8826788828227243068" at="115,7,116,0" concept="12" />
      <node id="4958753532934746765" at="119,41,120,79" concept="9" />
      <node id="4958753532934746776" at="121,40,122,17" concept="10" />
      <node id="4958753532934746782" at="123,9,124,45" concept="9" />
      <node id="4958753532934746788" at="125,39,126,64" concept="4" />
      <node id="4958753532934746800" at="127,134,128,281" concept="4" />
      <node id="4958753532934746815" at="128,281,129,60" concept="4" />
      <node id="4958753532934746822" at="131,37,132,17" concept="10" />
      <node id="4958753532934746826" at="133,9,134,43" concept="4" />
      <node id="4958753532934746830" at="134,43,135,102" concept="9" />
      <node id="4958753532934746841" at="136,66,137,156" concept="4" />
      <node id="1875480895989095458" at="142,76,143,94" concept="9" />
      <node id="3467203700125709829" at="144,45,145,29" concept="10" />
      <node id="3467203700125709844" at="146,5,147,16" concept="10" />
      <node id="8826788828227257387" at="150,90,151,18" concept="10" />
      <node id="3467203700125709811" at="152,5,153,120" concept="9" />
      <node id="1875480895989145631" at="154,116,155,45" concept="10" />
      <node id="1875480895989074680" at="156,5,157,16" concept="10" />
      <node id="5092236983269113961" at="160,36,161,75" concept="10" />
      <node id="5092236983269113961" at="162,5,163,17" concept="10" />
      <node id="1875480895988524592" at="166,36,167,43" concept="10" />
      <node id="1875480895988524592" at="168,5,169,17" concept="10" />
      <node id="1875480895989193719" at="172,36,173,49" concept="10" />
      <node id="1875480895989193719" at="174,5,175,16" concept="10" />
      <node id="6726690416034419025" at="178,36,179,46" concept="10" />
      <node id="6726690416034419025" at="180,5,181,17" concept="10" />
      <node id="1875480895988610370" at="183,52,184,44" concept="10" />
      <node id="3467203700125709807" at="46,95,49,5" concept="7" />
      <node id="3467203700125709807" at="52,53,55,7" concept="7" />
      <node id="3467203700125709807" at="59,51,62,7" concept="7" />
      <node id="3467203700125709807" at="62,7,65,7" concept="7" />
      <node id="3467203700125709807" at="72,90,75,7" concept="7" />
      <node id="1875480895988538954" at="95,79,98,9" concept="7" />
      <node id="1875480895989191066" at="102,60,105,9" concept="7" />
      <node id="4958753532934746774" at="120,79,123,9" concept="7" />
      <node id="4958753532934746820" at="130,9,133,9" concept="7" />
      <node id="4958753532934746839" at="135,102,138,9" concept="7" />
      <node id="3467203700125709827" at="143,94,146,5" concept="7" />
      <node id="8826788828227256777" at="149,76,152,5" concept="7" />
      <node id="3467203700125709819" at="153,120,156,5" concept="7" />
      <node id="5092236983269113961" at="159,74,162,5" concept="7" />
      <node id="1875480895988524592" at="165,87,168,5" concept="7" />
      <node id="1875480895989193719" at="171,84,174,5" concept="7" />
      <node id="6726690416034419025" at="177,80,180,5" concept="7" />
      <node id="1875480895988610370" at="183,0,186,0" concept="14" trace="isEmptyString#(Ljava/lang/String;)Z" />
      <node id="3467203700125709807" at="41,0,45,0" concept="8" trace="isDumbAware#()Z" />
      <node id="3467203700125709807" at="66,5,70,5" concept="1" />
      <node id="3467203700125709807" at="77,5,81,5" concept="1" />
      <node id="3467203700125709807" at="36,0,41,0" concept="3" trace="AddModelImportByRoot_Action#()V" />
      <node id="8826788828227257464" at="109,0,114,9" concept="7" />
      <node id="1875480895988511831" at="93,151,99,7" concept="7" />
      <node id="4958753532934746786" at="124,45,130,9" concept="7" />
      <node id="5092236983269113961" at="159,0,165,0" concept="14" trace="check_a68f4j_a1a3a4a0#(Ljava/lang/String;)Z" />
      <node id="1875480895988524592" at="165,0,171,0" concept="14" trace="check_a68f4j_a3a4a0#(Ljetbrains/mps/nodeEditor/cellMenu/NodeSubstituteChooser;)Z" />
      <node id="1875480895989193719" at="171,0,177,0" concept="14" trace="check_a68f4j_a0b0e0e0a#(Ljetbrains/mps/nodeEditor/cells/EditorCell_Label;)Ljava/lang/String;" />
      <node id="6726690416034419025" at="177,0,183,0" concept="14" trace="check_a68f4j_a1a0#(Ljetbrains/mps/nodeEditor/cells/EditorCell_Label;)Z" />
      <node id="3467203700125709807" at="49,5,56,5" concept="1" />
      <node id="3467203700125709807" at="70,5,77,5" concept="1" />
      <node id="1875480895988595334" at="99,7,106,7" concept="7" />
      <node id="3467203700125709808" at="142,0,149,0" concept="8" trace="getErrorCell#(Ljava/util/Map;)Ljetbrains/mps/nodeEditor/cells/EditorCell_Label;" />
      <node id="1875480895988885311" at="107,0,115,7" concept="7" />
      <node id="3467203700125709807" at="56,5,66,5" concept="1" />
      <node id="1875480895989041243" at="149,0,159,0" concept="8" trace="getCellLabel#(Ljava/util/Map;)Ljetbrains/mps/nodeEditor/cells/EditorCell_Label;" />
      <node id="4958753532934746761" at="119,0,140,0" concept="8" trace="call#(Ljava/lang/String;)V" />
      <node id="5727502935761748091" at="117,5,140,7" concept="4" />
      <node id="252055751646844706" at="89,80,117,5" concept="7" />
      <node id="3467203700125709807" at="45,0,84,0" concept="8" trace="collectActionData#(Lcom/intellij/openapi/actionSystem/AnActionEvent;Ljava/util/Map;)Z" />
      <node id="3467203700125709807" at="84,0,142,0" concept="8" trace="doExecute#(Lcom/intellij/openapi/actionSystem/AnActionEvent;Ljava/util/Map;)V" />
      <scope id="3467203700125709807" at="42,32,43,17" />
      <scope id="3467203700125709807" at="47,53,48,19" />
      <scope id="3467203700125709807" at="53,22,54,21" />
      <scope id="3467203700125709807" at="60,22,61,21" />
      <scope id="3467203700125709807" at="63,61,64,21" />
      <scope id="3467203700125709807" at="73,67,74,31" />
      <scope id="1875480895988538957" at="96,45,97,38" />
      <scope id="1875480895989191069" at="103,64,104,43" />
      <scope id="8826788828227257465" at="110,39,111,65" />
      <scope id="8826788828227257536" at="112,55,113,218" />
      <scope id="4958753532934746775" at="121,40,122,17" />
      <scope id="4958753532934746787" at="125,39,126,64" />
      <scope id="4958753532934746821" at="131,37,132,17" />
      <scope id="4958753532934746840" at="136,66,137,156" />
      <scope id="3467203700125709828" at="144,45,145,29" />
      <scope id="8826788828227256778" at="150,90,151,18" />
      <scope id="3467203700125709820" at="154,116,155,45" />
      <scope id="5092236983269113961" at="160,36,161,75" />
      <scope id="1875480895988524592" at="166,36,167,43" />
      <scope id="1875480895989193719" at="172,36,173,49" />
      <scope id="6726690416034419025" at="178,36,179,46" />
      <scope id="1875480895988610370" at="183,52,184,44" />
      <scope id="3467203700125709807" at="67,5,69,50">
        <var name="p" id="3467203700125709807" />
      </scope>
      <scope id="3467203700125709807" at="78,5,80,59">
        <var name="p" id="3467203700125709807" />
      </scope>
      <scope id="4958753532934746799" at="127,134,129,60" />
      <scope id="3467203700125709807" at="36,40,39,41" />
      <scope id="1875480895988610370" at="183,0,186,0">
        <var name="str" id="1875480895988610370" />
      </scope>
      <scope id="3467203700125709807" at="41,0,45,0" />
      <scope id="1875480895988511834" at="94,55,98,9">
        <var name="pattern" id="1875480895988533766" />
      </scope>
      <scope id="5092236983269113961" at="159,74,163,17" />
      <scope id="1875480895988524592" at="165,87,169,17" />
      <scope id="1875480895989193719" at="171,84,175,16" />
      <scope id="6726690416034419025" at="177,80,181,17" />
      <scope id="3467203700125709807" at="36,0,41,0" />
      <scope id="3467203700125709807" at="50,5,55,7">
        <var name="p" id="3467203700125709807" />
      </scope>
      <scope id="3467203700125709807" at="71,5,76,75">
        <var name="editorComponent" id="3467203700125709807" />
      </scope>
      <scope id="1875480895988595337" at="100,45,105,9">
        <var name="label" id="1875480895989167152" />
        <var name="selectedText" id="1875480895989193718" />
      </scope>
      <scope id="3467203700125709810" at="142,76,147,16">
        <var name="editorCellLabel" id="1875480895989095459" />
      </scope>
      <scope id="1875480895988885314" at="108,45,114,9" />
      <scope id="5092236983269113961" at="159,0,165,0">
        <var name="checkedDotOperand" id="5092236983269113961" />
      </scope>
      <scope id="1875480895988524592" at="165,0,171,0">
        <var name="checkedDotOperand" id="1875480895988524592" />
      </scope>
      <scope id="1875480895989193719" at="171,0,177,0">
        <var name="checkedDotOperand" id="1875480895989193719" />
      </scope>
      <scope id="6726690416034419025" at="177,0,183,0">
        <var name="checkedDotOperand" id="6726690416034419025" />
      </scope>
      <scope id="3467203700125709808" at="142,0,149,0">
        <var name="_params" id="3467203700125709808" />
      </scope>
      <scope id="3467203700125709807" at="57,5,65,7">
        <var name="p" id="3467203700125709807" />
      </scope>
      <scope id="1875480895989041228" at="149,76,157,16">
        <var name="selectedCell" id="3467203700125709812" />
      </scope>
      <scope id="1875480895989041243" at="149,0,159,0">
        <var name="_params" id="1875480895989041243" />
      </scope>
      <scope id="4958753532934746764" at="119,41,138,9">
        <var name="matchingActions" id="4958753532934746831" />
        <var name="substituteInfo" id="4958753532934746783" />
        <var name="textToMatch" id="4958753532934746766" />
      </scope>
      <scope id="4958753532934746761" at="119,0,140,0">
        <var name="rootName" id="4958753532934746761" />
      </scope>
      <scope id="252055751646844708" at="90,90,116,0">
        <var name="nodeSubstituteChooser" id="1875480895988507140" />
      </scope>
      <scope id="3467203700125709807" at="46,95,82,16" />
      <scope id="3467203700125709807" at="45,0,84,0">
        <var name="_params" id="3467203700125709807" />
        <var name="event" id="3467203700125709807" />
      </scope>
      <scope id="3467203700125709807" at="85,96,140,7">
        <var name="errorLabel" id="3467203700125709864" />
        <var name="initialText" id="3467203700125709860" />
        <var name="unresolvedReference" id="8826788828227257455" />
      </scope>
      <scope id="3467203700125709807" at="84,0,142,0">
        <var name="_params" id="3467203700125709807" />
        <var name="event" id="3467203700125709807" />
      </scope>
      <unit id="4958753532934746761" at="118,224,140,5" name="jetbrains.mps.ide.editor.actions.AddModelImportByRoot_Action$1" />
      <unit id="3467203700125709807" at="34,0,187,0" name="jetbrains.mps.ide.editor.actions.AddModelImportByRoot_Action" />
    </file>
  </root>
  <root nodeRef="r:9832fb5f-2578-4b58-8014-a5de79da988e(jetbrains.mps.ide.editor.actions)/3767536026885379902">
    <file name="PushEditorHints_Action.java">
      <node id="3767536026885379902" at="25,0,26,0" concept="13" trace="ICON" />
      <node id="3767536026885379902" at="26,35,27,41" concept="15" />
      <node id="3767536026885379902" at="27,41,28,35" concept="4" />
      <node id="3767536026885379902" at="28,35,29,41" concept="4" />
      <node id="3767536026885379902" at="32,32,33,16" concept="10" />
      <node id="6841576934020190691" at="36,87,37,16" concept="10" />
      <node id="3767536026885379902" at="40,89,41,85" concept="4" />
      <node id="3767536026885379902" at="45,53,46,19" concept="10" />
      <node id="3767536026885379902" at="48,5,49,56" concept="9" />
      <node id="3767536026885379902" at="49,56,50,53" concept="4" />
      <node id="3767536026885379902" at="51,22,52,21" concept="10" />
      <node id="3767536026885379902" at="55,5,56,90" concept="9" />
      <node id="3767536026885379902" at="57,67,58,31" concept="4" />
      <node id="3767536026885379902" at="59,7,60,75" concept="4" />
      <node id="3767536026885379902" at="61,36,62,21" concept="10" />
      <node id="3767536026885379902" at="64,5,65,16" concept="10" />
      <node id="6345921507963216016" at="68,96,69,133" concept="9" />
      <node id="2481765626558118495" at="71,25,72,147" concept="9" />
      <node id="6345921507963318372" at="72,147,73,168" concept="4" />
      <node id="3247921589246839805" at="73,168,74,101" concept="9" />
      <node id="3247921589246647458" at="74,101,75,193" concept="9" />
      <node id="7090432889849192992" at="75,193,76,22" concept="4" />
      <node id="3767536026885379902" at="44,95,47,5" concept="7" />
      <node id="3767536026885379902" at="50,53,53,7" concept="7" />
      <node id="3767536026885379902" at="56,90,59,7" concept="7" />
      <node id="3767536026885379902" at="60,75,63,7" concept="7" />
      <node id="3767536026885379902" at="31,0,35,0" concept="8" trace="isDumbAware#()Z" />
      <node id="3767536026885379902" at="35,0,39,0" concept="8" trace="isApplicable#(Lcom/intellij/openapi/actionSystem/AnActionEvent;Ljava/util/Map;)Z" />
      <node id="3767536026885379902" at="39,0,43,0" concept="8" trace="doUpdate#(Lcom/intellij/openapi/actionSystem/AnActionEvent;Ljava/util/Map;)V" />
      <node id="3767536026885379902" at="26,0,31,0" concept="3" trace="PushEditorHints_Action#()V" />
      <node id="3767536026885379902" at="47,5,54,5" concept="1" />
      <node id="1653504613654028426" at="71,0,78,0" concept="8" trace="run#()V" />
      <node id="1653504613653909450" at="69,133,78,7" concept="4" />
      <node id="3767536026885379902" at="54,5,64,5" concept="1" />
      <node id="3767536026885379902" at="67,0,80,0" concept="8" trace="doExecute#(Lcom/intellij/openapi/actionSystem/AnActionEvent;Ljava/util/Map;)V" />
      <node id="3767536026885379902" at="43,0,67,0" concept="8" trace="collectActionData#(Lcom/intellij/openapi/actionSystem/AnActionEvent;Ljava/util/Map;)Z" />
      <scope id="3767536026885379902" at="32,32,33,16" />
      <scope id="6841576934019582614" at="36,87,37,16" />
      <scope id="3767536026885379902" at="40,89,41,85" />
      <scope id="3767536026885379902" at="45,53,46,19" />
      <scope id="3767536026885379902" at="51,22,52,21" />
      <scope id="3767536026885379902" at="57,67,58,31" />
      <scope id="3767536026885379902" at="61,36,62,21" />
      <scope id="3767536026885379902" at="26,35,29,41" />
      <scope id="3767536026885379902" at="31,0,35,0" />
      <scope id="3767536026885379902" at="35,0,39,0">
        <var name="_params" id="3767536026885379902" />
        <var name="event" id="3767536026885379902" />
      </scope>
      <scope id="3767536026885379902" at="39,0,43,0">
        <var name="_params" id="3767536026885379902" />
        <var name="event" id="3767536026885379902" />
      </scope>
      <scope id="3767536026885379902" at="26,0,31,0" />
      <scope id="3767536026885379902" at="48,5,53,7">
        <var name="p" id="3767536026885379902" />
      </scope>
      <scope id="1653504613654028428" at="71,25,76,22">
        <var name="dialog" id="3247921589246647459" />
        <var name="initialEditorHints" id="2481765626558118496" />
        <var name="page" id="3247921589246839806" />
      </scope>
      <scope id="1653504613654028426" at="71,0,78,0" />
      <scope id="3767536026885379902" at="55,5,63,7">
        <var name="editorComponent" id="3767536026885379902" />
      </scope>
      <scope id="3767536026885379902" at="68,96,78,7">
        <var name="settings" id="6345921507963216017" />
      </scope>
      <scope id="3767536026885379902" at="67,0,80,0">
        <var name="_params" id="3767536026885379902" />
        <var name="event" id="3767536026885379902" />
      </scope>
      <scope id="3767536026885379902" at="44,95,65,16" />
      <scope id="3767536026885379902" at="43,0,67,0">
        <var name="_params" id="3767536026885379902" />
        <var name="event" id="3767536026885379902" />
      </scope>
      <unit id="1653504613654028426" at="70,35,78,5" name="jetbrains.mps.ide.editor.actions.PushEditorHints_Action$1" />
      <unit id="3767536026885379902" at="24,0,81,0" name="jetbrains.mps.ide.editor.actions.PushEditorHints_Action" />
    </file>
  </root>
  <root nodeRef="r:9832fb5f-2578-4b58-8014-a5de79da988e(jetbrains.mps.ide.editor.actions)/3774693388238498747">
    <file name="DeleteLine_Action.java">
      <node id="3774693388238498747" at="34,0,35,0" concept="13" trace="ICON" />
      <node id="3774693388238498747" at="35,30,36,35" concept="15" />
      <node id="3774693388238498747" at="36,35,37,35" concept="4" />
      <node id="3774693388238498747" at="37,35,38,41" concept="4" />
      <node id="3774693388238498747" at="41,32,42,16" concept="10" />
      <node id="4122848433162986862" at="45,87,46,252" concept="10" />
      <node id="3774693388238498747" at="49,89,50,85" concept="4" />
      <node id="3774693388238498747" at="54,53,55,19" concept="10" />
      <node id="3774693388238498747" at="57,5,58,90" concept="9" />
      <node id="3774693388238498747" at="59,67,60,31" concept="4" />
      <node id="3774693388238498747" at="61,7,62,75" concept="4" />
      <node id="3774693388238498747" at="63,36,64,21" concept="10" />
      <node id="3774693388238498747" at="67,5,68,66" concept="9" />
      <node id="3774693388238498747" at="68,66,69,57" concept="4" />
      <node id="3774693388238498747" at="70,22,71,21" concept="10" />
      <node id="3774693388238498747" at="73,5,74,16" concept="10" />
      <node id="7387027464701461777" at="77,96,78,79" concept="4" />
      <node id="3774693388238498754" at="79,106,80,128" concept="9" />
      <node id="3774693388238498762" at="80,128,81,114" concept="9" />
      <node id="3774693388238498769" at="81,114,82,70" concept="4" />
      <node id="3774693388238498779" at="83,65,84,105" concept="9" />
      <node id="3774693388238498787" at="85,76,86,17" concept="10" />
      <node id="3774693388238498802" at="89,59,90,99" concept="4" />
      <node id="3774693388238498814" at="94,5,95,88" concept="9" />
      <node id="3774693388238498820" at="95,88,96,55" concept="9" />
      <node id="3774693388238498826" at="96,55,97,35" concept="9" />
      <node id="3774693388238498835" at="99,40,100,14" concept="2" />
      <node id="3774693388238498841" at="101,7,102,62" concept="9" />
      <node id="3774693388238498854" at="103,48,104,47" concept="9" />
      <node id="3774693388238498862" at="105,404,106,52" concept="9" />
      <node id="4122848433163121773" at="107,142,108,19" concept="10" />
      <node id="5247353589123667168" at="109,11,110,78" concept="4" />
      <node id="3774693388238498923" at="111,64,112,93" concept="4" />
      <node id="7272288387891904949" at="113,18,114,116" concept="4" />
      <node id="3774693388238498933" at="115,11,116,16" concept="2" />
      <node id="4122848433163122230" at="120,145,121,19" concept="10" />
      <node id="3774693388238498953" at="122,11,123,78" concept="4" />
      <node id="3774693388238498960" at="123,78,124,91" concept="4" />
      <node id="3774693388238498967" at="124,91,125,16" concept="2" />
      <node id="3774693388238498971" at="127,7,128,36" concept="4" />
      <node id="3774693388238498981" at="131,86,132,49" concept="4" />
      <node id="3774693388238498999" at="135,31,136,108" concept="4" />
      <node id="3774693388238499006" at="136,108,137,26" concept="4" />
      <node id="7272288387891972762" at="113,16,115,11" concept="1" />
      <node id="3774693388238498747" at="53,95,56,5" concept="7" />
      <node id="3774693388238498747" at="58,90,61,7" concept="7" />
      <node id="3774693388238498747" at="62,75,65,7" concept="7" />
      <node id="3774693388238498747" at="69,57,72,7" concept="7" />
      <node id="3774693388238498785" at="84,105,87,9" concept="7" />
      <node id="3774693388238498797" at="88,76,91,11" concept="7" />
      <node id="3774693388238498833" at="98,18,101,7" concept="7" />
      <node id="4122848433162989611" at="106,52,109,11" concept="7" />
      <node id="4122848433163122228" at="119,30,122,11" concept="7" />
      <node id="3774693388238498979" at="130,46,133,7" concept="7" />
      <node id="3774693388238498747" at="40,0,44,0" concept="8" trace="isDumbAware#()Z" />
      <node id="3774693388238498747" at="44,0,48,0" concept="8" trace="isApplicable#(Lcom/intellij/openapi/actionSystem/AnActionEvent;Ljava/util/Map;)Z" />
      <node id="3774693388238498747" at="48,0,52,0" concept="8" trace="doUpdate#(Lcom/intellij/openapi/actionSystem/AnActionEvent;Ljava/util/Map;)V" />
      <node id="3774693388238498997" at="134,5,138,5" concept="7" />
      <node id="3774693388238498747" at="35,0,40,0" concept="3" trace="DeleteLine_Action#()V" />
      <node id="3774693388238498793" at="87,9,92,9" concept="6" />
      <node id="7272288387891904942" at="110,78,115,11" concept="7" />
      <node id="3774693388238498977" at="129,5,134,5" concept="6" />
      <node id="3774693388238498747" at="66,5,73,5" concept="1" />
      <node id="3774693388238498951" at="118,57,126,9" concept="7" />
      <node id="3774693388238498747" at="56,5,66,5" concept="1" />
      <node id="3774693388238498774" at="82,70,93,7" concept="16" />
      <node id="3774693388238498860" at="104,47,117,9" concept="7" />
      <node id="3774693388238498752" at="78,79,94,5" concept="7" />
      <node id="3774693388238498747" at="52,0,76,0" concept="8" trace="collectActionData#(Lcom/intellij/openapi/actionSystem/AnActionEvent;Ljava/util/Map;)Z" />
      <node id="3774693388238498849" at="102,62,127,7" concept="7" />
      <node id="3774693388238498830" at="97,35,129,5" concept="16" />
      <node id="3774693388238498747" at="76,0,140,0" concept="8" trace="doExecute#(Lcom/intellij/openapi/actionSystem/AnActionEvent;Ljava/util/Map;)V" />
      <scope id="3774693388238498747" at="41,32,42,16" />
      <scope id="3774693388238499014" at="45,87,46,252" />
      <scope id="3774693388238498747" at="49,89,50,85" />
      <scope id="3774693388238498747" at="54,53,55,19" />
      <scope id="3774693388238498747" at="59,67,60,31" />
      <scope id="3774693388238498747" at="63,36,64,21" />
      <scope id="3774693388238498747" at="70,22,71,21" />
      <scope id="3774693388238498786" at="85,76,86,17" />
      <scope id="3774693388238498801" at="89,59,90,99" />
      <scope id="3774693388238498834" at="99,40,100,14" />
      <scope id="4122848433162989614" at="107,142,108,19" />
      <scope id="7272288387891904948" at="111,64,112,93" />
      <scope id="7272288387891972763" at="113,18,114,116" />
      <scope id="4122848433163122229" at="120,145,121,19" />
      <scope id="3774693388238498980" at="131,86,132,49" />
      <scope id="3774693388238498998" at="135,31,137,26" />
      <scope id="3774693388238498747" at="35,30,38,41" />
      <scope id="3774693388238498796" at="88,76,91,11" />
      <scope id="3774693388238498978" at="130,46,133,7" />
      <scope id="3774693388238498747" at="40,0,44,0" />
      <scope id="3774693388238498747" at="44,0,48,0">
        <var name="_params" id="3774693388238498747" />
        <var name="event" id="3774693388238498747" />
      </scope>
      <scope id="3774693388238498747" at="48,0,52,0">
        <var name="_params" id="3774693388238498747" />
        <var name="event" id="3774693388238498747" />
      </scope>
      <scope id="3774693388238498747" at="35,0,40,0" />
      <scope id="3774693388238498747" at="67,5,72,7">
        <var name="p" id="3774693388238498747" />
      </scope>
      <scope id="3774693388238498793" at="87,9,92,9">
        <var name="childCell" id="3774693388238498794" />
      </scope>
      <scope id="3774693388238498977" at="129,5,134,5">
        <var name="nodeToDelete" id="3774693388238498995" />
      </scope>
      <scope id="3774693388238498952" at="119,30,125,16" />
      <scope id="3774693388238498747" at="57,5,65,7">
        <var name="editorComponent" id="3774693388238498747" />
      </scope>
      <scope id="3774693388238498950" at="118,57,126,9" />
      <scope id="3774693388238498778" at="83,65,92,9">
        <var name="nextCollection" id="3774693388238498780" />
      </scope>
      <scope id="3774693388238498861" at="105,404,116,16">
        <var name="root" id="3774693388238498863" />
      </scope>
      <scope id="3774693388238498753" at="79,106,93,7">
        <var name="collection" id="3774693388238498755" />
        <var name="collections" id="3774693388238498763" />
      </scope>
      <scope id="3774693388238498853" at="103,48,117,9">
        <var name="currentNode" id="3774693388238498855" />
      </scope>
      <scope id="3774693388238498747" at="53,95,74,16" />
      <scope id="3774693388238498747" at="52,0,76,0">
        <var name="_params" id="3774693388238498747" />
        <var name="event" id="3774693388238498747" />
      </scope>
      <scope id="3774693388238498832" at="98,18,128,36">
        <var name="layout" id="3774693388238498842" />
      </scope>
      <scope id="3774693388238498747" at="77,96,138,5">
        <var name="cellToSelect" id="3774693388238498827" />
        <var name="current" id="3774693388238498815" />
        <var name="nodesToDelete" id="3774693388238498821" />
      </scope>
      <scope id="3774693388238498747" at="76,0,140,0">
        <var name="_params" id="3774693388238498747" />
        <var name="event" id="3774693388238498747" />
      </scope>
      <unit id="3774693388238498747" at="33,0,141,0" name="jetbrains.mps.ide.editor.actions.DeleteLine_Action" />
    </file>
  </root>
  <root nodeRef="r:9832fb5f-2578-4b58-8014-a5de79da988e(jetbrains.mps.ide.editor.actions)/4225699205371269974">
    <file name="SelectNext_Action.java">
      <node id="4225699205371269974" at="16,0,17,0" concept="13" trace="ICON" />
      <node id="4225699205371269974" at="17,30,18,35" concept="15" />
      <node id="4225699205371269974" at="18,35,19,35" concept="4" />
      <node id="4225699205371269974" at="19,35,20,41" concept="4" />
      <node id="4225699205371269974" at="23,32,24,16" concept="10" />
      <node id="130230197973336436" at="27,87,28,126" concept="10" />
      <node id="4225699205371269974" at="31,89,32,85" concept="4" />
      <node id="4225699205371269974" at="36,53,37,19" concept="10" />
      <node id="4225699205371269974" at="39,5,40,90" concept="9" />
      <node id="4225699205371269974" at="41,67,42,31" concept="4" />
      <node id="4225699205371269974" at="43,7,44,75" concept="4" />
      <node id="4225699205371269974" at="45,36,46,21" concept="10" />
      <node id="4225699205371269974" at="48,5,49,16" concept="10" />
      <node id="5953549292353129136" at="52,96,53,155" concept="4" />
      <node id="4225699205371269974" at="35,95,38,5" concept="7" />
      <node id="4225699205371269974" at="40,90,43,7" concept="7" />
      <node id="4225699205371269974" at="44,75,47,7" concept="7" />
      <node id="4225699205371269974" at="22,0,26,0" concept="8" trace="isDumbAware#()Z" />
      <node id="4225699205371269974" at="26,0,30,0" concept="8" trace="isApplicable#(Lcom/intellij/openapi/actionSystem/AnActionEvent;Ljava/util/Map;)Z" />
      <node id="4225699205371269974" at="30,0,34,0" concept="8" trace="doUpdate#(Lcom/intellij/openapi/actionSystem/AnActionEvent;Ljava/util/Map;)V" />
      <node id="4225699205371269974" at="51,0,55,0" concept="8" trace="doExecute#(Lcom/intellij/openapi/actionSystem/AnActionEvent;Ljava/util/Map;)V" />
      <node id="4225699205371269974" at="17,0,22,0" concept="3" trace="SelectNext_Action#()V" />
      <node id="4225699205371269974" at="38,5,48,5" concept="1" />
      <node id="4225699205371269974" at="34,0,51,0" concept="8" trace="collectActionData#(Lcom/intellij/openapi/actionSystem/AnActionEvent;Ljava/util/Map;)Z" />
      <scope id="4225699205371269974" at="23,32,24,16" />
      <scope id="1066551691825037533" at="27,87,28,126" />
      <scope id="4225699205371269974" at="31,89,32,85" />
      <scope id="4225699205371269974" at="36,53,37,19" />
      <scope id="4225699205371269974" at="41,67,42,31" />
      <scope id="4225699205371269974" at="45,36,46,21" />
      <scope id="4225699205371269974" at="52,96,53,155" />
      <scope id="4225699205371269974" at="17,30,20,41" />
      <scope id="4225699205371269974" at="22,0,26,0" />
      <scope id="4225699205371269974" at="26,0,30,0">
        <var name="_params" id="4225699205371269974" />
        <var name="event" id="4225699205371269974" />
      </scope>
      <scope id="4225699205371269974" at="30,0,34,0">
        <var name="_params" id="4225699205371269974" />
        <var name="event" id="4225699205371269974" />
      </scope>
      <scope id="4225699205371269974" at="51,0,55,0">
        <var name="_params" id="4225699205371269974" />
        <var name="event" id="4225699205371269974" />
      </scope>
      <scope id="4225699205371269974" at="17,0,22,0" />
      <scope id="4225699205371269974" at="39,5,47,7">
        <var name="editorComponent" id="4225699205371269974" />
      </scope>
      <scope id="4225699205371269974" at="35,95,49,16" />
      <scope id="4225699205371269974" at="34,0,51,0">
        <var name="_params" id="4225699205371269974" />
        <var name="event" id="4225699205371269974" />
      </scope>
      <unit id="4225699205371269974" at="15,0,56,0" name="jetbrains.mps.ide.editor.actions.SelectNext_Action" />
    </file>
  </root>
  <root nodeRef="r:9832fb5f-2578-4b58-8014-a5de79da988e(jetbrains.mps.ide.editor.actions)/4225699205371269977">
    <file name="SelectPrevious_Action.java">
      <node id="4225699205371269977" at="16,0,17,0" concept="13" trace="ICON" />
      <node id="4225699205371269977" at="17,34,18,39" concept="15" />
      <node id="4225699205371269977" at="18,39,19,35" concept="4" />
      <node id="4225699205371269977" at="19,35,20,41" concept="4" />
      <node id="4225699205371269977" at="23,32,24,16" concept="10" />
      <node id="130230197973336441" at="27,87,28,126" concept="10" />
      <node id="4225699205371269977" at="31,89,32,85" concept="4" />
      <node id="4225699205371269977" at="36,53,37,19" concept="10" />
      <node id="4225699205371269977" at="39,5,40,90" concept="9" />
      <node id="4225699205371269977" at="41,67,42,31" concept="4" />
      <node id="4225699205371269977" at="43,7,44,75" concept="4" />
      <node id="4225699205371269977" at="45,36,46,21" concept="10" />
      <node id="4225699205371269977" at="48,5,49,16" concept="10" />
      <node id="5953549292353129099" at="52,96,53,159" concept="4" />
      <node id="4225699205371269977" at="35,95,38,5" concept="7" />
      <node id="4225699205371269977" at="40,90,43,7" concept="7" />
      <node id="4225699205371269977" at="44,75,47,7" concept="7" />
      <node id="4225699205371269977" at="22,0,26,0" concept="8" trace="isDumbAware#()Z" />
      <node id="4225699205371269977" at="26,0,30,0" concept="8" trace="isApplicable#(Lcom/intellij/openapi/actionSystem/AnActionEvent;Ljava/util/Map;)Z" />
      <node id="4225699205371269977" at="30,0,34,0" concept="8" trace="doUpdate#(Lcom/intellij/openapi/actionSystem/AnActionEvent;Ljava/util/Map;)V" />
      <node id="4225699205371269977" at="51,0,55,0" concept="8" trace="doExecute#(Lcom/intellij/openapi/actionSystem/AnActionEvent;Ljava/util/Map;)V" />
      <node id="4225699205371269977" at="17,0,22,0" concept="3" trace="SelectPrevious_Action#()V" />
      <node id="4225699205371269977" at="38,5,48,5" concept="1" />
      <node id="4225699205371269977" at="34,0,51,0" concept="8" trace="collectActionData#(Lcom/intellij/openapi/actionSystem/AnActionEvent;Ljava/util/Map;)Z" />
      <scope id="4225699205371269977" at="23,32,24,16" />
      <scope id="1066551691825038014" at="27,87,28,126" />
      <scope id="4225699205371269977" at="31,89,32,85" />
      <scope id="4225699205371269977" at="36,53,37,19" />
      <scope id="4225699205371269977" at="41,67,42,31" />
      <scope id="4225699205371269977" at="45,36,46,21" />
      <scope id="4225699205371269977" at="52,96,53,159" />
      <scope id="4225699205371269977" at="17,34,20,41" />
      <scope id="4225699205371269977" at="22,0,26,0" />
      <scope id="4225699205371269977" at="26,0,30,0">
        <var name="_params" id="4225699205371269977" />
        <var name="event" id="4225699205371269977" />
      </scope>
      <scope id="4225699205371269977" at="30,0,34,0">
        <var name="_params" id="4225699205371269977" />
        <var name="event" id="4225699205371269977" />
      </scope>
      <scope id="4225699205371269977" at="51,0,55,0">
        <var name="_params" id="4225699205371269977" />
        <var name="event" id="4225699205371269977" />
      </scope>
      <scope id="4225699205371269977" at="17,0,22,0" />
      <scope id="4225699205371269977" at="39,5,47,7">
        <var name="editorComponent" id="4225699205371269977" />
      </scope>
      <scope id="4225699205371269977" at="35,95,49,16" />
      <scope id="4225699205371269977" at="34,0,51,0">
        <var name="_params" id="4225699205371269977" />
        <var name="event" id="4225699205371269977" />
      </scope>
      <unit id="4225699205371269977" at="15,0,56,0" name="jetbrains.mps.ide.editor.actions.SelectPrevious_Action" />
    </file>
  </root>
  <root nodeRef="r:9832fb5f-2578-4b58-8014-a5de79da988e(jetbrains.mps.ide.editor.actions)/4263287172782578316">
    <file name="JumpToContextAssistant_Action.java">
      <node id="4263287172782578316" at="16,0,17,0" concept="13" trace="ICON" />
      <node id="4263287172782578316" at="17,42,18,49" concept="15" />
      <node id="4263287172782578316" at="18,49,19,35" concept="4" />
      <node id="4263287172782578316" at="19,35,20,40" concept="4" />
      <node id="4263287172782578316" at="23,32,24,16" concept="10" />
      <node id="5981741787178671724" at="27,87,28,138" concept="10" />
      <node id="4263287172782578316" at="31,89,32,85" concept="4" />
      <node id="4263287172782578316" at="36,53,37,19" concept="10" />
      <node id="4263287172782578316" at="39,5,40,90" concept="9" />
      <node id="4263287172782578316" at="41,67,42,31" concept="4" />
      <node id="4263287172782578316" at="44,36,45,21" concept="10" />
      <node id="4263287172782578316" at="47,5,48,16" concept="10" />
      <node id="7169052810691541737" at="51,96,52,61" concept="4" />
      <node id="5981741787178668766" at="52,61,53,158" concept="9" />
      <node id="5981741787178669462" at="53,158,54,35" concept="0" />
      <node id="4263287172782785318" at="54,35,55,32" concept="4" />
      <node id="4263287172782578316" at="35,95,38,5" concept="7" />
      <node id="4263287172782578316" at="40,90,43,7" concept="7" />
      <node id="4263287172782578316" at="43,7,46,7" concept="7" />
      <node id="4263287172782578316" at="22,0,26,0" concept="8" trace="isDumbAware#()Z" />
      <node id="4263287172782578316" at="26,0,30,0" concept="8" trace="isApplicable#(Lcom/intellij/openapi/actionSystem/AnActionEvent;Ljava/util/Map;)Z" />
      <node id="4263287172782578316" at="30,0,34,0" concept="8" trace="doUpdate#(Lcom/intellij/openapi/actionSystem/AnActionEvent;Ljava/util/Map;)V" />
      <node id="4263287172782578316" at="17,0,22,0" concept="3" trace="JumpToContextAssistant_Action#()V" />
      <node id="4263287172782578316" at="50,0,57,0" concept="8" trace="doExecute#(Lcom/intellij/openapi/actionSystem/AnActionEvent;Ljava/util/Map;)V" />
      <node id="4263287172782578316" at="38,5,47,5" concept="1" />
      <node id="4263287172782578316" at="34,0,50,0" concept="8" trace="collectActionData#(Lcom/intellij/openapi/actionSystem/AnActionEvent;Ljava/util/Map;)Z" />
      <scope id="4263287172782578316" at="23,32,24,16" />
      <scope id="4263287172782761797" at="27,87,28,138" />
      <scope id="4263287172782578316" at="31,89,32,85" />
      <scope id="4263287172782578316" at="36,53,37,19" />
      <scope id="4263287172782578316" at="41,67,42,31" />
      <scope id="4263287172782578316" at="44,36,45,21" />
      <scope id="4263287172782578316" at="17,42,20,40" />
      <scope id="4263287172782578316" at="22,0,26,0" />
      <scope id="4263287172782578316" at="26,0,30,0">
        <var name="_params" id="4263287172782578316" />
        <var name="event" id="4263287172782578316" />
      </scope>
      <scope id="4263287172782578316" at="30,0,34,0">
        <var name="_params" id="4263287172782578316" />
        <var name="event" id="4263287172782578316" />
      </scope>
      <scope id="4263287172782578316" at="51,96,55,32">
        <var name="activeAssistant" id="5981741787178668767" />
      </scope>
      <scope id="4263287172782578316" at="17,0,22,0" />
      <scope id="4263287172782578316" at="39,5,46,7">
        <var name="editorComponent" id="4263287172782578316" />
      </scope>
      <scope id="4263287172782578316" at="50,0,57,0">
        <var name="_params" id="4263287172782578316" />
        <var name="event" id="4263287172782578316" />
      </scope>
      <scope id="4263287172782578316" at="35,95,48,16" />
      <scope id="4263287172782578316" at="34,0,50,0">
        <var name="_params" id="4263287172782578316" />
        <var name="event" id="4263287172782578316" />
      </scope>
      <unit id="4263287172782578316" at="15,0,58,0" name="jetbrains.mps.ide.editor.actions.JumpToContextAssistant_Action" />
    </file>
  </root>
  <root nodeRef="r:9832fb5f-2578-4b58-8014-a5de79da988e(jetbrains.mps.ide.editor.actions)/4362199797783336771">
    <file name="ExtractComponent_Action.java">
      <node id="4362199797783336771" at="32,0,33,0" concept="13" trace="ICON" />
      <node id="4362199797783336771" at="33,36,34,41" concept="15" />
      <node id="4362199797783336771" at="34,41,35,35" concept="4" />
      <node id="4362199797783336771" at="35,35,36,40" concept="4" />
      <node id="4362199797783336771" at="39,32,40,16" concept="10" />
      <node id="4122848433163746176" at="43,87,44,293" concept="10" />
      <node id="4362199797783336771" at="47,89,48,85" concept="4" />
      <node id="4362199797783336771" at="52,53,53,19" concept="10" />
      <node id="4362199797783336771" at="55,5,56,57" concept="9" />
      <node id="4362199797783336771" at="57,209,58,20" concept="4" />
      <node id="4362199797783336771" at="59,7,60,53" concept="4" />
      <node id="4362199797783336771" at="61,25,62,21" concept="10" />
      <node id="4362199797783336771" at="65,5,66,72" concept="9" />
      <node id="4362199797783336771" at="66,72,67,59" concept="4" />
      <node id="4362199797783336771" at="68,22,69,21" concept="10" />
      <node id="4362199797783336771" at="72,5,73,90" concept="9" />
      <node id="4362199797783336771" at="74,67,75,31" concept="4" />
      <node id="4362199797783336771" at="76,7,77,75" concept="4" />
      <node id="4362199797783336771" at="78,36,79,21" concept="10" />
      <node id="4362199797783336771" at="82,5,83,56" concept="9" />
      <node id="4362199797783336771" at="83,56,84,57" concept="4" />
      <node id="4362199797783336771" at="85,22,86,21" concept="10" />
      <node id="4362199797783336771" at="88,5,89,16" concept="10" />
      <node id="6774261846361407478" at="92,96,93,156" concept="9" />
      <node id="6774261846361407489" at="94,32,95,13" concept="10" />
      <node id="1684134360954311591" at="96,5,97,0" concept="12" />
      <node id="1684134360954393494" at="97,0,98,73" concept="9" />
      <node id="6774261846361407496" at="100,25,101,53" concept="9" />
      <node id="6774261846361407502" at="101,53,102,257" concept="9" />
      <node id="6774261846361407508" at="102,257,103,172" concept="4" />
      <node id="6774261846361407470" at="103,172,104,224" concept="9" />
      <node id="6774261846361407515" at="104,224,105,291" concept="4" />
      <node id="6774261846361407524" at="105,291,106,200" concept="4" />
      <node id="6774261846361407533" at="106,200,107,241" concept="9" />
      <node id="6774261846361407539" at="107,241,108,184" concept="4" />
      <node id="6774261846361407546" at="108,184,109,59" concept="4" />
      <node id="4362199797783336771" at="51,95,54,5" concept="7" />
      <node id="4362199797783336771" at="56,57,59,7" concept="7" />
      <node id="4362199797783336771" at="60,53,63,7" concept="7" />
      <node id="4362199797783336771" at="67,59,70,7" concept="7" />
      <node id="4362199797783336771" at="73,90,76,7" concept="7" />
      <node id="4362199797783336771" at="77,75,80,7" concept="7" />
      <node id="4362199797783336771" at="84,57,87,7" concept="7" />
      <node id="6774261846361407487" at="93,156,96,5" concept="7" />
      <node id="4362199797783336771" at="38,0,42,0" concept="8" trace="isDumbAware#()Z" />
      <node id="4362199797783336771" at="42,0,46,0" concept="8" trace="isApplicable#(Lcom/intellij/openapi/actionSystem/AnActionEvent;Ljava/util/Map;)Z" />
      <node id="4362199797783336771" at="46,0,50,0" concept="8" trace="doUpdate#(Lcom/intellij/openapi/actionSystem/AnActionEvent;Ljava/util/Map;)V" />
      <node id="4362199797783336771" at="33,0,38,0" concept="3" trace="ExtractComponent_Action#()V" />
      <node id="4362199797783336771" at="64,5,71,5" concept="1" />
      <node id="4362199797783336771" at="81,5,88,5" concept="1" />
      <node id="4362199797783336771" at="54,5,64,5" concept="1" />
      <node id="4362199797783336771" at="71,5,81,5" concept="1" />
      <node id="6352952732699815143" at="100,0,111,0" concept="8" trace="run#()V" />
      <node id="6352952732699800571" at="98,73,111,7" concept="4" />
      <node id="4362199797783336771" at="91,0,113,0" concept="8" trace="doExecute#(Lcom/intellij/openapi/actionSystem/AnActionEvent;Ljava/util/Map;)V" />
      <node id="4362199797783336771" at="50,0,91,0" concept="8" trace="collectActionData#(Lcom/intellij/openapi/actionSystem/AnActionEvent;Ljava/util/Map;)Z" />
      <scope id="4362199797783336771" at="39,32,40,16" />
      <scope id="4362199797783336788" at="43,87,44,293" />
      <scope id="4362199797783336771" at="47,89,48,85" />
      <scope id="4362199797783336771" at="52,53,53,19" />
      <scope id="4362199797783336771" at="57,209,58,20" />
      <scope id="4362199797783336771" at="61,25,62,21" />
      <scope id="4362199797783336771" at="68,22,69,21" />
      <scope id="4362199797783336771" at="74,67,75,31" />
      <scope id="4362199797783336771" at="78,36,79,21" />
      <scope id="4362199797783336771" at="85,22,86,21" />
      <scope id="6774261846361407488" at="94,32,95,13" />
      <scope id="4362199797783336771" at="33,36,36,40" />
      <scope id="4362199797783336771" at="38,0,42,0" />
      <scope id="4362199797783336771" at="42,0,46,0">
        <var name="_params" id="4362199797783336771" />
        <var name="event" id="4362199797783336771" />
      </scope>
      <scope id="4362199797783336771" at="46,0,50,0">
        <var name="_params" id="4362199797783336771" />
        <var name="event" id="4362199797783336771" />
      </scope>
      <scope id="4362199797783336771" at="33,0,38,0" />
      <scope id="4362199797783336771" at="65,5,70,7">
        <var name="p" id="4362199797783336771" />
      </scope>
      <scope id="4362199797783336771" at="82,5,87,7">
        <var name="p" id="4362199797783336771" />
      </scope>
      <scope id="4362199797783336771" at="55,5,63,7">
        <var name="node" id="4362199797783336771" />
      </scope>
      <scope id="4362199797783336771" at="72,5,80,7">
        <var name="editorComponent" id="4362199797783336771" />
      </scope>
      <scope id="6352952732699815144" at="100,25,109,59">
        <var name="component" id="6774261846361407503" />
        <var name="container" id="6774261846361407471" />
        <var name="model" id="6774261846361407497" />
        <var name="toReplace" id="6774261846361407534" />
      </scope>
      <scope id="6352952732699815143" at="100,0,111,0" />
      <scope id="4362199797783336771" at="92,96,111,7">
        <var name="componentName" id="6774261846361407479" />
        <var name="ecm" id="1684134360954393495" />
      </scope>
      <scope id="4362199797783336771" at="91,0,113,0">
        <var name="_params" id="4362199797783336771" />
        <var name="event" id="4362199797783336771" />
      </scope>
      <scope id="4362199797783336771" at="51,95,89,16" />
      <scope id="4362199797783336771" at="50,0,91,0">
        <var name="_params" id="4362199797783336771" />
        <var name="event" id="4362199797783336771" />
      </scope>
      <unit id="6352952732699815143" at="99,124,111,5" name="jetbrains.mps.ide.editor.actions.ExtractComponent_Action$1" />
      <unit id="4362199797783336771" at="31,0,114,0" name="jetbrains.mps.ide.editor.actions.ExtractComponent_Action" />
    </file>
  </root>
  <root nodeRef="r:9832fb5f-2578-4b58-8014-a5de79da988e(jetbrains.mps.ide.editor.actions)/4362199797783345393">
    <file name="CopyThisDown_Action.java">
      <node id="4362199797783345393" at="26,0,27,0" concept="13" trace="ICON" />
      <node id="4362199797783345393" at="27,32,28,38" concept="15" />
      <node id="4362199797783345393" at="28,38,29,35" concept="4" />
      <node id="4362199797783345393" at="29,35,30,41" concept="4" />
      <node id="4362199797783345393" at="33,32,34,16" concept="10" />
      <node id="8849858325249727274" at="37,87,38,29" concept="9" />
      <node id="8849858325249727283" at="40,42,41,117" concept="10" />
      <node id="4362199797783345393" at="46,89,47,85" concept="4" />
      <node id="4362199797783345393" at="51,53,52,19" concept="10" />
      <node id="4362199797783345393" at="54,5,55,90" concept="9" />
      <node id="4362199797783345393" at="56,67,57,31" concept="4" />
      <node id="4362199797783345393" at="58,7,59,75" concept="4" />
      <node id="4362199797783345393" at="60,36,61,21" concept="10" />
      <node id="4362199797783345393" at="64,5,65,65" concept="9" />
      <node id="4362199797783345393" at="66,26,67,61" concept="4" />
      <node id="4362199797783345393" at="68,14,69,119" concept="4" />
      <node id="4362199797783345393" at="71,26,72,21" concept="10" />
      <node id="4362199797783345393" at="73,7,74,0" concept="12" />
      <node id="4362199797783345393" at="75,5,76,16" concept="10" />
      <node id="7387027464701482704" at="79,96,80,82" concept="4" />
      <node id="4362199797783345398" at="81,109,82,119" concept="9" />
      <node id="4362199797783345408" at="83,61,84,61" concept="9" />
      <node id="4362199797783345414" at="84,61,85,64" concept="9" />
      <node id="4362199797783345438" at="86,32,87,60" concept="9" />
      <node id="2095036245074475226" at="87,60,88,58" concept="4" />
      <node id="3254845250981111378" at="88,58,89,131" concept="9" />
      <node id="3254845250976525202" at="89,131,90,51" concept="4" />
      <node id="4362199797783345461" at="90,51,91,99" concept="4" />
      <node id="4362199797783345468" at="91,99,92,17" concept="10" />
      <node id="4362199797783345473" at="93,9,94,28" concept="4" />
      <node id="4362199797783345491" at="96,12,97,118" concept="9" />
      <node id="4362199797783345499" at="97,118,98,116" concept="9" />
      <node id="4362199797783345507" at="98,116,99,61" concept="9" />
      <node id="4362199797783345514" at="99,61,100,58" concept="9" />
      <node id="2095036245074960974" at="101,127,102,80" concept="4" />
      <node id="3254845250981167153" at="103,7,104,127" concept="9" />
      <node id="4362199797783345553" at="104,127,105,53" concept="4" />
      <node id="4362199797783345393" at="68,12,70,7" concept="1" />
      <node id="8849858325249727281" at="40,0,43,0" concept="8" trace="select#(Lorg/jetbrains/mps/openapi/model/SNode;)Ljetbrains/mps/openapi/editor/cells/EditorCell;" />
      <node id="4362199797783345393" at="50,95,53,5" concept="7" />
      <node id="4362199797783345393" at="55,90,58,7" concept="7" />
      <node id="4362199797783345393" at="59,75,62,7" concept="7" />
      <node id="4362199797783345393" at="70,7,73,7" concept="7" />
      <node id="4362199797783345535" at="100,58,103,7" concept="6" />
      <node id="4362199797783345393" at="32,0,36,0" concept="8" trace="isDumbAware#()Z" />
      <node id="4362199797783345393" at="45,0,49,0" concept="8" trace="doUpdate#(Lcom/intellij/openapi/actionSystem/AnActionEvent;Ljava/util/Map;)V" />
      <node id="4362199797783345393" at="27,0,32,0" concept="3" trace="CopyThisDown_Action#()V" />
      <node id="4362199797783345569" at="38,29,43,8" concept="10" />
      <node id="4362199797783345393" at="65,65,70,7" concept="7" />
      <node id="4362199797783345436" at="85,64,93,9" concept="7" />
      <node id="4362199797783345393" at="36,0,45,0" concept="8" trace="isApplicable#(Lcom/intellij/openapi/actionSystem/AnActionEvent;Ljava/util/Map;)Z" />
      <node id="4362199797783345393" at="53,5,63,5" concept="1" />
      <node id="4362199797783345489" at="96,10,106,5" concept="1" />
      <node id="4362199797783345393" at="63,5,75,5" concept="1" />
      <node id="4362199797783345406" at="82,119,95,7" concept="16" />
      <node id="4362199797783345396" at="80,82,106,5" concept="7" />
      <node id="4362199797783345393" at="49,0,78,0" concept="8" trace="collectActionData#(Lcom/intellij/openapi/actionSystem/AnActionEvent;Ljava/util/Map;)Z" />
      <node id="4362199797783345393" at="78,0,108,0" concept="8" trace="doExecute#(Lcom/intellij/openapi/actionSystem/AnActionEvent;Ljava/util/Map;)V" />
      <scope id="4362199797783345393" at="33,32,34,16" />
      <scope id="8849858325249727282" at="40,42,41,117" />
      <scope id="4362199797783345393" at="46,89,47,85" />
      <scope id="4362199797783345393" at="51,53,52,19" />
      <scope id="4362199797783345393" at="56,67,57,31" />
      <scope id="4362199797783345393" at="60,36,61,21" />
      <scope id="4362199797783345393" at="66,26,67,61" />
      <scope id="4362199797783345393" at="68,14,69,119" />
      <scope id="4362199797783345393" at="71,26,72,21" />
      <scope id="4362199797783345542" at="101,127,102,80" />
      <scope id="4362199797783345393" at="27,32,30,41" />
      <scope id="8849858325249727281" at="40,0,43,0">
        <var name="it" id="8849858325249727281" />
      </scope>
      <scope id="4362199797783345535" at="100,58,103,7">
        <var name="node" id="4362199797783345536" />
      </scope>
      <scope id="4362199797783345393" at="32,0,36,0" />
      <scope id="4362199797783345393" at="45,0,49,0">
        <var name="_params" id="4362199797783345393" />
        <var name="event" id="4362199797783345393" />
      </scope>
      <scope id="4362199797783345393" at="27,0,32,0" />
      <scope id="4362199797783345568" at="37,87,43,8">
        <var name="seq" id="8849858325249727275" />
      </scope>
      <scope id="4362199797783345437" at="86,32,92,17">
        <var name="copy" id="4362199797783345439" />
        <var name="editorContext" id="3254845250981111379" />
      </scope>
      <scope id="4362199797783345393" at="54,5,62,7">
        <var name="editorComponent" id="4362199797783345393" />
      </scope>
      <scope id="4362199797783345393" at="36,0,45,0">
        <var name="_params" id="4362199797783345393" />
        <var name="event" id="4362199797783345393" />
      </scope>
      <scope id="4362199797783345490" at="96,12,105,53">
        <var name="editorContext" id="3254845250981167154" />
        <var name="firstNode" id="4362199797783345492" />
        <var name="lastNode" id="4362199797783345500" />
        <var name="parent" id="4362199797783345515" />
        <var name="role" id="4362199797783345508" />
      </scope>
      <scope id="4362199797783345393" at="64,5,74,0">
        <var name="nodes" id="4362199797783345393" />
      </scope>
      <scope id="4362199797783345407" at="83,61,94,28">
        <var name="link" id="4362199797783345415" />
        <var name="parent" id="4362199797783345409" />
      </scope>
      <scope id="4362199797783345397" at="81,109,95,7">
        <var name="nodeToCopy" id="4362199797783345399" />
      </scope>
      <scope id="4362199797783345393" at="50,95,76,16" />
      <scope id="4362199797783345393" at="79,96,106,5" />
      <scope id="4362199797783345393" at="49,0,78,0">
        <var name="_params" id="4362199797783345393" />
        <var name="event" id="4362199797783345393" />
      </scope>
      <scope id="4362199797783345393" at="78,0,108,0">
        <var name="_params" id="4362199797783345393" />
        <var name="event" id="4362199797783345393" />
      </scope>
      <unit id="8849858325249727281" at="39,322,43,5" name="jetbrains.mps.ide.editor.actions.CopyThisDown_Action$1" />
      <unit id="4362199797783345393" at="25,0,109,0" name="jetbrains.mps.ide.editor.actions.CopyThisDown_Action" />
    </file>
  </root>
  <root nodeRef="r:9832fb5f-2578-4b58-8014-a5de79da988e(jetbrains.mps.ide.editor.actions)/4421450760407613926">
    <file name="Find_Action.java">
      <node id="4421450760407613926" at="15,0,16,0" concept="13" trace="ICON" />
      <node id="4421450760407613926" at="16,24,17,61" concept="15" />
      <node id="4421450760407613926" at="17,61,18,34" concept="4" />
      <node id="4421450760407613926" at="18,34,19,40" concept="4" />
      <node id="4421450760407613926" at="19,40,20,36" concept="4" />
      <node id="4421450760407613926" at="23,32,24,16" concept="10" />
      <node id="4421450760407613926" at="28,53,29,19" concept="10" />
      <node id="4421450760407613926" at="31,5,32,90" concept="9" />
      <node id="4421450760407613926" at="33,67,34,31" concept="4" />
      <node id="4421450760407613926" at="35,7,36,75" concept="4" />
      <node id="4421450760407613926" at="37,36,38,21" concept="10" />
      <node id="4421450760407613926" at="40,5,41,16" concept="10" />
      <node id="4421450760407613929" at="44,96,45,104" concept="4" />
      <node id="4421450760407613926" at="27,95,30,5" concept="7" />
      <node id="4421450760407613926" at="32,90,35,7" concept="7" />
      <node id="4421450760407613926" at="36,75,39,7" concept="7" />
      <node id="4421450760407613926" at="22,0,26,0" concept="8" trace="isDumbAware#()Z" />
      <node id="4421450760407613926" at="43,0,47,0" concept="8" trace="doExecute#(Lcom/intellij/openapi/actionSystem/AnActionEvent;Ljava/util/Map;)V" />
      <node id="4421450760407613926" at="16,0,22,0" concept="3" trace="Find_Action#()V" />
      <node id="4421450760407613926" at="30,5,40,5" concept="1" />
      <node id="4421450760407613926" at="26,0,43,0" concept="8" trace="collectActionData#(Lcom/intellij/openapi/actionSystem/AnActionEvent;Ljava/util/Map;)Z" />
      <scope id="4421450760407613926" at="23,32,24,16" />
      <scope id="4421450760407613926" at="28,53,29,19" />
      <scope id="4421450760407613926" at="33,67,34,31" />
      <scope id="4421450760407613926" at="37,36,38,21" />
      <scope id="4421450760407613926" at="44,96,45,104" />
      <scope id="4421450760407613926" at="16,24,20,36" />
      <scope id="4421450760407613926" at="22,0,26,0" />
      <scope id="4421450760407613926" at="43,0,47,0">
        <var name="_params" id="4421450760407613926" />
        <var name="event" id="4421450760407613926" />
      </scope>
      <scope id="4421450760407613926" at="16,0,22,0" />
      <scope id="4421450760407613926" at="31,5,39,7">
        <var name="editorComponent" id="4421450760407613926" />
      </scope>
      <scope id="4421450760407613926" at="27,95,41,16" />
      <scope id="4421450760407613926" at="26,0,43,0">
        <var name="_params" id="4421450760407613926" />
        <var name="event" id="4421450760407613926" />
      </scope>
      <unit id="4421450760407613926" at="14,0,48,0" name="jetbrains.mps.ide.editor.actions.Find_Action" />
    </file>
  </root>
  <root nodeRef="r:9832fb5f-2578-4b58-8014-a5de79da988e(jetbrains.mps.ide.editor.actions)/4421450760407613939">
    <file name="FindNext_Action.java">
      <node id="4421450760407613939" at="15,0,16,0" concept="13" trace="ICON" />
      <node id="4421450760407613939" at="16,28,17,63" concept="15" />
      <node id="4421450760407613939" at="17,63,18,34" concept="4" />
      <node id="4421450760407613939" at="18,34,19,40" concept="4" />
      <node id="4421450760407613939" at="19,40,20,36" concept="4" />
      <node id="4421450760407613939" at="23,32,24,16" concept="10" />
      <node id="4421450760407613954" at="27,87,28,112" concept="10" />
      <node id="4421450760407613939" at="31,89,32,85" concept="4" />
      <node id="4421450760407613939" at="36,53,37,19" concept="10" />
      <node id="4421450760407613939" at="39,5,40,90" concept="9" />
      <node id="4421450760407613939" at="41,67,42,31" concept="4" />
      <node id="4421450760407613939" at="43,7,44,75" concept="4" />
      <node id="4421450760407613939" at="45,36,46,21" concept="10" />
      <node id="4421450760407613939" at="48,5,49,16" concept="10" />
      <node id="4421450760407613942" at="52,96,53,104" concept="4" />
      <node id="4421450760407613939" at="35,95,38,5" concept="7" />
      <node id="4421450760407613939" at="40,90,43,7" concept="7" />
      <node id="4421450760407613939" at="44,75,47,7" concept="7" />
      <node id="4421450760407613939" at="22,0,26,0" concept="8" trace="isDumbAware#()Z" />
      <node id="4421450760407613939" at="26,0,30,0" concept="8" trace="isApplicable#(Lcom/intellij/openapi/actionSystem/AnActionEvent;Ljava/util/Map;)Z" />
      <node id="4421450760407613939" at="30,0,34,0" concept="8" trace="doUpdate#(Lcom/intellij/openapi/actionSystem/AnActionEvent;Ljava/util/Map;)V" />
      <node id="4421450760407613939" at="51,0,55,0" concept="8" trace="doExecute#(Lcom/intellij/openapi/actionSystem/AnActionEvent;Ljava/util/Map;)V" />
      <node id="4421450760407613939" at="16,0,22,0" concept="3" trace="FindNext_Action#()V" />
      <node id="4421450760407613939" at="38,5,48,5" concept="1" />
      <node id="4421450760407613939" at="34,0,51,0" concept="8" trace="collectActionData#(Lcom/intellij/openapi/actionSystem/AnActionEvent;Ljava/util/Map;)Z" />
      <scope id="4421450760407613939" at="23,32,24,16" />
      <scope id="4421450760407613953" at="27,87,28,112" />
      <scope id="4421450760407613939" at="31,89,32,85" />
      <scope id="4421450760407613939" at="36,53,37,19" />
      <scope id="4421450760407613939" at="41,67,42,31" />
      <scope id="4421450760407613939" at="45,36,46,21" />
      <scope id="4421450760407613939" at="52,96,53,104" />
      <scope id="4421450760407613939" at="16,28,20,36" />
      <scope id="4421450760407613939" at="22,0,26,0" />
      <scope id="4421450760407613939" at="26,0,30,0">
        <var name="_params" id="4421450760407613939" />
        <var name="event" id="4421450760407613939" />
      </scope>
      <scope id="4421450760407613939" at="30,0,34,0">
        <var name="_params" id="4421450760407613939" />
        <var name="event" id="4421450760407613939" />
      </scope>
      <scope id="4421450760407613939" at="51,0,55,0">
        <var name="_params" id="4421450760407613939" />
        <var name="event" id="4421450760407613939" />
      </scope>
      <scope id="4421450760407613939" at="16,0,22,0" />
      <scope id="4421450760407613939" at="39,5,47,7">
        <var name="editorComponent" id="4421450760407613939" />
      </scope>
      <scope id="4421450760407613939" at="35,95,49,16" />
      <scope id="4421450760407613939" at="34,0,51,0">
        <var name="_params" id="4421450760407613939" />
        <var name="event" id="4421450760407613939" />
      </scope>
      <unit id="4421450760407613939" at="14,0,56,0" name="jetbrains.mps.ide.editor.actions.FindNext_Action" />
    </file>
  </root>
  <root nodeRef="r:9832fb5f-2578-4b58-8014-a5de79da988e(jetbrains.mps.ide.editor.actions)/4421450760407613962">
    <file name="FindPrevious_Action.java">
      <node id="4421450760407613962" at="15,0,16,0" concept="13" trace="ICON" />
      <node id="4421450760407613962" at="16,32,17,88" concept="15" />
      <node id="4421450760407613962" at="17,88,18,34" concept="4" />
      <node id="4421450760407613962" at="18,34,19,40" concept="4" />
      <node id="4421450760407613962" at="19,40,20,36" concept="4" />
      <node id="4421450760407613962" at="23,32,24,16" concept="10" />
      <node id="4421450760407613977" at="27,87,28,112" concept="10" />
      <node id="4421450760407613962" at="31,89,32,85" concept="4" />
      <node id="4421450760407613962" at="36,53,37,19" concept="10" />
      <node id="4421450760407613962" at="39,5,40,90" concept="9" />
      <node id="4421450760407613962" at="41,67,42,31" concept="4" />
      <node id="4421450760407613962" at="43,7,44,75" concept="4" />
      <node id="4421450760407613962" at="45,36,46,21" concept="10" />
      <node id="4421450760407613962" at="48,5,49,16" concept="10" />
      <node id="4421450760407613965" at="52,96,53,108" concept="4" />
      <node id="4421450760407613962" at="35,95,38,5" concept="7" />
      <node id="4421450760407613962" at="40,90,43,7" concept="7" />
      <node id="4421450760407613962" at="44,75,47,7" concept="7" />
      <node id="4421450760407613962" at="22,0,26,0" concept="8" trace="isDumbAware#()Z" />
      <node id="4421450760407613962" at="26,0,30,0" concept="8" trace="isApplicable#(Lcom/intellij/openapi/actionSystem/AnActionEvent;Ljava/util/Map;)Z" />
      <node id="4421450760407613962" at="30,0,34,0" concept="8" trace="doUpdate#(Lcom/intellij/openapi/actionSystem/AnActionEvent;Ljava/util/Map;)V" />
      <node id="4421450760407613962" at="51,0,55,0" concept="8" trace="doExecute#(Lcom/intellij/openapi/actionSystem/AnActionEvent;Ljava/util/Map;)V" />
      <node id="4421450760407613962" at="16,0,22,0" concept="3" trace="FindPrevious_Action#()V" />
      <node id="4421450760407613962" at="38,5,48,5" concept="1" />
      <node id="4421450760407613962" at="34,0,51,0" concept="8" trace="collectActionData#(Lcom/intellij/openapi/actionSystem/AnActionEvent;Ljava/util/Map;)Z" />
      <scope id="4421450760407613962" at="23,32,24,16" />
      <scope id="4421450760407613976" at="27,87,28,112" />
      <scope id="4421450760407613962" at="31,89,32,85" />
      <scope id="4421450760407613962" at="36,53,37,19" />
      <scope id="4421450760407613962" at="41,67,42,31" />
      <scope id="4421450760407613962" at="45,36,46,21" />
      <scope id="4421450760407613962" at="52,96,53,108" />
      <scope id="4421450760407613962" at="16,32,20,36" />
      <scope id="4421450760407613962" at="22,0,26,0" />
      <scope id="4421450760407613962" at="26,0,30,0">
        <var name="_params" id="4421450760407613962" />
        <var name="event" id="4421450760407613962" />
      </scope>
      <scope id="4421450760407613962" at="30,0,34,0">
        <var name="_params" id="4421450760407613962" />
        <var name="event" id="4421450760407613962" />
      </scope>
      <scope id="4421450760407613962" at="51,0,55,0">
        <var name="_params" id="4421450760407613962" />
        <var name="event" id="4421450760407613962" />
      </scope>
      <scope id="4421450760407613962" at="16,0,22,0" />
      <scope id="4421450760407613962" at="39,5,47,7">
        <var name="editorComponent" id="4421450760407613962" />
      </scope>
      <scope id="4421450760407613962" at="35,95,49,16" />
      <scope id="4421450760407613962" at="34,0,51,0">
        <var name="_params" id="4421450760407613962" />
        <var name="event" id="4421450760407613962" />
      </scope>
      <unit id="4421450760407613962" at="14,0,56,0" name="jetbrains.mps.ide.editor.actions.FindPrevious_Action" />
    </file>
  </root>
  <root nodeRef="r:9832fb5f-2578-4b58-8014-a5de79da988e(jetbrains.mps.ide.editor.actions)/5062223007361662016">
    <file name="Collapse_Action.java">
      <node id="5062223007361662016" at="18,0,19,0" concept="13" trace="ICON" />
      <node id="5062223007361662016" at="19,28,20,32" concept="15" />
      <node id="5062223007361662016" at="20,32,21,35" concept="4" />
      <node id="5062223007361662016" at="21,35,22,40" concept="4" />
      <node id="5062223007361662016" at="22,40,23,36" concept="4" />
      <node id="5062223007361662016" at="26,32,27,16" concept="10" />
      <node id="5062223007361662044" at="30,87,31,59" concept="10" />
      <node id="5062223007361662016" at="34,89,35,85" concept="4" />
      <node id="5062223007361662016" at="39,53,40,19" concept="10" />
      <node id="5062223007361662016" at="42,5,43,72" concept="9" />
      <node id="5062223007361662016" at="43,72,44,59" concept="4" />
      <node id="5062223007361662016" at="45,22,46,21" concept="10" />
      <node id="5062223007361662016" at="49,5,50,90" concept="9" />
      <node id="5062223007361662016" at="51,67,52,31" concept="4" />
      <node id="5062223007361662016" at="53,7,54,75" concept="4" />
      <node id="5062223007361662016" at="55,36,56,21" concept="10" />
      <node id="5062223007361662016" at="58,5,59,16" concept="10" />
      <node id="5062223007361662033" at="62,96,63,121" concept="4" />
      <node id="5062223007361662020" at="65,71,66,123" concept="10" />
      <node id="5062223007361662016" at="38,95,41,5" concept="7" />
      <node id="5062223007361662016" at="44,59,47,7" concept="7" />
      <node id="5062223007361662016" at="50,90,53,7" concept="7" />
      <node id="5062223007361662016" at="54,75,57,7" concept="7" />
      <node id="5062223007361662017" at="65,0,68,0" concept="8" trace="getAction#(Ljava/util/Map;)Ljetbrains/mps/openapi/editor/cells/CellAction;" />
      <node id="5062223007361662016" at="25,0,29,0" concept="8" trace="isDumbAware#()Z" />
      <node id="5062223007361662016" at="29,0,33,0" concept="8" trace="isApplicable#(Lcom/intellij/openapi/actionSystem/AnActionEvent;Ljava/util/Map;)Z" />
      <node id="5062223007361662016" at="33,0,37,0" concept="8" trace="doUpdate#(Lcom/intellij/openapi/actionSystem/AnActionEvent;Ljava/util/Map;)V" />
      <node id="5062223007361662016" at="61,0,65,0" concept="8" trace="doExecute#(Lcom/intellij/openapi/actionSystem/AnActionEvent;Ljava/util/Map;)V" />
      <node id="5062223007361662016" at="19,0,25,0" concept="3" trace="Collapse_Action#()V" />
      <node id="5062223007361662016" at="41,5,48,5" concept="1" />
      <node id="5062223007361662016" at="48,5,58,5" concept="1" />
      <node id="5062223007361662016" at="37,0,61,0" concept="8" trace="collectActionData#(Lcom/intellij/openapi/actionSystem/AnActionEvent;Ljava/util/Map;)Z" />
      <scope id="5062223007361662016" at="26,32,27,16" />
      <scope id="5062223007361662043" at="30,87,31,59" />
      <scope id="5062223007361662016" at="34,89,35,85" />
      <scope id="5062223007361662016" at="39,53,40,19" />
      <scope id="5062223007361662016" at="45,22,46,21" />
      <scope id="5062223007361662016" at="51,67,52,31" />
      <scope id="5062223007361662016" at="55,36,56,21" />
      <scope id="5062223007361662016" at="62,96,63,121" />
      <scope id="5062223007361662019" at="65,71,66,123" />
      <scope id="5062223007361662017" at="65,0,68,0">
        <var name="_params" id="5062223007361662017" />
      </scope>
      <scope id="5062223007361662016" at="19,28,23,36" />
      <scope id="5062223007361662016" at="25,0,29,0" />
      <scope id="5062223007361662016" at="29,0,33,0">
        <var name="_params" id="5062223007361662016" />
        <var name="event" id="5062223007361662016" />
      </scope>
      <scope id="5062223007361662016" at="33,0,37,0">
        <var name="_params" id="5062223007361662016" />
        <var name="event" id="5062223007361662016" />
      </scope>
      <scope id="5062223007361662016" at="61,0,65,0">
        <var name="_params" id="5062223007361662016" />
        <var name="event" id="5062223007361662016" />
      </scope>
      <scope id="5062223007361662016" at="42,5,47,7">
        <var name="p" id="5062223007361662016" />
      </scope>
      <scope id="5062223007361662016" at="19,0,25,0" />
      <scope id="5062223007361662016" at="49,5,57,7">
        <var name="editorComponent" id="5062223007361662016" />
      </scope>
      <scope id="5062223007361662016" at="38,95,59,16" />
      <scope id="5062223007361662016" at="37,0,61,0">
        <var name="_params" id="5062223007361662016" />
        <var name="event" id="5062223007361662016" />
      </scope>
      <unit id="5062223007361662016" at="17,0,69,0" name="jetbrains.mps.ide.editor.actions.Collapse_Action" />
    </file>
  </root>
  <root nodeRef="r:9832fb5f-2578-4b58-8014-a5de79da988e(jetbrains.mps.ide.editor.actions)/5062223007361662050">
    <file name="CollapseAll_Action.java">
      <node id="5062223007361662050" at="18,0,19,0" concept="13" trace="ICON" />
      <node id="5062223007361662050" at="19,31,20,36" concept="15" />
      <node id="5062223007361662050" at="20,36,21,35" concept="4" />
      <node id="5062223007361662050" at="21,35,22,40" concept="4" />
      <node id="5062223007361662050" at="22,40,23,36" concept="4" />
      <node id="5062223007361662050" at="26,32,27,16" concept="10" />
      <node id="5062223007361662078" at="30,87,31,62" concept="10" />
      <node id="5062223007361662050" at="34,89,35,85" concept="4" />
      <node id="5062223007361662050" at="39,53,40,19" concept="10" />
      <node id="5062223007361662050" at="42,5,43,90" concept="9" />
      <node id="5062223007361662050" at="44,67,45,31" concept="4" />
      <node id="5062223007361662050" at="46,7,47,75" concept="4" />
      <node id="5062223007361662050" at="48,36,49,21" concept="10" />
      <node id="5062223007361662050" at="52,5,53,72" concept="9" />
      <node id="5062223007361662050" at="53,72,54,59" concept="4" />
      <node id="5062223007361662050" at="55,22,56,21" concept="10" />
      <node id="5062223007361662050" at="58,5,59,16" concept="10" />
      <node id="5062223007361662067" at="62,96,63,124" concept="4" />
      <node id="5062223007361662054" at="65,71,66,127" concept="10" />
      <node id="5062223007361662050" at="38,95,41,5" concept="7" />
      <node id="5062223007361662050" at="43,90,46,7" concept="7" />
      <node id="5062223007361662050" at="47,75,50,7" concept="7" />
      <node id="5062223007361662050" at="54,59,57,7" concept="7" />
      <node id="5062223007361662051" at="65,0,68,0" concept="8" trace="getAction#(Ljava/util/Map;)Ljetbrains/mps/openapi/editor/cells/CellAction;" />
      <node id="5062223007361662050" at="25,0,29,0" concept="8" trace="isDumbAware#()Z" />
      <node id="5062223007361662050" at="29,0,33,0" concept="8" trace="isApplicable#(Lcom/intellij/openapi/actionSystem/AnActionEvent;Ljava/util/Map;)Z" />
      <node id="5062223007361662050" at="33,0,37,0" concept="8" trace="doUpdate#(Lcom/intellij/openapi/actionSystem/AnActionEvent;Ljava/util/Map;)V" />
      <node id="5062223007361662050" at="61,0,65,0" concept="8" trace="doExecute#(Lcom/intellij/openapi/actionSystem/AnActionEvent;Ljava/util/Map;)V" />
      <node id="5062223007361662050" at="19,0,25,0" concept="3" trace="CollapseAll_Action#()V" />
      <node id="5062223007361662050" at="51,5,58,5" concept="1" />
      <node id="5062223007361662050" at="41,5,51,5" concept="1" />
      <node id="5062223007361662050" at="37,0,61,0" concept="8" trace="collectActionData#(Lcom/intellij/openapi/actionSystem/AnActionEvent;Ljava/util/Map;)Z" />
      <scope id="5062223007361662050" at="26,32,27,16" />
      <scope id="5062223007361662077" at="30,87,31,62" />
      <scope id="5062223007361662050" at="34,89,35,85" />
      <scope id="5062223007361662050" at="39,53,40,19" />
      <scope id="5062223007361662050" at="44,67,45,31" />
      <scope id="5062223007361662050" at="48,36,49,21" />
      <scope id="5062223007361662050" at="55,22,56,21" />
      <scope id="5062223007361662050" at="62,96,63,124" />
      <scope id="5062223007361662053" at="65,71,66,127" />
      <scope id="5062223007361662051" at="65,0,68,0">
        <var name="_params" id="5062223007361662051" />
      </scope>
      <scope id="5062223007361662050" at="19,31,23,36" />
      <scope id="5062223007361662050" at="25,0,29,0" />
      <scope id="5062223007361662050" at="29,0,33,0">
        <var name="_params" id="5062223007361662050" />
        <var name="event" id="5062223007361662050" />
      </scope>
      <scope id="5062223007361662050" at="33,0,37,0">
        <var name="_params" id="5062223007361662050" />
        <var name="event" id="5062223007361662050" />
      </scope>
      <scope id="5062223007361662050" at="61,0,65,0">
        <var name="_params" id="5062223007361662050" />
        <var name="event" id="5062223007361662050" />
      </scope>
      <scope id="5062223007361662050" at="52,5,57,7">
        <var name="p" id="5062223007361662050" />
      </scope>
      <scope id="5062223007361662050" at="19,0,25,0" />
      <scope id="5062223007361662050" at="42,5,50,7">
        <var name="editorComponent" id="5062223007361662050" />
      </scope>
      <scope id="5062223007361662050" at="38,95,59,16" />
      <scope id="5062223007361662050" at="37,0,61,0">
        <var name="_params" id="5062223007361662050" />
        <var name="event" id="5062223007361662050" />
      </scope>
      <unit id="5062223007361662050" at="17,0,69,0" name="jetbrains.mps.ide.editor.actions.CollapseAll_Action" />
    </file>
  </root>
  <root nodeRef="r:9832fb5f-2578-4b58-8014-a5de79da988e(jetbrains.mps.ide.editor.actions)/5062223007361662084">
    <file name="Expand_Action.java">
      <node id="5062223007361662084" at="19,0,20,0" concept="13" trace="ICON" />
      <node id="5062223007361662084" at="20,26,21,30" concept="15" />
      <node id="5062223007361662084" at="21,30,22,35" concept="4" />
      <node id="5062223007361662084" at="22,35,23,40" concept="4" />
      <node id="5062223007361662084" at="23,40,24,36" concept="4" />
      <node id="5062223007361662084" at="27,32,28,16" concept="10" />
      <node id="5062223007361662114" at="31,87,32,57" concept="10" />
      <node id="5062223007361662084" at="35,89,36,85" concept="4" />
      <node id="5062223007361662084" at="40,53,41,19" concept="10" />
      <node id="5062223007361662084" at="43,5,44,66" concept="9" />
      <node id="5062223007361662084" at="44,66,45,56" concept="4" />
      <node id="5062223007361662084" at="46,22,47,21" concept="10" />
      <node id="5062223007361662084" at="50,5,51,72" concept="9" />
      <node id="5062223007361662084" at="51,72,52,59" concept="4" />
      <node id="5062223007361662084" at="53,22,54,21" concept="10" />
      <node id="5062223007361662084" at="57,5,58,90" concept="9" />
      <node id="5062223007361662084" at="59,67,60,31" concept="4" />
      <node id="5062223007361662084" at="61,7,62,75" concept="4" />
      <node id="5062223007361662084" at="63,36,64,21" concept="10" />
      <node id="5062223007361662084" at="66,5,67,16" concept="10" />
      <node id="5062223007361662103" at="70,96,71,119" concept="4" />
      <node id="5062223007361662088" at="73,71,74,125" concept="10" />
      <node id="5062223007361662084" at="39,95,42,5" concept="7" />
      <node id="5062223007361662084" at="45,56,48,7" concept="7" />
      <node id="5062223007361662084" at="52,59,55,7" concept="7" />
      <node id="5062223007361662084" at="58,90,61,7" concept="7" />
      <node id="5062223007361662084" at="62,75,65,7" concept="7" />
      <node id="5062223007361662085" at="73,0,76,0" concept="8" trace="getAction#(Ljava/util/Map;)Ljetbrains/mps/openapi/editor/cells/CellAction;" />
      <node id="5062223007361662084" at="26,0,30,0" concept="8" trace="isDumbAware#()Z" />
      <node id="5062223007361662084" at="30,0,34,0" concept="8" trace="isApplicable#(Lcom/intellij/openapi/actionSystem/AnActionEvent;Ljava/util/Map;)Z" />
      <node id="5062223007361662084" at="34,0,38,0" concept="8" trace="doUpdate#(Lcom/intellij/openapi/actionSystem/AnActionEvent;Ljava/util/Map;)V" />
      <node id="5062223007361662084" at="69,0,73,0" concept="8" trace="doExecute#(Lcom/intellij/openapi/actionSystem/AnActionEvent;Ljava/util/Map;)V" />
      <node id="5062223007361662084" at="20,0,26,0" concept="3" trace="Expand_Action#()V" />
      <node id="5062223007361662084" at="42,5,49,5" concept="1" />
      <node id="5062223007361662084" at="49,5,56,5" concept="1" />
      <node id="5062223007361662084" at="56,5,66,5" concept="1" />
      <node id="5062223007361662084" at="38,0,69,0" concept="8" trace="collectActionData#(Lcom/intellij/openapi/actionSystem/AnActionEvent;Ljava/util/Map;)Z" />
      <scope id="5062223007361662084" at="27,32,28,16" />
      <scope id="5062223007361662113" at="31,87,32,57" />
      <scope id="5062223007361662084" at="35,89,36,85" />
      <scope id="5062223007361662084" at="40,53,41,19" />
      <scope id="5062223007361662084" at="46,22,47,21" />
      <scope id="5062223007361662084" at="53,22,54,21" />
      <scope id="5062223007361662084" at="59,67,60,31" />
      <scope id="5062223007361662084" at="63,36,64,21" />
      <scope id="5062223007361662084" at="70,96,71,119" />
      <scope id="5062223007361662087" at="73,71,74,125" />
      <scope id="5062223007361662085" at="73,0,76,0">
        <var name="_params" id="5062223007361662085" />
      </scope>
      <scope id="5062223007361662084" at="20,26,24,36" />
      <scope id="5062223007361662084" at="26,0,30,0" />
      <scope id="5062223007361662084" at="30,0,34,0">
        <var name="_params" id="5062223007361662084" />
        <var name="event" id="5062223007361662084" />
      </scope>
      <scope id="5062223007361662084" at="34,0,38,0">
        <var name="_params" id="5062223007361662084" />
        <var name="event" id="5062223007361662084" />
      </scope>
      <scope id="5062223007361662084" at="69,0,73,0">
        <var name="_params" id="5062223007361662084" />
        <var name="event" id="5062223007361662084" />
      </scope>
      <scope id="5062223007361662084" at="43,5,48,7">
        <var name="p" id="5062223007361662084" />
      </scope>
      <scope id="5062223007361662084" at="50,5,55,7">
        <var name="p" id="5062223007361662084" />
      </scope>
      <scope id="5062223007361662084" at="20,0,26,0" />
      <scope id="5062223007361662084" at="57,5,65,7">
        <var name="editorComponent" id="5062223007361662084" />
      </scope>
      <scope id="5062223007361662084" at="39,95,67,16" />
      <scope id="5062223007361662084" at="38,0,69,0">
        <var name="_params" id="5062223007361662084" />
        <var name="event" id="5062223007361662084" />
      </scope>
      <unit id="5062223007361662084" at="18,0,77,0" name="jetbrains.mps.ide.editor.actions.Expand_Action" />
    </file>
  </root>
  <root nodeRef="r:9832fb5f-2578-4b58-8014-a5de79da988e(jetbrains.mps.ide.editor.actions)/5062223007361662120">
    <file name="ExpandAll_Action.java">
      <node id="5062223007361662120" at="18,0,19,0" concept="13" trace="ICON" />
      <node id="5062223007361662120" at="19,29,20,34" concept="15" />
      <node id="5062223007361662120" at="20,34,21,35" concept="4" />
      <node id="5062223007361662120" at="21,35,22,40" concept="4" />
      <node id="5062223007361662120" at="22,40,23,36" concept="4" />
      <node id="5062223007361662120" at="26,32,27,16" concept="10" />
      <node id="5062223007361662148" at="30,87,31,60" concept="10" />
      <node id="5062223007361662120" at="34,89,35,85" concept="4" />
      <node id="5062223007361662120" at="39,53,40,19" concept="10" />
      <node id="5062223007361662120" at="42,5,43,90" concept="9" />
      <node id="5062223007361662120" at="44,67,45,31" concept="4" />
      <node id="5062223007361662120" at="46,7,47,75" concept="4" />
      <node id="5062223007361662120" at="48,36,49,21" concept="10" />
      <node id="5062223007361662120" at="52,5,53,72" concept="9" />
      <node id="5062223007361662120" at="53,72,54,59" concept="4" />
      <node id="5062223007361662120" at="55,22,56,21" concept="10" />
      <node id="5062223007361662120" at="58,5,59,16" concept="10" />
      <node id="5062223007361662137" at="62,96,63,122" concept="4" />
      <node id="5062223007361662124" at="65,71,66,129" concept="10" />
      <node id="5062223007361662120" at="38,95,41,5" concept="7" />
      <node id="5062223007361662120" at="43,90,46,7" concept="7" />
      <node id="5062223007361662120" at="47,75,50,7" concept="7" />
      <node id="5062223007361662120" at="54,59,57,7" concept="7" />
      <node id="5062223007361662121" at="65,0,68,0" concept="8" trace="getAction#(Ljava/util/Map;)Ljetbrains/mps/openapi/editor/cells/CellAction;" />
      <node id="5062223007361662120" at="25,0,29,0" concept="8" trace="isDumbAware#()Z" />
      <node id="5062223007361662120" at="29,0,33,0" concept="8" trace="isApplicable#(Lcom/intellij/openapi/actionSystem/AnActionEvent;Ljava/util/Map;)Z" />
      <node id="5062223007361662120" at="33,0,37,0" concept="8" trace="doUpdate#(Lcom/intellij/openapi/actionSystem/AnActionEvent;Ljava/util/Map;)V" />
      <node id="5062223007361662120" at="61,0,65,0" concept="8" trace="doExecute#(Lcom/intellij/openapi/actionSystem/AnActionEvent;Ljava/util/Map;)V" />
      <node id="5062223007361662120" at="19,0,25,0" concept="3" trace="ExpandAll_Action#()V" />
      <node id="5062223007361662120" at="51,5,58,5" concept="1" />
      <node id="5062223007361662120" at="41,5,51,5" concept="1" />
      <node id="5062223007361662120" at="37,0,61,0" concept="8" trace="collectActionData#(Lcom/intellij/openapi/actionSystem/AnActionEvent;Ljava/util/Map;)Z" />
      <scope id="5062223007361662120" at="26,32,27,16" />
      <scope id="5062223007361662147" at="30,87,31,60" />
      <scope id="5062223007361662120" at="34,89,35,85" />
      <scope id="5062223007361662120" at="39,53,40,19" />
      <scope id="5062223007361662120" at="44,67,45,31" />
      <scope id="5062223007361662120" at="48,36,49,21" />
      <scope id="5062223007361662120" at="55,22,56,21" />
      <scope id="5062223007361662120" at="62,96,63,122" />
      <scope id="5062223007361662123" at="65,71,66,129" />
      <scope id="5062223007361662121" at="65,0,68,0">
        <var name="_params" id="5062223007361662121" />
      </scope>
      <scope id="5062223007361662120" at="19,29,23,36" />
      <scope id="5062223007361662120" at="25,0,29,0" />
      <scope id="5062223007361662120" at="29,0,33,0">
        <var name="_params" id="5062223007361662120" />
        <var name="event" id="5062223007361662120" />
      </scope>
      <scope id="5062223007361662120" at="33,0,37,0">
        <var name="_params" id="5062223007361662120" />
        <var name="event" id="5062223007361662120" />
      </scope>
      <scope id="5062223007361662120" at="61,0,65,0">
        <var name="_params" id="5062223007361662120" />
        <var name="event" id="5062223007361662120" />
      </scope>
      <scope id="5062223007361662120" at="52,5,57,7">
        <var name="p" id="5062223007361662120" />
      </scope>
      <scope id="5062223007361662120" at="19,0,25,0" />
      <scope id="5062223007361662120" at="42,5,50,7">
        <var name="editorComponent" id="5062223007361662120" />
      </scope>
      <scope id="5062223007361662120" at="38,95,59,16" />
      <scope id="5062223007361662120" at="37,0,61,0">
        <var name="_params" id="5062223007361662120" />
        <var name="event" id="5062223007361662120" />
      </scope>
      <unit id="5062223007361662120" at="17,0,69,0" name="jetbrains.mps.ide.editor.actions.ExpandAll_Action" />
    </file>
  </root>
  <root nodeRef="r:9832fb5f-2578-4b58-8014-a5de79da988e(jetbrains.mps.ide.editor.actions)/5062223007361662154">
    <file name="FoldSelection_Action.java">
      <node id="5062223007361662154" at="18,0,19,0" concept="13" trace="ICON" />
      <node id="5062223007361662154" at="19,33,20,38" concept="15" />
      <node id="5062223007361662154" at="20,38,21,35" concept="4" />
      <node id="5062223007361662154" at="21,35,22,40" concept="4" />
      <node id="5062223007361662154" at="22,40,23,36" concept="4" />
      <node id="5062223007361662154" at="26,32,27,16" concept="10" />
      <node id="5062223007361662182" at="30,87,31,64" concept="10" />
      <node id="5062223007361662154" at="34,89,35,85" concept="4" />
      <node id="5062223007361662154" at="39,53,40,19" concept="10" />
      <node id="5062223007361662154" at="42,5,43,72" concept="9" />
      <node id="5062223007361662154" at="43,72,44,59" concept="4" />
      <node id="5062223007361662154" at="45,22,46,21" concept="10" />
      <node id="5062223007361662154" at="49,5,50,90" concept="9" />
      <node id="5062223007361662154" at="51,67,52,31" concept="4" />
      <node id="5062223007361662154" at="53,7,54,75" concept="4" />
      <node id="5062223007361662154" at="55,36,56,21" concept="10" />
      <node id="5062223007361662154" at="58,5,59,16" concept="10" />
      <node id="5062223007361662171" at="62,96,63,126" concept="4" />
      <node id="5062223007361662158" at="65,71,66,133" concept="10" />
      <node id="5062223007361662154" at="38,95,41,5" concept="7" />
      <node id="5062223007361662154" at="44,59,47,7" concept="7" />
      <node id="5062223007361662154" at="50,90,53,7" concept="7" />
      <node id="5062223007361662154" at="54,75,57,7" concept="7" />
      <node id="5062223007361662155" at="65,0,68,0" concept="8" trace="getAction#(Ljava/util/Map;)Ljetbrains/mps/openapi/editor/cells/CellAction;" />
      <node id="5062223007361662154" at="25,0,29,0" concept="8" trace="isDumbAware#()Z" />
      <node id="5062223007361662154" at="29,0,33,0" concept="8" trace="isApplicable#(Lcom/intellij/openapi/actionSystem/AnActionEvent;Ljava/util/Map;)Z" />
      <node id="5062223007361662154" at="33,0,37,0" concept="8" trace="doUpdate#(Lcom/intellij/openapi/actionSystem/AnActionEvent;Ljava/util/Map;)V" />
      <node id="5062223007361662154" at="61,0,65,0" concept="8" trace="doExecute#(Lcom/intellij/openapi/actionSystem/AnActionEvent;Ljava/util/Map;)V" />
      <node id="5062223007361662154" at="19,0,25,0" concept="3" trace="FoldSelection_Action#()V" />
      <node id="5062223007361662154" at="41,5,48,5" concept="1" />
      <node id="5062223007361662154" at="48,5,58,5" concept="1" />
      <node id="5062223007361662154" at="37,0,61,0" concept="8" trace="collectActionData#(Lcom/intellij/openapi/actionSystem/AnActionEvent;Ljava/util/Map;)Z" />
      <scope id="5062223007361662154" at="26,32,27,16" />
      <scope id="5062223007361662181" at="30,87,31,64" />
      <scope id="5062223007361662154" at="34,89,35,85" />
      <scope id="5062223007361662154" at="39,53,40,19" />
      <scope id="5062223007361662154" at="45,22,46,21" />
      <scope id="5062223007361662154" at="51,67,52,31" />
      <scope id="5062223007361662154" at="55,36,56,21" />
      <scope id="5062223007361662154" at="62,96,63,126" />
      <scope id="5062223007361662157" at="65,71,66,133" />
      <scope id="5062223007361662155" at="65,0,68,0">
        <var name="_params" id="5062223007361662155" />
      </scope>
      <scope id="5062223007361662154" at="19,33,23,36" />
      <scope id="5062223007361662154" at="25,0,29,0" />
      <scope id="5062223007361662154" at="29,0,33,0">
        <var name="_params" id="5062223007361662154" />
        <var name="event" id="5062223007361662154" />
      </scope>
      <scope id="5062223007361662154" at="33,0,37,0">
        <var name="_params" id="5062223007361662154" />
        <var name="event" id="5062223007361662154" />
      </scope>
      <scope id="5062223007361662154" at="61,0,65,0">
        <var name="_params" id="5062223007361662154" />
        <var name="event" id="5062223007361662154" />
      </scope>
      <scope id="5062223007361662154" at="42,5,47,7">
        <var name="p" id="5062223007361662154" />
      </scope>
      <scope id="5062223007361662154" at="19,0,25,0" />
      <scope id="5062223007361662154" at="49,5,57,7">
        <var name="editorComponent" id="5062223007361662154" />
      </scope>
      <scope id="5062223007361662154" at="38,95,59,16" />
      <scope id="5062223007361662154" at="37,0,61,0">
        <var name="_params" id="5062223007361662154" />
        <var name="event" id="5062223007361662154" />
      </scope>
      <unit id="5062223007361662154" at="17,0,69,0" name="jetbrains.mps.ide.editor.actions.FoldSelection_Action" />
    </file>
  </root>
  <root nodeRef="r:9832fb5f-2578-4b58-8014-a5de79da988e(jetbrains.mps.ide.editor.actions)/5238877291854194705">
    <file name="Comment_Action.java">
      <node id="5238877291854194705" at="26,0,27,0" concept="13" trace="ICON" />
      <node id="5238877291854194705" at="27,27,28,31" concept="15" />
      <node id="5238877291854194705" at="28,31,29,35" concept="4" />
      <node id="5238877291854194705" at="29,35,30,41" concept="4" />
      <node id="5238877291854194705" at="33,32,34,16" concept="10" />
      <node id="5238877291854252879" at="37,87,38,113" concept="9" />
      <node id="548229885685871331" at="39,154,40,19" concept="10" />
      <node id="3993419886484615861" at="42,162,43,19" concept="10" />
      <node id="699163291708880750" at="48,43,49,213" concept="10" />
      <node id="5238877291854194705" at="56,89,57,85" concept="4" />
      <node id="5238877291854194705" at="61,53,62,19" concept="10" />
      <node id="5238877291854194705" at="64,5,65,90" concept="9" />
      <node id="5238877291854194705" at="66,67,67,31" concept="4" />
      <node id="5238877291854194705" at="69,36,70,21" concept="10" />
      <node id="5238877291854194705" at="72,5,73,16" concept="10" />
      <node id="6552822018369882461" at="76,96,77,129" concept="4" />
      <node id="3993419886484606422" at="79,62,80,46" concept="10" />
      <node id="548229885685787405" at="38,113,41,5" concept="7" />
      <node id="3993419886484600499" at="41,5,44,5" concept="7" />
      <node id="699163291708879686" at="48,0,51,0" concept="8" trace="accept#(Lorg/jetbrains/mps/openapi/model/SNode;)Z" />
      <node id="5238877291854194705" at="60,95,63,5" concept="7" />
      <node id="5238877291854194705" at="65,90,68,7" concept="7" />
      <node id="5238877291854194705" at="68,7,71,7" concept="7" />
      <node id="3993419886484606422" at="79,0,82,0" concept="14" trace="eq_fuv223_a0c0d#(Ljava/lang/Object;Ljava/lang/Object;)Z" />
      <node id="5238877291854194705" at="32,0,36,0" concept="8" trace="isDumbAware#()Z" />
      <node id="5238877291854194705" at="55,0,59,0" concept="8" trace="doUpdate#(Lcom/intellij/openapi/actionSystem/AnActionEvent;Ljava/util/Map;)V" />
      <node id="5238877291854194705" at="75,0,79,0" concept="8" trace="doExecute#(Lcom/intellij/openapi/actionSystem/AnActionEvent;Ljava/util/Map;)V" />
      <node id="5238877291854194705" at="27,0,32,0" concept="3" trace="Comment_Action#()V" />
      <node id="548229885685660109" at="46,39,51,24" concept="10" />
      <node id="548229885685660107" at="46,0,53,0" concept="8" trace="accept#(Lorg/jetbrains/mps/openapi/model/SNode;)Z" />
      <node id="548229885685660094" at="44,5,53,17" concept="10" />
      <node id="5238877291854194705" at="63,5,72,5" concept="1" />
      <node id="5238877291854194705" at="59,0,75,0" concept="8" trace="collectActionData#(Lcom/intellij/openapi/actionSystem/AnActionEvent;Ljava/util/Map;)Z" />
      <node id="5238877291854194705" at="36,0,55,0" concept="8" trace="isApplicable#(Lcom/intellij/openapi/actionSystem/AnActionEvent;Ljava/util/Map;)Z" />
      <scope id="5238877291854194705" at="33,32,34,16" />
      <scope id="548229885685787407" at="39,154,40,19" />
      <scope id="3993419886484600501" at="42,162,43,19" />
      <scope id="699163291708879687" at="48,43,49,213" />
      <scope id="5238877291854194705" at="56,89,57,85" />
      <scope id="5238877291854194705" at="61,53,62,19" />
      <scope id="5238877291854194705" at="66,67,67,31" />
      <scope id="5238877291854194705" at="69,36,70,21" />
      <scope id="5238877291854194705" at="76,96,77,129" />
      <scope id="3993419886484606422" at="79,62,80,46" />
      <scope id="5238877291854194705" at="27,27,30,41" />
      <scope id="699163291708879686" at="48,0,51,0">
        <var name="it" id="699163291708879686" />
      </scope>
      <scope id="3993419886484606422" at="79,0,82,0">
        <var name="a" id="3993419886484606422" />
        <var name="b" id="3993419886484606422" />
      </scope>
      <scope id="5238877291854194705" at="32,0,36,0" />
      <scope id="5238877291854194705" at="55,0,59,0">
        <var name="_params" id="5238877291854194705" />
        <var name="event" id="5238877291854194705" />
      </scope>
      <scope id="5238877291854194705" at="75,0,79,0">
        <var name="_params" id="5238877291854194705" />
        <var name="event" id="5238877291854194705" />
      </scope>
      <scope id="5238877291854194705" at="27,0,32,0" />
      <scope id="548229885685660108" at="46,39,51,24" />
      <scope id="548229885685660107" at="46,0,53,0">
        <var name="it" id="548229885685660107" />
      </scope>
      <scope id="5238877291854194705" at="64,5,71,7">
        <var name="editorComponent" id="5238877291854194705" />
      </scope>
      <scope id="5238877291854194705" at="60,95,73,16" />
      <scope id="5238877291854249713" at="37,87,53,17">
        <var name="selection" id="5238877291854252880" />
      </scope>
      <scope id="5238877291854194705" at="59,0,75,0">
        <var name="_params" id="5238877291854194705" />
        <var name="event" id="5238877291854194705" />
      </scope>
      <scope id="5238877291854194705" at="36,0,55,0">
        <var name="_params" id="5238877291854194705" />
        <var name="event" id="5238877291854194705" />
      </scope>
      <unit id="699163291708879686" at="47,661,51,9" name="jetbrains.mps.ide.editor.actions.Comment_Action$2" />
      <unit id="548229885685660107" at="45,168,53,5" name="jetbrains.mps.ide.editor.actions.Comment_Action$1" />
      <unit id="5238877291854194705" at="25,0,83,0" name="jetbrains.mps.ide.editor.actions.Comment_Action" />
    </file>
  </root>
  <root nodeRef="r:9832fb5f-2578-4b58-8014-a5de79da988e(jetbrains.mps.ide.editor.actions)/5724017946447267512">
    <file name="HintsDialog.java">
      <node id="5724017946447324166" at="33,0,34,0" concept="5" trace="myPage" />
      <node id="1030735486036030603" at="34,0,35,0" concept="5" trace="myComponent" />
      <node id="6569848372886987095" at="35,0,36,0" concept="5" trace="myMainPanel" />
      <node id="6569848372887043916" at="36,0,37,0" concept="5" trace="myButtonGroup" />
      <node id="6569848372887613919" at="37,0,38,0" concept="5" trace="myDefaultRadioButton" />
      <node id="6569848372887620619" at="38,0,39,0" concept="5" trace="myCustomRadioButton" />
      <node id="6345921507963410494" at="39,0,40,0" concept="5" trace="mySettings" />
      <node id="5724017946447318382" at="41,150,42,25" concept="15" />
      <node id="5724017946447324664" at="42,25,43,18" concept="4" />
      <node id="1030735486036034086" at="43,18,44,28" concept="4" />
      <node id="6345921507963433965" at="44,28,45,26" concept="4" />
      <node id="5724017946447333456" at="45,26,46,34" concept="4" />
      <node id="5724017946447335914" at="46,34,47,11" concept="4" />
      <node id="7911319834175845867" at="51,44,52,23" concept="10" />
      <node id="5724017946447343029" at="57,38,58,74" concept="9" />
      <node id="5724017946447343036" at="58,74,59,61" concept="4" />
      <node id="5724017946447343041" at="59,61,60,65" concept="4" />
      <node id="5724017946447343046" at="60,65,61,71" concept="10" />
      <node id="2481765626557363432" at="65,31,66,39" concept="9" />
      <node id="2481765626557299359" at="66,39,67,0" concept="12" />
      <node id="6345921507963443171" at="68,47,69,22" concept="4" />
      <node id="2481765626557407635" at="69,22,70,62" concept="9" />
      <node id="2481765626557391509" at="70,62,71,81" concept="4" />
      <node id="2481765626557588982" at="72,5,73,97" concept="9" />
      <node id="1030735486036041560" at="77,27,78,45" concept="4" />
      <node id="1030735486036016733" at="81,5,82,0" concept="12" />
      <node id="1030735486035406784" at="82,0,83,23" concept="4" />
      <node id="6569848372887028051" at="87,25,88,49" concept="4" />
      <node id="791272924511048072" at="88,49,89,0" concept="12" />
      <node id="6569848372887052135" at="89,0,90,38" concept="4" />
      <node id="6569848372887623961" at="90,38,91,65" concept="4" />
      <node id="6569848372887562163" at="93,51,94,71" concept="4" />
      <node id="6569848372887634908" at="96,7,97,64" concept="4" />
      <node id="6569848372887595920" at="99,51,100,70" concept="4" />
      <node id="6569848372887783215" at="102,7,103,44" concept="4" />
      <node id="6569848372887799109" at="103,44,104,43" concept="4" />
      <node id="2886858066281544711" at="104,43,105,0" concept="12" />
      <node id="2886858066281809550" at="105,0,106,86" concept="9" />
      <node id="2886858066281743864" at="106,86,107,56" concept="4" />
      <node id="1665189113170151481" at="107,56,108,52" concept="4" />
      <node id="2886858066281903246" at="108,52,109,59" concept="4" />
      <node id="195670132110975091" at="109,59,110,0" concept="12" />
      <node id="2655378096586107914" at="110,0,111,59" concept="9" />
      <node id="2655378096586154253" at="111,59,112,43" concept="4" />
      <node id="2655378096586207284" at="112,43,113,42" concept="4" />
      <node id="2655378096586264609" at="113,42,114,54" concept="4" />
      <node id="791272924510987105" at="114,54,115,0" concept="12" />
      <node id="4136358845934188421" at="115,0,116,87" concept="9" />
      <node id="1158798430616267511" at="116,87,117,55" concept="4" />
      <node id="2202689853479505599" at="117,55,118,35" concept="4" />
      <node id="7461368257677796487" at="118,35,119,0" concept="12" />
      <node id="2655378096586318499" at="119,0,120,53" concept="4" />
      <node id="6569848372887025084" at="120,53,121,17" concept="4" />
      <node id="6569848372887531021" at="125,55,126,36" concept="4" />
      <node id="195670132113571353" at="127,44,128,59" concept="4" />
      <node id="4507335185602804274" at="136,45,137,32" concept="10" />
      <node id="6569848372887274707" at="93,0,96,0" concept="8" trace="actionPerformed#(Ljava/awt/event/ActionEvent;)V" />
      <node id="6569848372887595914" at="99,0,102,0" concept="8" trace="actionPerformed#(Ljava/awt/event/ActionEvent;)V" />
      <node id="195670132113554883" at="126,36,129,7" concept="7" />
      <node id="5724017946447284291" at="50,0,54,0" concept="8" trace="createCenterPanel#()Ljavax/swing/JComponent;" />
      <node id="1030735486036017421" at="76,0,80,0" concept="8" trace="run#()V" />
      <node id="6569848372887605249" at="67,0,72,5" concept="7" />
      <node id="6569848372887086619" at="91,65,96,7" concept="4" />
      <node id="6569848372887595906" at="97,64,102,7" concept="4" />
      <node id="1030735486036017412" at="74,26,80,9" concept="4" />
      <node id="6569848372887531008" at="124,67,130,5" concept="6" />
      <node id="4507335185602804268" at="133,0,139,0" concept="8" trace="getDimensionServiceKey#()Ljava/lang/String;" />
      <node id="5724017946447285712" at="41,0,49,0" concept="3" trace="HintsDialog#(Lcom/intellij/openapi/project/Project;Ljetbrains/mps/nodeEditor/hintsSettings/ConceptEditorHintPreferencesPage;Ljetbrains/mps/nodeEditor/hintsSettings/ConceptEditorHintSettings;Ljetbrains/mps/openapi/editor/EditorComponent;)V" />
      <node id="5724017946447343026" at="55,0,63,0" concept="8" trace="createActions#()[Ljavax/swing/Action;" />
      <node id="2481765626557594077" at="73,97,81,5" concept="7" />
      <node id="6569848372887535836" at="124,0,132,0" concept="8" trace="setPanelEnabled#(Ljavax/swing/JComponent;Z)V" />
      <node id="5724017946447343057" at="64,0,85,0" concept="8" trace="doOKAction#()V" />
      <node id="6569848372887025077" at="86,0,123,0" concept="8" trace="init#()V" />
      <scope id="5724017946447284296" at="51,44,52,23" />
      <scope id="1030735486036017423" at="77,27,78,45" />
      <scope id="6569848372887274713" at="93,51,94,71" />
      <scope id="6569848372887595919" at="99,51,100,70" />
      <scope id="195670132113554886" at="127,44,128,59" />
      <scope id="4507335185602804273" at="136,45,137,32" />
      <scope id="6569848372887605252" at="68,47,71,81">
        <var name="enabledHints" id="2481765626557407636" />
      </scope>
      <scope id="6569848372887274707" at="93,0,96,0">
        <var name="p0" id="6569848372887274711" />
      </scope>
      <scope id="6569848372887595914" at="99,0,102,0">
        <var name="p0" id="6569848372887595917" />
      </scope>
      <scope id="5724017946447284291" at="50,0,54,0" />
      <scope id="5724017946447343028" at="57,38,61,71">
        <var name="actions" id="5724017946447343030" />
      </scope>
      <scope id="1030735486036017421" at="76,0,80,0" />
      <scope id="6569848372887531015" at="125,55,129,7" />
      <scope id="5724017946447285714" at="41,150,47,11" />
      <scope id="2481765626557594080" at="74,26,80,9" />
      <scope id="6569848372887531007" at="124,67,130,5" />
      <scope id="6569848372887531008" at="124,67,130,5">
        <var name="component" id="6569848372887531014" />
      </scope>
      <scope id="4507335185602804268" at="133,0,139,0" />
      <scope id="5724017946447285712" at="41,0,49,0">
        <var name="component" id="1030735486036024459" />
        <var name="page" id="5724017946447317031" />
        <var name="project" id="5724017946447317018" />
        <var name="settings" id="6345921507963409153" />
      </scope>
      <scope id="5724017946447343026" at="55,0,63,0" />
      <scope id="6569848372887535836" at="124,0,132,0">
        <var name="enabled" id="6569848372887576402" />
        <var name="panel" id="195670132113455392" />
      </scope>
      <scope id="5724017946447343060" at="65,31,83,23">
        <var name="initialEditorHints" id="2481765626557363435" />
        <var name="rebuildRequired" id="2481765626557588983" />
      </scope>
      <scope id="5724017946447343057" at="64,0,85,0" />
      <scope id="6569848372887025081" at="87,25,121,17">
        <var name="buttonsPanel" id="2655378096586107915" />
        <var name="scrollPane" id="4136358845934188422" />
        <var name="useCustomHints" id="2886858066281809551" />
      </scope>
      <scope id="6569848372887025077" at="86,0,123,0" />
      <unit id="6569848372887274705" at="92,47,96,5" name="jetbrains.mps.ide.editor.actions.HintsDialog$2" />
      <unit id="6569848372887595912" at="98,46,102,5" name="jetbrains.mps.ide.editor.actions.HintsDialog$3" />
      <unit id="1030735486036017419" at="75,47,80,7" name="jetbrains.mps.ide.editor.actions.HintsDialog$1" />
      <unit id="5724017946447267512" at="32,0,140,0" name="jetbrains.mps.ide.editor.actions.HintsDialog" />
    </file>
  </root>
  <root nodeRef="r:9832fb5f-2578-4b58-8014-a5de79da988e(jetbrains.mps.ide.editor.actions)/6743831156946309831">
    <file name="Escape_Action.java">
      <node id="6743831156946309831" at="19,0,20,0" concept="13" trace="ICON" />
      <node id="6743831156946309831" at="20,26,21,30" concept="15" />
      <node id="6743831156946309831" at="21,30,22,35" concept="4" />
      <node id="6743831156946309831" at="22,35,23,40" concept="4" />
      <node id="6743831156946309831" at="26,32,27,16" concept="10" />
      <node id="2361149359400133413" at="31,223,32,19" concept="10" />
      <node id="7229661548780478703" at="34,100,35,19" concept="10" />
      <node id="5598251663876407677" at="36,5,37,135" concept="9" />
      <node id="5598251663877807531" at="37,135,38,147" concept="9" />
      <node id="2526390656169714446" at="38,147,39,454" concept="10" />
      <node id="8780933209007240319" at="39,454,40,0" concept="12" />
      <node id="6743831156946309831" at="43,89,44,85" concept="4" />
      <node id="6743831156946309831" at="48,53,49,19" concept="10" />
      <node id="6743831156946309831" at="51,5,52,90" concept="9" />
      <node id="6743831156946309831" at="53,67,54,31" concept="4" />
      <node id="6743831156946309831" at="55,7,56,75" concept="4" />
      <node id="6743831156946309831" at="57,36,58,21" concept="10" />
      <node id="6743831156946309831" at="61,5,62,67" concept="9" />
      <node id="6743831156946309831" at="62,67,63,60" concept="4" />
      <node id="6743831156946309831" at="64,22,65,21" concept="10" />
      <node id="6743831156946309831" at="67,5,68,16" concept="10" />
      <node id="6743831156946467480" at="72,105,73,108" concept="4" />
      <node id="7238523569671014248" at="75,217,76,215" concept="4" />
      <node id="7238523569671014261" at="77,5,78,87" concept="4" />
      <node id="5598251663878435207" at="78,87,79,134" concept="9" />
      <node id="5598251663878331093" at="79,134,80,70" concept="9" />
      <node id="5598251663878329667" at="80,70,81,0" concept="12" />
      <node id="5598251663878415380" at="82,33,83,76" concept="4" />
      <node id="3526449870950144304" at="84,12,85,60" concept="4" />
      <node id="7238523569671042622" at="86,5,87,0" concept="12" />
      <node id="7016078034826670427" at="90,36,91,70" concept="4" />
      <node id="7016078034826670427" at="92,5,93,0" concept="12" />
      <node id="5598251663878552037" at="84,10,86,5" concept="1" />
      <node id="2361149359400128220" at="30,87,33,5" concept="7" />
      <node id="7229661548780467808" at="33,5,36,5" concept="7" />
      <node id="6743831156946309831" at="47,95,50,5" concept="7" />
      <node id="6743831156946309831" at="52,90,55,7" concept="7" />
      <node id="6743831156946309831" at="56,75,59,7" concept="7" />
      <node id="6743831156946309831" at="63,60,66,7" concept="7" />
      <node id="6743831156946467463" at="71,96,74,5" concept="7" />
      <node id="5060439597020381936" at="74,5,77,5" concept="7" />
      <node id="7016078034826670427" at="89,73,92,5" concept="7" />
      <node id="6743831156946309831" at="25,0,29,0" concept="8" trace="isDumbAware#()Z" />
      <node id="6743831156946309831" at="42,0,46,0" concept="8" trace="doUpdate#(Lcom/intellij/openapi/actionSystem/AnActionEvent;Ljava/util/Map;)V" />
      <node id="6743831156946309831" at="20,0,25,0" concept="3" trace="Escape_Action#()V" />
      <node id="5598251663878340988" at="81,0,86,5" concept="7" />
      <node id="7016078034826670427" at="89,0,95,0" concept="14" trace="check_h8krww_a0a0g0a#(Ljetbrains/mps/openapi/editor/selection/Selection;)V" />
      <node id="6743831156946309831" at="60,5,67,5" concept="1" />
      <node id="6743831156946309831" at="50,5,60,5" concept="1" />
      <node id="6743831156946309831" at="29,0,42,0" concept="8" trace="isApplicable#(Lcom/intellij/openapi/actionSystem/AnActionEvent;Ljava/util/Map;)Z" />
      <node id="6743831156946309831" at="70,0,89,0" concept="8" trace="doExecute#(Lcom/intellij/openapi/actionSystem/AnActionEvent;Ljava/util/Map;)V" />
      <node id="6743831156946309831" at="46,0,70,0" concept="8" trace="collectActionData#(Lcom/intellij/openapi/actionSystem/AnActionEvent;Ljava/util/Map;)Z" />
      <scope id="6743831156946309831" at="26,32,27,16" />
      <scope id="2361149359400128221" at="31,223,32,19" />
      <scope id="7229661548780467810" at="34,100,35,19" />
      <scope id="6743831156946309831" at="43,89,44,85" />
      <scope id="6743831156946309831" at="48,53,49,19" />
      <scope id="6743831156946309831" at="53,67,54,31" />
      <scope id="6743831156946309831" at="57,36,58,21" />
      <scope id="6743831156946309831" at="64,22,65,21" />
      <scope id="6743831156946467464" at="72,105,73,108" />
      <scope id="5060439597020381938" at="75,217,76,215" />
      <scope id="5598251663878340990" at="82,33,83,76" />
      <scope id="5598251663878552038" at="84,12,85,60" />
      <scope id="7016078034826670427" at="90,36,91,70" />
      <scope id="6743831156946309831" at="20,26,23,40" />
      <scope id="6743831156946309831" at="25,0,29,0" />
      <scope id="6743831156946309831" at="42,0,46,0">
        <var name="_params" id="6743831156946309831" />
        <var name="event" id="6743831156946309831" />
      </scope>
      <scope id="7016078034826670427" at="89,73,93,0" />
      <scope id="6743831156946309831" at="20,0,25,0" />
      <scope id="6743831156946309831" at="61,5,66,7">
        <var name="p" id="6743831156946309831" />
      </scope>
      <scope id="7016078034826670427" at="89,0,95,0">
        <var name="checkedDotOperand" id="7016078034826670427" />
      </scope>
      <scope id="6743831156946309831" at="51,5,59,7">
        <var name="editorComponent" id="6743831156946309831" />
      </scope>
      <scope id="7238523569671042612" at="30,87,40,0">
        <var name="selection" id="5598251663876407678" />
        <var name="selectionStackSize" id="5598251663877807532" />
      </scope>
      <scope id="6743831156946309831" at="29,0,42,0">
        <var name="_params" id="6743831156946309831" />
        <var name="event" id="6743831156946309831" />
      </scope>
      <scope id="6743831156946309831" at="71,96,87,0">
        <var name="selectionManager" id="5598251663878435208" />
        <var name="selectionStackSize" id="5598251663878331094" />
      </scope>
      <scope id="6743831156946309831" at="70,0,89,0">
        <var name="_params" id="6743831156946309831" />
        <var name="event" id="6743831156946309831" />
      </scope>
      <scope id="6743831156946309831" at="47,95,68,16" />
      <scope id="6743831156946309831" at="46,0,70,0">
        <var name="_params" id="6743831156946309831" />
        <var name="event" id="6743831156946309831" />
      </scope>
      <unit id="6743831156946309831" at="18,0,96,0" name="jetbrains.mps.ide.editor.actions.Escape_Action" />
    </file>
  </root>
  <root nodeRef="r:9832fb5f-2578-4b58-8014-a5de79da988e(jetbrains.mps.ide.editor.actions)/6780031141857355173">
    <file name="ShowReflectiveEditor_Action.java">
      <node id="6780031141857355173" at="19,0,20,0" concept="13" trace="ICON" />
      <node id="6780031141857355173" at="20,40,21,46" concept="15" />
      <node id="6780031141857355173" at="21,46,22,35" concept="4" />
      <node id="6780031141857355173" at="22,35,23,41" concept="4" />
      <node id="6780031141857355173" at="26,32,27,16" concept="10" />
      <node id="6260566344141428182" at="30,87,31,203" concept="9" />
      <node id="6260566344141428198" at="31,203,32,143" concept="10" />
      <node id="6780031141857355173" at="35,89,36,85" concept="4" />
      <node id="6780031141857355173" at="40,53,41,19" concept="10" />
      <node id="6780031141857355173" at="43,5,44,54" concept="9" />
      <node id="6780031141857355173" at="44,54,45,50" concept="4" />
      <node id="6780031141857355173" at="46,22,47,21" concept="10" />
      <node id="6780031141857355173" at="50,5,51,90" concept="9" />
      <node id="6780031141857355173" at="52,67,53,31" concept="4" />
      <node id="6780031141857355173" at="54,7,55,75" concept="4" />
      <node id="6780031141857355173" at="56,36,57,21" concept="10" />
      <node id="6780031141857355173" at="59,5,60,16" concept="10" />
      <node id="1461779516731263628" at="63,96,64,125" concept="9" />
      <node id="6780031141857408046" at="64,125,65,260" concept="4" />
      <node id="2256129701753632975" at="65,260,66,99" concept="4" />
      <node id="1461779516731275272" at="66,99,67,32" concept="4" />
      <node id="406691402322680329" at="67,32,68,105" concept="4" />
      <node id="6780031141857355173" at="39,95,42,5" concept="7" />
      <node id="6780031141857355173" at="45,50,48,7" concept="7" />
      <node id="6780031141857355173" at="51,90,54,7" concept="7" />
      <node id="6780031141857355173" at="55,75,58,7" concept="7" />
      <node id="6780031141857355173" at="25,0,29,0" concept="8" trace="isDumbAware#()Z" />
      <node id="6780031141857355173" at="34,0,38,0" concept="8" trace="doUpdate#(Lcom/intellij/openapi/actionSystem/AnActionEvent;Ljava/util/Map;)V" />
      <node id="6780031141857355173" at="20,0,25,0" concept="3" trace="ShowReflectiveEditor_Action#()V" />
      <node id="6780031141857355173" at="29,0,34,0" concept="8" trace="isApplicable#(Lcom/intellij/openapi/actionSystem/AnActionEvent;Ljava/util/Map;)Z" />
      <node id="6780031141857355173" at="42,5,49,5" concept="1" />
      <node id="6780031141857355173" at="62,0,70,0" concept="8" trace="doExecute#(Lcom/intellij/openapi/actionSystem/AnActionEvent;Ljava/util/Map;)V" />
      <node id="6780031141857355173" at="49,5,59,5" concept="1" />
      <node id="6780031141857355173" at="38,0,62,0" concept="8" trace="collectActionData#(Lcom/intellij/openapi/actionSystem/AnActionEvent;Ljava/util/Map;)Z" />
      <scope id="6780031141857355173" at="26,32,27,16" />
      <scope id="6780031141857355173" at="35,89,36,85" />
      <scope id="6780031141857355173" at="40,53,41,19" />
      <scope id="6780031141857355173" at="46,22,47,21" />
      <scope id="6780031141857355173" at="52,67,53,31" />
      <scope id="6780031141857355173" at="56,36,57,21" />
      <scope id="6780031141857381044" at="30,87,32,143">
        <var name="hints" id="6260566344141428183" />
      </scope>
      <scope id="6780031141857355173" at="20,40,23,41" />
      <scope id="6780031141857355173" at="25,0,29,0" />
      <scope id="6780031141857355173" at="34,0,38,0">
        <var name="_params" id="6780031141857355173" />
        <var name="event" id="6780031141857355173" />
      </scope>
      <scope id="6780031141857355173" at="20,0,25,0" />
      <scope id="6780031141857355173" at="29,0,34,0">
        <var name="_params" id="6780031141857355173" />
        <var name="event" id="6780031141857355173" />
      </scope>
      <scope id="6780031141857355173" at="43,5,48,7">
        <var name="p" id="6780031141857355173" />
      </scope>
      <scope id="6780031141857355173" at="63,96,68,105">
        <var name="editorContext" id="1461779516731263629" />
      </scope>
      <scope id="6780031141857355173" at="50,5,58,7">
        <var name="editorComponent" id="6780031141857355173" />
      </scope>
      <scope id="6780031141857355173" at="62,0,70,0">
        <var name="_params" id="6780031141857355173" />
        <var name="event" id="6780031141857355173" />
      </scope>
      <scope id="6780031141857355173" at="39,95,60,16" />
      <scope id="6780031141857355173" at="38,0,62,0">
        <var name="_params" id="6780031141857355173" />
        <var name="event" id="6780031141857355173" />
      </scope>
      <unit id="6780031141857355173" at="18,0,71,0" name="jetbrains.mps.ide.editor.actions.ShowReflectiveEditor_Action" />
    </file>
  </root>
  <root nodeRef="r:9832fb5f-2578-4b58-8014-a5de79da988e(jetbrains.mps.ide.editor.actions)/6893431717880288043">
    <file name="DoNotSuppressErrors_Action.java">
      <node id="6893431717880288043" at="18,0,19,0" concept="13" trace="ICON" />
      <node id="6893431717880288043" at="19,39,20,45" concept="15" />
      <node id="6893431717880288043" at="20,45,21,35" concept="4" />
      <node id="6893431717880288043" at="21,35,22,41" concept="4" />
      <node id="6893431717880288043" at="25,32,26,16" concept="10" />
      <node id="6893431717880288043" at="30,53,31,19" concept="10" />
      <node id="6893431717880288043" at="33,5,34,54" concept="9" />
      <node id="6893431717880288043" at="34,54,35,50" concept="4" />
      <node id="6893431717880288043" at="36,22,37,21" concept="10" />
      <node id="6893431717880288043" at="39,5,40,16" concept="10" />
      <node id="6893431717880288047" at="43,96,44,301" concept="4" />
      <node id="6893431717880288043" at="29,95,32,5" concept="7" />
      <node id="6893431717880288043" at="35,50,38,7" concept="7" />
      <node id="6893431717880288043" at="24,0,28,0" concept="8" trace="isDumbAware#()Z" />
      <node id="6893431717880288043" at="42,0,46,0" concept="8" trace="doExecute#(Lcom/intellij/openapi/actionSystem/AnActionEvent;Ljava/util/Map;)V" />
      <node id="6893431717880288043" at="19,0,24,0" concept="3" trace="DoNotSuppressErrors_Action#()V" />
      <node id="6893431717880288043" at="32,5,39,5" concept="1" />
      <node id="6893431717880288043" at="28,0,42,0" concept="8" trace="collectActionData#(Lcom/intellij/openapi/actionSystem/AnActionEvent;Ljava/util/Map;)Z" />
      <scope id="6893431717880288043" at="25,32,26,16" />
      <scope id="6893431717880288043" at="30,53,31,19" />
      <scope id="6893431717880288043" at="36,22,37,21" />
      <scope id="6893431717880288043" at="43,96,44,301" />
      <scope id="6893431717880288043" at="19,39,22,41" />
      <scope id="6893431717880288043" at="24,0,28,0" />
      <scope id="6893431717880288043" at="42,0,46,0">
        <var name="_params" id="6893431717880288043" />
        <var name="event" id="6893431717880288043" />
      </scope>
      <scope id="6893431717880288043" at="19,0,24,0" />
      <scope id="6893431717880288043" at="33,5,38,7">
        <var name="p" id="6893431717880288043" />
      </scope>
      <scope id="6893431717880288043" at="29,95,40,16" />
      <scope id="6893431717880288043" at="28,0,42,0">
        <var name="_params" id="6893431717880288043" />
        <var name="event" id="6893431717880288043" />
      </scope>
      <unit id="6893431717880288043" at="17,0,47,0" name="jetbrains.mps.ide.editor.actions.DoNotSuppressErrors_Action" />
    </file>
  </root>
  <root nodeRef="r:9832fb5f-2578-4b58-8014-a5de79da988e(jetbrains.mps.ide.editor.actions)/7791284463049069760">
    <file name="End_Action.java">
      <node id="7791284463049069760" at="16,0,17,0" concept="13" trace="ICON" />
      <node id="7791284463049069760" at="17,23,18,46" concept="15" />
      <node id="7791284463049069760" at="18,46,19,35" concept="4" />
      <node id="7791284463049069760" at="19,35,20,40" concept="4" />
      <node id="7791284463049069760" at="23,32,24,16" concept="10" />
      <node id="130230197973334142" at="27,87,28,126" concept="10" />
      <node id="7791284463049069760" at="31,89,32,85" concept="4" />
      <node id="7791284463049069760" at="36,53,37,19" concept="10" />
      <node id="7791284463049069760" at="39,5,40,90" concept="9" />
      <node id="7791284463049069760" at="41,67,42,31" concept="4" />
      <node id="7791284463049069760" at="43,7,44,75" concept="4" />
      <node id="7791284463049069760" at="45,36,46,21" concept="10" />
      <node id="7791284463049069760" at="48,5,49,16" concept="10" />
      <node id="8564829320126590462" at="52,96,53,147" concept="4" />
      <node id="7791284463049069760" at="35,95,38,5" concept="7" />
      <node id="7791284463049069760" at="40,90,43,7" concept="7" />
      <node id="7791284463049069760" at="44,75,47,7" concept="7" />
      <node id="7791284463049069760" at="22,0,26,0" concept="8" trace="isDumbAware#()Z" />
      <node id="7791284463049069760" at="26,0,30,0" concept="8" trace="isApplicable#(Lcom/intellij/openapi/actionSystem/AnActionEvent;Ljava/util/Map;)Z" />
      <node id="7791284463049069760" at="30,0,34,0" concept="8" trace="doUpdate#(Lcom/intellij/openapi/actionSystem/AnActionEvent;Ljava/util/Map;)V" />
      <node id="7791284463049069760" at="51,0,55,0" concept="8" trace="doExecute#(Lcom/intellij/openapi/actionSystem/AnActionEvent;Ljava/util/Map;)V" />
      <node id="7791284463049069760" at="17,0,22,0" concept="3" trace="End_Action#()V" />
      <node id="7791284463049069760" at="38,5,48,5" concept="1" />
      <node id="7791284463049069760" at="34,0,51,0" concept="8" trace="collectActionData#(Lcom/intellij/openapi/actionSystem/AnActionEvent;Ljava/util/Map;)Z" />
      <scope id="7791284463049069760" at="23,32,24,16" />
      <scope id="130230197973334141" at="27,87,28,126" />
      <scope id="7791284463049069760" at="31,89,32,85" />
      <scope id="7791284463049069760" at="36,53,37,19" />
      <scope id="7791284463049069760" at="41,67,42,31" />
      <scope id="7791284463049069760" at="45,36,46,21" />
      <scope id="7791284463049069760" at="52,96,53,147" />
      <scope id="7791284463049069760" at="17,23,20,40" />
      <scope id="7791284463049069760" at="22,0,26,0" />
      <scope id="7791284463049069760" at="26,0,30,0">
        <var name="_params" id="7791284463049069760" />
        <var name="event" id="7791284463049069760" />
      </scope>
      <scope id="7791284463049069760" at="30,0,34,0">
        <var name="_params" id="7791284463049069760" />
        <var name="event" id="7791284463049069760" />
      </scope>
      <scope id="7791284463049069760" at="51,0,55,0">
        <var name="_params" id="7791284463049069760" />
        <var name="event" id="7791284463049069760" />
      </scope>
      <scope id="7791284463049069760" at="17,0,22,0" />
      <scope id="7791284463049069760" at="39,5,47,7">
        <var name="editorComponent" id="7791284463049069760" />
      </scope>
      <scope id="7791284463049069760" at="35,95,49,16" />
      <scope id="7791284463049069760" at="34,0,51,0">
        <var name="_params" id="7791284463049069760" />
        <var name="event" id="7791284463049069760" />
      </scope>
      <unit id="7791284463049069760" at="15,0,56,0" name="jetbrains.mps.ide.editor.actions.End_Action" />
    </file>
  </root>
  <root nodeRef="r:9832fb5f-2578-4b58-8014-a5de79da988e(jetbrains.mps.ide.editor.actions)/7791284463049069771">
    <file name="Home_Action.java">
      <node id="7791284463049069771" at="16,0,17,0" concept="13" trace="ICON" />
      <node id="7791284463049069771" at="17,24,18,48" concept="15" />
      <node id="7791284463049069771" at="18,48,19,35" concept="4" />
      <node id="7791284463049069771" at="19,35,20,40" concept="4" />
      <node id="7791284463049069771" at="23,32,24,16" concept="10" />
      <node id="130230197973336319" at="27,87,28,126" concept="10" />
      <node id="7791284463049069771" at="31,89,32,85" concept="4" />
      <node id="7791284463049069771" at="36,53,37,19" concept="10" />
      <node id="7791284463049069771" at="39,5,40,90" concept="9" />
      <node id="7791284463049069771" at="41,67,42,31" concept="4" />
      <node id="7791284463049069771" at="43,7,44,75" concept="4" />
      <node id="7791284463049069771" at="45,36,46,21" concept="10" />
      <node id="7791284463049069771" at="48,5,49,16" concept="10" />
      <node id="8564829320126589337" at="52,96,53,148" concept="4" />
      <node id="7791284463049069771" at="35,95,38,5" concept="7" />
      <node id="7791284463049069771" at="40,90,43,7" concept="7" />
      <node id="7791284463049069771" at="44,75,47,7" concept="7" />
      <node id="7791284463049069771" at="22,0,26,0" concept="8" trace="isDumbAware#()Z" />
      <node id="7791284463049069771" at="26,0,30,0" concept="8" trace="isApplicable#(Lcom/intellij/openapi/actionSystem/AnActionEvent;Ljava/util/Map;)Z" />
      <node id="7791284463049069771" at="30,0,34,0" concept="8" trace="doUpdate#(Lcom/intellij/openapi/actionSystem/AnActionEvent;Ljava/util/Map;)V" />
      <node id="7791284463049069771" at="51,0,55,0" concept="8" trace="doExecute#(Lcom/intellij/openapi/actionSystem/AnActionEvent;Ljava/util/Map;)V" />
      <node id="7791284463049069771" at="17,0,22,0" concept="3" trace="Home_Action#()V" />
      <node id="7791284463049069771" at="38,5,48,5" concept="1" />
      <node id="7791284463049069771" at="34,0,51,0" concept="8" trace="collectActionData#(Lcom/intellij/openapi/actionSystem/AnActionEvent;Ljava/util/Map;)Z" />
      <scope id="7791284463049069771" at="23,32,24,16" />
      <scope id="130230197973336318" at="27,87,28,126" />
      <scope id="7791284463049069771" at="31,89,32,85" />
      <scope id="7791284463049069771" at="36,53,37,19" />
      <scope id="7791284463049069771" at="41,67,42,31" />
      <scope id="7791284463049069771" at="45,36,46,21" />
      <scope id="7791284463049069771" at="52,96,53,148" />
      <scope id="7791284463049069771" at="17,24,20,40" />
      <scope id="7791284463049069771" at="22,0,26,0" />
      <scope id="7791284463049069771" at="26,0,30,0">
        <var name="_params" id="7791284463049069771" />
        <var name="event" id="7791284463049069771" />
      </scope>
      <scope id="7791284463049069771" at="30,0,34,0">
        <var name="_params" id="7791284463049069771" />
        <var name="event" id="7791284463049069771" />
      </scope>
      <scope id="7791284463049069771" at="51,0,55,0">
        <var name="_params" id="7791284463049069771" />
        <var name="event" id="7791284463049069771" />
      </scope>
      <scope id="7791284463049069771" at="17,0,22,0" />
      <scope id="7791284463049069771" at="39,5,47,7">
        <var name="editorComponent" id="7791284463049069771" />
      </scope>
      <scope id="7791284463049069771" at="35,95,49,16" />
      <scope id="7791284463049069771" at="34,0,51,0">
        <var name="_params" id="7791284463049069771" />
        <var name="event" id="7791284463049069771" />
      </scope>
      <unit id="7791284463049069771" at="15,0,56,0" name="jetbrains.mps.ide.editor.actions.Home_Action" />
    </file>
  </root>
  <root nodeRef="r:9832fb5f-2578-4b58-8014-a5de79da988e(jetbrains.mps.ide.editor.actions)/7791284463049069782">
    <file name="Insert_Action.java">
      <node id="7791284463049069782" at="20,0,21,0" concept="13" trace="ICON" />
      <node id="7791284463049069782" at="21,26,22,42" concept="15" />
      <node id="7791284463049069782" at="22,42,23,35" concept="4" />
      <node id="7791284463049069782" at="23,35,24,40" concept="4" />
      <node id="7791284463049069782" at="27,32,28,16" concept="10" />
      <node id="130230197973316908" at="31,87,32,483" concept="10" />
      <node id="7791284463049069782" at="35,89,36,85" concept="4" />
      <node id="7791284463049069782" at="40,53,41,19" concept="10" />
      <node id="7791284463049069782" at="43,5,44,90" concept="9" />
      <node id="7791284463049069782" at="45,67,46,31" concept="4" />
      <node id="7791284463049069782" at="47,7,48,75" concept="4" />
      <node id="7791284463049069782" at="49,36,50,21" concept="10" />
      <node id="7791284463049069782" at="52,5,53,16" concept="10" />
      <node id="130230197973309843" at="56,96,57,147" concept="9" />
      <node id="7791284463049069791" at="59,165,60,61" concept="4" />
      <node id="7791284463049069796" at="60,61,61,15" concept="10" />
      <node id="1179045147784533585" at="63,5,64,0" concept="12" />
      <node id="2786154196594177879" at="67,59,68,17" concept="10" />
      <node id="2894226241058098375" at="70,103,71,17" concept="10" />
      <node id="7791284463049069825" at="72,9,73,55" concept="4" />
      <node id="7791284463049069782" at="39,95,42,5" concept="7" />
      <node id="7791284463049069782" at="44,90,47,7" concept="7" />
      <node id="7791284463049069782" at="48,75,51,7" concept="7" />
      <node id="2786154196594174946" at="66,25,69,9" concept="7" />
      <node id="1179045147784141322" at="69,9,72,9" concept="7" />
      <node id="7791284463049069782" at="26,0,30,0" concept="8" trace="isDumbAware#()Z" />
      <node id="7791284463049069782" at="30,0,34,0" concept="8" trace="isApplicable#(Lcom/intellij/openapi/actionSystem/AnActionEvent;Ljava/util/Map;)Z" />
      <node id="7791284463049069782" at="34,0,38,0" concept="8" trace="doUpdate#(Lcom/intellij/openapi/actionSystem/AnActionEvent;Ljava/util/Map;)V" />
      <node id="7791284463049069789" at="58,90,62,7" concept="7" />
      <node id="7791284463049069782" at="21,0,26,0" concept="3" trace="Insert_Action#()V" />
      <node id="7791284463049069787" at="57,147,63,5" concept="7" />
      <node id="8826248343816169633" at="66,0,75,0" concept="8" trace="run#()V" />
      <node id="7791284463049069782" at="42,5,52,5" concept="1" />
      <node id="8826248343816156631" at="64,0,75,7" concept="4" />
      <node id="7791284463049069782" at="38,0,55,0" concept="8" trace="collectActionData#(Lcom/intellij/openapi/actionSystem/AnActionEvent;Ljava/util/Map;)Z" />
      <node id="7791284463049069782" at="55,0,77,0" concept="8" trace="doExecute#(Lcom/intellij/openapi/actionSystem/AnActionEvent;Ljava/util/Map;)V" />
      <scope id="7791284463049069782" at="27,32,28,16" />
      <scope id="7791284463049069831" at="31,87,32,483" />
      <scope id="7791284463049069782" at="35,89,36,85" />
      <scope id="7791284463049069782" at="40,53,41,19" />
      <scope id="7791284463049069782" at="45,67,46,31" />
      <scope id="7791284463049069782" at="49,36,50,21" />
      <scope id="2786154196594174948" at="67,59,68,17" />
      <scope id="1179045147784141325" at="70,103,71,17" />
      <scope id="7791284463049069790" at="59,165,61,15" />
      <scope id="7791284463049069782" at="21,26,24,40" />
      <scope id="7791284463049069782" at="26,0,30,0" />
      <scope id="7791284463049069782" at="30,0,34,0">
        <var name="_params" id="7791284463049069782" />
        <var name="event" id="7791284463049069782" />
      </scope>
      <scope id="7791284463049069782" at="34,0,38,0">
        <var name="_params" id="7791284463049069782" />
        <var name="event" id="7791284463049069782" />
      </scope>
      <scope id="7791284463049069788" at="58,90,62,7" />
      <scope id="7791284463049069782" at="21,0,26,0" />
      <scope id="8826248343816169634" at="66,25,73,55" />
      <scope id="7791284463049069782" at="43,5,51,7">
        <var name="editorComponent" id="7791284463049069782" />
      </scope>
      <scope id="8826248343816169633" at="66,0,75,0" />
      <scope id="7791284463049069782" at="39,95,53,16" />
      <scope id="7791284463049069782" at="38,0,55,0">
        <var name="_params" id="7791284463049069782" />
        <var name="event" id="7791284463049069782" />
      </scope>
      <scope id="7791284463049069782" at="56,96,75,7">
        <var name="editorCell" id="130230197973309844" />
      </scope>
      <scope id="7791284463049069782" at="55,0,77,0">
        <var name="_params" id="7791284463049069782" />
        <var name="event" id="7791284463049069782" />
      </scope>
      <unit id="8826248343816169633" at="65,45,75,5" name="jetbrains.mps.ide.editor.actions.Insert_Action$1" />
      <unit id="7791284463049069782" at="19,0,78,0" name="jetbrains.mps.ide.editor.actions.Insert_Action" />
    </file>
  </root>
  <root nodeRef="r:9832fb5f-2578-4b58-8014-a5de79da988e(jetbrains.mps.ide.editor.actions)/7791284463049069850">
    <file name="InsertBefore_Action.java">
      <node id="7791284463049069850" at="19,0,20,0" concept="13" trace="ICON" />
      <node id="7791284463049069850" at="20,32,21,57" concept="15" />
      <node id="7791284463049069850" at="21,57,22,35" concept="4" />
      <node id="7791284463049069850" at="22,35,23,40" concept="4" />
      <node id="7791284463049069850" at="26,32,27,16" concept="10" />
      <node id="795210086019722282" at="30,87,31,393" concept="10" />
      <node id="7791284463049069850" at="34,89,35,85" concept="4" />
      <node id="7791284463049069850" at="39,53,40,19" concept="10" />
      <node id="7791284463049069850" at="42,5,43,66" concept="9" />
      <node id="7791284463049069850" at="43,66,44,56" concept="4" />
      <node id="7791284463049069850" at="45,22,46,21" concept="10" />
      <node id="7791284463049069850" at="49,5,50,90" concept="9" />
      <node id="7791284463049069850" at="51,67,52,31" concept="4" />
      <node id="7791284463049069850" at="53,7,54,75" concept="4" />
      <node id="7791284463049069850" at="55,36,56,21" concept="10" />
      <node id="7791284463049069850" at="58,5,59,16" concept="10" />
      <node id="2894226241058107305" at="65,205,66,17" concept="10" />
      <node id="7791284463049069855" at="67,9,68,163" concept="4" />
      <node id="7791284463049069850" at="38,95,41,5" concept="7" />
      <node id="7791284463049069850" at="44,56,47,7" concept="7" />
      <node id="7791284463049069850" at="50,90,53,7" concept="7" />
      <node id="7791284463049069850" at="54,75,57,7" concept="7" />
      <node id="1179045147784865010" at="64,25,67,9" concept="7" />
      <node id="7791284463049069850" at="25,0,29,0" concept="8" trace="isDumbAware#()Z" />
      <node id="7791284463049069850" at="29,0,33,0" concept="8" trace="isApplicable#(Lcom/intellij/openapi/actionSystem/AnActionEvent;Ljava/util/Map;)Z" />
      <node id="7791284463049069850" at="33,0,37,0" concept="8" trace="doUpdate#(Lcom/intellij/openapi/actionSystem/AnActionEvent;Ljava/util/Map;)V" />
      <node id="7791284463049069850" at="20,0,25,0" concept="3" trace="InsertBefore_Action#()V" />
      <node id="1179045147784862662" at="64,0,70,0" concept="8" trace="run#()V" />
      <node id="7791284463049069850" at="41,5,48,5" concept="1" />
      <node id="1179045147784844014" at="62,96,70,7" concept="4" />
      <node id="7791284463049069850" at="48,5,58,5" concept="1" />
      <node id="7791284463049069850" at="61,0,72,0" concept="8" trace="doExecute#(Lcom/intellij/openapi/actionSystem/AnActionEvent;Ljava/util/Map;)V" />
      <node id="7791284463049069850" at="37,0,61,0" concept="8" trace="collectActionData#(Lcom/intellij/openapi/actionSystem/AnActionEvent;Ljava/util/Map;)Z" />
      <scope id="7791284463049069850" at="26,32,27,16" />
      <scope id="7791284463049069861" at="30,87,31,393" />
      <scope id="7791284463049069850" at="34,89,35,85" />
      <scope id="7791284463049069850" at="39,53,40,19" />
      <scope id="7791284463049069850" at="45,22,46,21" />
      <scope id="7791284463049069850" at="51,67,52,31" />
      <scope id="7791284463049069850" at="55,36,56,21" />
      <scope id="1179045147784865013" at="65,205,66,17" />
      <scope id="7791284463049069850" at="20,32,23,40" />
      <scope id="7791284463049069850" at="25,0,29,0" />
      <scope id="7791284463049069850" at="29,0,33,0">
        <var name="_params" id="7791284463049069850" />
        <var name="event" id="7791284463049069850" />
      </scope>
      <scope id="7791284463049069850" at="33,0,37,0">
        <var name="_params" id="7791284463049069850" />
        <var name="event" id="7791284463049069850" />
      </scope>
      <scope id="1179045147784862663" at="64,25,68,163" />
      <scope id="7791284463049069850" at="20,0,25,0" />
      <scope id="7791284463049069850" at="42,5,47,7">
        <var name="p" id="7791284463049069850" />
      </scope>
      <scope id="1179045147784862662" at="64,0,70,0" />
      <scope id="7791284463049069850" at="49,5,57,7">
        <var name="editorComponent" id="7791284463049069850" />
      </scope>
      <scope id="7791284463049069850" at="62,96,70,7" />
      <scope id="7791284463049069850" at="61,0,72,0">
        <var name="_params" id="7791284463049069850" />
        <var name="event" id="7791284463049069850" />
      </scope>
      <scope id="7791284463049069850" at="38,95,59,16" />
      <scope id="7791284463049069850" at="37,0,61,0">
        <var name="_params" id="7791284463049069850" />
        <var name="event" id="7791284463049069850" />
      </scope>
      <unit id="1179045147784862662" at="63,45,70,5" name="jetbrains.mps.ide.editor.actions.InsertBefore_Action$1" />
      <unit id="7791284463049069850" at="18,0,73,0" name="jetbrains.mps.ide.editor.actions.InsertBefore_Action" />
    </file>
  </root>
  <root nodeRef="r:9832fb5f-2578-4b58-8014-a5de79da988e(jetbrains.mps.ide.editor.actions)/7791284463049069869">
    <file name="LocalEnd_Action.java">
      <node id="7791284463049069869" at="16,0,17,0" concept="13" trace="ICON" />
      <node id="7791284463049069869" at="17,28,18,47" concept="15" />
      <node id="7791284463049069869" at="18,47,19,35" concept="4" />
      <node id="7791284463049069869" at="19,35,20,40" concept="4" />
      <node id="7791284463049069869" at="23,32,24,16" concept="10" />
      <node id="130230197973336337" at="27,87,28,126" concept="10" />
      <node id="7791284463049069869" at="31,89,32,85" concept="4" />
      <node id="7791284463049069869" at="36,53,37,19" concept="10" />
      <node id="7791284463049069869" at="39,5,40,90" concept="9" />
      <node id="7791284463049069869" at="41,67,42,31" concept="4" />
      <node id="7791284463049069869" at="43,7,44,75" concept="4" />
      <node id="7791284463049069869" at="45,36,46,21" concept="10" />
      <node id="7791284463049069869" at="48,5,49,16" concept="10" />
      <node id="6810504534340463846" at="52,96,53,153" concept="4" />
      <node id="7791284463049069869" at="35,95,38,5" concept="7" />
      <node id="7791284463049069869" at="40,90,43,7" concept="7" />
      <node id="7791284463049069869" at="44,75,47,7" concept="7" />
      <node id="7791284463049069869" at="22,0,26,0" concept="8" trace="isDumbAware#()Z" />
      <node id="7791284463049069869" at="26,0,30,0" concept="8" trace="isApplicable#(Lcom/intellij/openapi/actionSystem/AnActionEvent;Ljava/util/Map;)Z" />
      <node id="7791284463049069869" at="30,0,34,0" concept="8" trace="doUpdate#(Lcom/intellij/openapi/actionSystem/AnActionEvent;Ljava/util/Map;)V" />
      <node id="7791284463049069869" at="51,0,55,0" concept="8" trace="doExecute#(Lcom/intellij/openapi/actionSystem/AnActionEvent;Ljava/util/Map;)V" />
      <node id="7791284463049069869" at="17,0,22,0" concept="3" trace="LocalEnd_Action#()V" />
      <node id="7791284463049069869" at="38,5,48,5" concept="1" />
      <node id="7791284463049069869" at="34,0,51,0" concept="8" trace="collectActionData#(Lcom/intellij/openapi/actionSystem/AnActionEvent;Ljava/util/Map;)Z" />
      <scope id="7791284463049069869" at="23,32,24,16" />
      <scope id="130230197973336335" at="27,87,28,126" />
      <scope id="7791284463049069869" at="31,89,32,85" />
      <scope id="7791284463049069869" at="36,53,37,19" />
      <scope id="7791284463049069869" at="41,67,42,31" />
      <scope id="7791284463049069869" at="45,36,46,21" />
      <scope id="7791284463049069869" at="52,96,53,153" />
      <scope id="7791284463049069869" at="17,28,20,40" />
      <scope id="7791284463049069869" at="22,0,26,0" />
      <scope id="7791284463049069869" at="26,0,30,0">
        <var name="_params" id="7791284463049069869" />
        <var name="event" id="7791284463049069869" />
      </scope>
      <scope id="7791284463049069869" at="30,0,34,0">
        <var name="_params" id="7791284463049069869" />
        <var name="event" id="7791284463049069869" />
      </scope>
      <scope id="7791284463049069869" at="51,0,55,0">
        <var name="_params" id="7791284463049069869" />
        <var name="event" id="7791284463049069869" />
      </scope>
      <scope id="7791284463049069869" at="17,0,22,0" />
      <scope id="7791284463049069869" at="39,5,47,7">
        <var name="editorComponent" id="7791284463049069869" />
      </scope>
      <scope id="7791284463049069869" at="35,95,49,16" />
      <scope id="7791284463049069869" at="34,0,51,0">
        <var name="_params" id="7791284463049069869" />
        <var name="event" id="7791284463049069869" />
      </scope>
      <unit id="7791284463049069869" at="15,0,56,0" name="jetbrains.mps.ide.editor.actions.LocalEnd_Action" />
    </file>
  </root>
  <root nodeRef="r:9832fb5f-2578-4b58-8014-a5de79da988e(jetbrains.mps.ide.editor.actions)/7791284463049069880">
    <file name="LocalHome_Action.java">
      <node id="7791284463049069880" at="16,0,17,0" concept="13" trace="ICON" />
      <node id="7791284463049069880" at="17,29,18,51" concept="15" />
      <node id="7791284463049069880" at="18,51,19,35" concept="4" />
      <node id="7791284463049069880" at="19,35,20,40" concept="4" />
      <node id="7791284463049069880" at="23,32,24,16" concept="10" />
      <node id="130230197973336345" at="27,87,28,126" concept="10" />
      <node id="7791284463049069880" at="31,89,32,85" concept="4" />
      <node id="7791284463049069880" at="36,53,37,19" concept="10" />
      <node id="7791284463049069880" at="39,5,40,90" concept="9" />
      <node id="7791284463049069880" at="41,67,42,31" concept="4" />
      <node id="7791284463049069880" at="43,7,44,75" concept="4" />
      <node id="7791284463049069880" at="45,36,46,21" concept="10" />
      <node id="7791284463049069880" at="48,5,49,16" concept="10" />
      <node id="6810504534340522767" at="52,96,53,154" concept="4" />
      <node id="7791284463049069880" at="35,95,38,5" concept="7" />
      <node id="7791284463049069880" at="40,90,43,7" concept="7" />
      <node id="7791284463049069880" at="44,75,47,7" concept="7" />
      <node id="7791284463049069880" at="22,0,26,0" concept="8" trace="isDumbAware#()Z" />
      <node id="7791284463049069880" at="26,0,30,0" concept="8" trace="isApplicable#(Lcom/intellij/openapi/actionSystem/AnActionEvent;Ljava/util/Map;)Z" />
      <node id="7791284463049069880" at="30,0,34,0" concept="8" trace="doUpdate#(Lcom/intellij/openapi/actionSystem/AnActionEvent;Ljava/util/Map;)V" />
      <node id="7791284463049069880" at="51,0,55,0" concept="8" trace="doExecute#(Lcom/intellij/openapi/actionSystem/AnActionEvent;Ljava/util/Map;)V" />
      <node id="7791284463049069880" at="17,0,22,0" concept="3" trace="LocalHome_Action#()V" />
      <node id="7791284463049069880" at="38,5,48,5" concept="1" />
      <node id="7791284463049069880" at="34,0,51,0" concept="8" trace="collectActionData#(Lcom/intellij/openapi/actionSystem/AnActionEvent;Ljava/util/Map;)Z" />
      <scope id="7791284463049069880" at="23,32,24,16" />
      <scope id="130230197973336344" at="27,87,28,126" />
      <scope id="7791284463049069880" at="31,89,32,85" />
      <scope id="7791284463049069880" at="36,53,37,19" />
      <scope id="7791284463049069880" at="41,67,42,31" />
      <scope id="7791284463049069880" at="45,36,46,21" />
      <scope id="7791284463049069880" at="52,96,53,154" />
      <scope id="7791284463049069880" at="17,29,20,40" />
      <scope id="7791284463049069880" at="22,0,26,0" />
      <scope id="7791284463049069880" at="26,0,30,0">
        <var name="_params" id="7791284463049069880" />
        <var name="event" id="7791284463049069880" />
      </scope>
      <scope id="7791284463049069880" at="30,0,34,0">
        <var name="_params" id="7791284463049069880" />
        <var name="event" id="7791284463049069880" />
      </scope>
      <scope id="7791284463049069880" at="51,0,55,0">
        <var name="_params" id="7791284463049069880" />
        <var name="event" id="7791284463049069880" />
      </scope>
      <scope id="7791284463049069880" at="17,0,22,0" />
      <scope id="7791284463049069880" at="39,5,47,7">
        <var name="editorComponent" id="7791284463049069880" />
      </scope>
      <scope id="7791284463049069880" at="35,95,49,16" />
      <scope id="7791284463049069880" at="34,0,51,0">
        <var name="_params" id="7791284463049069880" />
        <var name="event" id="7791284463049069880" />
      </scope>
      <unit id="7791284463049069880" at="15,0,56,0" name="jetbrains.mps.ide.editor.actions.LocalHome_Action" />
    </file>
  </root>
  <root nodeRef="r:9832fb5f-2578-4b58-8014-a5de79da988e(jetbrains.mps.ide.editor.actions)/7791284463049069891">
    <file name="RootEnd_Action.java">
      <node id="7791284463049069891" at="16,0,17,0" concept="13" trace="ICON" />
      <node id="7791284463049069891" at="17,27,18,46" concept="15" />
      <node id="7791284463049069891" at="18,46,19,35" concept="4" />
      <node id="7791284463049069891" at="19,35,20,40" concept="4" />
      <node id="7791284463049069891" at="23,32,24,16" concept="10" />
      <node id="130230197973336382" at="27,87,28,126" concept="10" />
      <node id="7791284463049069891" at="31,89,32,85" concept="4" />
      <node id="7791284463049069891" at="36,53,37,19" concept="10" />
      <node id="7791284463049069891" at="39,5,40,90" concept="9" />
      <node id="7791284463049069891" at="41,67,42,31" concept="4" />
      <node id="7791284463049069891" at="43,7,44,75" concept="4" />
      <node id="7791284463049069891" at="45,36,46,21" concept="10" />
      <node id="7791284463049069891" at="48,5,49,16" concept="10" />
      <node id="2025581204008535957" at="52,96,53,152" concept="4" />
      <node id="7791284463049069891" at="35,95,38,5" concept="7" />
      <node id="7791284463049069891" at="40,90,43,7" concept="7" />
      <node id="7791284463049069891" at="44,75,47,7" concept="7" />
      <node id="7791284463049069891" at="22,0,26,0" concept="8" trace="isDumbAware#()Z" />
      <node id="7791284463049069891" at="26,0,30,0" concept="8" trace="isApplicable#(Lcom/intellij/openapi/actionSystem/AnActionEvent;Ljava/util/Map;)Z" />
      <node id="7791284463049069891" at="30,0,34,0" concept="8" trace="doUpdate#(Lcom/intellij/openapi/actionSystem/AnActionEvent;Ljava/util/Map;)V" />
      <node id="7791284463049069891" at="51,0,55,0" concept="8" trace="doExecute#(Lcom/intellij/openapi/actionSystem/AnActionEvent;Ljava/util/Map;)V" />
      <node id="7791284463049069891" at="17,0,22,0" concept="3" trace="RootEnd_Action#()V" />
      <node id="7791284463049069891" at="38,5,48,5" concept="1" />
      <node id="7791284463049069891" at="34,0,51,0" concept="8" trace="collectActionData#(Lcom/intellij/openapi/actionSystem/AnActionEvent;Ljava/util/Map;)Z" />
      <scope id="7791284463049069891" at="23,32,24,16" />
      <scope id="130230197973336381" at="27,87,28,126" />
      <scope id="7791284463049069891" at="31,89,32,85" />
      <scope id="7791284463049069891" at="36,53,37,19" />
      <scope id="7791284463049069891" at="41,67,42,31" />
      <scope id="7791284463049069891" at="45,36,46,21" />
      <scope id="7791284463049069891" at="52,96,53,152" />
      <scope id="7791284463049069891" at="17,27,20,40" />
      <scope id="7791284463049069891" at="22,0,26,0" />
      <scope id="7791284463049069891" at="26,0,30,0">
        <var name="_params" id="7791284463049069891" />
        <var name="event" id="7791284463049069891" />
      </scope>
      <scope id="7791284463049069891" at="30,0,34,0">
        <var name="_params" id="7791284463049069891" />
        <var name="event" id="7791284463049069891" />
      </scope>
      <scope id="7791284463049069891" at="51,0,55,0">
        <var name="_params" id="7791284463049069891" />
        <var name="event" id="7791284463049069891" />
      </scope>
      <scope id="7791284463049069891" at="17,0,22,0" />
      <scope id="7791284463049069891" at="39,5,47,7">
        <var name="editorComponent" id="7791284463049069891" />
      </scope>
      <scope id="7791284463049069891" at="35,95,49,16" />
      <scope id="7791284463049069891" at="34,0,51,0">
        <var name="_params" id="7791284463049069891" />
        <var name="event" id="7791284463049069891" />
      </scope>
      <unit id="7791284463049069891" at="15,0,56,0" name="jetbrains.mps.ide.editor.actions.RootEnd_Action" />
    </file>
  </root>
  <root nodeRef="r:9832fb5f-2578-4b58-8014-a5de79da988e(jetbrains.mps.ide.editor.actions)/7791284463049069902">
    <file name="RootHome_Action.java">
      <node id="7791284463049069902" at="16,0,17,0" concept="13" trace="ICON" />
      <node id="7791284463049069902" at="17,28,18,48" concept="15" />
      <node id="7791284463049069902" at="18,48,19,35" concept="4" />
      <node id="7791284463049069902" at="19,35,20,40" concept="4" />
      <node id="7791284463049069902" at="23,32,24,16" concept="10" />
      <node id="130230197973336393" at="27,87,28,126" concept="10" />
      <node id="7791284463049069902" at="31,89,32,85" concept="4" />
      <node id="7791284463049069902" at="36,53,37,19" concept="10" />
      <node id="7791284463049069902" at="39,5,40,90" concept="9" />
      <node id="7791284463049069902" at="41,67,42,31" concept="4" />
      <node id="7791284463049069902" at="43,7,44,75" concept="4" />
      <node id="7791284463049069902" at="45,36,46,21" concept="10" />
      <node id="7791284463049069902" at="48,5,49,16" concept="10" />
      <node id="2025581204008535978" at="52,96,53,153" concept="4" />
      <node id="7791284463049069902" at="35,95,38,5" concept="7" />
      <node id="7791284463049069902" at="40,90,43,7" concept="7" />
      <node id="7791284463049069902" at="44,75,47,7" concept="7" />
      <node id="7791284463049069902" at="22,0,26,0" concept="8" trace="isDumbAware#()Z" />
      <node id="7791284463049069902" at="26,0,30,0" concept="8" trace="isApplicable#(Lcom/intellij/openapi/actionSystem/AnActionEvent;Ljava/util/Map;)Z" />
      <node id="7791284463049069902" at="30,0,34,0" concept="8" trace="doUpdate#(Lcom/intellij/openapi/actionSystem/AnActionEvent;Ljava/util/Map;)V" />
      <node id="7791284463049069902" at="51,0,55,0" concept="8" trace="doExecute#(Lcom/intellij/openapi/actionSystem/AnActionEvent;Ljava/util/Map;)V" />
      <node id="7791284463049069902" at="17,0,22,0" concept="3" trace="RootHome_Action#()V" />
      <node id="7791284463049069902" at="38,5,48,5" concept="1" />
      <node id="7791284463049069902" at="34,0,51,0" concept="8" trace="collectActionData#(Lcom/intellij/openapi/actionSystem/AnActionEvent;Ljava/util/Map;)Z" />
      <scope id="7791284463049069902" at="23,32,24,16" />
      <scope id="130230197973336391" at="27,87,28,126" />
      <scope id="7791284463049069902" at="31,89,32,85" />
      <scope id="7791284463049069902" at="36,53,37,19" />
      <scope id="7791284463049069902" at="41,67,42,31" />
      <scope id="7791284463049069902" at="45,36,46,21" />
      <scope id="7791284463049069902" at="52,96,53,153" />
      <scope id="7791284463049069902" at="17,28,20,40" />
      <scope id="7791284463049069902" at="22,0,26,0" />
      <scope id="7791284463049069902" at="26,0,30,0">
        <var name="_params" id="7791284463049069902" />
        <var name="event" id="7791284463049069902" />
      </scope>
      <scope id="7791284463049069902" at="30,0,34,0">
        <var name="_params" id="7791284463049069902" />
        <var name="event" id="7791284463049069902" />
      </scope>
      <scope id="7791284463049069902" at="51,0,55,0">
        <var name="_params" id="7791284463049069902" />
        <var name="event" id="7791284463049069902" />
      </scope>
      <scope id="7791284463049069902" at="17,0,22,0" />
      <scope id="7791284463049069902" at="39,5,47,7">
        <var name="editorComponent" id="7791284463049069902" />
      </scope>
      <scope id="7791284463049069902" at="35,95,49,16" />
      <scope id="7791284463049069902" at="34,0,51,0">
        <var name="_params" id="7791284463049069902" />
        <var name="event" id="7791284463049069902" />
      </scope>
      <unit id="7791284463049069902" at="15,0,56,0" name="jetbrains.mps.ide.editor.actions.RootHome_Action" />
    </file>
  </root>
  <root nodeRef="r:9832fb5f-2578-4b58-8014-a5de79da988e(jetbrains.mps.ide.editor.actions)/7791284463049069913">
    <file name="SelectDown_Action.java">
      <node id="7791284463049069913" at="16,0,17,0" concept="13" trace="ICON" />
      <node id="7791284463049069913" at="17,30,18,40" concept="15" />
      <node id="7791284463049069913" at="18,40,19,35" concept="4" />
      <node id="7791284463049069913" at="19,35,20,40" concept="4" />
      <node id="7791284463049069913" at="23,32,24,16" concept="10" />
      <node id="130230197973336400" at="27,87,28,126" concept="10" />
      <node id="7791284463049069913" at="31,89,32,85" concept="4" />
      <node id="7791284463049069913" at="36,53,37,19" concept="10" />
      <node id="7791284463049069913" at="39,5,40,90" concept="9" />
      <node id="7791284463049069913" at="41,67,42,31" concept="4" />
      <node id="7791284463049069913" at="43,7,44,75" concept="4" />
      <node id="7791284463049069913" at="45,36,46,21" concept="10" />
      <node id="7791284463049069913" at="48,5,49,16" concept="10" />
      <node id="5051628863846534742" at="52,96,53,155" concept="4" />
      <node id="7791284463049069913" at="35,95,38,5" concept="7" />
      <node id="7791284463049069913" at="40,90,43,7" concept="7" />
      <node id="7791284463049069913" at="44,75,47,7" concept="7" />
      <node id="7791284463049069913" at="22,0,26,0" concept="8" trace="isDumbAware#()Z" />
      <node id="7791284463049069913" at="26,0,30,0" concept="8" trace="isApplicable#(Lcom/intellij/openapi/actionSystem/AnActionEvent;Ljava/util/Map;)Z" />
      <node id="7791284463049069913" at="30,0,34,0" concept="8" trace="doUpdate#(Lcom/intellij/openapi/actionSystem/AnActionEvent;Ljava/util/Map;)V" />
      <node id="7791284463049069913" at="51,0,55,0" concept="8" trace="doExecute#(Lcom/intellij/openapi/actionSystem/AnActionEvent;Ljava/util/Map;)V" />
      <node id="7791284463049069913" at="17,0,22,0" concept="3" trace="SelectDown_Action#()V" />
      <node id="7791284463049069913" at="38,5,48,5" concept="1" />
      <node id="7791284463049069913" at="34,0,51,0" concept="8" trace="collectActionData#(Lcom/intellij/openapi/actionSystem/AnActionEvent;Ljava/util/Map;)Z" />
      <scope id="7791284463049069913" at="23,32,24,16" />
      <scope id="130230197973336399" at="27,87,28,126" />
      <scope id="7791284463049069913" at="31,89,32,85" />
      <scope id="7791284463049069913" at="36,53,37,19" />
      <scope id="7791284463049069913" at="41,67,42,31" />
      <scope id="7791284463049069913" at="45,36,46,21" />
      <scope id="7791284463049069913" at="52,96,53,155" />
      <scope id="7791284463049069913" at="17,30,20,40" />
      <scope id="7791284463049069913" at="22,0,26,0" />
      <scope id="7791284463049069913" at="26,0,30,0">
        <var name="_params" id="7791284463049069913" />
        <var name="event" id="7791284463049069913" />
      </scope>
      <scope id="7791284463049069913" at="30,0,34,0">
        <var name="_params" id="7791284463049069913" />
        <var name="event" id="7791284463049069913" />
      </scope>
      <scope id="7791284463049069913" at="51,0,55,0">
        <var name="_params" id="7791284463049069913" />
        <var name="event" id="7791284463049069913" />
      </scope>
      <scope id="7791284463049069913" at="17,0,22,0" />
      <scope id="7791284463049069913" at="39,5,47,7">
        <var name="editorComponent" id="7791284463049069913" />
      </scope>
      <scope id="7791284463049069913" at="35,95,49,16" />
      <scope id="7791284463049069913" at="34,0,51,0">
        <var name="_params" id="7791284463049069913" />
        <var name="event" id="7791284463049069913" />
      </scope>
      <unit id="7791284463049069913" at="15,0,56,0" name="jetbrains.mps.ide.editor.actions.SelectDown_Action" />
    </file>
  </root>
  <root nodeRef="r:9832fb5f-2578-4b58-8014-a5de79da988e(jetbrains.mps.ide.editor.actions)/7791284463049069924">
    <file name="SelectLocalEnd_Action.java">
      <node id="7791284463049069924" at="19,0,20,0" concept="13" trace="ICON" />
      <node id="7791284463049069924" at="20,34,21,62" concept="15" />
      <node id="7791284463049069924" at="21,62,22,35" concept="4" />
      <node id="7791284463049069924" at="22,35,23,41" concept="4" />
      <node id="7791284463049069924" at="26,32,27,16" concept="10" />
      <node id="919081871149427536" at="30,87,31,219" concept="10" />
      <node id="7791284463049069924" at="34,89,35,85" concept="4" />
      <node id="7791284463049069924" at="39,53,40,19" concept="10" />
      <node id="7791284463049069924" at="42,5,43,66" concept="9" />
      <node id="7791284463049069924" at="43,66,44,56" concept="4" />
      <node id="7791284463049069924" at="45,22,46,21" concept="10" />
      <node id="7791284463049069924" at="49,5,50,90" concept="9" />
      <node id="7791284463049069924" at="51,67,52,31" concept="4" />
      <node id="7791284463049069924" at="53,7,54,75" concept="4" />
      <node id="7791284463049069924" at="55,36,56,21" concept="10" />
      <node id="7791284463049069924" at="59,5,60,72" concept="9" />
      <node id="7791284463049069924" at="60,72,61,59" concept="4" />
      <node id="7791284463049069924" at="62,22,63,21" concept="10" />
      <node id="7791284463049069924" at="65,5,66,16" concept="10" />
      <node id="6715535892749695010" at="69,96,70,205" concept="4" />
      <node id="5353483617734085815" at="70,205,71,152" concept="4" />
      <node id="7791284463049069924" at="38,95,41,5" concept="7" />
      <node id="7791284463049069924" at="44,56,47,7" concept="7" />
      <node id="7791284463049069924" at="50,90,53,7" concept="7" />
      <node id="7791284463049069924" at="54,75,57,7" concept="7" />
      <node id="7791284463049069924" at="61,59,64,7" concept="7" />
      <node id="7791284463049069924" at="25,0,29,0" concept="8" trace="isDumbAware#()Z" />
      <node id="7791284463049069924" at="29,0,33,0" concept="8" trace="isApplicable#(Lcom/intellij/openapi/actionSystem/AnActionEvent;Ljava/util/Map;)Z" />
      <node id="7791284463049069924" at="33,0,37,0" concept="8" trace="doUpdate#(Lcom/intellij/openapi/actionSystem/AnActionEvent;Ljava/util/Map;)V" />
      <node id="7791284463049069924" at="20,0,25,0" concept="3" trace="SelectLocalEnd_Action#()V" />
      <node id="7791284463049069924" at="68,0,73,0" concept="8" trace="doExecute#(Lcom/intellij/openapi/actionSystem/AnActionEvent;Ljava/util/Map;)V" />
      <node id="7791284463049069924" at="41,5,48,5" concept="1" />
      <node id="7791284463049069924" at="58,5,65,5" concept="1" />
      <node id="7791284463049069924" at="48,5,58,5" concept="1" />
      <node id="7791284463049069924" at="37,0,68,0" concept="8" trace="collectActionData#(Lcom/intellij/openapi/actionSystem/AnActionEvent;Ljava/util/Map;)Z" />
      <scope id="7791284463049069924" at="26,32,27,16" />
      <scope id="9216084166067831676" at="30,87,31,219" />
      <scope id="7791284463049069924" at="34,89,35,85" />
      <scope id="7791284463049069924" at="39,53,40,19" />
      <scope id="7791284463049069924" at="45,22,46,21" />
      <scope id="7791284463049069924" at="51,67,52,31" />
      <scope id="7791284463049069924" at="55,36,56,21" />
      <scope id="7791284463049069924" at="62,22,63,21" />
      <scope id="7791284463049069924" at="69,96,71,152" />
      <scope id="7791284463049069924" at="20,34,23,41" />
      <scope id="7791284463049069924" at="25,0,29,0" />
      <scope id="7791284463049069924" at="29,0,33,0">
        <var name="_params" id="7791284463049069924" />
        <var name="event" id="7791284463049069924" />
      </scope>
      <scope id="7791284463049069924" at="33,0,37,0">
        <var name="_params" id="7791284463049069924" />
        <var name="event" id="7791284463049069924" />
      </scope>
      <scope id="7791284463049069924" at="20,0,25,0" />
      <scope id="7791284463049069924" at="42,5,47,7">
        <var name="p" id="7791284463049069924" />
      </scope>
      <scope id="7791284463049069924" at="59,5,64,7">
        <var name="p" id="7791284463049069924" />
      </scope>
      <scope id="7791284463049069924" at="68,0,73,0">
        <var name="_params" id="7791284463049069924" />
        <var name="event" id="7791284463049069924" />
      </scope>
      <scope id="7791284463049069924" at="49,5,57,7">
        <var name="editorComponent" id="7791284463049069924" />
      </scope>
      <scope id="7791284463049069924" at="38,95,66,16" />
      <scope id="7791284463049069924" at="37,0,68,0">
        <var name="_params" id="7791284463049069924" />
        <var name="event" id="7791284463049069924" />
      </scope>
      <unit id="7791284463049069924" at="18,0,74,0" name="jetbrains.mps.ide.editor.actions.SelectLocalEnd_Action" />
    </file>
  </root>
  <root nodeRef="r:9832fb5f-2578-4b58-8014-a5de79da988e(jetbrains.mps.ide.editor.actions)/7791284463049070003">
    <file name="SelectLocalHome_Action.java">
      <node id="7791284463049070003" at="19,0,20,0" concept="13" trace="ICON" />
      <node id="7791284463049070003" at="20,35,21,66" concept="15" />
      <node id="7791284463049070003" at="21,66,22,35" concept="4" />
      <node id="7791284463049070003" at="22,35,23,41" concept="4" />
      <node id="7791284463049070003" at="26,32,27,16" concept="10" />
      <node id="919081871149427538" at="30,87,31,219" concept="10" />
      <node id="7791284463049070003" at="34,89,35,85" concept="4" />
      <node id="7791284463049070003" at="39,53,40,19" concept="10" />
      <node id="7791284463049070003" at="42,5,43,66" concept="9" />
      <node id="7791284463049070003" at="43,66,44,56" concept="4" />
      <node id="7791284463049070003" at="45,22,46,21" concept="10" />
      <node id="7791284463049070003" at="49,5,50,90" concept="9" />
      <node id="7791284463049070003" at="51,67,52,31" concept="4" />
      <node id="7791284463049070003" at="53,7,54,75" concept="4" />
      <node id="7791284463049070003" at="55,36,56,21" concept="10" />
      <node id="7791284463049070003" at="59,5,60,72" concept="9" />
      <node id="7791284463049070003" at="60,72,61,59" concept="4" />
      <node id="7791284463049070003" at="62,22,63,21" concept="10" />
      <node id="7791284463049070003" at="65,5,66,16" concept="10" />
      <node id="6715535892749765004" at="69,96,70,206" concept="4" />
      <node id="5353483617734085929" at="70,206,71,152" concept="4" />
      <node id="7791284463049070003" at="38,95,41,5" concept="7" />
      <node id="7791284463049070003" at="44,56,47,7" concept="7" />
      <node id="7791284463049070003" at="50,90,53,7" concept="7" />
      <node id="7791284463049070003" at="54,75,57,7" concept="7" />
      <node id="7791284463049070003" at="61,59,64,7" concept="7" />
      <node id="7791284463049070003" at="25,0,29,0" concept="8" trace="isDumbAware#()Z" />
      <node id="7791284463049070003" at="29,0,33,0" concept="8" trace="isApplicable#(Lcom/intellij/openapi/actionSystem/AnActionEvent;Ljava/util/Map;)Z" />
      <node id="7791284463049070003" at="33,0,37,0" concept="8" trace="doUpdate#(Lcom/intellij/openapi/actionSystem/AnActionEvent;Ljava/util/Map;)V" />
      <node id="7791284463049070003" at="20,0,25,0" concept="3" trace="SelectLocalHome_Action#()V" />
      <node id="7791284463049070003" at="68,0,73,0" concept="8" trace="doExecute#(Lcom/intellij/openapi/actionSystem/AnActionEvent;Ljava/util/Map;)V" />
      <node id="7791284463049070003" at="41,5,48,5" concept="1" />
      <node id="7791284463049070003" at="58,5,65,5" concept="1" />
      <node id="7791284463049070003" at="48,5,58,5" concept="1" />
      <node id="7791284463049070003" at="37,0,68,0" concept="8" trace="collectActionData#(Lcom/intellij/openapi/actionSystem/AnActionEvent;Ljava/util/Map;)Z" />
      <scope id="7791284463049070003" at="26,32,27,16" />
      <scope id="9216084166067831829" at="30,87,31,219" />
      <scope id="7791284463049070003" at="34,89,35,85" />
      <scope id="7791284463049070003" at="39,53,40,19" />
      <scope id="7791284463049070003" at="45,22,46,21" />
      <scope id="7791284463049070003" at="51,67,52,31" />
      <scope id="7791284463049070003" at="55,36,56,21" />
      <scope id="7791284463049070003" at="62,22,63,21" />
      <scope id="7791284463049070003" at="69,96,71,152" />
      <scope id="7791284463049070003" at="20,35,23,41" />
      <scope id="7791284463049070003" at="25,0,29,0" />
      <scope id="7791284463049070003" at="29,0,33,0">
        <var name="_params" id="7791284463049070003" />
        <var name="event" id="7791284463049070003" />
      </scope>
      <scope id="7791284463049070003" at="33,0,37,0">
        <var name="_params" id="7791284463049070003" />
        <var name="event" id="7791284463049070003" />
      </scope>
      <scope id="7791284463049070003" at="20,0,25,0" />
      <scope id="7791284463049070003" at="42,5,47,7">
        <var name="p" id="7791284463049070003" />
      </scope>
      <scope id="7791284463049070003" at="59,5,64,7">
        <var name="p" id="7791284463049070003" />
      </scope>
      <scope id="7791284463049070003" at="68,0,73,0">
        <var name="_params" id="7791284463049070003" />
        <var name="event" id="7791284463049070003" />
      </scope>
      <scope id="7791284463049070003" at="49,5,57,7">
        <var name="editorComponent" id="7791284463049070003" />
      </scope>
      <scope id="7791284463049070003" at="38,95,66,16" />
      <scope id="7791284463049070003" at="37,0,68,0">
        <var name="_params" id="7791284463049070003" />
        <var name="event" id="7791284463049070003" />
      </scope>
      <unit id="7791284463049070003" at="18,0,74,0" name="jetbrains.mps.ide.editor.actions.SelectLocalHome_Action" />
    </file>
  </root>
  <root nodeRef="r:9832fb5f-2578-4b58-8014-a5de79da988e(jetbrains.mps.ide.editor.actions)/7791284463049070082">
    <file name="SelectUp_Action.java">
      <node id="7791284463049070082" at="16,0,17,0" concept="13" trace="ICON" />
      <node id="7791284463049070082" at="17,28,18,40" concept="15" />
      <node id="7791284463049070082" at="18,40,19,35" concept="4" />
      <node id="7791284463049070082" at="19,35,20,40" concept="4" />
      <node id="7791284463049070082" at="23,32,24,16" concept="10" />
      <node id="4988484773636317960" at="27,87,28,246" concept="10" />
      <node id="7791284463049070082" at="31,89,32,85" concept="4" />
      <node id="7791284463049070082" at="36,53,37,19" concept="10" />
      <node id="7791284463049070082" at="39,5,40,90" concept="9" />
      <node id="7791284463049070082" at="41,67,42,31" concept="4" />
      <node id="7791284463049070082" at="43,7,44,75" concept="4" />
      <node id="7791284463049070082" at="45,36,46,21" concept="10" />
      <node id="7791284463049070082" at="48,5,49,16" concept="10" />
      <node id="4988484773636371767" at="52,96,53,153" concept="4" />
      <node id="7791284463049070082" at="35,95,38,5" concept="7" />
      <node id="7791284463049070082" at="40,90,43,7" concept="7" />
      <node id="7791284463049070082" at="44,75,47,7" concept="7" />
      <node id="7791284463049070082" at="22,0,26,0" concept="8" trace="isDumbAware#()Z" />
      <node id="7791284463049070082" at="26,0,30,0" concept="8" trace="isApplicable#(Lcom/intellij/openapi/actionSystem/AnActionEvent;Ljava/util/Map;)Z" />
      <node id="7791284463049070082" at="30,0,34,0" concept="8" trace="doUpdate#(Lcom/intellij/openapi/actionSystem/AnActionEvent;Ljava/util/Map;)V" />
      <node id="7791284463049070082" at="51,0,55,0" concept="8" trace="doExecute#(Lcom/intellij/openapi/actionSystem/AnActionEvent;Ljava/util/Map;)V" />
      <node id="7791284463049070082" at="17,0,22,0" concept="3" trace="SelectUp_Action#()V" />
      <node id="7791284463049070082" at="38,5,48,5" concept="1" />
      <node id="7791284463049070082" at="34,0,51,0" concept="8" trace="collectActionData#(Lcom/intellij/openapi/actionSystem/AnActionEvent;Ljava/util/Map;)Z" />
      <scope id="7791284463049070082" at="23,32,24,16" />
      <scope id="4988484773636309265" at="27,87,28,246" />
      <scope id="7791284463049070082" at="31,89,32,85" />
      <scope id="7791284463049070082" at="36,53,37,19" />
      <scope id="7791284463049070082" at="41,67,42,31" />
      <scope id="7791284463049070082" at="45,36,46,21" />
      <scope id="7791284463049070082" at="52,96,53,153" />
      <scope id="7791284463049070082" at="17,28,20,40" />
      <scope id="7791284463049070082" at="22,0,26,0" />
      <scope id="7791284463049070082" at="26,0,30,0">
        <var name="_params" id="7791284463049070082" />
        <var name="event" id="7791284463049070082" />
      </scope>
      <scope id="7791284463049070082" at="30,0,34,0">
        <var name="_params" id="7791284463049070082" />
        <var name="event" id="7791284463049070082" />
      </scope>
      <scope id="7791284463049070082" at="51,0,55,0">
        <var name="_params" id="7791284463049070082" />
        <var name="event" id="7791284463049070082" />
      </scope>
      <scope id="7791284463049070082" at="17,0,22,0" />
      <scope id="7791284463049070082" at="39,5,47,7">
        <var name="editorComponent" id="7791284463049070082" />
      </scope>
      <scope id="7791284463049070082" at="35,95,49,16" />
      <scope id="7791284463049070082" at="34,0,51,0">
        <var name="_params" id="7791284463049070082" />
        <var name="event" id="7791284463049070082" />
      </scope>
      <unit id="7791284463049070082" at="15,0,56,0" name="jetbrains.mps.ide.editor.actions.SelectUp_Action" />
    </file>
  </root>
  <root nodeRef="r:9832fb5f-2578-4b58-8014-a5de79da988e(jetbrains.mps.ide.editor.actions)/7791284463049113795">
    <file name="EditorActionUtils.java">
      <node id="130230197973334068" at="31,87,32,133" concept="10" />
      <node id="795210086019271320" at="35,54,36,19" concept="10" />
      <node id="795210086019271338" at="37,5,38,83" concept="10" />
      <node id="6786694707189028631" at="40,88,41,79" concept="9" />
      <node id="6786694707189037808" at="41,79,42,36" concept="11" />
      <node id="6786694707189037804" at="43,52,44,18" concept="10" />
      <node id="130230197973316870" at="45,5,46,76" concept="9" />
      <node id="130230197973316881" at="47,32,48,18" concept="10" />
      <node id="130230197973316887" at="49,5,50,44" concept="9" />
      <node id="130230197973316893" at="50,44,51,76" concept="10" />
      <node id="6715535892750487725" at="56,65,57,79" concept="9" />
      <node id="7791284463049113804" at="58,76,59,13" concept="10" />
      <node id="7791284463049113814" at="60,5,61,0" concept="12" />
      <node id="7791284463049113817" at="62,72,63,75" concept="11" />
      <node id="7791284463049113819" at="63,75,64,87" concept="9" />
      <node id="7791284463049113828" at="64,87,65,0" concept="12" />
      <node id="7791284463049113831" at="66,33,67,60" concept="11" />
      <node id="7791284463049113833" at="67,60,68,65" concept="4" />
      <node id="7791284463049113860" at="69,7,70,0" concept="12" />
      <node id="7791284463049113863" at="71,101,72,15" concept="10" />
      <node id="6715535892749956941" at="74,5,75,61" concept="4" />
      <node id="7555663668002345574" at="77,101,78,97" concept="11" />
      <node id="6862298564642483385" at="78,97,79,112" concept="9" />
      <node id="5940644462852679096" at="79,112,80,0" concept="12" />
      <node id="6862298564642482175" at="81,183,82,58" concept="11" />
      <node id="6862298564642483241" at="82,58,83,80" concept="10" />
      <node id="6862298564642482208" at="84,5,85,16" concept="10" />
      <node id="6715535892750455601" at="90,71,91,79" concept="9" />
      <node id="7791284463049113896" at="92,75,93,13" concept="10" />
      <node id="7791284463049113906" at="94,5,95,0" concept="12" />
      <node id="7791284463049113909" at="96,72,97,77" concept="11" />
      <node id="7791284463049113911" at="97,77,98,88" concept="9" />
      <node id="7791284463049113920" at="98,88,99,0" concept="12" />
      <node id="6862298564642483299" at="100,33,101,60" concept="11" />
      <node id="6862298564642483301" at="101,60,102,66" concept="4" />
      <node id="7791284463049113952" at="103,7,104,0" concept="12" />
      <node id="7791284463049113955" at="105,108,106,15" concept="10" />
      <node id="7791284463049113971" at="108,5,109,0" concept="12" />
      <node id="6715535892750000624" at="109,0,110,68" concept="4" />
      <node id="7791284463049113988" at="120,33,121,19" concept="10" />
      <node id="7791284463049113993" at="122,5,123,0" concept="12" />
      <node id="7791284463049113996" at="124,34,125,64" concept="9" />
      <node id="3525722439544794366" at="126,31,127,72" concept="9" />
      <node id="7079870037014465370" at="128,31,129,74" concept="9" />
      <node id="2034046503361585979" at="131,31,132,102" concept="4" />
      <node id="8046483369599190901" at="135,31,136,24" concept="10" />
      <node id="3525722439544794387" at="138,9,139,57" concept="10" />
      <node id="7791284463049114013" at="141,5,142,16" concept="10" />
      <node id="7791284463049114034" at="152,33,153,19" concept="10" />
      <node id="7791284463049114036" at="154,5,155,0" concept="12" />
      <node id="7791284463049114039" at="156,33,157,64" concept="9" />
      <node id="3525722439544794323" at="158,31,159,72" concept="9" />
      <node id="7079870037014465388" at="160,31,161,74" concept="9" />
      <node id="2034046503361579176" at="163,31,164,102" concept="4" />
      <node id="8046483369599190895" at="167,31,168,24" concept="10" />
      <node id="3525722439544794344" at="170,9,171,69" concept="10" />
      <node id="7791284463049114056" at="173,5,174,16" concept="10" />
      <node id="6671928847437110374" at="176,59,177,62" concept="9" />
      <node id="6671928847437110661" at="177,62,178,70" concept="10" />
      <node id="6671928847437167361" at="180,60,181,62" concept="9" />
      <node id="6671928847437167366" at="181,62,182,70" concept="10" />
      <node id="7791284463049114072" at="184,63,185,44" concept="9" />
      <node id="2034046503361589607" at="187,25,188,154" concept="9" />
      <node id="2034046503361589618" at="188,154,189,302" concept="4" />
      <node id="7791284463049114107" at="191,7,192,21" concept="10" />
      <node id="7791284463049114117" at="194,60,195,34" concept="10" />
      <node id="7791284463049114125" at="29,0,31,0" concept="3" trace="EditorActionUtils#()V" />
      <node id="130230197973334063" at="31,0,34,0" concept="14" trace="isReadonlyActionEnabled#(Ljetbrains/mps/nodeEditor/EditorComponent;)Z" />
      <node id="795210086019271309" at="34,115,37,5" concept="7" />
      <node id="6786694707189037793" at="42,36,45,5" concept="7" />
      <node id="130230197973316879" at="46,76,49,5" concept="7" />
      <node id="7791284463049113802" at="57,79,60,5" concept="7" />
      <node id="7791284463049113861" at="70,0,73,7" concept="7" />
      <node id="7791284463049113894" at="91,79,94,5" concept="7" />
      <node id="7791284463049113953" at="104,0,107,7" concept="7" />
      <node id="7791284463049113986" at="119,73,122,5" concept="7" />
      <node id="2034046503361585977" at="131,0,134,0" concept="8" trace="run#()V" />
      <node id="8046483369599190899" at="134,13,137,11" concept="7" />
      <node id="7791284463049114029" at="151,72,154,5" concept="7" />
      <node id="2034046503361579174" at="163,0,166,0" concept="8" trace="run#()V" />
      <node id="8046483369599190890" at="166,13,169,11" concept="7" />
      <node id="7791284463049114112" at="194,0,197,0" concept="14" trace="isLinkCollection#(Ljetbrains/mps/openapi/editor/cells/EditorCell;)Z" />
      <node id="7791284463049113829" at="65,0,69,7" concept="7" />
      <node id="6862298564642482173" at="80,0,84,5" concept="7" />
      <node id="6862298564642483297" at="99,0,103,7" concept="7" />
      <node id="6671928847437098611" at="176,0,180,0" concept="14" trace="isOnLeftBoundary#(Ljetbrains/mps/openapi/editor/cells/EditorCell;)Z" />
      <node id="6671928847437162856" at="180,0,184,0" concept="14" trace="isOnRightBoundary#(Ljetbrains/mps/openapi/editor/cells/EditorCell;)Z" />
      <node id="2034046503361589605" at="187,0,191,0" concept="8" trace="run#()V" />
      <node id="2034046503361585973" at="129,74,134,13" concept="4" />
      <node id="2034046503361579170" at="161,74,166,13" concept="4" />
      <node id="795210086019136655" at="34,0,40,0" concept="14" trace="isWriteActionEnabled#(Ljetbrains/mps/nodeEditor/EditorComponent;Ljava/lang/Iterable;)Z" />
      <node id="2034046503361589601" at="185,44,191,7" concept="4" />
      <node id="6862298564642476880" at="77,0,87,0" concept="14" trace="getSiblingCollectionForInsert#(Ljetbrains/mps/openapi/editor/cells/EditorCell;Z)Ljetbrains/mps/openapi/editor/cells/EditorCell;" />
      <node id="7791284463049114067" at="184,0,194,0" concept="14" trace="hasSingleRole#(Ljetbrains/mps/openapi/editor/cells/EditorCell;)Z" />
      <node id="3525722439544794372" at="127,72,138,9" concept="7" />
      <node id="7079870037014465383" at="159,72,170,9" concept="7" />
      <node id="130230197973316819" at="40,0,53,0" concept="14" trace="getEditorCellToInsert#(Ljetbrains/mps/nodeEditor/EditorComponent;)Ljetbrains/mps/openapi/editor/cells/EditorCell;" />
      <node id="7791284463049113815" at="61,0,74,5" concept="7" />
      <node id="7791284463049113907" at="95,0,108,5" concept="7" />
      <node id="3525722439544794361" at="125,64,140,7" concept="7" />
      <node id="3525722439544794318" at="157,64,172,7" concept="7" />
      <node id="7791284463049113994" at="123,0,141,5" concept="7" />
      <node id="7791284463049114037" at="155,0,173,5" concept="7" />
      <node id="7791284463049113796" at="56,0,77,0" concept="14" trace="callInsertAction#(Ljetbrains/mps/openapi/editor/cells/EditorCell;)V" />
      <node id="7791284463049113888" at="90,0,112,0" concept="14" trace="callInsertBeforeAction#(Ljetbrains/mps/openapi/editor/cells/EditorCell;)V" />
      <node id="7791284463049113980" at="119,0,144,0" concept="14" trace="hasSingleRolesAtRightBoundary#(Ljetbrains/mps/openapi/editor/cells/EditorCell;)Z" />
      <node id="7791284463049114023" at="151,0,176,0" concept="14" trace="hasSingleRolesAtLeftBoundary#(Ljetbrains/mps/openapi/editor/cells/EditorCell;)Z" />
      <scope id="7791284463049114128" at="29,30,29,30" />
      <scope id="130230197973334066" at="31,87,32,133" />
      <scope id="795210086019271319" at="35,54,36,19" />
      <scope id="6786694707189037794" at="43,52,44,18" />
      <scope id="130230197973316880" at="47,32,48,18" />
      <scope id="7791284463049113803" at="58,76,59,13" />
      <scope id="7791284463049113862" at="71,101,72,15" />
      <scope id="7791284463049113895" at="92,75,93,13" />
      <scope id="7791284463049113954" at="105,108,106,15" />
      <scope id="7791284463049113987" at="120,33,121,19" />
      <scope id="2034046503361585978" at="131,31,132,102" />
      <scope id="8046483369599190900" at="135,31,136,24" />
      <scope id="7791284463049114033" at="152,33,153,19" />
      <scope id="2034046503361579175" at="163,31,164,102" />
      <scope id="8046483369599190891" at="167,31,168,24" />
      <scope id="7791284463049114116" at="194,60,195,34" />
      <scope id="7791284463049114125" at="29,0,31,0" />
      <scope id="7791284463049113830" at="66,33,68,65" />
      <scope id="6862298564642482174" at="81,183,83,80" />
      <scope id="6862298564642483298" at="100,33,102,66" />
      <scope id="6671928847437098615" at="176,59,178,70">
        <var name="prevLeaf" id="6671928847437110375" />
      </scope>
      <scope id="6671928847437162862" at="180,60,182,70">
        <var name="nextLeaf" id="6671928847437167362" />
      </scope>
      <scope id="2034046503361589606" at="187,25,189,302">
        <var name="linkDeclaration" id="2034046503361589608" />
      </scope>
      <scope id="130230197973334063" at="31,0,34,0">
        <var name="editorComponent" id="130230197973334093" />
      </scope>
      <scope id="2034046503361585977" at="131,0,134,0" />
      <scope id="2034046503361579174" at="163,0,166,0" />
      <scope id="7791284463049114112" at="194,0,197,0">
        <var name="cell" id="7791284463049114113" />
      </scope>
      <scope id="795210086019136656" at="34,115,38,83" />
      <scope id="6671928847437098611" at="176,0,180,0">
        <var name="cell" id="6671928847437102717" />
      </scope>
      <scope id="6671928847437162856" at="180,0,184,0">
        <var name="cell" id="6671928847437163928" />
      </scope>
      <scope id="2034046503361589605" at="187,0,191,0" />
      <scope id="795210086019136655" at="34,0,40,0">
        <var name="changingCells" id="795210086019146768" />
        <var name="editorComponent" id="795210086019136665" />
      </scope>
      <scope id="6862298564642476883" at="77,101,85,16">
        <var name="nextLeaf" id="6862298564642483386" />
      </scope>
      <scope id="7791284463049114071" at="184,63,192,21">
        <var name="result" id="7791284463049114073" />
      </scope>
      <scope id="3525722439544794384" at="128,31,137,11">
        <var name="ancestor" id="7079870037014465371" />
      </scope>
      <scope id="7079870037014465387" at="160,31,169,11">
        <var name="ancestor" id="7079870037014465389" />
      </scope>
      <scope id="6862298564642476880" at="77,0,87,0">
        <var name="cell" id="6862298564642482212" />
        <var name="forward" id="6862298564642482171" />
      </scope>
      <scope id="7791284463049114067" at="184,0,194,0">
        <var name="cell" id="7791284463049114068" />
      </scope>
      <scope id="130230197973316822" at="40,88,51,76">
        <var name="editorCell" id="130230197973316888" />
        <var name="iterator" id="130230197973316871" />
        <var name="selection" id="6786694707189028632" />
      </scope>
      <scope id="7791284463049113816" at="62,72,73,7">
        <var name="cellWithRole" id="7791284463049113820" />
      </scope>
      <scope id="7791284463049113908" at="96,72,107,7">
        <var name="cellWithRole" id="7791284463049113912" />
      </scope>
      <scope id="130230197973316819" at="40,0,53,0">
        <var name="editorComponent" id="130230197973316823" />
      </scope>
      <scope id="3525722439544794365" at="126,31,139,57">
        <var name="nextLeaf" id="3525722439544794367" />
      </scope>
      <scope id="3525722439544794322" at="158,31,171,69">
        <var name="prevLeaf" id="3525722439544794324" />
      </scope>
      <scope id="7791284463049113995" at="124,34,140,7">
        <var name="parentCell" id="7791284463049113997" />
      </scope>
      <scope id="7791284463049114038" at="156,33,172,7">
        <var name="parentCell" id="7791284463049114040" />
      </scope>
      <scope id="7791284463049113801" at="56,65,75,61">
        <var name="actionHandler" id="6715535892750487726" />
      </scope>
      <scope id="7791284463049113893" at="90,71,110,68">
        <var name="actionHandler" id="6715535892750455602" />
      </scope>
      <scope id="7791284463049113796" at="56,0,77,0">
        <var name="cell" id="7791284463049113797" />
      </scope>
      <scope id="7791284463049113888" at="90,0,112,0">
        <var name="cell" id="7791284463049113889" />
      </scope>
      <scope id="7791284463049113985" at="119,73,142,16" />
      <scope id="7791284463049114028" at="151,72,174,16" />
      <scope id="7791284463049113980" at="119,0,144,0">
        <var name="cell" id="7791284463049113981" />
      </scope>
      <scope id="7791284463049114023" at="151,0,176,0">
        <var name="cell" id="7791284463049114024" />
      </scope>
      <unit id="2034046503361585977" at="130,51,134,11" name="jetbrains.mps.ide.editor.actions.EditorActionUtils$1" />
      <unit id="2034046503361579174" at="162,51,166,11" name="jetbrains.mps.ide.editor.actions.EditorActionUtils$2" />
      <unit id="2034046503361589605" at="186,45,191,5" name="jetbrains.mps.ide.editor.actions.EditorActionUtils$3" />
      <unit id="7791284463049113795" at="28,0,198,0" name="jetbrains.mps.ide.editor.actions.EditorActionUtils" />
    </file>
  </root>
  <root nodeRef="r:9832fb5f-2578-4b58-8014-a5de79da988e(jetbrains.mps.ide.editor.actions)/8257980988067921114">
    <file name="SelectLeft_Action.java">
      <node id="8257980988067921114" at="17,0,18,0" concept="13" trace="ICON" />
      <node id="8257980988067921114" at="18,30,19,43" concept="15" />
      <node id="8257980988067921114" at="19,43,20,35" concept="4" />
      <node id="8257980988067921114" at="20,35,21,41" concept="4" />
      <node id="8257980988067921114" at="24,32,25,16" concept="10" />
      <node id="8257980988067934161" at="28,87,29,267" concept="10" />
      <node id="8257980988067921114" at="32,89,33,85" concept="4" />
      <node id="8257980988067921114" at="37,53,38,19" concept="10" />
      <node id="8257980988067921114" at="40,5,41,90" concept="9" />
      <node id="8257980988067921114" at="42,67,43,31" concept="4" />
      <node id="8257980988067921114" at="44,7,45,75" concept="4" />
      <node id="8257980988067921114" at="46,36,47,21" concept="10" />
      <node id="8257980988067921114" at="49,5,50,16" concept="10" />
      <node id="8257980988067934155" at="53,96,54,155" concept="4" />
      <node id="8257980988067921114" at="36,95,39,5" concept="7" />
      <node id="8257980988067921114" at="41,90,44,7" concept="7" />
      <node id="8257980988067921114" at="45,75,48,7" concept="7" />
      <node id="8257980988067921114" at="23,0,27,0" concept="8" trace="isDumbAware#()Z" />
      <node id="8257980988067921114" at="27,0,31,0" concept="8" trace="isApplicable#(Lcom/intellij/openapi/actionSystem/AnActionEvent;Ljava/util/Map;)Z" />
      <node id="8257980988067921114" at="31,0,35,0" concept="8" trace="doUpdate#(Lcom/intellij/openapi/actionSystem/AnActionEvent;Ljava/util/Map;)V" />
      <node id="8257980988067921114" at="52,0,56,0" concept="8" trace="doExecute#(Lcom/intellij/openapi/actionSystem/AnActionEvent;Ljava/util/Map;)V" />
      <node id="8257980988067921114" at="18,0,23,0" concept="3" trace="SelectLeft_Action#()V" />
      <node id="8257980988067921114" at="39,5,49,5" concept="1" />
      <node id="8257980988067921114" at="35,0,52,0" concept="8" trace="collectActionData#(Lcom/intellij/openapi/actionSystem/AnActionEvent;Ljava/util/Map;)Z" />
      <scope id="8257980988067921114" at="24,32,25,16" />
      <scope id="8257980988067934160" at="28,87,29,267" />
      <scope id="8257980988067921114" at="32,89,33,85" />
      <scope id="8257980988067921114" at="37,53,38,19" />
      <scope id="8257980988067921114" at="42,67,43,31" />
      <scope id="8257980988067921114" at="46,36,47,21" />
      <scope id="8257980988067921114" at="53,96,54,155" />
      <scope id="8257980988067921114" at="18,30,21,41" />
      <scope id="8257980988067921114" at="23,0,27,0" />
      <scope id="8257980988067921114" at="27,0,31,0">
        <var name="_params" id="8257980988067921114" />
        <var name="event" id="8257980988067921114" />
      </scope>
      <scope id="8257980988067921114" at="31,0,35,0">
        <var name="_params" id="8257980988067921114" />
        <var name="event" id="8257980988067921114" />
      </scope>
      <scope id="8257980988067921114" at="52,0,56,0">
        <var name="_params" id="8257980988067921114" />
        <var name="event" id="8257980988067921114" />
      </scope>
      <scope id="8257980988067921114" at="18,0,23,0" />
      <scope id="8257980988067921114" at="40,5,48,7">
        <var name="editorComponent" id="8257980988067921114" />
      </scope>
      <scope id="8257980988067921114" at="36,95,50,16" />
      <scope id="8257980988067921114" at="35,0,52,0">
        <var name="_params" id="8257980988067921114" />
        <var name="event" id="8257980988067921114" />
      </scope>
      <unit id="8257980988067921114" at="16,0,57,0" name="jetbrains.mps.ide.editor.actions.SelectLeft_Action" />
    </file>
  </root>
  <root nodeRef="r:9832fb5f-2578-4b58-8014-a5de79da988e(jetbrains.mps.ide.editor.actions)/8257980988067921117">
    <file name="SelectRight_Action.java">
      <node id="8257980988067921117" at="17,0,18,0" concept="13" trace="ICON" />
      <node id="8257980988067921117" at="18,31,19,44" concept="15" />
      <node id="8257980988067921117" at="19,44,20,35" concept="4" />
      <node id="8257980988067921117" at="20,35,21,41" concept="4" />
      <node id="8257980988067921117" at="24,32,25,16" concept="10" />
      <node id="8257980988067945066" at="28,87,29,267" concept="10" />
      <node id="8257980988067921117" at="32,89,33,85" concept="4" />
      <node id="8257980988067921117" at="37,53,38,19" concept="10" />
      <node id="8257980988067921117" at="40,5,41,90" concept="9" />
      <node id="8257980988067921117" at="42,67,43,31" concept="4" />
      <node id="8257980988067921117" at="44,7,45,75" concept="4" />
      <node id="8257980988067921117" at="46,36,47,21" concept="10" />
      <node id="8257980988067921117" at="49,5,50,16" concept="10" />
      <node id="8257980988067945105" at="53,96,54,156" concept="4" />
      <node id="8257980988067921117" at="36,95,39,5" concept="7" />
      <node id="8257980988067921117" at="41,90,44,7" concept="7" />
      <node id="8257980988067921117" at="45,75,48,7" concept="7" />
      <node id="8257980988067921117" at="23,0,27,0" concept="8" trace="isDumbAware#()Z" />
      <node id="8257980988067921117" at="27,0,31,0" concept="8" trace="isApplicable#(Lcom/intellij/openapi/actionSystem/AnActionEvent;Ljava/util/Map;)Z" />
      <node id="8257980988067921117" at="31,0,35,0" concept="8" trace="doUpdate#(Lcom/intellij/openapi/actionSystem/AnActionEvent;Ljava/util/Map;)V" />
      <node id="8257980988067921117" at="52,0,56,0" concept="8" trace="doExecute#(Lcom/intellij/openapi/actionSystem/AnActionEvent;Ljava/util/Map;)V" />
      <node id="8257980988067921117" at="18,0,23,0" concept="3" trace="SelectRight_Action#()V" />
      <node id="8257980988067921117" at="39,5,49,5" concept="1" />
      <node id="8257980988067921117" at="35,0,52,0" concept="8" trace="collectActionData#(Lcom/intellij/openapi/actionSystem/AnActionEvent;Ljava/util/Map;)Z" />
      <scope id="8257980988067921117" at="24,32,25,16" />
      <scope id="8257980988067945065" at="28,87,29,267" />
      <scope id="8257980988067921117" at="32,89,33,85" />
      <scope id="8257980988067921117" at="37,53,38,19" />
      <scope id="8257980988067921117" at="42,67,43,31" />
      <scope id="8257980988067921117" at="46,36,47,21" />
      <scope id="8257980988067921117" at="53,96,54,156" />
      <scope id="8257980988067921117" at="18,31,21,41" />
      <scope id="8257980988067921117" at="23,0,27,0" />
      <scope id="8257980988067921117" at="27,0,31,0">
        <var name="_params" id="8257980988067921117" />
        <var name="event" id="8257980988067921117" />
      </scope>
      <scope id="8257980988067921117" at="31,0,35,0">
        <var name="_params" id="8257980988067921117" />
        <var name="event" id="8257980988067921117" />
      </scope>
      <scope id="8257980988067921117" at="52,0,56,0">
        <var name="_params" id="8257980988067921117" />
        <var name="event" id="8257980988067921117" />
      </scope>
      <scope id="8257980988067921117" at="18,0,23,0" />
      <scope id="8257980988067921117" at="40,5,48,7">
        <var name="editorComponent" id="8257980988067921117" />
      </scope>
      <scope id="8257980988067921117" at="36,95,50,16" />
      <scope id="8257980988067921117" at="35,0,52,0">
        <var name="_params" id="8257980988067921117" />
        <var name="event" id="8257980988067921117" />
      </scope>
      <unit id="8257980988067921117" at="16,0,57,0" name="jetbrains.mps.ide.editor.actions.SelectRight_Action" />
    </file>
  </root>
  <root nodeRef="r:9832fb5f-2578-4b58-8014-a5de79da988e(jetbrains.mps.ide.editor.actions)/8896169282213320720">
    <file name="Delete_Action.java">
      <node id="8896169282213320720" at="17,0,18,0" concept="13" trace="ICON" />
      <node id="8896169282213320720" at="18,26,19,30" concept="15" />
      <node id="8896169282213320720" at="19,30,20,35" concept="4" />
      <node id="8896169282213320720" at="20,35,21,40" concept="4" />
      <node id="8896169282213320720" at="24,32,25,16" concept="10" />
      <node id="8794120090374658697" at="28,87,29,135" concept="9" />
      <node id="8794120090374623674" at="29,135,30,174" concept="10" />
      <node id="8896169282213320720" at="33,89,34,85" concept="4" />
      <node id="8896169282213320720" at="38,53,39,19" concept="10" />
      <node id="8896169282213320720" at="41,5,42,90" concept="9" />
      <node id="8896169282213320720" at="43,67,44,31" concept="4" />
      <node id="8896169282213320720" at="45,7,46,75" concept="4" />
      <node id="8896169282213320720" at="47,36,48,21" concept="10" />
      <node id="8896169282213320720" at="50,5,51,16" concept="10" />
      <node id="245600937059482233" at="54,96,55,150" concept="4" />
      <node id="8896169282213320720" at="37,95,40,5" concept="7" />
      <node id="8896169282213320720" at="42,90,45,7" concept="7" />
      <node id="8896169282213320720" at="46,75,49,7" concept="7" />
      <node id="8896169282213320720" at="23,0,27,0" concept="8" trace="isDumbAware#()Z" />
      <node id="8896169282213320720" at="32,0,36,0" concept="8" trace="doUpdate#(Lcom/intellij/openapi/actionSystem/AnActionEvent;Ljava/util/Map;)V" />
      <node id="8896169282213320720" at="53,0,57,0" concept="8" trace="doExecute#(Lcom/intellij/openapi/actionSystem/AnActionEvent;Ljava/util/Map;)V" />
      <node id="8896169282213320720" at="18,0,23,0" concept="3" trace="Delete_Action#()V" />
      <node id="8896169282213320720" at="27,0,32,0" concept="8" trace="isApplicable#(Lcom/intellij/openapi/actionSystem/AnActionEvent;Ljava/util/Map;)Z" />
      <node id="8896169282213320720" at="40,5,50,5" concept="1" />
      <node id="8896169282213320720" at="36,0,53,0" concept="8" trace="collectActionData#(Lcom/intellij/openapi/actionSystem/AnActionEvent;Ljava/util/Map;)Z" />
      <scope id="8896169282213320720" at="24,32,25,16" />
      <scope id="8896169282213320720" at="33,89,34,85" />
      <scope id="8896169282213320720" at="38,53,39,19" />
      <scope id="8896169282213320720" at="43,67,44,31" />
      <scope id="8896169282213320720" at="47,36,48,21" />
      <scope id="8896169282213320720" at="54,96,55,150" />
      <scope id="8896169282213961584" at="28,87,30,174">
        <var name="selection" id="8794120090374658698" />
      </scope>
      <scope id="8896169282213320720" at="18,26,21,40" />
      <scope id="8896169282213320720" at="23,0,27,0" />
      <scope id="8896169282213320720" at="32,0,36,0">
        <var name="_params" id="8896169282213320720" />
        <var name="event" id="8896169282213320720" />
      </scope>
      <scope id="8896169282213320720" at="53,0,57,0">
        <var name="_params" id="8896169282213320720" />
        <var name="event" id="8896169282213320720" />
      </scope>
      <scope id="8896169282213320720" at="18,0,23,0" />
      <scope id="8896169282213320720" at="27,0,32,0">
        <var name="_params" id="8896169282213320720" />
        <var name="event" id="8896169282213320720" />
      </scope>
      <scope id="8896169282213320720" at="41,5,49,7">
        <var name="editorComponent" id="8896169282213320720" />
      </scope>
      <scope id="8896169282213320720" at="37,95,51,16" />
      <scope id="8896169282213320720" at="36,0,53,0">
        <var name="_params" id="8896169282213320720" />
        <var name="event" id="8896169282213320720" />
      </scope>
      <unit id="8896169282213320720" at="16,0,58,0" name="jetbrains.mps.ide.editor.actions.Delete_Action" />
    </file>
  </root>
  <root nodeRef="r:9832fb5f-2578-4b58-8014-a5de79da988e(jetbrains.mps.ide.editor.actions)/8896169282213957015">
    <file name="DeleteToWordEnd_Action.java">
      <node id="8896169282213957015" at="16,0,17,0" concept="13" trace="ICON" />
      <node id="8896169282213957015" at="17,35,18,42" concept="15" />
      <node id="8896169282213957015" at="18,42,19,35" concept="4" />
      <node id="8896169282213957015" at="19,35,20,40" concept="4" />
      <node id="8896169282213957015" at="23,32,24,16" concept="10" />
      <node id="130230197973334135" at="27,87,28,252" concept="10" />
      <node id="8896169282213957015" at="31,89,32,85" concept="4" />
      <node id="8896169282213957015" at="36,53,37,19" concept="10" />
      <node id="8896169282213957015" at="39,5,40,90" concept="9" />
      <node id="8896169282213957015" at="41,67,42,31" concept="4" />
      <node id="8896169282213957015" at="43,7,44,75" concept="4" />
      <node id="8896169282213957015" at="45,36,46,21" concept="10" />
      <node id="8896169282213957015" at="48,5,49,16" concept="10" />
      <node id="245600937059473628" at="52,96,53,162" concept="4" />
      <node id="8896169282213957015" at="35,95,38,5" concept="7" />
      <node id="8896169282213957015" at="40,90,43,7" concept="7" />
      <node id="8896169282213957015" at="44,75,47,7" concept="7" />
      <node id="8896169282213957015" at="22,0,26,0" concept="8" trace="isDumbAware#()Z" />
      <node id="8896169282213957015" at="26,0,30,0" concept="8" trace="isApplicable#(Lcom/intellij/openapi/actionSystem/AnActionEvent;Ljava/util/Map;)Z" />
      <node id="8896169282213957015" at="30,0,34,0" concept="8" trace="doUpdate#(Lcom/intellij/openapi/actionSystem/AnActionEvent;Ljava/util/Map;)V" />
      <node id="8896169282213957015" at="51,0,55,0" concept="8" trace="doExecute#(Lcom/intellij/openapi/actionSystem/AnActionEvent;Ljava/util/Map;)V" />
      <node id="8896169282213957015" at="17,0,22,0" concept="3" trace="DeleteToWordEnd_Action#()V" />
      <node id="8896169282213957015" at="38,5,48,5" concept="1" />
      <node id="8896169282213957015" at="34,0,51,0" concept="8" trace="collectActionData#(Lcom/intellij/openapi/actionSystem/AnActionEvent;Ljava/util/Map;)Z" />
      <scope id="8896169282213957015" at="23,32,24,16" />
      <scope id="8896169282213961491" at="27,87,28,252" />
      <scope id="8896169282213957015" at="31,89,32,85" />
      <scope id="8896169282213957015" at="36,53,37,19" />
      <scope id="8896169282213957015" at="41,67,42,31" />
      <scope id="8896169282213957015" at="45,36,46,21" />
      <scope id="8896169282213957015" at="52,96,53,162" />
      <scope id="8896169282213957015" at="17,35,20,40" />
      <scope id="8896169282213957015" at="22,0,26,0" />
      <scope id="8896169282213957015" at="26,0,30,0">
        <var name="_params" id="8896169282213957015" />
        <var name="event" id="8896169282213957015" />
      </scope>
      <scope id="8896169282213957015" at="30,0,34,0">
        <var name="_params" id="8896169282213957015" />
        <var name="event" id="8896169282213957015" />
      </scope>
      <scope id="8896169282213957015" at="51,0,55,0">
        <var name="_params" id="8896169282213957015" />
        <var name="event" id="8896169282213957015" />
      </scope>
      <scope id="8896169282213957015" at="17,0,22,0" />
      <scope id="8896169282213957015" at="39,5,47,7">
        <var name="editorComponent" id="8896169282213957015" />
      </scope>
      <scope id="8896169282213957015" at="35,95,49,16" />
      <scope id="8896169282213957015" at="34,0,51,0">
        <var name="_params" id="8896169282213957015" />
        <var name="event" id="8896169282213957015" />
      </scope>
      <unit id="8896169282213957015" at="15,0,56,0" name="jetbrains.mps.ide.editor.actions.DeleteToWordEnd_Action" />
    </file>
  </root>
  <root nodeRef="r:9832fb5f-2578-4b58-8014-a5de79da988e(jetbrains.mps.ide.editor.actions)/8896169282214002721">
    <file name="Backspace_Action.java">
      <node id="8896169282214002721" at="17,0,18,0" concept="13" trace="ICON" />
      <node id="8896169282214002721" at="18,29,19,33" concept="15" />
      <node id="8896169282214002721" at="19,33,20,35" concept="4" />
      <node id="8896169282214002721" at="20,35,21,40" concept="4" />
      <node id="8896169282214002721" at="24,32,25,16" concept="10" />
      <node id="8794120090375143894" at="28,87,29,135" concept="9" />
      <node id="130230197973334122" at="29,135,30,174" concept="10" />
      <node id="8896169282214002721" at="33,89,34,85" concept="4" />
      <node id="8896169282214002721" at="38,53,39,19" concept="10" />
      <node id="8896169282214002721" at="41,5,42,90" concept="9" />
      <node id="8896169282214002721" at="43,67,44,31" concept="4" />
      <node id="8896169282214002721" at="45,7,46,75" concept="4" />
      <node id="8896169282214002721" at="47,36,48,21" concept="10" />
      <node id="8896169282214002721" at="50,5,51,16" concept="10" />
      <node id="245600937059490342" at="54,96,55,153" concept="4" />
      <node id="8896169282214002721" at="37,95,40,5" concept="7" />
      <node id="8896169282214002721" at="42,90,45,7" concept="7" />
      <node id="8896169282214002721" at="46,75,49,7" concept="7" />
      <node id="8896169282214002721" at="23,0,27,0" concept="8" trace="isDumbAware#()Z" />
      <node id="8896169282214002721" at="32,0,36,0" concept="8" trace="doUpdate#(Lcom/intellij/openapi/actionSystem/AnActionEvent;Ljava/util/Map;)V" />
      <node id="8896169282214002721" at="53,0,57,0" concept="8" trace="doExecute#(Lcom/intellij/openapi/actionSystem/AnActionEvent;Ljava/util/Map;)V" />
      <node id="8896169282214002721" at="18,0,23,0" concept="3" trace="Backspace_Action#()V" />
      <node id="8896169282214002721" at="27,0,32,0" concept="8" trace="isApplicable#(Lcom/intellij/openapi/actionSystem/AnActionEvent;Ljava/util/Map;)Z" />
      <node id="8896169282214002721" at="40,5,50,5" concept="1" />
      <node id="8896169282214002721" at="36,0,53,0" concept="8" trace="collectActionData#(Lcom/intellij/openapi/actionSystem/AnActionEvent;Ljava/util/Map;)Z" />
      <scope id="8896169282214002721" at="24,32,25,16" />
      <scope id="8896169282214002721" at="33,89,34,85" />
      <scope id="8896169282214002721" at="38,53,39,19" />
      <scope id="8896169282214002721" at="43,67,44,31" />
      <scope id="8896169282214002721" at="47,36,48,21" />
      <scope id="8896169282214002721" at="54,96,55,153" />
      <scope id="8896169282214002730" at="28,87,30,174">
        <var name="selection" id="8794120090375143895" />
      </scope>
      <scope id="8896169282214002721" at="18,29,21,40" />
      <scope id="8896169282214002721" at="23,0,27,0" />
      <scope id="8896169282214002721" at="32,0,36,0">
        <var name="_params" id="8896169282214002721" />
        <var name="event" id="8896169282214002721" />
      </scope>
      <scope id="8896169282214002721" at="53,0,57,0">
        <var name="_params" id="8896169282214002721" />
        <var name="event" id="8896169282214002721" />
      </scope>
      <scope id="8896169282214002721" at="18,0,23,0" />
      <scope id="8896169282214002721" at="27,0,32,0">
        <var name="_params" id="8896169282214002721" />
        <var name="event" id="8896169282214002721" />
      </scope>
      <scope id="8896169282214002721" at="41,5,49,7">
        <var name="editorComponent" id="8896169282214002721" />
      </scope>
      <scope id="8896169282214002721" at="37,95,51,16" />
      <scope id="8896169282214002721" at="36,0,53,0">
        <var name="_params" id="8896169282214002721" />
        <var name="event" id="8896169282214002721" />
      </scope>
      <unit id="8896169282214002721" at="16,0,58,0" name="jetbrains.mps.ide.editor.actions.Backspace_Action" />
    </file>
  </root>
  <root nodeRef="r:9832fb5f-2578-4b58-8014-a5de79da988e(jetbrains.mps.ide.editor.actions)/9078547641994488278">
    <file name="ExpandRecursively_Action.java">
      <node id="9078547641994488278" at="17,0,18,0" concept="13" trace="ICON" />
      <node id="9078547641994488278" at="18,37,19,42" concept="15" />
      <node id="9078547641994488278" at="19,42,20,35" concept="4" />
      <node id="9078547641994488278" at="20,35,21,41" concept="4" />
      <node id="9078547641994488278" at="24,32,25,16" concept="10" />
      <node id="5611219249779516167" at="28,87,29,66" concept="10" />
      <node id="9078547641994488278" at="32,89,33,85" concept="4" />
      <node id="9078547641994488278" at="37,53,38,19" concept="10" />
      <node id="9078547641994488278" at="40,5,41,72" concept="9" />
      <node id="9078547641994488278" at="42,22,43,21" concept="10" />
      <node id="9078547641994488278" at="46,5,47,90" concept="9" />
      <node id="9078547641994488278" at="48,67,49,31" concept="4" />
      <node id="9078547641994488278" at="51,36,52,21" concept="10" />
      <node id="9078547641994488278" at="54,5,55,16" concept="10" />
      <node id="5611219249779517473" at="58,96,59,108" concept="4" />
      <node id="5611219249779516437" at="61,59,62,115" concept="10" />
      <node id="9078547641994488278" at="36,95,39,5" concept="7" />
      <node id="9078547641994488278" at="41,72,44,7" concept="7" />
      <node id="9078547641994488278" at="47,90,50,7" concept="7" />
      <node id="9078547641994488278" at="50,7,53,7" concept="7" />
      <node id="5611219249779516434" at="61,0,64,0" concept="8" trace="getAction#(Lcom/intellij/openapi/actionSystem/AnActionEvent;)Ljetbrains/mps/openapi/editor/cells/CellAction;" />
      <node id="9078547641994488278" at="23,0,27,0" concept="8" trace="isDumbAware#()Z" />
      <node id="9078547641994488278" at="27,0,31,0" concept="8" trace="isApplicable#(Lcom/intellij/openapi/actionSystem/AnActionEvent;Ljava/util/Map;)Z" />
      <node id="9078547641994488278" at="31,0,35,0" concept="8" trace="doUpdate#(Lcom/intellij/openapi/actionSystem/AnActionEvent;Ljava/util/Map;)V" />
      <node id="9078547641994488278" at="57,0,61,0" concept="8" trace="doExecute#(Lcom/intellij/openapi/actionSystem/AnActionEvent;Ljava/util/Map;)V" />
      <node id="9078547641994488278" at="18,0,23,0" concept="3" trace="ExpandRecursively_Action#()V" />
      <node id="9078547641994488278" at="39,5,45,5" concept="1" />
      <node id="9078547641994488278" at="45,5,54,5" concept="1" />
      <node id="9078547641994488278" at="35,0,57,0" concept="8" trace="collectActionData#(Lcom/intellij/openapi/actionSystem/AnActionEvent;Ljava/util/Map;)Z" />
      <scope id="9078547641994488278" at="24,32,25,16" />
      <scope id="5611219249779516094" at="28,87,29,66" />
      <scope id="9078547641994488278" at="32,89,33,85" />
      <scope id="9078547641994488278" at="37,53,38,19" />
      <scope id="9078547641994488278" at="42,22,43,21" />
      <scope id="9078547641994488278" at="48,67,49,31" />
      <scope id="9078547641994488278" at="51,36,52,21" />
      <scope id="9078547641994488278" at="58,96,59,108" />
      <scope id="5611219249779516436" at="61,59,62,115" />
      <scope id="9078547641994488278" at="18,37,21,41" />
      <scope id="5611219249779516434" at="61,0,64,0">
        <var name="event" id="5611219249779516434" />
      </scope>
      <scope id="9078547641994488278" at="23,0,27,0" />
      <scope id="9078547641994488278" at="27,0,31,0">
        <var name="_params" id="9078547641994488278" />
        <var name="event" id="9078547641994488278" />
      </scope>
      <scope id="9078547641994488278" at="31,0,35,0">
        <var name="_params" id="9078547641994488278" />
        <var name="event" id="9078547641994488278" />
      </scope>
      <scope id="9078547641994488278" at="40,5,44,7">
        <var name="p" id="9078547641994488278" />
      </scope>
      <scope id="9078547641994488278" at="57,0,61,0">
        <var name="_params" id="9078547641994488278" />
        <var name="event" id="9078547641994488278" />
      </scope>
      <scope id="9078547641994488278" at="18,0,23,0" />
      <scope id="9078547641994488278" at="46,5,53,7">
        <var name="editorComponent" id="9078547641994488278" />
      </scope>
      <scope id="9078547641994488278" at="36,95,55,16" />
      <scope id="9078547641994488278" at="35,0,57,0">
        <var name="_params" id="9078547641994488278" />
        <var name="event" id="9078547641994488278" />
      </scope>
      <unit id="9078547641994488278" at="16,0,65,0" name="jetbrains.mps.ide.editor.actions.ExpandRecursively_Action" />
    </file>
  </root>
  <root nodeRef="r:9832fb5f-2578-4b58-8014-a5de79da988e(jetbrains.mps.ide.editor.actions)/9078547641994488291">
    <file name="CollapseRecursively_Action.java">
      <node id="9078547641994488291" at="17,0,18,0" concept="13" trace="ICON" />
      <node id="9078547641994488291" at="18,39,19,44" concept="15" />
      <node id="9078547641994488291" at="19,44,20,35" concept="4" />
      <node id="9078547641994488291" at="20,35,21,41" concept="4" />
      <node id="9078547641994488291" at="24,32,25,16" concept="10" />
      <node id="469430206737671054" at="28,87,29,68" concept="10" />
      <node id="9078547641994488291" at="32,89,33,85" concept="4" />
      <node id="9078547641994488291" at="37,53,38,19" concept="10" />
      <node id="9078547641994488291" at="40,5,41,72" concept="9" />
      <node id="9078547641994488291" at="42,22,43,21" concept="10" />
      <node id="9078547641994488291" at="46,5,47,90" concept="9" />
      <node id="9078547641994488291" at="48,67,49,31" concept="4" />
      <node id="9078547641994488291" at="51,36,52,21" concept="10" />
      <node id="9078547641994488291" at="54,5,55,16" concept="10" />
      <node id="469430206737677251" at="58,96,59,110" concept="4" />
      <node id="469430206737652589" at="61,59,62,113" concept="10" />
      <node id="9078547641994488291" at="36,95,39,5" concept="7" />
      <node id="9078547641994488291" at="41,72,44,7" concept="7" />
      <node id="9078547641994488291" at="47,90,50,7" concept="7" />
      <node id="9078547641994488291" at="50,7,53,7" concept="7" />
      <node id="469430206737652586" at="61,0,64,0" concept="8" trace="getAction#(Lcom/intellij/openapi/actionSystem/AnActionEvent;)Ljetbrains/mps/openapi/editor/cells/CellAction;" />
      <node id="9078547641994488291" at="23,0,27,0" concept="8" trace="isDumbAware#()Z" />
      <node id="9078547641994488291" at="27,0,31,0" concept="8" trace="isApplicable#(Lcom/intellij/openapi/actionSystem/AnActionEvent;Ljava/util/Map;)Z" />
      <node id="9078547641994488291" at="31,0,35,0" concept="8" trace="doUpdate#(Lcom/intellij/openapi/actionSystem/AnActionEvent;Ljava/util/Map;)V" />
      <node id="9078547641994488291" at="57,0,61,0" concept="8" trace="doExecute#(Lcom/intellij/openapi/actionSystem/AnActionEvent;Ljava/util/Map;)V" />
      <node id="9078547641994488291" at="18,0,23,0" concept="3" trace="CollapseRecursively_Action#()V" />
      <node id="9078547641994488291" at="39,5,45,5" concept="1" />
      <node id="9078547641994488291" at="45,5,54,5" concept="1" />
      <node id="9078547641994488291" at="35,0,57,0" concept="8" trace="collectActionData#(Lcom/intellij/openapi/actionSystem/AnActionEvent;Ljava/util/Map;)Z" />
      <scope id="9078547641994488291" at="24,32,25,16" />
      <scope id="469430206737668026" at="28,87,29,68" />
      <scope id="9078547641994488291" at="32,89,33,85" />
      <scope id="9078547641994488291" at="37,53,38,19" />
      <scope id="9078547641994488291" at="42,22,43,21" />
      <scope id="9078547641994488291" at="48,67,49,31" />
      <scope id="9078547641994488291" at="51,36,52,21" />
      <scope id="9078547641994488291" at="58,96,59,110" />
      <scope id="469430206737652588" at="61,59,62,113" />
      <scope id="9078547641994488291" at="18,39,21,41" />
      <scope id="469430206737652586" at="61,0,64,0">
        <var name="event" id="469430206737652586" />
      </scope>
      <scope id="9078547641994488291" at="23,0,27,0" />
      <scope id="9078547641994488291" at="27,0,31,0">
        <var name="_params" id="9078547641994488291" />
        <var name="event" id="9078547641994488291" />
      </scope>
      <scope id="9078547641994488291" at="31,0,35,0">
        <var name="_params" id="9078547641994488291" />
        <var name="event" id="9078547641994488291" />
      </scope>
      <scope id="9078547641994488291" at="40,5,44,7">
        <var name="p" id="9078547641994488291" />
      </scope>
      <scope id="9078547641994488291" at="57,0,61,0">
        <var name="_params" id="9078547641994488291" />
        <var name="event" id="9078547641994488291" />
      </scope>
      <scope id="9078547641994488291" at="18,0,23,0" />
      <scope id="9078547641994488291" at="46,5,53,7">
        <var name="editorComponent" id="9078547641994488291" />
      </scope>
      <scope id="9078547641994488291" at="36,95,55,16" />
      <scope id="9078547641994488291" at="35,0,57,0">
        <var name="_params" id="9078547641994488291" />
        <var name="event" id="9078547641994488291" />
      </scope>
      <unit id="9078547641994488291" at="16,0,65,0" name="jetbrains.mps.ide.editor.actions.CollapseRecursively_Action" />
    </file>
  </root>
  <root nodeRef="r:9832fb5f-2578-4b58-8014-a5de79da988e(jetbrains.mps.ide.editor.actions)/991796682690297081">
    <file name="MoveLeft_Action.java">
      <node id="991796682690297081" at="16,0,17,0" concept="13" trace="ICON" />
      <node id="991796682690297081" at="17,28,18,28" concept="15" />
      <node id="991796682690297081" at="18,28,19,35" concept="4" />
      <node id="991796682690297081" at="19,35,20,40" concept="4" />
      <node id="991796682690297081" at="23,32,24,16" concept="10" />
      <node id="5826399350075689958" at="27,87,28,335" concept="10" />
      <node id="991796682690297081" at="31,89,32,85" concept="4" />
      <node id="991796682690297081" at="36,53,37,19" concept="10" />
      <node id="991796682690297081" at="39,5,40,90" concept="9" />
      <node id="991796682690297081" at="41,67,42,31" concept="4" />
      <node id="991796682690297081" at="43,7,44,75" concept="4" />
      <node id="991796682690297081" at="45,36,46,21" concept="10" />
      <node id="991796682690297081" at="48,5,49,16" concept="10" />
      <node id="7957514583958536105" at="52,96,53,148" concept="4" />
      <node id="991796682690297081" at="35,95,38,5" concept="7" />
      <node id="991796682690297081" at="40,90,43,7" concept="7" />
      <node id="991796682690297081" at="44,75,47,7" concept="7" />
      <node id="991796682690297081" at="22,0,26,0" concept="8" trace="isDumbAware#()Z" />
      <node id="991796682690297081" at="26,0,30,0" concept="8" trace="isApplicable#(Lcom/intellij/openapi/actionSystem/AnActionEvent;Ljava/util/Map;)Z" />
      <node id="991796682690297081" at="30,0,34,0" concept="8" trace="doUpdate#(Lcom/intellij/openapi/actionSystem/AnActionEvent;Ljava/util/Map;)V" />
      <node id="991796682690297081" at="51,0,55,0" concept="8" trace="doExecute#(Lcom/intellij/openapi/actionSystem/AnActionEvent;Ljava/util/Map;)V" />
      <node id="991796682690297081" at="17,0,22,0" concept="3" trace="MoveLeft_Action#()V" />
      <node id="991796682690297081" at="38,5,48,5" concept="1" />
      <node id="991796682690297081" at="34,0,51,0" concept="8" trace="collectActionData#(Lcom/intellij/openapi/actionSystem/AnActionEvent;Ljava/util/Map;)Z" />
      <scope id="991796682690297081" at="23,32,24,16" />
      <scope id="5826399350075689957" at="27,87,28,335" />
      <scope id="991796682690297081" at="31,89,32,85" />
      <scope id="991796682690297081" at="36,53,37,19" />
      <scope id="991796682690297081" at="41,67,42,31" />
      <scope id="991796682690297081" at="45,36,46,21" />
      <scope id="991796682690297081" at="52,96,53,148" />
      <scope id="991796682690297081" at="17,28,20,40" />
      <scope id="991796682690297081" at="22,0,26,0" />
      <scope id="991796682690297081" at="26,0,30,0">
        <var name="_params" id="991796682690297081" />
        <var name="event" id="991796682690297081" />
      </scope>
      <scope id="991796682690297081" at="30,0,34,0">
        <var name="_params" id="991796682690297081" />
        <var name="event" id="991796682690297081" />
      </scope>
      <scope id="991796682690297081" at="51,0,55,0">
        <var name="_params" id="991796682690297081" />
        <var name="event" id="991796682690297081" />
      </scope>
      <scope id="991796682690297081" at="17,0,22,0" />
      <scope id="991796682690297081" at="39,5,47,7">
        <var name="editorComponent" id="991796682690297081" />
      </scope>
      <scope id="991796682690297081" at="35,95,49,16" />
      <scope id="991796682690297081" at="34,0,51,0">
        <var name="_params" id="991796682690297081" />
        <var name="event" id="991796682690297081" />
      </scope>
      <unit id="991796682690297081" at="15,0,56,0" name="jetbrains.mps.ide.editor.actions.MoveLeft_Action" />
    </file>
  </root>
  <root nodeRef="r:9832fb5f-2578-4b58-8014-a5de79da988e(jetbrains.mps.ide.editor.actions)/991796682690297084">
    <file name="MoveRight_Action.java">
      <node id="991796682690297084" at="16,0,17,0" concept="13" trace="ICON" />
      <node id="991796682690297084" at="17,29,18,29" concept="15" />
      <node id="991796682690297084" at="18,29,19,35" concept="4" />
      <node id="991796682690297084" at="19,35,20,40" concept="4" />
      <node id="991796682690297084" at="23,32,24,16" concept="10" />
      <node id="5995193291385808409" at="27,87,28,335" concept="10" />
      <node id="991796682690297084" at="31,89,32,85" concept="4" />
      <node id="991796682690297084" at="36,53,37,19" concept="10" />
      <node id="991796682690297084" at="39,5,40,90" concept="9" />
      <node id="991796682690297084" at="41,67,42,31" concept="4" />
      <node id="991796682690297084" at="43,7,44,75" concept="4" />
      <node id="991796682690297084" at="45,36,46,21" concept="10" />
      <node id="991796682690297084" at="48,5,49,16" concept="10" />
      <node id="7957514583958536127" at="52,96,53,149" concept="4" />
      <node id="991796682690297084" at="35,95,38,5" concept="7" />
      <node id="991796682690297084" at="40,90,43,7" concept="7" />
      <node id="991796682690297084" at="44,75,47,7" concept="7" />
      <node id="991796682690297084" at="22,0,26,0" concept="8" trace="isDumbAware#()Z" />
      <node id="991796682690297084" at="26,0,30,0" concept="8" trace="isApplicable#(Lcom/intellij/openapi/actionSystem/AnActionEvent;Ljava/util/Map;)Z" />
      <node id="991796682690297084" at="30,0,34,0" concept="8" trace="doUpdate#(Lcom/intellij/openapi/actionSystem/AnActionEvent;Ljava/util/Map;)V" />
      <node id="991796682690297084" at="51,0,55,0" concept="8" trace="doExecute#(Lcom/intellij/openapi/actionSystem/AnActionEvent;Ljava/util/Map;)V" />
      <node id="991796682690297084" at="17,0,22,0" concept="3" trace="MoveRight_Action#()V" />
      <node id="991796682690297084" at="38,5,48,5" concept="1" />
      <node id="991796682690297084" at="34,0,51,0" concept="8" trace="collectActionData#(Lcom/intellij/openapi/actionSystem/AnActionEvent;Ljava/util/Map;)Z" />
      <scope id="991796682690297084" at="23,32,24,16" />
      <scope id="5826399350075689968" at="27,87,28,335" />
      <scope id="991796682690297084" at="31,89,32,85" />
      <scope id="991796682690297084" at="36,53,37,19" />
      <scope id="991796682690297084" at="41,67,42,31" />
      <scope id="991796682690297084" at="45,36,46,21" />
      <scope id="991796682690297084" at="52,96,53,149" />
      <scope id="991796682690297084" at="17,29,20,40" />
      <scope id="991796682690297084" at="22,0,26,0" />
      <scope id="991796682690297084" at="26,0,30,0">
        <var name="_params" id="991796682690297084" />
        <var name="event" id="991796682690297084" />
      </scope>
      <scope id="991796682690297084" at="30,0,34,0">
        <var name="_params" id="991796682690297084" />
        <var name="event" id="991796682690297084" />
      </scope>
      <scope id="991796682690297084" at="51,0,55,0">
        <var name="_params" id="991796682690297084" />
        <var name="event" id="991796682690297084" />
      </scope>
      <scope id="991796682690297084" at="17,0,22,0" />
      <scope id="991796682690297084" at="39,5,47,7">
        <var name="editorComponent" id="991796682690297084" />
      </scope>
      <scope id="991796682690297084" at="35,95,49,16" />
      <scope id="991796682690297084" at="34,0,51,0">
        <var name="_params" id="991796682690297084" />
        <var name="event" id="991796682690297084" />
      </scope>
      <unit id="991796682690297084" at="15,0,56,0" name="jetbrains.mps.ide.editor.actions.MoveRight_Action" />
    </file>
  </root>
  <root nodeRef="r:9832fb5f-2578-4b58-8014-a5de79da988e(jetbrains.mps.ide.editor.actions)/991796682690297087">
    <file name="MoveUp_Action.java">
      <node id="991796682690297087" at="16,0,17,0" concept="13" trace="ICON" />
      <node id="991796682690297087" at="17,26,18,26" concept="15" />
      <node id="991796682690297087" at="18,26,19,35" concept="4" />
      <node id="991796682690297087" at="19,35,20,40" concept="4" />
      <node id="991796682690297087" at="23,32,24,16" concept="10" />
      <node id="5995193291385805571" at="27,87,28,335" concept="10" />
      <node id="991796682690297087" at="31,89,32,85" concept="4" />
      <node id="991796682690297087" at="36,53,37,19" concept="10" />
      <node id="991796682690297087" at="39,5,40,90" concept="9" />
      <node id="991796682690297087" at="41,67,42,31" concept="4" />
      <node id="991796682690297087" at="43,7,44,75" concept="4" />
      <node id="991796682690297087" at="45,36,46,21" concept="10" />
      <node id="991796682690297087" at="48,5,49,16" concept="10" />
      <node id="7957514583958527992" at="52,96,53,146" concept="4" />
      <node id="991796682690297087" at="35,95,38,5" concept="7" />
      <node id="991796682690297087" at="40,90,43,7" concept="7" />
      <node id="991796682690297087" at="44,75,47,7" concept="7" />
      <node id="991796682690297087" at="22,0,26,0" concept="8" trace="isDumbAware#()Z" />
      <node id="991796682690297087" at="26,0,30,0" concept="8" trace="isApplicable#(Lcom/intellij/openapi/actionSystem/AnActionEvent;Ljava/util/Map;)Z" />
      <node id="991796682690297087" at="30,0,34,0" concept="8" trace="doUpdate#(Lcom/intellij/openapi/actionSystem/AnActionEvent;Ljava/util/Map;)V" />
      <node id="991796682690297087" at="51,0,55,0" concept="8" trace="doExecute#(Lcom/intellij/openapi/actionSystem/AnActionEvent;Ljava/util/Map;)V" />
      <node id="991796682690297087" at="17,0,22,0" concept="3" trace="MoveUp_Action#()V" />
      <node id="991796682690297087" at="38,5,48,5" concept="1" />
      <node id="991796682690297087" at="34,0,51,0" concept="8" trace="collectActionData#(Lcom/intellij/openapi/actionSystem/AnActionEvent;Ljava/util/Map;)Z" />
      <scope id="991796682690297087" at="23,32,24,16" />
      <scope id="5826399350075689979" at="27,87,28,335" />
      <scope id="991796682690297087" at="31,89,32,85" />
      <scope id="991796682690297087" at="36,53,37,19" />
      <scope id="991796682690297087" at="41,67,42,31" />
      <scope id="991796682690297087" at="45,36,46,21" />
      <scope id="991796682690297087" at="52,96,53,146" />
      <scope id="991796682690297087" at="17,26,20,40" />
      <scope id="991796682690297087" at="22,0,26,0" />
      <scope id="991796682690297087" at="26,0,30,0">
        <var name="_params" id="991796682690297087" />
        <var name="event" id="991796682690297087" />
      </scope>
      <scope id="991796682690297087" at="30,0,34,0">
        <var name="_params" id="991796682690297087" />
        <var name="event" id="991796682690297087" />
      </scope>
      <scope id="991796682690297087" at="51,0,55,0">
        <var name="_params" id="991796682690297087" />
        <var name="event" id="991796682690297087" />
      </scope>
      <scope id="991796682690297087" at="17,0,22,0" />
      <scope id="991796682690297087" at="39,5,47,7">
        <var name="editorComponent" id="991796682690297087" />
      </scope>
      <scope id="991796682690297087" at="35,95,49,16" />
      <scope id="991796682690297087" at="34,0,51,0">
        <var name="_params" id="991796682690297087" />
        <var name="event" id="991796682690297087" />
      </scope>
      <unit id="991796682690297087" at="15,0,56,0" name="jetbrains.mps.ide.editor.actions.MoveUp_Action" />
    </file>
  </root>
  <root nodeRef="r:9832fb5f-2578-4b58-8014-a5de79da988e(jetbrains.mps.ide.editor.actions)/991796682690297090">
    <file name="MoveDown_Action.java">
      <node id="991796682690297090" at="16,0,17,0" concept="13" trace="ICON" />
      <node id="991796682690297090" at="17,28,18,28" concept="15" />
      <node id="991796682690297090" at="18,28,19,35" concept="4" />
      <node id="991796682690297090" at="19,35,20,40" concept="4" />
      <node id="991796682690297090" at="23,32,24,16" concept="10" />
      <node id="5995193291385802063" at="27,87,28,335" concept="10" />
      <node id="991796682690297090" at="31,89,32,85" concept="4" />
      <node id="991796682690297090" at="36,53,37,19" concept="10" />
      <node id="991796682690297090" at="39,5,40,90" concept="9" />
      <node id="991796682690297090" at="41,67,42,31" concept="4" />
      <node id="991796682690297090" at="43,7,44,75" concept="4" />
      <node id="991796682690297090" at="45,36,46,21" concept="10" />
      <node id="991796682690297090" at="48,5,49,16" concept="10" />
      <node id="7957514583958536083" at="52,96,53,148" concept="4" />
      <node id="991796682690297090" at="35,95,38,5" concept="7" />
      <node id="991796682690297090" at="40,90,43,7" concept="7" />
      <node id="991796682690297090" at="44,75,47,7" concept="7" />
      <node id="991796682690297090" at="22,0,26,0" concept="8" trace="isDumbAware#()Z" />
      <node id="991796682690297090" at="26,0,30,0" concept="8" trace="isApplicable#(Lcom/intellij/openapi/actionSystem/AnActionEvent;Ljava/util/Map;)Z" />
      <node id="991796682690297090" at="30,0,34,0" concept="8" trace="doUpdate#(Lcom/intellij/openapi/actionSystem/AnActionEvent;Ljava/util/Map;)V" />
      <node id="991796682690297090" at="51,0,55,0" concept="8" trace="doExecute#(Lcom/intellij/openapi/actionSystem/AnActionEvent;Ljava/util/Map;)V" />
      <node id="991796682690297090" at="17,0,22,0" concept="3" trace="MoveDown_Action#()V" />
      <node id="991796682690297090" at="38,5,48,5" concept="1" />
      <node id="991796682690297090" at="34,0,51,0" concept="8" trace="collectActionData#(Lcom/intellij/openapi/actionSystem/AnActionEvent;Ljava/util/Map;)Z" />
      <scope id="991796682690297090" at="23,32,24,16" />
      <scope id="5826399350075689072" at="27,87,28,335" />
      <scope id="991796682690297090" at="31,89,32,85" />
      <scope id="991796682690297090" at="36,53,37,19" />
      <scope id="991796682690297090" at="41,67,42,31" />
      <scope id="991796682690297090" at="45,36,46,21" />
      <scope id="991796682690297090" at="52,96,53,148" />
      <scope id="991796682690297090" at="17,28,20,40" />
      <scope id="991796682690297090" at="22,0,26,0" />
      <scope id="991796682690297090" at="26,0,30,0">
        <var name="_params" id="991796682690297090" />
        <var name="event" id="991796682690297090" />
      </scope>
      <scope id="991796682690297090" at="30,0,34,0">
        <var name="_params" id="991796682690297090" />
        <var name="event" id="991796682690297090" />
      </scope>
      <scope id="991796682690297090" at="51,0,55,0">
        <var name="_params" id="991796682690297090" />
        <var name="event" id="991796682690297090" />
      </scope>
      <scope id="991796682690297090" at="17,0,22,0" />
      <scope id="991796682690297090" at="39,5,47,7">
        <var name="editorComponent" id="991796682690297090" />
      </scope>
      <scope id="991796682690297090" at="35,95,49,16" />
      <scope id="991796682690297090" at="34,0,51,0">
        <var name="_params" id="991796682690297090" />
        <var name="event" id="991796682690297090" />
      </scope>
      <unit id="991796682690297090" at="15,0,56,0" name="jetbrains.mps.ide.editor.actions.MoveDown_Action" />
    </file>
  </root>
</debug-info>
<|MERGE_RESOLUTION|>--- conflicted
+++ resolved
@@ -640,74 +640,39 @@
   </root>
   <root nodeRef="r:9832fb5f-2578-4b58-8014-a5de79da988e(jetbrains.mps.ide.editor.actions)/3415850104095322575">
     <file name="Complete_Action.java">
-<<<<<<< HEAD
-      <node id="3415850104095322575" at="17,0,18,0" concept="13" trace="ICON" />
-      <node id="3415850104095322575" at="18,28,19,32" concept="15" />
-      <node id="3415850104095322575" at="19,32,20,35" concept="4" />
-      <node id="3415850104095322575" at="20,35,21,40" concept="4" />
-      <node id="3415850104095322575" at="24,32,25,16" concept="10" />
-      <node id="5995193291385762089" at="28,87,29,135" concept="9" />
-      <node id="5995193291385762099" at="29,135,30,174" concept="10" />
-      <node id="3415850104095322575" at="33,89,34,85" concept="4" />
-      <node id="3415850104095322575" at="38,53,39,19" concept="10" />
-      <node id="3415850104095322575" at="41,5,42,90" concept="9" />
-      <node id="3415850104095322575" at="43,67,44,31" concept="4" />
-      <node id="3415850104095322575" at="45,7,46,75" concept="4" />
-      <node id="3415850104095322575" at="47,36,48,21" concept="10" />
-      <node id="3415850104095322575" at="50,5,51,16" concept="10" />
-      <node id="2002825000524512759" at="54,96,55,152" concept="4" />
-      <node id="3415850104095322575" at="37,95,40,5" concept="7" />
-      <node id="3415850104095322575" at="42,90,45,7" concept="7" />
-      <node id="3415850104095322575" at="46,75,49,7" concept="7" />
-      <node id="3415850104095322575" at="23,0,27,0" concept="8" trace="isDumbAware#()Z" />
-      <node id="3415850104095322575" at="32,0,36,0" concept="8" trace="doUpdate#(Lcom/intellij/openapi/actionSystem/AnActionEvent;Ljava/util/Map;)V" />
-      <node id="3415850104095322575" at="53,0,57,0" concept="8" trace="doExecute#(Lcom/intellij/openapi/actionSystem/AnActionEvent;Ljava/util/Map;)V" />
-      <node id="3415850104095322575" at="18,0,23,0" concept="3" trace="Complete_Action#()V" />
-      <node id="3415850104095322575" at="27,0,32,0" concept="8" trace="isApplicable#(Lcom/intellij/openapi/actionSystem/AnActionEvent;Ljava/util/Map;)Z" />
-      <node id="3415850104095322575" at="40,5,50,5" concept="1" />
-      <node id="3415850104095322575" at="36,0,53,0" concept="8" trace="collectActionData#(Lcom/intellij/openapi/actionSystem/AnActionEvent;Ljava/util/Map;)Z" />
-      <scope id="3415850104095322575" at="24,32,25,16" />
-      <scope id="3415850104095322575" at="33,89,34,85" />
-      <scope id="3415850104095322575" at="38,53,39,19" />
-      <scope id="3415850104095322575" at="43,67,44,31" />
-      <scope id="3415850104095322575" at="47,36,48,21" />
-      <scope id="3415850104095322575" at="54,96,55,152" />
-      <scope id="3415850104095322615" at="28,87,30,174">
-=======
-      <node id="3415850104095322575" at="18,0,19,0" concept="12" trace="ICON" />
-      <node id="3415850104095322575" at="19,28,20,32" concept="14" />
-      <node id="3415850104095322575" at="20,32,21,35" concept="3" />
-      <node id="3415850104095322575" at="21,35,22,40" concept="3" />
-      <node id="3415850104095322575" at="25,32,26,16" concept="9" />
-      <node id="5995193291385762089" at="29,87,30,135" concept="8" />
-      <node id="5995193291385762099" at="30,135,31,174" concept="9" />
-      <node id="3415850104095322575" at="34,89,35,85" concept="3" />
-      <node id="3415850104095322575" at="39,53,40,19" concept="9" />
-      <node id="3415850104095322575" at="42,5,43,90" concept="8" />
-      <node id="3415850104095322575" at="44,67,45,31" concept="3" />
-      <node id="3415850104095322575" at="46,7,47,75" concept="3" />
-      <node id="3415850104095322575" at="48,36,49,21" concept="9" />
-      <node id="3415850104095322575" at="51,5,52,16" concept="9" />
-      <node id="2145983575383684875" at="55,96,56,134" concept="8" />
-      <node id="2145983575383685832" at="56,134,57,58" concept="8" />
-      <node id="2002825000524512759" at="57,58,58,53" concept="3" />
-      <node id="3415850104095322575" at="38,95,41,5" concept="6" />
-      <node id="3415850104095322575" at="43,90,46,7" concept="6" />
-      <node id="3415850104095322575" at="47,75,50,7" concept="6" />
-      <node id="3415850104095322575" at="24,0,28,0" concept="7" trace="isDumbAware#()Z" />
-      <node id="3415850104095322575" at="33,0,37,0" concept="7" trace="doUpdate#(Lcom/intellij/openapi/actionSystem/AnActionEvent;Ljava/util/Map;)V" />
-      <node id="3415850104095322575" at="19,0,24,0" concept="2" trace="Complete_Action#()V" />
-      <node id="3415850104095322575" at="28,0,33,0" concept="7" trace="isApplicable#(Lcom/intellij/openapi/actionSystem/AnActionEvent;Ljava/util/Map;)Z" />
-      <node id="3415850104095322575" at="54,0,60,0" concept="7" trace="doExecute#(Lcom/intellij/openapi/actionSystem/AnActionEvent;Ljava/util/Map;)V" />
-      <node id="3415850104095322575" at="41,5,51,5" concept="0" />
-      <node id="3415850104095322575" at="37,0,54,0" concept="7" trace="collectActionData#(Lcom/intellij/openapi/actionSystem/AnActionEvent;Ljava/util/Map;)Z" />
+      <node id="3415850104095322575" at="18,0,19,0" concept="13" trace="ICON" />
+      <node id="3415850104095322575" at="19,28,20,32" concept="15" />
+      <node id="3415850104095322575" at="20,32,21,35" concept="4" />
+      <node id="3415850104095322575" at="21,35,22,40" concept="4" />
+      <node id="3415850104095322575" at="25,32,26,16" concept="10" />
+      <node id="5995193291385762089" at="29,87,30,135" concept="9" />
+      <node id="5995193291385762099" at="30,135,31,174" concept="10" />
+      <node id="3415850104095322575" at="34,89,35,85" concept="4" />
+      <node id="3415850104095322575" at="39,53,40,19" concept="10" />
+      <node id="3415850104095322575" at="42,5,43,90" concept="9" />
+      <node id="3415850104095322575" at="44,67,45,31" concept="4" />
+      <node id="3415850104095322575" at="46,7,47,75" concept="4" />
+      <node id="3415850104095322575" at="48,36,49,21" concept="10" />
+      <node id="3415850104095322575" at="51,5,52,16" concept="10" />
+      <node id="2145983575383684875" at="55,96,56,134" concept="9" />
+      <node id="2145983575383685832" at="56,134,57,58" concept="9" />
+      <node id="2002825000524512759" at="57,58,58,53" concept="4" />
+      <node id="3415850104095322575" at="38,95,41,5" concept="7" />
+      <node id="3415850104095322575" at="43,90,46,7" concept="7" />
+      <node id="3415850104095322575" at="47,75,50,7" concept="7" />
+      <node id="3415850104095322575" at="24,0,28,0" concept="8" trace="isDumbAware#()Z" />
+      <node id="3415850104095322575" at="33,0,37,0" concept="8" trace="doUpdate#(Lcom/intellij/openapi/actionSystem/AnActionEvent;Ljava/util/Map;)V" />
+      <node id="3415850104095322575" at="19,0,24,0" concept="3" trace="Complete_Action#()V" />
+      <node id="3415850104095322575" at="28,0,33,0" concept="8" trace="isApplicable#(Lcom/intellij/openapi/actionSystem/AnActionEvent;Ljava/util/Map;)Z" />
+      <node id="3415850104095322575" at="54,0,60,0" concept="8" trace="doExecute#(Lcom/intellij/openapi/actionSystem/AnActionEvent;Ljava/util/Map;)V" />
+      <node id="3415850104095322575" at="41,5,51,5" concept="1" />
+      <node id="3415850104095322575" at="37,0,54,0" concept="8" trace="collectActionData#(Lcom/intellij/openapi/actionSystem/AnActionEvent;Ljava/util/Map;)Z" />
       <scope id="3415850104095322575" at="25,32,26,16" />
       <scope id="3415850104095322575" at="34,89,35,85" />
       <scope id="3415850104095322575" at="39,53,40,19" />
       <scope id="3415850104095322575" at="44,67,45,31" />
       <scope id="3415850104095322575" at="48,36,49,21" />
       <scope id="3415850104095322615" at="29,87,31,174">
->>>>>>> 48cbadaa
         <var name="selection" id="5995193291385762090" />
       </scope>
       <scope id="3415850104095322575" at="19,28,22,40" />
