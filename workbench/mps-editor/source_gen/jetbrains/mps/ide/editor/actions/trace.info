<?xml version="1.0" encoding="UTF-8"?>
<debug-info version="2">
  <concept fqn="c:f3061a53-9226-4cc5-a443-f952ceaf5816/1160998861373:jetbrains.mps.baseLanguage.structure.AssertStatement" />
  <concept fqn="c:f3061a53-9226-4cc5-a443-f952ceaf5816/1082485599095:jetbrains.mps.baseLanguage.structure.BlockStatement" />
  <concept fqn="c:f3061a53-9226-4cc5-a443-f952ceaf5816/1081855346303:jetbrains.mps.baseLanguage.structure.BreakStatement" />
  <concept fqn="c:f3061a53-9226-4cc5-a443-f952ceaf5816/1068580123140:jetbrains.mps.baseLanguage.structure.ConstructorDeclaration" />
  <concept fqn="c:f3061a53-9226-4cc5-a443-f952ceaf5816/1068580123155:jetbrains.mps.baseLanguage.structure.ExpressionStatement" />
  <concept fqn="c:f3061a53-9226-4cc5-a443-f952ceaf5816/1068390468200:jetbrains.mps.baseLanguage.structure.FieldDeclaration" />
  <concept fqn="c:f3061a53-9226-4cc5-a443-f952ceaf5816/1144226303539:jetbrains.mps.baseLanguage.structure.ForeachStatement" />
  <concept fqn="c:f3061a53-9226-4cc5-a443-f952ceaf5816/1068580123159:jetbrains.mps.baseLanguage.structure.IfStatement" />
  <concept fqn="c:f3061a53-9226-4cc5-a443-f952ceaf5816/1068580123165:jetbrains.mps.baseLanguage.structure.InstanceMethodDeclaration" />
  <concept fqn="c:f3061a53-9226-4cc5-a443-f952ceaf5816/1068581242864:jetbrains.mps.baseLanguage.structure.LocalVariableDeclarationStatement" />
  <concept fqn="c:f3061a53-9226-4cc5-a443-f952ceaf5816/1068581242878:jetbrains.mps.baseLanguage.structure.ReturnStatement" />
  <concept fqn="c:f3061a53-9226-4cc5-a443-f952ceaf5816/6329021646629104954:jetbrains.mps.baseLanguage.structure.SingleLineComment" />
  <concept fqn="c:f3061a53-9226-4cc5-a443-f952ceaf5816/1068580123157:jetbrains.mps.baseLanguage.structure.Statement" />
  <concept fqn="c:f3061a53-9226-4cc5-a443-f952ceaf5816/1070462154015:jetbrains.mps.baseLanguage.structure.StaticFieldDeclaration" />
  <concept fqn="c:f3061a53-9226-4cc5-a443-f952ceaf5816/1081236700938:jetbrains.mps.baseLanguage.structure.StaticMethodDeclaration" />
  <concept fqn="c:f3061a53-9226-4cc5-a443-f952ceaf5816/1070475587102:jetbrains.mps.baseLanguage.structure.SuperConstructorInvocation" />
  <concept fqn="c:f3061a53-9226-4cc5-a443-f952ceaf5816/1164991038168:jetbrains.mps.baseLanguage.structure.ThrowStatement" />
  <concept fqn="c:f3061a53-9226-4cc5-a443-f952ceaf5816/1076505808687:jetbrains.mps.baseLanguage.structure.WhileStatement" />
<<<<<<< HEAD
  <root nodeRef="r:9832fb5f-2578-4b58-8014-a5de79da988e(jetbrains.mps.ide.editor.actions)/2123674641099917718">
    <file name="AddLinkChooser.java">
      <node id="6328114375521109173" at="29,0,30,0" concept="5" trace="myTextField" />
      <node id="6961970966446729071" at="30,0,31,0" concept="5" trace="myLinkField" />
      <node id="6961970966446992782" at="32,0,33,0" concept="5" trace="myWord" />
      <node id="6961970966446915686" at="33,0,34,0" concept="5" trace="myEditorComponent" />
      <node id="6961970966447105034" at="34,0,35,0" concept="5" trace="myPopup" />
      <node id="6961970966446992789" at="35,75,36,18" concept="4" />
      <node id="6961970966446915693" at="36,18,37,40" concept="4" />
      <node id="6328114375521151322" at="40,36,41,55" concept="9" />
      <node id="6961970966447938805" at="41,55,42,52" concept="9" />
      <node id="6961970966448328974" at="42,52,43,43" concept="4" />
      <node id="6961970966448004176" at="43,43,44,16" concept="4" />
      <node id="6961970966447967911" at="44,16,45,16" concept="4" />
      <node id="6961970966448157630" at="45,16,46,45" concept="4" />
      <node id="2123674641100206429" at="46,45,47,42" concept="4" />
      <node id="6961970966448071613" at="47,42,48,0" concept="12" />
      <node id="6961970966448015894" at="48,0,49,16" concept="4" />
      <node id="7579951321841273801" at="49,16,50,20" concept="4" />
      <node id="6961970966448271555" at="50,20,51,43" concept="4" />
      <node id="6328114375521248576" at="53,25,54,203" concept="4" />
      <node id="2123674641100241186" at="56,7,57,34" concept="4" />
      <node id="6961970966448068757" at="57,34,58,0" concept="12" />
      <node id="6961970966448039525" at="58,0,59,16" concept="4" />
      <node id="6961970966448039519" at="59,16,60,16" concept="4" />
      <node id="6961970966448283924" at="60,16,61,45" concept="4" />
      <node id="6961970966446503732" at="61,45,62,43" concept="4" />
      <node id="6961970966448065902" at="62,43,63,0" concept="12" />
      <node id="6961970966446729079" at="63,0,64,37" concept="4" />
      <node id="6961970966448055694" at="64,37,65,16" concept="4" />
      <node id="6961970966446503725" at="65,16,66,34" concept="4" />
      <node id="6961970966448083044" at="66,34,67,0" concept="12" />
      <node id="7579951321841480141" at="67,0,68,16" concept="4" />
      <node id="6961970966448089361" at="68,16,69,16" concept="4" />
      <node id="7579951321841531620" at="69,16,70,20" concept="4" />
      <node id="6961970966448263016" at="70,20,71,48" concept="4" />
      <node id="5144108890608385568" at="71,48,72,73" concept="9" />
      <node id="6961970966446863205" at="72,73,73,42" concept="4" />
      <node id="5144108890608198527" at="73,42,74,0" concept="12" />
      <node id="5144108890608211201" at="74,0,75,39" concept="9" />
      <node id="5144108890608277992" at="75,39,76,137" concept="4" />
      <node id="5144108890608365080" at="76,137,77,55" concept="4" />
      <node id="5144108890608309725" at="77,55,78,0" concept="12" />
      <node id="6328114375521131860" at="78,0,79,21" concept="10" />
      <node id="6328114375521199794" at="81,32,82,41" concept="9" />
      <node id="6328114375521120142" at="82,41,83,0" concept="12" />
      <node id="6961970966447105050" at="83,0,84,150" concept="4" />
      <node id="6328114375521282351" at="84,150,85,0" concept="12" />
      <node id="6961970966447223858" at="85,0,86,58" concept="9" />
      <node id="6328114375521606087" at="87,23,88,13" concept="10" />
      <node id="6961970966447115619" at="89,5,90,111" concept="4" />
      <node id="6961970966446732437" at="92,36,93,33" concept="10" />
      <node id="6961970966447917931" at="97,26,98,21" concept="15" />
      <node id="6328114375521211527" at="103,36,104,188" concept="4" />
      <node id="6961970966447033918" at="104,188,105,187" concept="4" />
      <node id="7579951321841650288" at="105,187,106,32" concept="4" />
      <node id="693268764742675105" at="53,0,56,0" concept="8" trace="run#()V" />
      <node id="6328114375521596090" at="86,58,89,5" concept="7" />
      <node id="6961970966446727481" at="92,0,95,0" concept="8" trace="getLinkText#()Ljava/lang/String;" />
      <node id="6961970966447917923" at="97,0,100,0" concept="3" trace="ApplyAction#()V" />
      <node id="2123674641099965521" at="35,0,39,0" concept="3" trace="AddLinkChooser#(Lorg/jetbrains/mps/openapi/model/SNode;Ljetbrains/mps/nodeEditor/EditorComponent;)V" />
      <node id="693268764742629488" at="51,43,56,7" concept="4" />
      <node id="6961970966446947730" at="103,0,108,0" concept="8" trace="doExecute#()V" />
      <node id="6961970966446924985" at="101,52,108,9" concept="4" />
      <node id="6961970966447917227" at="100,0,110,0" concept="8" trace="actionPerformed#(Ljava/awt/event/ActionEvent;)V" />
      <node id="6961970966447083391" at="81,0,92,0" concept="8" trace="showPopup#()V" />
      <node id="2123674641100192131" at="40,0,81,0" concept="8" trace="createMainPanel#()Ljavax/swing/JPanel;" />
      <scope id="693268764742675106" at="53,25,54,203" />
      <scope id="6328114375521596092" at="87,23,88,13" />
      <scope id="6961970966446727484" at="92,36,93,33" />
      <scope id="6961970966447917929" at="97,26,98,21" />
      <scope id="2123674641099965528" at="35,75,37,40" />
      <scope id="693268764742675105" at="53,0,56,0" />
      <scope id="6961970966446727481" at="92,0,95,0" />
      <scope id="6961970966447917923" at="97,0,100,0" />
      <scope id="6961970966446947734" at="103,36,106,32" />
      <scope id="2123674641099965521" at="35,0,39,0">
        <var name="editorComponent" id="6961970966446912836" />
        <var name="word" id="6961970966446854454" />
      </scope>
      <scope id="6961970966446947730" at="103,0,108,0" />
      <scope id="6961970966447917238" at="101,52,108,9" />
      <scope id="6961970966447083394" at="81,32,90,111">
        <var name="cell" id="6961970966447223859" />
        <var name="mainPanel" id="6328114375521199795" />
      </scope>
      <scope id="6961970966447917227" at="100,0,110,0">
        <var name="event" id="6961970966447917231" />
      </scope>
      <scope id="6961970966447083391" at="81,0,92,0" />
      <scope id="2123674641100192123" at="40,36,79,21">
        <var name="action" id="5144108890608385569" />
        <var name="actionMapKey" id="5144108890608211202" />
        <var name="c" id="6961970966447938804" />
        <var name="mainPanel" id="6328114375521151323" />
      </scope>
      <scope id="2123674641100192131" at="40,0,81,0" />
      <unit id="693268764742675105" at="52,92,56,5" name="jetbrains.mps.ide.editor.actions.AddLinkChooser$1" />
      <unit id="6961970966446947724" at="102,95,108,7" name="jetbrains.mps.ide.editor.actions.AddLinkChooser$ApplyAction$1" />
      <unit id="6961970966447911216" at="95,0,111,0" name="jetbrains.mps.ide.editor.actions.AddLinkChooser$ApplyAction" />
      <unit id="2123674641099917718" at="27,0,112,0" name="jetbrains.mps.ide.editor.actions.AddLinkChooser" />
=======
  <root nodeRef="r:9832fb5f-2578-4b58-8014-a5de79da988e(jetbrains.mps.ide.editor.actions)/1736181534621636455">
    <file name="ShowReflectiveEditorsForSubtree_Action.java">
      <node id="1736181534621636455" at="18,0,19,0" concept="13" trace="ICON" />
      <node id="1736181534621636455" at="20,51,21,59" concept="15" />
      <node id="1736181534621636455" at="21,59,22,35" concept="4" />
      <node id="1736181534621636455" at="22,35,23,41" concept="4" />
      <node id="1736181534621636455" at="26,32,27,16" concept="10" />
      <node id="1736181534621636474" at="30,89,31,197" concept="4" />
      <node id="1736181534621636455" at="35,53,36,19" concept="10" />
      <node id="1736181534621636455" at="38,5,39,61" concept="9" />
      <node id="1736181534621636455" at="39,61,40,59" concept="4" />
      <node id="1736181534621636455" at="41,22,42,21" concept="10" />
      <node id="1736181534621636455" at="45,5,46,90" concept="9" />
      <node id="1736181534621636455" at="47,67,48,31" concept="4" />
      <node id="1736181534621636455" at="49,7,50,75" concept="4" />
      <node id="1736181534621636455" at="51,36,52,21" concept="10" />
      <node id="1736181534621636455" at="54,5,55,16" concept="10" />
      <node id="1736181534621636462" at="58,96,59,191" concept="4" />
      <node id="1736181534621636455" at="34,95,37,5" concept="7" />
      <node id="1736181534621636455" at="40,59,43,7" concept="7" />
      <node id="1736181534621636455" at="46,90,49,7" concept="7" />
      <node id="1736181534621636455" at="50,75,53,7" concept="7" />
      <node id="1736181534621636455" at="25,0,29,0" concept="8" trace="isDumbAware#()Z" />
      <node id="1736181534621636455" at="29,0,33,0" concept="8" trace="doUpdate#(Lcom/intellij/openapi/actionSystem/AnActionEvent;Ljava/util/Map;)V" />
      <node id="1736181534621636455" at="57,0,61,0" concept="8" trace="doExecute#(Lcom/intellij/openapi/actionSystem/AnActionEvent;Ljava/util/Map;)V" />
      <node id="1736181534621636455" at="20,0,25,0" concept="3" trace="ShowReflectiveEditorsForSubtree_Action#()V" />
      <node id="1736181534621636455" at="37,5,44,5" concept="1" />
      <node id="1736181534621636455" at="44,5,54,5" concept="1" />
      <node id="1736181534621636455" at="33,0,57,0" concept="8" trace="collectActionData#(Lcom/intellij/openapi/actionSystem/AnActionEvent;Ljava/util/Map;)Z" />
      <scope id="1736181534621636455" at="26,32,27,16" />
      <scope id="1736181534621636473" at="30,89,31,197" />
      <scope id="1736181534621636455" at="35,53,36,19" />
      <scope id="1736181534621636455" at="41,22,42,21" />
      <scope id="1736181534621636455" at="47,67,48,31" />
      <scope id="1736181534621636455" at="51,36,52,21" />
      <scope id="1736181534621636455" at="58,96,59,191" />
      <scope id="1736181534621636455" at="20,51,23,41" />
      <scope id="1736181534621636455" at="25,0,29,0" />
      <scope id="1736181534621636455" at="29,0,33,0">
        <var name="_params" id="1736181534621636455" />
        <var name="event" id="1736181534621636455" />
      </scope>
      <scope id="1736181534621636455" at="57,0,61,0">
        <var name="_params" id="1736181534621636455" />
        <var name="event" id="1736181534621636455" />
      </scope>
      <scope id="1736181534621636455" at="20,0,25,0" />
      <scope id="1736181534621636455" at="38,5,43,7">
        <var name="p" id="1736181534621636455" />
      </scope>
      <scope id="1736181534621636455" at="45,5,53,7">
        <var name="editorComponent" id="1736181534621636455" />
      </scope>
      <scope id="1736181534621636455" at="34,95,55,16" />
      <scope id="1736181534621636455" at="33,0,57,0">
        <var name="_params" id="1736181534621636455" />
        <var name="event" id="1736181534621636455" />
      </scope>
      <unit id="1736181534621636455" at="17,0,62,0" name="jetbrains.mps.ide.editor.actions.ShowReflectiveEditorsForSubtree_Action" />
    </file>
  </root>
  <root nodeRef="r:9832fb5f-2578-4b58-8014-a5de79da988e(jetbrains.mps.ide.editor.actions)/1854313877475797375">
    <file name="ReflectiveEditorActionUtil.java">
      <node id="1751453885761749920" at="11,154,12,105" concept="4" />
      <node id="1751453885761749944" at="14,134,15,101" concept="4" />
      <node id="1751453885761749909" at="11,0,14,0" concept="14" trace="update#(Ljava/util/List;ZZLjetbrains/mps/openapi/editor/EditorComponent;Lcom/intellij/openapi/actionSystem/AnActionEvent;)V" />
      <node id="1751453885761749935" at="14,0,17,0" concept="14" trace="execute#(Ljava/util/List;ZZLjetbrains/mps/openapi/editor/EditorComponent;)V" />
      <scope id="1751453885761749919" at="11,154,12,105" />
      <scope id="1751453885761749943" at="14,134,15,101" />
      <scope id="1751453885761749909" at="11,0,14,0">
        <var name="affectedNodes" id="1751453885761749910" />
        <var name="editorComponent" id="1751453885761749915" />
        <var name="event" id="1751453885761749917" />
        <var name="isForSubtree" id="1736181534621621943" />
        <var name="isReflective" id="1751453885761749913" />
      </scope>
      <scope id="1751453885761749935" at="14,0,17,0">
        <var name="affectedNodes" id="1751453885761749936" />
        <var name="editorComponent" id="1751453885761749941" />
        <var name="isForSubtree" id="1736181534621622488" />
        <var name="isReflective" id="1751453885761749939" />
      </scope>
      <unit id="1854313877475797375" at="10,0,19,0" name="jetbrains.mps.ide.editor.actions.ReflectiveEditorActionUtil" />
    </file>
  </root>
  <root nodeRef="r:9832fb5f-2578-4b58-8014-a5de79da988e(jetbrains.mps.ide.editor.actions)/1854313877475823618">
    <file name="ReflectiveEditorAction.java">
      <node id="1751453885760929849" at="20,0,21,0" concept="5" trace="myActions" />
      <node id="1751453885760929854" at="21,0,22,0" concept="5" trace="myEditorComponent" />
      <node id="1751453885760929858" at="22,0,23,0" concept="5" trace="myIsReflective" />
      <node id="1751453885760929862" at="23,0,24,0" concept="5" trace="myIsForSubtree" />
      <node id="1751453885760929866" at="24,0,25,0" concept="5" trace="mySelectionStack" />
      <node id="1751453885760929894" at="27,45,28,93" concept="16" />
      <node id="1751453885760929895" at="29,5,30,40" concept="4" />
      <node id="1751453885760929899" at="30,40,31,34" concept="4" />
      <node id="1751453885760929903" at="31,34,32,34" concept="4" />
      <node id="1751453885761676550" at="34,77,35,31" concept="10" />
      <node id="1751453885760929925" at="41,25,42,64" concept="10" />
      <node id="1751453885760929930" at="43,12,44,71" concept="10" />
      <node id="1751453885761743669" at="49,80,50,37" concept="10" />
      <node id="1751453885760929950" at="53,18,54,105" concept="9" />
      <node id="1751453885760929966" at="54,105,55,113" concept="9" />
      <node id="1751453885760929975" at="55,113,56,47" concept="4" />
      <node id="1751453885760929980" at="56,47,57,47" concept="4" />
      <node id="1751453885760929985" at="57,47,58,47" concept="4" />
      <node id="1751453885760929992" at="59,12,60,48" concept="4" />
      <node id="1751453885760929997" at="60,48,61,48" concept="4" />
      <node id="1751453885760930006" at="64,39,65,99" concept="9" />
      <node id="1751453885760930027" at="67,132,68,59" concept="4" />
      <node id="1751453885760930039" at="72,40,73,99" concept="9" />
      <node id="1751453885760930044" at="73,99,74,38" concept="4" />
      <node id="1751453885760930056" at="76,33,77,128" concept="9" />
      <node id="1751453885760930065" at="77,128,78,55" concept="4" />
      <node id="1751453885760930071" at="79,14,80,79" concept="9" />
      <node id="1751453885760930080" at="81,38,82,85" concept="4" />
      <node id="1751453885760930093" at="87,25,88,45" concept="4" />
      <node id="1751453885760930095" at="88,45,89,55" concept="4" />
      <node id="1751453885760930110" at="93,34,94,25" concept="4" />
      <node id="1751453885760930120" at="98,30,99,27" concept="4" />
      <node id="1751453885760930122" at="99,27,100,16" concept="4" />
      <node id="1751453885760930124" at="100,16,101,13" concept="4" />
      <node id="1751453885760930126" at="101,13,102,28" concept="4" />
      <node id="1751453885760930131" at="105,0,106,0" concept="5" trace="myNode" />
      <node id="1751453885760930140" at="106,47,107,20" concept="4" />
      <node id="1751453885760930145" at="109,0,110,0" concept="8" trace="isApplicable#()Z" />
      <node id="1751453885760930148" at="110,0,111,0" concept="8" trace="execute#()V" />
      <node id="1751453885760943441" at="113,50,114,18" concept="15" />
      <node id="1751453885760930164" at="117,40,118,85" concept="10" />
      <node id="1751453885760930172" at="121,32,122,75" concept="4" />
      <node id="1751453885760951744" at="126,47,127,18" concept="15" />
      <node id="1751453885760930189" at="130,40,131,94" concept="10" />
      <node id="1751453885760930198" at="134,32,135,84" concept="4" />
      <node id="1751453885760929928" at="43,10,45,5" concept="1" />
      <node id="1751453885760929885" at="26,142,29,5" concept="7" />
      <node id="1751453885761452343" at="34,0,37,0" concept="8" trace="apply#(Lorg/jetbrains/mps/openapi/model/SNode;)Ljetbrains/mps/ide/editor/actions/ReflectiveEditorAction/ReflectiveHintsAction;" />
      <node id="1751453885761736085" at="49,0,52,0" concept="8" trace="test#(Ljetbrains/mps/ide/editor/actions/ReflectiveEditorAction/ReflectiveHintsAction;)Z" />
      <node id="1751453885760929990" at="59,10,62,5" concept="1" />
      <node id="1751453885760930014" at="66,78,69,7" concept="7" />
      <node id="1751453885760930076" at="80,79,83,9" concept="7" />
      <node id="1751453885760930106" at="92,75,95,7" concept="7" />
      <node id="1751453885760930135" at="106,0,109,0" concept="3" trace="ReflectiveHintsAction#(Lorg/jetbrains/mps/openapi/model/SNode;)V" />
      <node id="1751453885760930153" at="113,0,116,0" concept="3" trace="MakeNodeReflectiveAction#(Lorg/jetbrains/mps/openapi/model/SNode;)V" />
      <node id="1751453885760930179" at="126,0,129,0" concept="3" trace="MakeSubtreeAction#(Lorg/jetbrains/mps/openapi/model/SNode;)V" />
      <node id="1751453885760930091" at="87,0,91,0" concept="8" trace="redraw#()V" />
      <node id="1751453885760930161" at="116,0,120,0" concept="8" trace="isApplicable#()Z" />
      <node id="1751453885760930169" at="120,0,124,0" concept="8" trace="execute#()V" />
      <node id="1751453885760930186" at="129,0,133,0" concept="8" trace="isApplicable#()Z" />
      <node id="1751453885760930195" at="133,0,137,0" concept="8" trace="execute#()V" />
      <node id="1751453885760929907" at="32,34,37,82" concept="4" />
      <node id="1751453885760929921" at="40,78,45,5" concept="7" />
      <node id="1751453885760929940" at="47,48,52,57" concept="9" />
      <node id="1751453885760930011" at="65,99,70,5" concept="6" />
      <node id="1751453885760930068" at="79,12,84,7" concept="1" />
      <node id="1751453885760930103" at="91,28,96,5" concept="6" />
      <node id="1751453885760930118" at="98,0,104,0" concept="8" trace="execute#()V" />
      <node id="1751453885760930101" at="91,0,98,0" concept="8" trace="doExecute#()V" />
      <node id="1751453885760929916" at="39,0,47,0" concept="8" trace="getAction#(Lorg/jetbrains/mps/openapi/model/SNode;)Ljetbrains/mps/ide/editor/actions/ReflectiveEditorAction/ReflectiveHintsAction;" />
      <node id="1751453885760930003" at="64,0,72,0" concept="8" trace="recordSelectionStack#()V" />
      <node id="1751453885760930049" at="75,52,84,7" concept="7" />
      <node id="1751453885760929945" at="52,57,62,5" concept="7" />
      <node id="1751453885760930046" at="74,38,85,5" concept="6" />
      <node id="1751453885760929873" at="26,0,39,0" concept="3" trace="ReflectiveEditorAction#(Ljava/util/List;Ljetbrains/mps/openapi/editor/EditorComponent;ZZ)V" />
      <node id="1751453885760930036" at="72,0,87,0" concept="8" trace="restoreSelectionStack#()V" />
      <node id="1751453885760929935" at="47,0,64,0" concept="8" trace="update#(Lcom/intellij/openapi/actionSystem/AnActionEvent;)V" />
      <scope id="1751453885760929891" at="27,45,28,93" />
      <scope id="1751453885761452344" at="34,77,35,31" />
      <scope id="1751453885760929924" at="41,25,42,64" />
      <scope id="1751453885760929929" at="43,12,44,71" />
      <scope id="1751453885761736086" at="49,80,50,37" />
      <scope id="1751453885760930026" at="67,132,68,59" />
      <scope id="1751453885760930079" at="81,38,82,85" />
      <scope id="1751453885760930109" at="93,34,94,25" />
      <scope id="1751453885760930139" at="106,47,107,20" />
      <scope id="1751453885760930145" at="109,0,110,0" />
      <scope id="1751453885760930148" at="110,0,111,0" />
      <scope id="1751453885760930157" at="113,50,114,18" />
      <scope id="1751453885760930163" at="117,40,118,85" />
      <scope id="1751453885760930171" at="121,32,122,75" />
      <scope id="1751453885760930183" at="126,47,127,18" />
      <scope id="1751453885760930188" at="130,40,131,94" />
      <scope id="1751453885760930197" at="134,32,135,84" />
      <scope id="1751453885760929991" at="59,12,61,48" />
      <scope id="1751453885760930054" at="76,33,78,55">
        <var name="rangeSelection" id="1751453885760930055" />
      </scope>
      <scope id="1751453885760930092" at="87,25,89,55" />
      <scope id="1751453885761452343" at="34,0,37,0">
        <var name="node" id="1751453885761452343" />
      </scope>
      <scope id="1751453885761736085" at="49,0,52,0">
        <var name="action" id="1751453885761736085" />
      </scope>
      <scope id="1751453885760930013" at="66,78,69,7" />
      <scope id="1751453885760930105" at="92,75,95,7" />
      <scope id="1751453885760930135" at="106,0,109,0">
        <var name="node" id="1751453885760930137" />
      </scope>
      <scope id="1751453885760930153" at="113,0,116,0">
        <var name="node" id="1751453885760930155" />
      </scope>
      <scope id="1751453885760930179" at="126,0,129,0">
        <var name="node" id="1751453885760930181" />
      </scope>
      <scope id="1751453885760930069" at="79,14,83,9">
        <var name="nodeCell" id="1751453885760930070" />
      </scope>
      <scope id="1751453885760930091" at="87,0,91,0" />
      <scope id="1751453885760930119" at="98,30,102,28" />
      <scope id="1751453885760930161" at="116,0,120,0" />
      <scope id="1751453885760930169" at="120,0,124,0" />
      <scope id="1751453885760930186" at="129,0,133,0" />
      <scope id="1751453885760930195" at="133,0,137,0" />
      <scope id="1751453885760929920" at="40,78,45,5" />
      <scope id="1751453885760929948" at="53,18,58,47">
        <var name="caption" id="1751453885760929965" />
        <var name="plurality" id="1751453885760929949" />
      </scope>
      <scope id="1751453885760930011" at="65,99,70,5">
        <var name="selection" id="1751453885760930030" />
      </scope>
      <scope id="1751453885760930102" at="91,28,96,5" />
      <scope id="1751453885760930103" at="91,28,96,5">
        <var name="action" id="1751453885760930112" />
      </scope>
      <scope id="1751453885760930004" at="64,39,70,5">
        <var name="selectionManager" id="1751453885760930005" />
      </scope>
      <scope id="1751453885760930118" at="98,0,104,0" />
      <scope id="1751453885760930101" at="91,0,98,0" />
      <scope id="1751453885760929916" at="39,0,47,0">
        <var name="node" id="1751453885760929918" />
      </scope>
      <scope id="1751453885760930003" at="64,0,72,0" />
      <scope id="1751453885760930048" at="75,52,84,7" />
      <scope id="1751453885760929884" at="26,142,37,82" />
      <scope id="1751453885760930046" at="74,38,85,5">
        <var name="selection" id="1751453885760930084" />
      </scope>
      <scope id="1751453885760929873" at="26,0,39,0">
        <var name="affectedNodes" id="1751453885760929875" />
        <var name="editorComponent" id="1751453885760929878" />
        <var name="isForSubtree" id="1751453885760929882" />
        <var name="isReflective" id="1751453885760929880" />
      </scope>
      <scope id="1751453885760930037" at="72,40,85,5">
        <var name="selectionManager" id="1751453885760930038" />
      </scope>
      <scope id="1751453885760929938" at="47,48,62,5">
        <var name="canMake" id="1751453885760929939" />
      </scope>
      <scope id="1751453885760930036" at="72,0,87,0" />
      <scope id="1751453885760929935" at="47,0,64,0">
        <var name="event" id="1751453885760929936" />
      </scope>
      <unit id="1751453885761452343" at="33,47,37,5" name="jetbrains.mps.ide.editor.actions.ReflectiveEditorAction$1" />
      <unit id="1751453885761736085" at="48,54,52,5" name="jetbrains.mps.ide.editor.actions.ReflectiveEditorAction$2" />
      <unit id="1751453885760930129" at="104,0,112,0" name="jetbrains.mps.ide.editor.actions.ReflectiveEditorAction$ReflectiveHintsAction" />
      <unit id="1751453885760930151" at="112,0,125,0" name="jetbrains.mps.ide.editor.actions.ReflectiveEditorAction$MakeNodeReflectiveAction" />
      <unit id="1751453885760930177" at="125,0,138,0" name="jetbrains.mps.ide.editor.actions.ReflectiveEditorAction$MakeSubtreeAction" />
      <unit id="1854313877475823618" at="19,0,140,0" name="jetbrains.mps.ide.editor.actions.ReflectiveEditorAction" />
>>>>>>> 61e2b9dc
    </file>
  </root>
  <root nodeRef="r:9832fb5f-2578-4b58-8014-a5de79da988e(jetbrains.mps.ide.editor.actions)/2256129701753572813">
    <file name="ShowRegularEditor_Action.java">
      <node id="2256129701753572813" at="18,0,19,0" concept="13" trace="ICON" />
      <node id="2256129701753572813" at="20,37,21,43" concept="15" />
      <node id="2256129701753572813" at="21,43,22,35" concept="4" />
      <node id="2256129701753572813" at="22,35,23,41" concept="4" />
      <node id="2256129701753572813" at="26,32,27,16" concept="10" />
      <node id="4436191163391493854" at="30,89,31,198" concept="4" />
      <node id="2256129701753572813" at="35,53,36,19" concept="10" />
      <node id="2256129701753572813" at="38,5,39,61" concept="9" />
      <node id="2256129701753572813" at="39,61,40,59" concept="4" />
      <node id="2256129701753572813" at="41,22,42,21" concept="10" />
      <node id="2256129701753572813" at="45,5,46,90" concept="9" />
      <node id="2256129701753572813" at="47,67,48,31" concept="4" />
      <node id="2256129701753572813" at="49,7,50,75" concept="4" />
      <node id="2256129701753572813" at="51,36,52,21" concept="10" />
      <node id="2256129701753572813" at="54,5,55,16" concept="10" />
      <node id="4814398350383863795" at="58,96,59,192" concept="4" />
      <node id="2256129701753572813" at="34,95,37,5" concept="7" />
      <node id="2256129701753572813" at="40,59,43,7" concept="7" />
      <node id="2256129701753572813" at="46,90,49,7" concept="7" />
      <node id="2256129701753572813" at="50,75,53,7" concept="7" />
      <node id="2256129701753572813" at="25,0,29,0" concept="8" trace="isDumbAware#()Z" />
      <node id="2256129701753572813" at="29,0,33,0" concept="8" trace="doUpdate#(Lcom/intellij/openapi/actionSystem/AnActionEvent;Ljava/util/Map;)V" />
      <node id="2256129701753572813" at="57,0,61,0" concept="8" trace="doExecute#(Lcom/intellij/openapi/actionSystem/AnActionEvent;Ljava/util/Map;)V" />
      <node id="2256129701753572813" at="20,0,25,0" concept="3" trace="ShowRegularEditor_Action#()V" />
      <node id="2256129701753572813" at="37,5,44,5" concept="1" />
      <node id="2256129701753572813" at="44,5,54,5" concept="1" />
      <node id="2256129701753572813" at="33,0,57,0" concept="8" trace="collectActionData#(Lcom/intellij/openapi/actionSystem/AnActionEvent;Ljava/util/Map;)Z" />
      <scope id="2256129701753572813" at="26,32,27,16" />
      <scope id="4436191163391493475" at="30,89,31,198" />
      <scope id="2256129701753572813" at="35,53,36,19" />
      <scope id="2256129701753572813" at="41,22,42,21" />
      <scope id="2256129701753572813" at="47,67,48,31" />
      <scope id="2256129701753572813" at="51,36,52,21" />
      <scope id="2256129701753572813" at="58,96,59,192" />
      <scope id="2256129701753572813" at="20,37,23,41" />
      <scope id="2256129701753572813" at="25,0,29,0" />
      <scope id="2256129701753572813" at="29,0,33,0">
        <var name="_params" id="2256129701753572813" />
        <var name="event" id="2256129701753572813" />
      </scope>
      <scope id="2256129701753572813" at="57,0,61,0">
        <var name="_params" id="2256129701753572813" />
        <var name="event" id="2256129701753572813" />
      </scope>
      <scope id="2256129701753572813" at="20,0,25,0" />
      <scope id="2256129701753572813" at="38,5,43,7">
        <var name="p" id="2256129701753572813" />
      </scope>
      <scope id="2256129701753572813" at="45,5,53,7">
        <var name="editorComponent" id="2256129701753572813" />
      </scope>
      <scope id="2256129701753572813" at="34,95,55,16" />
      <scope id="2256129701753572813" at="33,0,57,0">
        <var name="_params" id="2256129701753572813" />
        <var name="event" id="2256129701753572813" />
      </scope>
      <unit id="2256129701753572813" at="17,0,62,0" name="jetbrains.mps.ide.editor.actions.ShowRegularEditor_Action" />
    </file>
  </root>
  <root nodeRef="r:9832fb5f-2578-4b58-8014-a5de79da988e(jetbrains.mps.ide.editor.actions)/2768238731211617618">
    <file name="MoveElementsUp_Action.java">
      <node id="2768238731211617618" at="22,0,23,0" concept="13" trace="ICON" />
      <node id="2768238731211617618" at="24,34,25,40" concept="15" />
      <node id="2768238731211617618" at="25,40,26,35" concept="4" />
      <node id="2768238731211617618" at="26,35,27,40" concept="4" />
      <node id="2768238731211617618" at="30,32,31,16" concept="10" />
      <node id="7778566526940392410" at="34,87,35,135" concept="9" />
      <node id="7778566526940485713" at="35,135,36,174" concept="10" />
      <node id="2768238731211617618" at="39,89,40,85" concept="4" />
      <node id="2768238731211617618" at="44,53,45,19" concept="10" />
      <node id="2768238731211617618" at="47,5,48,72" concept="9" />
      <node id="2768238731211617618" at="48,72,49,59" concept="4" />
      <node id="2768238731211617618" at="50,22,51,21" concept="10" />
      <node id="2768238731211617618" at="54,5,55,90" concept="9" />
      <node id="2768238731211617618" at="56,67,57,31" concept="4" />
      <node id="2768238731211617618" at="58,7,59,75" concept="4" />
      <node id="2768238731211617618" at="60,36,61,21" concept="10" />
      <node id="2768238731211617618" at="63,5,64,16" concept="10" />
      <node id="8201881142993688683" at="67,96,68,121" concept="9" />
      <node id="8201881142993697540" at="69,34,70,38" concept="9" />
      <node id="8201881142993708331" at="70,38,71,136" concept="9" />
      <node id="8201881142993711734" at="72,31,73,88" concept="4" />
      <node id="6227503948577292363" at="74,14,75,15" concept="10" />
      <node id="6227503948577225660" at="77,5,78,147" concept="9" />
      <node id="8201881142993651196" at="79,26,80,19" concept="4" />
      <node id="6227503948577292089" at="74,12,76,7" concept="1" />
      <node id="2768238731211617618" at="43,95,46,5" concept="7" />
      <node id="2768238731211617618" at="49,59,52,7" concept="7" />
      <node id="2768238731211617618" at="55,90,58,7" concept="7" />
      <node id="2768238731211617618" at="59,75,62,7" concept="7" />
      <node id="6227503948577287491" at="78,147,81,5" concept="7" />
      <node id="2768238731211617618" at="29,0,33,0" concept="8" trace="isDumbAware#()Z" />
      <node id="2768238731211617618" at="38,0,42,0" concept="8" trace="doUpdate#(Lcom/intellij/openapi/actionSystem/AnActionEvent;Ljava/util/Map;)V" />
      <node id="2768238731211617618" at="24,0,29,0" concept="3" trace="MoveElementsUp_Action#()V" />
      <node id="2768238731211617618" at="33,0,38,0" concept="8" trace="isApplicable#(Lcom/intellij/openapi/actionSystem/AnActionEvent;Ljava/util/Map;)Z" />
      <node id="8201881142993710896" at="71,136,76,7" concept="7" />
      <node id="2768238731211617618" at="46,5,53,5" concept="1" />
      <node id="8201881142993689850" at="68,121,77,5" concept="7" />
      <node id="2768238731211617618" at="53,5,63,5" concept="1" />
      <node id="2768238731211617618" at="66,0,83,0" concept="8" trace="doExecute#(Lcom/intellij/openapi/actionSystem/AnActionEvent;Ljava/util/Map;)V" />
      <node id="2768238731211617618" at="42,0,66,0" concept="8" trace="collectActionData#(Lcom/intellij/openapi/actionSystem/AnActionEvent;Ljava/util/Map;)Z" />
      <scope id="2768238731211617618" at="30,32,31,16" />
      <scope id="2768238731211617618" at="39,89,40,85" />
      <scope id="2768238731211617618" at="44,53,45,19" />
      <scope id="2768238731211617618" at="50,22,51,21" />
      <scope id="2768238731211617618" at="56,67,57,31" />
      <scope id="2768238731211617618" at="60,36,61,21" />
      <scope id="8201881142993710898" at="72,31,73,88" />
      <scope id="6227503948577292090" at="74,14,75,15" />
      <scope id="6227503948577287493" at="79,26,80,19" />
      <scope id="2768238731211621505" at="34,87,36,174">
        <var name="selection" id="7778566526940392411" />
      </scope>
      <scope id="2768238731211617618" at="24,34,27,40" />
      <scope id="2768238731211617618" at="29,0,33,0" />
      <scope id="2768238731211617618" at="38,0,42,0">
        <var name="_params" id="2768238731211617618" />
        <var name="event" id="2768238731211617618" />
      </scope>
      <scope id="2768238731211617618" at="24,0,29,0" />
      <scope id="2768238731211617618" at="33,0,38,0">
        <var name="_params" id="2768238731211617618" />
        <var name="event" id="2768238731211617618" />
      </scope>
      <scope id="2768238731211617618" at="47,5,52,7">
        <var name="p" id="2768238731211617618" />
      </scope>
      <scope id="8201881142993689852" at="69,34,76,7">
        <var name="node" id="8201881142993697541" />
        <var name="nodeToMove" id="8201881142993708332" />
      </scope>
      <scope id="2768238731211617618" at="54,5,62,7">
        <var name="editorComponent" id="2768238731211617618" />
      </scope>
      <scope id="2768238731211617618" at="67,96,81,5">
        <var name="mover" id="6227503948577225661" />
        <var name="nodesToMove" id="8201881142993688684" />
      </scope>
      <scope id="2768238731211617618" at="66,0,83,0">
        <var name="_params" id="2768238731211617618" />
        <var name="event" id="2768238731211617618" />
      </scope>
      <scope id="2768238731211617618" at="43,95,64,16" />
      <scope id="2768238731211617618" at="42,0,66,0">
        <var name="_params" id="2768238731211617618" />
        <var name="event" id="2768238731211617618" />
      </scope>
      <unit id="2768238731211617618" at="21,0,84,0" name="jetbrains.mps.ide.editor.actions.MoveElementsUp_Action" />
    </file>
  </root>
  <root nodeRef="r:9832fb5f-2578-4b58-8014-a5de79da988e(jetbrains.mps.ide.editor.actions)/2768238731211621495">
    <file name="MoveElementsDown_Action.java">
      <node id="2768238731211621495" at="21,0,22,0" concept="13" trace="ICON" />
      <node id="2768238731211621495" at="23,36,24,42" concept="15" />
      <node id="2768238731211621495" at="24,42,25,35" concept="4" />
      <node id="2768238731211621495" at="25,35,26,40" concept="4" />
      <node id="2768238731211621495" at="29,32,30,16" concept="10" />
      <node id="130230197973336361" at="33,87,34,252" concept="10" />
      <node id="2768238731211621495" at="37,89,38,85" concept="4" />
      <node id="2768238731211621495" at="42,53,43,19" concept="10" />
      <node id="2768238731211621495" at="45,5,46,72" concept="9" />
      <node id="2768238731211621495" at="46,72,47,59" concept="4" />
      <node id="2768238731211621495" at="48,22,49,21" concept="10" />
      <node id="2768238731211621495" at="52,5,53,90" concept="9" />
      <node id="2768238731211621495" at="54,67,55,31" concept="4" />
      <node id="2768238731211621495" at="56,7,57,75" concept="4" />
      <node id="2768238731211621495" at="58,36,59,21" concept="10" />
      <node id="2768238731211621495" at="61,5,62,16" concept="10" />
      <node id="6227503948577294497" at="65,96,66,121" concept="9" />
      <node id="6227503948577294508" at="67,34,68,38" concept="9" />
      <node id="6227503948577294515" at="68,38,69,136" concept="9" />
      <node id="6227503948577294525" at="70,31,71,88" concept="4" />
      <node id="6227503948577294537" at="72,14,73,15" concept="10" />
      <node id="6227503948577294543" at="75,5,76,146" concept="9" />
      <node id="6227503948577294555" at="77,26,78,19" concept="4" />
      <node id="6227503948577294535" at="72,12,74,7" concept="1" />
      <node id="2768238731211621495" at="41,95,44,5" concept="7" />
      <node id="2768238731211621495" at="47,59,50,7" concept="7" />
      <node id="2768238731211621495" at="53,90,56,7" concept="7" />
      <node id="2768238731211621495" at="57,75,60,7" concept="7" />
      <node id="6227503948577294553" at="76,146,79,5" concept="7" />
      <node id="2768238731211621495" at="28,0,32,0" concept="8" trace="isDumbAware#()Z" />
      <node id="2768238731211621495" at="32,0,36,0" concept="8" trace="isApplicable#(Lcom/intellij/openapi/actionSystem/AnActionEvent;Ljava/util/Map;)Z" />
      <node id="2768238731211621495" at="36,0,40,0" concept="8" trace="doUpdate#(Lcom/intellij/openapi/actionSystem/AnActionEvent;Ljava/util/Map;)V" />
      <node id="2768238731211621495" at="23,0,28,0" concept="3" trace="MoveElementsDown_Action#()V" />
      <node id="6227503948577294523" at="69,136,74,7" concept="7" />
      <node id="2768238731211621495" at="44,5,51,5" concept="1" />
      <node id="6227503948577294506" at="66,121,75,5" concept="7" />
      <node id="2768238731211621495" at="51,5,61,5" concept="1" />
      <node id="2768238731211621495" at="64,0,81,0" concept="8" trace="doExecute#(Lcom/intellij/openapi/actionSystem/AnActionEvent;Ljava/util/Map;)V" />
      <node id="2768238731211621495" at="40,0,64,0" concept="8" trace="collectActionData#(Lcom/intellij/openapi/actionSystem/AnActionEvent;Ljava/util/Map;)Z" />
      <scope id="2768238731211621495" at="29,32,30,16" />
      <scope id="2768238731211624728" at="33,87,34,252" />
      <scope id="2768238731211621495" at="37,89,38,85" />
      <scope id="2768238731211621495" at="42,53,43,19" />
      <scope id="2768238731211621495" at="48,22,49,21" />
      <scope id="2768238731211621495" at="54,67,55,31" />
      <scope id="2768238731211621495" at="58,36,59,21" />
      <scope id="6227503948577294524" at="70,31,71,88" />
      <scope id="6227503948577294536" at="72,14,73,15" />
      <scope id="6227503948577294554" at="77,26,78,19" />
      <scope id="2768238731211621495" at="23,36,26,40" />
      <scope id="2768238731211621495" at="28,0,32,0" />
      <scope id="2768238731211621495" at="32,0,36,0">
        <var name="_params" id="2768238731211621495" />
        <var name="event" id="2768238731211621495" />
      </scope>
      <scope id="2768238731211621495" at="36,0,40,0">
        <var name="_params" id="2768238731211621495" />
        <var name="event" id="2768238731211621495" />
      </scope>
      <scope id="2768238731211621495" at="23,0,28,0" />
      <scope id="2768238731211621495" at="45,5,50,7">
        <var name="p" id="2768238731211621495" />
      </scope>
      <scope id="6227503948577294507" at="67,34,74,7">
        <var name="node" id="6227503948577294509" />
        <var name="nodeToMove" id="6227503948577294516" />
      </scope>
      <scope id="2768238731211621495" at="52,5,60,7">
        <var name="editorComponent" id="2768238731211621495" />
      </scope>
      <scope id="2768238731211621495" at="65,96,79,5">
        <var name="mover" id="6227503948577294544" />
        <var name="nodesToMove" id="6227503948577294498" />
      </scope>
      <scope id="2768238731211621495" at="64,0,81,0">
        <var name="_params" id="2768238731211621495" />
        <var name="event" id="2768238731211621495" />
      </scope>
      <scope id="2768238731211621495" at="41,95,62,16" />
      <scope id="2768238731211621495" at="40,0,64,0">
        <var name="_params" id="2768238731211621495" />
        <var name="event" id="2768238731211621495" />
      </scope>
      <unit id="2768238731211621495" at="20,0,82,0" name="jetbrains.mps.ide.editor.actions.MoveElementsDown_Action" />
    </file>
  </root>
  <root nodeRef="r:9832fb5f-2578-4b58-8014-a5de79da988e(jetbrains.mps.ide.editor.actions)/3205778618063801970">
    <file name="MPSEditorActions.xml">
<<<<<<< HEAD
      <unit id="3205778618063801970" at="1,0,379,13" name="jetbrains.mps.ide.editor.actions.MPSEditorActions" />
=======
      <unit id="3205778618063801970" at="1,0,386,13" name="jetbrains.mps.ide.editor.actions.MPSEditorActions" />
>>>>>>> 61e2b9dc
    </file>
  </root>
  <root nodeRef="r:9832fb5f-2578-4b58-8014-a5de79da988e(jetbrains.mps.ide.editor.actions)/3207605520775490121">
    <file name="ShowGenerationActions_Action.java">
      <node id="3207605520775490121" at="25,0,26,0" concept="13" trace="ICON" />
      <node id="3207605520775490121" at="27,41,28,33" concept="15" />
      <node id="3207605520775490121" at="28,33,29,34" concept="4" />
      <node id="3207605520775490121" at="29,34,30,40" concept="4" />
      <node id="3207605520775490121" at="33,32,34,16" concept="10" />
      <node id="3207605520775490228" at="37,87,38,144" concept="9" />
      <node id="3207605520775490232" at="38,144,39,24" concept="4" />
      <node id="3207605520775490237" at="39,24,40,57" concept="10" />
      <node id="3207605520775490121" at="43,89,44,85" concept="4" />
      <node id="3207605520775490121" at="48,53,49,19" concept="10" />
      <node id="3207605520775490121" at="51,5,52,72" concept="9" />
      <node id="3207605520775490121" at="52,72,53,59" concept="4" />
      <node id="3207605520775490121" at="54,22,55,21" concept="10" />
      <node id="3207605520775490121" at="58,5,59,66" concept="9" />
      <node id="3207605520775490121" at="59,66,60,58" concept="4" />
      <node id="3207605520775490121" at="61,22,62,21" concept="10" />
      <node id="3207605520775490121" at="64,5,65,16" concept="10" />
      <node id="3207605520775490132" at="68,96,69,83" concept="9" />
      <node id="3207605520775490138" at="69,83,70,161" concept="9" />
      <node id="3207605520775490158" at="70,161,71,74" concept="9" />
      <node id="3207605520775490165" at="73,25,74,148" concept="9" />
      <node id="3207605520775490169" at="74,148,75,28" concept="4" />
      <node id="3207605520775490176" at="76,51,77,17" concept="10" />
      <node id="3207605520775490185" at="78,9,79,169" concept="4" />
      <node id="3207605520775490200" at="82,30,83,13" concept="10" />
      <node id="3207605520775490204" at="84,5,85,0" concept="12" />
      <node id="3207605520775490205" at="85,0,86,177" concept="9" />
      <node id="3207605520775490219" at="86,177,87,36" concept="4" />
      <node id="3207605520775490121" at="47,95,50,5" concept="7" />
      <node id="3207605520775490121" at="53,59,56,7" concept="7" />
      <node id="3207605520775490121" at="60,58,63,7" concept="7" />
      <node id="3207605520775490174" at="75,28,78,9" concept="7" />
      <node id="3207605520775490198" at="81,7,84,5" concept="7" />
      <node id="3207605520775490121" at="32,0,36,0" concept="8" trace="isDumbAware#()Z" />
      <node id="3207605520775490121" at="42,0,46,0" concept="8" trace="doUpdate#(Lcom/intellij/openapi/actionSystem/AnActionEvent;Ljava/util/Map;)V" />
      <node id="3207605520775490121" at="27,0,32,0" concept="3" trace="ShowGenerationActions_Action#()V" />
      <node id="3207605520775490121" at="36,0,42,0" concept="8" trace="isApplicable#(Lcom/intellij/openapi/actionSystem/AnActionEvent;Ljava/util/Map;)Z" />
      <node id="3207605520775490121" at="50,5,57,5" concept="1" />
      <node id="3207605520775490121" at="57,5,64,5" concept="1" />
      <node id="4424432534201004" at="73,0,81,0" concept="8" trace="run#()V" />
      <node id="4424432534174665" at="71,74,81,7" concept="4" />
      <node id="3207605520775490121" at="46,0,67,0" concept="8" trace="collectActionData#(Lcom/intellij/openapi/actionSystem/AnActionEvent;Ljava/util/Map;)Z" />
      <node id="3207605520775490121" at="67,0,89,0" concept="8" trace="doExecute#(Lcom/intellij/openapi/actionSystem/AnActionEvent;Ljava/util/Map;)V" />
      <scope id="3207605520775490121" at="33,32,34,16" />
      <scope id="3207605520775490121" at="43,89,44,85" />
      <scope id="3207605520775490121" at="48,53,49,19" />
      <scope id="3207605520775490121" at="54,22,55,21" />
      <scope id="3207605520775490121" at="61,22,62,21" />
      <scope id="3207605520775490175" at="76,51,77,17" />
      <scope id="3207605520775490199" at="82,30,83,13" />
      <scope id="3207605520775490121" at="27,41,30,40" />
      <scope id="3207605520775490227" at="37,87,40,57">
        <var name="group" id="3207605520775490229" />
      </scope>
      <scope id="3207605520775490121" at="32,0,36,0" />
      <scope id="3207605520775490121" at="42,0,46,0">
        <var name="_params" id="3207605520775490121" />
        <var name="event" id="3207605520775490121" />
      </scope>
      <scope id="3207605520775490121" at="27,0,32,0" />
      <scope id="3207605520775490121" at="51,5,56,7">
        <var name="p" id="3207605520775490121" />
      </scope>
      <scope id="3207605520775490121" at="58,5,63,7">
        <var name="p" id="3207605520775490121" />
      </scope>
      <scope id="3207605520775490121" at="36,0,42,0">
        <var name="_params" id="3207605520775490121" />
        <var name="event" id="3207605520775490121" />
      </scope>
      <scope id="4424432534201005" at="73,25,79,169">
        <var name="group" id="3207605520775490166" />
      </scope>
      <scope id="4424432534201004" at="73,0,81,0" />
      <scope id="3207605520775490121" at="47,95,65,16" />
      <scope id="3207605520775490121" at="68,96,87,36">
        <var name="popup" id="3207605520775490159" />
        <var name="relativePoint" id="3207605520775490206" />
        <var name="x" id="3207605520775490133" />
        <var name="y" id="3207605520775490139" />
      </scope>
      <scope id="3207605520775490121" at="46,0,67,0">
        <var name="_params" id="3207605520775490121" />
        <var name="event" id="3207605520775490121" />
      </scope>
      <scope id="3207605520775490121" at="67,0,89,0">
        <var name="_params" id="3207605520775490121" />
        <var name="event" id="3207605520775490121" />
      </scope>
      <unit id="4424432534201004" at="72,123,81,5" name="jetbrains.mps.ide.editor.actions.ShowGenerationActions_Action$1" />
      <unit id="3207605520775490121" at="24,0,90,0" name="jetbrains.mps.ide.editor.actions.ShowGenerationActions_Action" />
    </file>
  </root>
  <root nodeRef="r:9832fb5f-2578-4b58-8014-a5de79da988e(jetbrains.mps.ide.editor.actions)/3207605520775490246">
    <file name="ShowSurroundWithIntentions_Action.java">
      <node id="3207605520775490246" at="39,0,40,0" concept="13" trace="ICON" />
      <node id="3207605520775490246" at="41,46,42,40" concept="15" />
      <node id="3207605520775490246" at="42,40,43,34" concept="4" />
      <node id="3207605520775490246" at="43,34,44,40" concept="4" />
      <node id="3207605520775490246" at="47,32,48,16" concept="10" />
      <node id="3207605520775490525" at="52,80,53,19" concept="10" />
      <node id="3207605520775490532" at="54,5,55,118" concept="10" />
      <node id="3207605520775490246" at="58,89,59,85" concept="4" />
      <node id="3207605520775490246" at="63,53,64,19" concept="10" />
      <node id="3207605520775490246" at="66,5,67,72" concept="9" />
      <node id="3207605520775490246" at="67,72,68,59" concept="4" />
      <node id="3207605520775490246" at="69,22,70,21" concept="10" />
      <node id="3207605520775490246" at="73,5,74,66" concept="9" />
      <node id="3207605520775490246" at="74,66,75,53" concept="4" />
      <node id="3207605520775490246" at="76,22,77,21" concept="10" />
      <node id="3207605520775490246" at="80,5,81,54" concept="9" />
      <node id="3207605520775490246" at="81,54,82,58" concept="4" />
      <node id="3207605520775490246" at="83,22,84,21" concept="10" />
      <node id="3207605520775490246" at="86,5,87,16" concept="10" />
      <node id="3207605520775490431" at="90,96,91,98" concept="9" />
      <node id="3207605520775490437" at="91,98,92,32" concept="9" />
      <node id="3207605520775490443" at="92,32,93,32" concept="9" />
      <node id="3207605520775490449" at="93,32,94,34" concept="4" />
      <node id="3207605520775490455" at="94,34,95,74" concept="9" />
      <node id="3207605520775490462" at="97,25,98,91" concept="9" />
      <node id="3207605520775490470" at="99,51,100,17" concept="10" />
      <node id="3207605520775490479" at="101,9,102,180" concept="4" />
      <node id="3207605520775490494" at="105,30,106,13" concept="10" />
      <node id="3207605520775490498" at="107,5,108,0" concept="12" />
      <node id="3207605520775490499" at="108,0,109,177" concept="9" />
      <node id="3207605520775490513" at="109,177,110,36" concept="4" />
      <node id="3207605520775490250" at="112,71,113,172" concept="9" />
      <node id="3207605520775490264" at="114,28,115,18" concept="10" />
      <node id="3207605520775490269" at="116,5,117,96" concept="9" />
      <node id="3207605520775490278" at="118,60,119,58" concept="10" />
      <node id="3207605520775490285" at="120,5,121,16" concept="10" />
      <node id="3207605520775490291" at="123,73,124,62" concept="9" />
      <node id="3207605520775490296" at="124,62,125,0" concept="12" />
      <node id="3207605520775490310" at="127,98,128,158" concept="10" />
      <node id="3207605520775490326" at="130,13,131,0" concept="12" />
      <node id="3207605520775490331" at="132,94,133,62" concept="9" />
      <node id="3207605520775490351" at="139,31,140,118" concept="4" />
      <node id="3207605520775490367" at="145,5,146,0" concept="12" />
      <node id="3207605520775490368" at="146,0,147,23" concept="10" />
      <node id="3207605520775490373" at="149,112,150,92" concept="9" />
      <node id="4954917983443079466" at="150,92,151,32" concept="4" />
      <node id="3207605520775490388" at="151,32,152,35" concept="4" />
      <node id="3207605520775490393" at="155,94,156,206" concept="10" />
      <node id="3207605520775490416" at="160,107,161,112" concept="10" />
      <node id="3207605520775490523" at="51,87,54,5" concept="7" />
      <node id="3207605520775490246" at="62,95,65,5" concept="7" />
      <node id="3207605520775490246" at="68,59,71,7" concept="7" />
      <node id="3207605520775490246" at="75,53,78,7" concept="7" />
      <node id="3207605520775490246" at="82,58,85,7" concept="7" />
      <node id="3207605520775490468" at="98,91,101,9" concept="7" />
      <node id="3207605520775490492" at="104,7,107,5" concept="7" />
      <node id="3207605520775490262" at="113,172,116,5" concept="7" />
      <node id="3207605520775490276" at="117,96,120,5" concept="7" />
      <node id="3207605520775490308" at="127,0,130,0" concept="8" trace="compare#(Ljetbrains/mps/util/Pair;Ljetbrains/mps/util/Pair;)I" />
      <node id="3207605520775490409" at="160,0,163,0" concept="8" trace="getDescriptior#(Ljetbrains/mps/util/Pair;Ljava/util/Map;)Ljava/lang/String;" />
      <node id="3207605520775490246" at="46,0,50,0" concept="8" trace="isDumbAware#()Z" />
      <node id="3207605520775490246" at="57,0,61,0" concept="8" trace="doUpdate#(Lcom/intellij/openapi/actionSystem/AnActionEvent;Ljava/util/Map;)V" />
      <node id="4961254963656093500" at="138,0,142,0" concept="8" trace="run#()V" />
      <node id="3753992646593393408" at="154,0,158,0" concept="8" trace="compute#(Ljetbrains/mps/typesystem/inference/TypeCheckingContext;)Ljava/lang/Iterable;" />
      <node id="3207605520775490246" at="41,0,46,0" concept="3" trace="ShowSurroundWithIntentions_Action#()V" />
      <node id="3207605520775490297" at="125,0,130,13" concept="9" />
      <node id="4961254963656089538" at="136,58,142,13" concept="4" />
      <node id="3753992646593242058" at="152,35,158,7" concept="10" />
      <node id="3207605520775490246" at="50,0,57,0" concept="8" trace="isApplicable#(Lcom/intellij/openapi/actionSystem/AnActionEvent;Ljava/util/Map;)Z" />
      <node id="3207605520775490246" at="65,5,72,5" concept="1" />
      <node id="3207605520775490246" at="72,5,79,5" concept="1" />
      <node id="3207605520775490246" at="79,5,86,5" concept="1" />
      <node id="4424432534314501" at="97,0,104,0" concept="8" trace="run#()V" />
      <node id="4424432534239577" at="95,74,104,7" concept="4" />
      <node id="3207605520775490345" at="135,0,144,0" concept="8" trace="actionPerformed#(Lcom/intellij/openapi/actionSystem/AnActionEvent;)V" />
      <node id="3207605520775490247" at="112,0,123,0" concept="8" trace="getAnchorCell#(Ljava/util/Map;)Ljetbrains/mps/openapi/editor/cells/EditorCell;" />
      <node id="3207605520775490337" at="133,62,144,9" concept="4" />
      <node id="3207605520775490371" at="149,0,160,0" concept="8" trace="getAvailableIntentions#(Ljava/util/Map;)Ljava/lang/Iterable;" />
      <node id="3207605520775490327" at="131,0,145,5" concept="6" />
      <node id="3207605520775490246" at="89,0,112,0" concept="8" trace="doExecute#(Lcom/intellij/openapi/actionSystem/AnActionEvent;Ljava/util/Map;)V" />
      <node id="3207605520775490288" at="123,0,149,0" concept="8" trace="getActionGroup#(Ljava/util/Map;)Lcom/intellij/openapi/actionSystem/ActionGroup;" />
      <node id="3207605520775490246" at="61,0,89,0" concept="8" trace="collectActionData#(Lcom/intellij/openapi/actionSystem/AnActionEvent;Ljava/util/Map;)Z" />
      <scope id="3207605520775490246" at="47,32,48,16" />
      <scope id="3207605520775490524" at="52,80,53,19" />
      <scope id="3207605520775490246" at="58,89,59,85" />
      <scope id="3207605520775490246" at="63,53,64,19" />
      <scope id="3207605520775490246" at="69,22,70,21" />
      <scope id="3207605520775490246" at="76,22,77,21" />
      <scope id="3207605520775490246" at="83,22,84,21" />
      <scope id="3207605520775490469" at="99,51,100,17" />
      <scope id="3207605520775490493" at="105,30,106,13" />
      <scope id="3207605520775490263" at="114,28,115,18" />
      <scope id="3207605520775490277" at="118,60,119,58" />
      <scope id="3207605520775490309" at="127,98,128,158" />
      <scope id="4961254963656093503" at="139,31,140,118" />
      <scope id="3753992646593393414" at="155,94,156,206" />
      <scope id="3207605520775490415" at="160,107,161,112" />
      <scope id="3207605520775490246" at="41,46,44,40" />
      <scope id="3207605520775490308" at="127,0,130,0">
        <var name="a" id="3207605520775490308" />
        <var name="b" id="3207605520775490308" />
      </scope>
      <scope id="3207605520775490409" at="160,0,163,0">
        <var name="_params" id="3207605520775490409" />
        <var name="pair" id="3207605520775490410" />
      </scope>
      <scope id="3207605520775490246" at="46,0,50,0" />
      <scope id="3207605520775490522" at="51,87,55,118" />
      <scope id="3207605520775490246" at="57,0,61,0">
        <var name="_params" id="3207605520775490246" />
        <var name="event" id="3207605520775490246" />
      </scope>
      <scope id="4961254963656093500" at="138,0,142,0" />
      <scope id="3753992646593393408" at="154,0,158,0">
        <var name="context" id="3753992646593393412" />
      </scope>
      <scope id="3207605520775490246" at="41,0,46,0" />
      <scope id="3207605520775490246" at="66,5,71,7">
        <var name="p" id="3207605520775490246" />
      </scope>
      <scope id="3207605520775490246" at="73,5,78,7">
        <var name="p" id="3207605520775490246" />
      </scope>
      <scope id="3207605520775490246" at="80,5,85,7">
        <var name="p" id="3207605520775490246" />
      </scope>
      <scope id="4424432534314502" at="97,25,102,180">
        <var name="group" id="3207605520775490463" />
      </scope>
      <scope id="3207605520775490350" at="136,58,142,13" />
      <scope id="3207605520775490246" at="50,0,57,0">
        <var name="_params" id="3207605520775490246" />
        <var name="event" id="3207605520775490246" />
      </scope>
      <scope id="4424432534314501" at="97,0,104,0" />
      <scope id="3207605520775490249" at="112,71,121,16">
        <var name="selectedCells" id="3207605520775490270" />
        <var name="selection" id="3207605520775490251" />
      </scope>
      <scope id="3207605520775490345" at="135,0,144,0">
        <var name="event" id="3207605520775490348" />
      </scope>
      <scope id="3207605520775490372" at="149,112,158,7">
        <var name="query" id="3207605520775490374" />
      </scope>
      <scope id="3207605520775490247" at="112,0,123,0">
        <var name="_params" id="3207605520775490247" />
      </scope>
      <scope id="3207605520775490371" at="149,0,160,0">
        <var name="_params" id="3207605520775490371" />
      </scope>
      <scope id="3207605520775490330" at="132,94,144,9">
        <var name="finalPair" id="3207605520775490332" />
      </scope>
      <scope id="3207605520775490327" at="131,0,145,5">
        <var name="pair" id="3207605520775490328" />
      </scope>
      <scope id="3207605520775490246" at="90,96,110,36">
        <var name="popup" id="3207605520775490456" />
        <var name="relativePoint" id="3207605520775490500" />
        <var name="selectedCell" id="3207605520775490432" />
        <var name="x" id="3207605520775490438" />
        <var name="y" id="3207605520775490444" />
      </scope>
      <scope id="3207605520775490246" at="89,0,112,0">
        <var name="_params" id="3207605520775490246" />
        <var name="event" id="3207605520775490246" />
      </scope>
      <scope id="3207605520775490290" at="123,73,147,23">
        <var name="actionGroup" id="3207605520775490292" />
        <var name="availableIntentions" id="3207605520775490298" />
      </scope>
      <scope id="3207605520775490246" at="62,95,87,16" />
      <scope id="3207605520775490288" at="123,0,149,0">
        <var name="_params" id="3207605520775490288" />
      </scope>
      <scope id="3207605520775490246" at="61,0,89,0">
        <var name="_params" id="3207605520775490246" />
        <var name="event" id="3207605520775490246" />
      </scope>
      <unit id="3207605520775490308" at="126,172,130,5" name="jetbrains.mps.ide.editor.actions.ShowSurroundWithIntentions_Action$2" />
      <unit id="4961254963656093498" at="137,110,142,11" name="jetbrains.mps.ide.editor.actions.ShowSurroundWithIntentions_Action$3$1" />
      <unit id="3753992646593393406" at="153,321,158,5" name="jetbrains.mps.ide.editor.actions.ShowSurroundWithIntentions_Action$4" />
      <unit id="4424432534314501" at="96,123,104,5" name="jetbrains.mps.ide.editor.actions.ShowSurroundWithIntentions_Action$1" />
      <unit id="3207605520775490343" at="134,26,144,7" name="jetbrains.mps.ide.editor.actions.ShowSurroundWithIntentions_Action$3" />
      <unit id="3207605520775490246" at="38,0,164,0" name="jetbrains.mps.ide.editor.actions.ShowSurroundWithIntentions_Action" />
    </file>
  </root>
  <root nodeRef="r:9832fb5f-2578-4b58-8014-a5de79da988e(jetbrains.mps.ide.editor.actions)/3228268613620327405">
    <file name="GoByCurrentReference_Action.java">
      <node id="3228268613620327405" at="22,0,23,0" concept="13" trace="ICON" />
      <node id="3228268613620327405" at="24,40,25,35" concept="15" />
      <node id="3228268613620327405" at="25,35,26,35" concept="4" />
      <node id="3228268613620327405" at="26,35,27,41" concept="4" />
      <node id="3228268613620327405" at="30,32,31,16" concept="10" />
      <node id="3228268613620327579" at="34,87,35,116" concept="9" />
      <node id="3228268613620327589" at="36,29,37,19" concept="10" />
      <node id="3228268613620327596" at="39,91,40,19" concept="10" />
      <node id="3228268613620327605" at="41,5,42,16" concept="10" />
      <node id="3228268613620327405" at="45,89,46,85" concept="4" />
      <node id="3228268613620327405" at="50,53,51,19" concept="10" />
      <node id="3228268613620327405" at="53,5,54,66" concept="9" />
      <node id="3228268613620327405" at="54,66,55,50" concept="4" />
      <node id="3228268613620327405" at="56,22,57,21" concept="10" />
      <node id="3228268613620327405" at="60,5,61,66" concept="9" />
      <node id="3228268613620327405" at="61,66,62,53" concept="4" />
      <node id="3228268613620327405" at="63,22,64,21" concept="10" />
      <node id="3228268613620327405" at="66,5,67,16" concept="10" />
      <node id="1744445256079578769" at="70,96,71,87" concept="4" />
      <node id="3228268613620327416" at="71,87,72,122" concept="9" />
      <node id="1699587386715444282" at="72,122,73,162" concept="4" />
      <node id="3228268613620327587" at="35,116,38,5" concept="7" />
      <node id="3228268613620327594" at="38,5,41,5" concept="7" />
      <node id="3228268613620327405" at="49,95,52,5" concept="7" />
      <node id="3228268613620327405" at="55,50,58,7" concept="7" />
      <node id="3228268613620327405" at="62,53,65,7" concept="7" />
      <node id="3228268613620327405" at="29,0,33,0" concept="8" trace="isDumbAware#()Z" />
      <node id="3228268613620327405" at="44,0,48,0" concept="8" trace="doUpdate#(Lcom/intellij/openapi/actionSystem/AnActionEvent;Ljava/util/Map;)V" />
      <node id="3228268613620327405" at="24,0,29,0" concept="3" trace="GoByCurrentReference_Action#()V" />
      <node id="3228268613620327405" at="69,0,75,0" concept="8" trace="doExecute#(Lcom/intellij/openapi/actionSystem/AnActionEvent;Ljava/util/Map;)V" />
      <node id="3228268613620327405" at="52,5,59,5" concept="1" />
      <node id="3228268613620327405" at="59,5,66,5" concept="1" />
      <node id="3228268613620327405" at="33,0,44,0" concept="8" trace="isApplicable#(Lcom/intellij/openapi/actionSystem/AnActionEvent;Ljava/util/Map;)Z" />
      <node id="3228268613620327405" at="48,0,69,0" concept="8" trace="collectActionData#(Lcom/intellij/openapi/actionSystem/AnActionEvent;Ljava/util/Map;)Z" />
      <scope id="3228268613620327405" at="30,32,31,16" />
      <scope id="3228268613620327588" at="36,29,37,19" />
      <scope id="3228268613620327595" at="39,91,40,19" />
      <scope id="3228268613620327405" at="45,89,46,85" />
      <scope id="3228268613620327405" at="50,53,51,19" />
      <scope id="3228268613620327405" at="56,22,57,21" />
      <scope id="3228268613620327405" at="63,22,64,21" />
      <scope id="3228268613620327405" at="24,40,27,41" />
      <scope id="3228268613620327405" at="70,96,73,162">
        <var name="targetNode" id="3228268613620327417" />
      </scope>
      <scope id="3228268613620327405" at="29,0,33,0" />
      <scope id="3228268613620327405" at="44,0,48,0">
        <var name="_params" id="3228268613620327405" />
        <var name="event" id="3228268613620327405" />
      </scope>
      <scope id="3228268613620327405" at="24,0,29,0" />
      <scope id="3228268613620327405" at="53,5,58,7">
        <var name="p" id="3228268613620327405" />
      </scope>
      <scope id="3228268613620327405" at="60,5,65,7">
        <var name="p" id="3228268613620327405" />
      </scope>
      <scope id="3228268613620327405" at="69,0,75,0">
        <var name="_params" id="3228268613620327405" />
        <var name="event" id="3228268613620327405" />
      </scope>
      <scope id="3228268613620327578" at="34,87,42,16">
        <var name="targetNode" id="3228268613620327580" />
      </scope>
      <scope id="3228268613620327405" at="33,0,44,0">
        <var name="_params" id="3228268613620327405" />
        <var name="event" id="3228268613620327405" />
      </scope>
      <scope id="3228268613620327405" at="49,95,67,16" />
      <scope id="3228268613620327405" at="48,0,69,0">
        <var name="_params" id="3228268613620327405" />
        <var name="event" id="3228268613620327405" />
      </scope>
      <unit id="3228268613620327405" at="21,0,76,0" name="jetbrains.mps.ide.editor.actions.GoByCurrentReference_Action" />
    </file>
  </root>
  <root nodeRef="r:9832fb5f-2578-4b58-8014-a5de79da988e(jetbrains.mps.ide.editor.actions)/3415850104095322575">
    <file name="Complete_Action.java">
      <node id="3415850104095322575" at="18,0,19,0" concept="13" trace="ICON" />
      <node id="3415850104095322575" at="20,28,21,32" concept="15" />
      <node id="3415850104095322575" at="21,32,22,35" concept="4" />
      <node id="3415850104095322575" at="22,35,23,40" concept="4" />
      <node id="3415850104095322575" at="26,32,27,16" concept="10" />
      <node id="5995193291385762089" at="30,87,31,135" concept="9" />
      <node id="5995193291385762099" at="31,135,32,174" concept="10" />
      <node id="3415850104095322575" at="35,89,36,85" concept="4" />
      <node id="3415850104095322575" at="40,53,41,19" concept="10" />
      <node id="3415850104095322575" at="43,5,44,90" concept="9" />
      <node id="3415850104095322575" at="45,67,46,31" concept="4" />
      <node id="3415850104095322575" at="47,7,48,75" concept="4" />
      <node id="3415850104095322575" at="49,36,50,21" concept="10" />
      <node id="3415850104095322575" at="52,5,53,16" concept="10" />
      <node id="2145983575383684875" at="56,96,57,134" concept="9" />
      <node id="2145983575383685832" at="57,134,58,58" concept="9" />
      <node id="2002825000524512759" at="58,58,59,53" concept="4" />
      <node id="3415850104095322575" at="39,95,42,5" concept="7" />
      <node id="3415850104095322575" at="44,90,47,7" concept="7" />
      <node id="3415850104095322575" at="48,75,51,7" concept="7" />
      <node id="3415850104095322575" at="25,0,29,0" concept="8" trace="isDumbAware#()Z" />
      <node id="3415850104095322575" at="34,0,38,0" concept="8" trace="doUpdate#(Lcom/intellij/openapi/actionSystem/AnActionEvent;Ljava/util/Map;)V" />
      <node id="3415850104095322575" at="20,0,25,0" concept="3" trace="Complete_Action#()V" />
      <node id="3415850104095322575" at="29,0,34,0" concept="8" trace="isApplicable#(Lcom/intellij/openapi/actionSystem/AnActionEvent;Ljava/util/Map;)Z" />
      <node id="3415850104095322575" at="55,0,61,0" concept="8" trace="doExecute#(Lcom/intellij/openapi/actionSystem/AnActionEvent;Ljava/util/Map;)V" />
      <node id="3415850104095322575" at="42,5,52,5" concept="1" />
      <node id="3415850104095322575" at="38,0,55,0" concept="8" trace="collectActionData#(Lcom/intellij/openapi/actionSystem/AnActionEvent;Ljava/util/Map;)Z" />
      <scope id="3415850104095322575" at="26,32,27,16" />
      <scope id="3415850104095322575" at="35,89,36,85" />
      <scope id="3415850104095322575" at="40,53,41,19" />
      <scope id="3415850104095322575" at="45,67,46,31" />
      <scope id="3415850104095322575" at="49,36,50,21" />
      <scope id="3415850104095322615" at="30,87,32,174">
        <var name="selection" id="5995193291385762090" />
      </scope>
      <scope id="3415850104095322575" at="20,28,23,40" />
      <scope id="3415850104095322575" at="56,96,59,53">
        <var name="selection" id="2145983575383685833" />
        <var name="selectionManager" id="2145983575383684876" />
      </scope>
      <scope id="3415850104095322575" at="25,0,29,0" />
      <scope id="3415850104095322575" at="34,0,38,0">
        <var name="_params" id="3415850104095322575" />
        <var name="event" id="3415850104095322575" />
      </scope>
      <scope id="3415850104095322575" at="20,0,25,0" />
      <scope id="3415850104095322575" at="29,0,34,0">
        <var name="_params" id="3415850104095322575" />
        <var name="event" id="3415850104095322575" />
      </scope>
      <scope id="3415850104095322575" at="55,0,61,0">
        <var name="_params" id="3415850104095322575" />
        <var name="event" id="3415850104095322575" />
      </scope>
      <scope id="3415850104095322575" at="43,5,51,7">
        <var name="editorComponent" id="3415850104095322575" />
      </scope>
      <scope id="3415850104095322575" at="39,95,53,16" />
      <scope id="3415850104095322575" at="38,0,55,0">
        <var name="_params" id="3415850104095322575" />
        <var name="event" id="3415850104095322575" />
      </scope>
      <unit id="3415850104095322575" at="17,0,62,0" name="jetbrains.mps.ide.editor.actions.Complete_Action" />
    </file>
  </root>
  <root nodeRef="r:9832fb5f-2578-4b58-8014-a5de79da988e(jetbrains.mps.ide.editor.actions)/3415850104095368610">
    <file name="CompleteSmart_Action.java">
      <node id="3415850104095368610" at="17,0,18,0" concept="13" trace="ICON" />
      <node id="3415850104095368610" at="19,33,20,38" concept="15" />
      <node id="3415850104095368610" at="20,38,21,35" concept="4" />
      <node id="3415850104095368610" at="21,35,22,40" concept="4" />
      <node id="3415850104095368610" at="25,32,26,16" concept="10" />
      <node id="5995193291385770602" at="29,87,30,135" concept="9" />
      <node id="5995193291385770612" at="30,135,31,174" concept="10" />
      <node id="3415850104095368610" at="34,89,35,85" concept="4" />
      <node id="3415850104095368610" at="39,53,40,19" concept="10" />
      <node id="3415850104095368610" at="42,5,43,90" concept="9" />
      <node id="3415850104095368610" at="44,67,45,31" concept="4" />
      <node id="3415850104095368610" at="46,7,47,75" concept="4" />
      <node id="3415850104095368610" at="48,36,49,21" concept="10" />
      <node id="3415850104095368610" at="51,5,52,16" concept="10" />
      <node id="2002825000524537846" at="55,96,56,158" concept="4" />
      <node id="3415850104095368610" at="38,95,41,5" concept="7" />
      <node id="3415850104095368610" at="43,90,46,7" concept="7" />
      <node id="3415850104095368610" at="47,75,50,7" concept="7" />
      <node id="3415850104095368610" at="24,0,28,0" concept="8" trace="isDumbAware#()Z" />
      <node id="3415850104095368610" at="33,0,37,0" concept="8" trace="doUpdate#(Lcom/intellij/openapi/actionSystem/AnActionEvent;Ljava/util/Map;)V" />
      <node id="3415850104095368610" at="54,0,58,0" concept="8" trace="doExecute#(Lcom/intellij/openapi/actionSystem/AnActionEvent;Ljava/util/Map;)V" />
      <node id="3415850104095368610" at="19,0,24,0" concept="3" trace="CompleteSmart_Action#()V" />
      <node id="3415850104095368610" at="28,0,33,0" concept="8" trace="isApplicable#(Lcom/intellij/openapi/actionSystem/AnActionEvent;Ljava/util/Map;)Z" />
      <node id="3415850104095368610" at="41,5,51,5" concept="1" />
      <node id="3415850104095368610" at="37,0,54,0" concept="8" trace="collectActionData#(Lcom/intellij/openapi/actionSystem/AnActionEvent;Ljava/util/Map;)Z" />
      <scope id="3415850104095368610" at="25,32,26,16" />
      <scope id="3415850104095368610" at="34,89,35,85" />
      <scope id="3415850104095368610" at="39,53,40,19" />
      <scope id="3415850104095368610" at="44,67,45,31" />
      <scope id="3415850104095368610" at="48,36,49,21" />
      <scope id="3415850104095368610" at="55,96,56,158" />
      <scope id="3415850104095368622" at="29,87,31,174">
        <var name="selection" id="5995193291385770603" />
      </scope>
      <scope id="3415850104095368610" at="19,33,22,40" />
      <scope id="3415850104095368610" at="24,0,28,0" />
      <scope id="3415850104095368610" at="33,0,37,0">
        <var name="_params" id="3415850104095368610" />
        <var name="event" id="3415850104095368610" />
      </scope>
      <scope id="3415850104095368610" at="54,0,58,0">
        <var name="_params" id="3415850104095368610" />
        <var name="event" id="3415850104095368610" />
      </scope>
      <scope id="3415850104095368610" at="19,0,24,0" />
      <scope id="3415850104095368610" at="28,0,33,0">
        <var name="_params" id="3415850104095368610" />
        <var name="event" id="3415850104095368610" />
      </scope>
      <scope id="3415850104095368610" at="42,5,50,7">
        <var name="editorComponent" id="3415850104095368610" />
      </scope>
      <scope id="3415850104095368610" at="38,95,52,16" />
      <scope id="3415850104095368610" at="37,0,54,0">
        <var name="_params" id="3415850104095368610" />
        <var name="event" id="3415850104095368610" />
      </scope>
      <unit id="3415850104095368610" at="16,0,59,0" name="jetbrains.mps.ide.editor.actions.CompleteSmart_Action" />
    </file>
  </root>
  <root nodeRef="r:9832fb5f-2578-4b58-8014-a5de79da988e(jetbrains.mps.ide.editor.actions)/3467203700125709751">
    <file name="AddLanguageImport_Action.java">
      <node id="3467203700125709751" at="21,0,22,0" concept="13" trace="ICON" />
      <node id="3467203700125709751" at="23,37,24,43" concept="15" />
      <node id="3467203700125709751" at="24,43,25,35" concept="4" />
      <node id="3467203700125709751" at="25,35,26,40" concept="4" />
      <node id="3467203700125709751" at="29,32,30,16" concept="10" />
      <node id="6308040072501489430" at="33,87,34,83" concept="11" />
      <node id="6395870068822000510" at="34,83,35,306" concept="10" />
      <node id="3467203700125709751" at="38,89,39,85" concept="4" />
      <node id="3467203700125709751" at="43,53,44,19" concept="10" />
      <node id="3467203700125709751" at="46,5,47,66" concept="9" />
      <node id="3467203700125709751" at="47,66,48,53" concept="4" />
      <node id="3467203700125709751" at="49,22,50,21" concept="10" />
      <node id="3467203700125709751" at="53,5,54,66" concept="9" />
      <node id="3467203700125709751" at="54,66,55,52" concept="4" />
      <node id="3467203700125709751" at="56,22,57,21" concept="10" />
      <node id="3467203700125709751" at="60,5,61,64" concept="9" />
      <node id="3467203700125709751" at="61,64,62,51" concept="4" />
      <node id="3467203700125709751" at="63,5,64,16" concept="10" />
      <node id="6308040072501323086" at="67,96,68,149" concept="9" />
      <node id="6308040072501303539" at="69,71,70,83" concept="4" />
      <node id="6308040072501325753" at="71,12,72,98" concept="4" />
      <node id="6308040072501325340" at="71,10,73,5" concept="1" />
      <node id="3467203700125709751" at="42,95,45,5" concept="7" />
      <node id="3467203700125709751" at="48,53,51,7" concept="7" />
      <node id="3467203700125709751" at="55,52,58,7" concept="7" />
      <node id="3467203700125709751" at="28,0,32,0" concept="8" trace="isDumbAware#()Z" />
      <node id="3467203700125709751" at="37,0,41,0" concept="8" trace="doUpdate#(Lcom/intellij/openapi/actionSystem/AnActionEvent;Ljava/util/Map;)V" />
      <node id="3467203700125709751" at="59,5,63,5" concept="1" />
      <node id="3467203700125709751" at="23,0,28,0" concept="3" trace="AddLanguageImport_Action#()V" />
      <node id="3467203700125709751" at="32,0,37,0" concept="8" trace="isApplicable#(Lcom/intellij/openapi/actionSystem/AnActionEvent;Ljava/util/Map;)Z" />
      <node id="6308040072501323775" at="68,149,73,5" concept="7" />
      <node id="3467203700125709751" at="45,5,52,5" concept="1" />
      <node id="3467203700125709751" at="52,5,59,5" concept="1" />
      <node id="3467203700125709751" at="66,0,75,0" concept="8" trace="doExecute#(Lcom/intellij/openapi/actionSystem/AnActionEvent;Ljava/util/Map;)V" />
      <node id="3467203700125709751" at="41,0,66,0" concept="8" trace="collectActionData#(Lcom/intellij/openapi/actionSystem/AnActionEvent;Ljava/util/Map;)Z" />
      <scope id="3467203700125709751" at="29,32,30,16" />
      <scope id="3467203700125709751" at="38,89,39,85" />
      <scope id="3467203700125709751" at="43,53,44,19" />
      <scope id="3467203700125709751" at="49,22,50,21" />
      <scope id="3467203700125709751" at="56,22,57,21" />
      <scope id="6308040072501323777" at="69,71,70,83" />
      <scope id="6308040072501325341" at="71,12,72,98" />
      <scope id="6395870068821999960" at="33,87,35,306" />
      <scope id="3467203700125709751" at="60,5,62,51">
        <var name="p" id="3467203700125709751" />
      </scope>
      <scope id="3467203700125709751" at="23,37,26,40" />
      <scope id="3467203700125709751" at="28,0,32,0" />
      <scope id="3467203700125709751" at="37,0,41,0">
        <var name="_params" id="3467203700125709751" />
        <var name="event" id="3467203700125709751" />
      </scope>
      <scope id="3467203700125709751" at="23,0,28,0" />
      <scope id="3467203700125709751" at="32,0,37,0">
        <var name="_params" id="3467203700125709751" />
        <var name="event" id="3467203700125709751" />
      </scope>
      <scope id="3467203700125709751" at="46,5,51,7">
        <var name="p" id="3467203700125709751" />
      </scope>
      <scope id="3467203700125709751" at="53,5,58,7">
        <var name="p" id="3467203700125709751" />
      </scope>
      <scope id="3467203700125709751" at="67,96,73,5">
        <var name="helper" id="6308040072501323087" />
      </scope>
      <scope id="3467203700125709751" at="66,0,75,0">
        <var name="_params" id="3467203700125709751" />
        <var name="event" id="3467203700125709751" />
      </scope>
      <scope id="3467203700125709751" at="42,95,64,16" />
      <scope id="3467203700125709751" at="41,0,66,0">
        <var name="_params" id="3467203700125709751" />
        <var name="event" id="3467203700125709751" />
      </scope>
      <unit id="3467203700125709751" at="20,0,76,0" name="jetbrains.mps.ide.editor.actions.AddLanguageImport_Action" />
    </file>
  </root>
  <root nodeRef="r:9832fb5f-2578-4b58-8014-a5de79da988e(jetbrains.mps.ide.editor.actions)/3467203700125709779">
    <file name="AddModelImport_Action.java">
      <node id="3467203700125709779" at="18,0,19,0" concept="13" trace="ICON" />
      <node id="3467203700125709779" at="20,34,21,40" concept="15" />
      <node id="3467203700125709779" at="21,40,22,35" concept="4" />
      <node id="3467203700125709779" at="22,35,23,41" concept="4" />
      <node id="3467203700125709779" at="26,32,27,16" concept="10" />
      <node id="3467203700125709779" at="31,53,32,19" concept="10" />
      <node id="3467203700125709779" at="34,5,35,66" concept="9" />
      <node id="3467203700125709779" at="35,66,36,53" concept="4" />
      <node id="3467203700125709779" at="37,22,38,21" concept="10" />
      <node id="3467203700125709779" at="41,5,42,64" concept="9" />
      <node id="3467203700125709779" at="42,64,43,51" concept="4" />
      <node id="3467203700125709779" at="44,22,45,21" concept="10" />
      <node id="3467203700125709779" at="47,61,48,21" concept="10" />
      <node id="3467203700125709779" at="50,5,51,16" concept="10" />
      <node id="5727502935761636077" at="54,96,55,180" concept="4" />
      <node id="3467203700125709779" at="30,95,33,5" concept="7" />
      <node id="3467203700125709779" at="36,53,39,7" concept="7" />
      <node id="3467203700125709779" at="43,51,46,7" concept="7" />
      <node id="3467203700125709779" at="46,7,49,7" concept="7" />
      <node id="3467203700125709779" at="25,0,29,0" concept="8" trace="isDumbAware#()Z" />
      <node id="3467203700125709779" at="53,0,57,0" concept="8" trace="doExecute#(Lcom/intellij/openapi/actionSystem/AnActionEvent;Ljava/util/Map;)V" />
      <node id="3467203700125709779" at="20,0,25,0" concept="3" trace="AddModelImport_Action#()V" />
      <node id="3467203700125709779" at="33,5,40,5" concept="1" />
      <node id="3467203700125709779" at="40,5,50,5" concept="1" />
      <node id="3467203700125709779" at="29,0,53,0" concept="8" trace="collectActionData#(Lcom/intellij/openapi/actionSystem/AnActionEvent;Ljava/util/Map;)Z" />
      <scope id="3467203700125709779" at="26,32,27,16" />
      <scope id="3467203700125709779" at="31,53,32,19" />
      <scope id="3467203700125709779" at="37,22,38,21" />
      <scope id="3467203700125709779" at="44,22,45,21" />
      <scope id="3467203700125709779" at="47,61,48,21" />
      <scope id="3467203700125709779" at="54,96,55,180" />
      <scope id="3467203700125709779" at="20,34,23,41" />
      <scope id="3467203700125709779" at="25,0,29,0" />
      <scope id="3467203700125709779" at="53,0,57,0">
        <var name="_params" id="3467203700125709779" />
        <var name="event" id="3467203700125709779" />
      </scope>
      <scope id="3467203700125709779" at="20,0,25,0" />
      <scope id="3467203700125709779" at="34,5,39,7">
        <var name="p" id="3467203700125709779" />
      </scope>
      <scope id="3467203700125709779" at="41,5,49,7">
        <var name="p" id="3467203700125709779" />
      </scope>
      <scope id="3467203700125709779" at="30,95,51,16" />
      <scope id="3467203700125709779" at="29,0,53,0">
        <var name="_params" id="3467203700125709779" />
        <var name="event" id="3467203700125709779" />
      </scope>
      <unit id="3467203700125709779" at="17,0,58,0" name="jetbrains.mps.ide.editor.actions.AddModelImport_Action" />
    </file>
  </root>
  <root nodeRef="r:9832fb5f-2578-4b58-8014-a5de79da988e(jetbrains.mps.ide.editor.actions)/3467203700125709807">
    <file name="AddModelImportByRoot_Action.java">
      <node id="3467203700125709807" at="36,0,37,0" concept="13" trace="ICON" />
      <node id="3467203700125709807" at="38,40,39,48" concept="15" />
      <node id="3467203700125709807" at="39,48,40,35" concept="4" />
      <node id="3467203700125709807" at="40,35,41,41" concept="4" />
      <node id="3467203700125709807" at="44,32,45,17" concept="10" />
      <node id="3467203700125709807" at="49,53,50,19" concept="10" />
      <node id="3467203700125709807" at="52,5,53,66" concept="9" />
      <node id="3467203700125709807" at="53,66,54,53" concept="4" />
      <node id="3467203700125709807" at="55,22,56,21" concept="10" />
      <node id="3467203700125709807" at="59,5,60,64" concept="9" />
      <node id="3467203700125709807" at="60,64,61,51" concept="4" />
      <node id="3467203700125709807" at="62,22,63,21" concept="10" />
      <node id="3467203700125709807" at="65,61,66,21" concept="10" />
      <node id="3467203700125709807" at="69,5,70,54" concept="9" />
      <node id="3467203700125709807" at="70,54,71,50" concept="4" />
      <node id="3467203700125709807" at="73,5,74,90" concept="9" />
      <node id="3467203700125709807" at="75,67,76,31" concept="4" />
      <node id="3467203700125709807" at="77,7,78,75" concept="4" />
      <node id="3467203700125709807" at="80,5,81,72" concept="9" />
      <node id="3467203700125709807" at="81,72,82,59" concept="4" />
      <node id="3467203700125709807" at="83,5,84,16" concept="10" />
      <node id="3467203700125709859" at="87,96,88,72" concept="9" />
      <node id="1875480895988578512" at="88,72,89,0" concept="12" />
      <node id="3467203700125709863" at="89,0,90,93" concept="9" />
      <node id="8826788828227257454" at="90,93,91,80" concept="9" />
      <node id="5376137533636552364" at="91,80,92,29" concept="9" />
      <node id="5376137533636558108" at="93,90,94,129" concept="4" />
      <node id="2709345316859243917" at="94,129,95,263" concept="4" />
      <node id="2709345316859228200" at="95,263,96,80" concept="4" />
      <node id="1875480895988507139" at="96,80,97,151" concept="9" />
      <node id="1875480895988533765" at="98,55,99,79" concept="9" />
      <node id="1875480895988567868" at="100,45,101,38" concept="4" />
      <node id="1875480895989167151" at="104,45,105,88" concept="9" />
      <node id="1875480895989193717" at="105,88,106,60" concept="9" />
      <node id="1875480895989193667" at="107,64,108,43" concept="4" />
      <node id="1875480895988879120" at="110,7,111,0" concept="12" />
      <node id="8826788828227257399" at="112,45,113,0" concept="12" />
      <node id="8826788828227257489" at="114,39,115,65" concept="4" />
      <node id="8826788828227257558" at="116,55,117,218" concept="4" />
      <node id="8826788828227243068" at="119,7,120,0" concept="12" />
      <node id="4958753532934746765" at="123,41,124,79" concept="9" />
      <node id="4958753532934746776" at="125,40,126,17" concept="10" />
      <node id="4958753532934746782" at="127,9,128,45" concept="9" />
      <node id="4958753532934746788" at="129,39,130,64" concept="4" />
      <node id="4958753532934746800" at="131,134,132,257" concept="4" />
      <node id="4958753532934746815" at="132,257,133,60" concept="4" />
      <node id="4958753532934746822" at="135,37,136,17" concept="10" />
      <node id="492314440885338738" at="137,9,138,206" concept="4" />
      <node id="4958753532934746826" at="138,206,139,43" concept="4" />
      <node id="4958753532934746830" at="139,43,140,102" concept="9" />
      <node id="4958753532934746841" at="141,66,142,156" concept="4" />
      <node id="1875480895989095458" at="147,76,148,94" concept="9" />
      <node id="3467203700125709829" at="149,45,150,29" concept="10" />
      <node id="3467203700125709844" at="151,5,152,16" concept="10" />
      <node id="8826788828227257387" at="155,90,156,18" concept="10" />
      <node id="3467203700125709811" at="157,5,158,120" concept="9" />
      <node id="1875480895989145631" at="159,116,160,45" concept="10" />
      <node id="1875480895989074680" at="161,5,162,16" concept="10" />
      <node id="5092236983269113961" at="165,36,166,75" concept="10" />
      <node id="5092236983269113961" at="167,5,168,17" concept="10" />
      <node id="1875480895988524592" at="171,36,172,43" concept="10" />
      <node id="1875480895988524592" at="173,5,174,17" concept="10" />
      <node id="1875480895989193719" at="177,36,178,49" concept="10" />
      <node id="1875480895989193719" at="179,5,180,16" concept="10" />
      <node id="1875480895988610370" at="182,52,183,44" concept="10" />
      <node id="6726690416034419025" at="186,36,187,46" concept="10" />
      <node id="6726690416034419025" at="188,5,189,17" concept="10" />
      <node id="3467203700125709807" at="48,95,51,5" concept="7" />
      <node id="3467203700125709807" at="54,53,57,7" concept="7" />
      <node id="3467203700125709807" at="61,51,64,7" concept="7" />
      <node id="3467203700125709807" at="64,7,67,7" concept="7" />
      <node id="3467203700125709807" at="74,90,77,7" concept="7" />
      <node id="1875480895988538954" at="99,79,102,9" concept="7" />
      <node id="1875480895989191066" at="106,60,109,9" concept="7" />
      <node id="4958753532934746774" at="124,79,127,9" concept="7" />
      <node id="4958753532934746820" at="134,9,137,9" concept="7" />
      <node id="4958753532934746839" at="140,102,143,9" concept="7" />
      <node id="3467203700125709827" at="148,94,151,5" concept="7" />
      <node id="8826788828227256777" at="154,76,157,5" concept="7" />
      <node id="3467203700125709819" at="158,120,161,5" concept="7" />
      <node id="5092236983269113961" at="164,74,167,5" concept="7" />
      <node id="1875480895988524592" at="170,87,173,5" concept="7" />
      <node id="1875480895989193719" at="176,84,179,5" concept="7" />
      <node id="1875480895988610370" at="182,0,185,0" concept="14" trace="isEmptyString#(Ljava/lang/String;)Z" />
      <node id="6726690416034419025" at="185,80,188,5" concept="7" />
      <node id="3467203700125709807" at="43,0,47,0" concept="8" trace="isDumbAware#()Z" />
      <node id="3467203700125709807" at="68,5,72,5" concept="1" />
      <node id="3467203700125709807" at="79,5,83,5" concept="1" />
      <node id="3467203700125709807" at="38,0,43,0" concept="3" trace="AddModelImportByRoot_Action#()V" />
      <node id="8826788828227257464" at="113,0,118,9" concept="7" />
      <node id="1875480895988511831" at="97,151,103,7" concept="7" />
      <node id="4958753532934746786" at="128,45,134,9" concept="7" />
      <node id="5092236983269113961" at="164,0,170,0" concept="14" trace="check_a68f4j_a1a4a5a0#(Ljava/lang/String;)Z" />
      <node id="1875480895988524592" at="170,0,176,0" concept="14" trace="check_a68f4j_a4a5a0#(Ljetbrains/mps/nodeEditor/cellMenu/NodeSubstituteChooser;)Z" />
      <node id="1875480895989193719" at="176,0,182,0" concept="14" trace="check_a68f4j_a0b0f0f0a#(Ljetbrains/mps/nodeEditor/cells/EditorCell_Label;)Ljava/lang/String;" />
      <node id="6726690416034419025" at="185,0,191,0" concept="14" trace="check_a68f4j_a1a0#(Ljetbrains/mps/nodeEditor/cells/EditorCell_Label;)Z" />
      <node id="3467203700125709807" at="51,5,58,5" concept="1" />
      <node id="3467203700125709807" at="72,5,79,5" concept="1" />
      <node id="1875480895988595334" at="103,7,110,7" concept="7" />
      <node id="3467203700125709808" at="147,0,154,0" concept="8" trace="getErrorCell#(Ljava/util/Map;)Ljetbrains/mps/nodeEditor/cells/EditorCell_Label;" />
      <node id="1875480895988885311" at="111,0,119,7" concept="7" />
      <node id="3467203700125709807" at="58,5,68,5" concept="1" />
      <node id="1875480895989041243" at="154,0,164,0" concept="8" trace="getCellLabel#(Ljava/util/Map;)Ljetbrains/mps/nodeEditor/cells/EditorCell_Label;" />
      <node id="4958753532934746761" at="123,0,145,0" concept="8" trace="call#(Ljava/lang/String;)V" />
      <node id="5727502935761748091" at="121,5,145,7" concept="4" />
      <node id="252055751646844706" at="92,29,121,5" concept="7" />
      <node id="3467203700125709807" at="47,0,86,0" concept="8" trace="collectActionData#(Lcom/intellij/openapi/actionSystem/AnActionEvent;Ljava/util/Map;)Z" />
      <node id="3467203700125709807" at="86,0,147,0" concept="8" trace="doExecute#(Lcom/intellij/openapi/actionSystem/AnActionEvent;Ljava/util/Map;)V" />
      <scope id="3467203700125709807" at="44,32,45,17" />
      <scope id="3467203700125709807" at="49,53,50,19" />
      <scope id="3467203700125709807" at="55,22,56,21" />
      <scope id="3467203700125709807" at="62,22,63,21" />
      <scope id="3467203700125709807" at="65,61,66,21" />
      <scope id="3467203700125709807" at="75,67,76,31" />
      <scope id="1875480895988538957" at="100,45,101,38" />
      <scope id="1875480895989191069" at="107,64,108,43" />
      <scope id="8826788828227257465" at="114,39,115,65" />
      <scope id="8826788828227257536" at="116,55,117,218" />
      <scope id="4958753532934746775" at="125,40,126,17" />
      <scope id="4958753532934746787" at="129,39,130,64" />
      <scope id="4958753532934746821" at="135,37,136,17" />
      <scope id="4958753532934746840" at="141,66,142,156" />
      <scope id="3467203700125709828" at="149,45,150,29" />
      <scope id="8826788828227256778" at="155,90,156,18" />
      <scope id="3467203700125709820" at="159,116,160,45" />
      <scope id="5092236983269113961" at="165,36,166,75" />
      <scope id="1875480895988524592" at="171,36,172,43" />
      <scope id="1875480895989193719" at="177,36,178,49" />
      <scope id="1875480895988610370" at="182,52,183,44" />
      <scope id="6726690416034419025" at="186,36,187,46" />
      <scope id="3467203700125709807" at="69,5,71,50">
        <var name="p" id="3467203700125709807" />
      </scope>
      <scope id="3467203700125709807" at="80,5,82,59">
        <var name="p" id="3467203700125709807" />
      </scope>
      <scope id="4958753532934746799" at="131,134,133,60" />
      <scope id="3467203700125709807" at="38,40,41,41" />
      <scope id="1875480895988610370" at="182,0,185,0">
        <var name="str" id="1875480895988610370" />
      </scope>
      <scope id="3467203700125709807" at="43,0,47,0" />
      <scope id="1875480895988511834" at="98,55,102,9">
        <var name="pattern" id="1875480895988533766" />
      </scope>
      <scope id="5092236983269113961" at="164,74,168,17" />
      <scope id="1875480895988524592" at="170,87,174,17" />
      <scope id="1875480895989193719" at="176,84,180,16" />
      <scope id="6726690416034419025" at="185,80,189,17" />
      <scope id="3467203700125709807" at="38,0,43,0" />
      <scope id="3467203700125709807" at="52,5,57,7">
        <var name="p" id="3467203700125709807" />
      </scope>
      <scope id="3467203700125709807" at="73,5,78,75">
        <var name="editorComponent" id="3467203700125709807" />
      </scope>
      <scope id="1875480895988595337" at="104,45,109,9">
        <var name="label" id="1875480895989167152" />
        <var name="selectedText" id="1875480895989193718" />
      </scope>
      <scope id="3467203700125709810" at="147,76,152,16">
        <var name="editorCellLabel" id="1875480895989095459" />
      </scope>
      <scope id="1875480895988885314" at="112,45,118,9" />
      <scope id="5092236983269113961" at="164,0,170,0">
        <var name="checkedDotOperand" id="5092236983269113961" />
      </scope>
      <scope id="1875480895988524592" at="170,0,176,0">
        <var name="checkedDotOperand" id="1875480895988524592" />
      </scope>
      <scope id="1875480895989193719" at="176,0,182,0">
        <var name="checkedDotOperand" id="1875480895989193719" />
      </scope>
      <scope id="6726690416034419025" at="185,0,191,0">
        <var name="checkedDotOperand" id="6726690416034419025" />
      </scope>
      <scope id="3467203700125709808" at="147,0,154,0">
        <var name="_params" id="3467203700125709808" />
      </scope>
      <scope id="3467203700125709807" at="59,5,67,7">
        <var name="p" id="3467203700125709807" />
      </scope>
      <scope id="1875480895989041228" at="154,76,162,16">
        <var name="selectedCell" id="3467203700125709812" />
      </scope>
      <scope id="1875480895989041243" at="154,0,164,0">
        <var name="_params" id="1875480895989041243" />
      </scope>
      <scope id="4958753532934746764" at="123,41,143,9">
        <var name="matchingActions" id="4958753532934746831" />
        <var name="substituteInfo" id="4958753532934746783" />
        <var name="textToMatch" id="4958753532934746766" />
      </scope>
      <scope id="4958753532934746761" at="123,0,145,0">
        <var name="rootName" id="4958753532934746761" />
      </scope>
      <scope id="252055751646844708" at="93,90,120,0">
        <var name="nodeSubstituteChooser" id="1875480895988507140" />
      </scope>
      <scope id="3467203700125709807" at="48,95,84,16" />
      <scope id="3467203700125709807" at="47,0,86,0">
        <var name="_params" id="3467203700125709807" />
        <var name="event" id="3467203700125709807" />
      </scope>
      <scope id="3467203700125709807" at="87,96,145,7">
        <var name="contextNode" id="5376137533636552367" />
        <var name="errorLabel" id="3467203700125709864" />
        <var name="initialText" id="3467203700125709860" />
        <var name="unresolvedReference" id="8826788828227257455" />
      </scope>
      <scope id="3467203700125709807" at="86,0,147,0">
        <var name="_params" id="3467203700125709807" />
        <var name="event" id="3467203700125709807" />
      </scope>
      <unit id="4958753532934746761" at="122,252,145,5" name="jetbrains.mps.ide.editor.actions.AddModelImportByRoot_Action$1" />
      <unit id="3467203700125709807" at="35,0,192,0" name="jetbrains.mps.ide.editor.actions.AddModelImportByRoot_Action" />
    </file>
  </root>
  <root nodeRef="r:9832fb5f-2578-4b58-8014-a5de79da988e(jetbrains.mps.ide.editor.actions)/3717301156197720495">
    <file name="InsertPlaceholder_Action.java">
      <node id="3717301156197720495" at="17,0,18,0" concept="13" trace="ICON" />
      <node id="3717301156197720495" at="19,37,20,42" concept="15" />
      <node id="3717301156197720495" at="20,42,21,35" concept="4" />
      <node id="3717301156197720495" at="21,35,22,41" concept="4" />
      <node id="3717301156197720495" at="25,32,26,16" concept="10" />
      <node id="3717301156197720608" at="29,87,30,483" concept="10" />
      <node id="3717301156197720495" at="33,89,34,85" concept="4" />
      <node id="3717301156197720495" at="38,53,39,19" concept="10" />
      <node id="3717301156197720495" at="41,5,42,90" concept="9" />
      <node id="3717301156197720495" at="43,67,44,31" concept="4" />
      <node id="3717301156197720495" at="45,7,46,75" concept="4" />
      <node id="3717301156197720495" at="47,36,48,21" concept="10" />
      <node id="3717301156197720495" at="50,5,51,16" concept="10" />
      <node id="7354143240104484707" at="55,95,56,13" concept="10" />
      <node id="926916431353333845" at="57,5,58,0" concept="12" />
      <node id="7354143240104484630" at="58,0,59,141" concept="9" />
      <node id="7354143240104484660" at="60,66,61,70" concept="4" />
      <node id="7354143240104484733" at="62,12,63,64" concept="4" />
      <node id="926916431353349532" at="62,10,64,5" concept="1" />
      <node id="3717301156197720495" at="37,95,40,5" concept="7" />
      <node id="3717301156197720495" at="42,90,45,7" concept="7" />
      <node id="3717301156197720495" at="46,75,49,7" concept="7" />
      <node id="7354143240104484705" at="54,96,57,5" concept="7" />
      <node id="3717301156197720495" at="24,0,28,0" concept="8" trace="isDumbAware#()Z" />
      <node id="3717301156197720495" at="28,0,32,0" concept="8" trace="isApplicable#(Lcom/intellij/openapi/actionSystem/AnActionEvent;Ljava/util/Map;)Z" />
      <node id="3717301156197720495" at="32,0,36,0" concept="8" trace="doUpdate#(Lcom/intellij/openapi/actionSystem/AnActionEvent;Ljava/util/Map;)V" />
      <node id="3717301156197720495" at="19,0,24,0" concept="3" trace="InsertPlaceholder_Action#()V" />
      <node id="926916431353345685" at="59,141,64,5" concept="7" />
      <node id="3717301156197720495" at="40,5,50,5" concept="1" />
      <node id="3717301156197720495" at="53,0,66,0" concept="8" trace="doExecute#(Lcom/intellij/openapi/actionSystem/AnActionEvent;Ljava/util/Map;)V" />
      <node id="3717301156197720495" at="36,0,53,0" concept="8" trace="collectActionData#(Lcom/intellij/openapi/actionSystem/AnActionEvent;Ljava/util/Map;)Z" />
      <scope id="3717301156197720495" at="25,32,26,16" />
      <scope id="3717301156197720607" at="29,87,30,483" />
      <scope id="3717301156197720495" at="33,89,34,85" />
      <scope id="3717301156197720495" at="38,53,39,19" />
      <scope id="3717301156197720495" at="43,67,44,31" />
      <scope id="3717301156197720495" at="47,36,48,21" />
      <scope id="7354143240104484706" at="55,95,56,13" />
      <scope id="926916431353345687" at="60,66,61,70" />
      <scope id="926916431353349533" at="62,12,63,64" />
      <scope id="3717301156197720495" at="19,37,22,41" />
      <scope id="3717301156197720495" at="24,0,28,0" />
      <scope id="3717301156197720495" at="28,0,32,0">
        <var name="_params" id="3717301156197720495" />
        <var name="event" id="3717301156197720495" />
      </scope>
      <scope id="3717301156197720495" at="32,0,36,0">
        <var name="_params" id="3717301156197720495" />
        <var name="event" id="3717301156197720495" />
      </scope>
      <scope id="3717301156197720495" at="19,0,24,0" />
      <scope id="3717301156197720495" at="41,5,49,7">
        <var name="editorComponent" id="3717301156197720495" />
      </scope>
      <scope id="3717301156197720495" at="54,96,64,5">
        <var name="editorCell" id="7354143240104484631" />
      </scope>
      <scope id="3717301156197720495" at="53,0,66,0">
        <var name="_params" id="3717301156197720495" />
        <var name="event" id="3717301156197720495" />
      </scope>
      <scope id="3717301156197720495" at="37,95,51,16" />
      <scope id="3717301156197720495" at="36,0,53,0">
        <var name="_params" id="3717301156197720495" />
        <var name="event" id="3717301156197720495" />
      </scope>
      <unit id="3717301156197720495" at="16,0,67,0" name="jetbrains.mps.ide.editor.actions.InsertPlaceholder_Action" />
    </file>
  </root>
  <root nodeRef="r:9832fb5f-2578-4b58-8014-a5de79da988e(jetbrains.mps.ide.editor.actions)/3767536026885379902">
    <file name="PushEditorHints_Action.java">
      <node id="3767536026885379902" at="27,0,28,0" concept="13" trace="ICON" />
      <node id="3767536026885379902" at="29,35,30,41" concept="15" />
      <node id="3767536026885379902" at="30,41,31,35" concept="4" />
      <node id="3767536026885379902" at="31,35,32,40" concept="4" />
      <node id="3767536026885379902" at="35,32,36,16" concept="10" />
      <node id="6841576934020190691" at="39,87,40,16" concept="10" />
      <node id="3767536026885379902" at="43,89,44,85" concept="4" />
      <node id="3767536026885379902" at="48,53,49,19" concept="10" />
      <node id="3767536026885379902" at="51,5,52,56" concept="9" />
      <node id="3767536026885379902" at="52,56,53,53" concept="4" />
      <node id="3767536026885379902" at="54,22,55,21" concept="10" />
      <node id="3767536026885379902" at="58,5,59,66" concept="9" />
      <node id="3767536026885379902" at="59,66,60,56" concept="4" />
      <node id="3767536026885379902" at="61,22,62,21" concept="10" />
      <node id="3767536026885379902" at="65,5,66,90" concept="9" />
      <node id="3767536026885379902" at="67,67,68,31" concept="4" />
      <node id="3767536026885379902" at="69,7,70,75" concept="4" />
      <node id="3767536026885379902" at="71,36,72,21" concept="10" />
      <node id="3767536026885379902" at="74,5,75,16" concept="10" />
      <node id="6345921507963216016" at="78,96,79,177" concept="9" />
      <node id="2481765626558118495" at="81,25,82,147" concept="9" />
      <node id="6345921507963318372" at="82,147,83,168" concept="4" />
      <node id="3247921589246839805" at="83,168,84,101" concept="9" />
      <node id="3247921589246647458" at="84,101,85,193" concept="9" />
      <node id="7090432889849192992" at="85,193,86,22" concept="4" />
      <node id="3767536026885379902" at="47,95,50,5" concept="7" />
      <node id="3767536026885379902" at="53,53,56,7" concept="7" />
      <node id="3767536026885379902" at="60,56,63,7" concept="7" />
      <node id="3767536026885379902" at="66,90,69,7" concept="7" />
      <node id="3767536026885379902" at="70,75,73,7" concept="7" />
      <node id="3767536026885379902" at="34,0,38,0" concept="8" trace="isDumbAware#()Z" />
      <node id="3767536026885379902" at="38,0,42,0" concept="8" trace="isApplicable#(Lcom/intellij/openapi/actionSystem/AnActionEvent;Ljava/util/Map;)Z" />
      <node id="3767536026885379902" at="42,0,46,0" concept="8" trace="doUpdate#(Lcom/intellij/openapi/actionSystem/AnActionEvent;Ljava/util/Map;)V" />
      <node id="3767536026885379902" at="29,0,34,0" concept="3" trace="PushEditorHints_Action#()V" />
      <node id="3767536026885379902" at="50,5,57,5" concept="1" />
      <node id="3767536026885379902" at="57,5,64,5" concept="1" />
      <node id="1653504613654028426" at="81,0,88,0" concept="8" trace="run#()V" />
      <node id="1092784201483590146" at="79,177,88,7" concept="4" />
      <node id="3767536026885379902" at="64,5,74,5" concept="1" />
      <node id="3767536026885379902" at="77,0,90,0" concept="8" trace="doExecute#(Lcom/intellij/openapi/actionSystem/AnActionEvent;Ljava/util/Map;)V" />
      <node id="3767536026885379902" at="46,0,77,0" concept="8" trace="collectActionData#(Lcom/intellij/openapi/actionSystem/AnActionEvent;Ljava/util/Map;)Z" />
      <scope id="3767536026885379902" at="35,32,36,16" />
      <scope id="6841576934019582614" at="39,87,40,16" />
      <scope id="3767536026885379902" at="43,89,44,85" />
      <scope id="3767536026885379902" at="48,53,49,19" />
      <scope id="3767536026885379902" at="54,22,55,21" />
      <scope id="3767536026885379902" at="61,22,62,21" />
      <scope id="3767536026885379902" at="67,67,68,31" />
      <scope id="3767536026885379902" at="71,36,72,21" />
      <scope id="3767536026885379902" at="29,35,32,40" />
      <scope id="3767536026885379902" at="34,0,38,0" />
      <scope id="3767536026885379902" at="38,0,42,0">
        <var name="_params" id="3767536026885379902" />
        <var name="event" id="3767536026885379902" />
      </scope>
      <scope id="3767536026885379902" at="42,0,46,0">
        <var name="_params" id="3767536026885379902" />
        <var name="event" id="3767536026885379902" />
      </scope>
      <scope id="3767536026885379902" at="29,0,34,0" />
      <scope id="3767536026885379902" at="51,5,56,7">
        <var name="p" id="3767536026885379902" />
      </scope>
      <scope id="3767536026885379902" at="58,5,63,7">
        <var name="p" id="3767536026885379902" />
      </scope>
      <scope id="1653504613654028428" at="81,25,86,22">
        <var name="dialog" id="3247921589246647459" />
        <var name="initialEditorHints" id="2481765626558118496" />
        <var name="page" id="3247921589246839806" />
      </scope>
      <scope id="1653504613654028426" at="81,0,88,0" />
      <scope id="3767536026885379902" at="65,5,73,7">
        <var name="editorComponent" id="3767536026885379902" />
      </scope>
      <scope id="3767536026885379902" at="78,96,88,7">
        <var name="settings" id="6345921507963216017" />
      </scope>
      <scope id="3767536026885379902" at="77,0,90,0">
        <var name="_params" id="3767536026885379902" />
        <var name="event" id="3767536026885379902" />
      </scope>
      <scope id="3767536026885379902" at="47,95,75,16" />
      <scope id="3767536026885379902" at="46,0,77,0">
        <var name="_params" id="3767536026885379902" />
        <var name="event" id="3767536026885379902" />
      </scope>
      <unit id="1653504613654028426" at="80,56,88,5" name="jetbrains.mps.ide.editor.actions.PushEditorHints_Action$1" />
      <unit id="3767536026885379902" at="26,0,91,0" name="jetbrains.mps.ide.editor.actions.PushEditorHints_Action" />
    </file>
  </root>
  <root nodeRef="r:9832fb5f-2578-4b58-8014-a5de79da988e(jetbrains.mps.ide.editor.actions)/3774693388238498747">
    <file name="DeleteLine_Action.java">
      <node id="3774693388238498747" at="34,0,35,0" concept="13" trace="ICON" />
      <node id="3774693388238498747" at="36,30,37,35" concept="15" />
      <node id="3774693388238498747" at="37,35,38,35" concept="4" />
      <node id="3774693388238498747" at="38,35,39,41" concept="4" />
      <node id="3774693388238498747" at="42,32,43,16" concept="10" />
      <node id="4122848433162986862" at="46,87,47,252" concept="10" />
      <node id="3774693388238498747" at="50,89,51,85" concept="4" />
      <node id="3774693388238498747" at="55,53,56,19" concept="10" />
      <node id="3774693388238498747" at="58,5,59,90" concept="9" />
      <node id="3774693388238498747" at="60,67,61,31" concept="4" />
      <node id="3774693388238498747" at="62,7,63,75" concept="4" />
      <node id="3774693388238498747" at="64,36,65,21" concept="10" />
      <node id="3774693388238498747" at="68,5,69,66" concept="9" />
      <node id="3774693388238498747" at="69,66,70,57" concept="4" />
      <node id="3774693388238498747" at="71,22,72,21" concept="10" />
      <node id="3774693388238498747" at="74,5,75,16" concept="10" />
      <node id="7387027464701461777" at="78,96,79,79" concept="4" />
      <node id="3774693388238498754" at="80,106,81,128" concept="9" />
      <node id="3774693388238498762" at="81,128,82,114" concept="9" />
      <node id="3774693388238498769" at="82,114,83,70" concept="4" />
      <node id="3774693388238498779" at="84,65,85,105" concept="9" />
      <node id="3774693388238498787" at="86,76,87,17" concept="10" />
      <node id="3774693388238498802" at="90,59,91,99" concept="4" />
      <node id="3774693388238498814" at="95,5,96,88" concept="9" />
      <node id="3774693388238498820" at="96,88,97,55" concept="9" />
      <node id="3774693388238498826" at="97,55,98,35" concept="9" />
      <node id="3774693388238498835" at="100,40,101,14" concept="2" />
      <node id="3774693388238498841" at="102,7,103,62" concept="9" />
      <node id="3774693388238498854" at="104,48,105,47" concept="9" />
      <node id="3774693388238498862" at="106,404,107,52" concept="9" />
      <node id="4122848433163121773" at="108,142,109,19" concept="10" />
      <node id="5247353589123667168" at="110,11,111,78" concept="4" />
      <node id="3774693388238498923" at="112,64,113,93" concept="4" />
      <node id="7272288387891904949" at="114,18,115,116" concept="4" />
      <node id="3774693388238498933" at="116,11,117,16" concept="2" />
      <node id="4122848433163122230" at="121,145,122,19" concept="10" />
      <node id="3774693388238498953" at="123,11,124,78" concept="4" />
      <node id="3774693388238498960" at="124,78,125,91" concept="4" />
      <node id="3774693388238498967" at="125,91,126,16" concept="2" />
      <node id="3774693388238498971" at="128,7,129,36" concept="4" />
      <node id="3774693388238498981" at="132,86,133,49" concept="4" />
      <node id="3774693388238498999" at="136,31,137,108" concept="4" />
      <node id="3774693388238499006" at="137,108,138,26" concept="4" />
      <node id="7272288387891972762" at="114,16,116,11" concept="1" />
      <node id="3774693388238498747" at="54,95,57,5" concept="7" />
      <node id="3774693388238498747" at="59,90,62,7" concept="7" />
      <node id="3774693388238498747" at="63,75,66,7" concept="7" />
      <node id="3774693388238498747" at="70,57,73,7" concept="7" />
      <node id="3774693388238498785" at="85,105,88,9" concept="7" />
      <node id="3774693388238498797" at="89,76,92,11" concept="7" />
      <node id="3774693388238498833" at="99,18,102,7" concept="7" />
      <node id="4122848433162989611" at="107,52,110,11" concept="7" />
      <node id="4122848433163122228" at="120,30,123,11" concept="7" />
      <node id="3774693388238498979" at="131,46,134,7" concept="7" />
      <node id="3774693388238498747" at="41,0,45,0" concept="8" trace="isDumbAware#()Z" />
      <node id="3774693388238498747" at="45,0,49,0" concept="8" trace="isApplicable#(Lcom/intellij/openapi/actionSystem/AnActionEvent;Ljava/util/Map;)Z" />
      <node id="3774693388238498747" at="49,0,53,0" concept="8" trace="doUpdate#(Lcom/intellij/openapi/actionSystem/AnActionEvent;Ljava/util/Map;)V" />
      <node id="3774693388238498997" at="135,5,139,5" concept="7" />
      <node id="3774693388238498747" at="36,0,41,0" concept="3" trace="DeleteLine_Action#()V" />
      <node id="3774693388238498793" at="88,9,93,9" concept="6" />
      <node id="7272288387891904942" at="111,78,116,11" concept="7" />
      <node id="3774693388238498977" at="130,5,135,5" concept="6" />
      <node id="3774693388238498747" at="67,5,74,5" concept="1" />
      <node id="3774693388238498951" at="119,57,127,9" concept="7" />
      <node id="3774693388238498747" at="57,5,67,5" concept="1" />
      <node id="3774693388238498774" at="83,70,94,7" concept="17" />
      <node id="3774693388238498860" at="105,47,118,9" concept="7" />
      <node id="3774693388238498752" at="79,79,95,5" concept="7" />
      <node id="3774693388238498747" at="53,0,77,0" concept="8" trace="collectActionData#(Lcom/intellij/openapi/actionSystem/AnActionEvent;Ljava/util/Map;)Z" />
      <node id="3774693388238498849" at="103,62,128,7" concept="7" />
      <node id="3774693388238498830" at="98,35,130,5" concept="17" />
      <node id="3774693388238498747" at="77,0,141,0" concept="8" trace="doExecute#(Lcom/intellij/openapi/actionSystem/AnActionEvent;Ljava/util/Map;)V" />
      <scope id="3774693388238498747" at="42,32,43,16" />
      <scope id="3774693388238499014" at="46,87,47,252" />
      <scope id="3774693388238498747" at="50,89,51,85" />
      <scope id="3774693388238498747" at="55,53,56,19" />
      <scope id="3774693388238498747" at="60,67,61,31" />
      <scope id="3774693388238498747" at="64,36,65,21" />
      <scope id="3774693388238498747" at="71,22,72,21" />
      <scope id="3774693388238498786" at="86,76,87,17" />
      <scope id="3774693388238498801" at="90,59,91,99" />
      <scope id="3774693388238498834" at="100,40,101,14" />
      <scope id="4122848433162989614" at="108,142,109,19" />
      <scope id="7272288387891904948" at="112,64,113,93" />
      <scope id="7272288387891972763" at="114,18,115,116" />
      <scope id="4122848433163122229" at="121,145,122,19" />
      <scope id="3774693388238498980" at="132,86,133,49" />
      <scope id="3774693388238498998" at="136,31,138,26" />
      <scope id="3774693388238498747" at="36,30,39,41" />
      <scope id="3774693388238498796" at="89,76,92,11" />
      <scope id="3774693388238498978" at="131,46,134,7" />
      <scope id="3774693388238498747" at="41,0,45,0" />
      <scope id="3774693388238498747" at="45,0,49,0">
        <var name="_params" id="3774693388238498747" />
        <var name="event" id="3774693388238498747" />
      </scope>
      <scope id="3774693388238498747" at="49,0,53,0">
        <var name="_params" id="3774693388238498747" />
        <var name="event" id="3774693388238498747" />
      </scope>
      <scope id="3774693388238498747" at="36,0,41,0" />
      <scope id="3774693388238498747" at="68,5,73,7">
        <var name="p" id="3774693388238498747" />
      </scope>
      <scope id="3774693388238498793" at="88,9,93,9">
        <var name="childCell" id="3774693388238498794" />
      </scope>
      <scope id="3774693388238498977" at="130,5,135,5">
        <var name="nodeToDelete" id="3774693388238498995" />
      </scope>
      <scope id="3774693388238498952" at="120,30,126,16" />
      <scope id="3774693388238498747" at="58,5,66,7">
        <var name="editorComponent" id="3774693388238498747" />
      </scope>
      <scope id="3774693388238498950" at="119,57,127,9" />
      <scope id="3774693388238498778" at="84,65,93,9">
        <var name="nextCollection" id="3774693388238498780" />
      </scope>
      <scope id="3774693388238498861" at="106,404,117,16">
        <var name="root" id="3774693388238498863" />
      </scope>
      <scope id="3774693388238498753" at="80,106,94,7">
        <var name="collection" id="3774693388238498755" />
        <var name="collections" id="3774693388238498763" />
      </scope>
      <scope id="3774693388238498853" at="104,48,118,9">
        <var name="currentNode" id="3774693388238498855" />
      </scope>
      <scope id="3774693388238498747" at="54,95,75,16" />
      <scope id="3774693388238498747" at="53,0,77,0">
        <var name="_params" id="3774693388238498747" />
        <var name="event" id="3774693388238498747" />
      </scope>
      <scope id="3774693388238498832" at="99,18,129,36">
        <var name="layout" id="3774693388238498842" />
      </scope>
      <scope id="3774693388238498747" at="78,96,139,5">
        <var name="cellToSelect" id="3774693388238498827" />
        <var name="current" id="3774693388238498815" />
        <var name="nodesToDelete" id="3774693388238498821" />
      </scope>
      <scope id="3774693388238498747" at="77,0,141,0">
        <var name="_params" id="3774693388238498747" />
        <var name="event" id="3774693388238498747" />
      </scope>
      <unit id="3774693388238498747" at="33,0,142,0" name="jetbrains.mps.ide.editor.actions.DeleteLine_Action" />
    </file>
  </root>
  <root nodeRef="r:9832fb5f-2578-4b58-8014-a5de79da988e(jetbrains.mps.ide.editor.actions)/4225699205371269974">
    <file name="SelectNext_Action.java">
      <node id="4225699205371269974" at="16,0,17,0" concept="13" trace="ICON" />
      <node id="4225699205371269974" at="18,30,19,35" concept="15" />
      <node id="4225699205371269974" at="19,35,20,35" concept="4" />
      <node id="4225699205371269974" at="20,35,21,41" concept="4" />
      <node id="4225699205371269974" at="24,32,25,16" concept="10" />
      <node id="130230197973336436" at="28,87,29,126" concept="10" />
      <node id="4225699205371269974" at="32,89,33,85" concept="4" />
      <node id="4225699205371269974" at="37,53,38,19" concept="10" />
      <node id="4225699205371269974" at="40,5,41,90" concept="9" />
      <node id="4225699205371269974" at="42,67,43,31" concept="4" />
      <node id="4225699205371269974" at="44,7,45,75" concept="4" />
      <node id="4225699205371269974" at="46,36,47,21" concept="10" />
      <node id="4225699205371269974" at="49,5,50,16" concept="10" />
      <node id="5953549292353129136" at="53,96,54,155" concept="4" />
      <node id="4225699205371269974" at="36,95,39,5" concept="7" />
      <node id="4225699205371269974" at="41,90,44,7" concept="7" />
      <node id="4225699205371269974" at="45,75,48,7" concept="7" />
      <node id="4225699205371269974" at="23,0,27,0" concept="8" trace="isDumbAware#()Z" />
      <node id="4225699205371269974" at="27,0,31,0" concept="8" trace="isApplicable#(Lcom/intellij/openapi/actionSystem/AnActionEvent;Ljava/util/Map;)Z" />
      <node id="4225699205371269974" at="31,0,35,0" concept="8" trace="doUpdate#(Lcom/intellij/openapi/actionSystem/AnActionEvent;Ljava/util/Map;)V" />
      <node id="4225699205371269974" at="52,0,56,0" concept="8" trace="doExecute#(Lcom/intellij/openapi/actionSystem/AnActionEvent;Ljava/util/Map;)V" />
      <node id="4225699205371269974" at="18,0,23,0" concept="3" trace="SelectNext_Action#()V" />
      <node id="4225699205371269974" at="39,5,49,5" concept="1" />
      <node id="4225699205371269974" at="35,0,52,0" concept="8" trace="collectActionData#(Lcom/intellij/openapi/actionSystem/AnActionEvent;Ljava/util/Map;)Z" />
      <scope id="4225699205371269974" at="24,32,25,16" />
      <scope id="1066551691825037533" at="28,87,29,126" />
      <scope id="4225699205371269974" at="32,89,33,85" />
      <scope id="4225699205371269974" at="37,53,38,19" />
      <scope id="4225699205371269974" at="42,67,43,31" />
      <scope id="4225699205371269974" at="46,36,47,21" />
      <scope id="4225699205371269974" at="53,96,54,155" />
      <scope id="4225699205371269974" at="18,30,21,41" />
      <scope id="4225699205371269974" at="23,0,27,0" />
      <scope id="4225699205371269974" at="27,0,31,0">
        <var name="_params" id="4225699205371269974" />
        <var name="event" id="4225699205371269974" />
      </scope>
      <scope id="4225699205371269974" at="31,0,35,0">
        <var name="_params" id="4225699205371269974" />
        <var name="event" id="4225699205371269974" />
      </scope>
      <scope id="4225699205371269974" at="52,0,56,0">
        <var name="_params" id="4225699205371269974" />
        <var name="event" id="4225699205371269974" />
      </scope>
      <scope id="4225699205371269974" at="18,0,23,0" />
      <scope id="4225699205371269974" at="40,5,48,7">
        <var name="editorComponent" id="4225699205371269974" />
      </scope>
      <scope id="4225699205371269974" at="36,95,50,16" />
      <scope id="4225699205371269974" at="35,0,52,0">
        <var name="_params" id="4225699205371269974" />
        <var name="event" id="4225699205371269974" />
      </scope>
      <unit id="4225699205371269974" at="15,0,57,0" name="jetbrains.mps.ide.editor.actions.SelectNext_Action" />
    </file>
  </root>
  <root nodeRef="r:9832fb5f-2578-4b58-8014-a5de79da988e(jetbrains.mps.ide.editor.actions)/4225699205371269977">
    <file name="SelectPrevious_Action.java">
      <node id="4225699205371269977" at="16,0,17,0" concept="13" trace="ICON" />
      <node id="4225699205371269977" at="18,34,19,39" concept="15" />
      <node id="4225699205371269977" at="19,39,20,35" concept="4" />
      <node id="4225699205371269977" at="20,35,21,41" concept="4" />
      <node id="4225699205371269977" at="24,32,25,16" concept="10" />
      <node id="130230197973336441" at="28,87,29,126" concept="10" />
      <node id="4225699205371269977" at="32,89,33,85" concept="4" />
      <node id="4225699205371269977" at="37,53,38,19" concept="10" />
      <node id="4225699205371269977" at="40,5,41,90" concept="9" />
      <node id="4225699205371269977" at="42,67,43,31" concept="4" />
      <node id="4225699205371269977" at="44,7,45,75" concept="4" />
      <node id="4225699205371269977" at="46,36,47,21" concept="10" />
      <node id="4225699205371269977" at="49,5,50,16" concept="10" />
      <node id="5953549292353129099" at="53,96,54,159" concept="4" />
      <node id="4225699205371269977" at="36,95,39,5" concept="7" />
      <node id="4225699205371269977" at="41,90,44,7" concept="7" />
      <node id="4225699205371269977" at="45,75,48,7" concept="7" />
      <node id="4225699205371269977" at="23,0,27,0" concept="8" trace="isDumbAware#()Z" />
      <node id="4225699205371269977" at="27,0,31,0" concept="8" trace="isApplicable#(Lcom/intellij/openapi/actionSystem/AnActionEvent;Ljava/util/Map;)Z" />
      <node id="4225699205371269977" at="31,0,35,0" concept="8" trace="doUpdate#(Lcom/intellij/openapi/actionSystem/AnActionEvent;Ljava/util/Map;)V" />
      <node id="4225699205371269977" at="52,0,56,0" concept="8" trace="doExecute#(Lcom/intellij/openapi/actionSystem/AnActionEvent;Ljava/util/Map;)V" />
      <node id="4225699205371269977" at="18,0,23,0" concept="3" trace="SelectPrevious_Action#()V" />
      <node id="4225699205371269977" at="39,5,49,5" concept="1" />
      <node id="4225699205371269977" at="35,0,52,0" concept="8" trace="collectActionData#(Lcom/intellij/openapi/actionSystem/AnActionEvent;Ljava/util/Map;)Z" />
      <scope id="4225699205371269977" at="24,32,25,16" />
      <scope id="1066551691825038014" at="28,87,29,126" />
      <scope id="4225699205371269977" at="32,89,33,85" />
      <scope id="4225699205371269977" at="37,53,38,19" />
      <scope id="4225699205371269977" at="42,67,43,31" />
      <scope id="4225699205371269977" at="46,36,47,21" />
      <scope id="4225699205371269977" at="53,96,54,159" />
      <scope id="4225699205371269977" at="18,34,21,41" />
      <scope id="4225699205371269977" at="23,0,27,0" />
      <scope id="4225699205371269977" at="27,0,31,0">
        <var name="_params" id="4225699205371269977" />
        <var name="event" id="4225699205371269977" />
      </scope>
      <scope id="4225699205371269977" at="31,0,35,0">
        <var name="_params" id="4225699205371269977" />
        <var name="event" id="4225699205371269977" />
      </scope>
      <scope id="4225699205371269977" at="52,0,56,0">
        <var name="_params" id="4225699205371269977" />
        <var name="event" id="4225699205371269977" />
      </scope>
      <scope id="4225699205371269977" at="18,0,23,0" />
      <scope id="4225699205371269977" at="40,5,48,7">
        <var name="editorComponent" id="4225699205371269977" />
      </scope>
      <scope id="4225699205371269977" at="36,95,50,16" />
      <scope id="4225699205371269977" at="35,0,52,0">
        <var name="_params" id="4225699205371269977" />
        <var name="event" id="4225699205371269977" />
      </scope>
      <unit id="4225699205371269977" at="15,0,57,0" name="jetbrains.mps.ide.editor.actions.SelectPrevious_Action" />
    </file>
  </root>
  <root nodeRef="r:9832fb5f-2578-4b58-8014-a5de79da988e(jetbrains.mps.ide.editor.actions)/4263287172782578316">
    <file name="JumpToContextAssistant_Action.java">
      <node id="4263287172782578316" at="16,0,17,0" concept="13" trace="ICON" />
      <node id="4263287172782578316" at="18,42,19,49" concept="15" />
      <node id="4263287172782578316" at="19,49,20,35" concept="4" />
      <node id="4263287172782578316" at="20,35,21,40" concept="4" />
      <node id="4263287172782578316" at="24,32,25,16" concept="10" />
      <node id="5981741787178671724" at="28,87,29,138" concept="10" />
      <node id="4263287172782578316" at="32,89,33,85" concept="4" />
      <node id="4263287172782578316" at="37,53,38,19" concept="10" />
      <node id="4263287172782578316" at="40,5,41,90" concept="9" />
      <node id="4263287172782578316" at="42,67,43,31" concept="4" />
      <node id="4263287172782578316" at="45,36,46,21" concept="10" />
      <node id="4263287172782578316" at="48,5,49,16" concept="10" />
      <node id="7169052810691541737" at="52,96,53,61" concept="4" />
      <node id="5981741787178668766" at="53,61,54,158" concept="9" />
      <node id="5981741787178669462" at="54,158,55,35" concept="0" />
      <node id="4263287172782785318" at="55,35,56,32" concept="4" />
      <node id="4263287172782578316" at="36,95,39,5" concept="7" />
      <node id="4263287172782578316" at="41,90,44,7" concept="7" />
      <node id="4263287172782578316" at="44,7,47,7" concept="7" />
      <node id="4263287172782578316" at="23,0,27,0" concept="8" trace="isDumbAware#()Z" />
      <node id="4263287172782578316" at="27,0,31,0" concept="8" trace="isApplicable#(Lcom/intellij/openapi/actionSystem/AnActionEvent;Ljava/util/Map;)Z" />
      <node id="4263287172782578316" at="31,0,35,0" concept="8" trace="doUpdate#(Lcom/intellij/openapi/actionSystem/AnActionEvent;Ljava/util/Map;)V" />
      <node id="4263287172782578316" at="18,0,23,0" concept="3" trace="JumpToContextAssistant_Action#()V" />
      <node id="4263287172782578316" at="51,0,58,0" concept="8" trace="doExecute#(Lcom/intellij/openapi/actionSystem/AnActionEvent;Ljava/util/Map;)V" />
      <node id="4263287172782578316" at="39,5,48,5" concept="1" />
      <node id="4263287172782578316" at="35,0,51,0" concept="8" trace="collectActionData#(Lcom/intellij/openapi/actionSystem/AnActionEvent;Ljava/util/Map;)Z" />
      <scope id="4263287172782578316" at="24,32,25,16" />
      <scope id="4263287172782761797" at="28,87,29,138" />
      <scope id="4263287172782578316" at="32,89,33,85" />
      <scope id="4263287172782578316" at="37,53,38,19" />
      <scope id="4263287172782578316" at="42,67,43,31" />
      <scope id="4263287172782578316" at="45,36,46,21" />
      <scope id="4263287172782578316" at="18,42,21,40" />
      <scope id="4263287172782578316" at="23,0,27,0" />
      <scope id="4263287172782578316" at="27,0,31,0">
        <var name="_params" id="4263287172782578316" />
        <var name="event" id="4263287172782578316" />
      </scope>
      <scope id="4263287172782578316" at="31,0,35,0">
        <var name="_params" id="4263287172782578316" />
        <var name="event" id="4263287172782578316" />
      </scope>
      <scope id="4263287172782578316" at="52,96,56,32">
        <var name="activeAssistant" id="5981741787178668767" />
      </scope>
      <scope id="4263287172782578316" at="18,0,23,0" />
      <scope id="4263287172782578316" at="40,5,47,7">
        <var name="editorComponent" id="4263287172782578316" />
      </scope>
      <scope id="4263287172782578316" at="51,0,58,0">
        <var name="_params" id="4263287172782578316" />
        <var name="event" id="4263287172782578316" />
      </scope>
      <scope id="4263287172782578316" at="36,95,49,16" />
      <scope id="4263287172782578316" at="35,0,51,0">
        <var name="_params" id="4263287172782578316" />
        <var name="event" id="4263287172782578316" />
      </scope>
      <unit id="4263287172782578316" at="15,0,59,0" name="jetbrains.mps.ide.editor.actions.JumpToContextAssistant_Action" />
    </file>
  </root>
  <root nodeRef="r:9832fb5f-2578-4b58-8014-a5de79da988e(jetbrains.mps.ide.editor.actions)/4362199797783336771">
    <file name="ExtractComponent_Action.java">
      <node id="4362199797783336771" at="33,0,34,0" concept="13" trace="ICON" />
      <node id="4362199797783336771" at="35,36,36,41" concept="15" />
      <node id="4362199797783336771" at="36,41,37,35" concept="4" />
      <node id="4362199797783336771" at="37,35,38,40" concept="4" />
      <node id="4362199797783336771" at="41,32,42,16" concept="10" />
      <node id="4122848433163746176" at="45,87,46,293" concept="10" />
      <node id="4362199797783336771" at="49,89,50,85" concept="4" />
      <node id="4362199797783336771" at="54,53,55,19" concept="10" />
      <node id="4362199797783336771" at="57,5,58,57" concept="9" />
      <node id="4362199797783336771" at="59,209,60,20" concept="4" />
      <node id="4362199797783336771" at="61,7,62,53" concept="4" />
      <node id="4362199797783336771" at="63,25,64,21" concept="10" />
      <node id="4362199797783336771" at="67,5,68,72" concept="9" />
      <node id="4362199797783336771" at="68,72,69,59" concept="4" />
      <node id="4362199797783336771" at="70,22,71,21" concept="10" />
      <node id="4362199797783336771" at="74,5,75,90" concept="9" />
      <node id="4362199797783336771" at="76,67,77,31" concept="4" />
      <node id="4362199797783336771" at="78,7,79,75" concept="4" />
      <node id="4362199797783336771" at="80,36,81,21" concept="10" />
      <node id="4362199797783336771" at="84,5,85,56" concept="9" />
      <node id="4362199797783336771" at="85,56,86,57" concept="4" />
      <node id="4362199797783336771" at="87,22,88,21" concept="10" />
      <node id="4362199797783336771" at="90,5,91,16" concept="10" />
      <node id="6774261846361407478" at="94,96,95,156" concept="9" />
      <node id="6774261846361407489" at="96,32,97,13" concept="10" />
      <node id="1684134360954311591" at="98,5,99,0" concept="12" />
      <node id="1684134360954393494" at="99,0,100,73" concept="9" />
      <node id="6774261846361407496" at="102,34,103,53" concept="9" />
      <node id="6774261846361407502" at="103,53,104,222" concept="9" />
      <node id="6774261846361407508" at="104,222,105,172" concept="4" />
      <node id="6774261846361407470" at="105,172,106,224" concept="9" />
      <node id="2959838019447787233" at="106,224,107,333" concept="4" />
      <node id="6774261846361407515" at="107,333,108,438" concept="4" />
      <node id="6774261846361407524" at="108,438,109,200" concept="4" />
      <node id="6774261846361407533" at="109,200,110,206" concept="9" />
      <node id="6774261846361407539" at="110,206,111,184" concept="4" />
      <node id="6774261846361407546" at="111,184,112,59" concept="4" />
      <node id="4362199797783336771" at="53,95,56,5" concept="7" />
      <node id="4362199797783336771" at="58,57,61,7" concept="7" />
      <node id="4362199797783336771" at="62,53,65,7" concept="7" />
      <node id="4362199797783336771" at="69,59,72,7" concept="7" />
      <node id="4362199797783336771" at="75,90,78,7" concept="7" />
      <node id="4362199797783336771" at="79,75,82,7" concept="7" />
      <node id="4362199797783336771" at="86,57,89,7" concept="7" />
      <node id="6774261846361407487" at="95,156,98,5" concept="7" />
      <node id="4362199797783336771" at="40,0,44,0" concept="8" trace="isDumbAware#()Z" />
      <node id="4362199797783336771" at="44,0,48,0" concept="8" trace="isApplicable#(Lcom/intellij/openapi/actionSystem/AnActionEvent;Ljava/util/Map;)Z" />
      <node id="4362199797783336771" at="48,0,52,0" concept="8" trace="doUpdate#(Lcom/intellij/openapi/actionSystem/AnActionEvent;Ljava/util/Map;)V" />
      <node id="4362199797783336771" at="35,0,40,0" concept="3" trace="ExtractComponent_Action#()V" />
      <node id="4362199797783336771" at="66,5,73,5" concept="1" />
      <node id="4362199797783336771" at="83,5,90,5" concept="1" />
      <node id="4362199797783336771" at="56,5,66,5" concept="1" />
      <node id="4362199797783336771" at="73,5,83,5" concept="1" />
      <node id="9082821258471494939" at="102,0,114,0" concept="8" trace="doExecute#()V" />
      <node id="6352952732699800571" at="100,73,114,7" concept="4" />
      <node id="4362199797783336771" at="93,0,116,0" concept="8" trace="doExecute#(Lcom/intellij/openapi/actionSystem/AnActionEvent;Ljava/util/Map;)V" />
      <node id="4362199797783336771" at="52,0,93,0" concept="8" trace="collectActionData#(Lcom/intellij/openapi/actionSystem/AnActionEvent;Ljava/util/Map;)Z" />
      <scope id="4362199797783336771" at="41,32,42,16" />
      <scope id="4362199797783336788" at="45,87,46,293" />
      <scope id="4362199797783336771" at="49,89,50,85" />
      <scope id="4362199797783336771" at="54,53,55,19" />
      <scope id="4362199797783336771" at="59,209,60,20" />
      <scope id="4362199797783336771" at="63,25,64,21" />
      <scope id="4362199797783336771" at="70,22,71,21" />
      <scope id="4362199797783336771" at="76,67,77,31" />
      <scope id="4362199797783336771" at="80,36,81,21" />
      <scope id="4362199797783336771" at="87,22,88,21" />
      <scope id="6774261846361407488" at="96,32,97,13" />
      <scope id="4362199797783336771" at="35,36,38,40" />
      <scope id="4362199797783336771" at="40,0,44,0" />
      <scope id="4362199797783336771" at="44,0,48,0">
        <var name="_params" id="4362199797783336771" />
        <var name="event" id="4362199797783336771" />
      </scope>
      <scope id="4362199797783336771" at="48,0,52,0">
        <var name="_params" id="4362199797783336771" />
        <var name="event" id="4362199797783336771" />
      </scope>
      <scope id="4362199797783336771" at="35,0,40,0" />
      <scope id="4362199797783336771" at="67,5,72,7">
        <var name="p" id="4362199797783336771" />
      </scope>
      <scope id="4362199797783336771" at="84,5,89,7">
        <var name="p" id="4362199797783336771" />
      </scope>
      <scope id="4362199797783336771" at="57,5,65,7">
        <var name="node" id="4362199797783336771" />
      </scope>
      <scope id="4362199797783336771" at="74,5,82,7">
        <var name="editorComponent" id="4362199797783336771" />
      </scope>
      <scope id="9082821258471494943" at="102,34,112,59">
        <var name="component" id="6774261846361407503" />
        <var name="container" id="6774261846361407471" />
        <var name="model" id="6774261846361407497" />
        <var name="toReplace" id="6774261846361407534" />
      </scope>
      <scope id="9082821258471494939" at="102,0,114,0" />
      <scope id="4362199797783336771" at="94,96,114,7">
        <var name="componentName" id="6774261846361407479" />
        <var name="ecm" id="1684134360954393495" />
      </scope>
      <scope id="4362199797783336771" at="93,0,116,0">
        <var name="_params" id="4362199797783336771" />
        <var name="event" id="4362199797783336771" />
      </scope>
      <scope id="4362199797783336771" at="53,95,91,16" />
      <scope id="4362199797783336771" at="52,0,93,0">
        <var name="_params" id="4362199797783336771" />
        <var name="event" id="4362199797783336771" />
      </scope>
      <unit id="9082821258471494933" at="101,124,114,5" name="jetbrains.mps.ide.editor.actions.ExtractComponent_Action$1" />
      <unit id="4362199797783336771" at="32,0,117,0" name="jetbrains.mps.ide.editor.actions.ExtractComponent_Action" />
    </file>
  </root>
  <root nodeRef="r:9832fb5f-2578-4b58-8014-a5de79da988e(jetbrains.mps.ide.editor.actions)/4362199797783345393">
    <file name="CopyThisDown_Action.java">
      <node id="4362199797783345393" at="26,0,27,0" concept="13" trace="ICON" />
      <node id="4362199797783345393" at="28,32,29,38" concept="15" />
      <node id="4362199797783345393" at="29,38,30,35" concept="4" />
      <node id="4362199797783345393" at="30,35,31,41" concept="4" />
      <node id="4362199797783345393" at="34,32,35,16" concept="10" />
      <node id="8849858325249727274" at="38,87,39,29" concept="9" />
      <node id="8849858325249727283" at="41,42,42,117" concept="10" />
      <node id="4362199797783345393" at="47,89,48,85" concept="4" />
      <node id="4362199797783345393" at="52,53,53,19" concept="10" />
      <node id="4362199797783345393" at="55,5,56,90" concept="9" />
      <node id="4362199797783345393" at="57,67,58,31" concept="4" />
      <node id="4362199797783345393" at="59,7,60,75" concept="4" />
      <node id="4362199797783345393" at="61,36,62,21" concept="10" />
      <node id="4362199797783345393" at="65,5,66,65" concept="9" />
      <node id="4362199797783345393" at="67,26,68,61" concept="4" />
      <node id="4362199797783345393" at="69,14,70,119" concept="4" />
      <node id="4362199797783345393" at="72,26,73,21" concept="10" />
      <node id="4362199797783345393" at="74,7,75,0" concept="12" />
      <node id="4362199797783345393" at="76,5,77,16" concept="10" />
      <node id="7387027464701482704" at="80,96,81,82" concept="4" />
      <node id="4362199797783345398" at="82,109,83,119" concept="9" />
      <node id="4362199797783345408" at="84,61,85,61" concept="9" />
      <node id="4362199797783345414" at="85,61,86,64" concept="9" />
      <node id="4362199797783345438" at="87,32,88,60" concept="9" />
      <node id="2095036245074475226" at="88,60,89,58" concept="4" />
      <node id="3254845250981111378" at="89,58,90,131" concept="9" />
      <node id="3254845250976525202" at="90,131,91,51" concept="4" />
      <node id="4362199797783345461" at="91,51,92,99" concept="4" />
      <node id="4362199797783345468" at="92,99,93,17" concept="10" />
      <node id="4362199797783345473" at="94,9,95,28" concept="4" />
      <node id="4362199797783345491" at="97,12,98,118" concept="9" />
      <node id="4362199797783345499" at="98,118,99,116" concept="9" />
      <node id="4362199797783345507" at="99,116,100,61" concept="9" />
      <node id="4362199797783345514" at="100,61,101,58" concept="9" />
      <node id="2095036245074960974" at="102,127,103,80" concept="4" />
      <node id="3254845250981167153" at="104,7,105,127" concept="9" />
      <node id="4362199797783345553" at="105,127,106,53" concept="4" />
      <node id="4362199797783345393" at="69,12,71,7" concept="1" />
      <node id="8849858325249727281" at="41,0,44,0" concept="8" trace="select#(Lorg/jetbrains/mps/openapi/model/SNode;)Ljetbrains/mps/openapi/editor/cells/EditorCell;" />
      <node id="4362199797783345393" at="51,95,54,5" concept="7" />
      <node id="4362199797783345393" at="56,90,59,7" concept="7" />
      <node id="4362199797783345393" at="60,75,63,7" concept="7" />
      <node id="4362199797783345393" at="71,7,74,7" concept="7" />
      <node id="4362199797783345535" at="101,58,104,7" concept="6" />
      <node id="4362199797783345393" at="33,0,37,0" concept="8" trace="isDumbAware#()Z" />
      <node id="4362199797783345393" at="46,0,50,0" concept="8" trace="doUpdate#(Lcom/intellij/openapi/actionSystem/AnActionEvent;Ljava/util/Map;)V" />
      <node id="4362199797783345393" at="28,0,33,0" concept="3" trace="CopyThisDown_Action#()V" />
      <node id="4362199797783345569" at="39,29,44,8" concept="10" />
      <node id="4362199797783345393" at="66,65,71,7" concept="7" />
      <node id="4362199797783345436" at="86,64,94,9" concept="7" />
      <node id="4362199797783345393" at="37,0,46,0" concept="8" trace="isApplicable#(Lcom/intellij/openapi/actionSystem/AnActionEvent;Ljava/util/Map;)Z" />
      <node id="4362199797783345393" at="54,5,64,5" concept="1" />
      <node id="4362199797783345489" at="97,10,107,5" concept="1" />
      <node id="4362199797783345393" at="64,5,76,5" concept="1" />
      <node id="4362199797783345406" at="83,119,96,7" concept="17" />
      <node id="4362199797783345396" at="81,82,107,5" concept="7" />
      <node id="4362199797783345393" at="50,0,79,0" concept="8" trace="collectActionData#(Lcom/intellij/openapi/actionSystem/AnActionEvent;Ljava/util/Map;)Z" />
      <node id="4362199797783345393" at="79,0,109,0" concept="8" trace="doExecute#(Lcom/intellij/openapi/actionSystem/AnActionEvent;Ljava/util/Map;)V" />
      <scope id="4362199797783345393" at="34,32,35,16" />
      <scope id="8849858325249727282" at="41,42,42,117" />
      <scope id="4362199797783345393" at="47,89,48,85" />
      <scope id="4362199797783345393" at="52,53,53,19" />
      <scope id="4362199797783345393" at="57,67,58,31" />
      <scope id="4362199797783345393" at="61,36,62,21" />
      <scope id="4362199797783345393" at="67,26,68,61" />
      <scope id="4362199797783345393" at="69,14,70,119" />
      <scope id="4362199797783345393" at="72,26,73,21" />
      <scope id="4362199797783345542" at="102,127,103,80" />
      <scope id="4362199797783345393" at="28,32,31,41" />
      <scope id="8849858325249727281" at="41,0,44,0">
        <var name="it" id="8849858325249727281" />
      </scope>
      <scope id="4362199797783345535" at="101,58,104,7">
        <var name="node" id="4362199797783345536" />
      </scope>
      <scope id="4362199797783345393" at="33,0,37,0" />
      <scope id="4362199797783345393" at="46,0,50,0">
        <var name="_params" id="4362199797783345393" />
        <var name="event" id="4362199797783345393" />
      </scope>
      <scope id="4362199797783345393" at="28,0,33,0" />
      <scope id="4362199797783345568" at="38,87,44,8">
        <var name="seq" id="8849858325249727275" />
      </scope>
      <scope id="4362199797783345437" at="87,32,93,17">
        <var name="copy" id="4362199797783345439" />
        <var name="editorContext" id="3254845250981111379" />
      </scope>
      <scope id="4362199797783345393" at="55,5,63,7">
        <var name="editorComponent" id="4362199797783345393" />
      </scope>
      <scope id="4362199797783345393" at="37,0,46,0">
        <var name="_params" id="4362199797783345393" />
        <var name="event" id="4362199797783345393" />
      </scope>
      <scope id="4362199797783345490" at="97,12,106,53">
        <var name="editorContext" id="3254845250981167154" />
        <var name="firstNode" id="4362199797783345492" />
        <var name="lastNode" id="4362199797783345500" />
        <var name="parent" id="4362199797783345515" />
        <var name="role" id="4362199797783345508" />
      </scope>
      <scope id="4362199797783345393" at="65,5,75,0">
        <var name="nodes" id="4362199797783345393" />
      </scope>
      <scope id="4362199797783345407" at="84,61,95,28">
        <var name="link" id="4362199797783345415" />
        <var name="parent" id="4362199797783345409" />
      </scope>
      <scope id="4362199797783345397" at="82,109,96,7">
        <var name="nodeToCopy" id="4362199797783345399" />
      </scope>
      <scope id="4362199797783345393" at="51,95,77,16" />
      <scope id="4362199797783345393" at="80,96,107,5" />
      <scope id="4362199797783345393" at="50,0,79,0">
        <var name="_params" id="4362199797783345393" />
        <var name="event" id="4362199797783345393" />
      </scope>
      <scope id="4362199797783345393" at="79,0,109,0">
        <var name="_params" id="4362199797783345393" />
        <var name="event" id="4362199797783345393" />
      </scope>
      <unit id="8849858325249727281" at="40,322,44,5" name="jetbrains.mps.ide.editor.actions.CopyThisDown_Action$1" />
      <unit id="4362199797783345393" at="25,0,110,0" name="jetbrains.mps.ide.editor.actions.CopyThisDown_Action" />
    </file>
  </root>
  <root nodeRef="r:9832fb5f-2578-4b58-8014-a5de79da988e(jetbrains.mps.ide.editor.actions)/4421450760407613926">
    <file name="Find_Action.java">
      <node id="4421450760407613926" at="15,0,16,0" concept="13" trace="ICON" />
      <node id="4421450760407613926" at="17,24,18,61" concept="15" />
      <node id="4421450760407613926" at="18,61,19,34" concept="4" />
      <node id="4421450760407613926" at="19,34,20,40" concept="4" />
      <node id="4421450760407613926" at="20,40,21,36" concept="4" />
      <node id="4421450760407613926" at="24,32,25,16" concept="10" />
      <node id="4421450760407613926" at="29,53,30,19" concept="10" />
      <node id="4421450760407613926" at="32,5,33,90" concept="9" />
      <node id="4421450760407613926" at="34,67,35,31" concept="4" />
      <node id="4421450760407613926" at="36,7,37,75" concept="4" />
      <node id="4421450760407613926" at="38,36,39,21" concept="10" />
      <node id="4421450760407613926" at="41,5,42,16" concept="10" />
      <node id="4421450760407613929" at="45,96,46,104" concept="4" />
      <node id="4421450760407613926" at="28,95,31,5" concept="7" />
      <node id="4421450760407613926" at="33,90,36,7" concept="7" />
      <node id="4421450760407613926" at="37,75,40,7" concept="7" />
      <node id="4421450760407613926" at="23,0,27,0" concept="8" trace="isDumbAware#()Z" />
      <node id="4421450760407613926" at="44,0,48,0" concept="8" trace="doExecute#(Lcom/intellij/openapi/actionSystem/AnActionEvent;Ljava/util/Map;)V" />
      <node id="4421450760407613926" at="17,0,23,0" concept="3" trace="Find_Action#()V" />
      <node id="4421450760407613926" at="31,5,41,5" concept="1" />
      <node id="4421450760407613926" at="27,0,44,0" concept="8" trace="collectActionData#(Lcom/intellij/openapi/actionSystem/AnActionEvent;Ljava/util/Map;)Z" />
      <scope id="4421450760407613926" at="24,32,25,16" />
      <scope id="4421450760407613926" at="29,53,30,19" />
      <scope id="4421450760407613926" at="34,67,35,31" />
      <scope id="4421450760407613926" at="38,36,39,21" />
      <scope id="4421450760407613926" at="45,96,46,104" />
      <scope id="4421450760407613926" at="17,24,21,36" />
      <scope id="4421450760407613926" at="23,0,27,0" />
      <scope id="4421450760407613926" at="44,0,48,0">
        <var name="_params" id="4421450760407613926" />
        <var name="event" id="4421450760407613926" />
      </scope>
      <scope id="4421450760407613926" at="17,0,23,0" />
      <scope id="4421450760407613926" at="32,5,40,7">
        <var name="editorComponent" id="4421450760407613926" />
      </scope>
      <scope id="4421450760407613926" at="28,95,42,16" />
      <scope id="4421450760407613926" at="27,0,44,0">
        <var name="_params" id="4421450760407613926" />
        <var name="event" id="4421450760407613926" />
      </scope>
      <unit id="4421450760407613926" at="14,0,49,0" name="jetbrains.mps.ide.editor.actions.Find_Action" />
    </file>
  </root>
  <root nodeRef="r:9832fb5f-2578-4b58-8014-a5de79da988e(jetbrains.mps.ide.editor.actions)/4421450760407613939">
    <file name="FindNext_Action.java">
      <node id="4421450760407613939" at="15,0,16,0" concept="13" trace="ICON" />
      <node id="4421450760407613939" at="17,28,18,63" concept="15" />
      <node id="4421450760407613939" at="18,63,19,34" concept="4" />
      <node id="4421450760407613939" at="19,34,20,40" concept="4" />
      <node id="4421450760407613939" at="20,40,21,36" concept="4" />
      <node id="4421450760407613939" at="24,32,25,16" concept="10" />
      <node id="4421450760407613954" at="28,87,29,112" concept="10" />
      <node id="4421450760407613939" at="32,89,33,85" concept="4" />
      <node id="4421450760407613939" at="37,53,38,19" concept="10" />
      <node id="4421450760407613939" at="40,5,41,90" concept="9" />
      <node id="4421450760407613939" at="42,67,43,31" concept="4" />
      <node id="4421450760407613939" at="44,7,45,75" concept="4" />
      <node id="4421450760407613939" at="46,36,47,21" concept="10" />
      <node id="4421450760407613939" at="49,5,50,16" concept="10" />
      <node id="4421450760407613942" at="53,96,54,104" concept="4" />
      <node id="4421450760407613939" at="36,95,39,5" concept="7" />
      <node id="4421450760407613939" at="41,90,44,7" concept="7" />
      <node id="4421450760407613939" at="45,75,48,7" concept="7" />
      <node id="4421450760407613939" at="23,0,27,0" concept="8" trace="isDumbAware#()Z" />
      <node id="4421450760407613939" at="27,0,31,0" concept="8" trace="isApplicable#(Lcom/intellij/openapi/actionSystem/AnActionEvent;Ljava/util/Map;)Z" />
      <node id="4421450760407613939" at="31,0,35,0" concept="8" trace="doUpdate#(Lcom/intellij/openapi/actionSystem/AnActionEvent;Ljava/util/Map;)V" />
      <node id="4421450760407613939" at="52,0,56,0" concept="8" trace="doExecute#(Lcom/intellij/openapi/actionSystem/AnActionEvent;Ljava/util/Map;)V" />
      <node id="4421450760407613939" at="17,0,23,0" concept="3" trace="FindNext_Action#()V" />
      <node id="4421450760407613939" at="39,5,49,5" concept="1" />
      <node id="4421450760407613939" at="35,0,52,0" concept="8" trace="collectActionData#(Lcom/intellij/openapi/actionSystem/AnActionEvent;Ljava/util/Map;)Z" />
      <scope id="4421450760407613939" at="24,32,25,16" />
      <scope id="4421450760407613953" at="28,87,29,112" />
      <scope id="4421450760407613939" at="32,89,33,85" />
      <scope id="4421450760407613939" at="37,53,38,19" />
      <scope id="4421450760407613939" at="42,67,43,31" />
      <scope id="4421450760407613939" at="46,36,47,21" />
      <scope id="4421450760407613939" at="53,96,54,104" />
      <scope id="4421450760407613939" at="17,28,21,36" />
      <scope id="4421450760407613939" at="23,0,27,0" />
      <scope id="4421450760407613939" at="27,0,31,0">
        <var name="_params" id="4421450760407613939" />
        <var name="event" id="4421450760407613939" />
      </scope>
      <scope id="4421450760407613939" at="31,0,35,0">
        <var name="_params" id="4421450760407613939" />
        <var name="event" id="4421450760407613939" />
      </scope>
      <scope id="4421450760407613939" at="52,0,56,0">
        <var name="_params" id="4421450760407613939" />
        <var name="event" id="4421450760407613939" />
      </scope>
      <scope id="4421450760407613939" at="17,0,23,0" />
      <scope id="4421450760407613939" at="40,5,48,7">
        <var name="editorComponent" id="4421450760407613939" />
      </scope>
      <scope id="4421450760407613939" at="36,95,50,16" />
      <scope id="4421450760407613939" at="35,0,52,0">
        <var name="_params" id="4421450760407613939" />
        <var name="event" id="4421450760407613939" />
      </scope>
      <unit id="4421450760407613939" at="14,0,57,0" name="jetbrains.mps.ide.editor.actions.FindNext_Action" />
    </file>
  </root>
  <root nodeRef="r:9832fb5f-2578-4b58-8014-a5de79da988e(jetbrains.mps.ide.editor.actions)/4421450760407613962">
    <file name="FindPrevious_Action.java">
      <node id="4421450760407613962" at="15,0,16,0" concept="13" trace="ICON" />
      <node id="4421450760407613962" at="17,32,18,88" concept="15" />
      <node id="4421450760407613962" at="18,88,19,34" concept="4" />
      <node id="4421450760407613962" at="19,34,20,40" concept="4" />
      <node id="4421450760407613962" at="20,40,21,36" concept="4" />
      <node id="4421450760407613962" at="24,32,25,16" concept="10" />
      <node id="4421450760407613977" at="28,87,29,112" concept="10" />
      <node id="4421450760407613962" at="32,89,33,85" concept="4" />
      <node id="4421450760407613962" at="37,53,38,19" concept="10" />
      <node id="4421450760407613962" at="40,5,41,90" concept="9" />
      <node id="4421450760407613962" at="42,67,43,31" concept="4" />
      <node id="4421450760407613962" at="44,7,45,75" concept="4" />
      <node id="4421450760407613962" at="46,36,47,21" concept="10" />
      <node id="4421450760407613962" at="49,5,50,16" concept="10" />
      <node id="4421450760407613965" at="53,96,54,108" concept="4" />
      <node id="4421450760407613962" at="36,95,39,5" concept="7" />
      <node id="4421450760407613962" at="41,90,44,7" concept="7" />
      <node id="4421450760407613962" at="45,75,48,7" concept="7" />
      <node id="4421450760407613962" at="23,0,27,0" concept="8" trace="isDumbAware#()Z" />
      <node id="4421450760407613962" at="27,0,31,0" concept="8" trace="isApplicable#(Lcom/intellij/openapi/actionSystem/AnActionEvent;Ljava/util/Map;)Z" />
      <node id="4421450760407613962" at="31,0,35,0" concept="8" trace="doUpdate#(Lcom/intellij/openapi/actionSystem/AnActionEvent;Ljava/util/Map;)V" />
      <node id="4421450760407613962" at="52,0,56,0" concept="8" trace="doExecute#(Lcom/intellij/openapi/actionSystem/AnActionEvent;Ljava/util/Map;)V" />
      <node id="4421450760407613962" at="17,0,23,0" concept="3" trace="FindPrevious_Action#()V" />
      <node id="4421450760407613962" at="39,5,49,5" concept="1" />
      <node id="4421450760407613962" at="35,0,52,0" concept="8" trace="collectActionData#(Lcom/intellij/openapi/actionSystem/AnActionEvent;Ljava/util/Map;)Z" />
      <scope id="4421450760407613962" at="24,32,25,16" />
      <scope id="4421450760407613976" at="28,87,29,112" />
      <scope id="4421450760407613962" at="32,89,33,85" />
      <scope id="4421450760407613962" at="37,53,38,19" />
      <scope id="4421450760407613962" at="42,67,43,31" />
      <scope id="4421450760407613962" at="46,36,47,21" />
      <scope id="4421450760407613962" at="53,96,54,108" />
      <scope id="4421450760407613962" at="17,32,21,36" />
      <scope id="4421450760407613962" at="23,0,27,0" />
      <scope id="4421450760407613962" at="27,0,31,0">
        <var name="_params" id="4421450760407613962" />
        <var name="event" id="4421450760407613962" />
      </scope>
      <scope id="4421450760407613962" at="31,0,35,0">
        <var name="_params" id="4421450760407613962" />
        <var name="event" id="4421450760407613962" />
      </scope>
      <scope id="4421450760407613962" at="52,0,56,0">
        <var name="_params" id="4421450760407613962" />
        <var name="event" id="4421450760407613962" />
      </scope>
      <scope id="4421450760407613962" at="17,0,23,0" />
      <scope id="4421450760407613962" at="40,5,48,7">
        <var name="editorComponent" id="4421450760407613962" />
      </scope>
      <scope id="4421450760407613962" at="36,95,50,16" />
      <scope id="4421450760407613962" at="35,0,52,0">
        <var name="_params" id="4421450760407613962" />
        <var name="event" id="4421450760407613962" />
      </scope>
      <unit id="4421450760407613962" at="14,0,57,0" name="jetbrains.mps.ide.editor.actions.FindPrevious_Action" />
    </file>
  </root>
  <root nodeRef="r:9832fb5f-2578-4b58-8014-a5de79da988e(jetbrains.mps.ide.editor.actions)/5062223007361662016">
    <file name="Collapse_Action.java">
      <node id="5062223007361662016" at="18,0,19,0" concept="13" trace="ICON" />
      <node id="5062223007361662016" at="20,28,21,32" concept="15" />
      <node id="5062223007361662016" at="21,32,22,35" concept="4" />
      <node id="5062223007361662016" at="22,35,23,40" concept="4" />
      <node id="5062223007361662016" at="23,40,24,36" concept="4" />
      <node id="5062223007361662016" at="27,32,28,16" concept="10" />
      <node id="5062223007361662044" at="31,87,32,59" concept="10" />
      <node id="5062223007361662016" at="35,89,36,85" concept="4" />
      <node id="5062223007361662016" at="40,53,41,19" concept="10" />
      <node id="5062223007361662016" at="43,5,44,72" concept="9" />
      <node id="5062223007361662016" at="44,72,45,59" concept="4" />
      <node id="5062223007361662016" at="46,22,47,21" concept="10" />
      <node id="5062223007361662016" at="50,5,51,90" concept="9" />
      <node id="5062223007361662016" at="52,67,53,31" concept="4" />
      <node id="5062223007361662016" at="54,7,55,75" concept="4" />
      <node id="5062223007361662016" at="56,36,57,21" concept="10" />
      <node id="5062223007361662016" at="59,5,60,16" concept="10" />
      <node id="5062223007361662033" at="63,96,64,121" concept="4" />
      <node id="5062223007361662020" at="66,71,67,123" concept="10" />
      <node id="5062223007361662016" at="39,95,42,5" concept="7" />
      <node id="5062223007361662016" at="45,59,48,7" concept="7" />
      <node id="5062223007361662016" at="51,90,54,7" concept="7" />
      <node id="5062223007361662016" at="55,75,58,7" concept="7" />
      <node id="5062223007361662017" at="66,0,69,0" concept="8" trace="getAction#(Ljava/util/Map;)Ljetbrains/mps/openapi/editor/cells/CellAction;" />
      <node id="5062223007361662016" at="26,0,30,0" concept="8" trace="isDumbAware#()Z" />
      <node id="5062223007361662016" at="30,0,34,0" concept="8" trace="isApplicable#(Lcom/intellij/openapi/actionSystem/AnActionEvent;Ljava/util/Map;)Z" />
      <node id="5062223007361662016" at="34,0,38,0" concept="8" trace="doUpdate#(Lcom/intellij/openapi/actionSystem/AnActionEvent;Ljava/util/Map;)V" />
      <node id="5062223007361662016" at="62,0,66,0" concept="8" trace="doExecute#(Lcom/intellij/openapi/actionSystem/AnActionEvent;Ljava/util/Map;)V" />
      <node id="5062223007361662016" at="20,0,26,0" concept="3" trace="Collapse_Action#()V" />
      <node id="5062223007361662016" at="42,5,49,5" concept="1" />
      <node id="5062223007361662016" at="49,5,59,5" concept="1" />
      <node id="5062223007361662016" at="38,0,62,0" concept="8" trace="collectActionData#(Lcom/intellij/openapi/actionSystem/AnActionEvent;Ljava/util/Map;)Z" />
      <scope id="5062223007361662016" at="27,32,28,16" />
      <scope id="5062223007361662043" at="31,87,32,59" />
      <scope id="5062223007361662016" at="35,89,36,85" />
      <scope id="5062223007361662016" at="40,53,41,19" />
      <scope id="5062223007361662016" at="46,22,47,21" />
      <scope id="5062223007361662016" at="52,67,53,31" />
      <scope id="5062223007361662016" at="56,36,57,21" />
      <scope id="5062223007361662016" at="63,96,64,121" />
      <scope id="5062223007361662019" at="66,71,67,123" />
      <scope id="5062223007361662017" at="66,0,69,0">
        <var name="_params" id="5062223007361662017" />
      </scope>
      <scope id="5062223007361662016" at="20,28,24,36" />
      <scope id="5062223007361662016" at="26,0,30,0" />
      <scope id="5062223007361662016" at="30,0,34,0">
        <var name="_params" id="5062223007361662016" />
        <var name="event" id="5062223007361662016" />
      </scope>
      <scope id="5062223007361662016" at="34,0,38,0">
        <var name="_params" id="5062223007361662016" />
        <var name="event" id="5062223007361662016" />
      </scope>
      <scope id="5062223007361662016" at="62,0,66,0">
        <var name="_params" id="5062223007361662016" />
        <var name="event" id="5062223007361662016" />
      </scope>
      <scope id="5062223007361662016" at="43,5,48,7">
        <var name="p" id="5062223007361662016" />
      </scope>
      <scope id="5062223007361662016" at="20,0,26,0" />
      <scope id="5062223007361662016" at="50,5,58,7">
        <var name="editorComponent" id="5062223007361662016" />
      </scope>
      <scope id="5062223007361662016" at="39,95,60,16" />
      <scope id="5062223007361662016" at="38,0,62,0">
        <var name="_params" id="5062223007361662016" />
        <var name="event" id="5062223007361662016" />
      </scope>
      <unit id="5062223007361662016" at="17,0,70,0" name="jetbrains.mps.ide.editor.actions.Collapse_Action" />
    </file>
  </root>
  <root nodeRef="r:9832fb5f-2578-4b58-8014-a5de79da988e(jetbrains.mps.ide.editor.actions)/5062223007361662050">
    <file name="CollapseAll_Action.java">
      <node id="5062223007361662050" at="18,0,19,0" concept="13" trace="ICON" />
      <node id="5062223007361662050" at="20,31,21,36" concept="15" />
      <node id="5062223007361662050" at="21,36,22,35" concept="4" />
      <node id="5062223007361662050" at="22,35,23,40" concept="4" />
      <node id="5062223007361662050" at="23,40,24,36" concept="4" />
      <node id="5062223007361662050" at="27,32,28,16" concept="10" />
      <node id="5062223007361662078" at="31,87,32,62" concept="10" />
      <node id="5062223007361662050" at="35,89,36,85" concept="4" />
      <node id="5062223007361662050" at="40,53,41,19" concept="10" />
      <node id="5062223007361662050" at="43,5,44,90" concept="9" />
      <node id="5062223007361662050" at="45,67,46,31" concept="4" />
      <node id="5062223007361662050" at="47,7,48,75" concept="4" />
      <node id="5062223007361662050" at="49,36,50,21" concept="10" />
      <node id="5062223007361662050" at="53,5,54,72" concept="9" />
      <node id="5062223007361662050" at="54,72,55,59" concept="4" />
      <node id="5062223007361662050" at="56,22,57,21" concept="10" />
      <node id="5062223007361662050" at="59,5,60,16" concept="10" />
      <node id="5062223007361662067" at="63,96,64,124" concept="4" />
      <node id="5062223007361662054" at="66,71,67,127" concept="10" />
      <node id="5062223007361662050" at="39,95,42,5" concept="7" />
      <node id="5062223007361662050" at="44,90,47,7" concept="7" />
      <node id="5062223007361662050" at="48,75,51,7" concept="7" />
      <node id="5062223007361662050" at="55,59,58,7" concept="7" />
      <node id="5062223007361662051" at="66,0,69,0" concept="8" trace="getAction#(Ljava/util/Map;)Ljetbrains/mps/openapi/editor/cells/CellAction;" />
      <node id="5062223007361662050" at="26,0,30,0" concept="8" trace="isDumbAware#()Z" />
      <node id="5062223007361662050" at="30,0,34,0" concept="8" trace="isApplicable#(Lcom/intellij/openapi/actionSystem/AnActionEvent;Ljava/util/Map;)Z" />
      <node id="5062223007361662050" at="34,0,38,0" concept="8" trace="doUpdate#(Lcom/intellij/openapi/actionSystem/AnActionEvent;Ljava/util/Map;)V" />
      <node id="5062223007361662050" at="62,0,66,0" concept="8" trace="doExecute#(Lcom/intellij/openapi/actionSystem/AnActionEvent;Ljava/util/Map;)V" />
      <node id="5062223007361662050" at="20,0,26,0" concept="3" trace="CollapseAll_Action#()V" />
      <node id="5062223007361662050" at="52,5,59,5" concept="1" />
      <node id="5062223007361662050" at="42,5,52,5" concept="1" />
      <node id="5062223007361662050" at="38,0,62,0" concept="8" trace="collectActionData#(Lcom/intellij/openapi/actionSystem/AnActionEvent;Ljava/util/Map;)Z" />
      <scope id="5062223007361662050" at="27,32,28,16" />
      <scope id="5062223007361662077" at="31,87,32,62" />
      <scope id="5062223007361662050" at="35,89,36,85" />
      <scope id="5062223007361662050" at="40,53,41,19" />
      <scope id="5062223007361662050" at="45,67,46,31" />
      <scope id="5062223007361662050" at="49,36,50,21" />
      <scope id="5062223007361662050" at="56,22,57,21" />
      <scope id="5062223007361662050" at="63,96,64,124" />
      <scope id="5062223007361662053" at="66,71,67,127" />
      <scope id="5062223007361662051" at="66,0,69,0">
        <var name="_params" id="5062223007361662051" />
      </scope>
      <scope id="5062223007361662050" at="20,31,24,36" />
      <scope id="5062223007361662050" at="26,0,30,0" />
      <scope id="5062223007361662050" at="30,0,34,0">
        <var name="_params" id="5062223007361662050" />
        <var name="event" id="5062223007361662050" />
      </scope>
      <scope id="5062223007361662050" at="34,0,38,0">
        <var name="_params" id="5062223007361662050" />
        <var name="event" id="5062223007361662050" />
      </scope>
      <scope id="5062223007361662050" at="62,0,66,0">
        <var name="_params" id="5062223007361662050" />
        <var name="event" id="5062223007361662050" />
      </scope>
      <scope id="5062223007361662050" at="53,5,58,7">
        <var name="p" id="5062223007361662050" />
      </scope>
      <scope id="5062223007361662050" at="20,0,26,0" />
      <scope id="5062223007361662050" at="43,5,51,7">
        <var name="editorComponent" id="5062223007361662050" />
      </scope>
      <scope id="5062223007361662050" at="39,95,60,16" />
      <scope id="5062223007361662050" at="38,0,62,0">
        <var name="_params" id="5062223007361662050" />
        <var name="event" id="5062223007361662050" />
      </scope>
      <unit id="5062223007361662050" at="17,0,70,0" name="jetbrains.mps.ide.editor.actions.CollapseAll_Action" />
    </file>
  </root>
  <root nodeRef="r:9832fb5f-2578-4b58-8014-a5de79da988e(jetbrains.mps.ide.editor.actions)/5062223007361662084">
    <file name="Expand_Action.java">
      <node id="5062223007361662084" at="19,0,20,0" concept="13" trace="ICON" />
      <node id="5062223007361662084" at="21,26,22,30" concept="15" />
      <node id="5062223007361662084" at="22,30,23,35" concept="4" />
      <node id="5062223007361662084" at="23,35,24,40" concept="4" />
      <node id="5062223007361662084" at="24,40,25,36" concept="4" />
      <node id="5062223007361662084" at="28,32,29,16" concept="10" />
      <node id="5062223007361662114" at="32,87,33,57" concept="10" />
      <node id="5062223007361662084" at="36,89,37,85" concept="4" />
      <node id="5062223007361662084" at="41,53,42,19" concept="10" />
      <node id="5062223007361662084" at="44,5,45,66" concept="9" />
      <node id="5062223007361662084" at="45,66,46,56" concept="4" />
      <node id="5062223007361662084" at="47,22,48,21" concept="10" />
      <node id="5062223007361662084" at="51,5,52,72" concept="9" />
      <node id="5062223007361662084" at="52,72,53,59" concept="4" />
      <node id="5062223007361662084" at="54,22,55,21" concept="10" />
      <node id="5062223007361662084" at="58,5,59,90" concept="9" />
      <node id="5062223007361662084" at="60,67,61,31" concept="4" />
      <node id="5062223007361662084" at="62,7,63,75" concept="4" />
      <node id="5062223007361662084" at="64,36,65,21" concept="10" />
      <node id="5062223007361662084" at="67,5,68,16" concept="10" />
      <node id="5062223007361662103" at="71,96,72,119" concept="4" />
      <node id="5062223007361662088" at="74,71,75,125" concept="10" />
      <node id="5062223007361662084" at="40,95,43,5" concept="7" />
      <node id="5062223007361662084" at="46,56,49,7" concept="7" />
      <node id="5062223007361662084" at="53,59,56,7" concept="7" />
      <node id="5062223007361662084" at="59,90,62,7" concept="7" />
      <node id="5062223007361662084" at="63,75,66,7" concept="7" />
      <node id="5062223007361662085" at="74,0,77,0" concept="8" trace="getAction#(Ljava/util/Map;)Ljetbrains/mps/openapi/editor/cells/CellAction;" />
      <node id="5062223007361662084" at="27,0,31,0" concept="8" trace="isDumbAware#()Z" />
      <node id="5062223007361662084" at="31,0,35,0" concept="8" trace="isApplicable#(Lcom/intellij/openapi/actionSystem/AnActionEvent;Ljava/util/Map;)Z" />
      <node id="5062223007361662084" at="35,0,39,0" concept="8" trace="doUpdate#(Lcom/intellij/openapi/actionSystem/AnActionEvent;Ljava/util/Map;)V" />
      <node id="5062223007361662084" at="70,0,74,0" concept="8" trace="doExecute#(Lcom/intellij/openapi/actionSystem/AnActionEvent;Ljava/util/Map;)V" />
      <node id="5062223007361662084" at="21,0,27,0" concept="3" trace="Expand_Action#()V" />
      <node id="5062223007361662084" at="43,5,50,5" concept="1" />
      <node id="5062223007361662084" at="50,5,57,5" concept="1" />
      <node id="5062223007361662084" at="57,5,67,5" concept="1" />
      <node id="5062223007361662084" at="39,0,70,0" concept="8" trace="collectActionData#(Lcom/intellij/openapi/actionSystem/AnActionEvent;Ljava/util/Map;)Z" />
      <scope id="5062223007361662084" at="28,32,29,16" />
      <scope id="5062223007361662113" at="32,87,33,57" />
      <scope id="5062223007361662084" at="36,89,37,85" />
      <scope id="5062223007361662084" at="41,53,42,19" />
      <scope id="5062223007361662084" at="47,22,48,21" />
      <scope id="5062223007361662084" at="54,22,55,21" />
      <scope id="5062223007361662084" at="60,67,61,31" />
      <scope id="5062223007361662084" at="64,36,65,21" />
      <scope id="5062223007361662084" at="71,96,72,119" />
      <scope id="5062223007361662087" at="74,71,75,125" />
      <scope id="5062223007361662085" at="74,0,77,0">
        <var name="_params" id="5062223007361662085" />
      </scope>
      <scope id="5062223007361662084" at="21,26,25,36" />
      <scope id="5062223007361662084" at="27,0,31,0" />
      <scope id="5062223007361662084" at="31,0,35,0">
        <var name="_params" id="5062223007361662084" />
        <var name="event" id="5062223007361662084" />
      </scope>
      <scope id="5062223007361662084" at="35,0,39,0">
        <var name="_params" id="5062223007361662084" />
        <var name="event" id="5062223007361662084" />
      </scope>
      <scope id="5062223007361662084" at="70,0,74,0">
        <var name="_params" id="5062223007361662084" />
        <var name="event" id="5062223007361662084" />
      </scope>
      <scope id="5062223007361662084" at="44,5,49,7">
        <var name="p" id="5062223007361662084" />
      </scope>
      <scope id="5062223007361662084" at="51,5,56,7">
        <var name="p" id="5062223007361662084" />
      </scope>
      <scope id="5062223007361662084" at="21,0,27,0" />
      <scope id="5062223007361662084" at="58,5,66,7">
        <var name="editorComponent" id="5062223007361662084" />
      </scope>
      <scope id="5062223007361662084" at="40,95,68,16" />
      <scope id="5062223007361662084" at="39,0,70,0">
        <var name="_params" id="5062223007361662084" />
        <var name="event" id="5062223007361662084" />
      </scope>
      <unit id="5062223007361662084" at="18,0,78,0" name="jetbrains.mps.ide.editor.actions.Expand_Action" />
    </file>
  </root>
  <root nodeRef="r:9832fb5f-2578-4b58-8014-a5de79da988e(jetbrains.mps.ide.editor.actions)/5062223007361662120">
    <file name="ExpandAll_Action.java">
      <node id="5062223007361662120" at="18,0,19,0" concept="13" trace="ICON" />
      <node id="5062223007361662120" at="20,29,21,34" concept="15" />
      <node id="5062223007361662120" at="21,34,22,35" concept="4" />
      <node id="5062223007361662120" at="22,35,23,40" concept="4" />
      <node id="5062223007361662120" at="23,40,24,36" concept="4" />
      <node id="5062223007361662120" at="27,32,28,16" concept="10" />
      <node id="5062223007361662148" at="31,87,32,60" concept="10" />
      <node id="5062223007361662120" at="35,89,36,85" concept="4" />
      <node id="5062223007361662120" at="40,53,41,19" concept="10" />
      <node id="5062223007361662120" at="43,5,44,90" concept="9" />
      <node id="5062223007361662120" at="45,67,46,31" concept="4" />
      <node id="5062223007361662120" at="47,7,48,75" concept="4" />
      <node id="5062223007361662120" at="49,36,50,21" concept="10" />
      <node id="5062223007361662120" at="53,5,54,72" concept="9" />
      <node id="5062223007361662120" at="54,72,55,59" concept="4" />
      <node id="5062223007361662120" at="56,22,57,21" concept="10" />
      <node id="5062223007361662120" at="59,5,60,16" concept="10" />
      <node id="5062223007361662137" at="63,96,64,122" concept="4" />
      <node id="5062223007361662124" at="66,71,67,129" concept="10" />
      <node id="5062223007361662120" at="39,95,42,5" concept="7" />
      <node id="5062223007361662120" at="44,90,47,7" concept="7" />
      <node id="5062223007361662120" at="48,75,51,7" concept="7" />
      <node id="5062223007361662120" at="55,59,58,7" concept="7" />
      <node id="5062223007361662121" at="66,0,69,0" concept="8" trace="getAction#(Ljava/util/Map;)Ljetbrains/mps/openapi/editor/cells/CellAction;" />
      <node id="5062223007361662120" at="26,0,30,0" concept="8" trace="isDumbAware#()Z" />
      <node id="5062223007361662120" at="30,0,34,0" concept="8" trace="isApplicable#(Lcom/intellij/openapi/actionSystem/AnActionEvent;Ljava/util/Map;)Z" />
      <node id="5062223007361662120" at="34,0,38,0" concept="8" trace="doUpdate#(Lcom/intellij/openapi/actionSystem/AnActionEvent;Ljava/util/Map;)V" />
      <node id="5062223007361662120" at="62,0,66,0" concept="8" trace="doExecute#(Lcom/intellij/openapi/actionSystem/AnActionEvent;Ljava/util/Map;)V" />
      <node id="5062223007361662120" at="20,0,26,0" concept="3" trace="ExpandAll_Action#()V" />
      <node id="5062223007361662120" at="52,5,59,5" concept="1" />
      <node id="5062223007361662120" at="42,5,52,5" concept="1" />
      <node id="5062223007361662120" at="38,0,62,0" concept="8" trace="collectActionData#(Lcom/intellij/openapi/actionSystem/AnActionEvent;Ljava/util/Map;)Z" />
      <scope id="5062223007361662120" at="27,32,28,16" />
      <scope id="5062223007361662147" at="31,87,32,60" />
      <scope id="5062223007361662120" at="35,89,36,85" />
      <scope id="5062223007361662120" at="40,53,41,19" />
      <scope id="5062223007361662120" at="45,67,46,31" />
      <scope id="5062223007361662120" at="49,36,50,21" />
      <scope id="5062223007361662120" at="56,22,57,21" />
      <scope id="5062223007361662120" at="63,96,64,122" />
      <scope id="5062223007361662123" at="66,71,67,129" />
      <scope id="5062223007361662121" at="66,0,69,0">
        <var name="_params" id="5062223007361662121" />
      </scope>
      <scope id="5062223007361662120" at="20,29,24,36" />
      <scope id="5062223007361662120" at="26,0,30,0" />
      <scope id="5062223007361662120" at="30,0,34,0">
        <var name="_params" id="5062223007361662120" />
        <var name="event" id="5062223007361662120" />
      </scope>
      <scope id="5062223007361662120" at="34,0,38,0">
        <var name="_params" id="5062223007361662120" />
        <var name="event" id="5062223007361662120" />
      </scope>
      <scope id="5062223007361662120" at="62,0,66,0">
        <var name="_params" id="5062223007361662120" />
        <var name="event" id="5062223007361662120" />
      </scope>
      <scope id="5062223007361662120" at="53,5,58,7">
        <var name="p" id="5062223007361662120" />
      </scope>
      <scope id="5062223007361662120" at="20,0,26,0" />
      <scope id="5062223007361662120" at="43,5,51,7">
        <var name="editorComponent" id="5062223007361662120" />
      </scope>
      <scope id="5062223007361662120" at="39,95,60,16" />
      <scope id="5062223007361662120" at="38,0,62,0">
        <var name="_params" id="5062223007361662120" />
        <var name="event" id="5062223007361662120" />
      </scope>
      <unit id="5062223007361662120" at="17,0,70,0" name="jetbrains.mps.ide.editor.actions.ExpandAll_Action" />
    </file>
  </root>
  <root nodeRef="r:9832fb5f-2578-4b58-8014-a5de79da988e(jetbrains.mps.ide.editor.actions)/5062223007361662154">
    <file name="FoldSelection_Action.java">
      <node id="5062223007361662154" at="18,0,19,0" concept="13" trace="ICON" />
      <node id="5062223007361662154" at="20,33,21,38" concept="15" />
      <node id="5062223007361662154" at="21,38,22,35" concept="4" />
      <node id="5062223007361662154" at="22,35,23,40" concept="4" />
      <node id="5062223007361662154" at="23,40,24,36" concept="4" />
      <node id="5062223007361662154" at="27,32,28,16" concept="10" />
      <node id="5062223007361662182" at="31,87,32,64" concept="10" />
      <node id="5062223007361662154" at="35,89,36,85" concept="4" />
      <node id="5062223007361662154" at="40,53,41,19" concept="10" />
      <node id="5062223007361662154" at="43,5,44,72" concept="9" />
      <node id="5062223007361662154" at="44,72,45,59" concept="4" />
      <node id="5062223007361662154" at="46,22,47,21" concept="10" />
      <node id="5062223007361662154" at="50,5,51,90" concept="9" />
      <node id="5062223007361662154" at="52,67,53,31" concept="4" />
      <node id="5062223007361662154" at="54,7,55,75" concept="4" />
      <node id="5062223007361662154" at="56,36,57,21" concept="10" />
      <node id="5062223007361662154" at="59,5,60,16" concept="10" />
      <node id="5062223007361662171" at="63,96,64,126" concept="4" />
      <node id="5062223007361662158" at="66,71,67,133" concept="10" />
      <node id="5062223007361662154" at="39,95,42,5" concept="7" />
      <node id="5062223007361662154" at="45,59,48,7" concept="7" />
      <node id="5062223007361662154" at="51,90,54,7" concept="7" />
      <node id="5062223007361662154" at="55,75,58,7" concept="7" />
      <node id="5062223007361662155" at="66,0,69,0" concept="8" trace="getAction#(Ljava/util/Map;)Ljetbrains/mps/openapi/editor/cells/CellAction;" />
      <node id="5062223007361662154" at="26,0,30,0" concept="8" trace="isDumbAware#()Z" />
      <node id="5062223007361662154" at="30,0,34,0" concept="8" trace="isApplicable#(Lcom/intellij/openapi/actionSystem/AnActionEvent;Ljava/util/Map;)Z" />
      <node id="5062223007361662154" at="34,0,38,0" concept="8" trace="doUpdate#(Lcom/intellij/openapi/actionSystem/AnActionEvent;Ljava/util/Map;)V" />
      <node id="5062223007361662154" at="62,0,66,0" concept="8" trace="doExecute#(Lcom/intellij/openapi/actionSystem/AnActionEvent;Ljava/util/Map;)V" />
      <node id="5062223007361662154" at="20,0,26,0" concept="3" trace="FoldSelection_Action#()V" />
      <node id="5062223007361662154" at="42,5,49,5" concept="1" />
      <node id="5062223007361662154" at="49,5,59,5" concept="1" />
      <node id="5062223007361662154" at="38,0,62,0" concept="8" trace="collectActionData#(Lcom/intellij/openapi/actionSystem/AnActionEvent;Ljava/util/Map;)Z" />
      <scope id="5062223007361662154" at="27,32,28,16" />
      <scope id="5062223007361662181" at="31,87,32,64" />
      <scope id="5062223007361662154" at="35,89,36,85" />
      <scope id="5062223007361662154" at="40,53,41,19" />
      <scope id="5062223007361662154" at="46,22,47,21" />
      <scope id="5062223007361662154" at="52,67,53,31" />
      <scope id="5062223007361662154" at="56,36,57,21" />
      <scope id="5062223007361662154" at="63,96,64,126" />
      <scope id="5062223007361662157" at="66,71,67,133" />
      <scope id="5062223007361662155" at="66,0,69,0">
        <var name="_params" id="5062223007361662155" />
      </scope>
      <scope id="5062223007361662154" at="20,33,24,36" />
      <scope id="5062223007361662154" at="26,0,30,0" />
      <scope id="5062223007361662154" at="30,0,34,0">
        <var name="_params" id="5062223007361662154" />
        <var name="event" id="5062223007361662154" />
      </scope>
      <scope id="5062223007361662154" at="34,0,38,0">
        <var name="_params" id="5062223007361662154" />
        <var name="event" id="5062223007361662154" />
      </scope>
      <scope id="5062223007361662154" at="62,0,66,0">
        <var name="_params" id="5062223007361662154" />
        <var name="event" id="5062223007361662154" />
      </scope>
      <scope id="5062223007361662154" at="43,5,48,7">
        <var name="p" id="5062223007361662154" />
      </scope>
      <scope id="5062223007361662154" at="20,0,26,0" />
      <scope id="5062223007361662154" at="50,5,58,7">
        <var name="editorComponent" id="5062223007361662154" />
      </scope>
      <scope id="5062223007361662154" at="39,95,60,16" />
      <scope id="5062223007361662154" at="38,0,62,0">
        <var name="_params" id="5062223007361662154" />
        <var name="event" id="5062223007361662154" />
      </scope>
      <unit id="5062223007361662154" at="17,0,70,0" name="jetbrains.mps.ide.editor.actions.FoldSelection_Action" />
    </file>
  </root>
  <root nodeRef="r:9832fb5f-2578-4b58-8014-a5de79da988e(jetbrains.mps.ide.editor.actions)/5238877291854194705">
    <file name="Comment_Action.java">
      <node id="5238877291854194705" at="23,0,24,0" concept="13" trace="ICON" />
      <node id="5238877291854194705" at="25,27,26,31" concept="15" />
      <node id="5238877291854194705" at="26,31,27,35" concept="4" />
      <node id="5238877291854194705" at="27,35,28,41" concept="4" />
      <node id="5238877291854194705" at="31,32,32,16" concept="10" />
      <node id="5238877291854252879" at="35,87,36,113" concept="9" />
      <node id="548229885685871331" at="37,154,38,19" concept="10" />
      <node id="3993419886484615861" at="40,162,41,19" concept="10" />
      <node id="548229885685660109" at="44,39,45,324" concept="10" />
      <node id="5238877291854194705" at="50,89,51,85" concept="4" />
      <node id="5238877291854194705" at="55,53,56,19" concept="10" />
      <node id="5238877291854194705" at="58,5,59,90" concept="9" />
      <node id="5238877291854194705" at="60,67,61,31" concept="4" />
      <node id="5238877291854194705" at="63,36,64,21" concept="10" />
      <node id="5238877291854194705" at="66,5,67,16" concept="10" />
      <node id="6552822018369882461" at="70,96,71,129" concept="4" />
      <node id="3993419886484606422" at="73,62,74,46" concept="10" />
      <node id="548229885685787405" at="36,113,39,5" concept="7" />
      <node id="3993419886484600499" at="39,5,42,5" concept="7" />
      <node id="548229885685660107" at="44,0,47,0" concept="8" trace="accept#(Lorg/jetbrains/mps/openapi/model/SNode;)Z" />
      <node id="5238877291854194705" at="54,95,57,5" concept="7" />
      <node id="5238877291854194705" at="59,90,62,7" concept="7" />
      <node id="5238877291854194705" at="62,7,65,7" concept="7" />
      <node id="3993419886484606422" at="73,0,76,0" concept="14" trace="eq_fuv223_a0c0e#(Ljava/lang/Object;Ljava/lang/Object;)Z" />
      <node id="5238877291854194705" at="30,0,34,0" concept="8" trace="isDumbAware#()Z" />
      <node id="5238877291854194705" at="49,0,53,0" concept="8" trace="doUpdate#(Lcom/intellij/openapi/actionSystem/AnActionEvent;Ljava/util/Map;)V" />
      <node id="5238877291854194705" at="69,0,73,0" concept="8" trace="doExecute#(Lcom/intellij/openapi/actionSystem/AnActionEvent;Ljava/util/Map;)V" />
      <node id="5238877291854194705" at="25,0,30,0" concept="3" trace="Comment_Action#()V" />
      <node id="548229885685660094" at="42,5,47,17" concept="10" />
      <node id="5238877291854194705" at="57,5,66,5" concept="1" />
      <node id="5238877291854194705" at="34,0,49,0" concept="8" trace="isApplicable#(Lcom/intellij/openapi/actionSystem/AnActionEvent;Ljava/util/Map;)Z" />
      <node id="5238877291854194705" at="53,0,69,0" concept="8" trace="collectActionData#(Lcom/intellij/openapi/actionSystem/AnActionEvent;Ljava/util/Map;)Z" />
      <scope id="5238877291854194705" at="31,32,32,16" />
      <scope id="548229885685787407" at="37,154,38,19" />
      <scope id="3993419886484600501" at="40,162,41,19" />
      <scope id="548229885685660108" at="44,39,45,324" />
      <scope id="5238877291854194705" at="50,89,51,85" />
      <scope id="5238877291854194705" at="55,53,56,19" />
      <scope id="5238877291854194705" at="60,67,61,31" />
      <scope id="5238877291854194705" at="63,36,64,21" />
      <scope id="5238877291854194705" at="70,96,71,129" />
      <scope id="3993419886484606422" at="73,62,74,46" />
      <scope id="5238877291854194705" at="25,27,28,41" />
      <scope id="548229885685660107" at="44,0,47,0">
        <var name="it" id="548229885685660107" />
      </scope>
      <scope id="3993419886484606422" at="73,0,76,0">
        <var name="a" id="3993419886484606422" />
        <var name="b" id="3993419886484606422" />
      </scope>
      <scope id="5238877291854194705" at="30,0,34,0" />
      <scope id="5238877291854194705" at="49,0,53,0">
        <var name="_params" id="5238877291854194705" />
        <var name="event" id="5238877291854194705" />
      </scope>
      <scope id="5238877291854194705" at="69,0,73,0">
        <var name="_params" id="5238877291854194705" />
        <var name="event" id="5238877291854194705" />
      </scope>
      <scope id="5238877291854194705" at="25,0,30,0" />
      <scope id="5238877291854194705" at="58,5,65,7">
        <var name="editorComponent" id="5238877291854194705" />
      </scope>
      <scope id="5238877291854249713" at="35,87,47,17">
        <var name="selection" id="5238877291854252880" />
      </scope>
      <scope id="5238877291854194705" at="54,95,67,16" />
      <scope id="5238877291854194705" at="34,0,49,0">
        <var name="_params" id="5238877291854194705" />
        <var name="event" id="5238877291854194705" />
      </scope>
      <scope id="5238877291854194705" at="53,0,69,0">
        <var name="_params" id="5238877291854194705" />
        <var name="event" id="5238877291854194705" />
      </scope>
      <unit id="548229885685660107" at="43,356,47,5" name="jetbrains.mps.ide.editor.actions.Comment_Action$1" />
      <unit id="5238877291854194705" at="22,0,77,0" name="jetbrains.mps.ide.editor.actions.Comment_Action" />
    </file>
  </root>
  <root nodeRef="r:9832fb5f-2578-4b58-8014-a5de79da988e(jetbrains.mps.ide.editor.actions)/5724017946447267512">
    <file name="HintsDialog.java">
      <node id="5724017946447324166" at="32,0,33,0" concept="5" trace="myPage" />
      <node id="1030735486036030603" at="33,0,34,0" concept="5" trace="myComponent" />
      <node id="6569848372886987095" at="34,0,35,0" concept="5" trace="myMainPanel" />
      <node id="6569848372887043916" at="35,0,36,0" concept="5" trace="myButtonGroup" />
      <node id="6569848372887613919" at="36,0,37,0" concept="5" trace="myDefaultRadioButton" />
      <node id="6569848372887620619" at="37,0,38,0" concept="5" trace="myCustomRadioButton" />
      <node id="6345921507963410494" at="38,0,39,0" concept="5" trace="mySettings" />
      <node id="5724017946447318382" at="40,150,41,25" concept="15" />
      <node id="5724017946447324664" at="41,25,42,18" concept="4" />
      <node id="1030735486036034086" at="42,18,43,28" concept="4" />
      <node id="6345921507963433965" at="43,28,44,26" concept="4" />
      <node id="5724017946447333456" at="44,26,45,34" concept="4" />
      <node id="5724017946447335914" at="45,34,46,11" concept="4" />
      <node id="7911319834175845867" at="50,44,51,23" concept="10" />
      <node id="5724017946447343029" at="56,38,57,74" concept="9" />
      <node id="5724017946447343036" at="57,74,58,61" concept="4" />
      <node id="5724017946447343041" at="58,61,59,65" concept="4" />
      <node id="5724017946447343046" at="59,65,60,71" concept="10" />
      <node id="2481765626557363432" at="64,31,65,39" concept="9" />
      <node id="2481765626557299359" at="65,39,66,0" concept="12" />
      <node id="6345921507963443171" at="67,47,68,22" concept="4" />
      <node id="2481765626557407635" at="68,22,69,62" concept="9" />
      <node id="2481765626557391509" at="69,62,70,81" concept="4" />
      <node id="2481765626557588982" at="71,5,72,97" concept="9" />
      <node id="8970160220943448935" at="75,27,76,45" concept="4" />
      <node id="1030735486036016733" at="79,5,80,0" concept="12" />
      <node id="1030735486035406784" at="80,0,81,23" concept="4" />
      <node id="6569848372887028051" at="85,25,86,49" concept="4" />
      <node id="791272924511048072" at="86,49,87,0" concept="12" />
      <node id="6569848372887052135" at="87,0,88,38" concept="4" />
      <node id="6569848372887623961" at="88,38,89,65" concept="4" />
      <node id="6569848372887562163" at="91,51,92,71" concept="4" />
      <node id="6569848372887634908" at="94,7,95,64" concept="4" />
      <node id="6569848372887595920" at="97,51,98,70" concept="4" />
      <node id="6569848372887783215" at="100,7,101,44" concept="4" />
      <node id="6569848372887799109" at="101,44,102,43" concept="4" />
      <node id="2886858066281544711" at="102,43,103,0" concept="12" />
      <node id="2886858066281809550" at="103,0,104,86" concept="9" />
      <node id="2886858066281743864" at="104,86,105,56" concept="4" />
      <node id="1665189113170151481" at="105,56,106,52" concept="4" />
      <node id="2886858066281903246" at="106,52,107,59" concept="4" />
      <node id="195670132110975091" at="107,59,108,0" concept="12" />
      <node id="2655378096586107914" at="108,0,109,59" concept="9" />
      <node id="2655378096586154253" at="109,59,110,43" concept="4" />
      <node id="2655378096586207284" at="110,43,111,42" concept="4" />
      <node id="2655378096586264609" at="111,42,112,54" concept="4" />
      <node id="791272924510987105" at="112,54,113,0" concept="12" />
      <node id="4136358845934188421" at="113,0,114,87" concept="9" />
      <node id="1158798430616267511" at="114,87,115,55" concept="4" />
      <node id="2202689853479505599" at="115,55,116,35" concept="4" />
      <node id="7461368257677796487" at="116,35,117,0" concept="12" />
      <node id="2655378096586318499" at="117,0,118,53" concept="4" />
      <node id="6569848372887025084" at="118,53,119,17" concept="4" />
      <node id="6569848372887531021" at="123,55,124,36" concept="4" />
      <node id="195670132113571353" at="125,44,126,59" concept="4" />
      <node id="4507335185602804274" at="134,45,135,32" concept="10" />
      <node id="8970160220943448600" at="75,0,78,0" concept="8" trace="run#()V" />
      <node id="6569848372887274707" at="91,0,94,0" concept="8" trace="actionPerformed#(Ljava/awt/event/ActionEvent;)V" />
      <node id="6569848372887595914" at="97,0,100,0" concept="8" trace="actionPerformed#(Ljava/awt/event/ActionEvent;)V" />
      <node id="195670132113554883" at="124,36,127,7" concept="7" />
      <node id="5724017946447284291" at="49,0,53,0" concept="8" trace="createCenterPanel#()Ljavax/swing/JComponent;" />
      <node id="6569848372887605249" at="66,0,71,5" concept="7" />
      <node id="8970160220943438219" at="73,26,78,9" concept="4" />
      <node id="6569848372887086619" at="89,65,94,7" concept="4" />
      <node id="6569848372887595906" at="95,64,100,7" concept="4" />
      <node id="6569848372887531008" at="122,67,128,5" concept="6" />
      <node id="4507335185602804268" at="131,0,137,0" concept="8" trace="getDimensionServiceKey#()Ljava/lang/String;" />
      <node id="2481765626557594077" at="72,97,79,5" concept="7" />
      <node id="5724017946447285712" at="40,0,48,0" concept="3" trace="HintsDialog#(Lcom/intellij/openapi/project/Project;Ljetbrains/mps/nodeEditor/hintsSettings/ConceptEditorHintPreferencesPage;Ljetbrains/mps/nodeEditor/hintsSettings/ConceptEditorHintSettings;Ljetbrains/mps/openapi/editor/EditorComponent;)V" />
      <node id="5724017946447343026" at="54,0,62,0" concept="8" trace="createActions#()[Ljavax/swing/Action;" />
      <node id="6569848372887535836" at="122,0,130,0" concept="8" trace="setPanelEnabled#(Ljavax/swing/JComponent;Z)V" />
      <node id="5724017946447343057" at="63,0,83,0" concept="8" trace="doOKAction#()V" />
      <node id="6569848372887025077" at="84,0,121,0" concept="8" trace="init#()V" />
      <scope id="5724017946447284296" at="50,44,51,23" />
      <scope id="8970160220943448601" at="75,27,76,45" />
      <scope id="6569848372887274713" at="91,51,92,71" />
      <scope id="6569848372887595919" at="97,51,98,70" />
      <scope id="195670132113554886" at="125,44,126,59" />
      <scope id="4507335185602804273" at="134,45,135,32" />
      <scope id="6569848372887605252" at="67,47,70,81">
        <var name="enabledHints" id="2481765626557407636" />
      </scope>
      <scope id="8970160220943448600" at="75,0,78,0" />
      <scope id="6569848372887274707" at="91,0,94,0">
        <var name="p0" id="6569848372887274711" />
      </scope>
      <scope id="6569848372887595914" at="97,0,100,0">
        <var name="p0" id="6569848372887595917" />
      </scope>
      <scope id="5724017946447284291" at="49,0,53,0" />
      <scope id="5724017946447343028" at="56,38,60,71">
        <var name="actions" id="5724017946447343030" />
      </scope>
      <scope id="6569848372887531015" at="123,55,127,7" />
      <scope id="2481765626557594080" at="73,26,78,9" />
      <scope id="5724017946447285714" at="40,150,46,11" />
      <scope id="6569848372887531007" at="122,67,128,5" />
      <scope id="6569848372887531008" at="122,67,128,5">
        <var name="component" id="6569848372887531014" />
      </scope>
      <scope id="4507335185602804268" at="131,0,137,0" />
      <scope id="5724017946447285712" at="40,0,48,0">
        <var name="component" id="1030735486036024459" />
        <var name="page" id="5724017946447317031" />
        <var name="project" id="5724017946447317018" />
        <var name="settings" id="6345921507963409153" />
      </scope>
      <scope id="5724017946447343026" at="54,0,62,0" />
      <scope id="6569848372887535836" at="122,0,130,0">
        <var name="enabled" id="6569848372887576402" />
        <var name="panel" id="195670132113455392" />
      </scope>
      <scope id="5724017946447343060" at="64,31,81,23">
        <var name="initialEditorHints" id="2481765626557363435" />
        <var name="rebuildRequired" id="2481765626557588983" />
      </scope>
      <scope id="5724017946447343057" at="63,0,83,0" />
      <scope id="6569848372887025081" at="85,25,119,17">
        <var name="buttonsPanel" id="2655378096586107915" />
        <var name="scrollPane" id="4136358845934188422" />
        <var name="useCustomHints" id="2886858066281809551" />
      </scope>
      <scope id="6569848372887025077" at="84,0,121,0" />
      <unit id="8970160220943448600" at="74,88,78,7" name="jetbrains.mps.ide.editor.actions.HintsDialog$1" />
      <unit id="6569848372887274705" at="90,47,94,5" name="jetbrains.mps.ide.editor.actions.HintsDialog$2" />
      <unit id="6569848372887595912" at="96,46,100,5" name="jetbrains.mps.ide.editor.actions.HintsDialog$3" />
      <unit id="5724017946447267512" at="31,0,138,0" name="jetbrains.mps.ide.editor.actions.HintsDialog" />
    </file>
  </root>
  <root nodeRef="r:9832fb5f-2578-4b58-8014-a5de79da988e(jetbrains.mps.ide.editor.actions)/6573807532044005480">
    <file name="WordAddLink_Action.java">
      <node id="6573807532044005480" at="19,0,20,0" concept="13" trace="ICON" />
      <node id="6573807532044005480" at="21,31,22,32" concept="15" />
      <node id="6573807532044005480" at="22,32,23,35" concept="4" />
      <node id="6573807532044005480" at="23,35,24,40" concept="4" />
      <node id="6573807532044005480" at="27,32,28,16" concept="10" />
      <node id="693268764742413532" at="31,87,32,217" concept="10" />
      <node id="6573807532044005480" at="35,89,36,85" concept="4" />
      <node id="6573807532044005480" at="40,53,41,19" concept="10" />
      <node id="6573807532044005480" at="43,5,44,90" concept="9" />
      <node id="6573807532044005480" at="45,67,46,31" concept="4" />
      <node id="6573807532044005480" at="48,36,49,21" concept="10" />
      <node id="6573807532044005480" at="52,5,53,57" concept="9" />
      <node id="6573807532044005480" at="54,201,55,20" concept="4" />
      <node id="6573807532044005480" at="57,25,58,21" concept="10" />
      <node id="6573807532044005480" at="60,5,61,16" concept="10" />
      <node id="6328114375521042058" at="64,96,65,125" concept="4" />
      <node id="693268764742511246" at="67,52,68,44" concept="10" />
      <node id="6573807532044005480" at="39,95,42,5" concept="7" />
      <node id="6573807532044005480" at="44,90,47,7" concept="7" />
      <node id="6573807532044005480" at="47,7,50,7" concept="7" />
      <node id="6573807532044005480" at="53,57,56,7" concept="7" />
      <node id="6573807532044005480" at="56,7,59,7" concept="7" />
      <node id="693268764742511246" at="67,0,70,0" concept="14" trace="isEmptyString#(Ljava/lang/String;)Z" />
      <node id="6573807532044005480" at="26,0,30,0" concept="8" trace="isDumbAware#()Z" />
      <node id="6573807532044005480" at="30,0,34,0" concept="8" trace="isApplicable#(Lcom/intellij/openapi/actionSystem/AnActionEvent;Ljava/util/Map;)Z" />
      <node id="6573807532044005480" at="34,0,38,0" concept="8" trace="doUpdate#(Lcom/intellij/openapi/actionSystem/AnActionEvent;Ljava/util/Map;)V" />
      <node id="6573807532044005480" at="63,0,67,0" concept="8" trace="doExecute#(Lcom/intellij/openapi/actionSystem/AnActionEvent;Ljava/util/Map;)V" />
      <node id="6573807532044005480" at="21,0,26,0" concept="3" trace="WordAddLink_Action#()V" />
      <node id="6573807532044005480" at="42,5,51,5" concept="1" />
      <node id="6573807532044005480" at="51,5,60,5" concept="1" />
      <node id="6573807532044005480" at="38,0,63,0" concept="8" trace="collectActionData#(Lcom/intellij/openapi/actionSystem/AnActionEvent;Ljava/util/Map;)Z" />
      <scope id="6573807532044005480" at="27,32,28,16" />
      <scope id="693268764742412804" at="31,87,32,217" />
      <scope id="6573807532044005480" at="35,89,36,85" />
      <scope id="6573807532044005480" at="40,53,41,19" />
      <scope id="6573807532044005480" at="45,67,46,31" />
      <scope id="6573807532044005480" at="48,36,49,21" />
      <scope id="6573807532044005480" at="54,201,55,20" />
      <scope id="6573807532044005480" at="57,25,58,21" />
      <scope id="6573807532044005480" at="64,96,65,125" />
      <scope id="693268764742511246" at="67,52,68,44" />
      <scope id="6573807532044005480" at="21,31,24,40" />
      <scope id="693268764742511246" at="67,0,70,0">
        <var name="str" id="693268764742511246" />
      </scope>
      <scope id="6573807532044005480" at="26,0,30,0" />
      <scope id="6573807532044005480" at="30,0,34,0">
        <var name="_params" id="6573807532044005480" />
        <var name="event" id="6573807532044005480" />
      </scope>
      <scope id="6573807532044005480" at="34,0,38,0">
        <var name="_params" id="6573807532044005480" />
        <var name="event" id="6573807532044005480" />
      </scope>
      <scope id="6573807532044005480" at="63,0,67,0">
        <var name="_params" id="6573807532044005480" />
        <var name="event" id="6573807532044005480" />
      </scope>
      <scope id="6573807532044005480" at="21,0,26,0" />
      <scope id="6573807532044005480" at="43,5,50,7">
        <var name="editorComponent" id="6573807532044005480" />
      </scope>
      <scope id="6573807532044005480" at="52,5,59,7">
        <var name="node" id="6573807532044005480" />
      </scope>
      <scope id="6573807532044005480" at="39,95,61,16" />
      <scope id="6573807532044005480" at="38,0,63,0">
        <var name="_params" id="6573807532044005480" />
        <var name="event" id="6573807532044005480" />
      </scope>
      <unit id="6573807532044005480" at="18,0,71,0" name="jetbrains.mps.ide.editor.actions.WordAddLink_Action" />
    </file>
  </root>
  <root nodeRef="r:9832fb5f-2578-4b58-8014-a5de79da988e(jetbrains.mps.ide.editor.actions)/6743831156946309831">
    <file name="Escape_Action.java">
      <node id="6743831156946309831" at="19,0,20,0" concept="13" trace="ICON" />
      <node id="6743831156946309831" at="21,26,22,30" concept="15" />
      <node id="6743831156946309831" at="22,30,23,35" concept="4" />
      <node id="6743831156946309831" at="23,35,24,40" concept="4" />
      <node id="6743831156946309831" at="27,32,28,16" concept="10" />
      <node id="2361149359400133413" at="32,223,33,19" concept="10" />
      <node id="7229661548780478703" at="35,100,36,19" concept="10" />
      <node id="5598251663876407677" at="37,5,38,135" concept="9" />
      <node id="5598251663877807531" at="38,135,39,147" concept="9" />
      <node id="2526390656169714446" at="39,147,40,592" concept="10" />
      <node id="6743831156946309831" at="43,89,44,85" concept="4" />
      <node id="6743831156946309831" at="48,53,49,19" concept="10" />
      <node id="6743831156946309831" at="51,5,52,90" concept="9" />
      <node id="6743831156946309831" at="53,67,54,31" concept="4" />
      <node id="6743831156946309831" at="55,7,56,75" concept="4" />
      <node id="6743831156946309831" at="57,36,58,21" concept="10" />
      <node id="6743831156946309831" at="61,5,62,67" concept="9" />
      <node id="6743831156946309831" at="62,67,63,60" concept="4" />
      <node id="6743831156946309831" at="64,22,65,21" concept="10" />
      <node id="6743831156946309831" at="67,5,68,16" concept="10" />
      <node id="6743831156946467480" at="72,105,73,108" concept="4" />
      <node id="7238523569671014248" at="75,217,76,215" concept="4" />
      <node id="7238523569671014261" at="77,5,78,87" concept="4" />
      <node id="5598251663878435207" at="78,87,79,134" concept="9" />
      <node id="5598251663878331093" at="79,134,80,70" concept="9" />
      <node id="5598251663878329667" at="80,70,81,0" concept="12" />
      <node id="5598251663878415380" at="82,33,83,76" concept="4" />
      <node id="3526449870950144304" at="84,12,85,60" concept="4" />
      <node id="7749831632040176154" at="87,145,88,110" concept="4" />
      <node id="7016078034826670427" at="92,36,93,70" concept="4" />
      <node id="7016078034826670427" at="94,5,95,0" concept="12" />
      <node id="5598251663878552037" at="84,10,86,5" concept="1" />
      <node id="2361149359400128220" at="31,87,34,5" concept="7" />
      <node id="7229661548780467808" at="34,5,37,5" concept="7" />
      <node id="6743831156946309831" at="47,95,50,5" concept="7" />
      <node id="6743831156946309831" at="52,90,55,7" concept="7" />
      <node id="6743831156946309831" at="56,75,59,7" concept="7" />
      <node id="6743831156946309831" at="63,60,66,7" concept="7" />
      <node id="6743831156946467463" at="71,96,74,5" concept="7" />
      <node id="5060439597020381936" at="74,5,77,5" concept="7" />
      <node id="7749831632040082730" at="86,5,89,5" concept="7" />
      <node id="7016078034826670427" at="91,73,94,5" concept="7" />
      <node id="6743831156946309831" at="26,0,30,0" concept="8" trace="isDumbAware#()Z" />
      <node id="6743831156946309831" at="42,0,46,0" concept="8" trace="doUpdate#(Lcom/intellij/openapi/actionSystem/AnActionEvent;Ljava/util/Map;)V" />
      <node id="6743831156946309831" at="21,0,26,0" concept="3" trace="Escape_Action#()V" />
      <node id="5598251663878340988" at="81,0,86,5" concept="7" />
      <node id="7016078034826670427" at="91,0,97,0" concept="14" trace="check_h8krww_a0a0g0a#(Ljetbrains/mps/openapi/editor/selection/Selection;)V" />
      <node id="6743831156946309831" at="60,5,67,5" concept="1" />
      <node id="6743831156946309831" at="50,5,60,5" concept="1" />
      <node id="6743831156946309831" at="30,0,42,0" concept="8" trace="isApplicable#(Lcom/intellij/openapi/actionSystem/AnActionEvent;Ljava/util/Map;)Z" />
      <node id="6743831156946309831" at="70,0,91,0" concept="8" trace="doExecute#(Lcom/intellij/openapi/actionSystem/AnActionEvent;Ljava/util/Map;)V" />
      <node id="6743831156946309831" at="46,0,70,0" concept="8" trace="collectActionData#(Lcom/intellij/openapi/actionSystem/AnActionEvent;Ljava/util/Map;)Z" />
      <scope id="6743831156946309831" at="27,32,28,16" />
      <scope id="2361149359400128221" at="32,223,33,19" />
      <scope id="7229661548780467810" at="35,100,36,19" />
      <scope id="6743831156946309831" at="43,89,44,85" />
      <scope id="6743831156946309831" at="48,53,49,19" />
      <scope id="6743831156946309831" at="53,67,54,31" />
      <scope id="6743831156946309831" at="57,36,58,21" />
      <scope id="6743831156946309831" at="64,22,65,21" />
      <scope id="6743831156946467464" at="72,105,73,108" />
      <scope id="5060439597020381938" at="75,217,76,215" />
      <scope id="5598251663878340990" at="82,33,83,76" />
      <scope id="5598251663878552038" at="84,12,85,60" />
      <scope id="7749831632040082732" at="87,145,88,110" />
      <scope id="7016078034826670427" at="92,36,93,70" />
      <scope id="6743831156946309831" at="21,26,24,40" />
      <scope id="6743831156946309831" at="26,0,30,0" />
      <scope id="6743831156946309831" at="42,0,46,0">
        <var name="_params" id="6743831156946309831" />
        <var name="event" id="6743831156946309831" />
      </scope>
      <scope id="7016078034826670427" at="91,73,95,0" />
      <scope id="6743831156946309831" at="21,0,26,0" />
      <scope id="6743831156946309831" at="61,5,66,7">
        <var name="p" id="6743831156946309831" />
      </scope>
      <scope id="7016078034826670427" at="91,0,97,0">
        <var name="checkedDotOperand" id="7016078034826670427" />
      </scope>
      <scope id="6743831156946309831" at="51,5,59,7">
        <var name="editorComponent" id="6743831156946309831" />
      </scope>
      <scope id="7238523569671042612" at="31,87,40,592">
        <var name="selection" id="5598251663876407678" />
        <var name="selectionStackSize" id="5598251663877807532" />
      </scope>
      <scope id="6743831156946309831" at="30,0,42,0">
        <var name="_params" id="6743831156946309831" />
        <var name="event" id="6743831156946309831" />
      </scope>
      <scope id="6743831156946309831" at="71,96,89,5">
        <var name="selectionManager" id="5598251663878435208" />
        <var name="selectionStackSize" id="5598251663878331094" />
      </scope>
      <scope id="6743831156946309831" at="47,95,68,16" />
      <scope id="6743831156946309831" at="70,0,91,0">
        <var name="_params" id="6743831156946309831" />
        <var name="event" id="6743831156946309831" />
      </scope>
      <scope id="6743831156946309831" at="46,0,70,0">
        <var name="_params" id="6743831156946309831" />
        <var name="event" id="6743831156946309831" />
      </scope>
      <unit id="6743831156946309831" at="18,0,98,0" name="jetbrains.mps.ide.editor.actions.Escape_Action" />
    </file>
  </root>
  <root nodeRef="r:9832fb5f-2578-4b58-8014-a5de79da988e(jetbrains.mps.ide.editor.actions)/6780031141857355173">
    <file name="ShowReflectiveEditor_Action.java">
      <node id="6780031141857355173" at="18,0,19,0" concept="13" trace="ICON" />
      <node id="6780031141857355173" at="20,40,21,46" concept="15" />
      <node id="6780031141857355173" at="21,46,22,35" concept="4" />
      <node id="6780031141857355173" at="22,35,23,41" concept="4" />
      <node id="6780031141857355173" at="26,32,27,16" concept="10" />
      <node id="4436191163391465390" at="30,89,31,198" concept="4" />
      <node id="6780031141857355173" at="35,53,36,19" concept="10" />
      <node id="6780031141857355173" at="38,5,39,61" concept="9" />
      <node id="6780031141857355173" at="39,61,40,59" concept="4" />
      <node id="6780031141857355173" at="41,22,42,21" concept="10" />
      <node id="6780031141857355173" at="45,5,46,90" concept="9" />
      <node id="6780031141857355173" at="47,67,48,31" concept="4" />
      <node id="6780031141857355173" at="49,7,50,75" concept="4" />
      <node id="6780031141857355173" at="51,36,52,21" concept="10" />
      <node id="6780031141857355173" at="54,5,55,16" concept="10" />
      <node id="4814398350383847607" at="58,96,59,192" concept="4" />
      <node id="6780031141857355173" at="34,95,37,5" concept="7" />
      <node id="6780031141857355173" at="40,59,43,7" concept="7" />
      <node id="6780031141857355173" at="46,90,49,7" concept="7" />
      <node id="6780031141857355173" at="50,75,53,7" concept="7" />
      <node id="6780031141857355173" at="25,0,29,0" concept="8" trace="isDumbAware#()Z" />
      <node id="6780031141857355173" at="29,0,33,0" concept="8" trace="doUpdate#(Lcom/intellij/openapi/actionSystem/AnActionEvent;Ljava/util/Map;)V" />
      <node id="6780031141857355173" at="57,0,61,0" concept="8" trace="doExecute#(Lcom/intellij/openapi/actionSystem/AnActionEvent;Ljava/util/Map;)V" />
      <node id="6780031141857355173" at="20,0,25,0" concept="3" trace="ShowReflectiveEditor_Action#()V" />
      <node id="6780031141857355173" at="37,5,44,5" concept="1" />
      <node id="6780031141857355173" at="44,5,54,5" concept="1" />
      <node id="6780031141857355173" at="33,0,57,0" concept="8" trace="collectActionData#(Lcom/intellij/openapi/actionSystem/AnActionEvent;Ljava/util/Map;)Z" />
      <scope id="6780031141857355173" at="26,32,27,16" />
      <scope id="4436191163391465011" at="30,89,31,198" />
      <scope id="6780031141857355173" at="35,53,36,19" />
      <scope id="6780031141857355173" at="41,22,42,21" />
      <scope id="6780031141857355173" at="47,67,48,31" />
      <scope id="6780031141857355173" at="51,36,52,21" />
      <scope id="6780031141857355173" at="58,96,59,192" />
      <scope id="6780031141857355173" at="20,40,23,41" />
      <scope id="6780031141857355173" at="25,0,29,0" />
      <scope id="6780031141857355173" at="29,0,33,0">
        <var name="_params" id="6780031141857355173" />
        <var name="event" id="6780031141857355173" />
      </scope>
      <scope id="6780031141857355173" at="57,0,61,0">
        <var name="_params" id="6780031141857355173" />
        <var name="event" id="6780031141857355173" />
      </scope>
      <scope id="6780031141857355173" at="20,0,25,0" />
      <scope id="6780031141857355173" at="38,5,43,7">
        <var name="p" id="6780031141857355173" />
      </scope>
      <scope id="6780031141857355173" at="45,5,53,7">
        <var name="editorComponent" id="6780031141857355173" />
      </scope>
      <scope id="6780031141857355173" at="34,95,55,16" />
      <scope id="6780031141857355173" at="33,0,57,0">
        <var name="_params" id="6780031141857355173" />
        <var name="event" id="6780031141857355173" />
      </scope>
      <unit id="6780031141857355173" at="17,0,62,0" name="jetbrains.mps.ide.editor.actions.ShowReflectiveEditor_Action" />
    </file>
  </root>
  <root nodeRef="r:9832fb5f-2578-4b58-8014-a5de79da988e(jetbrains.mps.ide.editor.actions)/6893431717880288043">
    <file name="DoNotSuppressErrors_Action.java">
      <node id="6893431717880288043" at="18,0,19,0" concept="13" trace="ICON" />
      <node id="6893431717880288043" at="20,39,21,45" concept="15" />
      <node id="6893431717880288043" at="21,45,22,35" concept="4" />
      <node id="6893431717880288043" at="22,35,23,41" concept="4" />
      <node id="6893431717880288043" at="26,32,27,16" concept="10" />
      <node id="6893431717880288043" at="31,53,32,19" concept="10" />
      <node id="6893431717880288043" at="34,5,35,54" concept="9" />
      <node id="6893431717880288043" at="35,54,36,50" concept="4" />
      <node id="6893431717880288043" at="37,22,38,21" concept="10" />
      <node id="6893431717880288043" at="40,5,41,16" concept="10" />
      <node id="6893431717880288047" at="44,96,45,301" concept="4" />
      <node id="6893431717880288043" at="30,95,33,5" concept="7" />
      <node id="6893431717880288043" at="36,50,39,7" concept="7" />
      <node id="6893431717880288043" at="25,0,29,0" concept="8" trace="isDumbAware#()Z" />
      <node id="6893431717880288043" at="43,0,47,0" concept="8" trace="doExecute#(Lcom/intellij/openapi/actionSystem/AnActionEvent;Ljava/util/Map;)V" />
      <node id="6893431717880288043" at="20,0,25,0" concept="3" trace="DoNotSuppressErrors_Action#()V" />
      <node id="6893431717880288043" at="33,5,40,5" concept="1" />
      <node id="6893431717880288043" at="29,0,43,0" concept="8" trace="collectActionData#(Lcom/intellij/openapi/actionSystem/AnActionEvent;Ljava/util/Map;)Z" />
      <scope id="6893431717880288043" at="26,32,27,16" />
      <scope id="6893431717880288043" at="31,53,32,19" />
      <scope id="6893431717880288043" at="37,22,38,21" />
      <scope id="6893431717880288043" at="44,96,45,301" />
      <scope id="6893431717880288043" at="20,39,23,41" />
      <scope id="6893431717880288043" at="25,0,29,0" />
      <scope id="6893431717880288043" at="43,0,47,0">
        <var name="_params" id="6893431717880288043" />
        <var name="event" id="6893431717880288043" />
      </scope>
      <scope id="6893431717880288043" at="20,0,25,0" />
      <scope id="6893431717880288043" at="34,5,39,7">
        <var name="p" id="6893431717880288043" />
      </scope>
      <scope id="6893431717880288043" at="30,95,41,16" />
      <scope id="6893431717880288043" at="29,0,43,0">
        <var name="_params" id="6893431717880288043" />
        <var name="event" id="6893431717880288043" />
      </scope>
      <unit id="6893431717880288043" at="17,0,48,0" name="jetbrains.mps.ide.editor.actions.DoNotSuppressErrors_Action" />
    </file>
  </root>
  <root nodeRef="r:9832fb5f-2578-4b58-8014-a5de79da988e(jetbrains.mps.ide.editor.actions)/693268764742355428">
    <file name="WordRemoveLink_Action.java">
      <node id="693268764742355428" at="17,0,18,0" concept="13" trace="ICON" />
      <node id="693268764742355428" at="19,34,20,35" concept="15" />
      <node id="693268764742355428" at="20,35,21,35" concept="4" />
      <node id="693268764742355428" at="21,35,22,41" concept="4" />
      <node id="693268764742355428" at="25,32,26,16" concept="10" />
      <node id="693268764742411696" at="29,87,30,220" concept="10" />
      <node id="693268764742355428" at="33,89,34,85" concept="4" />
      <node id="693268764742355428" at="38,53,39,19" concept="10" />
      <node id="693268764742355428" at="41,5,42,57" concept="9" />
      <node id="693268764742355428" at="43,201,44,20" concept="4" />
      <node id="693268764742355428" at="46,25,47,21" concept="10" />
      <node id="693268764742355428" at="49,5,50,16" concept="10" />
      <node id="693268764742355452" at="53,96,54,195" concept="4" />
      <node id="693268764742518146" at="56,55,57,43" concept="10" />
      <node id="693268764742355428" at="37,95,40,5" concept="7" />
      <node id="693268764742355428" at="42,57,45,7" concept="7" />
      <node id="693268764742355428" at="45,7,48,7" concept="7" />
      <node id="693268764742518146" at="56,0,59,0" concept="14" trace="isNotEmptyString#(Ljava/lang/String;)Z" />
      <node id="693268764742355428" at="24,0,28,0" concept="8" trace="isDumbAware#()Z" />
      <node id="693268764742355428" at="28,0,32,0" concept="8" trace="isApplicable#(Lcom/intellij/openapi/actionSystem/AnActionEvent;Ljava/util/Map;)Z" />
      <node id="693268764742355428" at="32,0,36,0" concept="8" trace="doUpdate#(Lcom/intellij/openapi/actionSystem/AnActionEvent;Ljava/util/Map;)V" />
      <node id="693268764742355428" at="52,0,56,0" concept="8" trace="doExecute#(Lcom/intellij/openapi/actionSystem/AnActionEvent;Ljava/util/Map;)V" />
      <node id="693268764742355428" at="19,0,24,0" concept="3" trace="WordRemoveLink_Action#()V" />
      <node id="693268764742355428" at="40,5,49,5" concept="1" />
      <node id="693268764742355428" at="36,0,52,0" concept="8" trace="collectActionData#(Lcom/intellij/openapi/actionSystem/AnActionEvent;Ljava/util/Map;)Z" />
      <scope id="693268764742355428" at="25,32,26,16" />
      <scope id="693268764742411040" at="29,87,30,220" />
      <scope id="693268764742355428" at="33,89,34,85" />
      <scope id="693268764742355428" at="38,53,39,19" />
      <scope id="693268764742355428" at="43,201,44,20" />
      <scope id="693268764742355428" at="46,25,47,21" />
      <scope id="693268764742355428" at="53,96,54,195" />
      <scope id="693268764742518146" at="56,55,57,43" />
      <scope id="693268764742355428" at="19,34,22,41" />
      <scope id="693268764742518146" at="56,0,59,0">
        <var name="str" id="693268764742518146" />
      </scope>
      <scope id="693268764742355428" at="24,0,28,0" />
      <scope id="693268764742355428" at="28,0,32,0">
        <var name="_params" id="693268764742355428" />
        <var name="event" id="693268764742355428" />
      </scope>
      <scope id="693268764742355428" at="32,0,36,0">
        <var name="_params" id="693268764742355428" />
        <var name="event" id="693268764742355428" />
      </scope>
      <scope id="693268764742355428" at="52,0,56,0">
        <var name="_params" id="693268764742355428" />
        <var name="event" id="693268764742355428" />
      </scope>
      <scope id="693268764742355428" at="19,0,24,0" />
      <scope id="693268764742355428" at="41,5,48,7">
        <var name="node" id="693268764742355428" />
      </scope>
      <scope id="693268764742355428" at="37,95,50,16" />
      <scope id="693268764742355428" at="36,0,52,0">
        <var name="_params" id="693268764742355428" />
        <var name="event" id="693268764742355428" />
      </scope>
      <unit id="693268764742355428" at="16,0,60,0" name="jetbrains.mps.ide.editor.actions.WordRemoveLink_Action" />
    </file>
  </root>
  <root nodeRef="r:9832fb5f-2578-4b58-8014-a5de79da988e(jetbrains.mps.ide.editor.actions)/7791284463049069760">
    <file name="End_Action.java">
      <node id="7791284463049069760" at="16,0,17,0" concept="13" trace="ICON" />
      <node id="7791284463049069760" at="18,23,19,46" concept="15" />
      <node id="7791284463049069760" at="19,46,20,35" concept="4" />
      <node id="7791284463049069760" at="20,35,21,40" concept="4" />
      <node id="7791284463049069760" at="24,32,25,16" concept="10" />
      <node id="130230197973334142" at="28,87,29,126" concept="10" />
      <node id="7791284463049069760" at="32,89,33,85" concept="4" />
      <node id="7791284463049069760" at="37,53,38,19" concept="10" />
      <node id="7791284463049069760" at="40,5,41,90" concept="9" />
      <node id="7791284463049069760" at="42,67,43,31" concept="4" />
      <node id="7791284463049069760" at="44,7,45,75" concept="4" />
      <node id="7791284463049069760" at="46,36,47,21" concept="10" />
      <node id="7791284463049069760" at="49,5,50,16" concept="10" />
      <node id="8564829320126590462" at="53,96,54,147" concept="4" />
      <node id="7791284463049069760" at="36,95,39,5" concept="7" />
      <node id="7791284463049069760" at="41,90,44,7" concept="7" />
      <node id="7791284463049069760" at="45,75,48,7" concept="7" />
      <node id="7791284463049069760" at="23,0,27,0" concept="8" trace="isDumbAware#()Z" />
      <node id="7791284463049069760" at="27,0,31,0" concept="8" trace="isApplicable#(Lcom/intellij/openapi/actionSystem/AnActionEvent;Ljava/util/Map;)Z" />
      <node id="7791284463049069760" at="31,0,35,0" concept="8" trace="doUpdate#(Lcom/intellij/openapi/actionSystem/AnActionEvent;Ljava/util/Map;)V" />
      <node id="7791284463049069760" at="52,0,56,0" concept="8" trace="doExecute#(Lcom/intellij/openapi/actionSystem/AnActionEvent;Ljava/util/Map;)V" />
      <node id="7791284463049069760" at="18,0,23,0" concept="3" trace="End_Action#()V" />
      <node id="7791284463049069760" at="39,5,49,5" concept="1" />
      <node id="7791284463049069760" at="35,0,52,0" concept="8" trace="collectActionData#(Lcom/intellij/openapi/actionSystem/AnActionEvent;Ljava/util/Map;)Z" />
      <scope id="7791284463049069760" at="24,32,25,16" />
      <scope id="130230197973334141" at="28,87,29,126" />
      <scope id="7791284463049069760" at="32,89,33,85" />
      <scope id="7791284463049069760" at="37,53,38,19" />
      <scope id="7791284463049069760" at="42,67,43,31" />
      <scope id="7791284463049069760" at="46,36,47,21" />
      <scope id="7791284463049069760" at="53,96,54,147" />
      <scope id="7791284463049069760" at="18,23,21,40" />
      <scope id="7791284463049069760" at="23,0,27,0" />
      <scope id="7791284463049069760" at="27,0,31,0">
        <var name="_params" id="7791284463049069760" />
        <var name="event" id="7791284463049069760" />
      </scope>
      <scope id="7791284463049069760" at="31,0,35,0">
        <var name="_params" id="7791284463049069760" />
        <var name="event" id="7791284463049069760" />
      </scope>
      <scope id="7791284463049069760" at="52,0,56,0">
        <var name="_params" id="7791284463049069760" />
        <var name="event" id="7791284463049069760" />
      </scope>
      <scope id="7791284463049069760" at="18,0,23,0" />
      <scope id="7791284463049069760" at="40,5,48,7">
        <var name="editorComponent" id="7791284463049069760" />
      </scope>
      <scope id="7791284463049069760" at="36,95,50,16" />
      <scope id="7791284463049069760" at="35,0,52,0">
        <var name="_params" id="7791284463049069760" />
        <var name="event" id="7791284463049069760" />
      </scope>
      <unit id="7791284463049069760" at="15,0,57,0" name="jetbrains.mps.ide.editor.actions.End_Action" />
    </file>
  </root>
  <root nodeRef="r:9832fb5f-2578-4b58-8014-a5de79da988e(jetbrains.mps.ide.editor.actions)/7791284463049069771">
    <file name="Home_Action.java">
      <node id="7791284463049069771" at="16,0,17,0" concept="13" trace="ICON" />
      <node id="7791284463049069771" at="18,24,19,48" concept="15" />
      <node id="7791284463049069771" at="19,48,20,35" concept="4" />
      <node id="7791284463049069771" at="20,35,21,40" concept="4" />
      <node id="7791284463049069771" at="24,32,25,16" concept="10" />
      <node id="130230197973336319" at="28,87,29,126" concept="10" />
      <node id="7791284463049069771" at="32,89,33,85" concept="4" />
      <node id="7791284463049069771" at="37,53,38,19" concept="10" />
      <node id="7791284463049069771" at="40,5,41,90" concept="9" />
      <node id="7791284463049069771" at="42,67,43,31" concept="4" />
      <node id="7791284463049069771" at="44,7,45,75" concept="4" />
      <node id="7791284463049069771" at="46,36,47,21" concept="10" />
      <node id="7791284463049069771" at="49,5,50,16" concept="10" />
      <node id="8564829320126589337" at="53,96,54,148" concept="4" />
      <node id="7791284463049069771" at="36,95,39,5" concept="7" />
      <node id="7791284463049069771" at="41,90,44,7" concept="7" />
      <node id="7791284463049069771" at="45,75,48,7" concept="7" />
      <node id="7791284463049069771" at="23,0,27,0" concept="8" trace="isDumbAware#()Z" />
      <node id="7791284463049069771" at="27,0,31,0" concept="8" trace="isApplicable#(Lcom/intellij/openapi/actionSystem/AnActionEvent;Ljava/util/Map;)Z" />
      <node id="7791284463049069771" at="31,0,35,0" concept="8" trace="doUpdate#(Lcom/intellij/openapi/actionSystem/AnActionEvent;Ljava/util/Map;)V" />
      <node id="7791284463049069771" at="52,0,56,0" concept="8" trace="doExecute#(Lcom/intellij/openapi/actionSystem/AnActionEvent;Ljava/util/Map;)V" />
      <node id="7791284463049069771" at="18,0,23,0" concept="3" trace="Home_Action#()V" />
      <node id="7791284463049069771" at="39,5,49,5" concept="1" />
      <node id="7791284463049069771" at="35,0,52,0" concept="8" trace="collectActionData#(Lcom/intellij/openapi/actionSystem/AnActionEvent;Ljava/util/Map;)Z" />
      <scope id="7791284463049069771" at="24,32,25,16" />
      <scope id="130230197973336318" at="28,87,29,126" />
      <scope id="7791284463049069771" at="32,89,33,85" />
      <scope id="7791284463049069771" at="37,53,38,19" />
      <scope id="7791284463049069771" at="42,67,43,31" />
      <scope id="7791284463049069771" at="46,36,47,21" />
      <scope id="7791284463049069771" at="53,96,54,148" />
      <scope id="7791284463049069771" at="18,24,21,40" />
      <scope id="7791284463049069771" at="23,0,27,0" />
      <scope id="7791284463049069771" at="27,0,31,0">
        <var name="_params" id="7791284463049069771" />
        <var name="event" id="7791284463049069771" />
      </scope>
      <scope id="7791284463049069771" at="31,0,35,0">
        <var name="_params" id="7791284463049069771" />
        <var name="event" id="7791284463049069771" />
      </scope>
      <scope id="7791284463049069771" at="52,0,56,0">
        <var name="_params" id="7791284463049069771" />
        <var name="event" id="7791284463049069771" />
      </scope>
      <scope id="7791284463049069771" at="18,0,23,0" />
      <scope id="7791284463049069771" at="40,5,48,7">
        <var name="editorComponent" id="7791284463049069771" />
      </scope>
      <scope id="7791284463049069771" at="36,95,50,16" />
      <scope id="7791284463049069771" at="35,0,52,0">
        <var name="_params" id="7791284463049069771" />
        <var name="event" id="7791284463049069771" />
      </scope>
      <unit id="7791284463049069771" at="15,0,57,0" name="jetbrains.mps.ide.editor.actions.Home_Action" />
    </file>
  </root>
  <root nodeRef="r:9832fb5f-2578-4b58-8014-a5de79da988e(jetbrains.mps.ide.editor.actions)/7791284463049069782">
    <file name="Insert_Action.java">
      <node id="7791284463049069782" at="18,0,19,0" concept="13" trace="ICON" />
      <node id="7791284463049069782" at="20,26,21,42" concept="15" />
      <node id="7791284463049069782" at="21,42,22,35" concept="4" />
      <node id="7791284463049069782" at="22,35,23,41" concept="4" />
      <node id="7791284463049069782" at="26,32,27,16" concept="10" />
      <node id="130230197973316908" at="30,87,31,483" concept="10" />
      <node id="7791284463049069782" at="34,89,35,85" concept="4" />
      <node id="7791284463049069782" at="39,53,40,19" concept="10" />
      <node id="7791284463049069782" at="42,5,43,90" concept="9" />
      <node id="7791284463049069782" at="44,67,45,31" concept="4" />
      <node id="7791284463049069782" at="46,7,47,75" concept="4" />
      <node id="7791284463049069782" at="48,36,49,21" concept="10" />
      <node id="7791284463049069782" at="51,5,52,16" concept="10" />
      <node id="2786154196594177879" at="56,95,57,13" concept="10" />
      <node id="926916431353329630" at="58,5,59,0" concept="12" />
      <node id="130230197973309843" at="59,0,60,141" concept="9" />
      <node id="8970160220943994984" at="61,66,62,59" concept="4" />
      <node id="8970160220943784452" at="64,101,65,15" concept="10" />
      <node id="8970160220943995520" at="66,14,67,55" concept="4" />
      <node id="464234313626979920" at="69,5,70,0" concept="12" />
      <node id="926916431353360770" at="66,12,68,7" concept="1" />
      <node id="7791284463049069782" at="38,95,41,5" concept="7" />
      <node id="7791284463049069782" at="43,90,46,7" concept="7" />
      <node id="7791284463049069782" at="47,75,50,7" concept="7" />
      <node id="2786154196594174946" at="55,96,58,5" concept="7" />
      <node id="7791284463049069782" at="25,0,29,0" concept="8" trace="isDumbAware#()Z" />
      <node id="7791284463049069782" at="29,0,33,0" concept="8" trace="isApplicable#(Lcom/intellij/openapi/actionSystem/AnActionEvent;Ljava/util/Map;)Z" />
      <node id="7791284463049069782" at="33,0,37,0" concept="8" trace="doUpdate#(Lcom/intellij/openapi/actionSystem/AnActionEvent;Ljava/util/Map;)V" />
      <node id="7791284463049069782" at="20,0,25,0" concept="3" trace="Insert_Action#()V" />
      <node id="8970160220943784440" at="63,12,68,7" concept="7" />
      <node id="926916431353357814" at="63,10,69,5" concept="1" />
      <node id="926916431353354277" at="60,141,69,5" concept="7" />
      <node id="7791284463049069782" at="41,5,51,5" concept="1" />
      <node id="7791284463049069782" at="37,0,54,0" concept="8" trace="collectActionData#(Lcom/intellij/openapi/actionSystem/AnActionEvent;Ljava/util/Map;)Z" />
      <node id="7791284463049069782" at="54,0,72,0" concept="8" trace="doExecute#(Lcom/intellij/openapi/actionSystem/AnActionEvent;Ljava/util/Map;)V" />
      <scope id="7791284463049069782" at="26,32,27,16" />
      <scope id="7791284463049069831" at="30,87,31,483" />
      <scope id="7791284463049069782" at="34,89,35,85" />
      <scope id="7791284463049069782" at="39,53,40,19" />
      <scope id="7791284463049069782" at="44,67,45,31" />
      <scope id="7791284463049069782" at="48,36,49,21" />
      <scope id="2786154196594174948" at="56,95,57,13" />
      <scope id="926916431353354279" at="61,66,62,59" />
      <scope id="8970160220943784441" at="64,101,65,15" />
      <scope id="926916431353360771" at="66,14,67,55" />
      <scope id="7791284463049069782" at="20,26,23,41" />
      <scope id="7791284463049069782" at="25,0,29,0" />
      <scope id="7791284463049069782" at="29,0,33,0">
        <var name="_params" id="7791284463049069782" />
        <var name="event" id="7791284463049069782" />
      </scope>
      <scope id="7791284463049069782" at="33,0,37,0">
        <var name="_params" id="7791284463049069782" />
        <var name="event" id="7791284463049069782" />
      </scope>
      <scope id="7791284463049069782" at="20,0,25,0" />
      <scope id="926916431353357815" at="63,12,68,7" />
      <scope id="7791284463049069782" at="42,5,50,7">
        <var name="editorComponent" id="7791284463049069782" />
      </scope>
      <scope id="7791284463049069782" at="38,95,52,16" />
      <scope id="7791284463049069782" at="55,96,70,0">
        <var name="editorCell" id="130230197973309844" />
      </scope>
      <scope id="7791284463049069782" at="37,0,54,0">
        <var name="_params" id="7791284463049069782" />
        <var name="event" id="7791284463049069782" />
      </scope>
      <scope id="7791284463049069782" at="54,0,72,0">
        <var name="_params" id="7791284463049069782" />
        <var name="event" id="7791284463049069782" />
      </scope>
      <unit id="7791284463049069782" at="17,0,73,0" name="jetbrains.mps.ide.editor.actions.Insert_Action" />
    </file>
  </root>
  <root nodeRef="r:9832fb5f-2578-4b58-8014-a5de79da988e(jetbrains.mps.ide.editor.actions)/7791284463049069850">
    <file name="InsertBefore_Action.java">
      <node id="7791284463049069850" at="18,0,19,0" concept="13" trace="ICON" />
      <node id="7791284463049069850" at="20,32,21,57" concept="15" />
      <node id="7791284463049069850" at="21,57,22,35" concept="4" />
      <node id="7791284463049069850" at="22,35,23,41" concept="4" />
      <node id="7791284463049069850" at="26,32,27,16" concept="10" />
      <node id="795210086019722282" at="30,87,31,393" concept="10" />
      <node id="7791284463049069850" at="34,89,35,85" concept="4" />
      <node id="7791284463049069850" at="39,53,40,19" concept="10" />
      <node id="7791284463049069850" at="42,5,43,66" concept="9" />
      <node id="7791284463049069850" at="43,66,44,56" concept="4" />
      <node id="7791284463049069850" at="45,22,46,21" concept="10" />
      <node id="7791284463049069850" at="49,5,50,90" concept="9" />
      <node id="7791284463049069850" at="51,67,52,31" concept="4" />
      <node id="7791284463049069850" at="53,7,54,75" concept="4" />
      <node id="7791284463049069850" at="55,36,56,21" concept="10" />
      <node id="7791284463049069850" at="58,5,59,16" concept="10" />
      <node id="8970160220943664453" at="63,201,64,13" concept="10" />
      <node id="8970160220944099948" at="65,5,66,159" concept="4" />
      <node id="7791284463049069850" at="38,95,41,5" concept="7" />
      <node id="7791284463049069850" at="44,56,47,7" concept="7" />
      <node id="7791284463049069850" at="50,90,53,7" concept="7" />
      <node id="7791284463049069850" at="54,75,57,7" concept="7" />
      <node id="8970160220943663162" at="62,96,65,5" concept="7" />
      <node id="7791284463049069850" at="25,0,29,0" concept="8" trace="isDumbAware#()Z" />
      <node id="7791284463049069850" at="29,0,33,0" concept="8" trace="isApplicable#(Lcom/intellij/openapi/actionSystem/AnActionEvent;Ljava/util/Map;)Z" />
      <node id="7791284463049069850" at="33,0,37,0" concept="8" trace="doUpdate#(Lcom/intellij/openapi/actionSystem/AnActionEvent;Ljava/util/Map;)V" />
      <node id="7791284463049069850" at="20,0,25,0" concept="3" trace="InsertBefore_Action#()V" />
      <node id="7791284463049069850" at="41,5,48,5" concept="1" />
      <node id="7791284463049069850" at="61,0,68,0" concept="8" trace="doExecute#(Lcom/intellij/openapi/actionSystem/AnActionEvent;Ljava/util/Map;)V" />
      <node id="7791284463049069850" at="48,5,58,5" concept="1" />
      <node id="7791284463049069850" at="37,0,61,0" concept="8" trace="collectActionData#(Lcom/intellij/openapi/actionSystem/AnActionEvent;Ljava/util/Map;)Z" />
      <scope id="7791284463049069850" at="26,32,27,16" />
      <scope id="7791284463049069861" at="30,87,31,393" />
      <scope id="7791284463049069850" at="34,89,35,85" />
      <scope id="7791284463049069850" at="39,53,40,19" />
      <scope id="7791284463049069850" at="45,22,46,21" />
      <scope id="7791284463049069850" at="51,67,52,31" />
      <scope id="7791284463049069850" at="55,36,56,21" />
      <scope id="8970160220943663164" at="63,201,64,13" />
      <scope id="7791284463049069850" at="20,32,23,41" />
      <scope id="7791284463049069850" at="25,0,29,0" />
      <scope id="7791284463049069850" at="29,0,33,0">
        <var name="_params" id="7791284463049069850" />
        <var name="event" id="7791284463049069850" />
      </scope>
      <scope id="7791284463049069850" at="33,0,37,0">
        <var name="_params" id="7791284463049069850" />
        <var name="event" id="7791284463049069850" />
      </scope>
      <scope id="7791284463049069850" at="62,96,66,159" />
      <scope id="7791284463049069850" at="20,0,25,0" />
      <scope id="7791284463049069850" at="42,5,47,7">
        <var name="p" id="7791284463049069850" />
      </scope>
      <scope id="7791284463049069850" at="61,0,68,0">
        <var name="_params" id="7791284463049069850" />
        <var name="event" id="7791284463049069850" />
      </scope>
      <scope id="7791284463049069850" at="49,5,57,7">
        <var name="editorComponent" id="7791284463049069850" />
      </scope>
      <scope id="7791284463049069850" at="38,95,59,16" />
      <scope id="7791284463049069850" at="37,0,61,0">
        <var name="_params" id="7791284463049069850" />
        <var name="event" id="7791284463049069850" />
      </scope>
      <unit id="7791284463049069850" at="17,0,69,0" name="jetbrains.mps.ide.editor.actions.InsertBefore_Action" />
    </file>
  </root>
  <root nodeRef="r:9832fb5f-2578-4b58-8014-a5de79da988e(jetbrains.mps.ide.editor.actions)/7791284463049069869">
    <file name="LocalEnd_Action.java">
      <node id="7791284463049069869" at="16,0,17,0" concept="13" trace="ICON" />
      <node id="7791284463049069869" at="18,28,19,47" concept="15" />
      <node id="7791284463049069869" at="19,47,20,35" concept="4" />
      <node id="7791284463049069869" at="20,35,21,40" concept="4" />
      <node id="7791284463049069869" at="24,32,25,16" concept="10" />
      <node id="130230197973336337" at="28,87,29,126" concept="10" />
      <node id="7791284463049069869" at="32,89,33,85" concept="4" />
      <node id="7791284463049069869" at="37,53,38,19" concept="10" />
      <node id="7791284463049069869" at="40,5,41,90" concept="9" />
      <node id="7791284463049069869" at="42,67,43,31" concept="4" />
      <node id="7791284463049069869" at="44,7,45,75" concept="4" />
      <node id="7791284463049069869" at="46,36,47,21" concept="10" />
      <node id="7791284463049069869" at="49,5,50,16" concept="10" />
      <node id="6810504534340463846" at="53,96,54,153" concept="4" />
      <node id="7791284463049069869" at="36,95,39,5" concept="7" />
      <node id="7791284463049069869" at="41,90,44,7" concept="7" />
      <node id="7791284463049069869" at="45,75,48,7" concept="7" />
      <node id="7791284463049069869" at="23,0,27,0" concept="8" trace="isDumbAware#()Z" />
      <node id="7791284463049069869" at="27,0,31,0" concept="8" trace="isApplicable#(Lcom/intellij/openapi/actionSystem/AnActionEvent;Ljava/util/Map;)Z" />
      <node id="7791284463049069869" at="31,0,35,0" concept="8" trace="doUpdate#(Lcom/intellij/openapi/actionSystem/AnActionEvent;Ljava/util/Map;)V" />
      <node id="7791284463049069869" at="52,0,56,0" concept="8" trace="doExecute#(Lcom/intellij/openapi/actionSystem/AnActionEvent;Ljava/util/Map;)V" />
      <node id="7791284463049069869" at="18,0,23,0" concept="3" trace="LocalEnd_Action#()V" />
      <node id="7791284463049069869" at="39,5,49,5" concept="1" />
      <node id="7791284463049069869" at="35,0,52,0" concept="8" trace="collectActionData#(Lcom/intellij/openapi/actionSystem/AnActionEvent;Ljava/util/Map;)Z" />
      <scope id="7791284463049069869" at="24,32,25,16" />
      <scope id="130230197973336335" at="28,87,29,126" />
      <scope id="7791284463049069869" at="32,89,33,85" />
      <scope id="7791284463049069869" at="37,53,38,19" />
      <scope id="7791284463049069869" at="42,67,43,31" />
      <scope id="7791284463049069869" at="46,36,47,21" />
      <scope id="7791284463049069869" at="53,96,54,153" />
      <scope id="7791284463049069869" at="18,28,21,40" />
      <scope id="7791284463049069869" at="23,0,27,0" />
      <scope id="7791284463049069869" at="27,0,31,0">
        <var name="_params" id="7791284463049069869" />
        <var name="event" id="7791284463049069869" />
      </scope>
      <scope id="7791284463049069869" at="31,0,35,0">
        <var name="_params" id="7791284463049069869" />
        <var name="event" id="7791284463049069869" />
      </scope>
      <scope id="7791284463049069869" at="52,0,56,0">
        <var name="_params" id="7791284463049069869" />
        <var name="event" id="7791284463049069869" />
      </scope>
      <scope id="7791284463049069869" at="18,0,23,0" />
      <scope id="7791284463049069869" at="40,5,48,7">
        <var name="editorComponent" id="7791284463049069869" />
      </scope>
      <scope id="7791284463049069869" at="36,95,50,16" />
      <scope id="7791284463049069869" at="35,0,52,0">
        <var name="_params" id="7791284463049069869" />
        <var name="event" id="7791284463049069869" />
      </scope>
      <unit id="7791284463049069869" at="15,0,57,0" name="jetbrains.mps.ide.editor.actions.LocalEnd_Action" />
    </file>
  </root>
  <root nodeRef="r:9832fb5f-2578-4b58-8014-a5de79da988e(jetbrains.mps.ide.editor.actions)/7791284463049069880">
    <file name="LocalHome_Action.java">
      <node id="7791284463049069880" at="16,0,17,0" concept="13" trace="ICON" />
      <node id="7791284463049069880" at="18,29,19,51" concept="15" />
      <node id="7791284463049069880" at="19,51,20,35" concept="4" />
      <node id="7791284463049069880" at="20,35,21,40" concept="4" />
      <node id="7791284463049069880" at="24,32,25,16" concept="10" />
      <node id="130230197973336345" at="28,87,29,126" concept="10" />
      <node id="7791284463049069880" at="32,89,33,85" concept="4" />
      <node id="7791284463049069880" at="37,53,38,19" concept="10" />
      <node id="7791284463049069880" at="40,5,41,90" concept="9" />
      <node id="7791284463049069880" at="42,67,43,31" concept="4" />
      <node id="7791284463049069880" at="44,7,45,75" concept="4" />
      <node id="7791284463049069880" at="46,36,47,21" concept="10" />
      <node id="7791284463049069880" at="49,5,50,16" concept="10" />
      <node id="6810504534340522767" at="53,96,54,154" concept="4" />
      <node id="7791284463049069880" at="36,95,39,5" concept="7" />
      <node id="7791284463049069880" at="41,90,44,7" concept="7" />
      <node id="7791284463049069880" at="45,75,48,7" concept="7" />
      <node id="7791284463049069880" at="23,0,27,0" concept="8" trace="isDumbAware#()Z" />
      <node id="7791284463049069880" at="27,0,31,0" concept="8" trace="isApplicable#(Lcom/intellij/openapi/actionSystem/AnActionEvent;Ljava/util/Map;)Z" />
      <node id="7791284463049069880" at="31,0,35,0" concept="8" trace="doUpdate#(Lcom/intellij/openapi/actionSystem/AnActionEvent;Ljava/util/Map;)V" />
      <node id="7791284463049069880" at="52,0,56,0" concept="8" trace="doExecute#(Lcom/intellij/openapi/actionSystem/AnActionEvent;Ljava/util/Map;)V" />
      <node id="7791284463049069880" at="18,0,23,0" concept="3" trace="LocalHome_Action#()V" />
      <node id="7791284463049069880" at="39,5,49,5" concept="1" />
      <node id="7791284463049069880" at="35,0,52,0" concept="8" trace="collectActionData#(Lcom/intellij/openapi/actionSystem/AnActionEvent;Ljava/util/Map;)Z" />
      <scope id="7791284463049069880" at="24,32,25,16" />
      <scope id="130230197973336344" at="28,87,29,126" />
      <scope id="7791284463049069880" at="32,89,33,85" />
      <scope id="7791284463049069880" at="37,53,38,19" />
      <scope id="7791284463049069880" at="42,67,43,31" />
      <scope id="7791284463049069880" at="46,36,47,21" />
      <scope id="7791284463049069880" at="53,96,54,154" />
      <scope id="7791284463049069880" at="18,29,21,40" />
      <scope id="7791284463049069880" at="23,0,27,0" />
      <scope id="7791284463049069880" at="27,0,31,0">
        <var name="_params" id="7791284463049069880" />
        <var name="event" id="7791284463049069880" />
      </scope>
      <scope id="7791284463049069880" at="31,0,35,0">
        <var name="_params" id="7791284463049069880" />
        <var name="event" id="7791284463049069880" />
      </scope>
      <scope id="7791284463049069880" at="52,0,56,0">
        <var name="_params" id="7791284463049069880" />
        <var name="event" id="7791284463049069880" />
      </scope>
      <scope id="7791284463049069880" at="18,0,23,0" />
      <scope id="7791284463049069880" at="40,5,48,7">
        <var name="editorComponent" id="7791284463049069880" />
      </scope>
      <scope id="7791284463049069880" at="36,95,50,16" />
      <scope id="7791284463049069880" at="35,0,52,0">
        <var name="_params" id="7791284463049069880" />
        <var name="event" id="7791284463049069880" />
      </scope>
      <unit id="7791284463049069880" at="15,0,57,0" name="jetbrains.mps.ide.editor.actions.LocalHome_Action" />
    </file>
  </root>
  <root nodeRef="r:9832fb5f-2578-4b58-8014-a5de79da988e(jetbrains.mps.ide.editor.actions)/7791284463049069891">
    <file name="RootEnd_Action.java">
      <node id="7791284463049069891" at="16,0,17,0" concept="13" trace="ICON" />
      <node id="7791284463049069891" at="18,27,19,46" concept="15" />
      <node id="7791284463049069891" at="19,46,20,35" concept="4" />
      <node id="7791284463049069891" at="20,35,21,40" concept="4" />
      <node id="7791284463049069891" at="24,32,25,16" concept="10" />
      <node id="130230197973336382" at="28,87,29,126" concept="10" />
      <node id="7791284463049069891" at="32,89,33,85" concept="4" />
      <node id="7791284463049069891" at="37,53,38,19" concept="10" />
      <node id="7791284463049069891" at="40,5,41,90" concept="9" />
      <node id="7791284463049069891" at="42,67,43,31" concept="4" />
      <node id="7791284463049069891" at="44,7,45,75" concept="4" />
      <node id="7791284463049069891" at="46,36,47,21" concept="10" />
      <node id="7791284463049069891" at="49,5,50,16" concept="10" />
      <node id="2025581204008535957" at="53,96,54,152" concept="4" />
      <node id="7791284463049069891" at="36,95,39,5" concept="7" />
      <node id="7791284463049069891" at="41,90,44,7" concept="7" />
      <node id="7791284463049069891" at="45,75,48,7" concept="7" />
      <node id="7791284463049069891" at="23,0,27,0" concept="8" trace="isDumbAware#()Z" />
      <node id="7791284463049069891" at="27,0,31,0" concept="8" trace="isApplicable#(Lcom/intellij/openapi/actionSystem/AnActionEvent;Ljava/util/Map;)Z" />
      <node id="7791284463049069891" at="31,0,35,0" concept="8" trace="doUpdate#(Lcom/intellij/openapi/actionSystem/AnActionEvent;Ljava/util/Map;)V" />
      <node id="7791284463049069891" at="52,0,56,0" concept="8" trace="doExecute#(Lcom/intellij/openapi/actionSystem/AnActionEvent;Ljava/util/Map;)V" />
      <node id="7791284463049069891" at="18,0,23,0" concept="3" trace="RootEnd_Action#()V" />
      <node id="7791284463049069891" at="39,5,49,5" concept="1" />
      <node id="7791284463049069891" at="35,0,52,0" concept="8" trace="collectActionData#(Lcom/intellij/openapi/actionSystem/AnActionEvent;Ljava/util/Map;)Z" />
      <scope id="7791284463049069891" at="24,32,25,16" />
      <scope id="130230197973336381" at="28,87,29,126" />
      <scope id="7791284463049069891" at="32,89,33,85" />
      <scope id="7791284463049069891" at="37,53,38,19" />
      <scope id="7791284463049069891" at="42,67,43,31" />
      <scope id="7791284463049069891" at="46,36,47,21" />
      <scope id="7791284463049069891" at="53,96,54,152" />
      <scope id="7791284463049069891" at="18,27,21,40" />
      <scope id="7791284463049069891" at="23,0,27,0" />
      <scope id="7791284463049069891" at="27,0,31,0">
        <var name="_params" id="7791284463049069891" />
        <var name="event" id="7791284463049069891" />
      </scope>
      <scope id="7791284463049069891" at="31,0,35,0">
        <var name="_params" id="7791284463049069891" />
        <var name="event" id="7791284463049069891" />
      </scope>
      <scope id="7791284463049069891" at="52,0,56,0">
        <var name="_params" id="7791284463049069891" />
        <var name="event" id="7791284463049069891" />
      </scope>
      <scope id="7791284463049069891" at="18,0,23,0" />
      <scope id="7791284463049069891" at="40,5,48,7">
        <var name="editorComponent" id="7791284463049069891" />
      </scope>
      <scope id="7791284463049069891" at="36,95,50,16" />
      <scope id="7791284463049069891" at="35,0,52,0">
        <var name="_params" id="7791284463049069891" />
        <var name="event" id="7791284463049069891" />
      </scope>
      <unit id="7791284463049069891" at="15,0,57,0" name="jetbrains.mps.ide.editor.actions.RootEnd_Action" />
    </file>
  </root>
  <root nodeRef="r:9832fb5f-2578-4b58-8014-a5de79da988e(jetbrains.mps.ide.editor.actions)/7791284463049069902">
    <file name="RootHome_Action.java">
      <node id="7791284463049069902" at="16,0,17,0" concept="13" trace="ICON" />
      <node id="7791284463049069902" at="18,28,19,48" concept="15" />
      <node id="7791284463049069902" at="19,48,20,35" concept="4" />
      <node id="7791284463049069902" at="20,35,21,40" concept="4" />
      <node id="7791284463049069902" at="24,32,25,16" concept="10" />
      <node id="130230197973336393" at="28,87,29,126" concept="10" />
      <node id="7791284463049069902" at="32,89,33,85" concept="4" />
      <node id="7791284463049069902" at="37,53,38,19" concept="10" />
      <node id="7791284463049069902" at="40,5,41,90" concept="9" />
      <node id="7791284463049069902" at="42,67,43,31" concept="4" />
      <node id="7791284463049069902" at="44,7,45,75" concept="4" />
      <node id="7791284463049069902" at="46,36,47,21" concept="10" />
      <node id="7791284463049069902" at="49,5,50,16" concept="10" />
      <node id="2025581204008535978" at="53,96,54,153" concept="4" />
      <node id="7791284463049069902" at="36,95,39,5" concept="7" />
      <node id="7791284463049069902" at="41,90,44,7" concept="7" />
      <node id="7791284463049069902" at="45,75,48,7" concept="7" />
      <node id="7791284463049069902" at="23,0,27,0" concept="8" trace="isDumbAware#()Z" />
      <node id="7791284463049069902" at="27,0,31,0" concept="8" trace="isApplicable#(Lcom/intellij/openapi/actionSystem/AnActionEvent;Ljava/util/Map;)Z" />
      <node id="7791284463049069902" at="31,0,35,0" concept="8" trace="doUpdate#(Lcom/intellij/openapi/actionSystem/AnActionEvent;Ljava/util/Map;)V" />
      <node id="7791284463049069902" at="52,0,56,0" concept="8" trace="doExecute#(Lcom/intellij/openapi/actionSystem/AnActionEvent;Ljava/util/Map;)V" />
      <node id="7791284463049069902" at="18,0,23,0" concept="3" trace="RootHome_Action#()V" />
      <node id="7791284463049069902" at="39,5,49,5" concept="1" />
      <node id="7791284463049069902" at="35,0,52,0" concept="8" trace="collectActionData#(Lcom/intellij/openapi/actionSystem/AnActionEvent;Ljava/util/Map;)Z" />
      <scope id="7791284463049069902" at="24,32,25,16" />
      <scope id="130230197973336391" at="28,87,29,126" />
      <scope id="7791284463049069902" at="32,89,33,85" />
      <scope id="7791284463049069902" at="37,53,38,19" />
      <scope id="7791284463049069902" at="42,67,43,31" />
      <scope id="7791284463049069902" at="46,36,47,21" />
      <scope id="7791284463049069902" at="53,96,54,153" />
      <scope id="7791284463049069902" at="18,28,21,40" />
      <scope id="7791284463049069902" at="23,0,27,0" />
      <scope id="7791284463049069902" at="27,0,31,0">
        <var name="_params" id="7791284463049069902" />
        <var name="event" id="7791284463049069902" />
      </scope>
      <scope id="7791284463049069902" at="31,0,35,0">
        <var name="_params" id="7791284463049069902" />
        <var name="event" id="7791284463049069902" />
      </scope>
      <scope id="7791284463049069902" at="52,0,56,0">
        <var name="_params" id="7791284463049069902" />
        <var name="event" id="7791284463049069902" />
      </scope>
      <scope id="7791284463049069902" at="18,0,23,0" />
      <scope id="7791284463049069902" at="40,5,48,7">
        <var name="editorComponent" id="7791284463049069902" />
      </scope>
      <scope id="7791284463049069902" at="36,95,50,16" />
      <scope id="7791284463049069902" at="35,0,52,0">
        <var name="_params" id="7791284463049069902" />
        <var name="event" id="7791284463049069902" />
      </scope>
      <unit id="7791284463049069902" at="15,0,57,0" name="jetbrains.mps.ide.editor.actions.RootHome_Action" />
    </file>
  </root>
  <root nodeRef="r:9832fb5f-2578-4b58-8014-a5de79da988e(jetbrains.mps.ide.editor.actions)/7791284463049069913">
    <file name="SelectDown_Action.java">
      <node id="7791284463049069913" at="16,0,17,0" concept="13" trace="ICON" />
      <node id="7791284463049069913" at="18,30,19,40" concept="15" />
      <node id="7791284463049069913" at="19,40,20,35" concept="4" />
      <node id="7791284463049069913" at="20,35,21,40" concept="4" />
      <node id="7791284463049069913" at="24,32,25,16" concept="10" />
      <node id="130230197973336400" at="28,87,29,126" concept="10" />
      <node id="7791284463049069913" at="32,89,33,85" concept="4" />
      <node id="7791284463049069913" at="37,53,38,19" concept="10" />
      <node id="7791284463049069913" at="40,5,41,90" concept="9" />
      <node id="7791284463049069913" at="42,67,43,31" concept="4" />
      <node id="7791284463049069913" at="44,7,45,75" concept="4" />
      <node id="7791284463049069913" at="46,36,47,21" concept="10" />
      <node id="7791284463049069913" at="49,5,50,16" concept="10" />
      <node id="5051628863846534742" at="53,96,54,155" concept="4" />
      <node id="7791284463049069913" at="36,95,39,5" concept="7" />
      <node id="7791284463049069913" at="41,90,44,7" concept="7" />
      <node id="7791284463049069913" at="45,75,48,7" concept="7" />
      <node id="7791284463049069913" at="23,0,27,0" concept="8" trace="isDumbAware#()Z" />
      <node id="7791284463049069913" at="27,0,31,0" concept="8" trace="isApplicable#(Lcom/intellij/openapi/actionSystem/AnActionEvent;Ljava/util/Map;)Z" />
      <node id="7791284463049069913" at="31,0,35,0" concept="8" trace="doUpdate#(Lcom/intellij/openapi/actionSystem/AnActionEvent;Ljava/util/Map;)V" />
      <node id="7791284463049069913" at="52,0,56,0" concept="8" trace="doExecute#(Lcom/intellij/openapi/actionSystem/AnActionEvent;Ljava/util/Map;)V" />
      <node id="7791284463049069913" at="18,0,23,0" concept="3" trace="SelectDown_Action#()V" />
      <node id="7791284463049069913" at="39,5,49,5" concept="1" />
      <node id="7791284463049069913" at="35,0,52,0" concept="8" trace="collectActionData#(Lcom/intellij/openapi/actionSystem/AnActionEvent;Ljava/util/Map;)Z" />
      <scope id="7791284463049069913" at="24,32,25,16" />
      <scope id="130230197973336399" at="28,87,29,126" />
      <scope id="7791284463049069913" at="32,89,33,85" />
      <scope id="7791284463049069913" at="37,53,38,19" />
      <scope id="7791284463049069913" at="42,67,43,31" />
      <scope id="7791284463049069913" at="46,36,47,21" />
      <scope id="7791284463049069913" at="53,96,54,155" />
      <scope id="7791284463049069913" at="18,30,21,40" />
      <scope id="7791284463049069913" at="23,0,27,0" />
      <scope id="7791284463049069913" at="27,0,31,0">
        <var name="_params" id="7791284463049069913" />
        <var name="event" id="7791284463049069913" />
      </scope>
      <scope id="7791284463049069913" at="31,0,35,0">
        <var name="_params" id="7791284463049069913" />
        <var name="event" id="7791284463049069913" />
      </scope>
      <scope id="7791284463049069913" at="52,0,56,0">
        <var name="_params" id="7791284463049069913" />
        <var name="event" id="7791284463049069913" />
      </scope>
      <scope id="7791284463049069913" at="18,0,23,0" />
      <scope id="7791284463049069913" at="40,5,48,7">
        <var name="editorComponent" id="7791284463049069913" />
      </scope>
      <scope id="7791284463049069913" at="36,95,50,16" />
      <scope id="7791284463049069913" at="35,0,52,0">
        <var name="_params" id="7791284463049069913" />
        <var name="event" id="7791284463049069913" />
      </scope>
      <unit id="7791284463049069913" at="15,0,57,0" name="jetbrains.mps.ide.editor.actions.SelectDown_Action" />
    </file>
  </root>
  <root nodeRef="r:9832fb5f-2578-4b58-8014-a5de79da988e(jetbrains.mps.ide.editor.actions)/7791284463049069924">
    <file name="SelectLocalEnd_Action.java">
      <node id="7791284463049069924" at="19,0,20,0" concept="13" trace="ICON" />
      <node id="7791284463049069924" at="21,34,22,62" concept="15" />
      <node id="7791284463049069924" at="22,62,23,35" concept="4" />
      <node id="7791284463049069924" at="23,35,24,41" concept="4" />
      <node id="7791284463049069924" at="27,32,28,16" concept="10" />
      <node id="919081871149427536" at="31,87,32,219" concept="10" />
      <node id="7791284463049069924" at="35,89,36,85" concept="4" />
      <node id="7791284463049069924" at="40,53,41,19" concept="10" />
      <node id="7791284463049069924" at="43,5,44,66" concept="9" />
      <node id="7791284463049069924" at="44,66,45,56" concept="4" />
      <node id="7791284463049069924" at="46,22,47,21" concept="10" />
      <node id="7791284463049069924" at="50,5,51,90" concept="9" />
      <node id="7791284463049069924" at="52,67,53,31" concept="4" />
      <node id="7791284463049069924" at="54,7,55,75" concept="4" />
      <node id="7791284463049069924" at="56,36,57,21" concept="10" />
      <node id="7791284463049069924" at="60,5,61,72" concept="9" />
      <node id="7791284463049069924" at="61,72,62,59" concept="4" />
      <node id="7791284463049069924" at="63,22,64,21" concept="10" />
      <node id="7791284463049069924" at="66,5,67,16" concept="10" />
      <node id="6715535892749695010" at="70,96,71,205" concept="4" />
      <node id="5353483617734085815" at="71,205,72,152" concept="4" />
      <node id="7791284463049069924" at="39,95,42,5" concept="7" />
      <node id="7791284463049069924" at="45,56,48,7" concept="7" />
      <node id="7791284463049069924" at="51,90,54,7" concept="7" />
      <node id="7791284463049069924" at="55,75,58,7" concept="7" />
      <node id="7791284463049069924" at="62,59,65,7" concept="7" />
      <node id="7791284463049069924" at="26,0,30,0" concept="8" trace="isDumbAware#()Z" />
      <node id="7791284463049069924" at="30,0,34,0" concept="8" trace="isApplicable#(Lcom/intellij/openapi/actionSystem/AnActionEvent;Ljava/util/Map;)Z" />
      <node id="7791284463049069924" at="34,0,38,0" concept="8" trace="doUpdate#(Lcom/intellij/openapi/actionSystem/AnActionEvent;Ljava/util/Map;)V" />
      <node id="7791284463049069924" at="21,0,26,0" concept="3" trace="SelectLocalEnd_Action#()V" />
      <node id="7791284463049069924" at="69,0,74,0" concept="8" trace="doExecute#(Lcom/intellij/openapi/actionSystem/AnActionEvent;Ljava/util/Map;)V" />
      <node id="7791284463049069924" at="42,5,49,5" concept="1" />
      <node id="7791284463049069924" at="59,5,66,5" concept="1" />
      <node id="7791284463049069924" at="49,5,59,5" concept="1" />
      <node id="7791284463049069924" at="38,0,69,0" concept="8" trace="collectActionData#(Lcom/intellij/openapi/actionSystem/AnActionEvent;Ljava/util/Map;)Z" />
      <scope id="7791284463049069924" at="27,32,28,16" />
      <scope id="9216084166067831676" at="31,87,32,219" />
      <scope id="7791284463049069924" at="35,89,36,85" />
      <scope id="7791284463049069924" at="40,53,41,19" />
      <scope id="7791284463049069924" at="46,22,47,21" />
      <scope id="7791284463049069924" at="52,67,53,31" />
      <scope id="7791284463049069924" at="56,36,57,21" />
      <scope id="7791284463049069924" at="63,22,64,21" />
      <scope id="7791284463049069924" at="70,96,72,152" />
      <scope id="7791284463049069924" at="21,34,24,41" />
      <scope id="7791284463049069924" at="26,0,30,0" />
      <scope id="7791284463049069924" at="30,0,34,0">
        <var name="_params" id="7791284463049069924" />
        <var name="event" id="7791284463049069924" />
      </scope>
      <scope id="7791284463049069924" at="34,0,38,0">
        <var name="_params" id="7791284463049069924" />
        <var name="event" id="7791284463049069924" />
      </scope>
      <scope id="7791284463049069924" at="21,0,26,0" />
      <scope id="7791284463049069924" at="43,5,48,7">
        <var name="p" id="7791284463049069924" />
      </scope>
      <scope id="7791284463049069924" at="60,5,65,7">
        <var name="p" id="7791284463049069924" />
      </scope>
      <scope id="7791284463049069924" at="69,0,74,0">
        <var name="_params" id="7791284463049069924" />
        <var name="event" id="7791284463049069924" />
      </scope>
      <scope id="7791284463049069924" at="50,5,58,7">
        <var name="editorComponent" id="7791284463049069924" />
      </scope>
      <scope id="7791284463049069924" at="39,95,67,16" />
      <scope id="7791284463049069924" at="38,0,69,0">
        <var name="_params" id="7791284463049069924" />
        <var name="event" id="7791284463049069924" />
      </scope>
      <unit id="7791284463049069924" at="18,0,75,0" name="jetbrains.mps.ide.editor.actions.SelectLocalEnd_Action" />
    </file>
  </root>
  <root nodeRef="r:9832fb5f-2578-4b58-8014-a5de79da988e(jetbrains.mps.ide.editor.actions)/7791284463049070003">
    <file name="SelectLocalHome_Action.java">
      <node id="7791284463049070003" at="19,0,20,0" concept="13" trace="ICON" />
      <node id="7791284463049070003" at="21,35,22,66" concept="15" />
      <node id="7791284463049070003" at="22,66,23,35" concept="4" />
      <node id="7791284463049070003" at="23,35,24,41" concept="4" />
      <node id="7791284463049070003" at="27,32,28,16" concept="10" />
      <node id="919081871149427538" at="31,87,32,219" concept="10" />
      <node id="7791284463049070003" at="35,89,36,85" concept="4" />
      <node id="7791284463049070003" at="40,53,41,19" concept="10" />
      <node id="7791284463049070003" at="43,5,44,66" concept="9" />
      <node id="7791284463049070003" at="44,66,45,56" concept="4" />
      <node id="7791284463049070003" at="46,22,47,21" concept="10" />
      <node id="7791284463049070003" at="50,5,51,90" concept="9" />
      <node id="7791284463049070003" at="52,67,53,31" concept="4" />
      <node id="7791284463049070003" at="54,7,55,75" concept="4" />
      <node id="7791284463049070003" at="56,36,57,21" concept="10" />
      <node id="7791284463049070003" at="60,5,61,72" concept="9" />
      <node id="7791284463049070003" at="61,72,62,59" concept="4" />
      <node id="7791284463049070003" at="63,22,64,21" concept="10" />
      <node id="7791284463049070003" at="66,5,67,16" concept="10" />
      <node id="6715535892749765004" at="70,96,71,206" concept="4" />
      <node id="5353483617734085929" at="71,206,72,152" concept="4" />
      <node id="7791284463049070003" at="39,95,42,5" concept="7" />
      <node id="7791284463049070003" at="45,56,48,7" concept="7" />
      <node id="7791284463049070003" at="51,90,54,7" concept="7" />
      <node id="7791284463049070003" at="55,75,58,7" concept="7" />
      <node id="7791284463049070003" at="62,59,65,7" concept="7" />
      <node id="7791284463049070003" at="26,0,30,0" concept="8" trace="isDumbAware#()Z" />
      <node id="7791284463049070003" at="30,0,34,0" concept="8" trace="isApplicable#(Lcom/intellij/openapi/actionSystem/AnActionEvent;Ljava/util/Map;)Z" />
      <node id="7791284463049070003" at="34,0,38,0" concept="8" trace="doUpdate#(Lcom/intellij/openapi/actionSystem/AnActionEvent;Ljava/util/Map;)V" />
      <node id="7791284463049070003" at="21,0,26,0" concept="3" trace="SelectLocalHome_Action#()V" />
      <node id="7791284463049070003" at="69,0,74,0" concept="8" trace="doExecute#(Lcom/intellij/openapi/actionSystem/AnActionEvent;Ljava/util/Map;)V" />
      <node id="7791284463049070003" at="42,5,49,5" concept="1" />
      <node id="7791284463049070003" at="59,5,66,5" concept="1" />
      <node id="7791284463049070003" at="49,5,59,5" concept="1" />
      <node id="7791284463049070003" at="38,0,69,0" concept="8" trace="collectActionData#(Lcom/intellij/openapi/actionSystem/AnActionEvent;Ljava/util/Map;)Z" />
      <scope id="7791284463049070003" at="27,32,28,16" />
      <scope id="9216084166067831829" at="31,87,32,219" />
      <scope id="7791284463049070003" at="35,89,36,85" />
      <scope id="7791284463049070003" at="40,53,41,19" />
      <scope id="7791284463049070003" at="46,22,47,21" />
      <scope id="7791284463049070003" at="52,67,53,31" />
      <scope id="7791284463049070003" at="56,36,57,21" />
      <scope id="7791284463049070003" at="63,22,64,21" />
      <scope id="7791284463049070003" at="70,96,72,152" />
      <scope id="7791284463049070003" at="21,35,24,41" />
      <scope id="7791284463049070003" at="26,0,30,0" />
      <scope id="7791284463049070003" at="30,0,34,0">
        <var name="_params" id="7791284463049070003" />
        <var name="event" id="7791284463049070003" />
      </scope>
      <scope id="7791284463049070003" at="34,0,38,0">
        <var name="_params" id="7791284463049070003" />
        <var name="event" id="7791284463049070003" />
      </scope>
      <scope id="7791284463049070003" at="21,0,26,0" />
      <scope id="7791284463049070003" at="43,5,48,7">
        <var name="p" id="7791284463049070003" />
      </scope>
      <scope id="7791284463049070003" at="60,5,65,7">
        <var name="p" id="7791284463049070003" />
      </scope>
      <scope id="7791284463049070003" at="69,0,74,0">
        <var name="_params" id="7791284463049070003" />
        <var name="event" id="7791284463049070003" />
      </scope>
      <scope id="7791284463049070003" at="50,5,58,7">
        <var name="editorComponent" id="7791284463049070003" />
      </scope>
      <scope id="7791284463049070003" at="39,95,67,16" />
      <scope id="7791284463049070003" at="38,0,69,0">
        <var name="_params" id="7791284463049070003" />
        <var name="event" id="7791284463049070003" />
      </scope>
      <unit id="7791284463049070003" at="18,0,75,0" name="jetbrains.mps.ide.editor.actions.SelectLocalHome_Action" />
    </file>
  </root>
  <root nodeRef="r:9832fb5f-2578-4b58-8014-a5de79da988e(jetbrains.mps.ide.editor.actions)/7791284463049070082">
    <file name="SelectUp_Action.java">
      <node id="7791284463049070082" at="16,0,17,0" concept="13" trace="ICON" />
      <node id="7791284463049070082" at="18,28,19,40" concept="15" />
      <node id="7791284463049070082" at="19,40,20,35" concept="4" />
      <node id="7791284463049070082" at="20,35,21,40" concept="4" />
      <node id="7791284463049070082" at="24,32,25,16" concept="10" />
      <node id="4988484773636317960" at="28,87,29,246" concept="10" />
      <node id="7791284463049070082" at="32,89,33,85" concept="4" />
      <node id="7791284463049070082" at="37,53,38,19" concept="10" />
      <node id="7791284463049070082" at="40,5,41,90" concept="9" />
      <node id="7791284463049070082" at="42,67,43,31" concept="4" />
      <node id="7791284463049070082" at="44,7,45,75" concept="4" />
      <node id="7791284463049070082" at="46,36,47,21" concept="10" />
      <node id="7791284463049070082" at="49,5,50,16" concept="10" />
      <node id="4988484773636371767" at="53,96,54,153" concept="4" />
      <node id="7791284463049070082" at="36,95,39,5" concept="7" />
      <node id="7791284463049070082" at="41,90,44,7" concept="7" />
      <node id="7791284463049070082" at="45,75,48,7" concept="7" />
      <node id="7791284463049070082" at="23,0,27,0" concept="8" trace="isDumbAware#()Z" />
      <node id="7791284463049070082" at="27,0,31,0" concept="8" trace="isApplicable#(Lcom/intellij/openapi/actionSystem/AnActionEvent;Ljava/util/Map;)Z" />
      <node id="7791284463049070082" at="31,0,35,0" concept="8" trace="doUpdate#(Lcom/intellij/openapi/actionSystem/AnActionEvent;Ljava/util/Map;)V" />
      <node id="7791284463049070082" at="52,0,56,0" concept="8" trace="doExecute#(Lcom/intellij/openapi/actionSystem/AnActionEvent;Ljava/util/Map;)V" />
      <node id="7791284463049070082" at="18,0,23,0" concept="3" trace="SelectUp_Action#()V" />
      <node id="7791284463049070082" at="39,5,49,5" concept="1" />
      <node id="7791284463049070082" at="35,0,52,0" concept="8" trace="collectActionData#(Lcom/intellij/openapi/actionSystem/AnActionEvent;Ljava/util/Map;)Z" />
      <scope id="7791284463049070082" at="24,32,25,16" />
      <scope id="4988484773636309265" at="28,87,29,246" />
      <scope id="7791284463049070082" at="32,89,33,85" />
      <scope id="7791284463049070082" at="37,53,38,19" />
      <scope id="7791284463049070082" at="42,67,43,31" />
      <scope id="7791284463049070082" at="46,36,47,21" />
      <scope id="7791284463049070082" at="53,96,54,153" />
      <scope id="7791284463049070082" at="18,28,21,40" />
      <scope id="7791284463049070082" at="23,0,27,0" />
      <scope id="7791284463049070082" at="27,0,31,0">
        <var name="_params" id="7791284463049070082" />
        <var name="event" id="7791284463049070082" />
      </scope>
      <scope id="7791284463049070082" at="31,0,35,0">
        <var name="_params" id="7791284463049070082" />
        <var name="event" id="7791284463049070082" />
      </scope>
      <scope id="7791284463049070082" at="52,0,56,0">
        <var name="_params" id="7791284463049070082" />
        <var name="event" id="7791284463049070082" />
      </scope>
      <scope id="7791284463049070082" at="18,0,23,0" />
      <scope id="7791284463049070082" at="40,5,48,7">
        <var name="editorComponent" id="7791284463049070082" />
      </scope>
      <scope id="7791284463049070082" at="36,95,50,16" />
      <scope id="7791284463049070082" at="35,0,52,0">
        <var name="_params" id="7791284463049070082" />
        <var name="event" id="7791284463049070082" />
      </scope>
      <unit id="7791284463049070082" at="15,0,57,0" name="jetbrains.mps.ide.editor.actions.SelectUp_Action" />
    </file>
  </root>
  <root nodeRef="r:9832fb5f-2578-4b58-8014-a5de79da988e(jetbrains.mps.ide.editor.actions)/7791284463049113795">
    <file name="EditorActionUtils.java">
      <node id="130230197973334068" at="28,87,29,133" concept="10" />
      <node id="795210086019271320" at="32,54,33,19" concept="10" />
      <node id="795210086019271338" at="34,5,35,83" concept="10" />
      <node id="6786694707189028631" at="37,88,38,79" concept="9" />
      <node id="6786694707189037808" at="38,79,39,36" concept="11" />
      <node id="6786694707189037804" at="40,52,41,18" concept="10" />
      <node id="130230197973316870" at="42,5,43,76" concept="9" />
      <node id="130230197973316881" at="44,32,45,18" concept="10" />
      <node id="130230197973316887" at="46,5,47,44" concept="9" />
      <node id="130230197973316893" at="47,44,48,76" concept="10" />
      <node id="7555663668002345574" at="53,101,54,97" concept="11" />
      <node id="6862298564642483385" at="54,97,55,112" concept="9" />
      <node id="5940644462852679096" at="55,112,56,0" concept="12" />
      <node id="6862298564642482175" at="57,181,58,58" concept="11" />
      <node id="6862298564642483241" at="58,58,59,80" concept="10" />
      <node id="6862298564642482208" at="60,5,61,16" concept="10" />
      <node id="7791284463049113804" at="68,76,69,13" concept="10" />
      <node id="7354143240104437079" at="70,5,71,68" concept="4" />
      <node id="7791284463049113896" at="78,75,79,13" concept="10" />
      <node id="7354143240104465650" at="80,5,81,76" concept="4" />
      <node id="7354143240104448100" at="89,76,90,80" concept="4" />
      <node id="7354143240104479686" at="95,82,96,88" concept="4" />
      <node id="6715535892750487725" at="99,93,100,79" concept="9" />
      <node id="7354143240104372775" at="101,72,102,75" concept="11" />
      <node id="7354143240104372777" at="102,75,103,88" concept="9" />
      <node id="7354143240104372790" at="104,33,105,60" concept="11" />
      <node id="7354143240104372792" at="105,60,106,66" concept="4" />
      <node id="7354143240104442025" at="108,90,109,15" concept="10" />
      <node id="7354143240104372822" at="111,5,112,50" concept="4" />
      <node id="7791284463049113988" at="125,33,126,19" concept="10" />
      <node id="7791284463049113993" at="127,5,128,0" concept="12" />
      <node id="7791284463049113996" at="129,34,130,58" concept="9" />
      <node id="3525722439544794366" at="131,31,132,66" concept="9" />
      <node id="8046483369599190901" at="133,105,134,22" concept="10" />
      <node id="3525722439544794387" at="135,9,136,57" concept="10" />
      <node id="7791284463049114013" at="138,5,139,16" concept="10" />
      <node id="7791284463049114034" at="149,33,150,19" concept="10" />
      <node id="7791284463049114036" at="151,5,152,0" concept="12" />
      <node id="7791284463049114039" at="153,33,154,58" concept="9" />
      <node id="3525722439544794323" at="155,31,156,66" concept="9" />
      <node id="8046483369599190895" at="157,105,158,22" concept="10" />
      <node id="3525722439544794344" at="159,9,160,69" concept="10" />
      <node id="7791284463049114056" at="162,5,163,16" concept="10" />
      <node id="6671928847437110374" at="165,59,166,62" concept="9" />
      <node id="6671928847437110661" at="166,62,167,70" concept="10" />
      <node id="6671928847437167361" at="169,60,170,62" concept="9" />
      <node id="6671928847437167366" at="170,62,171,70" concept="10" />
      <node id="2034046503361589607" at="173,57,174,136" concept="9" />
      <node id="7791284463049114107" at="174,136,175,57" concept="10" />
      <node id="7791284463049114117" at="177,60,178,34" concept="10" />
      <node id="7791284463049114125" at="26,0,28,0" concept="3" trace="EditorActionUtils#()V" />
      <node id="130230197973334063" at="28,0,31,0" concept="14" trace="isReadonlyActionEnabled#(Ljetbrains/mps/nodeEditor/EditorComponent;)Z" />
      <node id="795210086019271309" at="31,115,34,5" concept="7" />
      <node id="6786694707189037793" at="39,36,42,5" concept="7" />
      <node id="130230197973316879" at="43,76,46,5" concept="7" />
      <node id="7791284463049113802" at="67,65,70,5" concept="7" />
      <node id="7791284463049113894" at="77,71,80,5" concept="7" />
      <node id="7354143240104448078" at="89,0,92,0" concept="14" trace="callInsertPlaceholderAction#(Ljetbrains/mps/openapi/editor/cells/EditorCell;)V" />
      <node id="7354143240104479683" at="95,0,98,0" concept="14" trace="callInsertPlaceholderBeforeAction#(Ljetbrains/mps/openapi/editor/cells/EditorCell;)V" />
      <node id="7354143240104372802" at="107,7,110,7" concept="7" />
      <node id="7791284463049113986" at="124,73,127,5" concept="7" />
      <node id="3525722439544794372" at="132,66,135,9" concept="7" />
      <node id="7791284463049114029" at="148,72,151,5" concept="7" />
      <node id="7079870037014465383" at="156,66,159,9" concept="7" />
      <node id="7791284463049114112" at="177,0,180,0" concept="14" trace="isLinkCollection#(Ljetbrains/mps/openapi/editor/cells/EditorCell;)Z" />
      <node id="6862298564642482173" at="56,0,60,5" concept="7" />
      <node id="7354143240104372788" at="103,88,107,7" concept="7" />
      <node id="6671928847437098611" at="165,0,169,0" concept="14" trace="isOnLeftBoundary#(Ljetbrains/mps/openapi/editor/cells/EditorCell;)Z" />
      <node id="6671928847437162856" at="169,0,173,0" concept="14" trace="isOnRightBoundary#(Ljetbrains/mps/openapi/editor/cells/EditorCell;)Z" />
      <node id="7791284463049114067" at="173,0,177,0" concept="14" trace="hasSingleRole#(Ljetbrains/mps/openapi/editor/cells/EditorCell;)Z" />
      <node id="795210086019136655" at="31,0,37,0" concept="14" trace="isWriteActionEnabled#(Ljetbrains/mps/nodeEditor/EditorComponent;Ljava/lang/Iterable;)Z" />
      <node id="7791284463049113796" at="67,0,73,0" concept="14" trace="callInsertAction#(Ljetbrains/mps/openapi/editor/cells/EditorCell;)V" />
      <node id="7791284463049113888" at="77,0,83,0" concept="14" trace="callInsertBeforeAction#(Ljetbrains/mps/openapi/editor/cells/EditorCell;)V" />
      <node id="3525722439544794361" at="130,58,137,7" concept="7" />
      <node id="3525722439544794318" at="154,58,161,7" concept="7" />
      <node id="6862298564642476880" at="53,0,63,0" concept="14" trace="getSiblingCollectionForInsert#(Ljetbrains/mps/openapi/editor/cells/EditorCell;Z)Ljetbrains/mps/openapi/editor/cells/EditorCell;" />
      <node id="7791284463049113994" at="128,0,138,5" concept="7" />
      <node id="7791284463049114037" at="152,0,162,5" concept="7" />
      <node id="7354143240104372773" at="100,79,111,5" concept="7" />
      <node id="130230197973316819" at="37,0,50,0" concept="14" trace="getEditorCellToInsert#(Ljetbrains/mps/nodeEditor/EditorComponent;)Ljetbrains/mps/openapi/editor/cells/EditorCell;" />
      <node id="7354143240104372843" at="99,0,114,0" concept="14" trace="callAction#(Ljetbrains/mps/openapi/editor/cells/EditorCell;Ljetbrains/mps/openapi/editor/cells/CellActionType;Z)V" />
      <node id="7791284463049113980" at="124,0,141,0" concept="14" trace="hasSingleRolesAtRightBoundary#(Ljetbrains/mps/openapi/editor/cells/EditorCell;)Z" />
      <node id="7791284463049114023" at="148,0,165,0" concept="14" trace="hasSingleRolesAtLeftBoundary#(Ljetbrains/mps/openapi/editor/cells/EditorCell;)Z" />
      <scope id="7791284463049114128" at="26,30,26,30" />
      <scope id="130230197973334066" at="28,87,29,133" />
      <scope id="795210086019271319" at="32,54,33,19" />
      <scope id="6786694707189037794" at="40,52,41,18" />
      <scope id="130230197973316880" at="44,32,45,18" />
      <scope id="7791284463049113803" at="68,76,69,13" />
      <scope id="7791284463049113895" at="78,75,79,13" />
      <scope id="7354143240104448080" at="89,76,90,80" />
      <scope id="7354143240104479685" at="95,82,96,88" />
      <scope id="7354143240104372812" at="108,90,109,15" />
      <scope id="7791284463049113987" at="125,33,126,19" />
      <scope id="3525722439544794384" at="133,105,134,22" />
      <scope id="7791284463049114033" at="149,33,150,19" />
      <scope id="7079870037014465387" at="157,105,158,22" />
      <scope id="7791284463049114116" at="177,60,178,34" />
      <scope id="7791284463049114125" at="26,0,28,0" />
      <scope id="6862298564642482174" at="57,181,59,80" />
      <scope id="7354143240104372789" at="104,33,106,66" />
      <scope id="6671928847437098615" at="165,59,167,70">
        <var name="prevLeaf" id="6671928847437110375" />
      </scope>
      <scope id="6671928847437162862" at="169,60,171,70">
        <var name="nextLeaf" id="6671928847437167362" />
      </scope>
      <scope id="7791284463049114071" at="173,57,175,57">
        <var name="l" id="2034046503361589608" />
      </scope>
      <scope id="130230197973334063" at="28,0,31,0">
        <var name="editorComponent" id="130230197973334093" />
      </scope>
      <scope id="7354143240104448078" at="89,0,92,0">
        <var name="cell" id="7354143240104448105" />
      </scope>
      <scope id="7354143240104479683" at="95,0,98,0">
        <var name="cell" id="7354143240104479691" />
      </scope>
      <scope id="7791284463049114112" at="177,0,180,0">
        <var name="cell" id="7791284463049114113" />
      </scope>
      <scope id="795210086019136656" at="31,115,35,83" />
      <scope id="7791284463049113801" at="67,65,71,68" />
      <scope id="7791284463049113893" at="77,71,81,76" />
      <scope id="6671928847437098611" at="165,0,169,0">
        <var name="cell" id="6671928847437102717" />
      </scope>
      <scope id="6671928847437162856" at="169,0,173,0">
        <var name="cell" id="6671928847437163928" />
      </scope>
      <scope id="7791284463049114067" at="173,0,177,0">
        <var name="cell" id="7791284463049114068" />
      </scope>
      <scope id="3525722439544794365" at="131,31,136,57">
        <var name="nextLeaf" id="3525722439544794367" />
      </scope>
      <scope id="3525722439544794322" at="155,31,160,69">
        <var name="prevLeaf" id="3525722439544794324" />
      </scope>
      <scope id="795210086019136655" at="31,0,37,0">
        <var name="changingCells" id="795210086019146768" />
        <var name="editorComponent" id="795210086019136665" />
      </scope>
      <scope id="7791284463049113796" at="67,0,73,0">
        <var name="cell" id="7791284463049113797" />
      </scope>
      <scope id="7791284463049113888" at="77,0,83,0">
        <var name="cell" id="7791284463049113889" />
      </scope>
      <scope id="6862298564642476883" at="53,101,61,16">
        <var name="nextLeaf" id="6862298564642483386" />
      </scope>
      <scope id="7791284463049113995" at="129,34,137,7">
        <var name="parentCell" id="7791284463049113997" />
      </scope>
      <scope id="7791284463049114038" at="153,33,161,7">
        <var name="parentCell" id="7791284463049114040" />
      </scope>
      <scope id="7354143240104372774" at="101,72,110,7">
        <var name="cellWithRole" id="7354143240104372778" />
      </scope>
      <scope id="6862298564642476880" at="53,0,63,0">
        <var name="cell" id="6862298564642482212" />
        <var name="forward" id="6862298564642482171" />
      </scope>
      <scope id="130230197973316822" at="37,88,48,76">
        <var name="editorCell" id="130230197973316888" />
        <var name="iterator" id="130230197973316871" />
        <var name="selection" id="6786694707189028632" />
      </scope>
      <scope id="130230197973316819" at="37,0,50,0">
        <var name="editorComponent" id="130230197973316823" />
      </scope>
      <scope id="7354143240104372766" at="99,93,112,50">
        <var name="actionHandler" id="6715535892750487726" />
      </scope>
      <scope id="7354143240104372843" at="99,0,114,0">
        <var name="after" id="7354143240104455335" />
        <var name="cell" id="7354143240104372830" />
        <var name="cellAction" id="7354143240104443973" />
      </scope>
      <scope id="7791284463049113985" at="124,73,139,16" />
      <scope id="7791284463049114028" at="148,72,163,16" />
      <scope id="7791284463049113980" at="124,0,141,0">
        <var name="cell" id="7791284463049113981" />
      </scope>
      <scope id="7791284463049114023" at="148,0,165,0">
        <var name="cell" id="7791284463049114024" />
      </scope>
      <unit id="7791284463049113795" at="25,0,181,0" name="jetbrains.mps.ide.editor.actions.EditorActionUtils" />
    </file>
  </root>
  <root nodeRef="r:9832fb5f-2578-4b58-8014-a5de79da988e(jetbrains.mps.ide.editor.actions)/8257980988067921114">
    <file name="SelectLeft_Action.java">
      <node id="8257980988067921114" at="17,0,18,0" concept="13" trace="ICON" />
      <node id="8257980988067921114" at="19,30,20,43" concept="15" />
      <node id="8257980988067921114" at="20,43,21,35" concept="4" />
      <node id="8257980988067921114" at="21,35,22,41" concept="4" />
      <node id="8257980988067921114" at="25,32,26,16" concept="10" />
      <node id="8257980988067934161" at="29,87,30,267" concept="10" />
      <node id="8257980988067921114" at="33,89,34,85" concept="4" />
      <node id="8257980988067921114" at="38,53,39,19" concept="10" />
      <node id="8257980988067921114" at="41,5,42,90" concept="9" />
      <node id="8257980988067921114" at="43,67,44,31" concept="4" />
      <node id="8257980988067921114" at="45,7,46,75" concept="4" />
      <node id="8257980988067921114" at="47,36,48,21" concept="10" />
      <node id="8257980988067921114" at="50,5,51,16" concept="10" />
      <node id="8257980988067934155" at="54,96,55,155" concept="4" />
      <node id="8257980988067921114" at="37,95,40,5" concept="7" />
      <node id="8257980988067921114" at="42,90,45,7" concept="7" />
      <node id="8257980988067921114" at="46,75,49,7" concept="7" />
      <node id="8257980988067921114" at="24,0,28,0" concept="8" trace="isDumbAware#()Z" />
      <node id="8257980988067921114" at="28,0,32,0" concept="8" trace="isApplicable#(Lcom/intellij/openapi/actionSystem/AnActionEvent;Ljava/util/Map;)Z" />
      <node id="8257980988067921114" at="32,0,36,0" concept="8" trace="doUpdate#(Lcom/intellij/openapi/actionSystem/AnActionEvent;Ljava/util/Map;)V" />
      <node id="8257980988067921114" at="53,0,57,0" concept="8" trace="doExecute#(Lcom/intellij/openapi/actionSystem/AnActionEvent;Ljava/util/Map;)V" />
      <node id="8257980988067921114" at="19,0,24,0" concept="3" trace="SelectLeft_Action#()V" />
      <node id="8257980988067921114" at="40,5,50,5" concept="1" />
      <node id="8257980988067921114" at="36,0,53,0" concept="8" trace="collectActionData#(Lcom/intellij/openapi/actionSystem/AnActionEvent;Ljava/util/Map;)Z" />
      <scope id="8257980988067921114" at="25,32,26,16" />
      <scope id="8257980988067934160" at="29,87,30,267" />
      <scope id="8257980988067921114" at="33,89,34,85" />
      <scope id="8257980988067921114" at="38,53,39,19" />
      <scope id="8257980988067921114" at="43,67,44,31" />
      <scope id="8257980988067921114" at="47,36,48,21" />
      <scope id="8257980988067921114" at="54,96,55,155" />
      <scope id="8257980988067921114" at="19,30,22,41" />
      <scope id="8257980988067921114" at="24,0,28,0" />
      <scope id="8257980988067921114" at="28,0,32,0">
        <var name="_params" id="8257980988067921114" />
        <var name="event" id="8257980988067921114" />
      </scope>
      <scope id="8257980988067921114" at="32,0,36,0">
        <var name="_params" id="8257980988067921114" />
        <var name="event" id="8257980988067921114" />
      </scope>
      <scope id="8257980988067921114" at="53,0,57,0">
        <var name="_params" id="8257980988067921114" />
        <var name="event" id="8257980988067921114" />
      </scope>
      <scope id="8257980988067921114" at="19,0,24,0" />
      <scope id="8257980988067921114" at="41,5,49,7">
        <var name="editorComponent" id="8257980988067921114" />
      </scope>
      <scope id="8257980988067921114" at="37,95,51,16" />
      <scope id="8257980988067921114" at="36,0,53,0">
        <var name="_params" id="8257980988067921114" />
        <var name="event" id="8257980988067921114" />
      </scope>
      <unit id="8257980988067921114" at="16,0,58,0" name="jetbrains.mps.ide.editor.actions.SelectLeft_Action" />
    </file>
  </root>
  <root nodeRef="r:9832fb5f-2578-4b58-8014-a5de79da988e(jetbrains.mps.ide.editor.actions)/8257980988067921117">
    <file name="SelectRight_Action.java">
      <node id="8257980988067921117" at="17,0,18,0" concept="13" trace="ICON" />
      <node id="8257980988067921117" at="19,31,20,44" concept="15" />
      <node id="8257980988067921117" at="20,44,21,35" concept="4" />
      <node id="8257980988067921117" at="21,35,22,41" concept="4" />
      <node id="8257980988067921117" at="25,32,26,16" concept="10" />
      <node id="8257980988067945066" at="29,87,30,267" concept="10" />
      <node id="8257980988067921117" at="33,89,34,85" concept="4" />
      <node id="8257980988067921117" at="38,53,39,19" concept="10" />
      <node id="8257980988067921117" at="41,5,42,90" concept="9" />
      <node id="8257980988067921117" at="43,67,44,31" concept="4" />
      <node id="8257980988067921117" at="45,7,46,75" concept="4" />
      <node id="8257980988067921117" at="47,36,48,21" concept="10" />
      <node id="8257980988067921117" at="50,5,51,16" concept="10" />
      <node id="8257980988067945105" at="54,96,55,156" concept="4" />
      <node id="8257980988067921117" at="37,95,40,5" concept="7" />
      <node id="8257980988067921117" at="42,90,45,7" concept="7" />
      <node id="8257980988067921117" at="46,75,49,7" concept="7" />
      <node id="8257980988067921117" at="24,0,28,0" concept="8" trace="isDumbAware#()Z" />
      <node id="8257980988067921117" at="28,0,32,0" concept="8" trace="isApplicable#(Lcom/intellij/openapi/actionSystem/AnActionEvent;Ljava/util/Map;)Z" />
      <node id="8257980988067921117" at="32,0,36,0" concept="8" trace="doUpdate#(Lcom/intellij/openapi/actionSystem/AnActionEvent;Ljava/util/Map;)V" />
      <node id="8257980988067921117" at="53,0,57,0" concept="8" trace="doExecute#(Lcom/intellij/openapi/actionSystem/AnActionEvent;Ljava/util/Map;)V" />
      <node id="8257980988067921117" at="19,0,24,0" concept="3" trace="SelectRight_Action#()V" />
      <node id="8257980988067921117" at="40,5,50,5" concept="1" />
      <node id="8257980988067921117" at="36,0,53,0" concept="8" trace="collectActionData#(Lcom/intellij/openapi/actionSystem/AnActionEvent;Ljava/util/Map;)Z" />
      <scope id="8257980988067921117" at="25,32,26,16" />
      <scope id="8257980988067945065" at="29,87,30,267" />
      <scope id="8257980988067921117" at="33,89,34,85" />
      <scope id="8257980988067921117" at="38,53,39,19" />
      <scope id="8257980988067921117" at="43,67,44,31" />
      <scope id="8257980988067921117" at="47,36,48,21" />
      <scope id="8257980988067921117" at="54,96,55,156" />
      <scope id="8257980988067921117" at="19,31,22,41" />
      <scope id="8257980988067921117" at="24,0,28,0" />
      <scope id="8257980988067921117" at="28,0,32,0">
        <var name="_params" id="8257980988067921117" />
        <var name="event" id="8257980988067921117" />
      </scope>
      <scope id="8257980988067921117" at="32,0,36,0">
        <var name="_params" id="8257980988067921117" />
        <var name="event" id="8257980988067921117" />
      </scope>
      <scope id="8257980988067921117" at="53,0,57,0">
        <var name="_params" id="8257980988067921117" />
        <var name="event" id="8257980988067921117" />
      </scope>
      <scope id="8257980988067921117" at="19,0,24,0" />
      <scope id="8257980988067921117" at="41,5,49,7">
        <var name="editorComponent" id="8257980988067921117" />
      </scope>
      <scope id="8257980988067921117" at="37,95,51,16" />
      <scope id="8257980988067921117" at="36,0,53,0">
        <var name="_params" id="8257980988067921117" />
        <var name="event" id="8257980988067921117" />
      </scope>
      <unit id="8257980988067921117" at="16,0,58,0" name="jetbrains.mps.ide.editor.actions.SelectRight_Action" />
    </file>
  </root>
  <root nodeRef="r:9832fb5f-2578-4b58-8014-a5de79da988e(jetbrains.mps.ide.editor.actions)/8896169282213320720">
    <file name="Delete_Action.java">
      <node id="8896169282213320720" at="17,0,18,0" concept="13" trace="ICON" />
      <node id="8896169282213320720" at="19,26,20,30" concept="15" />
      <node id="8896169282213320720" at="20,30,21,35" concept="4" />
      <node id="8896169282213320720" at="21,35,22,40" concept="4" />
      <node id="8896169282213320720" at="25,32,26,16" concept="10" />
      <node id="8794120090374658697" at="29,87,30,135" concept="9" />
      <node id="8794120090374623674" at="30,135,31,174" concept="10" />
      <node id="8896169282213320720" at="34,89,35,85" concept="4" />
      <node id="8896169282213320720" at="39,53,40,19" concept="10" />
      <node id="8896169282213320720" at="42,5,43,90" concept="9" />
      <node id="8896169282213320720" at="44,67,45,31" concept="4" />
      <node id="8896169282213320720" at="46,7,47,75" concept="4" />
      <node id="8896169282213320720" at="48,36,49,21" concept="10" />
      <node id="8896169282213320720" at="51,5,52,16" concept="10" />
      <node id="245600937059482233" at="55,96,56,150" concept="4" />
      <node id="8896169282213320720" at="38,95,41,5" concept="7" />
      <node id="8896169282213320720" at="43,90,46,7" concept="7" />
      <node id="8896169282213320720" at="47,75,50,7" concept="7" />
      <node id="8896169282213320720" at="24,0,28,0" concept="8" trace="isDumbAware#()Z" />
      <node id="8896169282213320720" at="33,0,37,0" concept="8" trace="doUpdate#(Lcom/intellij/openapi/actionSystem/AnActionEvent;Ljava/util/Map;)V" />
      <node id="8896169282213320720" at="54,0,58,0" concept="8" trace="doExecute#(Lcom/intellij/openapi/actionSystem/AnActionEvent;Ljava/util/Map;)V" />
      <node id="8896169282213320720" at="19,0,24,0" concept="3" trace="Delete_Action#()V" />
      <node id="8896169282213320720" at="28,0,33,0" concept="8" trace="isApplicable#(Lcom/intellij/openapi/actionSystem/AnActionEvent;Ljava/util/Map;)Z" />
      <node id="8896169282213320720" at="41,5,51,5" concept="1" />
      <node id="8896169282213320720" at="37,0,54,0" concept="8" trace="collectActionData#(Lcom/intellij/openapi/actionSystem/AnActionEvent;Ljava/util/Map;)Z" />
      <scope id="8896169282213320720" at="25,32,26,16" />
      <scope id="8896169282213320720" at="34,89,35,85" />
      <scope id="8896169282213320720" at="39,53,40,19" />
      <scope id="8896169282213320720" at="44,67,45,31" />
      <scope id="8896169282213320720" at="48,36,49,21" />
      <scope id="8896169282213320720" at="55,96,56,150" />
      <scope id="8896169282213961584" at="29,87,31,174">
        <var name="selection" id="8794120090374658698" />
      </scope>
      <scope id="8896169282213320720" at="19,26,22,40" />
      <scope id="8896169282213320720" at="24,0,28,0" />
      <scope id="8896169282213320720" at="33,0,37,0">
        <var name="_params" id="8896169282213320720" />
        <var name="event" id="8896169282213320720" />
      </scope>
      <scope id="8896169282213320720" at="54,0,58,0">
        <var name="_params" id="8896169282213320720" />
        <var name="event" id="8896169282213320720" />
      </scope>
      <scope id="8896169282213320720" at="19,0,24,0" />
      <scope id="8896169282213320720" at="28,0,33,0">
        <var name="_params" id="8896169282213320720" />
        <var name="event" id="8896169282213320720" />
      </scope>
      <scope id="8896169282213320720" at="42,5,50,7">
        <var name="editorComponent" id="8896169282213320720" />
      </scope>
      <scope id="8896169282213320720" at="38,95,52,16" />
      <scope id="8896169282213320720" at="37,0,54,0">
        <var name="_params" id="8896169282213320720" />
        <var name="event" id="8896169282213320720" />
      </scope>
      <unit id="8896169282213320720" at="16,0,59,0" name="jetbrains.mps.ide.editor.actions.Delete_Action" />
    </file>
  </root>
  <root nodeRef="r:9832fb5f-2578-4b58-8014-a5de79da988e(jetbrains.mps.ide.editor.actions)/8896169282213957015">
    <file name="DeleteToWordEnd_Action.java">
      <node id="8896169282213957015" at="16,0,17,0" concept="13" trace="ICON" />
      <node id="8896169282213957015" at="18,35,19,42" concept="15" />
      <node id="8896169282213957015" at="19,42,20,35" concept="4" />
      <node id="8896169282213957015" at="20,35,21,40" concept="4" />
      <node id="8896169282213957015" at="24,32,25,16" concept="10" />
      <node id="130230197973334135" at="28,87,29,252" concept="10" />
      <node id="8896169282213957015" at="32,89,33,85" concept="4" />
      <node id="8896169282213957015" at="37,53,38,19" concept="10" />
      <node id="8896169282213957015" at="40,5,41,90" concept="9" />
      <node id="8896169282213957015" at="42,67,43,31" concept="4" />
      <node id="8896169282213957015" at="44,7,45,75" concept="4" />
      <node id="8896169282213957015" at="46,36,47,21" concept="10" />
      <node id="8896169282213957015" at="49,5,50,16" concept="10" />
      <node id="245600937059473628" at="53,96,54,162" concept="4" />
      <node id="8896169282213957015" at="36,95,39,5" concept="7" />
      <node id="8896169282213957015" at="41,90,44,7" concept="7" />
      <node id="8896169282213957015" at="45,75,48,7" concept="7" />
      <node id="8896169282213957015" at="23,0,27,0" concept="8" trace="isDumbAware#()Z" />
      <node id="8896169282213957015" at="27,0,31,0" concept="8" trace="isApplicable#(Lcom/intellij/openapi/actionSystem/AnActionEvent;Ljava/util/Map;)Z" />
      <node id="8896169282213957015" at="31,0,35,0" concept="8" trace="doUpdate#(Lcom/intellij/openapi/actionSystem/AnActionEvent;Ljava/util/Map;)V" />
      <node id="8896169282213957015" at="52,0,56,0" concept="8" trace="doExecute#(Lcom/intellij/openapi/actionSystem/AnActionEvent;Ljava/util/Map;)V" />
      <node id="8896169282213957015" at="18,0,23,0" concept="3" trace="DeleteToWordEnd_Action#()V" />
      <node id="8896169282213957015" at="39,5,49,5" concept="1" />
      <node id="8896169282213957015" at="35,0,52,0" concept="8" trace="collectActionData#(Lcom/intellij/openapi/actionSystem/AnActionEvent;Ljava/util/Map;)Z" />
      <scope id="8896169282213957015" at="24,32,25,16" />
      <scope id="8896169282213961491" at="28,87,29,252" />
      <scope id="8896169282213957015" at="32,89,33,85" />
      <scope id="8896169282213957015" at="37,53,38,19" />
      <scope id="8896169282213957015" at="42,67,43,31" />
      <scope id="8896169282213957015" at="46,36,47,21" />
      <scope id="8896169282213957015" at="53,96,54,162" />
      <scope id="8896169282213957015" at="18,35,21,40" />
      <scope id="8896169282213957015" at="23,0,27,0" />
      <scope id="8896169282213957015" at="27,0,31,0">
        <var name="_params" id="8896169282213957015" />
        <var name="event" id="8896169282213957015" />
      </scope>
      <scope id="8896169282213957015" at="31,0,35,0">
        <var name="_params" id="8896169282213957015" />
        <var name="event" id="8896169282213957015" />
      </scope>
      <scope id="8896169282213957015" at="52,0,56,0">
        <var name="_params" id="8896169282213957015" />
        <var name="event" id="8896169282213957015" />
      </scope>
      <scope id="8896169282213957015" at="18,0,23,0" />
      <scope id="8896169282213957015" at="40,5,48,7">
        <var name="editorComponent" id="8896169282213957015" />
      </scope>
      <scope id="8896169282213957015" at="36,95,50,16" />
      <scope id="8896169282213957015" at="35,0,52,0">
        <var name="_params" id="8896169282213957015" />
        <var name="event" id="8896169282213957015" />
      </scope>
      <unit id="8896169282213957015" at="15,0,57,0" name="jetbrains.mps.ide.editor.actions.DeleteToWordEnd_Action" />
    </file>
  </root>
  <root nodeRef="r:9832fb5f-2578-4b58-8014-a5de79da988e(jetbrains.mps.ide.editor.actions)/8896169282214002721">
    <file name="Backspace_Action.java">
      <node id="8896169282214002721" at="17,0,18,0" concept="13" trace="ICON" />
      <node id="8896169282214002721" at="19,29,20,33" concept="15" />
      <node id="8896169282214002721" at="20,33,21,35" concept="4" />
      <node id="8896169282214002721" at="21,35,22,40" concept="4" />
      <node id="8896169282214002721" at="25,32,26,16" concept="10" />
      <node id="8794120090375143894" at="29,87,30,135" concept="9" />
      <node id="130230197973334122" at="30,135,31,174" concept="10" />
      <node id="8896169282214002721" at="34,89,35,85" concept="4" />
      <node id="8896169282214002721" at="39,53,40,19" concept="10" />
      <node id="8896169282214002721" at="42,5,43,90" concept="9" />
      <node id="8896169282214002721" at="44,67,45,31" concept="4" />
      <node id="8896169282214002721" at="46,7,47,75" concept="4" />
      <node id="8896169282214002721" at="48,36,49,21" concept="10" />
      <node id="8896169282214002721" at="51,5,52,16" concept="10" />
      <node id="245600937059490342" at="55,96,56,153" concept="4" />
      <node id="8896169282214002721" at="38,95,41,5" concept="7" />
      <node id="8896169282214002721" at="43,90,46,7" concept="7" />
      <node id="8896169282214002721" at="47,75,50,7" concept="7" />
      <node id="8896169282214002721" at="24,0,28,0" concept="8" trace="isDumbAware#()Z" />
      <node id="8896169282214002721" at="33,0,37,0" concept="8" trace="doUpdate#(Lcom/intellij/openapi/actionSystem/AnActionEvent;Ljava/util/Map;)V" />
      <node id="8896169282214002721" at="54,0,58,0" concept="8" trace="doExecute#(Lcom/intellij/openapi/actionSystem/AnActionEvent;Ljava/util/Map;)V" />
      <node id="8896169282214002721" at="19,0,24,0" concept="3" trace="Backspace_Action#()V" />
      <node id="8896169282214002721" at="28,0,33,0" concept="8" trace="isApplicable#(Lcom/intellij/openapi/actionSystem/AnActionEvent;Ljava/util/Map;)Z" />
      <node id="8896169282214002721" at="41,5,51,5" concept="1" />
      <node id="8896169282214002721" at="37,0,54,0" concept="8" trace="collectActionData#(Lcom/intellij/openapi/actionSystem/AnActionEvent;Ljava/util/Map;)Z" />
      <scope id="8896169282214002721" at="25,32,26,16" />
      <scope id="8896169282214002721" at="34,89,35,85" />
      <scope id="8896169282214002721" at="39,53,40,19" />
      <scope id="8896169282214002721" at="44,67,45,31" />
      <scope id="8896169282214002721" at="48,36,49,21" />
      <scope id="8896169282214002721" at="55,96,56,153" />
      <scope id="8896169282214002730" at="29,87,31,174">
        <var name="selection" id="8794120090375143895" />
      </scope>
      <scope id="8896169282214002721" at="19,29,22,40" />
      <scope id="8896169282214002721" at="24,0,28,0" />
      <scope id="8896169282214002721" at="33,0,37,0">
        <var name="_params" id="8896169282214002721" />
        <var name="event" id="8896169282214002721" />
      </scope>
      <scope id="8896169282214002721" at="54,0,58,0">
        <var name="_params" id="8896169282214002721" />
        <var name="event" id="8896169282214002721" />
      </scope>
      <scope id="8896169282214002721" at="19,0,24,0" />
      <scope id="8896169282214002721" at="28,0,33,0">
        <var name="_params" id="8896169282214002721" />
        <var name="event" id="8896169282214002721" />
      </scope>
      <scope id="8896169282214002721" at="42,5,50,7">
        <var name="editorComponent" id="8896169282214002721" />
      </scope>
      <scope id="8896169282214002721" at="38,95,52,16" />
      <scope id="8896169282214002721" at="37,0,54,0">
        <var name="_params" id="8896169282214002721" />
        <var name="event" id="8896169282214002721" />
      </scope>
      <unit id="8896169282214002721" at="16,0,59,0" name="jetbrains.mps.ide.editor.actions.Backspace_Action" />
    </file>
  </root>
  <root nodeRef="r:9832fb5f-2578-4b58-8014-a5de79da988e(jetbrains.mps.ide.editor.actions)/8994560276930109050">
    <file name="SelectAll_Action.java">
      <node id="8994560276930109050" at="16,0,17,0" concept="13" trace="ICON" />
      <node id="8994560276930109050" at="18,29,19,34" concept="15" />
      <node id="8994560276930109050" at="19,34,20,35" concept="4" />
      <node id="8994560276930109050" at="20,35,21,40" concept="4" />
      <node id="8994560276930109050" at="24,32,25,16" concept="10" />
      <node id="8994560276930109068" at="28,87,29,126" concept="10" />
      <node id="8994560276930109050" at="32,89,33,85" concept="4" />
      <node id="8994560276930109050" at="37,53,38,19" concept="10" />
      <node id="8994560276930109050" at="40,5,41,90" concept="9" />
      <node id="8994560276930109050" at="42,67,43,31" concept="4" />
      <node id="8994560276930109050" at="44,7,45,75" concept="4" />
      <node id="8994560276930109050" at="46,36,47,21" concept="10" />
      <node id="8994560276930109050" at="49,5,50,16" concept="10" />
      <node id="8994560276930109053" at="53,96,54,154" concept="4" />
      <node id="8994560276930109050" at="36,95,39,5" concept="7" />
      <node id="8994560276930109050" at="41,90,44,7" concept="7" />
      <node id="8994560276930109050" at="45,75,48,7" concept="7" />
      <node id="8994560276930109050" at="23,0,27,0" concept="8" trace="isDumbAware#()Z" />
      <node id="8994560276930109050" at="27,0,31,0" concept="8" trace="isApplicable#(Lcom/intellij/openapi/actionSystem/AnActionEvent;Ljava/util/Map;)Z" />
      <node id="8994560276930109050" at="31,0,35,0" concept="8" trace="doUpdate#(Lcom/intellij/openapi/actionSystem/AnActionEvent;Ljava/util/Map;)V" />
      <node id="8994560276930109050" at="52,0,56,0" concept="8" trace="doExecute#(Lcom/intellij/openapi/actionSystem/AnActionEvent;Ljava/util/Map;)V" />
      <node id="8994560276930109050" at="18,0,23,0" concept="3" trace="SelectAll_Action#()V" />
      <node id="8994560276930109050" at="39,5,49,5" concept="1" />
      <node id="8994560276930109050" at="35,0,52,0" concept="8" trace="collectActionData#(Lcom/intellij/openapi/actionSystem/AnActionEvent;Ljava/util/Map;)Z" />
      <scope id="8994560276930109050" at="24,32,25,16" />
      <scope id="8994560276930109067" at="28,87,29,126" />
      <scope id="8994560276930109050" at="32,89,33,85" />
      <scope id="8994560276930109050" at="37,53,38,19" />
      <scope id="8994560276930109050" at="42,67,43,31" />
      <scope id="8994560276930109050" at="46,36,47,21" />
      <scope id="8994560276930109050" at="53,96,54,154" />
      <scope id="8994560276930109050" at="18,29,21,40" />
      <scope id="8994560276930109050" at="23,0,27,0" />
      <scope id="8994560276930109050" at="27,0,31,0">
        <var name="_params" id="8994560276930109050" />
        <var name="event" id="8994560276930109050" />
      </scope>
      <scope id="8994560276930109050" at="31,0,35,0">
        <var name="_params" id="8994560276930109050" />
        <var name="event" id="8994560276930109050" />
      </scope>
      <scope id="8994560276930109050" at="52,0,56,0">
        <var name="_params" id="8994560276930109050" />
        <var name="event" id="8994560276930109050" />
      </scope>
      <scope id="8994560276930109050" at="18,0,23,0" />
      <scope id="8994560276930109050" at="40,5,48,7">
        <var name="editorComponent" id="8994560276930109050" />
      </scope>
      <scope id="8994560276930109050" at="36,95,50,16" />
      <scope id="8994560276930109050" at="35,0,52,0">
        <var name="_params" id="8994560276930109050" />
        <var name="event" id="8994560276930109050" />
      </scope>
      <unit id="8994560276930109050" at="15,0,57,0" name="jetbrains.mps.ide.editor.actions.SelectAll_Action" />
    </file>
  </root>
  <root nodeRef="r:9832fb5f-2578-4b58-8014-a5de79da988e(jetbrains.mps.ide.editor.actions)/9078547641994488278">
    <file name="ExpandRecursively_Action.java">
      <node id="9078547641994488278" at="17,0,18,0" concept="13" trace="ICON" />
      <node id="9078547641994488278" at="19,37,20,42" concept="15" />
      <node id="9078547641994488278" at="20,42,21,35" concept="4" />
      <node id="9078547641994488278" at="21,35,22,41" concept="4" />
      <node id="9078547641994488278" at="25,32,26,16" concept="10" />
      <node id="5611219249779516167" at="29,87,30,66" concept="10" />
      <node id="9078547641994488278" at="33,89,34,85" concept="4" />
      <node id="9078547641994488278" at="38,53,39,19" concept="10" />
      <node id="9078547641994488278" at="41,5,42,72" concept="9" />
      <node id="9078547641994488278" at="43,22,44,21" concept="10" />
      <node id="9078547641994488278" at="47,5,48,90" concept="9" />
      <node id="9078547641994488278" at="49,67,50,31" concept="4" />
      <node id="9078547641994488278" at="52,36,53,21" concept="10" />
      <node id="9078547641994488278" at="55,5,56,16" concept="10" />
      <node id="5611219249779517473" at="59,96,60,108" concept="4" />
      <node id="5611219249779516437" at="62,59,63,115" concept="10" />
      <node id="9078547641994488278" at="37,95,40,5" concept="7" />
      <node id="9078547641994488278" at="42,72,45,7" concept="7" />
      <node id="9078547641994488278" at="48,90,51,7" concept="7" />
      <node id="9078547641994488278" at="51,7,54,7" concept="7" />
      <node id="5611219249779516434" at="62,0,65,0" concept="8" trace="getAction#(Lcom/intellij/openapi/actionSystem/AnActionEvent;)Ljetbrains/mps/openapi/editor/cells/CellAction;" />
      <node id="9078547641994488278" at="24,0,28,0" concept="8" trace="isDumbAware#()Z" />
      <node id="9078547641994488278" at="28,0,32,0" concept="8" trace="isApplicable#(Lcom/intellij/openapi/actionSystem/AnActionEvent;Ljava/util/Map;)Z" />
      <node id="9078547641994488278" at="32,0,36,0" concept="8" trace="doUpdate#(Lcom/intellij/openapi/actionSystem/AnActionEvent;Ljava/util/Map;)V" />
      <node id="9078547641994488278" at="58,0,62,0" concept="8" trace="doExecute#(Lcom/intellij/openapi/actionSystem/AnActionEvent;Ljava/util/Map;)V" />
      <node id="9078547641994488278" at="19,0,24,0" concept="3" trace="ExpandRecursively_Action#()V" />
      <node id="9078547641994488278" at="40,5,46,5" concept="1" />
      <node id="9078547641994488278" at="46,5,55,5" concept="1" />
      <node id="9078547641994488278" at="36,0,58,0" concept="8" trace="collectActionData#(Lcom/intellij/openapi/actionSystem/AnActionEvent;Ljava/util/Map;)Z" />
      <scope id="9078547641994488278" at="25,32,26,16" />
      <scope id="5611219249779516094" at="29,87,30,66" />
      <scope id="9078547641994488278" at="33,89,34,85" />
      <scope id="9078547641994488278" at="38,53,39,19" />
      <scope id="9078547641994488278" at="43,22,44,21" />
      <scope id="9078547641994488278" at="49,67,50,31" />
      <scope id="9078547641994488278" at="52,36,53,21" />
      <scope id="9078547641994488278" at="59,96,60,108" />
      <scope id="5611219249779516436" at="62,59,63,115" />
      <scope id="9078547641994488278" at="19,37,22,41" />
      <scope id="5611219249779516434" at="62,0,65,0">
        <var name="event" id="5611219249779516434" />
      </scope>
      <scope id="9078547641994488278" at="24,0,28,0" />
      <scope id="9078547641994488278" at="28,0,32,0">
        <var name="_params" id="9078547641994488278" />
        <var name="event" id="9078547641994488278" />
      </scope>
      <scope id="9078547641994488278" at="32,0,36,0">
        <var name="_params" id="9078547641994488278" />
        <var name="event" id="9078547641994488278" />
      </scope>
      <scope id="9078547641994488278" at="41,5,45,7">
        <var name="p" id="9078547641994488278" />
      </scope>
      <scope id="9078547641994488278" at="58,0,62,0">
        <var name="_params" id="9078547641994488278" />
        <var name="event" id="9078547641994488278" />
      </scope>
      <scope id="9078547641994488278" at="19,0,24,0" />
      <scope id="9078547641994488278" at="47,5,54,7">
        <var name="editorComponent" id="9078547641994488278" />
      </scope>
      <scope id="9078547641994488278" at="37,95,56,16" />
      <scope id="9078547641994488278" at="36,0,58,0">
        <var name="_params" id="9078547641994488278" />
        <var name="event" id="9078547641994488278" />
      </scope>
      <unit id="9078547641994488278" at="16,0,66,0" name="jetbrains.mps.ide.editor.actions.ExpandRecursively_Action" />
    </file>
  </root>
  <root nodeRef="r:9832fb5f-2578-4b58-8014-a5de79da988e(jetbrains.mps.ide.editor.actions)/9078547641994488291">
    <file name="CollapseRecursively_Action.java">
      <node id="9078547641994488291" at="17,0,18,0" concept="13" trace="ICON" />
      <node id="9078547641994488291" at="19,39,20,44" concept="15" />
      <node id="9078547641994488291" at="20,44,21,35" concept="4" />
      <node id="9078547641994488291" at="21,35,22,41" concept="4" />
      <node id="9078547641994488291" at="25,32,26,16" concept="10" />
      <node id="469430206737671054" at="29,87,30,68" concept="10" />
      <node id="9078547641994488291" at="33,89,34,85" concept="4" />
      <node id="9078547641994488291" at="38,53,39,19" concept="10" />
      <node id="9078547641994488291" at="41,5,42,72" concept="9" />
      <node id="9078547641994488291" at="43,22,44,21" concept="10" />
      <node id="9078547641994488291" at="47,5,48,90" concept="9" />
      <node id="9078547641994488291" at="49,67,50,31" concept="4" />
      <node id="9078547641994488291" at="52,36,53,21" concept="10" />
      <node id="9078547641994488291" at="55,5,56,16" concept="10" />
      <node id="469430206737677251" at="59,96,60,110" concept="4" />
      <node id="469430206737652589" at="62,59,63,113" concept="10" />
      <node id="9078547641994488291" at="37,95,40,5" concept="7" />
      <node id="9078547641994488291" at="42,72,45,7" concept="7" />
      <node id="9078547641994488291" at="48,90,51,7" concept="7" />
      <node id="9078547641994488291" at="51,7,54,7" concept="7" />
      <node id="469430206737652586" at="62,0,65,0" concept="8" trace="getAction#(Lcom/intellij/openapi/actionSystem/AnActionEvent;)Ljetbrains/mps/openapi/editor/cells/CellAction;" />
      <node id="9078547641994488291" at="24,0,28,0" concept="8" trace="isDumbAware#()Z" />
      <node id="9078547641994488291" at="28,0,32,0" concept="8" trace="isApplicable#(Lcom/intellij/openapi/actionSystem/AnActionEvent;Ljava/util/Map;)Z" />
      <node id="9078547641994488291" at="32,0,36,0" concept="8" trace="doUpdate#(Lcom/intellij/openapi/actionSystem/AnActionEvent;Ljava/util/Map;)V" />
      <node id="9078547641994488291" at="58,0,62,0" concept="8" trace="doExecute#(Lcom/intellij/openapi/actionSystem/AnActionEvent;Ljava/util/Map;)V" />
      <node id="9078547641994488291" at="19,0,24,0" concept="3" trace="CollapseRecursively_Action#()V" />
      <node id="9078547641994488291" at="40,5,46,5" concept="1" />
      <node id="9078547641994488291" at="46,5,55,5" concept="1" />
      <node id="9078547641994488291" at="36,0,58,0" concept="8" trace="collectActionData#(Lcom/intellij/openapi/actionSystem/AnActionEvent;Ljava/util/Map;)Z" />
      <scope id="9078547641994488291" at="25,32,26,16" />
      <scope id="469430206737668026" at="29,87,30,68" />
      <scope id="9078547641994488291" at="33,89,34,85" />
      <scope id="9078547641994488291" at="38,53,39,19" />
      <scope id="9078547641994488291" at="43,22,44,21" />
      <scope id="9078547641994488291" at="49,67,50,31" />
      <scope id="9078547641994488291" at="52,36,53,21" />
      <scope id="9078547641994488291" at="59,96,60,110" />
      <scope id="469430206737652588" at="62,59,63,113" />
      <scope id="9078547641994488291" at="19,39,22,41" />
      <scope id="469430206737652586" at="62,0,65,0">
        <var name="event" id="469430206737652586" />
      </scope>
      <scope id="9078547641994488291" at="24,0,28,0" />
      <scope id="9078547641994488291" at="28,0,32,0">
        <var name="_params" id="9078547641994488291" />
        <var name="event" id="9078547641994488291" />
      </scope>
      <scope id="9078547641994488291" at="32,0,36,0">
        <var name="_params" id="9078547641994488291" />
        <var name="event" id="9078547641994488291" />
      </scope>
      <scope id="9078547641994488291" at="41,5,45,7">
        <var name="p" id="9078547641994488291" />
      </scope>
      <scope id="9078547641994488291" at="58,0,62,0">
        <var name="_params" id="9078547641994488291" />
        <var name="event" id="9078547641994488291" />
      </scope>
      <scope id="9078547641994488291" at="19,0,24,0" />
      <scope id="9078547641994488291" at="47,5,54,7">
        <var name="editorComponent" id="9078547641994488291" />
      </scope>
      <scope id="9078547641994488291" at="37,95,56,16" />
      <scope id="9078547641994488291" at="36,0,58,0">
        <var name="_params" id="9078547641994488291" />
        <var name="event" id="9078547641994488291" />
      </scope>
      <unit id="9078547641994488291" at="16,0,66,0" name="jetbrains.mps.ide.editor.actions.CollapseRecursively_Action" />
    </file>
  </root>
  <root nodeRef="r:9832fb5f-2578-4b58-8014-a5de79da988e(jetbrains.mps.ide.editor.actions)/926916431353336580">
    <file name="InsertUtil.java">
      <node id="926916431353339227" at="11,42,12,53" concept="9" />
      <node id="926916431353339251" at="14,120,15,22" concept="10" />
      <node id="926916431353341503" at="18,5,19,17" concept="10" />
      <node id="926916431353339236" at="13,45,16,9" concept="7" />
      <node id="926916431353339234" at="12,53,17,7" concept="7" />
      <node id="926916431353339225" at="10,86,18,5" concept="7" />
      <node id="926916431353347240" at="10,0,21,0" concept="14" trace="isAtFirstPositionOfCellWithCaret#(Ljetbrains/mps/openapi/editor/cells/EditorCell;)Z" />
      <scope id="926916431353339247" at="14,120,15,22" />
      <scope id="926916431353339235" at="13,45,16,9" />
      <scope id="926916431353339226" at="11,42,17,7">
        <var name="withCaret" id="926916431353339228" />
      </scope>
      <scope id="926916431353337064" at="10,86,19,17" />
      <scope id="926916431353347240" at="10,0,21,0">
        <var name="editorCell" id="926916431353337865" />
      </scope>
      <unit id="926916431353336580" at="9,0,22,0" name="jetbrains.mps.ide.editor.actions.InsertUtil" />
    </file>
  </root>
  <root nodeRef="r:9832fb5f-2578-4b58-8014-a5de79da988e(jetbrains.mps.ide.editor.actions)/991796682690297081">
    <file name="MoveLeft_Action.java">
      <node id="991796682690297081" at="16,0,17,0" concept="13" trace="ICON" />
      <node id="991796682690297081" at="18,28,19,28" concept="15" />
      <node id="991796682690297081" at="19,28,20,35" concept="4" />
      <node id="991796682690297081" at="20,35,21,40" concept="4" />
      <node id="991796682690297081" at="24,32,25,16" concept="10" />
      <node id="5826399350075689958" at="28,87,29,335" concept="10" />
      <node id="991796682690297081" at="32,89,33,85" concept="4" />
      <node id="991796682690297081" at="37,53,38,19" concept="10" />
      <node id="991796682690297081" at="40,5,41,90" concept="9" />
      <node id="991796682690297081" at="42,67,43,31" concept="4" />
      <node id="991796682690297081" at="44,7,45,75" concept="4" />
      <node id="991796682690297081" at="46,36,47,21" concept="10" />
      <node id="991796682690297081" at="49,5,50,16" concept="10" />
      <node id="7957514583958536105" at="53,96,54,148" concept="4" />
      <node id="991796682690297081" at="36,95,39,5" concept="7" />
      <node id="991796682690297081" at="41,90,44,7" concept="7" />
      <node id="991796682690297081" at="45,75,48,7" concept="7" />
      <node id="991796682690297081" at="23,0,27,0" concept="8" trace="isDumbAware#()Z" />
      <node id="991796682690297081" at="27,0,31,0" concept="8" trace="isApplicable#(Lcom/intellij/openapi/actionSystem/AnActionEvent;Ljava/util/Map;)Z" />
      <node id="991796682690297081" at="31,0,35,0" concept="8" trace="doUpdate#(Lcom/intellij/openapi/actionSystem/AnActionEvent;Ljava/util/Map;)V" />
      <node id="991796682690297081" at="52,0,56,0" concept="8" trace="doExecute#(Lcom/intellij/openapi/actionSystem/AnActionEvent;Ljava/util/Map;)V" />
      <node id="991796682690297081" at="18,0,23,0" concept="3" trace="MoveLeft_Action#()V" />
      <node id="991796682690297081" at="39,5,49,5" concept="1" />
      <node id="991796682690297081" at="35,0,52,0" concept="8" trace="collectActionData#(Lcom/intellij/openapi/actionSystem/AnActionEvent;Ljava/util/Map;)Z" />
      <scope id="991796682690297081" at="24,32,25,16" />
      <scope id="5826399350075689957" at="28,87,29,335" />
      <scope id="991796682690297081" at="32,89,33,85" />
      <scope id="991796682690297081" at="37,53,38,19" />
      <scope id="991796682690297081" at="42,67,43,31" />
      <scope id="991796682690297081" at="46,36,47,21" />
      <scope id="991796682690297081" at="53,96,54,148" />
      <scope id="991796682690297081" at="18,28,21,40" />
      <scope id="991796682690297081" at="23,0,27,0" />
      <scope id="991796682690297081" at="27,0,31,0">
        <var name="_params" id="991796682690297081" />
        <var name="event" id="991796682690297081" />
      </scope>
      <scope id="991796682690297081" at="31,0,35,0">
        <var name="_params" id="991796682690297081" />
        <var name="event" id="991796682690297081" />
      </scope>
      <scope id="991796682690297081" at="52,0,56,0">
        <var name="_params" id="991796682690297081" />
        <var name="event" id="991796682690297081" />
      </scope>
      <scope id="991796682690297081" at="18,0,23,0" />
      <scope id="991796682690297081" at="40,5,48,7">
        <var name="editorComponent" id="991796682690297081" />
      </scope>
      <scope id="991796682690297081" at="36,95,50,16" />
      <scope id="991796682690297081" at="35,0,52,0">
        <var name="_params" id="991796682690297081" />
        <var name="event" id="991796682690297081" />
      </scope>
      <unit id="991796682690297081" at="15,0,57,0" name="jetbrains.mps.ide.editor.actions.MoveLeft_Action" />
    </file>
  </root>
  <root nodeRef="r:9832fb5f-2578-4b58-8014-a5de79da988e(jetbrains.mps.ide.editor.actions)/991796682690297084">
    <file name="MoveRight_Action.java">
      <node id="991796682690297084" at="16,0,17,0" concept="13" trace="ICON" />
      <node id="991796682690297084" at="18,29,19,29" concept="15" />
      <node id="991796682690297084" at="19,29,20,35" concept="4" />
      <node id="991796682690297084" at="20,35,21,40" concept="4" />
      <node id="991796682690297084" at="24,32,25,16" concept="10" />
      <node id="5995193291385808409" at="28,87,29,335" concept="10" />
      <node id="991796682690297084" at="32,89,33,85" concept="4" />
      <node id="991796682690297084" at="37,53,38,19" concept="10" />
      <node id="991796682690297084" at="40,5,41,90" concept="9" />
      <node id="991796682690297084" at="42,67,43,31" concept="4" />
      <node id="991796682690297084" at="44,7,45,75" concept="4" />
      <node id="991796682690297084" at="46,36,47,21" concept="10" />
      <node id="991796682690297084" at="49,5,50,16" concept="10" />
      <node id="7957514583958536127" at="53,96,54,149" concept="4" />
      <node id="991796682690297084" at="36,95,39,5" concept="7" />
      <node id="991796682690297084" at="41,90,44,7" concept="7" />
      <node id="991796682690297084" at="45,75,48,7" concept="7" />
      <node id="991796682690297084" at="23,0,27,0" concept="8" trace="isDumbAware#()Z" />
      <node id="991796682690297084" at="27,0,31,0" concept="8" trace="isApplicable#(Lcom/intellij/openapi/actionSystem/AnActionEvent;Ljava/util/Map;)Z" />
      <node id="991796682690297084" at="31,0,35,0" concept="8" trace="doUpdate#(Lcom/intellij/openapi/actionSystem/AnActionEvent;Ljava/util/Map;)V" />
      <node id="991796682690297084" at="52,0,56,0" concept="8" trace="doExecute#(Lcom/intellij/openapi/actionSystem/AnActionEvent;Ljava/util/Map;)V" />
      <node id="991796682690297084" at="18,0,23,0" concept="3" trace="MoveRight_Action#()V" />
      <node id="991796682690297084" at="39,5,49,5" concept="1" />
      <node id="991796682690297084" at="35,0,52,0" concept="8" trace="collectActionData#(Lcom/intellij/openapi/actionSystem/AnActionEvent;Ljava/util/Map;)Z" />
      <scope id="991796682690297084" at="24,32,25,16" />
      <scope id="5826399350075689968" at="28,87,29,335" />
      <scope id="991796682690297084" at="32,89,33,85" />
      <scope id="991796682690297084" at="37,53,38,19" />
      <scope id="991796682690297084" at="42,67,43,31" />
      <scope id="991796682690297084" at="46,36,47,21" />
      <scope id="991796682690297084" at="53,96,54,149" />
      <scope id="991796682690297084" at="18,29,21,40" />
      <scope id="991796682690297084" at="23,0,27,0" />
      <scope id="991796682690297084" at="27,0,31,0">
        <var name="_params" id="991796682690297084" />
        <var name="event" id="991796682690297084" />
      </scope>
      <scope id="991796682690297084" at="31,0,35,0">
        <var name="_params" id="991796682690297084" />
        <var name="event" id="991796682690297084" />
      </scope>
      <scope id="991796682690297084" at="52,0,56,0">
        <var name="_params" id="991796682690297084" />
        <var name="event" id="991796682690297084" />
      </scope>
      <scope id="991796682690297084" at="18,0,23,0" />
      <scope id="991796682690297084" at="40,5,48,7">
        <var name="editorComponent" id="991796682690297084" />
      </scope>
      <scope id="991796682690297084" at="36,95,50,16" />
      <scope id="991796682690297084" at="35,0,52,0">
        <var name="_params" id="991796682690297084" />
        <var name="event" id="991796682690297084" />
      </scope>
      <unit id="991796682690297084" at="15,0,57,0" name="jetbrains.mps.ide.editor.actions.MoveRight_Action" />
    </file>
  </root>
  <root nodeRef="r:9832fb5f-2578-4b58-8014-a5de79da988e(jetbrains.mps.ide.editor.actions)/991796682690297087">
    <file name="MoveUp_Action.java">
      <node id="991796682690297087" at="16,0,17,0" concept="13" trace="ICON" />
      <node id="991796682690297087" at="18,26,19,26" concept="15" />
      <node id="991796682690297087" at="19,26,20,35" concept="4" />
      <node id="991796682690297087" at="20,35,21,40" concept="4" />
      <node id="991796682690297087" at="24,32,25,16" concept="10" />
      <node id="5995193291385805571" at="28,87,29,335" concept="10" />
      <node id="991796682690297087" at="32,89,33,85" concept="4" />
      <node id="991796682690297087" at="37,53,38,19" concept="10" />
      <node id="991796682690297087" at="40,5,41,90" concept="9" />
      <node id="991796682690297087" at="42,67,43,31" concept="4" />
      <node id="991796682690297087" at="44,7,45,75" concept="4" />
      <node id="991796682690297087" at="46,36,47,21" concept="10" />
      <node id="991796682690297087" at="49,5,50,16" concept="10" />
      <node id="7957514583958527992" at="53,96,54,146" concept="4" />
      <node id="991796682690297087" at="36,95,39,5" concept="7" />
      <node id="991796682690297087" at="41,90,44,7" concept="7" />
      <node id="991796682690297087" at="45,75,48,7" concept="7" />
      <node id="991796682690297087" at="23,0,27,0" concept="8" trace="isDumbAware#()Z" />
      <node id="991796682690297087" at="27,0,31,0" concept="8" trace="isApplicable#(Lcom/intellij/openapi/actionSystem/AnActionEvent;Ljava/util/Map;)Z" />
      <node id="991796682690297087" at="31,0,35,0" concept="8" trace="doUpdate#(Lcom/intellij/openapi/actionSystem/AnActionEvent;Ljava/util/Map;)V" />
      <node id="991796682690297087" at="52,0,56,0" concept="8" trace="doExecute#(Lcom/intellij/openapi/actionSystem/AnActionEvent;Ljava/util/Map;)V" />
      <node id="991796682690297087" at="18,0,23,0" concept="3" trace="MoveUp_Action#()V" />
      <node id="991796682690297087" at="39,5,49,5" concept="1" />
      <node id="991796682690297087" at="35,0,52,0" concept="8" trace="collectActionData#(Lcom/intellij/openapi/actionSystem/AnActionEvent;Ljava/util/Map;)Z" />
      <scope id="991796682690297087" at="24,32,25,16" />
      <scope id="5826399350075689979" at="28,87,29,335" />
      <scope id="991796682690297087" at="32,89,33,85" />
      <scope id="991796682690297087" at="37,53,38,19" />
      <scope id="991796682690297087" at="42,67,43,31" />
      <scope id="991796682690297087" at="46,36,47,21" />
      <scope id="991796682690297087" at="53,96,54,146" />
      <scope id="991796682690297087" at="18,26,21,40" />
      <scope id="991796682690297087" at="23,0,27,0" />
      <scope id="991796682690297087" at="27,0,31,0">
        <var name="_params" id="991796682690297087" />
        <var name="event" id="991796682690297087" />
      </scope>
      <scope id="991796682690297087" at="31,0,35,0">
        <var name="_params" id="991796682690297087" />
        <var name="event" id="991796682690297087" />
      </scope>
      <scope id="991796682690297087" at="52,0,56,0">
        <var name="_params" id="991796682690297087" />
        <var name="event" id="991796682690297087" />
      </scope>
      <scope id="991796682690297087" at="18,0,23,0" />
      <scope id="991796682690297087" at="40,5,48,7">
        <var name="editorComponent" id="991796682690297087" />
      </scope>
      <scope id="991796682690297087" at="36,95,50,16" />
      <scope id="991796682690297087" at="35,0,52,0">
        <var name="_params" id="991796682690297087" />
        <var name="event" id="991796682690297087" />
      </scope>
      <unit id="991796682690297087" at="15,0,57,0" name="jetbrains.mps.ide.editor.actions.MoveUp_Action" />
    </file>
  </root>
  <root nodeRef="r:9832fb5f-2578-4b58-8014-a5de79da988e(jetbrains.mps.ide.editor.actions)/991796682690297090">
    <file name="MoveDown_Action.java">
      <node id="991796682690297090" at="16,0,17,0" concept="13" trace="ICON" />
      <node id="991796682690297090" at="18,28,19,28" concept="15" />
      <node id="991796682690297090" at="19,28,20,35" concept="4" />
      <node id="991796682690297090" at="20,35,21,40" concept="4" />
      <node id="991796682690297090" at="24,32,25,16" concept="10" />
      <node id="5995193291385802063" at="28,87,29,335" concept="10" />
      <node id="991796682690297090" at="32,89,33,85" concept="4" />
      <node id="991796682690297090" at="37,53,38,19" concept="10" />
      <node id="991796682690297090" at="40,5,41,90" concept="9" />
      <node id="991796682690297090" at="42,67,43,31" concept="4" />
      <node id="991796682690297090" at="44,7,45,75" concept="4" />
      <node id="991796682690297090" at="46,36,47,21" concept="10" />
      <node id="991796682690297090" at="49,5,50,16" concept="10" />
      <node id="7957514583958536083" at="53,96,54,148" concept="4" />
      <node id="991796682690297090" at="36,95,39,5" concept="7" />
      <node id="991796682690297090" at="41,90,44,7" concept="7" />
      <node id="991796682690297090" at="45,75,48,7" concept="7" />
      <node id="991796682690297090" at="23,0,27,0" concept="8" trace="isDumbAware#()Z" />
      <node id="991796682690297090" at="27,0,31,0" concept="8" trace="isApplicable#(Lcom/intellij/openapi/actionSystem/AnActionEvent;Ljava/util/Map;)Z" />
      <node id="991796682690297090" at="31,0,35,0" concept="8" trace="doUpdate#(Lcom/intellij/openapi/actionSystem/AnActionEvent;Ljava/util/Map;)V" />
      <node id="991796682690297090" at="52,0,56,0" concept="8" trace="doExecute#(Lcom/intellij/openapi/actionSystem/AnActionEvent;Ljava/util/Map;)V" />
      <node id="991796682690297090" at="18,0,23,0" concept="3" trace="MoveDown_Action#()V" />
      <node id="991796682690297090" at="39,5,49,5" concept="1" />
      <node id="991796682690297090" at="35,0,52,0" concept="8" trace="collectActionData#(Lcom/intellij/openapi/actionSystem/AnActionEvent;Ljava/util/Map;)Z" />
      <scope id="991796682690297090" at="24,32,25,16" />
      <scope id="5826399350075689072" at="28,87,29,335" />
      <scope id="991796682690297090" at="32,89,33,85" />
      <scope id="991796682690297090" at="37,53,38,19" />
      <scope id="991796682690297090" at="42,67,43,31" />
      <scope id="991796682690297090" at="46,36,47,21" />
      <scope id="991796682690297090" at="53,96,54,148" />
      <scope id="991796682690297090" at="18,28,21,40" />
      <scope id="991796682690297090" at="23,0,27,0" />
      <scope id="991796682690297090" at="27,0,31,0">
        <var name="_params" id="991796682690297090" />
        <var name="event" id="991796682690297090" />
      </scope>
      <scope id="991796682690297090" at="31,0,35,0">
        <var name="_params" id="991796682690297090" />
        <var name="event" id="991796682690297090" />
      </scope>
      <scope id="991796682690297090" at="52,0,56,0">
        <var name="_params" id="991796682690297090" />
        <var name="event" id="991796682690297090" />
      </scope>
      <scope id="991796682690297090" at="18,0,23,0" />
      <scope id="991796682690297090" at="40,5,48,7">
        <var name="editorComponent" id="991796682690297090" />
      </scope>
      <scope id="991796682690297090" at="36,95,50,16" />
      <scope id="991796682690297090" at="35,0,52,0">
        <var name="_params" id="991796682690297090" />
        <var name="event" id="991796682690297090" />
      </scope>
      <unit id="991796682690297090" at="15,0,57,0" name="jetbrains.mps.ide.editor.actions.MoveDown_Action" />
    </file>
  </root>
</debug-info>
<|MERGE_RESOLUTION|>--- conflicted
+++ resolved
@@ -18,109 +18,6 @@
   <concept fqn="c:f3061a53-9226-4cc5-a443-f952ceaf5816/1070475587102:jetbrains.mps.baseLanguage.structure.SuperConstructorInvocation" />
   <concept fqn="c:f3061a53-9226-4cc5-a443-f952ceaf5816/1164991038168:jetbrains.mps.baseLanguage.structure.ThrowStatement" />
   <concept fqn="c:f3061a53-9226-4cc5-a443-f952ceaf5816/1076505808687:jetbrains.mps.baseLanguage.structure.WhileStatement" />
-<<<<<<< HEAD
-  <root nodeRef="r:9832fb5f-2578-4b58-8014-a5de79da988e(jetbrains.mps.ide.editor.actions)/2123674641099917718">
-    <file name="AddLinkChooser.java">
-      <node id="6328114375521109173" at="29,0,30,0" concept="5" trace="myTextField" />
-      <node id="6961970966446729071" at="30,0,31,0" concept="5" trace="myLinkField" />
-      <node id="6961970966446992782" at="32,0,33,0" concept="5" trace="myWord" />
-      <node id="6961970966446915686" at="33,0,34,0" concept="5" trace="myEditorComponent" />
-      <node id="6961970966447105034" at="34,0,35,0" concept="5" trace="myPopup" />
-      <node id="6961970966446992789" at="35,75,36,18" concept="4" />
-      <node id="6961970966446915693" at="36,18,37,40" concept="4" />
-      <node id="6328114375521151322" at="40,36,41,55" concept="9" />
-      <node id="6961970966447938805" at="41,55,42,52" concept="9" />
-      <node id="6961970966448328974" at="42,52,43,43" concept="4" />
-      <node id="6961970966448004176" at="43,43,44,16" concept="4" />
-      <node id="6961970966447967911" at="44,16,45,16" concept="4" />
-      <node id="6961970966448157630" at="45,16,46,45" concept="4" />
-      <node id="2123674641100206429" at="46,45,47,42" concept="4" />
-      <node id="6961970966448071613" at="47,42,48,0" concept="12" />
-      <node id="6961970966448015894" at="48,0,49,16" concept="4" />
-      <node id="7579951321841273801" at="49,16,50,20" concept="4" />
-      <node id="6961970966448271555" at="50,20,51,43" concept="4" />
-      <node id="6328114375521248576" at="53,25,54,203" concept="4" />
-      <node id="2123674641100241186" at="56,7,57,34" concept="4" />
-      <node id="6961970966448068757" at="57,34,58,0" concept="12" />
-      <node id="6961970966448039525" at="58,0,59,16" concept="4" />
-      <node id="6961970966448039519" at="59,16,60,16" concept="4" />
-      <node id="6961970966448283924" at="60,16,61,45" concept="4" />
-      <node id="6961970966446503732" at="61,45,62,43" concept="4" />
-      <node id="6961970966448065902" at="62,43,63,0" concept="12" />
-      <node id="6961970966446729079" at="63,0,64,37" concept="4" />
-      <node id="6961970966448055694" at="64,37,65,16" concept="4" />
-      <node id="6961970966446503725" at="65,16,66,34" concept="4" />
-      <node id="6961970966448083044" at="66,34,67,0" concept="12" />
-      <node id="7579951321841480141" at="67,0,68,16" concept="4" />
-      <node id="6961970966448089361" at="68,16,69,16" concept="4" />
-      <node id="7579951321841531620" at="69,16,70,20" concept="4" />
-      <node id="6961970966448263016" at="70,20,71,48" concept="4" />
-      <node id="5144108890608385568" at="71,48,72,73" concept="9" />
-      <node id="6961970966446863205" at="72,73,73,42" concept="4" />
-      <node id="5144108890608198527" at="73,42,74,0" concept="12" />
-      <node id="5144108890608211201" at="74,0,75,39" concept="9" />
-      <node id="5144108890608277992" at="75,39,76,137" concept="4" />
-      <node id="5144108890608365080" at="76,137,77,55" concept="4" />
-      <node id="5144108890608309725" at="77,55,78,0" concept="12" />
-      <node id="6328114375521131860" at="78,0,79,21" concept="10" />
-      <node id="6328114375521199794" at="81,32,82,41" concept="9" />
-      <node id="6328114375521120142" at="82,41,83,0" concept="12" />
-      <node id="6961970966447105050" at="83,0,84,150" concept="4" />
-      <node id="6328114375521282351" at="84,150,85,0" concept="12" />
-      <node id="6961970966447223858" at="85,0,86,58" concept="9" />
-      <node id="6328114375521606087" at="87,23,88,13" concept="10" />
-      <node id="6961970966447115619" at="89,5,90,111" concept="4" />
-      <node id="6961970966446732437" at="92,36,93,33" concept="10" />
-      <node id="6961970966447917931" at="97,26,98,21" concept="15" />
-      <node id="6328114375521211527" at="103,36,104,188" concept="4" />
-      <node id="6961970966447033918" at="104,188,105,187" concept="4" />
-      <node id="7579951321841650288" at="105,187,106,32" concept="4" />
-      <node id="693268764742675105" at="53,0,56,0" concept="8" trace="run#()V" />
-      <node id="6328114375521596090" at="86,58,89,5" concept="7" />
-      <node id="6961970966446727481" at="92,0,95,0" concept="8" trace="getLinkText#()Ljava/lang/String;" />
-      <node id="6961970966447917923" at="97,0,100,0" concept="3" trace="ApplyAction#()V" />
-      <node id="2123674641099965521" at="35,0,39,0" concept="3" trace="AddLinkChooser#(Lorg/jetbrains/mps/openapi/model/SNode;Ljetbrains/mps/nodeEditor/EditorComponent;)V" />
-      <node id="693268764742629488" at="51,43,56,7" concept="4" />
-      <node id="6961970966446947730" at="103,0,108,0" concept="8" trace="doExecute#()V" />
-      <node id="6961970966446924985" at="101,52,108,9" concept="4" />
-      <node id="6961970966447917227" at="100,0,110,0" concept="8" trace="actionPerformed#(Ljava/awt/event/ActionEvent;)V" />
-      <node id="6961970966447083391" at="81,0,92,0" concept="8" trace="showPopup#()V" />
-      <node id="2123674641100192131" at="40,0,81,0" concept="8" trace="createMainPanel#()Ljavax/swing/JPanel;" />
-      <scope id="693268764742675106" at="53,25,54,203" />
-      <scope id="6328114375521596092" at="87,23,88,13" />
-      <scope id="6961970966446727484" at="92,36,93,33" />
-      <scope id="6961970966447917929" at="97,26,98,21" />
-      <scope id="2123674641099965528" at="35,75,37,40" />
-      <scope id="693268764742675105" at="53,0,56,0" />
-      <scope id="6961970966446727481" at="92,0,95,0" />
-      <scope id="6961970966447917923" at="97,0,100,0" />
-      <scope id="6961970966446947734" at="103,36,106,32" />
-      <scope id="2123674641099965521" at="35,0,39,0">
-        <var name="editorComponent" id="6961970966446912836" />
-        <var name="word" id="6961970966446854454" />
-      </scope>
-      <scope id="6961970966446947730" at="103,0,108,0" />
-      <scope id="6961970966447917238" at="101,52,108,9" />
-      <scope id="6961970966447083394" at="81,32,90,111">
-        <var name="cell" id="6961970966447223859" />
-        <var name="mainPanel" id="6328114375521199795" />
-      </scope>
-      <scope id="6961970966447917227" at="100,0,110,0">
-        <var name="event" id="6961970966447917231" />
-      </scope>
-      <scope id="6961970966447083391" at="81,0,92,0" />
-      <scope id="2123674641100192123" at="40,36,79,21">
-        <var name="action" id="5144108890608385569" />
-        <var name="actionMapKey" id="5144108890608211202" />
-        <var name="c" id="6961970966447938804" />
-        <var name="mainPanel" id="6328114375521151323" />
-      </scope>
-      <scope id="2123674641100192131" at="40,0,81,0" />
-      <unit id="693268764742675105" at="52,92,56,5" name="jetbrains.mps.ide.editor.actions.AddLinkChooser$1" />
-      <unit id="6961970966446947724" at="102,95,108,7" name="jetbrains.mps.ide.editor.actions.AddLinkChooser$ApplyAction$1" />
-      <unit id="6961970966447911216" at="95,0,111,0" name="jetbrains.mps.ide.editor.actions.AddLinkChooser$ApplyAction" />
-      <unit id="2123674641099917718" at="27,0,112,0" name="jetbrains.mps.ide.editor.actions.AddLinkChooser" />
-=======
   <root nodeRef="r:9832fb5f-2578-4b58-8014-a5de79da988e(jetbrains.mps.ide.editor.actions)/1736181534621636455">
     <file name="ShowReflectiveEditorsForSubtree_Action.java">
       <node id="1736181534621636455" at="18,0,19,0" concept="13" trace="ICON" />
@@ -381,7 +278,109 @@
       <unit id="1751453885760930151" at="112,0,125,0" name="jetbrains.mps.ide.editor.actions.ReflectiveEditorAction$MakeNodeReflectiveAction" />
       <unit id="1751453885760930177" at="125,0,138,0" name="jetbrains.mps.ide.editor.actions.ReflectiveEditorAction$MakeSubtreeAction" />
       <unit id="1854313877475823618" at="19,0,140,0" name="jetbrains.mps.ide.editor.actions.ReflectiveEditorAction" />
->>>>>>> 61e2b9dc
+    </file>
+  </root>
+  <root nodeRef="r:9832fb5f-2578-4b58-8014-a5de79da988e(jetbrains.mps.ide.editor.actions)/2123674641099917718">
+    <file name="AddLinkChooser.java">
+      <node id="6328114375521109173" at="29,0,30,0" concept="5" trace="myTextField" />
+      <node id="6961970966446729071" at="30,0,31,0" concept="5" trace="myLinkField" />
+      <node id="6961970966446992782" at="32,0,33,0" concept="5" trace="myWord" />
+      <node id="6961970966446915686" at="33,0,34,0" concept="5" trace="myEditorComponent" />
+      <node id="6961970966447105034" at="34,0,35,0" concept="5" trace="myPopup" />
+      <node id="6961970966446992789" at="35,75,36,18" concept="4" />
+      <node id="6961970966446915693" at="36,18,37,40" concept="4" />
+      <node id="6328114375521151322" at="40,36,41,55" concept="9" />
+      <node id="6961970966447938805" at="41,55,42,52" concept="9" />
+      <node id="6961970966448328974" at="42,52,43,43" concept="4" />
+      <node id="6961970966448004176" at="43,43,44,16" concept="4" />
+      <node id="6961970966447967911" at="44,16,45,16" concept="4" />
+      <node id="6961970966448157630" at="45,16,46,45" concept="4" />
+      <node id="2123674641100206429" at="46,45,47,42" concept="4" />
+      <node id="6961970966448071613" at="47,42,48,0" concept="12" />
+      <node id="6961970966448015894" at="48,0,49,16" concept="4" />
+      <node id="7579951321841273801" at="49,16,50,20" concept="4" />
+      <node id="6961970966448271555" at="50,20,51,43" concept="4" />
+      <node id="6328114375521248576" at="53,25,54,203" concept="4" />
+      <node id="2123674641100241186" at="56,7,57,34" concept="4" />
+      <node id="6961970966448068757" at="57,34,58,0" concept="12" />
+      <node id="6961970966448039525" at="58,0,59,16" concept="4" />
+      <node id="6961970966448039519" at="59,16,60,16" concept="4" />
+      <node id="6961970966448283924" at="60,16,61,45" concept="4" />
+      <node id="6961970966446503732" at="61,45,62,43" concept="4" />
+      <node id="6961970966448065902" at="62,43,63,0" concept="12" />
+      <node id="6961970966446729079" at="63,0,64,37" concept="4" />
+      <node id="6961970966448055694" at="64,37,65,16" concept="4" />
+      <node id="6961970966446503725" at="65,16,66,34" concept="4" />
+      <node id="6961970966448083044" at="66,34,67,0" concept="12" />
+      <node id="7579951321841480141" at="67,0,68,16" concept="4" />
+      <node id="6961970966448089361" at="68,16,69,16" concept="4" />
+      <node id="7579951321841531620" at="69,16,70,20" concept="4" />
+      <node id="6961970966448263016" at="70,20,71,48" concept="4" />
+      <node id="5144108890608385568" at="71,48,72,73" concept="9" />
+      <node id="6961970966446863205" at="72,73,73,42" concept="4" />
+      <node id="5144108890608198527" at="73,42,74,0" concept="12" />
+      <node id="5144108890608211201" at="74,0,75,39" concept="9" />
+      <node id="5144108890608277992" at="75,39,76,137" concept="4" />
+      <node id="5144108890608365080" at="76,137,77,55" concept="4" />
+      <node id="5144108890608309725" at="77,55,78,0" concept="12" />
+      <node id="6328114375521131860" at="78,0,79,21" concept="10" />
+      <node id="6328114375521199794" at="81,32,82,41" concept="9" />
+      <node id="6328114375521120142" at="82,41,83,0" concept="12" />
+      <node id="6961970966447105050" at="83,0,84,150" concept="4" />
+      <node id="6328114375521282351" at="84,150,85,0" concept="12" />
+      <node id="6961970966447223858" at="85,0,86,58" concept="9" />
+      <node id="6328114375521606087" at="87,23,88,13" concept="10" />
+      <node id="6961970966447115619" at="89,5,90,111" concept="4" />
+      <node id="6961970966446732437" at="92,36,93,33" concept="10" />
+      <node id="6961970966447917931" at="97,26,98,21" concept="15" />
+      <node id="6328114375521211527" at="103,36,104,188" concept="4" />
+      <node id="6961970966447033918" at="104,188,105,187" concept="4" />
+      <node id="7579951321841650288" at="105,187,106,32" concept="4" />
+      <node id="693268764742675105" at="53,0,56,0" concept="8" trace="run#()V" />
+      <node id="6328114375521596090" at="86,58,89,5" concept="7" />
+      <node id="6961970966446727481" at="92,0,95,0" concept="8" trace="getLinkText#()Ljava/lang/String;" />
+      <node id="6961970966447917923" at="97,0,100,0" concept="3" trace="ApplyAction#()V" />
+      <node id="2123674641099965521" at="35,0,39,0" concept="3" trace="AddLinkChooser#(Lorg/jetbrains/mps/openapi/model/SNode;Ljetbrains/mps/nodeEditor/EditorComponent;)V" />
+      <node id="693268764742629488" at="51,43,56,7" concept="4" />
+      <node id="6961970966446947730" at="103,0,108,0" concept="8" trace="doExecute#()V" />
+      <node id="6961970966446924985" at="101,52,108,9" concept="4" />
+      <node id="6961970966447917227" at="100,0,110,0" concept="8" trace="actionPerformed#(Ljava/awt/event/ActionEvent;)V" />
+      <node id="6961970966447083391" at="81,0,92,0" concept="8" trace="showPopup#()V" />
+      <node id="2123674641100192131" at="40,0,81,0" concept="8" trace="createMainPanel#()Ljavax/swing/JPanel;" />
+      <scope id="693268764742675106" at="53,25,54,203" />
+      <scope id="6328114375521596092" at="87,23,88,13" />
+      <scope id="6961970966446727484" at="92,36,93,33" />
+      <scope id="6961970966447917929" at="97,26,98,21" />
+      <scope id="2123674641099965528" at="35,75,37,40" />
+      <scope id="693268764742675105" at="53,0,56,0" />
+      <scope id="6961970966446727481" at="92,0,95,0" />
+      <scope id="6961970966447917923" at="97,0,100,0" />
+      <scope id="6961970966446947734" at="103,36,106,32" />
+      <scope id="2123674641099965521" at="35,0,39,0">
+        <var name="editorComponent" id="6961970966446912836" />
+        <var name="word" id="6961970966446854454" />
+      </scope>
+      <scope id="6961970966446947730" at="103,0,108,0" />
+      <scope id="6961970966447917238" at="101,52,108,9" />
+      <scope id="6961970966447083394" at="81,32,90,111">
+        <var name="cell" id="6961970966447223859" />
+        <var name="mainPanel" id="6328114375521199795" />
+      </scope>
+      <scope id="6961970966447917227" at="100,0,110,0">
+        <var name="event" id="6961970966447917231" />
+      </scope>
+      <scope id="6961970966447083391" at="81,0,92,0" />
+      <scope id="2123674641100192123" at="40,36,79,21">
+        <var name="action" id="5144108890608385569" />
+        <var name="actionMapKey" id="5144108890608211202" />
+        <var name="c" id="6961970966447938804" />
+        <var name="mainPanel" id="6328114375521151323" />
+      </scope>
+      <scope id="2123674641100192131" at="40,0,81,0" />
+      <unit id="693268764742675105" at="52,92,56,5" name="jetbrains.mps.ide.editor.actions.AddLinkChooser$1" />
+      <unit id="6961970966446947724" at="102,95,108,7" name="jetbrains.mps.ide.editor.actions.AddLinkChooser$ApplyAction$1" />
+      <unit id="6961970966447911216" at="95,0,111,0" name="jetbrains.mps.ide.editor.actions.AddLinkChooser$ApplyAction" />
+      <unit id="2123674641099917718" at="27,0,112,0" name="jetbrains.mps.ide.editor.actions.AddLinkChooser" />
     </file>
   </root>
   <root nodeRef="r:9832fb5f-2578-4b58-8014-a5de79da988e(jetbrains.mps.ide.editor.actions)/2256129701753572813">
@@ -626,11 +625,7 @@
   </root>
   <root nodeRef="r:9832fb5f-2578-4b58-8014-a5de79da988e(jetbrains.mps.ide.editor.actions)/3205778618063801970">
     <file name="MPSEditorActions.xml">
-<<<<<<< HEAD
-      <unit id="3205778618063801970" at="1,0,379,13" name="jetbrains.mps.ide.editor.actions.MPSEditorActions" />
-=======
-      <unit id="3205778618063801970" at="1,0,386,13" name="jetbrains.mps.ide.editor.actions.MPSEditorActions" />
->>>>>>> 61e2b9dc
+      <unit id="3205778618063801970" at="1,0,390,13" name="jetbrains.mps.ide.editor.actions.MPSEditorActions" />
     </file>
   </root>
   <root nodeRef="r:9832fb5f-2578-4b58-8014-a5de79da988e(jetbrains.mps.ide.editor.actions)/3207605520775490121">
