<?xml version="1.0" encoding="UTF-8"?>
<debug-info>
  <concept fqn="jetbrains.mps.baseLanguage.structure.BlockStatement" />
  <concept fqn="jetbrains.mps.baseLanguage.structure.BreakStatement" />
  <concept fqn="jetbrains.mps.baseLanguage.structure.ConstructorDeclaration" />
  <concept fqn="jetbrains.mps.baseLanguage.structure.ExpressionStatement" />
  <concept fqn="jetbrains.mps.baseLanguage.structure.FieldDeclaration" />
  <concept fqn="jetbrains.mps.baseLanguage.structure.ForeachStatement" />
  <concept fqn="jetbrains.mps.baseLanguage.structure.IfStatement" />
  <concept fqn="jetbrains.mps.baseLanguage.structure.InstanceMethodDeclaration" />
  <concept fqn="jetbrains.mps.baseLanguage.structure.LocalVariableDeclarationStatement" />
  <concept fqn="jetbrains.mps.baseLanguage.structure.ReturnStatement" />
  <concept fqn="jetbrains.mps.baseLanguage.structure.SingleLineComment" />
  <concept fqn="jetbrains.mps.baseLanguage.structure.Statement" />
  <concept fqn="jetbrains.mps.baseLanguage.structure.StaticFieldDeclaration" />
  <concept fqn="jetbrains.mps.baseLanguage.structure.StaticMethodDeclaration" />
  <concept fqn="jetbrains.mps.baseLanguage.structure.SuperConstructorInvocation" />
  <concept fqn="jetbrains.mps.baseLanguage.structure.WhileStatement" />
  <root nodeRef="r:9832fb5f-2578-4b58-8014-a5de79da988e(jetbrains.mps.ide.editor.actions)/2768238731211617618">
    <file name="MoveElementsUp_Action.java">
      <node id="2768238731211617618" at="15,0,16,0" concept="12" trace="ICON" />
      <node id="2768238731211617618" at="16,34,17,40" concept="14" />
      <node id="2768238731211617618" at="17,40,18,35" concept="3" />
      <node id="2768238731211617618" at="18,35,19,40" concept="3" />
      <node id="2768238731211617618" at="22,32,23,16" concept="9" />
      <node id="130230197973336371" at="26,87,27,252" concept="9" />
      <node id="2768238731211617618" at="30,89,31,85" concept="3" />
      <node id="2768238731211617618" at="35,53,36,19" concept="9" />
      <node id="2768238731211617618" at="38,5,39,90" concept="8" />
      <node id="2768238731211617618" at="40,67,41,31" concept="3" />
      <node id="2768238731211617618" at="42,7,43,75" concept="3" />
      <node id="2768238731211617618" at="44,36,45,21" concept="9" />
      <node id="2768238731211617618" at="47,5,48,16" concept="9" />
      <node id="2768238731211655744" at="51,96,52,92" concept="3" />
      <node id="2768238731211617618" at="34,95,37,5" concept="6" />
      <node id="2768238731211617618" at="39,90,42,7" concept="6" />
      <node id="2768238731211617618" at="43,75,46,7" concept="6" />
      <node id="2768238731211617618" at="21,0,25,0" concept="7" trace="isDumbAware#()Z" />
      <node id="2768238731211617618" at="25,0,29,0" concept="7" trace="isApplicable#(Lcom/intellij/openapi/actionSystem/AnActionEvent;Ljava/util/Map;)Z" />
      <node id="2768238731211617618" at="29,0,33,0" concept="7" trace="doUpdate#(Lcom/intellij/openapi/actionSystem/AnActionEvent;Ljava/util/Map;)V" />
      <node id="2768238731211617618" at="50,0,54,0" concept="7" trace="doExecute#(Lcom/intellij/openapi/actionSystem/AnActionEvent;Ljava/util/Map;)V" />
      <node id="2768238731211617618" at="16,0,21,0" concept="2" trace="MoveElementsUp_Action#()V" />
      <node id="2768238731211617618" at="37,5,47,5" concept="0" />
      <node id="2768238731211617618" at="33,0,50,0" concept="7" trace="collectActionData#(Lcom/intellij/openapi/actionSystem/AnActionEvent;Ljava/util/Map;)Z" />
      <scope id="2768238731211617618" at="22,32,23,16" />
      <scope id="2768238731211621505" at="26,87,27,252" />
      <scope id="2768238731211617618" at="30,89,31,85" />
      <scope id="2768238731211617618" at="35,53,36,19" />
      <scope id="2768238731211617618" at="40,67,41,31" />
      <scope id="2768238731211617618" at="44,36,45,21" />
      <scope id="2768238731211617618" at="51,96,52,92" />
      <scope id="2768238731211617618" at="16,34,19,40" />
      <scope id="2768238731211617618" at="21,0,25,0" />
      <scope id="2768238731211617618" at="25,0,29,0">
        <var name="_params" id="2768238731211617618" />
        <var name="event" id="2768238731211617618" />
      </scope>
      <scope id="2768238731211617618" at="29,0,33,0">
        <var name="_params" id="2768238731211617618" />
        <var name="event" id="2768238731211617618" />
      </scope>
      <scope id="2768238731211617618" at="50,0,54,0">
        <var name="_params" id="2768238731211617618" />
        <var name="event" id="2768238731211617618" />
      </scope>
      <scope id="2768238731211617618" at="16,0,21,0" />
      <scope id="2768238731211617618" at="38,5,46,7">
        <var name="editorComponent" id="2768238731211617618" />
      </scope>
      <scope id="2768238731211617618" at="34,95,48,16" />
      <scope id="2768238731211617618" at="33,0,50,0">
        <var name="_params" id="2768238731211617618" />
        <var name="event" id="2768238731211617618" />
      </scope>
      <unit id="2768238731211617618" at="14,0,55,0" name="jetbrains.mps.ide.editor.actions.MoveElementsUp_Action" />
    </file>
  </root>
  <root nodeRef="r:9832fb5f-2578-4b58-8014-a5de79da988e(jetbrains.mps.ide.editor.actions)/2768238731211621495">
    <file name="MoveElementsDown_Action.java">
      <node id="2768238731211621495" at="15,0,16,0" concept="12" trace="ICON" />
      <node id="2768238731211621495" at="16,36,17,42" concept="14" />
      <node id="2768238731211621495" at="17,42,18,35" concept="3" />
      <node id="2768238731211621495" at="18,35,19,40" concept="3" />
      <node id="2768238731211621495" at="22,32,23,16" concept="9" />
      <node id="130230197973336361" at="26,87,27,252" concept="9" />
      <node id="2768238731211621495" at="30,89,31,85" concept="3" />
      <node id="2768238731211621495" at="35,53,36,19" concept="9" />
      <node id="2768238731211621495" at="38,5,39,90" concept="8" />
      <node id="2768238731211621495" at="40,67,41,31" concept="3" />
      <node id="2768238731211621495" at="42,7,43,75" concept="3" />
      <node id="2768238731211621495" at="44,36,45,21" concept="9" />
      <node id="2768238731211621495" at="47,5,48,16" concept="9" />
      <node id="2768238731211665693" at="51,96,52,94" concept="3" />
      <node id="4122848433162097688" at="52,94,53,14" concept="8" />
      <node id="2768238731211621495" at="34,95,37,5" concept="6" />
      <node id="2768238731211621495" at="39,90,42,7" concept="6" />
      <node id="2768238731211621495" at="43,75,46,7" concept="6" />
      <node id="2768238731211621495" at="21,0,25,0" concept="7" trace="isDumbAware#()Z" />
      <node id="2768238731211621495" at="25,0,29,0" concept="7" trace="isApplicable#(Lcom/intellij/openapi/actionSystem/AnActionEvent;Ljava/util/Map;)Z" />
      <node id="2768238731211621495" at="29,0,33,0" concept="7" trace="doUpdate#(Lcom/intellij/openapi/actionSystem/AnActionEvent;Ljava/util/Map;)V" />
      <node id="2768238731211621495" at="16,0,21,0" concept="2" trace="MoveElementsDown_Action#()V" />
      <node id="2768238731211621495" at="50,0,55,0" concept="7" trace="doExecute#(Lcom/intellij/openapi/actionSystem/AnActionEvent;Ljava/util/Map;)V" />
      <node id="2768238731211621495" at="37,5,47,5" concept="0" />
      <node id="2768238731211621495" at="33,0,50,0" concept="7" trace="collectActionData#(Lcom/intellij/openapi/actionSystem/AnActionEvent;Ljava/util/Map;)Z" />
      <scope id="2768238731211621495" at="22,32,23,16" />
      <scope id="2768238731211624728" at="26,87,27,252" />
      <scope id="2768238731211621495" at="30,89,31,85" />
      <scope id="2768238731211621495" at="35,53,36,19" />
      <scope id="2768238731211621495" at="40,67,41,31" />
      <scope id="2768238731211621495" at="44,36,45,21" />
      <scope id="2768238731211621495" at="51,96,53,14">
        <var name="x" id="4122848433162097691" />
      </scope>
      <scope id="2768238731211621495" at="16,36,19,40" />
      <scope id="2768238731211621495" at="21,0,25,0" />
      <scope id="2768238731211621495" at="25,0,29,0">
        <var name="_params" id="2768238731211621495" />
        <var name="event" id="2768238731211621495" />
      </scope>
      <scope id="2768238731211621495" at="29,0,33,0">
        <var name="_params" id="2768238731211621495" />
        <var name="event" id="2768238731211621495" />
      </scope>
      <scope id="2768238731211621495" at="16,0,21,0" />
      <scope id="2768238731211621495" at="50,0,55,0">
        <var name="_params" id="2768238731211621495" />
        <var name="event" id="2768238731211621495" />
      </scope>
      <scope id="2768238731211621495" at="38,5,46,7">
        <var name="editorComponent" id="2768238731211621495" />
      </scope>
      <scope id="2768238731211621495" at="34,95,48,16" />
      <scope id="2768238731211621495" at="33,0,50,0">
        <var name="_params" id="2768238731211621495" />
        <var name="event" id="2768238731211621495" />
      </scope>
      <unit id="2768238731211621495" at="14,0,56,0" name="jetbrains.mps.ide.editor.actions.MoveElementsDown_Action" />
    </file>
  </root>
  <root nodeRef="r:9832fb5f-2578-4b58-8014-a5de79da988e(jetbrains.mps.ide.editor.actions)/3205778618063801970">
    <file name="MPSEditorActions.xml">
      <unit id="3205778618063801970" at="1,0,317,13" name="jetbrains.mps.ide.editor.actions.MPSEditorActions" />
    </file>
  </root>
  <root nodeRef="r:9832fb5f-2578-4b58-8014-a5de79da988e(jetbrains.mps.ide.editor.actions)/3207605520775490121">
    <file name="ShowGenerationActions_Action.java">
      <node id="3207605520775490121" at="24,0,25,0" concept="12" trace="ICON" />
      <node id="3207605520775490121" at="25,41,26,33" concept="14" />
      <node id="3207605520775490121" at="26,33,27,34" concept="3" />
      <node id="3207605520775490121" at="27,34,28,40" concept="3" />
      <node id="3207605520775490121" at="31,32,32,16" concept="9" />
      <node id="3207605520775490228" at="35,87,36,144" concept="8" />
      <node id="3207605520775490232" at="36,144,37,24" concept="3" />
      <node id="3207605520775490237" at="37,24,38,48" concept="9" />
      <node id="3207605520775490121" at="41,89,42,85" concept="3" />
      <node id="3207605520775490121" at="46,53,47,19" concept="9" />
      <node id="3207605520775490121" at="49,5,50,72" concept="8" />
      <node id="3207605520775490121" at="50,72,51,59" concept="3" />
      <node id="3207605520775490121" at="52,22,53,21" concept="9" />
      <node id="3207605520775490121" at="56,5,57,66" concept="8" />
      <node id="3207605520775490121" at="57,66,58,58" concept="3" />
      <node id="3207605520775490121" at="59,22,60,21" concept="9" />
      <node id="3207605520775490121" at="62,5,63,16" concept="9" />
      <node id="3207605520775490132" at="66,96,67,83" concept="8" />
      <node id="3207605520775490138" at="67,83,68,161" concept="8" />
      <node id="3207605520775490158" at="68,161,69,74" concept="8" />
      <node id="3207605520775490165" at="71,25,72,148" concept="8" />
      <node id="3207605520775490169" at="72,148,73,28" concept="3" />
      <node id="3207605520775490176" at="74,51,75,17" concept="9" />
      <node id="3207605520775490185" at="76,9,77,169" concept="3" />
      <node id="3207605520775490200" at="80,30,81,13" concept="9" />
      <node id="3207605520775490204" at="82,5,83,0" concept="11" />
      <node id="3207605520775490205" at="83,0,84,177" concept="8" />
      <node id="3207605520775490219" at="84,177,85,36" concept="3" />
      <node id="3207605520775490121" at="45,95,48,5" concept="6" />
      <node id="3207605520775490121" at="51,59,54,7" concept="6" />
      <node id="3207605520775490121" at="58,58,61,7" concept="6" />
      <node id="3207605520775490174" at="73,28,76,9" concept="6" />
      <node id="3207605520775490198" at="79,7,82,5" concept="6" />
      <node id="3207605520775490121" at="30,0,34,0" concept="7" trace="isDumbAware#()Z" />
      <node id="3207605520775490121" at="40,0,44,0" concept="7" trace="doUpdate#(Lcom/intellij/openapi/actionSystem/AnActionEvent;Ljava/util/Map;)V" />
      <node id="3207605520775490121" at="25,0,30,0" concept="2" trace="ShowGenerationActions_Action#()V" />
      <node id="3207605520775490121" at="34,0,40,0" concept="7" trace="isApplicable#(Lcom/intellij/openapi/actionSystem/AnActionEvent;Ljava/util/Map;)Z" />
      <node id="3207605520775490121" at="48,5,55,5" concept="0" />
      <node id="3207605520775490121" at="55,5,62,5" concept="0" />
      <node id="4424432534201004" at="71,0,79,0" concept="7" trace="run#()V" />
      <node id="4424432534174665" at="69,74,79,7" concept="3" />
      <node id="3207605520775490121" at="44,0,65,0" concept="7" trace="collectActionData#(Lcom/intellij/openapi/actionSystem/AnActionEvent;Ljava/util/Map;)Z" />
      <node id="3207605520775490121" at="65,0,87,0" concept="7" trace="doExecute#(Lcom/intellij/openapi/actionSystem/AnActionEvent;Ljava/util/Map;)V" />
      <scope id="3207605520775490121" at="31,32,32,16" />
      <scope id="3207605520775490121" at="41,89,42,85" />
      <scope id="3207605520775490121" at="46,53,47,19" />
      <scope id="3207605520775490121" at="52,22,53,21" />
      <scope id="3207605520775490121" at="59,22,60,21" />
      <scope id="3207605520775490175" at="74,51,75,17" />
      <scope id="3207605520775490199" at="80,30,81,13" />
      <scope id="3207605520775490121" at="25,41,28,40" />
      <scope id="3207605520775490227" at="35,87,38,48">
        <var name="group" id="3207605520775490229" />
      </scope>
      <scope id="3207605520775490121" at="30,0,34,0" />
      <scope id="3207605520775490121" at="40,0,44,0">
        <var name="_params" id="3207605520775490121" />
        <var name="event" id="3207605520775490121" />
      </scope>
      <scope id="3207605520775490121" at="25,0,30,0" />
      <scope id="3207605520775490121" at="49,5,54,7">
        <var name="p" id="3207605520775490121" />
      </scope>
      <scope id="3207605520775490121" at="56,5,61,7">
        <var name="p" id="3207605520775490121" />
      </scope>
      <scope id="3207605520775490121" at="34,0,40,0">
        <var name="_params" id="3207605520775490121" />
        <var name="event" id="3207605520775490121" />
      </scope>
      <scope id="4424432534201005" at="71,25,77,169">
        <var name="group" id="3207605520775490166" />
      </scope>
      <scope id="4424432534201004" at="71,0,79,0" />
      <scope id="3207605520775490121" at="45,95,63,16" />
      <scope id="3207605520775490121" at="66,96,85,36">
        <var name="popup" id="3207605520775490159" />
        <var name="relativePoint" id="3207605520775490206" />
        <var name="x" id="3207605520775490133" />
        <var name="y" id="3207605520775490139" />
      </scope>
      <scope id="3207605520775490121" at="44,0,65,0">
        <var name="_params" id="3207605520775490121" />
        <var name="event" id="3207605520775490121" />
      </scope>
      <scope id="3207605520775490121" at="65,0,87,0">
        <var name="_params" id="3207605520775490121" />
        <var name="event" id="3207605520775490121" />
      </scope>
      <unit id="4424432534201004" at="70,123,79,5" name="jetbrains.mps.ide.editor.actions.ShowGenerationActions_Action$1" />
      <unit id="3207605520775490121" at="23,0,88,0" name="jetbrains.mps.ide.editor.actions.ShowGenerationActions_Action" />
    </file>
  </root>
  <root nodeRef="r:9832fb5f-2578-4b58-8014-a5de79da988e(jetbrains.mps.ide.editor.actions)/3207605520775490246">
    <file name="ShowSurroundWithIntentions_Action.java">
      <node id="3207605520775490246" at="39,0,40,0" concept="12" trace="ICON" />
      <node id="3207605520775490246" at="40,46,41,40" concept="14" />
      <node id="3207605520775490246" at="41,40,42,34" concept="3" />
      <node id="3207605520775490246" at="42,34,43,40" concept="3" />
      <node id="3207605520775490246" at="46,32,47,16" concept="9" />
      <node id="3207605520775490525" at="51,80,52,19" concept="9" />
      <node id="3207605520775490532" at="53,5,54,118" concept="9" />
      <node id="3207605520775490246" at="57,89,58,85" concept="3" />
      <node id="3207605520775490246" at="62,53,63,19" concept="9" />
      <node id="3207605520775490246" at="65,5,66,72" concept="8" />
      <node id="3207605520775490246" at="66,72,67,59" concept="3" />
      <node id="3207605520775490246" at="68,22,69,21" concept="9" />
      <node id="3207605520775490246" at="72,5,73,66" concept="8" />
      <node id="3207605520775490246" at="73,66,74,53" concept="3" />
      <node id="3207605520775490246" at="75,22,76,21" concept="9" />
      <node id="3207605520775490246" at="79,5,80,54" concept="8" />
      <node id="3207605520775490246" at="80,54,81,58" concept="3" />
      <node id="3207605520775490246" at="82,22,83,21" concept="9" />
      <node id="3207605520775490246" at="85,5,86,16" concept="9" />
      <node id="3207605520775490431" at="89,96,90,98" concept="8" />
      <node id="3207605520775490437" at="90,98,91,32" concept="8" />
      <node id="3207605520775490443" at="91,32,92,32" concept="8" />
      <node id="3207605520775490449" at="92,32,93,34" concept="3" />
      <node id="3207605520775490455" at="93,34,94,74" concept="8" />
      <node id="3207605520775490462" at="96,25,97,91" concept="8" />
      <node id="3207605520775490470" at="98,51,99,17" concept="9" />
      <node id="3207605520775490479" at="100,9,101,180" concept="3" />
      <node id="3207605520775490494" at="104,30,105,13" concept="9" />
      <node id="3207605520775490498" at="106,5,107,0" concept="11" />
      <node id="3207605520775490499" at="107,0,108,177" concept="8" />
      <node id="3207605520775490513" at="108,177,109,36" concept="3" />
      <node id="3207605520775490250" at="111,71,112,172" concept="8" />
      <node id="3207605520775490264" at="113,28,114,18" concept="9" />
      <node id="3207605520775490269" at="115,5,116,96" concept="8" />
      <node id="3207605520775490278" at="117,60,118,58" concept="9" />
      <node id="3207605520775490285" at="119,5,120,16" concept="9" />
      <node id="3207605520775490291" at="122,73,123,62" concept="8" />
      <node id="3207605520775490296" at="123,62,124,0" concept="11" />
      <node id="3207605520775490310" at="126,98,127,158" concept="9" />
      <node id="3207605520775490326" at="129,13,130,0" concept="11" />
      <node id="3207605520775490331" at="131,94,132,62" concept="8" />
      <node id="3207605520775490351" at="138,31,139,118" concept="3" />
      <node id="3207605520775490367" at="144,5,145,0" concept="11" />
      <node id="3207605520775490368" at="145,0,146,23" concept="9" />
      <node id="3207605520775490373" at="148,112,149,92" concept="8" />
      <node id="4954917983443079466" at="149,92,150,32" concept="3" />
      <node id="3207605520775490388" at="150,32,151,35" concept="3" />
      <node id="3207605520775490393" at="154,94,155,206" concept="9" />
      <node id="3207605520775490416" at="159,107,160,112" concept="9" />
      <node id="3207605520775490523" at="50,87,53,5" concept="6" />
      <node id="3207605520775490246" at="61,95,64,5" concept="6" />
      <node id="3207605520775490246" at="67,59,70,7" concept="6" />
      <node id="3207605520775490246" at="74,53,77,7" concept="6" />
      <node id="3207605520775490246" at="81,58,84,7" concept="6" />
      <node id="3207605520775490468" at="97,91,100,9" concept="6" />
      <node id="3207605520775490492" at="103,7,106,5" concept="6" />
      <node id="3207605520775490262" at="112,172,115,5" concept="6" />
      <node id="3207605520775490276" at="116,96,119,5" concept="6" />
      <node id="3207605520775490308" at="126,0,129,0" concept="7" trace="compare#(Ljetbrains/mps/util/Pair;Ljetbrains/mps/util/Pair;)I" />
      <node id="3207605520775490409" at="159,0,162,0" concept="7" trace="getDescriptior#(Ljetbrains/mps/util/Pair;Ljava/util/Map;)Ljava/lang/String;" />
      <node id="3207605520775490246" at="45,0,49,0" concept="7" trace="isDumbAware#()Z" />
      <node id="3207605520775490246" at="56,0,60,0" concept="7" trace="doUpdate#(Lcom/intellij/openapi/actionSystem/AnActionEvent;Ljava/util/Map;)V" />
      <node id="4961254963656093500" at="137,0,141,0" concept="7" trace="run#()V" />
      <node id="3753992646593393408" at="153,0,157,0" concept="7" trace="compute#(Ljetbrains/mps/typesystem/inference/TypeCheckingContext;)Ljava/lang/Iterable;" />
      <node id="3207605520775490246" at="40,0,45,0" concept="2" trace="ShowSurroundWithIntentions_Action#()V" />
      <node id="3207605520775490297" at="124,0,129,13" concept="8" />
      <node id="4961254963656089538" at="135,58,141,13" concept="3" />
      <node id="3753992646593242058" at="151,35,157,7" concept="9" />
      <node id="3207605520775490246" at="49,0,56,0" concept="7" trace="isApplicable#(Lcom/intellij/openapi/actionSystem/AnActionEvent;Ljava/util/Map;)Z" />
      <node id="3207605520775490246" at="64,5,71,5" concept="0" />
      <node id="3207605520775490246" at="71,5,78,5" concept="0" />
      <node id="3207605520775490246" at="78,5,85,5" concept="0" />
      <node id="4424432534314501" at="96,0,103,0" concept="7" trace="run#()V" />
      <node id="4424432534239577" at="94,74,103,7" concept="3" />
      <node id="3207605520775490345" at="134,0,143,0" concept="7" trace="actionPerformed#(Lcom/intellij/openapi/actionSystem/AnActionEvent;)V" />
      <node id="3207605520775490247" at="111,0,122,0" concept="7" trace="getAnchorCell#(Ljava/util/Map;)Ljetbrains/mps/openapi/editor/cells/EditorCell;" />
      <node id="3207605520775490337" at="132,62,143,9" concept="3" />
      <node id="3207605520775490371" at="148,0,159,0" concept="7" trace="getAvailableIntentions#(Ljava/util/Map;)Ljava/lang/Iterable;" />
      <node id="3207605520775490327" at="130,0,144,5" concept="5" />
      <node id="3207605520775490246" at="88,0,111,0" concept="7" trace="doExecute#(Lcom/intellij/openapi/actionSystem/AnActionEvent;Ljava/util/Map;)V" />
      <node id="3207605520775490288" at="122,0,148,0" concept="7" trace="getActionGroup#(Ljava/util/Map;)Lcom/intellij/openapi/actionSystem/ActionGroup;" />
      <node id="3207605520775490246" at="60,0,88,0" concept="7" trace="collectActionData#(Lcom/intellij/openapi/actionSystem/AnActionEvent;Ljava/util/Map;)Z" />
      <scope id="3207605520775490246" at="46,32,47,16" />
      <scope id="3207605520775490524" at="51,80,52,19" />
      <scope id="3207605520775490246" at="57,89,58,85" />
      <scope id="3207605520775490246" at="62,53,63,19" />
      <scope id="3207605520775490246" at="68,22,69,21" />
      <scope id="3207605520775490246" at="75,22,76,21" />
      <scope id="3207605520775490246" at="82,22,83,21" />
      <scope id="3207605520775490469" at="98,51,99,17" />
      <scope id="3207605520775490493" at="104,30,105,13" />
      <scope id="3207605520775490263" at="113,28,114,18" />
      <scope id="3207605520775490277" at="117,60,118,58" />
      <scope id="3207605520775490309" at="126,98,127,158" />
      <scope id="4961254963656093503" at="138,31,139,118" />
      <scope id="3753992646593393414" at="154,94,155,206" />
      <scope id="3207605520775490415" at="159,107,160,112" />
      <scope id="3207605520775490246" at="40,46,43,40" />
      <scope id="3207605520775490308" at="126,0,129,0">
        <var name="a" id="3207605520775490308" />
        <var name="b" id="3207605520775490308" />
      </scope>
      <scope id="3207605520775490409" at="159,0,162,0">
        <var name="_params" id="3207605520775490409" />
        <var name="pair" id="3207605520775490410" />
      </scope>
      <scope id="3207605520775490246" at="45,0,49,0" />
      <scope id="3207605520775490522" at="50,87,54,118" />
      <scope id="3207605520775490246" at="56,0,60,0">
        <var name="_params" id="3207605520775490246" />
        <var name="event" id="3207605520775490246" />
      </scope>
      <scope id="4961254963656093500" at="137,0,141,0" />
      <scope id="3753992646593393408" at="153,0,157,0">
        <var name="context" id="3753992646593393412" />
      </scope>
      <scope id="3207605520775490246" at="40,0,45,0" />
      <scope id="3207605520775490246" at="65,5,70,7">
        <var name="p" id="3207605520775490246" />
      </scope>
      <scope id="3207605520775490246" at="72,5,77,7">
        <var name="p" id="3207605520775490246" />
      </scope>
      <scope id="3207605520775490246" at="79,5,84,7">
        <var name="p" id="3207605520775490246" />
      </scope>
      <scope id="4424432534314502" at="96,25,101,180">
        <var name="group" id="3207605520775490463" />
      </scope>
      <scope id="3207605520775490350" at="135,58,141,13" />
      <scope id="3207605520775490246" at="49,0,56,0">
        <var name="_params" id="3207605520775490246" />
        <var name="event" id="3207605520775490246" />
      </scope>
      <scope id="4424432534314501" at="96,0,103,0" />
      <scope id="3207605520775490249" at="111,71,120,16">
        <var name="selectedCells" id="3207605520775490270" />
        <var name="selection" id="3207605520775490251" />
      </scope>
      <scope id="3207605520775490345" at="134,0,143,0">
        <var name="event" id="3207605520775490348" />
      </scope>
      <scope id="3207605520775490372" at="148,112,157,7">
        <var name="query" id="3207605520775490374" />
      </scope>
      <scope id="3207605520775490247" at="111,0,122,0">
        <var name="_params" id="3207605520775490247" />
      </scope>
      <scope id="3207605520775490371" at="148,0,159,0">
        <var name="_params" id="3207605520775490371" />
      </scope>
      <scope id="3207605520775490330" at="131,94,143,9">
        <var name="finalPair" id="3207605520775490332" />
      </scope>
      <scope id="3207605520775490327" at="130,0,144,5">
        <var name="pair" id="3207605520775490328" />
      </scope>
      <scope id="3207605520775490246" at="89,96,109,36">
        <var name="popup" id="3207605520775490456" />
        <var name="relativePoint" id="3207605520775490500" />
        <var name="selectedCell" id="3207605520775490432" />
        <var name="x" id="3207605520775490438" />
        <var name="y" id="3207605520775490444" />
      </scope>
      <scope id="3207605520775490246" at="88,0,111,0">
        <var name="_params" id="3207605520775490246" />
        <var name="event" id="3207605520775490246" />
      </scope>
      <scope id="3207605520775490290" at="122,73,146,23">
        <var name="actionGroup" id="3207605520775490292" />
        <var name="availableIntentions" id="3207605520775490298" />
      </scope>
      <scope id="3207605520775490246" at="61,95,86,16" />
      <scope id="3207605520775490288" at="122,0,148,0">
        <var name="_params" id="3207605520775490288" />
      </scope>
      <scope id="3207605520775490246" at="60,0,88,0">
        <var name="_params" id="3207605520775490246" />
        <var name="event" id="3207605520775490246" />
      </scope>
      <unit id="3207605520775490308" at="125,172,129,5" name="jetbrains.mps.ide.editor.actions.ShowSurroundWithIntentions_Action$2" />
      <unit id="4961254963656093498" at="136,110,141,11" name="jetbrains.mps.ide.editor.actions.ShowSurroundWithIntentions_Action$4" />
      <unit id="3753992646593393406" at="152,321,157,5" name="jetbrains.mps.ide.editor.actions.ShowSurroundWithIntentions_Action$4" />
      <unit id="4424432534314501" at="95,123,103,5" name="jetbrains.mps.ide.editor.actions.ShowSurroundWithIntentions_Action$1" />
      <unit id="3207605520775490343" at="133,26,143,7" name="jetbrains.mps.ide.editor.actions.ShowSurroundWithIntentions_Action$3" />
      <unit id="3207605520775490246" at="38,0,163,0" name="jetbrains.mps.ide.editor.actions.ShowSurroundWithIntentions_Action" />
    </file>
  </root>
  <root nodeRef="r:9832fb5f-2578-4b58-8014-a5de79da988e(jetbrains.mps.ide.editor.actions)/3228268613620327405">
    <file name="GoByCurrentReference_Action.java">
      <node id="3228268613620327405" at="23,0,24,0" concept="12" trace="ICON" />
      <node id="3228268613620327405" at="24,40,25,35" concept="14" />
      <node id="3228268613620327405" at="25,35,26,35" concept="3" />
      <node id="3228268613620327405" at="26,35,27,41" concept="3" />
      <node id="3228268613620327405" at="30,32,31,16" concept="9" />
      <node id="3228268613620327579" at="34,87,35,116" concept="8" />
      <node id="3228268613620327589" at="36,29,37,19" concept="9" />
      <node id="3228268613620327596" at="39,91,40,19" concept="9" />
      <node id="3228268613620327605" at="41,5,42,16" concept="9" />
      <node id="3228268613620327405" at="45,89,46,85" concept="3" />
      <node id="3228268613620327405" at="50,53,51,19" concept="9" />
      <node id="3228268613620327405" at="53,5,54,90" concept="8" />
      <node id="3228268613620327405" at="55,67,56,31" concept="3" />
      <node id="3228268613620327405" at="57,7,58,75" concept="3" />
      <node id="3228268613620327405" at="59,36,60,21" concept="9" />
      <node id="3228268613620327405" at="63,5,64,66" concept="8" />
      <node id="3228268613620327405" at="64,66,65,50" concept="3" />
      <node id="3228268613620327405" at="66,22,67,21" concept="9" />
      <node id="3228268613620327405" at="70,5,71,79" concept="8" />
      <node id="3228268613620327405" at="71,79,72,53" concept="3" />
      <node id="3228268613620327405" at="73,22,74,21" concept="9" />
      <node id="3228268613620327405" at="77,5,78,54" concept="8" />
      <node id="3228268613620327405" at="78,54,79,50" concept="3" />
      <node id="3228268613620327405" at="80,22,81,21" concept="9" />
      <node id="3228268613620327405" at="83,5,84,16" concept="9" />
      <node id="1744445256079578769" at="87,96,88,87" concept="3" />
      <node id="3228268613620327416" at="88,87,89,122" concept="8" />
      <node id="3228268613620327610" at="89,122,90,169" concept="3" />
      <node id="3228268613620327587" at="35,116,38,5" concept="6" />
      <node id="3228268613620327594" at="38,5,41,5" concept="6" />
      <node id="3228268613620327405" at="49,95,52,5" concept="6" />
      <node id="3228268613620327405" at="54,90,57,7" concept="6" />
      <node id="3228268613620327405" at="58,75,61,7" concept="6" />
      <node id="3228268613620327405" at="65,50,68,7" concept="6" />
      <node id="3228268613620327405" at="72,53,75,7" concept="6" />
      <node id="3228268613620327405" at="79,50,82,7" concept="6" />
      <node id="3228268613620327405" at="29,0,33,0" concept="7" trace="isDumbAware#()Z" />
      <node id="3228268613620327405" at="44,0,48,0" concept="7" trace="doUpdate#(Lcom/intellij/openapi/actionSystem/AnActionEvent;Ljava/util/Map;)V" />
      <node id="3228268613620327405" at="24,0,29,0" concept="2" trace="GoByCurrentReference_Action#()V" />
      <node id="3228268613620327405" at="86,0,92,0" concept="7" trace="doExecute#(Lcom/intellij/openapi/actionSystem/AnActionEvent;Ljava/util/Map;)V" />
      <node id="3228268613620327405" at="62,5,69,5" concept="0" />
      <node id="3228268613620327405" at="69,5,76,5" concept="0" />
      <node id="3228268613620327405" at="76,5,83,5" concept="0" />
      <node id="3228268613620327405" at="52,5,62,5" concept="0" />
      <node id="3228268613620327405" at="33,0,44,0" concept="7" trace="isApplicable#(Lcom/intellij/openapi/actionSystem/AnActionEvent;Ljava/util/Map;)Z" />
      <node id="3228268613620327405" at="48,0,86,0" concept="7" trace="collectActionData#(Lcom/intellij/openapi/actionSystem/AnActionEvent;Ljava/util/Map;)Z" />
      <scope id="3228268613620327405" at="30,32,31,16" />
      <scope id="3228268613620327588" at="36,29,37,19" />
      <scope id="3228268613620327595" at="39,91,40,19" />
      <scope id="3228268613620327405" at="45,89,46,85" />
      <scope id="3228268613620327405" at="50,53,51,19" />
      <scope id="3228268613620327405" at="55,67,56,31" />
      <scope id="3228268613620327405" at="59,36,60,21" />
      <scope id="3228268613620327405" at="66,22,67,21" />
      <scope id="3228268613620327405" at="73,22,74,21" />
      <scope id="3228268613620327405" at="80,22,81,21" />
      <scope id="3228268613620327405" at="24,40,27,41" />
      <scope id="3228268613620327405" at="87,96,90,169">
        <var name="targetNode" id="3228268613620327417" />
      </scope>
      <scope id="3228268613620327405" at="29,0,33,0" />
      <scope id="3228268613620327405" at="44,0,48,0">
        <var name="_params" id="3228268613620327405" />
        <var name="event" id="3228268613620327405" />
      </scope>
      <scope id="3228268613620327405" at="24,0,29,0" />
      <scope id="3228268613620327405" at="63,5,68,7">
        <var name="p" id="3228268613620327405" />
      </scope>
      <scope id="3228268613620327405" at="70,5,75,7">
        <var name="p" id="3228268613620327405" />
      </scope>
      <scope id="3228268613620327405" at="77,5,82,7">
        <var name="p" id="3228268613620327405" />
      </scope>
      <scope id="3228268613620327405" at="86,0,92,0">
        <var name="_params" id="3228268613620327405" />
        <var name="event" id="3228268613620327405" />
      </scope>
      <scope id="3228268613620327578" at="34,87,42,16">
        <var name="targetNode" id="3228268613620327580" />
      </scope>
      <scope id="3228268613620327405" at="53,5,61,7">
        <var name="editorComponent" id="3228268613620327405" />
      </scope>
      <scope id="3228268613620327405" at="33,0,44,0">
        <var name="_params" id="3228268613620327405" />
        <var name="event" id="3228268613620327405" />
      </scope>
      <scope id="3228268613620327405" at="49,95,84,16" />
      <scope id="3228268613620327405" at="48,0,86,0">
        <var name="_params" id="3228268613620327405" />
        <var name="event" id="3228268613620327405" />
      </scope>
      <unit id="3228268613620327405" at="22,0,93,0" name="jetbrains.mps.ide.editor.actions.GoByCurrentReference_Action" />
    </file>
  </root>
  <root nodeRef="r:9832fb5f-2578-4b58-8014-a5de79da988e(jetbrains.mps.ide.editor.actions)/3467203700125709751">
    <file name="AddLanguageImport_Action.java">
      <node id="3467203700125709751" at="20,0,21,0" concept="12" trace="ICON" />
      <node id="3467203700125709751" at="21,37,22,43" concept="14" />
      <node id="3467203700125709751" at="22,43,23,35" concept="3" />
      <node id="3467203700125709751" at="23,35,24,41" concept="3" />
      <node id="3467203700125709751" at="27,32,28,16" concept="9" />
      <node id="6395870068822000510" at="31,87,32,298" concept="9" />
      <node id="3467203700125709751" at="35,89,36,85" concept="3" />
      <node id="3467203700125709751" at="40,53,41,19" concept="9" />
      <node id="3467203700125709751" at="43,5,44,56" concept="8" />
      <node id="3467203700125709751" at="44,56,45,53" concept="3" />
      <node id="3467203700125709751" at="46,22,47,21" concept="9" />
      <node id="3467203700125709751" at="50,5,51,66" concept="8" />
      <node id="3467203700125709751" at="51,66,52,52" concept="3" />
      <node id="3467203700125709751" at="53,22,54,21" concept="9" />
      <node id="3467203700125709751" at="57,5,58,64" concept="8" />
      <node id="3467203700125709751" at="58,64,59,51" concept="3" />
      <node id="3467203700125709751" at="60,5,61,16" concept="9" />
      <node id="3467203700125709760" at="64,96,65,233" concept="3" />
      <node id="3467203700125709751" at="39,95,42,5" concept="6" />
      <node id="3467203700125709751" at="45,53,48,7" concept="6" />
      <node id="3467203700125709751" at="52,52,55,7" concept="6" />
      <node id="3467203700125709751" at="26,0,30,0" concept="7" trace="isDumbAware#()Z" />
      <node id="3467203700125709751" at="30,0,34,0" concept="7" trace="isApplicable#(Lcom/intellij/openapi/actionSystem/AnActionEvent;Ljava/util/Map;)Z" />
      <node id="3467203700125709751" at="34,0,38,0" concept="7" trace="doUpdate#(Lcom/intellij/openapi/actionSystem/AnActionEvent;Ljava/util/Map;)V" />
      <node id="3467203700125709751" at="56,5,60,5" concept="0" />
      <node id="3467203700125709751" at="63,0,67,0" concept="7" trace="doExecute#(Lcom/intellij/openapi/actionSystem/AnActionEvent;Ljava/util/Map;)V" />
      <node id="3467203700125709751" at="21,0,26,0" concept="2" trace="AddLanguageImport_Action#()V" />
      <node id="3467203700125709751" at="42,5,49,5" concept="0" />
      <node id="3467203700125709751" at="49,5,56,5" concept="0" />
      <node id="3467203700125709751" at="38,0,63,0" concept="7" trace="collectActionData#(Lcom/intellij/openapi/actionSystem/AnActionEvent;Ljava/util/Map;)Z" />
      <scope id="3467203700125709751" at="27,32,28,16" />
      <scope id="6395870068821999960" at="31,87,32,298" />
      <scope id="3467203700125709751" at="35,89,36,85" />
      <scope id="3467203700125709751" at="40,53,41,19" />
      <scope id="3467203700125709751" at="46,22,47,21" />
      <scope id="3467203700125709751" at="53,22,54,21" />
      <scope id="3467203700125709751" at="64,96,65,233" />
      <scope id="3467203700125709751" at="57,5,59,51">
        <var name="p" id="3467203700125709751" />
      </scope>
      <scope id="3467203700125709751" at="21,37,24,41" />
      <scope id="3467203700125709751" at="26,0,30,0" />
      <scope id="3467203700125709751" at="30,0,34,0">
        <var name="_params" id="3467203700125709751" />
        <var name="event" id="3467203700125709751" />
      </scope>
      <scope id="3467203700125709751" at="34,0,38,0">
        <var name="_params" id="3467203700125709751" />
        <var name="event" id="3467203700125709751" />
      </scope>
      <scope id="3467203700125709751" at="63,0,67,0">
        <var name="_params" id="3467203700125709751" />
        <var name="event" id="3467203700125709751" />
      </scope>
      <scope id="3467203700125709751" at="21,0,26,0" />
      <scope id="3467203700125709751" at="43,5,48,7">
        <var name="p" id="3467203700125709751" />
      </scope>
      <scope id="3467203700125709751" at="50,5,55,7">
        <var name="p" id="3467203700125709751" />
      </scope>
      <scope id="3467203700125709751" at="39,95,61,16" />
      <scope id="3467203700125709751" at="38,0,63,0">
        <var name="_params" id="3467203700125709751" />
        <var name="event" id="3467203700125709751" />
      </scope>
      <unit id="3467203700125709751" at="19,0,68,0" name="jetbrains.mps.ide.editor.actions.AddLanguageImport_Action" />
    </file>
  </root>
  <root nodeRef="r:9832fb5f-2578-4b58-8014-a5de79da988e(jetbrains.mps.ide.editor.actions)/3467203700125709779">
    <file name="AddModelImport_Action.java">
      <node id="3467203700125709779" at="18,0,19,0" concept="12" trace="ICON" />
      <node id="3467203700125709779" at="19,34,20,40" concept="14" />
      <node id="3467203700125709779" at="20,40,21,35" concept="3" />
      <node id="3467203700125709779" at="21,35,22,41" concept="3" />
      <node id="3467203700125709779" at="25,32,26,16" concept="9" />
      <node id="3467203700125709779" at="30,53,31,19" concept="9" />
      <node id="3467203700125709779" at="33,5,34,66" concept="8" />
      <node id="3467203700125709779" at="34,66,35,53" concept="3" />
      <node id="3467203700125709779" at="36,22,37,21" concept="9" />
      <node id="3467203700125709779" at="40,5,41,66" concept="8" />
      <node id="3467203700125709779" at="41,66,42,52" concept="3" />
      <node id="3467203700125709779" at="43,22,44,21" concept="9" />
      <node id="3467203700125709779" at="47,5,48,64" concept="8" />
      <node id="3467203700125709779" at="48,64,49,51" concept="3" />
      <node id="3467203700125709779" at="50,22,51,21" concept="9" />
      <node id="3467203700125709779" at="53,61,54,21" concept="9" />
      <node id="3467203700125709779" at="56,5,57,16" concept="9" />
      <node id="3467203700125709788" at="60,96,61,230" concept="3" />
      <node id="3467203700125709779" at="29,95,32,5" concept="6" />
      <node id="3467203700125709779" at="35,53,38,7" concept="6" />
      <node id="3467203700125709779" at="42,52,45,7" concept="6" />
      <node id="3467203700125709779" at="49,51,52,7" concept="6" />
      <node id="3467203700125709779" at="52,7,55,7" concept="6" />
      <node id="3467203700125709779" at="24,0,28,0" concept="7" trace="isDumbAware#()Z" />
      <node id="3467203700125709779" at="59,0,63,0" concept="7" trace="doExecute#(Lcom/intellij/openapi/actionSystem/AnActionEvent;Ljava/util/Map;)V" />
      <node id="3467203700125709779" at="19,0,24,0" concept="2" trace="AddModelImport_Action#()V" />
      <node id="3467203700125709779" at="32,5,39,5" concept="0" />
      <node id="3467203700125709779" at="39,5,46,5" concept="0" />
      <node id="3467203700125709779" at="46,5,56,5" concept="0" />
      <node id="3467203700125709779" at="28,0,59,0" concept="7" trace="collectActionData#(Lcom/intellij/openapi/actionSystem/AnActionEvent;Ljava/util/Map;)Z" />
      <scope id="3467203700125709779" at="25,32,26,16" />
      <scope id="3467203700125709779" at="30,53,31,19" />
      <scope id="3467203700125709779" at="36,22,37,21" />
      <scope id="3467203700125709779" at="43,22,44,21" />
      <scope id="3467203700125709779" at="50,22,51,21" />
      <scope id="3467203700125709779" at="53,61,54,21" />
      <scope id="3467203700125709779" at="60,96,61,230" />
      <scope id="3467203700125709779" at="19,34,22,41" />
      <scope id="3467203700125709779" at="24,0,28,0" />
      <scope id="3467203700125709779" at="59,0,63,0">
        <var name="_params" id="3467203700125709779" />
        <var name="event" id="3467203700125709779" />
      </scope>
      <scope id="3467203700125709779" at="19,0,24,0" />
      <scope id="3467203700125709779" at="33,5,38,7">
        <var name="p" id="3467203700125709779" />
      </scope>
      <scope id="3467203700125709779" at="40,5,45,7">
        <var name="p" id="3467203700125709779" />
      </scope>
      <scope id="3467203700125709779" at="47,5,55,7">
        <var name="p" id="3467203700125709779" />
      </scope>
      <scope id="3467203700125709779" at="29,95,57,16" />
      <scope id="3467203700125709779" at="28,0,59,0">
        <var name="_params" id="3467203700125709779" />
        <var name="event" id="3467203700125709779" />
      </scope>
      <unit id="3467203700125709779" at="17,0,64,0" name="jetbrains.mps.ide.editor.actions.AddModelImport_Action" />
    </file>
  </root>
  <root nodeRef="r:9832fb5f-2578-4b58-8014-a5de79da988e(jetbrains.mps.ide.editor.actions)/3467203700125709807">
    <file name="AddModelImportByRoot_Action.java">
      <node id="3467203700125709807" at="34,0,35,0" concept="12" trace="ICON" />
      <node id="3467203700125709807" at="35,40,36,48" concept="14" />
      <node id="3467203700125709807" at="36,48,37,35" concept="3" />
      <node id="3467203700125709807" at="37,35,38,41" concept="3" />
      <node id="3467203700125709807" at="41,32,42,17" concept="9" />
      <node id="3467203700125709807" at="46,53,47,19" concept="9" />
      <node id="3467203700125709807" at="49,5,50,66" concept="8" />
      <node id="3467203700125709807" at="50,66,51,53" concept="3" />
      <node id="3467203700125709807" at="52,22,53,21" concept="9" />
      <node id="3467203700125709807" at="56,5,57,66" concept="8" />
      <node id="3467203700125709807" at="57,66,58,52" concept="3" />
      <node id="3467203700125709807" at="59,22,60,21" concept="9" />
      <node id="3467203700125709807" at="63,5,64,64" concept="8" />
      <node id="3467203700125709807" at="64,64,65,51" concept="3" />
      <node id="3467203700125709807" at="66,22,67,21" concept="9" />
      <node id="3467203700125709807" at="69,61,70,21" concept="9" />
      <node id="3467203700125709807" at="73,5,74,54" concept="8" />
      <node id="3467203700125709807" at="74,54,75,50" concept="3" />
      <node id="3467203700125709807" at="77,5,78,90" concept="8" />
      <node id="3467203700125709807" at="79,67,80,31" concept="3" />
      <node id="3467203700125709807" at="81,7,82,75" concept="3" />
      <node id="3467203700125709807" at="84,5,85,72" concept="8" />
      <node id="3467203700125709807" at="85,72,86,59" concept="3" />
      <node id="3467203700125709807" at="87,5,88,16" concept="9" />
      <node id="3467203700125709859" at="91,96,92,72" concept="8" />
      <node id="1875480895988578512" at="92,72,93,0" concept="11" />
      <node id="3467203700125709863" at="93,0,94,93" concept="8" />
      <node id="8826788828227257454" at="94,93,95,80" concept="8" />
      <node id="2709345316859243917" at="96,90,97,263" concept="3" />
      <node id="2709345316859228200" at="97,263,98,80" concept="3" />
      <node id="1875480895988507139" at="98,80,99,151" concept="8" />
      <node id="1875480895988533765" at="100,55,101,79" concept="8" />
      <node id="1875480895988567868" at="102,45,103,38" concept="3" />
      <node id="1875480895989167151" at="106,45,107,88" concept="8" />
      <node id="1875480895989193717" at="107,88,108,60" concept="8" />
      <node id="1875480895989193667" at="109,64,110,43" concept="3" />
      <node id="1875480895988879120" at="112,7,113,0" concept="11" />
      <node id="8826788828227257399" at="114,45,115,0" concept="11" />
      <node id="8826788828227257489" at="116,39,117,65" concept="3" />
      <node id="8826788828227257558" at="118,55,119,218" concept="3" />
      <node id="8826788828227243068" at="121,7,122,0" concept="11" />
      <node id="4958753532934746765" at="125,55,126,79" concept="8" />
      <node id="4958753532934746776" at="127,40,128,17" concept="9" />
      <node id="4958753532934746782" at="129,9,130,45" concept="8" />
      <node id="4958753532934746788" at="131,39,132,64" concept="3" />
      <node id="4958753532934746800" at="133,134,134,281" concept="3" />
      <node id="4958753532934746815" at="134,281,135,60" concept="3" />
      <node id="4958753532934746822" at="137,37,138,17" concept="9" />
      <node id="4958753532934746826" at="139,9,140,43" concept="3" />
      <node id="4958753532934746830" at="140,43,141,102" concept="8" />
      <node id="4958753532934746841" at="142,66,143,156" concept="3" />
      <node id="1875480895989095458" at="148,76,149,94" concept="8" />
      <node id="3467203700125709829" at="150,45,151,29" concept="9" />
      <node id="3467203700125709844" at="152,5,153,16" concept="9" />
      <node id="8826788828227257387" at="156,90,157,18" concept="9" />
      <node id="3467203700125709811" at="158,5,159,120" concept="8" />
      <node id="1875480895989145631" at="160,116,161,45" concept="9" />
      <node id="1875480895989074680" at="162,5,163,16" concept="9" />
      <node id="5092236983269113961" at="166,36,167,75" concept="9" />
      <node id="5092236983269113961" at="168,5,169,17" concept="9" />
      <node id="1875480895988524592" at="172,36,173,43" concept="9" />
      <node id="1875480895988524592" at="174,5,175,17" concept="9" />
      <node id="1875480895989193719" at="178,36,179,49" concept="9" />
      <node id="1875480895989193719" at="180,5,181,16" concept="9" />
      <node id="6726690416034419025" at="184,36,185,46" concept="9" />
      <node id="6726690416034419025" at="186,5,187,17" concept="9" />
      <node id="1875480895988610370" at="189,52,190,44" concept="9" />
      <node id="3467203700125709807" at="45,95,48,5" concept="6" />
      <node id="3467203700125709807" at="51,53,54,7" concept="6" />
      <node id="3467203700125709807" at="58,52,61,7" concept="6" />
      <node id="3467203700125709807" at="65,51,68,7" concept="6" />
      <node id="3467203700125709807" at="68,7,71,7" concept="6" />
      <node id="3467203700125709807" at="78,90,81,7" concept="6" />
      <node id="1875480895988538954" at="101,79,104,9" concept="6" />
      <node id="1875480895989191066" at="108,60,111,9" concept="6" />
      <node id="4958753532934746774" at="126,79,129,9" concept="6" />
      <node id="4958753532934746820" at="136,9,139,9" concept="6" />
      <node id="4958753532934746839" at="141,102,144,9" concept="6" />
      <node id="3467203700125709827" at="149,94,152,5" concept="6" />
      <node id="8826788828227256777" at="155,76,158,5" concept="6" />
      <node id="3467203700125709819" at="159,120,162,5" concept="6" />
      <node id="5092236983269113961" at="165,74,168,5" concept="6" />
      <node id="1875480895988524592" at="171,87,174,5" concept="6" />
      <node id="1875480895989193719" at="177,84,180,5" concept="6" />
      <node id="6726690416034419025" at="183,80,186,5" concept="6" />
      <node id="1875480895988610370" at="189,0,192,0" concept="13" trace="isEmptyString#(Ljava/lang/String;)Z" />
      <node id="3467203700125709807" at="40,0,44,0" concept="7" trace="isDumbAware#()Z" />
      <node id="3467203700125709807" at="72,5,76,5" concept="0" />
      <node id="3467203700125709807" at="83,5,87,5" concept="0" />
      <node id="3467203700125709807" at="35,0,40,0" concept="2" trace="AddModelImportByRoot_Action#()V" />
      <node id="8826788828227257464" at="115,0,120,9" concept="6" />
      <node id="1875480895988511831" at="99,151,105,7" concept="6" />
      <node id="4958753532934746786" at="130,45,136,9" concept="6" />
      <node id="5092236983269113961" at="165,0,171,0" concept="13" trace="check_a68f4j_a1a3a4a0#(Ljava/lang/String;)Z" />
      <node id="1875480895988524592" at="171,0,177,0" concept="13" trace="check_a68f4j_a3a4a0#(Ljetbrains/mps/nodeEditor/cellMenu/NodeSubstituteChooser;)Z" />
      <node id="1875480895989193719" at="177,0,183,0" concept="13" trace="check_a68f4j_a0b0e0e0a#(Ljetbrains/mps/nodeEditor/cells/EditorCell_Label;)Ljava/lang/String;" />
      <node id="6726690416034419025" at="183,0,189,0" concept="13" trace="check_a68f4j_a1a0#(Ljetbrains/mps/nodeEditor/cells/EditorCell_Label;)Z" />
      <node id="3467203700125709807" at="48,5,55,5" concept="0" />
      <node id="3467203700125709807" at="55,5,62,5" concept="0" />
      <node id="3467203700125709807" at="76,5,83,5" concept="0" />
      <node id="1875480895988595334" at="105,7,112,7" concept="6" />
      <node id="3467203700125709808" at="148,0,155,0" concept="7" trace="getErrorCell#(Ljava/util/Map;)Ljetbrains/mps/nodeEditor/cells/EditorCell_Label;" />
      <node id="1875480895988885311" at="113,0,121,7" concept="6" />
      <node id="3467203700125709807" at="62,5,72,5" concept="0" />
      <node id="1875480895989041243" at="155,0,165,0" concept="7" trace="getCellLabel#(Ljava/util/Map;)Ljetbrains/mps/nodeEditor/cells/EditorCell_Label;" />
      <node id="4958753532934746761" at="125,0,146,0" concept="7" trace="importForRootAdded#(Ljava/lang/String;)V" />
      <node id="3467203700125709905" at="123,5,146,7" concept="3" />
      <node id="252055751646844706" at="95,80,123,5" concept="6" />
      <node id="3467203700125709807" at="44,0,90,0" concept="7" trace="collectActionData#(Lcom/intellij/openapi/actionSystem/AnActionEvent;Ljava/util/Map;)Z" />
      <node id="3467203700125709807" at="90,0,148,0" concept="7" trace="doExecute#(Lcom/intellij/openapi/actionSystem/AnActionEvent;Ljava/util/Map;)V" />
      <scope id="3467203700125709807" at="41,32,42,17" />
      <scope id="3467203700125709807" at="46,53,47,19" />
      <scope id="3467203700125709807" at="52,22,53,21" />
      <scope id="3467203700125709807" at="59,22,60,21" />
      <scope id="3467203700125709807" at="66,22,67,21" />
      <scope id="3467203700125709807" at="69,61,70,21" />
      <scope id="3467203700125709807" at="79,67,80,31" />
      <scope id="1875480895988538957" at="102,45,103,38" />
      <scope id="1875480895989191069" at="109,64,110,43" />
      <scope id="8826788828227257465" at="116,39,117,65" />
      <scope id="8826788828227257536" at="118,55,119,218" />
      <scope id="4958753532934746775" at="127,40,128,17" />
      <scope id="4958753532934746787" at="131,39,132,64" />
      <scope id="4958753532934746821" at="137,37,138,17" />
      <scope id="4958753532934746840" at="142,66,143,156" />
      <scope id="3467203700125709828" at="150,45,151,29" />
      <scope id="8826788828227256778" at="156,90,157,18" />
      <scope id="3467203700125709820" at="160,116,161,45" />
      <scope id="5092236983269113961" at="166,36,167,75" />
      <scope id="1875480895988524592" at="172,36,173,43" />
      <scope id="1875480895989193719" at="178,36,179,49" />
      <scope id="6726690416034419025" at="184,36,185,46" />
      <scope id="1875480895988610370" at="189,52,190,44" />
      <scope id="3467203700125709807" at="73,5,75,50">
        <var name="p" id="3467203700125709807" />
      </scope>
      <scope id="3467203700125709807" at="84,5,86,59">
        <var name="p" id="3467203700125709807" />
      </scope>
      <scope id="4958753532934746799" at="133,134,135,60" />
      <scope id="3467203700125709807" at="35,40,38,41" />
      <scope id="1875480895988610370" at="189,0,192,0">
        <var name="str" id="1875480895988610370" />
      </scope>
      <scope id="3467203700125709807" at="40,0,44,0" />
      <scope id="1875480895988511834" at="100,55,104,9">
        <var name="pattern" id="1875480895988533766" />
      </scope>
      <scope id="5092236983269113961" at="165,74,169,17" />
      <scope id="1875480895988524592" at="171,87,175,17" />
      <scope id="1875480895989193719" at="177,84,181,16" />
      <scope id="6726690416034419025" at="183,80,187,17" />
      <scope id="3467203700125709807" at="35,0,40,0" />
      <scope id="3467203700125709807" at="49,5,54,7">
        <var name="p" id="3467203700125709807" />
      </scope>
      <scope id="3467203700125709807" at="56,5,61,7">
        <var name="p" id="3467203700125709807" />
      </scope>
      <scope id="3467203700125709807" at="77,5,82,75">
        <var name="editorComponent" id="3467203700125709807" />
      </scope>
      <scope id="1875480895988595337" at="106,45,111,9">
        <var name="label" id="1875480895989167152" />
        <var name="selectedText" id="1875480895989193718" />
      </scope>
      <scope id="3467203700125709810" at="148,76,153,16">
        <var name="editorCellLabel" id="1875480895989095459" />
      </scope>
      <scope id="1875480895988885314" at="114,45,120,9" />
      <scope id="5092236983269113961" at="165,0,171,0">
        <var name="checkedDotOperand" id="5092236983269113961" />
      </scope>
      <scope id="1875480895988524592" at="171,0,177,0">
        <var name="checkedDotOperand" id="1875480895988524592" />
      </scope>
      <scope id="1875480895989193719" at="177,0,183,0">
        <var name="checkedDotOperand" id="1875480895989193719" />
      </scope>
      <scope id="6726690416034419025" at="183,0,189,0">
        <var name="checkedDotOperand" id="6726690416034419025" />
      </scope>
      <scope id="3467203700125709808" at="148,0,155,0">
        <var name="_params" id="3467203700125709808" />
      </scope>
      <scope id="3467203700125709807" at="63,5,71,7">
        <var name="p" id="3467203700125709807" />
      </scope>
      <scope id="1875480895989041228" at="155,76,163,16">
        <var name="selectedCell" id="3467203700125709812" />
      </scope>
      <scope id="1875480895989041243" at="155,0,165,0">
        <var name="_params" id="1875480895989041243" />
      </scope>
      <scope id="4958753532934746764" at="125,55,144,9">
        <var name="matchingActions" id="4958753532934746831" />
        <var name="substituteInfo" id="4958753532934746783" />
        <var name="textToMatch" id="4958753532934746766" />
      </scope>
      <scope id="4958753532934746761" at="125,0,146,0">
        <var name="rootName" id="4958753532934746761" />
      </scope>
      <scope id="252055751646844708" at="96,90,122,0">
        <var name="nodeSubstituteChooser" id="1875480895988507140" />
      </scope>
      <scope id="3467203700125709807" at="45,95,88,16" />
      <scope id="3467203700125709807" at="44,0,90,0">
        <var name="_params" id="3467203700125709807" />
        <var name="event" id="3467203700125709807" />
      </scope>
      <scope id="3467203700125709807" at="91,96,146,7">
        <var name="errorLabel" id="3467203700125709864" />
        <var name="initialText" id="3467203700125709860" />
        <var name="unresolvedReference" id="8826788828227257455" />
      </scope>
      <scope id="3467203700125709807" at="90,0,148,0">
        <var name="_params" id="3467203700125709807" />
        <var name="event" id="3467203700125709807" />
      </scope>
      <unit id="4958753532934746761" at="124,265,146,5" name="jetbrains.mps.ide.editor.actions.AddModelImportByRoot_Action$1" />
      <unit id="3467203700125709807" at="33,0,193,0" name="jetbrains.mps.ide.editor.actions.AddModelImportByRoot_Action" />
    </file>
  </root>
  <root nodeRef="r:9832fb5f-2578-4b58-8014-a5de79da988e(jetbrains.mps.ide.editor.actions)/3767536026885379902">
    <file name="PushEditorHints_Action.java">
      <node id="3767536026885379902" at="26,0,27,0" concept="12" trace="ICON" />
      <node id="3767536026885379902" at="27,35,28,41" concept="14" />
      <node id="3767536026885379902" at="28,41,29,35" concept="3" />
      <node id="3767536026885379902" at="29,35,30,41" concept="3" />
      <node id="3767536026885379902" at="33,32,34,16" concept="9" />
      <node id="6841576934020190691" at="37,87,38,16" concept="9" />
      <node id="3767536026885379902" at="41,89,42,85" concept="3" />
      <node id="3767536026885379902" at="46,53,47,19" concept="9" />
      <node id="3767536026885379902" at="49,5,50,56" concept="8" />
      <node id="3767536026885379902" at="50,56,51,53" concept="3" />
      <node id="3767536026885379902" at="52,22,53,21" concept="9" />
      <node id="3767536026885379902" at="56,5,57,61" concept="8" />
      <node id="3767536026885379902" at="57,61,58,52" concept="3" />
      <node id="3767536026885379902" at="59,22,60,21" concept="9" />
      <node id="3767536026885379902" at="62,5,63,16" concept="9" />
      <node id="4948208452974805513" at="66,96,67,140" concept="8" />
      <node id="4948208452974864207" at="68,28,69,13" concept="9" />
      <node id="6345921507963216016" at="70,5,71,133" concept="8" />
      <node id="2481765626558118495" at="73,25,74,85" concept="8" />
      <node id="6345921507963318372" at="74,85,75,168" concept="3" />
      <node id="3247921589246839805" at="75,168,76,101" concept="8" />
      <node id="3247921589246647458" at="76,101,77,131" concept="8" />
      <node id="7090432889849192992" at="77,131,78,22" concept="3" />
      <node id="3767536026885379902" at="45,95,48,5" concept="6" />
      <node id="3767536026885379902" at="51,53,54,7" concept="6" />
      <node id="3767536026885379902" at="58,52,61,7" concept="6" />
      <node id="4948208452974855841" at="67,140,70,5" concept="6" />
      <node id="3767536026885379902" at="32,0,36,0" concept="7" trace="isDumbAware#()Z" />
      <node id="3767536026885379902" at="36,0,40,0" concept="7" trace="isApplicable#(Lcom/intellij/openapi/actionSystem/AnActionEvent;Ljava/util/Map;)Z" />
      <node id="3767536026885379902" at="40,0,44,0" concept="7" trace="doUpdate#(Lcom/intellij/openapi/actionSystem/AnActionEvent;Ljava/util/Map;)V" />
      <node id="3767536026885379902" at="27,0,32,0" concept="2" trace="PushEditorHints_Action#()V" />
      <node id="3767536026885379902" at="48,5,55,5" concept="0" />
      <node id="3767536026885379902" at="55,5,62,5" concept="0" />
      <node id="1653504613654028426" at="73,0,80,0" concept="7" trace="run#()V" />
      <node id="1653504613653909450" at="71,133,80,7" concept="3" />
      <node id="3767536026885379902" at="65,0,82,0" concept="7" trace="doExecute#(Lcom/intellij/openapi/actionSystem/AnActionEvent;Ljava/util/Map;)V" />
      <node id="3767536026885379902" at="44,0,65,0" concept="7" trace="collectActionData#(Lcom/intellij/openapi/actionSystem/AnActionEvent;Ljava/util/Map;)Z" />
      <scope id="3767536026885379902" at="33,32,34,16" />
      <scope id="6841576934019582614" at="37,87,38,16" />
      <scope id="3767536026885379902" at="41,89,42,85" />
      <scope id="3767536026885379902" at="46,53,47,19" />
      <scope id="3767536026885379902" at="52,22,53,21" />
      <scope id="3767536026885379902" at="59,22,60,21" />
      <scope id="4948208452974855844" at="68,28,69,13" />
      <scope id="3767536026885379902" at="27,35,30,41" />
      <scope id="3767536026885379902" at="32,0,36,0" />
      <scope id="3767536026885379902" at="36,0,40,0">
        <var name="_params" id="3767536026885379902" />
        <var name="event" id="3767536026885379902" />
      </scope>
      <scope id="3767536026885379902" at="40,0,44,0">
        <var name="_params" id="3767536026885379902" />
        <var name="event" id="3767536026885379902" />
      </scope>
      <scope id="3767536026885379902" at="27,0,32,0" />
      <scope id="3767536026885379902" at="49,5,54,7">
        <var name="p" id="3767536026885379902" />
      </scope>
      <scope id="3767536026885379902" at="56,5,61,7">
        <var name="p" id="3767536026885379902" />
      </scope>
      <scope id="1653504613654028428" at="73,25,78,22">
        <var name="dialog" id="3247921589246647459" />
        <var name="initialEditorHints" id="2481765626558118496" />
        <var name="page" id="3247921589246839806" />
      </scope>
      <scope id="1653504613654028426" at="73,0,80,0" />
      <scope id="3767536026885379902" at="66,96,80,7">
        <var name="component" id="4948208452974805514" />
        <var name="settings" id="6345921507963216017" />
      </scope>
      <scope id="3767536026885379902" at="65,0,82,0">
        <var name="_params" id="3767536026885379902" />
        <var name="event" id="3767536026885379902" />
      </scope>
      <scope id="3767536026885379902" at="45,95,63,16" />
      <scope id="3767536026885379902" at="44,0,65,0">
        <var name="_params" id="3767536026885379902" />
        <var name="event" id="3767536026885379902" />
      </scope>
      <unit id="1653504613654028426" at="72,35,80,5" name="jetbrains.mps.ide.editor.actions.PushEditorHints_Action$1" />
      <unit id="3767536026885379902" at="25,0,83,0" name="jetbrains.mps.ide.editor.actions.PushEditorHints_Action" />
    </file>
  </root>
  <root nodeRef="r:9832fb5f-2578-4b58-8014-a5de79da988e(jetbrains.mps.ide.editor.actions)/3774693388238498747">
    <file name="DeleteLine_Action.java">
      <node id="3774693388238498747" at="34,0,35,0" concept="12" trace="ICON" />
      <node id="3774693388238498747" at="35,30,36,35" concept="14" />
      <node id="3774693388238498747" at="36,35,37,35" concept="3" />
      <node id="3774693388238498747" at="37,35,38,41" concept="3" />
      <node id="3774693388238498747" at="41,32,42,16" concept="9" />
      <node id="4122848433162986862" at="45,87,46,252" concept="9" />
      <node id="3774693388238498747" at="49,89,50,85" concept="3" />
      <node id="3774693388238498747" at="54,53,55,19" concept="9" />
      <node id="3774693388238498747" at="57,5,58,90" concept="8" />
      <node id="3774693388238498747" at="59,67,60,31" concept="3" />
      <node id="3774693388238498747" at="61,7,62,75" concept="3" />
      <node id="3774693388238498747" at="63,36,64,21" concept="9" />
      <node id="3774693388238498747" at="67,5,68,66" concept="8" />
      <node id="3774693388238498747" at="68,66,69,57" concept="3" />
      <node id="3774693388238498747" at="70,22,71,21" concept="9" />
      <node id="3774693388238498747" at="73,5,74,16" concept="9" />
      <node id="7387027464701461777" at="77,96,78,79" concept="3" />
      <node id="3774693388238498754" at="79,106,80,128" concept="8" />
      <node id="3774693388238498762" at="80,128,81,114" concept="8" />
      <node id="3774693388238498769" at="81,114,82,70" concept="3" />
      <node id="3774693388238498779" at="83,65,84,105" concept="8" />
      <node id="3774693388238498787" at="85,76,86,17" concept="9" />
      <node id="3774693388238498802" at="89,59,90,99" concept="3" />
      <node id="3774693388238498814" at="94,5,95,88" concept="8" />
      <node id="3774693388238498820" at="95,88,96,55" concept="8" />
      <node id="3774693388238498826" at="96,55,97,35" concept="8" />
      <node id="3774693388238498835" at="99,40,100,14" concept="1" />
      <node id="3774693388238498841" at="101,7,102,62" concept="8" />
      <node id="3774693388238498854" at="103,48,104,47" concept="8" />
      <node id="3774693388238498862" at="105,404,106,52" concept="8" />
      <node id="4122848433163121773" at="107,142,108,19" concept="9" />
      <node id="5247353589123667168" at="109,11,110,78" concept="3" />
      <node id="3774693388238498923" at="111,64,112,93" concept="3" />
      <node id="7272288387891904949" at="113,18,114,116" concept="3" />
      <node id="3774693388238498933" at="115,11,116,16" concept="1" />
      <node id="4122848433163122230" at="120,145,121,19" concept="9" />
      <node id="3774693388238498953" at="122,11,123,78" concept="3" />
      <node id="3774693388238498960" at="123,78,124,91" concept="3" />
      <node id="3774693388238498967" at="124,91,125,16" concept="1" />
      <node id="3774693388238498971" at="127,7,128,36" concept="3" />
      <node id="3774693388238498981" at="131,86,132,49" concept="3" />
      <node id="3774693388238498999" at="135,31,136,108" concept="3" />
      <node id="3774693388238499006" at="136,108,137,26" concept="3" />
      <node id="7272288387891972762" at="113,16,115,11" concept="0" />
      <node id="3774693388238498747" at="53,95,56,5" concept="6" />
      <node id="3774693388238498747" at="58,90,61,7" concept="6" />
      <node id="3774693388238498747" at="62,75,65,7" concept="6" />
      <node id="3774693388238498747" at="69,57,72,7" concept="6" />
      <node id="3774693388238498785" at="84,105,87,9" concept="6" />
      <node id="3774693388238498797" at="88,76,91,11" concept="6" />
      <node id="3774693388238498833" at="98,18,101,7" concept="6" />
      <node id="4122848433162989611" at="106,52,109,11" concept="6" />
      <node id="4122848433163122228" at="119,30,122,11" concept="6" />
      <node id="3774693388238498979" at="130,46,133,7" concept="6" />
      <node id="3774693388238498747" at="40,0,44,0" concept="7" trace="isDumbAware#()Z" />
      <node id="3774693388238498747" at="44,0,48,0" concept="7" trace="isApplicable#(Lcom/intellij/openapi/actionSystem/AnActionEvent;Ljava/util/Map;)Z" />
      <node id="3774693388238498747" at="48,0,52,0" concept="7" trace="doUpdate#(Lcom/intellij/openapi/actionSystem/AnActionEvent;Ljava/util/Map;)V" />
      <node id="3774693388238498997" at="134,5,138,5" concept="6" />
      <node id="3774693388238498747" at="35,0,40,0" concept="2" trace="DeleteLine_Action#()V" />
      <node id="3774693388238498793" at="87,9,92,9" concept="5" />
      <node id="7272288387891904942" at="110,78,115,11" concept="6" />
      <node id="3774693388238498977" at="129,5,134,5" concept="5" />
      <node id="3774693388238498747" at="66,5,73,5" concept="0" />
      <node id="3774693388238498951" at="118,57,126,9" concept="6" />
      <node id="3774693388238498747" at="56,5,66,5" concept="0" />
      <node id="3774693388238498774" at="82,70,93,7" concept="15" />
      <node id="3774693388238498860" at="104,47,117,9" concept="6" />
      <node id="3774693388238498752" at="78,79,94,5" concept="6" />
      <node id="3774693388238498747" at="52,0,76,0" concept="7" trace="collectActionData#(Lcom/intellij/openapi/actionSystem/AnActionEvent;Ljava/util/Map;)Z" />
      <node id="3774693388238498849" at="102,62,127,7" concept="6" />
      <node id="3774693388238498830" at="97,35,129,5" concept="15" />
      <node id="3774693388238498747" at="76,0,140,0" concept="7" trace="doExecute#(Lcom/intellij/openapi/actionSystem/AnActionEvent;Ljava/util/Map;)V" />
      <scope id="3774693388238498747" at="41,32,42,16" />
      <scope id="3774693388238499014" at="45,87,46,252" />
      <scope id="3774693388238498747" at="49,89,50,85" />
      <scope id="3774693388238498747" at="54,53,55,19" />
      <scope id="3774693388238498747" at="59,67,60,31" />
      <scope id="3774693388238498747" at="63,36,64,21" />
      <scope id="3774693388238498747" at="70,22,71,21" />
      <scope id="3774693388238498786" at="85,76,86,17" />
      <scope id="3774693388238498801" at="89,59,90,99" />
      <scope id="3774693388238498834" at="99,40,100,14" />
      <scope id="4122848433162989614" at="107,142,108,19" />
      <scope id="7272288387891904948" at="111,64,112,93" />
      <scope id="7272288387891972763" at="113,18,114,116" />
      <scope id="4122848433163122229" at="120,145,121,19" />
      <scope id="3774693388238498980" at="131,86,132,49" />
      <scope id="3774693388238498998" at="135,31,137,26" />
      <scope id="3774693388238498747" at="35,30,38,41" />
      <scope id="3774693388238498796" at="88,76,91,11" />
      <scope id="3774693388238498978" at="130,46,133,7" />
      <scope id="3774693388238498747" at="40,0,44,0" />
      <scope id="3774693388238498747" at="44,0,48,0">
        <var name="_params" id="3774693388238498747" />
        <var name="event" id="3774693388238498747" />
      </scope>
      <scope id="3774693388238498747" at="48,0,52,0">
        <var name="_params" id="3774693388238498747" />
        <var name="event" id="3774693388238498747" />
      </scope>
      <scope id="3774693388238498747" at="35,0,40,0" />
      <scope id="3774693388238498747" at="67,5,72,7">
        <var name="p" id="3774693388238498747" />
      </scope>
      <scope id="3774693388238498793" at="87,9,92,9">
        <var name="childCell" id="3774693388238498794" />
      </scope>
      <scope id="3774693388238498977" at="129,5,134,5">
        <var name="nodeToDelete" id="3774693388238498995" />
      </scope>
      <scope id="3774693388238498952" at="119,30,125,16" />
      <scope id="3774693388238498747" at="57,5,65,7">
        <var name="editorComponent" id="3774693388238498747" />
      </scope>
      <scope id="3774693388238498950" at="118,57,126,9" />
      <scope id="3774693388238498778" at="83,65,92,9">
        <var name="nextCollection" id="3774693388238498780" />
      </scope>
      <scope id="3774693388238498861" at="105,404,116,16">
        <var name="root" id="3774693388238498863" />
      </scope>
      <scope id="3774693388238498753" at="79,106,93,7">
        <var name="collection" id="3774693388238498755" />
        <var name="collections" id="3774693388238498763" />
      </scope>
      <scope id="3774693388238498853" at="103,48,117,9">
        <var name="currentNode" id="3774693388238498855" />
      </scope>
      <scope id="3774693388238498747" at="53,95,74,16" />
      <scope id="3774693388238498747" at="52,0,76,0">
        <var name="_params" id="3774693388238498747" />
        <var name="event" id="3774693388238498747" />
      </scope>
      <scope id="3774693388238498832" at="98,18,128,36">
        <var name="layout" id="3774693388238498842" />
      </scope>
      <scope id="3774693388238498747" at="77,96,138,5">
        <var name="cellToSelect" id="3774693388238498827" />
        <var name="current" id="3774693388238498815" />
        <var name="nodesToDelete" id="3774693388238498821" />
      </scope>
      <scope id="3774693388238498747" at="76,0,140,0">
        <var name="_params" id="3774693388238498747" />
        <var name="event" id="3774693388238498747" />
      </scope>
      <unit id="3774693388238498747" at="33,0,141,0" name="jetbrains.mps.ide.editor.actions.DeleteLine_Action" />
    </file>
  </root>
  <root nodeRef="r:9832fb5f-2578-4b58-8014-a5de79da988e(jetbrains.mps.ide.editor.actions)/4225699205371269974">
    <file name="SelectNext_Action.java">
      <node id="4225699205371269974" at="16,0,17,0" concept="12" trace="ICON" />
      <node id="4225699205371269974" at="17,30,18,35" concept="14" />
      <node id="4225699205371269974" at="18,35,19,35" concept="3" />
      <node id="4225699205371269974" at="19,35,20,41" concept="3" />
      <node id="4225699205371269974" at="23,32,24,16" concept="9" />
      <node id="130230197973336436" at="27,87,28,126" concept="9" />
      <node id="4225699205371269974" at="31,89,32,85" concept="3" />
      <node id="4225699205371269974" at="36,53,37,19" concept="9" />
      <node id="4225699205371269974" at="39,5,40,90" concept="8" />
      <node id="4225699205371269974" at="41,67,42,31" concept="3" />
      <node id="4225699205371269974" at="43,7,44,75" concept="3" />
      <node id="4225699205371269974" at="45,36,46,21" concept="9" />
      <node id="4225699205371269974" at="48,5,49,16" concept="9" />
      <node id="5953549292353129136" at="52,96,53,155" concept="3" />
      <node id="4225699205371269974" at="35,95,38,5" concept="6" />
      <node id="4225699205371269974" at="40,90,43,7" concept="6" />
      <node id="4225699205371269974" at="44,75,47,7" concept="6" />
      <node id="4225699205371269974" at="22,0,26,0" concept="7" trace="isDumbAware#()Z" />
      <node id="4225699205371269974" at="26,0,30,0" concept="7" trace="isApplicable#(Lcom/intellij/openapi/actionSystem/AnActionEvent;Ljava/util/Map;)Z" />
      <node id="4225699205371269974" at="30,0,34,0" concept="7" trace="doUpdate#(Lcom/intellij/openapi/actionSystem/AnActionEvent;Ljava/util/Map;)V" />
      <node id="4225699205371269974" at="51,0,55,0" concept="7" trace="doExecute#(Lcom/intellij/openapi/actionSystem/AnActionEvent;Ljava/util/Map;)V" />
      <node id="4225699205371269974" at="17,0,22,0" concept="2" trace="SelectNext_Action#()V" />
      <node id="4225699205371269974" at="38,5,48,5" concept="0" />
      <node id="4225699205371269974" at="34,0,51,0" concept="7" trace="collectActionData#(Lcom/intellij/openapi/actionSystem/AnActionEvent;Ljava/util/Map;)Z" />
      <scope id="4225699205371269974" at="23,32,24,16" />
      <scope id="1066551691825037533" at="27,87,28,126" />
      <scope id="4225699205371269974" at="31,89,32,85" />
      <scope id="4225699205371269974" at="36,53,37,19" />
      <scope id="4225699205371269974" at="41,67,42,31" />
      <scope id="4225699205371269974" at="45,36,46,21" />
      <scope id="4225699205371269974" at="52,96,53,155" />
      <scope id="4225699205371269974" at="17,30,20,41" />
      <scope id="4225699205371269974" at="22,0,26,0" />
      <scope id="4225699205371269974" at="26,0,30,0">
        <var name="_params" id="4225699205371269974" />
        <var name="event" id="4225699205371269974" />
      </scope>
      <scope id="4225699205371269974" at="30,0,34,0">
        <var name="_params" id="4225699205371269974" />
        <var name="event" id="4225699205371269974" />
      </scope>
      <scope id="4225699205371269974" at="51,0,55,0">
        <var name="_params" id="4225699205371269974" />
        <var name="event" id="4225699205371269974" />
      </scope>
      <scope id="4225699205371269974" at="17,0,22,0" />
      <scope id="4225699205371269974" at="39,5,47,7">
        <var name="editorComponent" id="4225699205371269974" />
      </scope>
      <scope id="4225699205371269974" at="35,95,49,16" />
      <scope id="4225699205371269974" at="34,0,51,0">
        <var name="_params" id="4225699205371269974" />
        <var name="event" id="4225699205371269974" />
      </scope>
      <unit id="4225699205371269974" at="15,0,56,0" name="jetbrains.mps.ide.editor.actions.SelectNext_Action" />
    </file>
  </root>
  <root nodeRef="r:9832fb5f-2578-4b58-8014-a5de79da988e(jetbrains.mps.ide.editor.actions)/4225699205371269977">
    <file name="SelectPrevious_Action.java">
      <node id="4225699205371269977" at="16,0,17,0" concept="12" trace="ICON" />
      <node id="4225699205371269977" at="17,34,18,39" concept="14" />
      <node id="4225699205371269977" at="18,39,19,35" concept="3" />
      <node id="4225699205371269977" at="19,35,20,41" concept="3" />
      <node id="4225699205371269977" at="23,32,24,16" concept="9" />
      <node id="130230197973336441" at="27,87,28,126" concept="9" />
      <node id="4225699205371269977" at="31,89,32,85" concept="3" />
      <node id="4225699205371269977" at="36,53,37,19" concept="9" />
      <node id="4225699205371269977" at="39,5,40,90" concept="8" />
      <node id="4225699205371269977" at="41,67,42,31" concept="3" />
      <node id="4225699205371269977" at="43,7,44,75" concept="3" />
      <node id="4225699205371269977" at="45,36,46,21" concept="9" />
      <node id="4225699205371269977" at="48,5,49,16" concept="9" />
      <node id="5953549292353129099" at="52,96,53,159" concept="3" />
      <node id="4225699205371269977" at="35,95,38,5" concept="6" />
      <node id="4225699205371269977" at="40,90,43,7" concept="6" />
      <node id="4225699205371269977" at="44,75,47,7" concept="6" />
      <node id="4225699205371269977" at="22,0,26,0" concept="7" trace="isDumbAware#()Z" />
      <node id="4225699205371269977" at="26,0,30,0" concept="7" trace="isApplicable#(Lcom/intellij/openapi/actionSystem/AnActionEvent;Ljava/util/Map;)Z" />
      <node id="4225699205371269977" at="30,0,34,0" concept="7" trace="doUpdate#(Lcom/intellij/openapi/actionSystem/AnActionEvent;Ljava/util/Map;)V" />
      <node id="4225699205371269977" at="51,0,55,0" concept="7" trace="doExecute#(Lcom/intellij/openapi/actionSystem/AnActionEvent;Ljava/util/Map;)V" />
      <node id="4225699205371269977" at="17,0,22,0" concept="2" trace="SelectPrevious_Action#()V" />
      <node id="4225699205371269977" at="38,5,48,5" concept="0" />
      <node id="4225699205371269977" at="34,0,51,0" concept="7" trace="collectActionData#(Lcom/intellij/openapi/actionSystem/AnActionEvent;Ljava/util/Map;)Z" />
      <scope id="4225699205371269977" at="23,32,24,16" />
      <scope id="1066551691825038014" at="27,87,28,126" />
      <scope id="4225699205371269977" at="31,89,32,85" />
      <scope id="4225699205371269977" at="36,53,37,19" />
      <scope id="4225699205371269977" at="41,67,42,31" />
      <scope id="4225699205371269977" at="45,36,46,21" />
      <scope id="4225699205371269977" at="52,96,53,159" />
      <scope id="4225699205371269977" at="17,34,20,41" />
      <scope id="4225699205371269977" at="22,0,26,0" />
      <scope id="4225699205371269977" at="26,0,30,0">
        <var name="_params" id="4225699205371269977" />
        <var name="event" id="4225699205371269977" />
      </scope>
      <scope id="4225699205371269977" at="30,0,34,0">
        <var name="_params" id="4225699205371269977" />
        <var name="event" id="4225699205371269977" />
      </scope>
      <scope id="4225699205371269977" at="51,0,55,0">
        <var name="_params" id="4225699205371269977" />
        <var name="event" id="4225699205371269977" />
      </scope>
      <scope id="4225699205371269977" at="17,0,22,0" />
      <scope id="4225699205371269977" at="39,5,47,7">
        <var name="editorComponent" id="4225699205371269977" />
      </scope>
      <scope id="4225699205371269977" at="35,95,49,16" />
      <scope id="4225699205371269977" at="34,0,51,0">
        <var name="_params" id="4225699205371269977" />
        <var name="event" id="4225699205371269977" />
      </scope>
      <unit id="4225699205371269977" at="15,0,56,0" name="jetbrains.mps.ide.editor.actions.SelectPrevious_Action" />
    </file>
  </root>
  <root nodeRef="r:9832fb5f-2578-4b58-8014-a5de79da988e(jetbrains.mps.ide.editor.actions)/4362199797783336771">
    <file name="ExtractComponent_Action.java">
      <node id="4362199797783336771" at="23,0,24,0" concept="12" trace="ICON" />
      <node id="4362199797783336771" at="24,36,25,41" concept="14" />
      <node id="4362199797783336771" at="25,41,26,35" concept="3" />
      <node id="4362199797783336771" at="26,35,27,40" concept="3" />
      <node id="4362199797783336771" at="30,32,31,16" concept="9" />
      <node id="4122848433163746176" at="34,87,35,293" concept="9" />
      <node id="4362199797783336771" at="38,89,39,85" concept="3" />
      <node id="4362199797783336771" at="43,53,44,19" concept="9" />
      <node id="4362199797783336771" at="46,5,47,57" concept="8" />
      <node id="4362199797783336771" at="48,209,49,20" concept="3" />
      <node id="4362199797783336771" at="50,7,51,53" concept="3" />
      <node id="4362199797783336771" at="52,25,53,21" concept="9" />
      <node id="4362199797783336771" at="56,5,57,72" concept="8" />
      <node id="4362199797783336771" at="57,72,58,59" concept="3" />
      <node id="4362199797783336771" at="59,22,60,21" concept="9" />
      <node id="4362199797783336771" at="63,5,64,90" concept="8" />
      <node id="4362199797783336771" at="65,67,66,31" concept="3" />
      <node id="4362199797783336771" at="67,7,68,75" concept="3" />
      <node id="4362199797783336771" at="69,36,70,21" concept="9" />
      <node id="4362199797783336771" at="72,5,73,16" concept="9" />
      <node id="4362199797783336774" at="76,96,77,163" concept="3" />
      <node id="4362199797783336771" at="42,95,45,5" concept="6" />
      <node id="4362199797783336771" at="47,57,50,7" concept="6" />
      <node id="4362199797783336771" at="51,53,54,7" concept="6" />
      <node id="4362199797783336771" at="58,59,61,7" concept="6" />
      <node id="4362199797783336771" at="64,90,67,7" concept="6" />
      <node id="4362199797783336771" at="68,75,71,7" concept="6" />
      <node id="4362199797783336771" at="29,0,33,0" concept="7" trace="isDumbAware#()Z" />
      <node id="4362199797783336771" at="33,0,37,0" concept="7" trace="isApplicable#(Lcom/intellij/openapi/actionSystem/AnActionEvent;Ljava/util/Map;)Z" />
      <node id="4362199797783336771" at="37,0,41,0" concept="7" trace="doUpdate#(Lcom/intellij/openapi/actionSystem/AnActionEvent;Ljava/util/Map;)V" />
      <node id="4362199797783336771" at="75,0,79,0" concept="7" trace="doExecute#(Lcom/intellij/openapi/actionSystem/AnActionEvent;Ljava/util/Map;)V" />
      <node id="4362199797783336771" at="24,0,29,0" concept="2" trace="ExtractComponent_Action#()V" />
      <node id="4362199797783336771" at="55,5,62,5" concept="0" />
      <node id="4362199797783336771" at="45,5,55,5" concept="0" />
      <node id="4362199797783336771" at="62,5,72,5" concept="0" />
      <node id="4362199797783336771" at="41,0,75,0" concept="7" trace="collectActionData#(Lcom/intellij/openapi/actionSystem/AnActionEvent;Ljava/util/Map;)Z" />
      <scope id="4362199797783336771" at="30,32,31,16" />
      <scope id="4362199797783336788" at="34,87,35,293" />
      <scope id="4362199797783336771" at="38,89,39,85" />
      <scope id="4362199797783336771" at="43,53,44,19" />
      <scope id="4362199797783336771" at="48,209,49,20" />
      <scope id="4362199797783336771" at="52,25,53,21" />
      <scope id="4362199797783336771" at="59,22,60,21" />
      <scope id="4362199797783336771" at="65,67,66,31" />
      <scope id="4362199797783336771" at="69,36,70,21" />
      <scope id="4362199797783336771" at="76,96,77,163" />
      <scope id="4362199797783336771" at="24,36,27,40" />
      <scope id="4362199797783336771" at="29,0,33,0" />
      <scope id="4362199797783336771" at="33,0,37,0">
        <var name="_params" id="4362199797783336771" />
        <var name="event" id="4362199797783336771" />
      </scope>
      <scope id="4362199797783336771" at="37,0,41,0">
        <var name="_params" id="4362199797783336771" />
        <var name="event" id="4362199797783336771" />
      </scope>
      <scope id="4362199797783336771" at="75,0,79,0">
        <var name="_params" id="4362199797783336771" />
        <var name="event" id="4362199797783336771" />
      </scope>
      <scope id="4362199797783336771" at="24,0,29,0" />
      <scope id="4362199797783336771" at="56,5,61,7">
        <var name="p" id="4362199797783336771" />
      </scope>
      <scope id="4362199797783336771" at="46,5,54,7">
        <var name="node" id="4362199797783336771" />
      </scope>
      <scope id="4362199797783336771" at="63,5,71,7">
        <var name="editorComponent" id="4362199797783336771" />
      </scope>
      <scope id="4362199797783336771" at="42,95,73,16" />
      <scope id="4362199797783336771" at="41,0,75,0">
        <var name="_params" id="4362199797783336771" />
        <var name="event" id="4362199797783336771" />
      </scope>
      <unit id="4362199797783336771" at="22,0,80,0" name="jetbrains.mps.ide.editor.actions.ExtractComponent_Action" />
    </file>
  </root>
  <root nodeRef="r:9832fb5f-2578-4b58-8014-a5de79da988e(jetbrains.mps.ide.editor.actions)/4362199797783345393">
    <file name="CopyThisDown_Action.java">
      <node id="4362199797783345393" at="26,0,27,0" concept="12" trace="ICON" />
      <node id="4362199797783345393" at="27,32,28,38" concept="14" />
      <node id="4362199797783345393" at="28,38,29,35" concept="3" />
      <node id="4362199797783345393" at="29,35,30,41" concept="3" />
      <node id="4362199797783345393" at="33,32,34,16" concept="9" />
      <node id="8849858325249727274" at="37,87,38,29" concept="8" />
      <node id="8849858325249727283" at="40,42,41,117" concept="9" />
      <node id="4362199797783345393" at="46,89,47,85" concept="3" />
      <node id="4362199797783345393" at="51,53,52,19" concept="9" />
      <node id="4362199797783345393" at="54,5,55,90" concept="8" />
      <node id="4362199797783345393" at="56,67,57,31" concept="3" />
      <node id="4362199797783345393" at="58,7,59,75" concept="3" />
      <node id="4362199797783345393" at="60,36,61,21" concept="9" />
      <node id="4362199797783345393" at="64,5,65,65" concept="8" />
      <node id="4362199797783345393" at="66,26,67,61" concept="3" />
      <node id="4362199797783345393" at="68,14,69,119" concept="3" />
      <node id="4362199797783345393" at="71,26,72,21" concept="9" />
      <node id="4362199797783345393" at="73,7,74,0" concept="11" />
      <node id="4362199797783345393" at="75,5,76,16" concept="9" />
      <node id="7387027464701482704" at="79,96,80,82" concept="3" />
      <node id="4362199797783345398" at="81,109,82,119" concept="8" />
      <node id="4362199797783345408" at="83,61,84,61" concept="8" />
      <node id="4362199797783345414" at="84,61,85,64" concept="8" />
      <node id="4362199797783345438" at="86,32,87,60" concept="8" />
      <node id="2095036245074475226" at="87,60,88,58" concept="3" />
      <node id="3254845250981111378" at="88,58,89,131" concept="8" />
      <node id="3254845250976525202" at="89,131,90,51" concept="3" />
      <node id="4362199797783345461" at="90,51,91,99" concept="3" />
      <node id="4362199797783345468" at="91,99,92,17" concept="9" />
      <node id="4362199797783345473" at="93,9,94,28" concept="3" />
      <node id="4362199797783345491" at="96,12,97,118" concept="8" />
      <node id="4362199797783345499" at="97,118,98,116" concept="8" />
      <node id="4362199797783345507" at="98,116,99,61" concept="8" />
      <node id="4362199797783345514" at="99,61,100,58" concept="8" />
      <node id="2095036245074960974" at="101,127,102,80" concept="3" />
      <node id="3254845250981167153" at="103,7,104,127" concept="8" />
      <node id="4362199797783345553" at="104,127,105,53" concept="3" />
      <node id="4362199797783345393" at="68,12,70,7" concept="0" />
      <node id="8849858325249727281" at="40,0,43,0" concept="7" trace="select#(Lorg/jetbrains/mps/openapi/model/SNode;)Ljetbrains/mps/openapi/editor/cells/EditorCell;" />
      <node id="4362199797783345393" at="50,95,53,5" concept="6" />
      <node id="4362199797783345393" at="55,90,58,7" concept="6" />
      <node id="4362199797783345393" at="59,75,62,7" concept="6" />
      <node id="4362199797783345393" at="70,7,73,7" concept="6" />
      <node id="4362199797783345535" at="100,58,103,7" concept="5" />
      <node id="4362199797783345393" at="32,0,36,0" concept="7" trace="isDumbAware#()Z" />
      <node id="4362199797783345393" at="45,0,49,0" concept="7" trace="doUpdate#(Lcom/intellij/openapi/actionSystem/AnActionEvent;Ljava/util/Map;)V" />
      <node id="4362199797783345393" at="27,0,32,0" concept="2" trace="CopyThisDown_Action#()V" />
      <node id="4362199797783345569" at="38,29,43,8" concept="9" />
      <node id="4362199797783345393" at="65,65,70,7" concept="6" />
      <node id="4362199797783345436" at="85,64,93,9" concept="6" />
      <node id="4362199797783345393" at="36,0,45,0" concept="7" trace="isApplicable#(Lcom/intellij/openapi/actionSystem/AnActionEvent;Ljava/util/Map;)Z" />
      <node id="4362199797783345393" at="53,5,63,5" concept="0" />
      <node id="4362199797783345489" at="96,10,106,5" concept="0" />
      <node id="4362199797783345393" at="63,5,75,5" concept="0" />
      <node id="4362199797783345406" at="82,119,95,7" concept="15" />
      <node id="4362199797783345396" at="80,82,106,5" concept="6" />
      <node id="4362199797783345393" at="49,0,78,0" concept="7" trace="collectActionData#(Lcom/intellij/openapi/actionSystem/AnActionEvent;Ljava/util/Map;)Z" />
      <node id="4362199797783345393" at="78,0,108,0" concept="7" trace="doExecute#(Lcom/intellij/openapi/actionSystem/AnActionEvent;Ljava/util/Map;)V" />
      <scope id="4362199797783345393" at="33,32,34,16" />
      <scope id="8849858325249727282" at="40,42,41,117" />
      <scope id="4362199797783345393" at="46,89,47,85" />
      <scope id="4362199797783345393" at="51,53,52,19" />
      <scope id="4362199797783345393" at="56,67,57,31" />
      <scope id="4362199797783345393" at="60,36,61,21" />
      <scope id="4362199797783345393" at="66,26,67,61" />
      <scope id="4362199797783345393" at="68,14,69,119" />
      <scope id="4362199797783345393" at="71,26,72,21" />
      <scope id="4362199797783345542" at="101,127,102,80" />
      <scope id="4362199797783345393" at="27,32,30,41" />
      <scope id="8849858325249727281" at="40,0,43,0">
        <var name="it" id="8849858325249727281" />
      </scope>
      <scope id="4362199797783345535" at="100,58,103,7">
        <var name="node" id="4362199797783345536" />
      </scope>
      <scope id="4362199797783345393" at="32,0,36,0" />
      <scope id="4362199797783345393" at="45,0,49,0">
        <var name="_params" id="4362199797783345393" />
        <var name="event" id="4362199797783345393" />
      </scope>
      <scope id="4362199797783345393" at="27,0,32,0" />
      <scope id="4362199797783345568" at="37,87,43,8">
        <var name="seq" id="8849858325249727275" />
      </scope>
      <scope id="4362199797783345437" at="86,32,92,17">
        <var name="copy" id="4362199797783345439" />
        <var name="editorContext" id="3254845250981111379" />
      </scope>
      <scope id="4362199797783345393" at="54,5,62,7">
        <var name="editorComponent" id="4362199797783345393" />
      </scope>
      <scope id="4362199797783345393" at="36,0,45,0">
        <var name="_params" id="4362199797783345393" />
        <var name="event" id="4362199797783345393" />
      </scope>
      <scope id="4362199797783345490" at="96,12,105,53">
        <var name="editorContext" id="3254845250981167154" />
        <var name="firstNode" id="4362199797783345492" />
        <var name="lastNode" id="4362199797783345500" />
        <var name="parent" id="4362199797783345515" />
        <var name="role" id="4362199797783345508" />
      </scope>
      <scope id="4362199797783345393" at="64,5,74,0">
        <var name="nodes" id="4362199797783345393" />
      </scope>
      <scope id="4362199797783345407" at="83,61,94,28">
        <var name="link" id="4362199797783345415" />
        <var name="parent" id="4362199797783345409" />
      </scope>
      <scope id="4362199797783345397" at="81,109,95,7">
        <var name="nodeToCopy" id="4362199797783345399" />
      </scope>
      <scope id="4362199797783345393" at="50,95,76,16" />
      <scope id="4362199797783345393" at="79,96,106,5" />
      <scope id="4362199797783345393" at="49,0,78,0">
        <var name="_params" id="4362199797783345393" />
        <var name="event" id="4362199797783345393" />
      </scope>
      <scope id="4362199797783345393" at="78,0,108,0">
        <var name="_params" id="4362199797783345393" />
        <var name="event" id="4362199797783345393" />
      </scope>
      <unit id="8849858325249727281" at="39,322,43,5" name="jetbrains.mps.ide.editor.actions.CopyThisDown_Action$1" />
      <unit id="4362199797783345393" at="25,0,109,0" name="jetbrains.mps.ide.editor.actions.CopyThisDown_Action" />
    </file>
  </root>
  <root nodeRef="r:9832fb5f-2578-4b58-8014-a5de79da988e(jetbrains.mps.ide.editor.actions)/4421450760407613926">
    <file name="Find_Action.java">
      <node id="4421450760407613926" at="15,0,16,0" concept="12" trace="ICON" />
      <node id="4421450760407613926" at="16,24,17,61" concept="14" />
      <node id="4421450760407613926" at="17,61,18,34" concept="3" />
      <node id="4421450760407613926" at="18,34,19,40" concept="3" />
      <node id="4421450760407613926" at="19,40,20,36" concept="3" />
      <node id="4421450760407613926" at="23,32,24,16" concept="9" />
      <node id="4421450760407613926" at="28,53,29,19" concept="9" />
      <node id="4421450760407613926" at="31,5,32,90" concept="8" />
      <node id="4421450760407613926" at="33,67,34,31" concept="3" />
      <node id="4421450760407613926" at="35,7,36,75" concept="3" />
      <node id="4421450760407613926" at="37,36,38,21" concept="9" />
      <node id="4421450760407613926" at="40,5,41,16" concept="9" />
      <node id="4421450760407613929" at="44,96,45,104" concept="3" />
      <node id="4421450760407613926" at="27,95,30,5" concept="6" />
      <node id="4421450760407613926" at="32,90,35,7" concept="6" />
      <node id="4421450760407613926" at="36,75,39,7" concept="6" />
      <node id="4421450760407613926" at="22,0,26,0" concept="7" trace="isDumbAware#()Z" />
      <node id="4421450760407613926" at="43,0,47,0" concept="7" trace="doExecute#(Lcom/intellij/openapi/actionSystem/AnActionEvent;Ljava/util/Map;)V" />
      <node id="4421450760407613926" at="16,0,22,0" concept="2" trace="Find_Action#()V" />
      <node id="4421450760407613926" at="30,5,40,5" concept="0" />
      <node id="4421450760407613926" at="26,0,43,0" concept="7" trace="collectActionData#(Lcom/intellij/openapi/actionSystem/AnActionEvent;Ljava/util/Map;)Z" />
      <scope id="4421450760407613926" at="23,32,24,16" />
      <scope id="4421450760407613926" at="28,53,29,19" />
      <scope id="4421450760407613926" at="33,67,34,31" />
      <scope id="4421450760407613926" at="37,36,38,21" />
      <scope id="4421450760407613926" at="44,96,45,104" />
      <scope id="4421450760407613926" at="16,24,20,36" />
      <scope id="4421450760407613926" at="22,0,26,0" />
      <scope id="4421450760407613926" at="43,0,47,0">
        <var name="_params" id="4421450760407613926" />
        <var name="event" id="4421450760407613926" />
      </scope>
      <scope id="4421450760407613926" at="16,0,22,0" />
      <scope id="4421450760407613926" at="31,5,39,7">
        <var name="editorComponent" id="4421450760407613926" />
      </scope>
      <scope id="4421450760407613926" at="27,95,41,16" />
      <scope id="4421450760407613926" at="26,0,43,0">
        <var name="_params" id="4421450760407613926" />
        <var name="event" id="4421450760407613926" />
      </scope>
      <unit id="4421450760407613926" at="14,0,48,0" name="jetbrains.mps.ide.editor.actions.Find_Action" />
    </file>
  </root>
  <root nodeRef="r:9832fb5f-2578-4b58-8014-a5de79da988e(jetbrains.mps.ide.editor.actions)/4421450760407613939">
    <file name="FindNext_Action.java">
      <node id="4421450760407613939" at="15,0,16,0" concept="12" trace="ICON" />
      <node id="4421450760407613939" at="16,28,17,63" concept="14" />
      <node id="4421450760407613939" at="17,63,18,34" concept="3" />
      <node id="4421450760407613939" at="18,34,19,40" concept="3" />
      <node id="4421450760407613939" at="19,40,20,36" concept="3" />
      <node id="4421450760407613939" at="23,32,24,16" concept="9" />
      <node id="4421450760407613954" at="27,87,28,112" concept="9" />
      <node id="4421450760407613939" at="31,89,32,85" concept="3" />
      <node id="4421450760407613939" at="36,53,37,19" concept="9" />
      <node id="4421450760407613939" at="39,5,40,90" concept="8" />
      <node id="4421450760407613939" at="41,67,42,31" concept="3" />
      <node id="4421450760407613939" at="43,7,44,75" concept="3" />
      <node id="4421450760407613939" at="45,36,46,21" concept="9" />
      <node id="4421450760407613939" at="48,5,49,16" concept="9" />
      <node id="4421450760407613942" at="52,96,53,104" concept="3" />
      <node id="4421450760407613939" at="35,95,38,5" concept="6" />
      <node id="4421450760407613939" at="40,90,43,7" concept="6" />
      <node id="4421450760407613939" at="44,75,47,7" concept="6" />
      <node id="4421450760407613939" at="22,0,26,0" concept="7" trace="isDumbAware#()Z" />
      <node id="4421450760407613939" at="26,0,30,0" concept="7" trace="isApplicable#(Lcom/intellij/openapi/actionSystem/AnActionEvent;Ljava/util/Map;)Z" />
      <node id="4421450760407613939" at="30,0,34,0" concept="7" trace="doUpdate#(Lcom/intellij/openapi/actionSystem/AnActionEvent;Ljava/util/Map;)V" />
      <node id="4421450760407613939" at="51,0,55,0" concept="7" trace="doExecute#(Lcom/intellij/openapi/actionSystem/AnActionEvent;Ljava/util/Map;)V" />
      <node id="4421450760407613939" at="16,0,22,0" concept="2" trace="FindNext_Action#()V" />
      <node id="4421450760407613939" at="38,5,48,5" concept="0" />
      <node id="4421450760407613939" at="34,0,51,0" concept="7" trace="collectActionData#(Lcom/intellij/openapi/actionSystem/AnActionEvent;Ljava/util/Map;)Z" />
      <scope id="4421450760407613939" at="23,32,24,16" />
      <scope id="4421450760407613953" at="27,87,28,112" />
      <scope id="4421450760407613939" at="31,89,32,85" />
      <scope id="4421450760407613939" at="36,53,37,19" />
      <scope id="4421450760407613939" at="41,67,42,31" />
      <scope id="4421450760407613939" at="45,36,46,21" />
      <scope id="4421450760407613939" at="52,96,53,104" />
      <scope id="4421450760407613939" at="16,28,20,36" />
      <scope id="4421450760407613939" at="22,0,26,0" />
      <scope id="4421450760407613939" at="26,0,30,0">
        <var name="_params" id="4421450760407613939" />
        <var name="event" id="4421450760407613939" />
      </scope>
      <scope id="4421450760407613939" at="30,0,34,0">
        <var name="_params" id="4421450760407613939" />
        <var name="event" id="4421450760407613939" />
      </scope>
      <scope id="4421450760407613939" at="51,0,55,0">
        <var name="_params" id="4421450760407613939" />
        <var name="event" id="4421450760407613939" />
      </scope>
      <scope id="4421450760407613939" at="16,0,22,0" />
      <scope id="4421450760407613939" at="39,5,47,7">
        <var name="editorComponent" id="4421450760407613939" />
      </scope>
      <scope id="4421450760407613939" at="35,95,49,16" />
      <scope id="4421450760407613939" at="34,0,51,0">
        <var name="_params" id="4421450760407613939" />
        <var name="event" id="4421450760407613939" />
      </scope>
      <unit id="4421450760407613939" at="14,0,56,0" name="jetbrains.mps.ide.editor.actions.FindNext_Action" />
    </file>
  </root>
  <root nodeRef="r:9832fb5f-2578-4b58-8014-a5de79da988e(jetbrains.mps.ide.editor.actions)/4421450760407613962">
    <file name="FindPrevious_Action.java">
      <node id="4421450760407613962" at="15,0,16,0" concept="12" trace="ICON" />
      <node id="4421450760407613962" at="16,32,17,88" concept="14" />
      <node id="4421450760407613962" at="17,88,18,34" concept="3" />
      <node id="4421450760407613962" at="18,34,19,40" concept="3" />
      <node id="4421450760407613962" at="19,40,20,36" concept="3" />
      <node id="4421450760407613962" at="23,32,24,16" concept="9" />
      <node id="4421450760407613977" at="27,87,28,112" concept="9" />
      <node id="4421450760407613962" at="31,89,32,85" concept="3" />
      <node id="4421450760407613962" at="36,53,37,19" concept="9" />
      <node id="4421450760407613962" at="39,5,40,90" concept="8" />
      <node id="4421450760407613962" at="41,67,42,31" concept="3" />
      <node id="4421450760407613962" at="43,7,44,75" concept="3" />
      <node id="4421450760407613962" at="45,36,46,21" concept="9" />
      <node id="4421450760407613962" at="48,5,49,16" concept="9" />
      <node id="4421450760407613965" at="52,96,53,108" concept="3" />
      <node id="4421450760407613962" at="35,95,38,5" concept="6" />
      <node id="4421450760407613962" at="40,90,43,7" concept="6" />
      <node id="4421450760407613962" at="44,75,47,7" concept="6" />
      <node id="4421450760407613962" at="22,0,26,0" concept="7" trace="isDumbAware#()Z" />
      <node id="4421450760407613962" at="26,0,30,0" concept="7" trace="isApplicable#(Lcom/intellij/openapi/actionSystem/AnActionEvent;Ljava/util/Map;)Z" />
      <node id="4421450760407613962" at="30,0,34,0" concept="7" trace="doUpdate#(Lcom/intellij/openapi/actionSystem/AnActionEvent;Ljava/util/Map;)V" />
      <node id="4421450760407613962" at="51,0,55,0" concept="7" trace="doExecute#(Lcom/intellij/openapi/actionSystem/AnActionEvent;Ljava/util/Map;)V" />
      <node id="4421450760407613962" at="16,0,22,0" concept="2" trace="FindPrevious_Action#()V" />
      <node id="4421450760407613962" at="38,5,48,5" concept="0" />
      <node id="4421450760407613962" at="34,0,51,0" concept="7" trace="collectActionData#(Lcom/intellij/openapi/actionSystem/AnActionEvent;Ljava/util/Map;)Z" />
      <scope id="4421450760407613962" at="23,32,24,16" />
      <scope id="4421450760407613976" at="27,87,28,112" />
      <scope id="4421450760407613962" at="31,89,32,85" />
      <scope id="4421450760407613962" at="36,53,37,19" />
      <scope id="4421450760407613962" at="41,67,42,31" />
      <scope id="4421450760407613962" at="45,36,46,21" />
      <scope id="4421450760407613962" at="52,96,53,108" />
      <scope id="4421450760407613962" at="16,32,20,36" />
      <scope id="4421450760407613962" at="22,0,26,0" />
      <scope id="4421450760407613962" at="26,0,30,0">
        <var name="_params" id="4421450760407613962" />
        <var name="event" id="4421450760407613962" />
      </scope>
      <scope id="4421450760407613962" at="30,0,34,0">
        <var name="_params" id="4421450760407613962" />
        <var name="event" id="4421450760407613962" />
      </scope>
      <scope id="4421450760407613962" at="51,0,55,0">
        <var name="_params" id="4421450760407613962" />
        <var name="event" id="4421450760407613962" />
      </scope>
      <scope id="4421450760407613962" at="16,0,22,0" />
      <scope id="4421450760407613962" at="39,5,47,7">
        <var name="editorComponent" id="4421450760407613962" />
      </scope>
      <scope id="4421450760407613962" at="35,95,49,16" />
      <scope id="4421450760407613962" at="34,0,51,0">
        <var name="_params" id="4421450760407613962" />
        <var name="event" id="4421450760407613962" />
      </scope>
      <unit id="4421450760407613962" at="14,0,56,0" name="jetbrains.mps.ide.editor.actions.FindPrevious_Action" />
    </file>
  </root>
  <root nodeRef="r:9832fb5f-2578-4b58-8014-a5de79da988e(jetbrains.mps.ide.editor.actions)/5062223007361662016">
    <file name="Collapse_Action.java">
      <node id="5062223007361662016" at="18,0,19,0" concept="12" trace="ICON" />
      <node id="5062223007361662016" at="19,28,20,32" concept="14" />
      <node id="5062223007361662016" at="20,32,21,35" concept="3" />
      <node id="5062223007361662016" at="21,35,22,40" concept="3" />
      <node id="5062223007361662016" at="22,40,23,36" concept="3" />
      <node id="5062223007361662016" at="26,32,27,16" concept="9" />
      <node id="5062223007361662044" at="30,87,31,59" concept="9" />
      <node id="5062223007361662016" at="34,89,35,85" concept="3" />
      <node id="5062223007361662016" at="39,53,40,19" concept="9" />
      <node id="5062223007361662016" at="42,5,43,72" concept="8" />
      <node id="5062223007361662016" at="43,72,44,59" concept="3" />
      <node id="5062223007361662016" at="45,22,46,21" concept="9" />
      <node id="5062223007361662016" at="49,5,50,90" concept="8" />
      <node id="5062223007361662016" at="51,67,52,31" concept="3" />
      <node id="5062223007361662016" at="53,7,54,75" concept="3" />
      <node id="5062223007361662016" at="55,36,56,21" concept="9" />
      <node id="5062223007361662016" at="58,5,59,16" concept="9" />
      <node id="5062223007361662033" at="62,96,63,121" concept="3" />
      <node id="5062223007361662020" at="65,71,66,123" concept="9" />
      <node id="5062223007361662016" at="38,95,41,5" concept="6" />
      <node id="5062223007361662016" at="44,59,47,7" concept="6" />
      <node id="5062223007361662016" at="50,90,53,7" concept="6" />
      <node id="5062223007361662016" at="54,75,57,7" concept="6" />
      <node id="5062223007361662017" at="65,0,68,0" concept="7" trace="getAction#(Ljava/util/Map;)Ljetbrains/mps/openapi/editor/cells/CellAction;" />
      <node id="5062223007361662016" at="25,0,29,0" concept="7" trace="isDumbAware#()Z" />
      <node id="5062223007361662016" at="29,0,33,0" concept="7" trace="isApplicable#(Lcom/intellij/openapi/actionSystem/AnActionEvent;Ljava/util/Map;)Z" />
      <node id="5062223007361662016" at="33,0,37,0" concept="7" trace="doUpdate#(Lcom/intellij/openapi/actionSystem/AnActionEvent;Ljava/util/Map;)V" />
      <node id="5062223007361662016" at="61,0,65,0" concept="7" trace="doExecute#(Lcom/intellij/openapi/actionSystem/AnActionEvent;Ljava/util/Map;)V" />
      <node id="5062223007361662016" at="19,0,25,0" concept="2" trace="Collapse_Action#()V" />
      <node id="5062223007361662016" at="41,5,48,5" concept="0" />
      <node id="5062223007361662016" at="48,5,58,5" concept="0" />
      <node id="5062223007361662016" at="37,0,61,0" concept="7" trace="collectActionData#(Lcom/intellij/openapi/actionSystem/AnActionEvent;Ljava/util/Map;)Z" />
      <scope id="5062223007361662016" at="26,32,27,16" />
      <scope id="5062223007361662043" at="30,87,31,59" />
      <scope id="5062223007361662016" at="34,89,35,85" />
      <scope id="5062223007361662016" at="39,53,40,19" />
      <scope id="5062223007361662016" at="45,22,46,21" />
      <scope id="5062223007361662016" at="51,67,52,31" />
      <scope id="5062223007361662016" at="55,36,56,21" />
      <scope id="5062223007361662016" at="62,96,63,121" />
      <scope id="5062223007361662019" at="65,71,66,123" />
      <scope id="5062223007361662017" at="65,0,68,0">
        <var name="_params" id="5062223007361662017" />
      </scope>
      <scope id="5062223007361662016" at="19,28,23,36" />
      <scope id="5062223007361662016" at="25,0,29,0" />
      <scope id="5062223007361662016" at="29,0,33,0">
        <var name="_params" id="5062223007361662016" />
        <var name="event" id="5062223007361662016" />
      </scope>
      <scope id="5062223007361662016" at="33,0,37,0">
        <var name="_params" id="5062223007361662016" />
        <var name="event" id="5062223007361662016" />
      </scope>
      <scope id="5062223007361662016" at="61,0,65,0">
        <var name="_params" id="5062223007361662016" />
        <var name="event" id="5062223007361662016" />
      </scope>
      <scope id="5062223007361662016" at="42,5,47,7">
        <var name="p" id="5062223007361662016" />
      </scope>
      <scope id="5062223007361662016" at="19,0,25,0" />
      <scope id="5062223007361662016" at="49,5,57,7">
        <var name="editorComponent" id="5062223007361662016" />
      </scope>
      <scope id="5062223007361662016" at="38,95,59,16" />
      <scope id="5062223007361662016" at="37,0,61,0">
        <var name="_params" id="5062223007361662016" />
        <var name="event" id="5062223007361662016" />
      </scope>
      <unit id="5062223007361662016" at="17,0,69,0" name="jetbrains.mps.ide.editor.actions.Collapse_Action" />
    </file>
  </root>
  <root nodeRef="r:9832fb5f-2578-4b58-8014-a5de79da988e(jetbrains.mps.ide.editor.actions)/5062223007361662050">
    <file name="CollapseAll_Action.java">
      <node id="5062223007361662050" at="18,0,19,0" concept="12" trace="ICON" />
      <node id="5062223007361662050" at="19,31,20,36" concept="14" />
      <node id="5062223007361662050" at="20,36,21,35" concept="3" />
      <node id="5062223007361662050" at="21,35,22,40" concept="3" />
      <node id="5062223007361662050" at="22,40,23,36" concept="3" />
      <node id="5062223007361662050" at="26,32,27,16" concept="9" />
      <node id="5062223007361662078" at="30,87,31,62" concept="9" />
      <node id="5062223007361662050" at="34,89,35,85" concept="3" />
      <node id="5062223007361662050" at="39,53,40,19" concept="9" />
      <node id="5062223007361662050" at="42,5,43,90" concept="8" />
      <node id="5062223007361662050" at="44,67,45,31" concept="3" />
      <node id="5062223007361662050" at="46,7,47,75" concept="3" />
      <node id="5062223007361662050" at="48,36,49,21" concept="9" />
      <node id="5062223007361662050" at="52,5,53,72" concept="8" />
      <node id="5062223007361662050" at="53,72,54,59" concept="3" />
      <node id="5062223007361662050" at="55,22,56,21" concept="9" />
      <node id="5062223007361662050" at="58,5,59,16" concept="9" />
      <node id="5062223007361662067" at="62,96,63,124" concept="3" />
      <node id="5062223007361662054" at="65,71,66,127" concept="9" />
      <node id="5062223007361662050" at="38,95,41,5" concept="6" />
      <node id="5062223007361662050" at="43,90,46,7" concept="6" />
      <node id="5062223007361662050" at="47,75,50,7" concept="6" />
      <node id="5062223007361662050" at="54,59,57,7" concept="6" />
      <node id="5062223007361662051" at="65,0,68,0" concept="7" trace="getAction#(Ljava/util/Map;)Ljetbrains/mps/openapi/editor/cells/CellAction;" />
      <node id="5062223007361662050" at="25,0,29,0" concept="7" trace="isDumbAware#()Z" />
      <node id="5062223007361662050" at="29,0,33,0" concept="7" trace="isApplicable#(Lcom/intellij/openapi/actionSystem/AnActionEvent;Ljava/util/Map;)Z" />
      <node id="5062223007361662050" at="33,0,37,0" concept="7" trace="doUpdate#(Lcom/intellij/openapi/actionSystem/AnActionEvent;Ljava/util/Map;)V" />
      <node id="5062223007361662050" at="61,0,65,0" concept="7" trace="doExecute#(Lcom/intellij/openapi/actionSystem/AnActionEvent;Ljava/util/Map;)V" />
      <node id="5062223007361662050" at="19,0,25,0" concept="2" trace="CollapseAll_Action#()V" />
      <node id="5062223007361662050" at="51,5,58,5" concept="0" />
      <node id="5062223007361662050" at="41,5,51,5" concept="0" />
      <node id="5062223007361662050" at="37,0,61,0" concept="7" trace="collectActionData#(Lcom/intellij/openapi/actionSystem/AnActionEvent;Ljava/util/Map;)Z" />
      <scope id="5062223007361662050" at="26,32,27,16" />
      <scope id="5062223007361662077" at="30,87,31,62" />
      <scope id="5062223007361662050" at="34,89,35,85" />
      <scope id="5062223007361662050" at="39,53,40,19" />
      <scope id="5062223007361662050" at="44,67,45,31" />
      <scope id="5062223007361662050" at="48,36,49,21" />
      <scope id="5062223007361662050" at="55,22,56,21" />
      <scope id="5062223007361662050" at="62,96,63,124" />
      <scope id="5062223007361662053" at="65,71,66,127" />
      <scope id="5062223007361662051" at="65,0,68,0">
        <var name="_params" id="5062223007361662051" />
      </scope>
      <scope id="5062223007361662050" at="19,31,23,36" />
      <scope id="5062223007361662050" at="25,0,29,0" />
      <scope id="5062223007361662050" at="29,0,33,0">
        <var name="_params" id="5062223007361662050" />
        <var name="event" id="5062223007361662050" />
      </scope>
      <scope id="5062223007361662050" at="33,0,37,0">
        <var name="_params" id="5062223007361662050" />
        <var name="event" id="5062223007361662050" />
      </scope>
      <scope id="5062223007361662050" at="61,0,65,0">
        <var name="_params" id="5062223007361662050" />
        <var name="event" id="5062223007361662050" />
      </scope>
      <scope id="5062223007361662050" at="52,5,57,7">
        <var name="p" id="5062223007361662050" />
      </scope>
      <scope id="5062223007361662050" at="19,0,25,0" />
      <scope id="5062223007361662050" at="42,5,50,7">
        <var name="editorComponent" id="5062223007361662050" />
      </scope>
      <scope id="5062223007361662050" at="38,95,59,16" />
      <scope id="5062223007361662050" at="37,0,61,0">
        <var name="_params" id="5062223007361662050" />
        <var name="event" id="5062223007361662050" />
      </scope>
      <unit id="5062223007361662050" at="17,0,69,0" name="jetbrains.mps.ide.editor.actions.CollapseAll_Action" />
    </file>
  </root>
  <root nodeRef="r:9832fb5f-2578-4b58-8014-a5de79da988e(jetbrains.mps.ide.editor.actions)/5062223007361662084">
    <file name="Expand_Action.java">
      <node id="5062223007361662084" at="19,0,20,0" concept="12" trace="ICON" />
      <node id="5062223007361662084" at="20,26,21,30" concept="14" />
      <node id="5062223007361662084" at="21,30,22,35" concept="3" />
      <node id="5062223007361662084" at="22,35,23,40" concept="3" />
      <node id="5062223007361662084" at="23,40,24,36" concept="3" />
      <node id="5062223007361662084" at="27,32,28,16" concept="9" />
      <node id="5062223007361662114" at="31,87,32,57" concept="9" />
      <node id="5062223007361662084" at="35,89,36,85" concept="3" />
      <node id="5062223007361662084" at="40,53,41,19" concept="9" />
      <node id="5062223007361662084" at="43,5,44,66" concept="8" />
      <node id="5062223007361662084" at="44,66,45,56" concept="3" />
      <node id="5062223007361662084" at="46,22,47,21" concept="9" />
      <node id="5062223007361662084" at="50,5,51,72" concept="8" />
      <node id="5062223007361662084" at="51,72,52,59" concept="3" />
      <node id="5062223007361662084" at="53,22,54,21" concept="9" />
      <node id="5062223007361662084" at="57,5,58,90" concept="8" />
      <node id="5062223007361662084" at="59,67,60,31" concept="3" />
      <node id="5062223007361662084" at="61,7,62,75" concept="3" />
      <node id="5062223007361662084" at="63,36,64,21" concept="9" />
      <node id="5062223007361662084" at="66,5,67,16" concept="9" />
      <node id="5062223007361662103" at="70,96,71,119" concept="3" />
      <node id="5062223007361662088" at="73,71,74,125" concept="9" />
      <node id="5062223007361662084" at="39,95,42,5" concept="6" />
      <node id="5062223007361662084" at="45,56,48,7" concept="6" />
      <node id="5062223007361662084" at="52,59,55,7" concept="6" />
      <node id="5062223007361662084" at="58,90,61,7" concept="6" />
      <node id="5062223007361662084" at="62,75,65,7" concept="6" />
      <node id="5062223007361662085" at="73,0,76,0" concept="7" trace="getAction#(Ljava/util/Map;)Ljetbrains/mps/openapi/editor/cells/CellAction;" />
      <node id="5062223007361662084" at="26,0,30,0" concept="7" trace="isDumbAware#()Z" />
      <node id="5062223007361662084" at="30,0,34,0" concept="7" trace="isApplicable#(Lcom/intellij/openapi/actionSystem/AnActionEvent;Ljava/util/Map;)Z" />
      <node id="5062223007361662084" at="34,0,38,0" concept="7" trace="doUpdate#(Lcom/intellij/openapi/actionSystem/AnActionEvent;Ljava/util/Map;)V" />
      <node id="5062223007361662084" at="69,0,73,0" concept="7" trace="doExecute#(Lcom/intellij/openapi/actionSystem/AnActionEvent;Ljava/util/Map;)V" />
      <node id="5062223007361662084" at="20,0,26,0" concept="2" trace="Expand_Action#()V" />
      <node id="5062223007361662084" at="42,5,49,5" concept="0" />
      <node id="5062223007361662084" at="49,5,56,5" concept="0" />
      <node id="5062223007361662084" at="56,5,66,5" concept="0" />
      <node id="5062223007361662084" at="38,0,69,0" concept="7" trace="collectActionData#(Lcom/intellij/openapi/actionSystem/AnActionEvent;Ljava/util/Map;)Z" />
      <scope id="5062223007361662084" at="27,32,28,16" />
      <scope id="5062223007361662113" at="31,87,32,57" />
      <scope id="5062223007361662084" at="35,89,36,85" />
      <scope id="5062223007361662084" at="40,53,41,19" />
      <scope id="5062223007361662084" at="46,22,47,21" />
      <scope id="5062223007361662084" at="53,22,54,21" />
      <scope id="5062223007361662084" at="59,67,60,31" />
      <scope id="5062223007361662084" at="63,36,64,21" />
      <scope id="5062223007361662084" at="70,96,71,119" />
      <scope id="5062223007361662087" at="73,71,74,125" />
      <scope id="5062223007361662085" at="73,0,76,0">
        <var name="_params" id="5062223007361662085" />
      </scope>
      <scope id="5062223007361662084" at="20,26,24,36" />
      <scope id="5062223007361662084" at="26,0,30,0" />
      <scope id="5062223007361662084" at="30,0,34,0">
        <var name="_params" id="5062223007361662084" />
        <var name="event" id="5062223007361662084" />
      </scope>
      <scope id="5062223007361662084" at="34,0,38,0">
        <var name="_params" id="5062223007361662084" />
        <var name="event" id="5062223007361662084" />
      </scope>
      <scope id="5062223007361662084" at="69,0,73,0">
        <var name="_params" id="5062223007361662084" />
        <var name="event" id="5062223007361662084" />
      </scope>
      <scope id="5062223007361662084" at="43,5,48,7">
        <var name="p" id="5062223007361662084" />
      </scope>
      <scope id="5062223007361662084" at="50,5,55,7">
        <var name="p" id="5062223007361662084" />
      </scope>
      <scope id="5062223007361662084" at="20,0,26,0" />
      <scope id="5062223007361662084" at="57,5,65,7">
        <var name="editorComponent" id="5062223007361662084" />
      </scope>
      <scope id="5062223007361662084" at="39,95,67,16" />
      <scope id="5062223007361662084" at="38,0,69,0">
        <var name="_params" id="5062223007361662084" />
        <var name="event" id="5062223007361662084" />
      </scope>
      <unit id="5062223007361662084" at="18,0,77,0" name="jetbrains.mps.ide.editor.actions.Expand_Action" />
    </file>
  </root>
  <root nodeRef="r:9832fb5f-2578-4b58-8014-a5de79da988e(jetbrains.mps.ide.editor.actions)/5062223007361662120">
    <file name="ExpandAll_Action.java">
      <node id="5062223007361662120" at="18,0,19,0" concept="12" trace="ICON" />
      <node id="5062223007361662120" at="19,29,20,34" concept="14" />
      <node id="5062223007361662120" at="20,34,21,35" concept="3" />
      <node id="5062223007361662120" at="21,35,22,40" concept="3" />
      <node id="5062223007361662120" at="22,40,23,36" concept="3" />
      <node id="5062223007361662120" at="26,32,27,16" concept="9" />
      <node id="5062223007361662148" at="30,87,31,60" concept="9" />
      <node id="5062223007361662120" at="34,89,35,85" concept="3" />
      <node id="5062223007361662120" at="39,53,40,19" concept="9" />
      <node id="5062223007361662120" at="42,5,43,90" concept="8" />
      <node id="5062223007361662120" at="44,67,45,31" concept="3" />
      <node id="5062223007361662120" at="46,7,47,75" concept="3" />
      <node id="5062223007361662120" at="48,36,49,21" concept="9" />
      <node id="5062223007361662120" at="52,5,53,72" concept="8" />
      <node id="5062223007361662120" at="53,72,54,59" concept="3" />
      <node id="5062223007361662120" at="55,22,56,21" concept="9" />
      <node id="5062223007361662120" at="58,5,59,16" concept="9" />
      <node id="5062223007361662137" at="62,96,63,122" concept="3" />
      <node id="5062223007361662124" at="65,71,66,129" concept="9" />
      <node id="5062223007361662120" at="38,95,41,5" concept="6" />
      <node id="5062223007361662120" at="43,90,46,7" concept="6" />
      <node id="5062223007361662120" at="47,75,50,7" concept="6" />
      <node id="5062223007361662120" at="54,59,57,7" concept="6" />
      <node id="5062223007361662121" at="65,0,68,0" concept="7" trace="getAction#(Ljava/util/Map;)Ljetbrains/mps/openapi/editor/cells/CellAction;" />
      <node id="5062223007361662120" at="25,0,29,0" concept="7" trace="isDumbAware#()Z" />
      <node id="5062223007361662120" at="29,0,33,0" concept="7" trace="isApplicable#(Lcom/intellij/openapi/actionSystem/AnActionEvent;Ljava/util/Map;)Z" />
      <node id="5062223007361662120" at="33,0,37,0" concept="7" trace="doUpdate#(Lcom/intellij/openapi/actionSystem/AnActionEvent;Ljava/util/Map;)V" />
      <node id="5062223007361662120" at="61,0,65,0" concept="7" trace="doExecute#(Lcom/intellij/openapi/actionSystem/AnActionEvent;Ljava/util/Map;)V" />
      <node id="5062223007361662120" at="19,0,25,0" concept="2" trace="ExpandAll_Action#()V" />
      <node id="5062223007361662120" at="51,5,58,5" concept="0" />
      <node id="5062223007361662120" at="41,5,51,5" concept="0" />
      <node id="5062223007361662120" at="37,0,61,0" concept="7" trace="collectActionData#(Lcom/intellij/openapi/actionSystem/AnActionEvent;Ljava/util/Map;)Z" />
      <scope id="5062223007361662120" at="26,32,27,16" />
      <scope id="5062223007361662147" at="30,87,31,60" />
      <scope id="5062223007361662120" at="34,89,35,85" />
      <scope id="5062223007361662120" at="39,53,40,19" />
      <scope id="5062223007361662120" at="44,67,45,31" />
      <scope id="5062223007361662120" at="48,36,49,21" />
      <scope id="5062223007361662120" at="55,22,56,21" />
      <scope id="5062223007361662120" at="62,96,63,122" />
      <scope id="5062223007361662123" at="65,71,66,129" />
      <scope id="5062223007361662121" at="65,0,68,0">
        <var name="_params" id="5062223007361662121" />
      </scope>
      <scope id="5062223007361662120" at="19,29,23,36" />
      <scope id="5062223007361662120" at="25,0,29,0" />
      <scope id="5062223007361662120" at="29,0,33,0">
        <var name="_params" id="5062223007361662120" />
        <var name="event" id="5062223007361662120" />
      </scope>
      <scope id="5062223007361662120" at="33,0,37,0">
        <var name="_params" id="5062223007361662120" />
        <var name="event" id="5062223007361662120" />
      </scope>
      <scope id="5062223007361662120" at="61,0,65,0">
        <var name="_params" id="5062223007361662120" />
        <var name="event" id="5062223007361662120" />
      </scope>
      <scope id="5062223007361662120" at="52,5,57,7">
        <var name="p" id="5062223007361662120" />
      </scope>
      <scope id="5062223007361662120" at="19,0,25,0" />
      <scope id="5062223007361662120" at="42,5,50,7">
        <var name="editorComponent" id="5062223007361662120" />
      </scope>
      <scope id="5062223007361662120" at="38,95,59,16" />
      <scope id="5062223007361662120" at="37,0,61,0">
        <var name="_params" id="5062223007361662120" />
        <var name="event" id="5062223007361662120" />
      </scope>
      <unit id="5062223007361662120" at="17,0,69,0" name="jetbrains.mps.ide.editor.actions.ExpandAll_Action" />
    </file>
  </root>
  <root nodeRef="r:9832fb5f-2578-4b58-8014-a5de79da988e(jetbrains.mps.ide.editor.actions)/5062223007361662154">
    <file name="FoldSelection_Action.java">
      <node id="5062223007361662154" at="18,0,19,0" concept="12" trace="ICON" />
      <node id="5062223007361662154" at="19,33,20,38" concept="14" />
      <node id="5062223007361662154" at="20,38,21,35" concept="3" />
      <node id="5062223007361662154" at="21,35,22,40" concept="3" />
      <node id="5062223007361662154" at="22,40,23,36" concept="3" />
      <node id="5062223007361662154" at="26,32,27,16" concept="9" />
      <node id="5062223007361662182" at="30,87,31,64" concept="9" />
      <node id="5062223007361662154" at="34,89,35,85" concept="3" />
      <node id="5062223007361662154" at="39,53,40,19" concept="9" />
      <node id="5062223007361662154" at="42,5,43,72" concept="8" />
      <node id="5062223007361662154" at="43,72,44,59" concept="3" />
      <node id="5062223007361662154" at="45,22,46,21" concept="9" />
      <node id="5062223007361662154" at="49,5,50,90" concept="8" />
      <node id="5062223007361662154" at="51,67,52,31" concept="3" />
      <node id="5062223007361662154" at="53,7,54,75" concept="3" />
      <node id="5062223007361662154" at="55,36,56,21" concept="9" />
      <node id="5062223007361662154" at="58,5,59,16" concept="9" />
      <node id="5062223007361662171" at="62,96,63,126" concept="3" />
      <node id="5062223007361662158" at="65,71,66,133" concept="9" />
      <node id="5062223007361662154" at="38,95,41,5" concept="6" />
      <node id="5062223007361662154" at="44,59,47,7" concept="6" />
      <node id="5062223007361662154" at="50,90,53,7" concept="6" />
      <node id="5062223007361662154" at="54,75,57,7" concept="6" />
      <node id="5062223007361662155" at="65,0,68,0" concept="7" trace="getAction#(Ljava/util/Map;)Ljetbrains/mps/openapi/editor/cells/CellAction;" />
      <node id="5062223007361662154" at="25,0,29,0" concept="7" trace="isDumbAware#()Z" />
      <node id="5062223007361662154" at="29,0,33,0" concept="7" trace="isApplicable#(Lcom/intellij/openapi/actionSystem/AnActionEvent;Ljava/util/Map;)Z" />
      <node id="5062223007361662154" at="33,0,37,0" concept="7" trace="doUpdate#(Lcom/intellij/openapi/actionSystem/AnActionEvent;Ljava/util/Map;)V" />
      <node id="5062223007361662154" at="61,0,65,0" concept="7" trace="doExecute#(Lcom/intellij/openapi/actionSystem/AnActionEvent;Ljava/util/Map;)V" />
      <node id="5062223007361662154" at="19,0,25,0" concept="2" trace="FoldSelection_Action#()V" />
      <node id="5062223007361662154" at="41,5,48,5" concept="0" />
      <node id="5062223007361662154" at="48,5,58,5" concept="0" />
      <node id="5062223007361662154" at="37,0,61,0" concept="7" trace="collectActionData#(Lcom/intellij/openapi/actionSystem/AnActionEvent;Ljava/util/Map;)Z" />
      <scope id="5062223007361662154" at="26,32,27,16" />
      <scope id="5062223007361662181" at="30,87,31,64" />
      <scope id="5062223007361662154" at="34,89,35,85" />
      <scope id="5062223007361662154" at="39,53,40,19" />
      <scope id="5062223007361662154" at="45,22,46,21" />
      <scope id="5062223007361662154" at="51,67,52,31" />
      <scope id="5062223007361662154" at="55,36,56,21" />
      <scope id="5062223007361662154" at="62,96,63,126" />
      <scope id="5062223007361662157" at="65,71,66,133" />
      <scope id="5062223007361662155" at="65,0,68,0">
        <var name="_params" id="5062223007361662155" />
      </scope>
      <scope id="5062223007361662154" at="19,33,23,36" />
      <scope id="5062223007361662154" at="25,0,29,0" />
      <scope id="5062223007361662154" at="29,0,33,0">
        <var name="_params" id="5062223007361662154" />
        <var name="event" id="5062223007361662154" />
      </scope>
      <scope id="5062223007361662154" at="33,0,37,0">
        <var name="_params" id="5062223007361662154" />
        <var name="event" id="5062223007361662154" />
      </scope>
      <scope id="5062223007361662154" at="61,0,65,0">
        <var name="_params" id="5062223007361662154" />
        <var name="event" id="5062223007361662154" />
      </scope>
      <scope id="5062223007361662154" at="42,5,47,7">
        <var name="p" id="5062223007361662154" />
      </scope>
      <scope id="5062223007361662154" at="19,0,25,0" />
      <scope id="5062223007361662154" at="49,5,57,7">
        <var name="editorComponent" id="5062223007361662154" />
      </scope>
      <scope id="5062223007361662154" at="38,95,59,16" />
      <scope id="5062223007361662154" at="37,0,61,0">
        <var name="_params" id="5062223007361662154" />
        <var name="event" id="5062223007361662154" />
      </scope>
      <unit id="5062223007361662154" at="17,0,69,0" name="jetbrains.mps.ide.editor.actions.FoldSelection_Action" />
    </file>
  </root>
  <root nodeRef="r:9832fb5f-2578-4b58-8014-a5de79da988e(jetbrains.mps.ide.editor.actions)/5724017946447267512">
    <file name="HintsDialog.java">
      <node id="5724017946447324166" at="33,0,34,0" concept="4" trace="myPage" />
      <node id="1030735486036030603" at="34,0,35,0" concept="4" trace="myComponent" />
      <node id="6569848372886987095" at="35,0,36,0" concept="4" trace="myMainPanel" />
      <node id="6569848372887043916" at="36,0,37,0" concept="4" trace="myButtonGroup" />
      <node id="6569848372887613919" at="37,0,38,0" concept="4" trace="myDefaultRadioButton" />
      <node id="6569848372887620619" at="38,0,39,0" concept="4" trace="myCustomRadioButton" />
      <node id="6345921507963410494" at="39,0,40,0" concept="4" trace="mySettings" />
      <node id="5724017946447318382" at="41,150,42,25" concept="14" />
      <node id="5724017946447324664" at="42,25,43,18" concept="3" />
      <node id="1030735486036034086" at="43,18,44,28" concept="3" />
      <node id="6345921507963433965" at="44,28,45,26" concept="3" />
      <node id="5724017946447333456" at="45,26,46,34" concept="3" />
      <node id="5724017946447335914" at="46,34,47,11" concept="3" />
      <node id="7911319834175845867" at="51,44,52,23" concept="9" />
      <node id="5724017946447343029" at="57,38,58,74" concept="8" />
      <node id="5724017946447343036" at="58,74,59,61" concept="3" />
      <node id="5724017946447343041" at="59,61,60,65" concept="3" />
      <node id="5724017946447343046" at="60,65,61,71" concept="9" />
      <node id="2481765626557363432" at="65,31,66,39" concept="8" />
      <node id="2481765626557299359" at="66,39,67,0" concept="11" />
      <node id="6345921507963443171" at="68,47,69,22" concept="3" />
      <node id="2481765626557407635" at="69,22,70,62" concept="8" />
      <node id="2481765626557391509" at="70,62,71,81" concept="3" />
      <node id="2481765626557588982" at="72,5,73,97" concept="8" />
      <node id="1030735486036041560" at="77,27,78,45" concept="3" />
      <node id="1030735486036016733" at="81,5,82,0" concept="11" />
      <node id="1030735486035406784" at="82,0,83,23" concept="3" />
      <node id="6569848372887028051" at="87,25,88,49" concept="3" />
      <node id="791272924511048072" at="88,49,89,0" concept="11" />
      <node id="6569848372887052135" at="89,0,90,38" concept="3" />
      <node id="6569848372887623961" at="90,38,91,65" concept="3" />
      <node id="6569848372887562163" at="93,51,94,71" concept="3" />
      <node id="6569848372887634908" at="96,7,97,64" concept="3" />
      <node id="6569848372887595920" at="99,51,100,70" concept="3" />
      <node id="6569848372887783215" at="102,7,103,44" concept="3" />
      <node id="6569848372887799109" at="103,44,104,43" concept="3" />
      <node id="2886858066281544711" at="104,43,105,0" concept="11" />
      <node id="2886858066281809550" at="105,0,106,86" concept="8" />
      <node id="2886858066281743864" at="106,86,107,56" concept="3" />
      <node id="1665189113170151481" at="107,56,108,52" concept="3" />
      <node id="2886858066281903246" at="108,52,109,59" concept="3" />
      <node id="195670132110975091" at="109,59,110,0" concept="11" />
      <node id="2655378096586107914" at="110,0,111,59" concept="8" />
      <node id="2655378096586154253" at="111,59,112,43" concept="3" />
      <node id="2655378096586207284" at="112,43,113,42" concept="3" />
      <node id="2655378096586264609" at="113,42,114,54" concept="3" />
      <node id="791272924510987105" at="114,54,115,0" concept="11" />
      <node id="4136358845934188421" at="115,0,116,87" concept="8" />
      <node id="1158798430616267511" at="116,87,117,55" concept="3" />
      <node id="2202689853479505599" at="117,55,118,35" concept="3" />
      <node id="7461368257677796487" at="118,35,119,0" concept="11" />
      <node id="2655378096586318499" at="119,0,120,53" concept="3" />
      <node id="6569848372887025084" at="120,53,121,17" concept="3" />
      <node id="6569848372887531021" at="125,55,126,36" concept="3" />
      <node id="195670132113571353" at="127,44,128,59" concept="3" />
      <node id="4507335185602804274" at="136,45,137,32" concept="9" />
      <node id="6569848372887274707" at="93,0,96,0" concept="7" trace="actionPerformed#(Ljava/awt/event/ActionEvent;)V" />
      <node id="6569848372887595914" at="99,0,102,0" concept="7" trace="actionPerformed#(Ljava/awt/event/ActionEvent;)V" />
      <node id="195670132113554883" at="126,36,129,7" concept="6" />
      <node id="5724017946447284291" at="50,0,54,0" concept="7" trace="createCenterPanel#()Ljavax/swing/JComponent;" />
      <node id="1030735486036017421" at="76,0,80,0" concept="7" trace="run#()V" />
      <node id="6569848372887605249" at="67,0,72,5" concept="6" />
      <node id="6569848372887086619" at="91,65,96,7" concept="3" />
      <node id="6569848372887595906" at="97,64,102,7" concept="3" />
      <node id="1030735486036017412" at="74,26,80,9" concept="3" />
      <node id="6569848372887531008" at="124,67,130,5" concept="5" />
      <node id="4507335185602804268" at="133,0,139,0" concept="7" trace="getDimensionServiceKey#()Ljava/lang/String;" />
      <node id="5724017946447285712" at="41,0,49,0" concept="2" trace="HintsDialog#(Lcom/intellij/openapi/project/Project;Ljetbrains/mps/nodeEditor/hintsSettings/ConceptEditorHintPreferencesPage;Ljetbrains/mps/nodeEditor/hintsSettings/ConceptEditorHintSettings;Ljetbrains/mps/openapi/editor/EditorComponent;)V" />
      <node id="5724017946447343026" at="55,0,63,0" concept="7" trace="createActions#()[Ljavax/swing/Action;" />
      <node id="2481765626557594077" at="73,97,81,5" concept="6" />
      <node id="6569848372887535836" at="124,0,132,0" concept="7" trace="setPanelEnabled#(Ljavax/swing/JComponent;Z)V" />
      <node id="5724017946447343057" at="64,0,85,0" concept="7" trace="doOKAction#()V" />
      <node id="6569848372887025077" at="86,0,123,0" concept="7" trace="init#()V" />
      <scope id="5724017946447284296" at="51,44,52,23" />
      <scope id="1030735486036017423" at="77,27,78,45" />
      <scope id="6569848372887274713" at="93,51,94,71" />
      <scope id="6569848372887595919" at="99,51,100,70" />
      <scope id="195670132113554886" at="127,44,128,59" />
      <scope id="4507335185602804273" at="136,45,137,32" />
      <scope id="6569848372887605252" at="68,47,71,81">
        <var name="enabledHints" id="2481765626557407636" />
      </scope>
      <scope id="6569848372887274707" at="93,0,96,0">
        <var name="p0" id="6569848372887274711" />
      </scope>
      <scope id="6569848372887595914" at="99,0,102,0">
        <var name="p0" id="6569848372887595917" />
      </scope>
      <scope id="5724017946447284291" at="50,0,54,0" />
      <scope id="5724017946447343028" at="57,38,61,71">
        <var name="actions" id="5724017946447343030" />
      </scope>
      <scope id="1030735486036017421" at="76,0,80,0" />
      <scope id="6569848372887531015" at="125,55,129,7" />
      <scope id="5724017946447285714" at="41,150,47,11" />
      <scope id="2481765626557594080" at="74,26,80,9" />
      <scope id="6569848372887531007" at="124,67,130,5" />
      <scope id="6569848372887531008" at="124,67,130,5">
        <var name="component" id="6569848372887531014" />
      </scope>
      <scope id="4507335185602804268" at="133,0,139,0" />
      <scope id="5724017946447285712" at="41,0,49,0">
        <var name="component" id="1030735486036024459" />
        <var name="page" id="5724017946447317031" />
        <var name="project" id="5724017946447317018" />
        <var name="settings" id="6345921507963409153" />
      </scope>
      <scope id="5724017946447343026" at="55,0,63,0" />
      <scope id="6569848372887535836" at="124,0,132,0">
        <var name="enabled" id="6569848372887576402" />
        <var name="panel" id="195670132113455392" />
      </scope>
      <scope id="5724017946447343060" at="65,31,83,23">
        <var name="initialEditorHints" id="2481765626557363435" />
        <var name="rebuildRequired" id="2481765626557588983" />
      </scope>
      <scope id="5724017946447343057" at="64,0,85,0" />
      <scope id="6569848372887025081" at="87,25,121,17">
        <var name="buttonsPanel" id="2655378096586107915" />
        <var name="scrollPane" id="4136358845934188422" />
        <var name="useCustomHints" id="2886858066281809551" />
      </scope>
      <scope id="6569848372887025077" at="86,0,123,0" />
      <unit id="6569848372887274705" at="92,47,96,5" name="jetbrains.mps.ide.editor.actions.HintsDialog$2" />
      <unit id="6569848372887595912" at="98,46,102,5" name="jetbrains.mps.ide.editor.actions.HintsDialog$3" />
      <unit id="1030735486036017419" at="75,47,80,7" name="jetbrains.mps.ide.editor.actions.HintsDialog$1" />
      <unit id="5724017946447267512" at="32,0,140,0" name="jetbrains.mps.ide.editor.actions.HintsDialog" />
    </file>
  </root>
  <root nodeRef="r:9832fb5f-2578-4b58-8014-a5de79da988e(jetbrains.mps.ide.editor.actions)/6743831156946309831">
    <file name="Escape_Action.java">
      <node id="6743831156946309831" at="19,0,20,0" concept="12" trace="ICON" />
      <node id="6743831156946309831" at="20,26,21,30" concept="14" />
      <node id="6743831156946309831" at="21,30,22,35" concept="3" />
      <node id="6743831156946309831" at="22,35,23,40" concept="3" />
      <node id="6743831156946309831" at="26,32,27,16" concept="9" />
      <node id="2361149359400133413" at="31,223,32,19" concept="9" />
      <node id="5598251663876407677" at="33,5,34,135" concept="8" />
      <node id="5598251663877807531" at="34,135,35,147" concept="8" />
      <node id="2526390656169714446" at="35,147,36,454" concept="9" />
      <node id="8780933209007240319" at="36,454,37,0" concept="11" />
      <node id="6743831156946309831" at="40,89,41,85" concept="3" />
      <node id="6743831156946309831" at="45,53,46,19" concept="9" />
      <node id="6743831156946309831" at="48,5,49,90" concept="8" />
      <node id="6743831156946309831" at="50,67,51,31" concept="3" />
      <node id="6743831156946309831" at="52,7,53,75" concept="3" />
      <node id="6743831156946309831" at="54,36,55,21" concept="9" />
      <node id="6743831156946309831" at="58,5,59,67" concept="8" />
      <node id="6743831156946309831" at="59,67,60,60" concept="3" />
      <node id="6743831156946309831" at="61,22,62,21" concept="9" />
      <node id="6743831156946309831" at="64,5,65,16" concept="9" />
      <node id="6743831156946467480" at="69,105,70,108" concept="3" />
      <node id="7238523569671014248" at="72,217,73,215" concept="3" />
      <node id="7238523569671014261" at="74,5,75,87" concept="3" />
      <node id="5598251663878435207" at="75,87,76,134" concept="8" />
      <node id="5598251663878331093" at="76,134,77,70" concept="8" />
      <node id="5598251663878329667" at="77,70,78,0" concept="11" />
      <node id="5598251663878415380" at="79,33,80,76" concept="3" />
      <node id="3526449870950144304" at="81,12,82,60" concept="3" />
      <node id="7238523569671042622" at="83,5,84,0" concept="11" />
      <node id="7016078034826670427" at="87,36,88,70" concept="3" />
      <node id="7016078034826670427" at="89,5,90,0" concept="11" />
      <node id="5598251663878552037" at="81,10,83,5" concept="0" />
      <node id="2361149359400128220" at="30,87,33,5" concept="6" />
      <node id="6743831156946309831" at="44,95,47,5" concept="6" />
      <node id="6743831156946309831" at="49,90,52,7" concept="6" />
      <node id="6743831156946309831" at="53,75,56,7" concept="6" />
      <node id="6743831156946309831" at="60,60,63,7" concept="6" />
      <node id="6743831156946467463" at="68,96,71,5" concept="6" />
      <node id="5060439597020381936" at="71,5,74,5" concept="6" />
      <node id="7016078034826670427" at="86,73,89,5" concept="6" />
      <node id="6743831156946309831" at="25,0,29,0" concept="7" trace="isDumbAware#()Z" />
      <node id="6743831156946309831" at="39,0,43,0" concept="7" trace="doUpdate#(Lcom/intellij/openapi/actionSystem/AnActionEvent;Ljava/util/Map;)V" />
      <node id="6743831156946309831" at="20,0,25,0" concept="2" trace="Escape_Action#()V" />
      <node id="5598251663878340988" at="78,0,83,5" concept="6" />
      <node id="7016078034826670427" at="86,0,92,0" concept="13" trace="check_h8krww_a0a0g0a#(Ljetbrains/mps/openapi/editor/selection/Selection;)V" />
      <node id="6743831156946309831" at="57,5,64,5" concept="0" />
      <node id="6743831156946309831" at="29,0,39,0" concept="7" trace="isApplicable#(Lcom/intellij/openapi/actionSystem/AnActionEvent;Ljava/util/Map;)Z" />
      <node id="6743831156946309831" at="47,5,57,5" concept="0" />
      <node id="6743831156946309831" at="67,0,86,0" concept="7" trace="doExecute#(Lcom/intellij/openapi/actionSystem/AnActionEvent;Ljava/util/Map;)V" />
      <node id="6743831156946309831" at="43,0,67,0" concept="7" trace="collectActionData#(Lcom/intellij/openapi/actionSystem/AnActionEvent;Ljava/util/Map;)Z" />
      <scope id="6743831156946309831" at="26,32,27,16" />
      <scope id="2361149359400128221" at="31,223,32,19" />
      <scope id="6743831156946309831" at="40,89,41,85" />
      <scope id="6743831156946309831" at="45,53,46,19" />
      <scope id="6743831156946309831" at="50,67,51,31" />
      <scope id="6743831156946309831" at="54,36,55,21" />
      <scope id="6743831156946309831" at="61,22,62,21" />
      <scope id="6743831156946467464" at="69,105,70,108" />
      <scope id="5060439597020381938" at="72,217,73,215" />
      <scope id="5598251663878340990" at="79,33,80,76" />
      <scope id="5598251663878552038" at="81,12,82,60" />
      <scope id="7016078034826670427" at="87,36,88,70" />
      <scope id="6743831156946309831" at="20,26,23,40" />
      <scope id="6743831156946309831" at="25,0,29,0" />
      <scope id="6743831156946309831" at="39,0,43,0">
        <var name="_params" id="6743831156946309831" />
        <var name="event" id="6743831156946309831" />
      </scope>
      <scope id="7016078034826670427" at="86,73,90,0" />
      <scope id="6743831156946309831" at="20,0,25,0" />
      <scope id="6743831156946309831" at="58,5,63,7">
        <var name="p" id="6743831156946309831" />
      </scope>
      <scope id="7016078034826670427" at="86,0,92,0">
        <var name="checkedDotOperand" id="7016078034826670427" />
      </scope>
      <scope id="7238523569671042612" at="30,87,37,0">
        <var name="selection" id="5598251663876407678" />
        <var name="selectionStackSize" id="5598251663877807532" />
      </scope>
      <scope id="6743831156946309831" at="48,5,56,7">
        <var name="editorComponent" id="6743831156946309831" />
      </scope>
      <scope id="6743831156946309831" at="29,0,39,0">
        <var name="_params" id="6743831156946309831" />
        <var name="event" id="6743831156946309831" />
      </scope>
      <scope id="6743831156946309831" at="68,96,84,0">
        <var name="selectionManager" id="5598251663878435208" />
        <var name="selectionStackSize" id="5598251663878331094" />
      </scope>
      <scope id="6743831156946309831" at="67,0,86,0">
        <var name="_params" id="6743831156946309831" />
        <var name="event" id="6743831156946309831" />
      </scope>
      <scope id="6743831156946309831" at="44,95,65,16" />
      <scope id="6743831156946309831" at="43,0,67,0">
        <var name="_params" id="6743831156946309831" />
        <var name="event" id="6743831156946309831" />
      </scope>
      <unit id="6743831156946309831" at="18,0,93,0" name="jetbrains.mps.ide.editor.actions.Escape_Action" />
    </file>
  </root>
  <root nodeRef="r:9832fb5f-2578-4b58-8014-a5de79da988e(jetbrains.mps.ide.editor.actions)/6893431717880288043">
    <file name="DoNotSuppressErrors_Action.java">
      <node id="6893431717880288043" at="18,0,19,0" concept="12" trace="ICON" />
      <node id="6893431717880288043" at="19,39,20,45" concept="14" />
      <node id="6893431717880288043" at="20,45,21,35" concept="3" />
      <node id="6893431717880288043" at="21,35,22,41" concept="3" />
      <node id="6893431717880288043" at="25,32,26,16" concept="9" />
      <node id="6893431717880288043" at="30,53,31,19" concept="9" />
      <node id="6893431717880288043" at="33,5,34,54" concept="8" />
      <node id="6893431717880288043" at="34,54,35,50" concept="3" />
      <node id="6893431717880288043" at="36,22,37,21" concept="9" />
      <node id="6893431717880288043" at="39,5,40,16" concept="9" />
      <node id="6893431717880288047" at="43,96,44,301" concept="3" />
      <node id="6893431717880288043" at="29,95,32,5" concept="6" />
      <node id="6893431717880288043" at="35,50,38,7" concept="6" />
      <node id="6893431717880288043" at="24,0,28,0" concept="7" trace="isDumbAware#()Z" />
      <node id="6893431717880288043" at="42,0,46,0" concept="7" trace="doExecute#(Lcom/intellij/openapi/actionSystem/AnActionEvent;Ljava/util/Map;)V" />
      <node id="6893431717880288043" at="19,0,24,0" concept="2" trace="DoNotSuppressErrors_Action#()V" />
      <node id="6893431717880288043" at="32,5,39,5" concept="0" />
      <node id="6893431717880288043" at="28,0,42,0" concept="7" trace="collectActionData#(Lcom/intellij/openapi/actionSystem/AnActionEvent;Ljava/util/Map;)Z" />
      <scope id="6893431717880288043" at="25,32,26,16" />
      <scope id="6893431717880288043" at="30,53,31,19" />
      <scope id="6893431717880288043" at="36,22,37,21" />
      <scope id="6893431717880288043" at="43,96,44,301" />
      <scope id="6893431717880288043" at="19,39,22,41" />
      <scope id="6893431717880288043" at="24,0,28,0" />
      <scope id="6893431717880288043" at="42,0,46,0">
        <var name="_params" id="6893431717880288043" />
        <var name="event" id="6893431717880288043" />
      </scope>
      <scope id="6893431717880288043" at="19,0,24,0" />
      <scope id="6893431717880288043" at="33,5,38,7">
        <var name="p" id="6893431717880288043" />
      </scope>
      <scope id="6893431717880288043" at="29,95,40,16" />
      <scope id="6893431717880288043" at="28,0,42,0">
        <var name="_params" id="6893431717880288043" />
        <var name="event" id="6893431717880288043" />
      </scope>
      <unit id="6893431717880288043" at="17,0,47,0" name="jetbrains.mps.ide.editor.actions.DoNotSuppressErrors_Action" />
    </file>
  </root>
  <root nodeRef="r:9832fb5f-2578-4b58-8014-a5de79da988e(jetbrains.mps.ide.editor.actions)/7791284463049069760">
    <file name="End_Action.java">
      <node id="7791284463049069760" at="16,0,17,0" concept="12" trace="ICON" />
      <node id="7791284463049069760" at="17,23,18,46" concept="14" />
      <node id="7791284463049069760" at="18,46,19,35" concept="3" />
      <node id="7791284463049069760" at="19,35,20,40" concept="3" />
      <node id="7791284463049069760" at="23,32,24,16" concept="9" />
      <node id="130230197973334142" at="27,87,28,126" concept="9" />
      <node id="7791284463049069760" at="31,89,32,85" concept="3" />
      <node id="7791284463049069760" at="36,53,37,19" concept="9" />
      <node id="7791284463049069760" at="39,5,40,90" concept="8" />
      <node id="7791284463049069760" at="41,67,42,31" concept="3" />
      <node id="7791284463049069760" at="43,7,44,75" concept="3" />
      <node id="7791284463049069760" at="45,36,46,21" concept="9" />
      <node id="7791284463049069760" at="48,5,49,16" concept="9" />
      <node id="8564829320126590462" at="52,96,53,147" concept="3" />
      <node id="7791284463049069760" at="35,95,38,5" concept="6" />
      <node id="7791284463049069760" at="40,90,43,7" concept="6" />
      <node id="7791284463049069760" at="44,75,47,7" concept="6" />
      <node id="7791284463049069760" at="22,0,26,0" concept="7" trace="isDumbAware#()Z" />
      <node id="7791284463049069760" at="26,0,30,0" concept="7" trace="isApplicable#(Lcom/intellij/openapi/actionSystem/AnActionEvent;Ljava/util/Map;)Z" />
      <node id="7791284463049069760" at="30,0,34,0" concept="7" trace="doUpdate#(Lcom/intellij/openapi/actionSystem/AnActionEvent;Ljava/util/Map;)V" />
      <node id="7791284463049069760" at="51,0,55,0" concept="7" trace="doExecute#(Lcom/intellij/openapi/actionSystem/AnActionEvent;Ljava/util/Map;)V" />
      <node id="7791284463049069760" at="17,0,22,0" concept="2" trace="End_Action#()V" />
      <node id="7791284463049069760" at="38,5,48,5" concept="0" />
      <node id="7791284463049069760" at="34,0,51,0" concept="7" trace="collectActionData#(Lcom/intellij/openapi/actionSystem/AnActionEvent;Ljava/util/Map;)Z" />
      <scope id="7791284463049069760" at="23,32,24,16" />
      <scope id="130230197973334141" at="27,87,28,126" />
      <scope id="7791284463049069760" at="31,89,32,85" />
      <scope id="7791284463049069760" at="36,53,37,19" />
      <scope id="7791284463049069760" at="41,67,42,31" />
      <scope id="7791284463049069760" at="45,36,46,21" />
      <scope id="7791284463049069760" at="52,96,53,147" />
      <scope id="7791284463049069760" at="17,23,20,40" />
      <scope id="7791284463049069760" at="22,0,26,0" />
      <scope id="7791284463049069760" at="26,0,30,0">
        <var name="_params" id="7791284463049069760" />
        <var name="event" id="7791284463049069760" />
      </scope>
      <scope id="7791284463049069760" at="30,0,34,0">
        <var name="_params" id="7791284463049069760" />
        <var name="event" id="7791284463049069760" />
      </scope>
      <scope id="7791284463049069760" at="51,0,55,0">
        <var name="_params" id="7791284463049069760" />
        <var name="event" id="7791284463049069760" />
      </scope>
      <scope id="7791284463049069760" at="17,0,22,0" />
      <scope id="7791284463049069760" at="39,5,47,7">
        <var name="editorComponent" id="7791284463049069760" />
      </scope>
      <scope id="7791284463049069760" at="35,95,49,16" />
      <scope id="7791284463049069760" at="34,0,51,0">
        <var name="_params" id="7791284463049069760" />
        <var name="event" id="7791284463049069760" />
      </scope>
      <unit id="7791284463049069760" at="15,0,56,0" name="jetbrains.mps.ide.editor.actions.End_Action" />
    </file>
  </root>
  <root nodeRef="r:9832fb5f-2578-4b58-8014-a5de79da988e(jetbrains.mps.ide.editor.actions)/7791284463049069771">
    <file name="Home_Action.java">
      <node id="7791284463049069771" at="16,0,17,0" concept="12" trace="ICON" />
      <node id="7791284463049069771" at="17,24,18,48" concept="14" />
      <node id="7791284463049069771" at="18,48,19,35" concept="3" />
      <node id="7791284463049069771" at="19,35,20,40" concept="3" />
      <node id="7791284463049069771" at="23,32,24,16" concept="9" />
      <node id="130230197973336319" at="27,87,28,126" concept="9" />
      <node id="7791284463049069771" at="31,89,32,85" concept="3" />
      <node id="7791284463049069771" at="36,53,37,19" concept="9" />
      <node id="7791284463049069771" at="39,5,40,90" concept="8" />
      <node id="7791284463049069771" at="41,67,42,31" concept="3" />
      <node id="7791284463049069771" at="43,7,44,75" concept="3" />
      <node id="7791284463049069771" at="45,36,46,21" concept="9" />
      <node id="7791284463049069771" at="48,5,49,16" concept="9" />
      <node id="8564829320126589337" at="52,96,53,148" concept="3" />
      <node id="7791284463049069771" at="35,95,38,5" concept="6" />
      <node id="7791284463049069771" at="40,90,43,7" concept="6" />
      <node id="7791284463049069771" at="44,75,47,7" concept="6" />
      <node id="7791284463049069771" at="22,0,26,0" concept="7" trace="isDumbAware#()Z" />
      <node id="7791284463049069771" at="26,0,30,0" concept="7" trace="isApplicable#(Lcom/intellij/openapi/actionSystem/AnActionEvent;Ljava/util/Map;)Z" />
      <node id="7791284463049069771" at="30,0,34,0" concept="7" trace="doUpdate#(Lcom/intellij/openapi/actionSystem/AnActionEvent;Ljava/util/Map;)V" />
      <node id="7791284463049069771" at="51,0,55,0" concept="7" trace="doExecute#(Lcom/intellij/openapi/actionSystem/AnActionEvent;Ljava/util/Map;)V" />
      <node id="7791284463049069771" at="17,0,22,0" concept="2" trace="Home_Action#()V" />
      <node id="7791284463049069771" at="38,5,48,5" concept="0" />
      <node id="7791284463049069771" at="34,0,51,0" concept="7" trace="collectActionData#(Lcom/intellij/openapi/actionSystem/AnActionEvent;Ljava/util/Map;)Z" />
      <scope id="7791284463049069771" at="23,32,24,16" />
      <scope id="130230197973336318" at="27,87,28,126" />
      <scope id="7791284463049069771" at="31,89,32,85" />
      <scope id="7791284463049069771" at="36,53,37,19" />
      <scope id="7791284463049069771" at="41,67,42,31" />
      <scope id="7791284463049069771" at="45,36,46,21" />
      <scope id="7791284463049069771" at="52,96,53,148" />
      <scope id="7791284463049069771" at="17,24,20,40" />
      <scope id="7791284463049069771" at="22,0,26,0" />
      <scope id="7791284463049069771" at="26,0,30,0">
        <var name="_params" id="7791284463049069771" />
        <var name="event" id="7791284463049069771" />
      </scope>
      <scope id="7791284463049069771" at="30,0,34,0">
        <var name="_params" id="7791284463049069771" />
        <var name="event" id="7791284463049069771" />
      </scope>
      <scope id="7791284463049069771" at="51,0,55,0">
        <var name="_params" id="7791284463049069771" />
        <var name="event" id="7791284463049069771" />
      </scope>
      <scope id="7791284463049069771" at="17,0,22,0" />
      <scope id="7791284463049069771" at="39,5,47,7">
        <var name="editorComponent" id="7791284463049069771" />
      </scope>
      <scope id="7791284463049069771" at="35,95,49,16" />
      <scope id="7791284463049069771" at="34,0,51,0">
        <var name="_params" id="7791284463049069771" />
        <var name="event" id="7791284463049069771" />
      </scope>
      <unit id="7791284463049069771" at="15,0,56,0" name="jetbrains.mps.ide.editor.actions.Home_Action" />
    </file>
  </root>
  <root nodeRef="r:9832fb5f-2578-4b58-8014-a5de79da988e(jetbrains.mps.ide.editor.actions)/7791284463049069782">
    <file name="Insert_Action.java">
<<<<<<< HEAD
      <node id="7791284463049069782" at="20,0,21,0" concept="12" trace="ICON" />
      <node id="7791284463049069782" at="21,26,22,42" concept="14" />
      <node id="7791284463049069782" at="22,42,23,35" concept="3" />
      <node id="7791284463049069782" at="23,35,24,40" concept="3" />
      <node id="7791284463049069782" at="27,32,28,16" concept="9" />
      <node id="130230197973316908" at="31,87,32,393" concept="9" />
      <node id="7791284463049069782" at="35,89,36,85" concept="3" />
      <node id="7791284463049069782" at="40,53,41,19" concept="9" />
      <node id="7791284463049069782" at="43,5,44,90" concept="8" />
      <node id="7791284463049069782" at="45,67,46,31" concept="3" />
      <node id="7791284463049069782" at="47,7,48,75" concept="3" />
      <node id="7791284463049069782" at="49,36,50,21" concept="9" />
      <node id="7791284463049069782" at="52,5,53,16" concept="9" />
      <node id="130230197973309843" at="56,96,57,147" concept="8" />
      <node id="7791284463049069791" at="59,165,60,61" concept="3" />
      <node id="7791284463049069796" at="60,61,61,15" concept="9" />
      <node id="1179045147784533585" at="63,5,64,0" concept="11" />
      <node id="2894226241058098375" at="67,103,68,17" concept="9" />
      <node id="7791284463049069825" at="69,9,70,55" concept="3" />
      <node id="7791284463049069782" at="39,95,42,5" concept="6" />
      <node id="7791284463049069782" at="44,90,47,7" concept="6" />
      <node id="7791284463049069782" at="48,75,51,7" concept="6" />
      <node id="1179045147784141322" at="66,25,69,9" concept="6" />
      <node id="7791284463049069782" at="26,0,30,0" concept="7" trace="isDumbAware#()Z" />
      <node id="7791284463049069782" at="30,0,34,0" concept="7" trace="isApplicable#(Lcom/intellij/openapi/actionSystem/AnActionEvent;Ljava/util/Map;)Z" />
      <node id="7791284463049069782" at="34,0,38,0" concept="7" trace="doUpdate#(Lcom/intellij/openapi/actionSystem/AnActionEvent;Ljava/util/Map;)V" />
      <node id="7791284463049069789" at="58,90,62,7" concept="6" />
      <node id="7791284463049069782" at="21,0,26,0" concept="2" trace="Insert_Action#()V" />
      <node id="7791284463049069787" at="57,147,63,5" concept="6" />
      <node id="8826248343816169633" at="66,0,72,0" concept="7" trace="run#()V" />
      <node id="8826248343816156631" at="64,0,72,7" concept="3" />
      <node id="7791284463049069782" at="42,5,52,5" concept="0" />
      <node id="7791284463049069782" at="38,0,55,0" concept="7" trace="collectActionData#(Lcom/intellij/openapi/actionSystem/AnActionEvent;Ljava/util/Map;)Z" />
      <node id="7791284463049069782" at="55,0,74,0" concept="7" trace="doExecute#(Lcom/intellij/openapi/actionSystem/AnActionEvent;Ljava/util/Map;)V" />
      <scope id="7791284463049069782" at="27,32,28,16" />
      <scope id="7791284463049069831" at="31,87,32,393" />
      <scope id="7791284463049069782" at="35,89,36,85" />
      <scope id="7791284463049069782" at="40,53,41,19" />
      <scope id="7791284463049069782" at="45,67,46,31" />
      <scope id="7791284463049069782" at="49,36,50,21" />
      <scope id="1179045147784141325" at="67,103,68,17" />
      <scope id="7791284463049069790" at="59,165,61,15" />
      <scope id="7791284463049069782" at="21,26,24,40" />
      <scope id="7791284463049069782" at="26,0,30,0" />
      <scope id="7791284463049069782" at="30,0,34,0">
        <var name="_params" id="7791284463049069782" />
        <var name="event" id="7791284463049069782" />
      </scope>
      <scope id="7791284463049069782" at="34,0,38,0">
=======
      <node id="7791284463049069782" at="23,0,24,0" concept="12" trace="ICON" />
      <node id="7791284463049069782" at="24,26,25,42" concept="14" />
      <node id="7791284463049069782" at="25,42,26,35" concept="3" />
      <node id="7791284463049069782" at="26,35,27,40" concept="3" />
      <node id="7791284463049069782" at="30,32,31,16" concept="9" />
      <node id="130230197973316908" at="33,87,34,393" concept="9" />
      <node id="7791284463049069782" at="38,7,39,60" concept="8" />
      <node id="7791284463049069782" at="39,60,40,63" concept="3" />
      <node id="7791284463049069782" at="43,42,44,81" concept="3" />
      <node id="7791284463049069782" at="45,7,46,44" concept="3" />
      <node id="7791284463049069782" at="50,53,51,19" concept="9" />
      <node id="7791284463049069782" at="53,5,54,90" concept="8" />
      <node id="7791284463049069782" at="55,67,56,31" concept="3" />
      <node id="7791284463049069782" at="57,7,58,75" concept="3" />
      <node id="7791284463049069782" at="60,70,61,19" concept="9" />
      <node id="7791284463049069782" at="62,5,63,16" concept="9" />
      <node id="130230197973309843" at="66,9,67,149" concept="8" />
      <node id="7791284463049069791" at="69,167,70,63" concept="3" />
      <node id="7791284463049069796" at="70,63,71,17" concept="9" />
      <node id="1179045147784533585" at="73,7,74,0" concept="11" />
      <node id="2786154196594177879" at="77,61,78,19" concept="9" />
      <node id="2894226241058098375" at="80,105,81,19" concept="9" />
      <node id="7791284463049069825" at="82,11,83,57" concept="3" />
      <node id="7791284463049069782" at="87,42,88,80" concept="3" />
      <node id="7791284463049069782" at="92,0,93,0" concept="12" trace="LOG" />
      <node id="7791284463049069782" at="33,0,36,0" concept="7" trace="isApplicable#(Lcom/intellij/openapi/actionSystem/AnActionEvent;Ljava/util/Map;)Z" />
      <node id="7791284463049069782" at="42,27,45,7" concept="0" />
      <node id="7791284463049069782" at="42,27,45,7" concept="6" />
      <node id="7791284463049069782" at="49,95,52,5" concept="6" />
      <node id="7791284463049069782" at="54,90,57,7" concept="6" />
      <node id="7791284463049069782" at="59,5,62,5" concept="6" />
      <node id="2786154196594174946" at="76,27,79,11" concept="6" />
      <node id="1179045147784141322" at="79,11,82,11" concept="6" />
      <node id="7791284463049069782" at="86,27,89,7" concept="0" />
      <node id="7791284463049069782" at="86,27,89,7" concept="6" />
      <node id="7791284463049069782" at="29,0,33,0" concept="7" trace="isDumbAware#()Z" />
      <node id="7791284463049069782" at="37,9,41,7" concept="0" />
      <node id="7791284463049069789" at="68,92,72,9" concept="6" />
      <node id="7791284463049069782" at="24,0,29,0" concept="2" trace="Insert_Action#()V" />
      <node id="7791284463049069787" at="67,149,73,7" concept="6" />
      <node id="7791284463049069782" at="52,5,59,5" concept="0" />
      <node id="8826248343816169633" at="76,0,85,0" concept="7" trace="run#()V" />
      <node id="7791284463049069782" at="52,5,62,5" concept="0" />
      <node id="7791284463049069782" at="36,89,47,5" concept="15" />
      <node id="8826248343816156631" at="74,0,85,9" concept="3" />
      <node id="7791284463049069782" at="36,0,49,0" concept="7" trace="doUpdate#(Lcom/intellij/openapi/actionSystem/AnActionEvent;Ljava/util/Map;)V" />
      <node id="7791284463049069782" at="49,0,65,0" concept="7" trace="collectActionData#(Lcom/intellij/openapi/actionSystem/AnActionEvent;Ljava/util/Map;)Z" />
      <node id="7791284463049069782" at="65,96,90,5" concept="15" />
      <node id="7791284463049069782" at="65,0,92,0" concept="7" trace="doExecute#(Lcom/intellij/openapi/actionSystem/AnActionEvent;Ljava/util/Map;)V" />
      <scope id="7791284463049069782" at="30,32,31,16" />
      <scope id="7791284463049069831" at="33,87,34,393" />
      <scope id="7791284463049069782" at="43,42,44,81" />
      <scope id="7791284463049069782" at="50,53,51,19" />
      <scope id="7791284463049069782" at="55,67,56,31" />
      <scope id="7791284463049069782" at="60,70,61,19" />
      <scope id="2786154196594174948" at="77,61,78,19" />
      <scope id="1179045147784141325" at="80,105,81,19" />
      <scope id="7791284463049069782" at="87,42,88,80" />
      <scope id="7791284463049069782" at="38,7,40,63">
        <var name="enabled" id="7791284463049069782" />
      </scope>
      <scope id="7791284463049069790" at="69,167,71,17" />
      <scope id="7791284463049069782" at="24,26,27,40" />
      <scope id="7791284463049069782" at="33,0,36,0">
        <var name="_params" id="7791284463049069782" />
        <var name="event" id="7791284463049069782" />
      </scope>
      <scope id="7791284463049069782" at="42,27,45,7" />
      <scope id="7791284463049069782" at="86,0,89,7">
        <var name="t" id="7791284463049069782" />
      </scope>
      <scope id="7791284463049069782" at="86,27,89,7" />
      <scope id="7791284463049069782" at="29,0,33,0" />
      <scope id="7791284463049069782" at="37,9,41,7" />
      <scope id="7791284463049069782" at="42,0,46,44">
        <var name="t" id="7791284463049069782" />
      </scope>
      <scope id="7791284463049069782" at="42,27,46,44" />
      <scope id="7791284463049069788" at="68,92,72,9" />
      <scope id="7791284463049069782" at="24,0,29,0" />
      <scope id="7791284463049069782" at="53,5,58,75">
        <var name="editorComponent" id="7791284463049069782" />
      </scope>
      <scope id="8826248343816169634" at="76,27,83,57" />
      <scope id="8826248343816169633" at="76,0,85,0" />
      <scope id="7791284463049069782" at="52,5,62,5" />
      <scope id="7791284463049069782" at="36,89,47,5" />
      <scope id="7791284463049069782" at="36,0,49,0">
>>>>>>> 9003735d
        <var name="_params" id="7791284463049069782" />
        <var name="event" id="7791284463049069782" />
      </scope>
      <scope id="7791284463049069788" at="58,90,62,7" />
      <scope id="8826248343816169634" at="66,25,70,55" />
      <scope id="7791284463049069782" at="21,0,26,0" />
      <scope id="8826248343816169633" at="66,0,72,0" />
      <scope id="7791284463049069782" at="43,5,51,7">
        <var name="editorComponent" id="7791284463049069782" />
      </scope>
<<<<<<< HEAD
      <scope id="7791284463049069782" at="39,95,53,16" />
      <scope id="7791284463049069782" at="56,96,72,7">
        <var name="editorCell" id="130230197973309844" />
      </scope>
      <scope id="7791284463049069782" at="38,0,55,0">
        <var name="_params" id="7791284463049069782" />
        <var name="event" id="7791284463049069782" />
      </scope>
      <scope id="7791284463049069782" at="55,0,74,0">
        <var name="_params" id="7791284463049069782" />
        <var name="event" id="7791284463049069782" />
      </scope>
      <unit id="8826248343816169633" at="65,45,72,5" name="jetbrains.mps.ide.editor.actions.Insert_Action$1" />
      <unit id="7791284463049069782" at="19,0,75,0" name="jetbrains.mps.ide.editor.actions.Insert_Action" />
=======
      <scope id="7791284463049069782" at="66,9,85,9">
        <var name="editorCell" id="130230197973309844" />
      </scope>
      <scope id="7791284463049069782" at="65,96,90,5" />
      <scope id="7791284463049069782" at="65,0,92,0">
        <var name="_params" id="7791284463049069782" />
        <var name="event" id="7791284463049069782" />
      </scope>
      <unit id="8826248343816169633" at="75,47,85,7" name="jetbrains.mps.ide.editor.actions.Insert_Action$1" />
      <unit id="7791284463049069782" at="22,0,94,0" name="jetbrains.mps.ide.editor.actions.Insert_Action" />
>>>>>>> 9003735d
    </file>
  </root>
  <root nodeRef="r:9832fb5f-2578-4b58-8014-a5de79da988e(jetbrains.mps.ide.editor.actions)/7791284463049069850">
    <file name="InsertBefore_Action.java">
      <node id="7791284463049069850" at="19,0,20,0" concept="12" trace="ICON" />
      <node id="7791284463049069850" at="20,32,21,57" concept="14" />
      <node id="7791284463049069850" at="21,57,22,35" concept="3" />
      <node id="7791284463049069850" at="22,35,23,40" concept="3" />
      <node id="7791284463049069850" at="26,32,27,16" concept="9" />
      <node id="795210086019722282" at="30,87,31,393" concept="9" />
      <node id="7791284463049069850" at="34,89,35,85" concept="3" />
      <node id="7791284463049069850" at="39,53,40,19" concept="9" />
      <node id="7791284463049069850" at="42,5,43,66" concept="8" />
      <node id="7791284463049069850" at="43,66,44,56" concept="3" />
      <node id="7791284463049069850" at="45,22,46,21" concept="9" />
      <node id="7791284463049069850" at="49,5,50,90" concept="8" />
      <node id="7791284463049069850" at="51,67,52,31" concept="3" />
      <node id="7791284463049069850" at="53,7,54,75" concept="3" />
      <node id="7791284463049069850" at="55,36,56,21" concept="9" />
      <node id="7791284463049069850" at="58,5,59,16" concept="9" />
      <node id="2894226241058107305" at="65,205,66,17" concept="9" />
      <node id="7791284463049069855" at="67,9,68,163" concept="3" />
      <node id="7791284463049069850" at="38,95,41,5" concept="6" />
      <node id="7791284463049069850" at="44,56,47,7" concept="6" />
      <node id="7791284463049069850" at="50,90,53,7" concept="6" />
      <node id="7791284463049069850" at="54,75,57,7" concept="6" />
      <node id="1179045147784865010" at="64,25,67,9" concept="6" />
      <node id="7791284463049069850" at="25,0,29,0" concept="7" trace="isDumbAware#()Z" />
      <node id="7791284463049069850" at="29,0,33,0" concept="7" trace="isApplicable#(Lcom/intellij/openapi/actionSystem/AnActionEvent;Ljava/util/Map;)Z" />
      <node id="7791284463049069850" at="33,0,37,0" concept="7" trace="doUpdate#(Lcom/intellij/openapi/actionSystem/AnActionEvent;Ljava/util/Map;)V" />
      <node id="7791284463049069850" at="20,0,25,0" concept="2" trace="InsertBefore_Action#()V" />
      <node id="1179045147784862662" at="64,0,70,0" concept="7" trace="run#()V" />
      <node id="7791284463049069850" at="41,5,48,5" concept="0" />
      <node id="1179045147784844014" at="62,96,70,7" concept="3" />
      <node id="7791284463049069850" at="48,5,58,5" concept="0" />
      <node id="7791284463049069850" at="61,0,72,0" concept="7" trace="doExecute#(Lcom/intellij/openapi/actionSystem/AnActionEvent;Ljava/util/Map;)V" />
      <node id="7791284463049069850" at="37,0,61,0" concept="7" trace="collectActionData#(Lcom/intellij/openapi/actionSystem/AnActionEvent;Ljava/util/Map;)Z" />
      <scope id="7791284463049069850" at="26,32,27,16" />
      <scope id="7791284463049069861" at="30,87,31,393" />
      <scope id="7791284463049069850" at="34,89,35,85" />
      <scope id="7791284463049069850" at="39,53,40,19" />
      <scope id="7791284463049069850" at="45,22,46,21" />
      <scope id="7791284463049069850" at="51,67,52,31" />
      <scope id="7791284463049069850" at="55,36,56,21" />
      <scope id="1179045147784865013" at="65,205,66,17" />
      <scope id="7791284463049069850" at="20,32,23,40" />
      <scope id="7791284463049069850" at="25,0,29,0" />
      <scope id="7791284463049069850" at="29,0,33,0">
        <var name="_params" id="7791284463049069850" />
        <var name="event" id="7791284463049069850" />
      </scope>
      <scope id="7791284463049069850" at="33,0,37,0">
        <var name="_params" id="7791284463049069850" />
        <var name="event" id="7791284463049069850" />
      </scope>
      <scope id="1179045147784862663" at="64,25,68,163" />
      <scope id="7791284463049069850" at="20,0,25,0" />
      <scope id="7791284463049069850" at="42,5,47,7">
        <var name="p" id="7791284463049069850" />
      </scope>
      <scope id="1179045147784862662" at="64,0,70,0" />
      <scope id="7791284463049069850" at="49,5,57,7">
        <var name="editorComponent" id="7791284463049069850" />
      </scope>
      <scope id="7791284463049069850" at="62,96,70,7" />
      <scope id="7791284463049069850" at="61,0,72,0">
        <var name="_params" id="7791284463049069850" />
        <var name="event" id="7791284463049069850" />
      </scope>
      <scope id="7791284463049069850" at="38,95,59,16" />
      <scope id="7791284463049069850" at="37,0,61,0">
        <var name="_params" id="7791284463049069850" />
        <var name="event" id="7791284463049069850" />
      </scope>
      <unit id="1179045147784862662" at="63,45,70,5" name="jetbrains.mps.ide.editor.actions.InsertBefore_Action$1" />
      <unit id="7791284463049069850" at="18,0,73,0" name="jetbrains.mps.ide.editor.actions.InsertBefore_Action" />
    </file>
  </root>
  <root nodeRef="r:9832fb5f-2578-4b58-8014-a5de79da988e(jetbrains.mps.ide.editor.actions)/7791284463049069869">
    <file name="LocalEnd_Action.java">
      <node id="7791284463049069869" at="16,0,17,0" concept="12" trace="ICON" />
      <node id="7791284463049069869" at="17,28,18,47" concept="14" />
      <node id="7791284463049069869" at="18,47,19,35" concept="3" />
      <node id="7791284463049069869" at="19,35,20,40" concept="3" />
      <node id="7791284463049069869" at="23,32,24,16" concept="9" />
      <node id="130230197973336337" at="27,87,28,126" concept="9" />
      <node id="7791284463049069869" at="31,89,32,85" concept="3" />
      <node id="7791284463049069869" at="36,53,37,19" concept="9" />
      <node id="7791284463049069869" at="39,5,40,90" concept="8" />
      <node id="7791284463049069869" at="41,67,42,31" concept="3" />
      <node id="7791284463049069869" at="43,7,44,75" concept="3" />
      <node id="7791284463049069869" at="45,36,46,21" concept="9" />
      <node id="7791284463049069869" at="48,5,49,16" concept="9" />
      <node id="6810504534340463846" at="52,96,53,153" concept="3" />
      <node id="7791284463049069869" at="35,95,38,5" concept="6" />
      <node id="7791284463049069869" at="40,90,43,7" concept="6" />
      <node id="7791284463049069869" at="44,75,47,7" concept="6" />
      <node id="7791284463049069869" at="22,0,26,0" concept="7" trace="isDumbAware#()Z" />
      <node id="7791284463049069869" at="26,0,30,0" concept="7" trace="isApplicable#(Lcom/intellij/openapi/actionSystem/AnActionEvent;Ljava/util/Map;)Z" />
      <node id="7791284463049069869" at="30,0,34,0" concept="7" trace="doUpdate#(Lcom/intellij/openapi/actionSystem/AnActionEvent;Ljava/util/Map;)V" />
      <node id="7791284463049069869" at="51,0,55,0" concept="7" trace="doExecute#(Lcom/intellij/openapi/actionSystem/AnActionEvent;Ljava/util/Map;)V" />
      <node id="7791284463049069869" at="17,0,22,0" concept="2" trace="LocalEnd_Action#()V" />
      <node id="7791284463049069869" at="38,5,48,5" concept="0" />
      <node id="7791284463049069869" at="34,0,51,0" concept="7" trace="collectActionData#(Lcom/intellij/openapi/actionSystem/AnActionEvent;Ljava/util/Map;)Z" />
      <scope id="7791284463049069869" at="23,32,24,16" />
      <scope id="130230197973336335" at="27,87,28,126" />
      <scope id="7791284463049069869" at="31,89,32,85" />
      <scope id="7791284463049069869" at="36,53,37,19" />
      <scope id="7791284463049069869" at="41,67,42,31" />
      <scope id="7791284463049069869" at="45,36,46,21" />
      <scope id="7791284463049069869" at="52,96,53,153" />
      <scope id="7791284463049069869" at="17,28,20,40" />
      <scope id="7791284463049069869" at="22,0,26,0" />
      <scope id="7791284463049069869" at="26,0,30,0">
        <var name="_params" id="7791284463049069869" />
        <var name="event" id="7791284463049069869" />
      </scope>
      <scope id="7791284463049069869" at="30,0,34,0">
        <var name="_params" id="7791284463049069869" />
        <var name="event" id="7791284463049069869" />
      </scope>
      <scope id="7791284463049069869" at="51,0,55,0">
        <var name="_params" id="7791284463049069869" />
        <var name="event" id="7791284463049069869" />
      </scope>
      <scope id="7791284463049069869" at="17,0,22,0" />
      <scope id="7791284463049069869" at="39,5,47,7">
        <var name="editorComponent" id="7791284463049069869" />
      </scope>
      <scope id="7791284463049069869" at="35,95,49,16" />
      <scope id="7791284463049069869" at="34,0,51,0">
        <var name="_params" id="7791284463049069869" />
        <var name="event" id="7791284463049069869" />
      </scope>
      <unit id="7791284463049069869" at="15,0,56,0" name="jetbrains.mps.ide.editor.actions.LocalEnd_Action" />
    </file>
  </root>
  <root nodeRef="r:9832fb5f-2578-4b58-8014-a5de79da988e(jetbrains.mps.ide.editor.actions)/7791284463049069880">
    <file name="LocalHome_Action.java">
      <node id="7791284463049069880" at="16,0,17,0" concept="12" trace="ICON" />
      <node id="7791284463049069880" at="17,29,18,51" concept="14" />
      <node id="7791284463049069880" at="18,51,19,35" concept="3" />
      <node id="7791284463049069880" at="19,35,20,40" concept="3" />
      <node id="7791284463049069880" at="23,32,24,16" concept="9" />
      <node id="130230197973336345" at="27,87,28,126" concept="9" />
      <node id="7791284463049069880" at="31,89,32,85" concept="3" />
      <node id="7791284463049069880" at="36,53,37,19" concept="9" />
      <node id="7791284463049069880" at="39,5,40,90" concept="8" />
      <node id="7791284463049069880" at="41,67,42,31" concept="3" />
      <node id="7791284463049069880" at="43,7,44,75" concept="3" />
      <node id="7791284463049069880" at="45,36,46,21" concept="9" />
      <node id="7791284463049069880" at="48,5,49,16" concept="9" />
      <node id="6810504534340522767" at="52,96,53,154" concept="3" />
      <node id="7791284463049069880" at="35,95,38,5" concept="6" />
      <node id="7791284463049069880" at="40,90,43,7" concept="6" />
      <node id="7791284463049069880" at="44,75,47,7" concept="6" />
      <node id="7791284463049069880" at="22,0,26,0" concept="7" trace="isDumbAware#()Z" />
      <node id="7791284463049069880" at="26,0,30,0" concept="7" trace="isApplicable#(Lcom/intellij/openapi/actionSystem/AnActionEvent;Ljava/util/Map;)Z" />
      <node id="7791284463049069880" at="30,0,34,0" concept="7" trace="doUpdate#(Lcom/intellij/openapi/actionSystem/AnActionEvent;Ljava/util/Map;)V" />
      <node id="7791284463049069880" at="51,0,55,0" concept="7" trace="doExecute#(Lcom/intellij/openapi/actionSystem/AnActionEvent;Ljava/util/Map;)V" />
      <node id="7791284463049069880" at="17,0,22,0" concept="2" trace="LocalHome_Action#()V" />
      <node id="7791284463049069880" at="38,5,48,5" concept="0" />
      <node id="7791284463049069880" at="34,0,51,0" concept="7" trace="collectActionData#(Lcom/intellij/openapi/actionSystem/AnActionEvent;Ljava/util/Map;)Z" />
      <scope id="7791284463049069880" at="23,32,24,16" />
      <scope id="130230197973336344" at="27,87,28,126" />
      <scope id="7791284463049069880" at="31,89,32,85" />
      <scope id="7791284463049069880" at="36,53,37,19" />
      <scope id="7791284463049069880" at="41,67,42,31" />
      <scope id="7791284463049069880" at="45,36,46,21" />
      <scope id="7791284463049069880" at="52,96,53,154" />
      <scope id="7791284463049069880" at="17,29,20,40" />
      <scope id="7791284463049069880" at="22,0,26,0" />
      <scope id="7791284463049069880" at="26,0,30,0">
        <var name="_params" id="7791284463049069880" />
        <var name="event" id="7791284463049069880" />
      </scope>
      <scope id="7791284463049069880" at="30,0,34,0">
        <var name="_params" id="7791284463049069880" />
        <var name="event" id="7791284463049069880" />
      </scope>
      <scope id="7791284463049069880" at="51,0,55,0">
        <var name="_params" id="7791284463049069880" />
        <var name="event" id="7791284463049069880" />
      </scope>
      <scope id="7791284463049069880" at="17,0,22,0" />
      <scope id="7791284463049069880" at="39,5,47,7">
        <var name="editorComponent" id="7791284463049069880" />
      </scope>
      <scope id="7791284463049069880" at="35,95,49,16" />
      <scope id="7791284463049069880" at="34,0,51,0">
        <var name="_params" id="7791284463049069880" />
        <var name="event" id="7791284463049069880" />
      </scope>
      <unit id="7791284463049069880" at="15,0,56,0" name="jetbrains.mps.ide.editor.actions.LocalHome_Action" />
    </file>
  </root>
  <root nodeRef="r:9832fb5f-2578-4b58-8014-a5de79da988e(jetbrains.mps.ide.editor.actions)/7791284463049069891">
    <file name="RootEnd_Action.java">
      <node id="7791284463049069891" at="16,0,17,0" concept="12" trace="ICON" />
      <node id="7791284463049069891" at="17,27,18,46" concept="14" />
      <node id="7791284463049069891" at="18,46,19,35" concept="3" />
      <node id="7791284463049069891" at="19,35,20,40" concept="3" />
      <node id="7791284463049069891" at="23,32,24,16" concept="9" />
      <node id="130230197973336382" at="27,87,28,126" concept="9" />
      <node id="7791284463049069891" at="31,89,32,85" concept="3" />
      <node id="7791284463049069891" at="36,53,37,19" concept="9" />
      <node id="7791284463049069891" at="39,5,40,90" concept="8" />
      <node id="7791284463049069891" at="41,67,42,31" concept="3" />
      <node id="7791284463049069891" at="43,7,44,75" concept="3" />
      <node id="7791284463049069891" at="45,36,46,21" concept="9" />
      <node id="7791284463049069891" at="48,5,49,16" concept="9" />
      <node id="2025581204008535957" at="52,96,53,152" concept="3" />
      <node id="7791284463049069891" at="35,95,38,5" concept="6" />
      <node id="7791284463049069891" at="40,90,43,7" concept="6" />
      <node id="7791284463049069891" at="44,75,47,7" concept="6" />
      <node id="7791284463049069891" at="22,0,26,0" concept="7" trace="isDumbAware#()Z" />
      <node id="7791284463049069891" at="26,0,30,0" concept="7" trace="isApplicable#(Lcom/intellij/openapi/actionSystem/AnActionEvent;Ljava/util/Map;)Z" />
      <node id="7791284463049069891" at="30,0,34,0" concept="7" trace="doUpdate#(Lcom/intellij/openapi/actionSystem/AnActionEvent;Ljava/util/Map;)V" />
      <node id="7791284463049069891" at="51,0,55,0" concept="7" trace="doExecute#(Lcom/intellij/openapi/actionSystem/AnActionEvent;Ljava/util/Map;)V" />
      <node id="7791284463049069891" at="17,0,22,0" concept="2" trace="RootEnd_Action#()V" />
      <node id="7791284463049069891" at="38,5,48,5" concept="0" />
      <node id="7791284463049069891" at="34,0,51,0" concept="7" trace="collectActionData#(Lcom/intellij/openapi/actionSystem/AnActionEvent;Ljava/util/Map;)Z" />
      <scope id="7791284463049069891" at="23,32,24,16" />
      <scope id="130230197973336381" at="27,87,28,126" />
      <scope id="7791284463049069891" at="31,89,32,85" />
      <scope id="7791284463049069891" at="36,53,37,19" />
      <scope id="7791284463049069891" at="41,67,42,31" />
      <scope id="7791284463049069891" at="45,36,46,21" />
      <scope id="7791284463049069891" at="52,96,53,152" />
      <scope id="7791284463049069891" at="17,27,20,40" />
      <scope id="7791284463049069891" at="22,0,26,0" />
      <scope id="7791284463049069891" at="26,0,30,0">
        <var name="_params" id="7791284463049069891" />
        <var name="event" id="7791284463049069891" />
      </scope>
      <scope id="7791284463049069891" at="30,0,34,0">
        <var name="_params" id="7791284463049069891" />
        <var name="event" id="7791284463049069891" />
      </scope>
      <scope id="7791284463049069891" at="51,0,55,0">
        <var name="_params" id="7791284463049069891" />
        <var name="event" id="7791284463049069891" />
      </scope>
      <scope id="7791284463049069891" at="17,0,22,0" />
      <scope id="7791284463049069891" at="39,5,47,7">
        <var name="editorComponent" id="7791284463049069891" />
      </scope>
      <scope id="7791284463049069891" at="35,95,49,16" />
      <scope id="7791284463049069891" at="34,0,51,0">
        <var name="_params" id="7791284463049069891" />
        <var name="event" id="7791284463049069891" />
      </scope>
      <unit id="7791284463049069891" at="15,0,56,0" name="jetbrains.mps.ide.editor.actions.RootEnd_Action" />
    </file>
  </root>
  <root nodeRef="r:9832fb5f-2578-4b58-8014-a5de79da988e(jetbrains.mps.ide.editor.actions)/7791284463049069902">
    <file name="RootHome_Action.java">
      <node id="7791284463049069902" at="16,0,17,0" concept="12" trace="ICON" />
      <node id="7791284463049069902" at="17,28,18,48" concept="14" />
      <node id="7791284463049069902" at="18,48,19,35" concept="3" />
      <node id="7791284463049069902" at="19,35,20,40" concept="3" />
      <node id="7791284463049069902" at="23,32,24,16" concept="9" />
      <node id="130230197973336393" at="27,87,28,126" concept="9" />
      <node id="7791284463049069902" at="31,89,32,85" concept="3" />
      <node id="7791284463049069902" at="36,53,37,19" concept="9" />
      <node id="7791284463049069902" at="39,5,40,90" concept="8" />
      <node id="7791284463049069902" at="41,67,42,31" concept="3" />
      <node id="7791284463049069902" at="43,7,44,75" concept="3" />
      <node id="7791284463049069902" at="45,36,46,21" concept="9" />
      <node id="7791284463049069902" at="48,5,49,16" concept="9" />
      <node id="2025581204008535978" at="52,96,53,153" concept="3" />
      <node id="7791284463049069902" at="35,95,38,5" concept="6" />
      <node id="7791284463049069902" at="40,90,43,7" concept="6" />
      <node id="7791284463049069902" at="44,75,47,7" concept="6" />
      <node id="7791284463049069902" at="22,0,26,0" concept="7" trace="isDumbAware#()Z" />
      <node id="7791284463049069902" at="26,0,30,0" concept="7" trace="isApplicable#(Lcom/intellij/openapi/actionSystem/AnActionEvent;Ljava/util/Map;)Z" />
      <node id="7791284463049069902" at="30,0,34,0" concept="7" trace="doUpdate#(Lcom/intellij/openapi/actionSystem/AnActionEvent;Ljava/util/Map;)V" />
      <node id="7791284463049069902" at="51,0,55,0" concept="7" trace="doExecute#(Lcom/intellij/openapi/actionSystem/AnActionEvent;Ljava/util/Map;)V" />
      <node id="7791284463049069902" at="17,0,22,0" concept="2" trace="RootHome_Action#()V" />
      <node id="7791284463049069902" at="38,5,48,5" concept="0" />
      <node id="7791284463049069902" at="34,0,51,0" concept="7" trace="collectActionData#(Lcom/intellij/openapi/actionSystem/AnActionEvent;Ljava/util/Map;)Z" />
      <scope id="7791284463049069902" at="23,32,24,16" />
      <scope id="130230197973336391" at="27,87,28,126" />
      <scope id="7791284463049069902" at="31,89,32,85" />
      <scope id="7791284463049069902" at="36,53,37,19" />
      <scope id="7791284463049069902" at="41,67,42,31" />
      <scope id="7791284463049069902" at="45,36,46,21" />
      <scope id="7791284463049069902" at="52,96,53,153" />
      <scope id="7791284463049069902" at="17,28,20,40" />
      <scope id="7791284463049069902" at="22,0,26,0" />
      <scope id="7791284463049069902" at="26,0,30,0">
        <var name="_params" id="7791284463049069902" />
        <var name="event" id="7791284463049069902" />
      </scope>
      <scope id="7791284463049069902" at="30,0,34,0">
        <var name="_params" id="7791284463049069902" />
        <var name="event" id="7791284463049069902" />
      </scope>
      <scope id="7791284463049069902" at="51,0,55,0">
        <var name="_params" id="7791284463049069902" />
        <var name="event" id="7791284463049069902" />
      </scope>
      <scope id="7791284463049069902" at="17,0,22,0" />
      <scope id="7791284463049069902" at="39,5,47,7">
        <var name="editorComponent" id="7791284463049069902" />
      </scope>
      <scope id="7791284463049069902" at="35,95,49,16" />
      <scope id="7791284463049069902" at="34,0,51,0">
        <var name="_params" id="7791284463049069902" />
        <var name="event" id="7791284463049069902" />
      </scope>
      <unit id="7791284463049069902" at="15,0,56,0" name="jetbrains.mps.ide.editor.actions.RootHome_Action" />
    </file>
  </root>
  <root nodeRef="r:9832fb5f-2578-4b58-8014-a5de79da988e(jetbrains.mps.ide.editor.actions)/7791284463049069913">
    <file name="SelectDown_Action.java">
      <node id="7791284463049069913" at="16,0,17,0" concept="12" trace="ICON" />
      <node id="7791284463049069913" at="17,30,18,40" concept="14" />
      <node id="7791284463049069913" at="18,40,19,35" concept="3" />
      <node id="7791284463049069913" at="19,35,20,40" concept="3" />
      <node id="7791284463049069913" at="23,32,24,16" concept="9" />
      <node id="130230197973336400" at="27,87,28,126" concept="9" />
      <node id="7791284463049069913" at="31,89,32,85" concept="3" />
      <node id="7791284463049069913" at="36,53,37,19" concept="9" />
      <node id="7791284463049069913" at="39,5,40,90" concept="8" />
      <node id="7791284463049069913" at="41,67,42,31" concept="3" />
      <node id="7791284463049069913" at="43,7,44,75" concept="3" />
      <node id="7791284463049069913" at="45,36,46,21" concept="9" />
      <node id="7791284463049069913" at="48,5,49,16" concept="9" />
      <node id="5051628863846534742" at="52,96,53,155" concept="3" />
      <node id="7791284463049069913" at="35,95,38,5" concept="6" />
      <node id="7791284463049069913" at="40,90,43,7" concept="6" />
      <node id="7791284463049069913" at="44,75,47,7" concept="6" />
      <node id="7791284463049069913" at="22,0,26,0" concept="7" trace="isDumbAware#()Z" />
      <node id="7791284463049069913" at="26,0,30,0" concept="7" trace="isApplicable#(Lcom/intellij/openapi/actionSystem/AnActionEvent;Ljava/util/Map;)Z" />
      <node id="7791284463049069913" at="30,0,34,0" concept="7" trace="doUpdate#(Lcom/intellij/openapi/actionSystem/AnActionEvent;Ljava/util/Map;)V" />
      <node id="7791284463049069913" at="51,0,55,0" concept="7" trace="doExecute#(Lcom/intellij/openapi/actionSystem/AnActionEvent;Ljava/util/Map;)V" />
      <node id="7791284463049069913" at="17,0,22,0" concept="2" trace="SelectDown_Action#()V" />
      <node id="7791284463049069913" at="38,5,48,5" concept="0" />
      <node id="7791284463049069913" at="34,0,51,0" concept="7" trace="collectActionData#(Lcom/intellij/openapi/actionSystem/AnActionEvent;Ljava/util/Map;)Z" />
      <scope id="7791284463049069913" at="23,32,24,16" />
      <scope id="130230197973336399" at="27,87,28,126" />
      <scope id="7791284463049069913" at="31,89,32,85" />
      <scope id="7791284463049069913" at="36,53,37,19" />
      <scope id="7791284463049069913" at="41,67,42,31" />
      <scope id="7791284463049069913" at="45,36,46,21" />
      <scope id="7791284463049069913" at="52,96,53,155" />
      <scope id="7791284463049069913" at="17,30,20,40" />
      <scope id="7791284463049069913" at="22,0,26,0" />
      <scope id="7791284463049069913" at="26,0,30,0">
        <var name="_params" id="7791284463049069913" />
        <var name="event" id="7791284463049069913" />
      </scope>
      <scope id="7791284463049069913" at="30,0,34,0">
        <var name="_params" id="7791284463049069913" />
        <var name="event" id="7791284463049069913" />
      </scope>
      <scope id="7791284463049069913" at="51,0,55,0">
        <var name="_params" id="7791284463049069913" />
        <var name="event" id="7791284463049069913" />
      </scope>
      <scope id="7791284463049069913" at="17,0,22,0" />
      <scope id="7791284463049069913" at="39,5,47,7">
        <var name="editorComponent" id="7791284463049069913" />
      </scope>
      <scope id="7791284463049069913" at="35,95,49,16" />
      <scope id="7791284463049069913" at="34,0,51,0">
        <var name="_params" id="7791284463049069913" />
        <var name="event" id="7791284463049069913" />
      </scope>
      <unit id="7791284463049069913" at="15,0,56,0" name="jetbrains.mps.ide.editor.actions.SelectDown_Action" />
    </file>
  </root>
  <root nodeRef="r:9832fb5f-2578-4b58-8014-a5de79da988e(jetbrains.mps.ide.editor.actions)/7791284463049069924">
    <file name="SelectLocalEnd_Action.java">
      <node id="7791284463049069924" at="19,0,20,0" concept="12" trace="ICON" />
      <node id="7791284463049069924" at="20,34,21,62" concept="14" />
      <node id="7791284463049069924" at="21,62,22,35" concept="3" />
      <node id="7791284463049069924" at="22,35,23,41" concept="3" />
      <node id="7791284463049069924" at="26,32,27,16" concept="9" />
      <node id="919081871149427536" at="30,87,31,219" concept="9" />
      <node id="7791284463049069924" at="34,89,35,85" concept="3" />
      <node id="7791284463049069924" at="39,53,40,19" concept="9" />
      <node id="7791284463049069924" at="42,5,43,66" concept="8" />
      <node id="7791284463049069924" at="43,66,44,56" concept="3" />
      <node id="7791284463049069924" at="45,22,46,21" concept="9" />
      <node id="7791284463049069924" at="49,5,50,90" concept="8" />
      <node id="7791284463049069924" at="51,67,52,31" concept="3" />
      <node id="7791284463049069924" at="53,7,54,75" concept="3" />
      <node id="7791284463049069924" at="55,36,56,21" concept="9" />
      <node id="7791284463049069924" at="59,5,60,72" concept="8" />
      <node id="7791284463049069924" at="60,72,61,59" concept="3" />
      <node id="7791284463049069924" at="62,22,63,21" concept="9" />
      <node id="7791284463049069924" at="65,5,66,16" concept="9" />
      <node id="6715535892749695010" at="69,96,70,205" concept="3" />
      <node id="5353483617734085815" at="70,205,71,152" concept="3" />
      <node id="7791284463049069924" at="38,95,41,5" concept="6" />
      <node id="7791284463049069924" at="44,56,47,7" concept="6" />
      <node id="7791284463049069924" at="50,90,53,7" concept="6" />
      <node id="7791284463049069924" at="54,75,57,7" concept="6" />
      <node id="7791284463049069924" at="61,59,64,7" concept="6" />
      <node id="7791284463049069924" at="25,0,29,0" concept="7" trace="isDumbAware#()Z" />
      <node id="7791284463049069924" at="29,0,33,0" concept="7" trace="isApplicable#(Lcom/intellij/openapi/actionSystem/AnActionEvent;Ljava/util/Map;)Z" />
      <node id="7791284463049069924" at="33,0,37,0" concept="7" trace="doUpdate#(Lcom/intellij/openapi/actionSystem/AnActionEvent;Ljava/util/Map;)V" />
      <node id="7791284463049069924" at="20,0,25,0" concept="2" trace="SelectLocalEnd_Action#()V" />
      <node id="7791284463049069924" at="68,0,73,0" concept="7" trace="doExecute#(Lcom/intellij/openapi/actionSystem/AnActionEvent;Ljava/util/Map;)V" />
      <node id="7791284463049069924" at="41,5,48,5" concept="0" />
      <node id="7791284463049069924" at="58,5,65,5" concept="0" />
      <node id="7791284463049069924" at="48,5,58,5" concept="0" />
      <node id="7791284463049069924" at="37,0,68,0" concept="7" trace="collectActionData#(Lcom/intellij/openapi/actionSystem/AnActionEvent;Ljava/util/Map;)Z" />
      <scope id="7791284463049069924" at="26,32,27,16" />
      <scope id="9216084166067831676" at="30,87,31,219" />
      <scope id="7791284463049069924" at="34,89,35,85" />
      <scope id="7791284463049069924" at="39,53,40,19" />
      <scope id="7791284463049069924" at="45,22,46,21" />
      <scope id="7791284463049069924" at="51,67,52,31" />
      <scope id="7791284463049069924" at="55,36,56,21" />
      <scope id="7791284463049069924" at="62,22,63,21" />
      <scope id="7791284463049069924" at="69,96,71,152" />
      <scope id="7791284463049069924" at="20,34,23,41" />
      <scope id="7791284463049069924" at="25,0,29,0" />
      <scope id="7791284463049069924" at="29,0,33,0">
        <var name="_params" id="7791284463049069924" />
        <var name="event" id="7791284463049069924" />
      </scope>
      <scope id="7791284463049069924" at="33,0,37,0">
        <var name="_params" id="7791284463049069924" />
        <var name="event" id="7791284463049069924" />
      </scope>
      <scope id="7791284463049069924" at="20,0,25,0" />
      <scope id="7791284463049069924" at="42,5,47,7">
        <var name="p" id="7791284463049069924" />
      </scope>
      <scope id="7791284463049069924" at="59,5,64,7">
        <var name="p" id="7791284463049069924" />
      </scope>
      <scope id="7791284463049069924" at="68,0,73,0">
        <var name="_params" id="7791284463049069924" />
        <var name="event" id="7791284463049069924" />
      </scope>
      <scope id="7791284463049069924" at="49,5,57,7">
        <var name="editorComponent" id="7791284463049069924" />
      </scope>
      <scope id="7791284463049069924" at="38,95,66,16" />
      <scope id="7791284463049069924" at="37,0,68,0">
        <var name="_params" id="7791284463049069924" />
        <var name="event" id="7791284463049069924" />
      </scope>
      <unit id="7791284463049069924" at="18,0,74,0" name="jetbrains.mps.ide.editor.actions.SelectLocalEnd_Action" />
    </file>
  </root>
  <root nodeRef="r:9832fb5f-2578-4b58-8014-a5de79da988e(jetbrains.mps.ide.editor.actions)/7791284463049070003">
    <file name="SelectLocalHome_Action.java">
      <node id="7791284463049070003" at="19,0,20,0" concept="12" trace="ICON" />
      <node id="7791284463049070003" at="20,35,21,66" concept="14" />
      <node id="7791284463049070003" at="21,66,22,35" concept="3" />
      <node id="7791284463049070003" at="22,35,23,41" concept="3" />
      <node id="7791284463049070003" at="26,32,27,16" concept="9" />
      <node id="919081871149427538" at="30,87,31,219" concept="9" />
      <node id="7791284463049070003" at="34,89,35,85" concept="3" />
      <node id="7791284463049070003" at="39,53,40,19" concept="9" />
      <node id="7791284463049070003" at="42,5,43,66" concept="8" />
      <node id="7791284463049070003" at="43,66,44,56" concept="3" />
      <node id="7791284463049070003" at="45,22,46,21" concept="9" />
      <node id="7791284463049070003" at="49,5,50,90" concept="8" />
      <node id="7791284463049070003" at="51,67,52,31" concept="3" />
      <node id="7791284463049070003" at="53,7,54,75" concept="3" />
      <node id="7791284463049070003" at="55,36,56,21" concept="9" />
      <node id="7791284463049070003" at="59,5,60,72" concept="8" />
      <node id="7791284463049070003" at="60,72,61,59" concept="3" />
      <node id="7791284463049070003" at="62,22,63,21" concept="9" />
      <node id="7791284463049070003" at="65,5,66,16" concept="9" />
      <node id="6715535892749765004" at="69,96,70,206" concept="3" />
      <node id="5353483617734085929" at="70,206,71,152" concept="3" />
      <node id="7791284463049070003" at="38,95,41,5" concept="6" />
      <node id="7791284463049070003" at="44,56,47,7" concept="6" />
      <node id="7791284463049070003" at="50,90,53,7" concept="6" />
      <node id="7791284463049070003" at="54,75,57,7" concept="6" />
      <node id="7791284463049070003" at="61,59,64,7" concept="6" />
      <node id="7791284463049070003" at="25,0,29,0" concept="7" trace="isDumbAware#()Z" />
      <node id="7791284463049070003" at="29,0,33,0" concept="7" trace="isApplicable#(Lcom/intellij/openapi/actionSystem/AnActionEvent;Ljava/util/Map;)Z" />
      <node id="7791284463049070003" at="33,0,37,0" concept="7" trace="doUpdate#(Lcom/intellij/openapi/actionSystem/AnActionEvent;Ljava/util/Map;)V" />
      <node id="7791284463049070003" at="20,0,25,0" concept="2" trace="SelectLocalHome_Action#()V" />
      <node id="7791284463049070003" at="68,0,73,0" concept="7" trace="doExecute#(Lcom/intellij/openapi/actionSystem/AnActionEvent;Ljava/util/Map;)V" />
      <node id="7791284463049070003" at="41,5,48,5" concept="0" />
      <node id="7791284463049070003" at="58,5,65,5" concept="0" />
      <node id="7791284463049070003" at="48,5,58,5" concept="0" />
      <node id="7791284463049070003" at="37,0,68,0" concept="7" trace="collectActionData#(Lcom/intellij/openapi/actionSystem/AnActionEvent;Ljava/util/Map;)Z" />
      <scope id="7791284463049070003" at="26,32,27,16" />
      <scope id="9216084166067831829" at="30,87,31,219" />
      <scope id="7791284463049070003" at="34,89,35,85" />
      <scope id="7791284463049070003" at="39,53,40,19" />
      <scope id="7791284463049070003" at="45,22,46,21" />
      <scope id="7791284463049070003" at="51,67,52,31" />
      <scope id="7791284463049070003" at="55,36,56,21" />
      <scope id="7791284463049070003" at="62,22,63,21" />
      <scope id="7791284463049070003" at="69,96,71,152" />
      <scope id="7791284463049070003" at="20,35,23,41" />
      <scope id="7791284463049070003" at="25,0,29,0" />
      <scope id="7791284463049070003" at="29,0,33,0">
        <var name="_params" id="7791284463049070003" />
        <var name="event" id="7791284463049070003" />
      </scope>
      <scope id="7791284463049070003" at="33,0,37,0">
        <var name="_params" id="7791284463049070003" />
        <var name="event" id="7791284463049070003" />
      </scope>
      <scope id="7791284463049070003" at="20,0,25,0" />
      <scope id="7791284463049070003" at="42,5,47,7">
        <var name="p" id="7791284463049070003" />
      </scope>
      <scope id="7791284463049070003" at="59,5,64,7">
        <var name="p" id="7791284463049070003" />
      </scope>
      <scope id="7791284463049070003" at="68,0,73,0">
        <var name="_params" id="7791284463049070003" />
        <var name="event" id="7791284463049070003" />
      </scope>
      <scope id="7791284463049070003" at="49,5,57,7">
        <var name="editorComponent" id="7791284463049070003" />
      </scope>
      <scope id="7791284463049070003" at="38,95,66,16" />
      <scope id="7791284463049070003" at="37,0,68,0">
        <var name="_params" id="7791284463049070003" />
        <var name="event" id="7791284463049070003" />
      </scope>
      <unit id="7791284463049070003" at="18,0,74,0" name="jetbrains.mps.ide.editor.actions.SelectLocalHome_Action" />
    </file>
  </root>
  <root nodeRef="r:9832fb5f-2578-4b58-8014-a5de79da988e(jetbrains.mps.ide.editor.actions)/7791284463049070082">
    <file name="SelectUp_Action.java">
      <node id="7791284463049070082" at="16,0,17,0" concept="12" trace="ICON" />
      <node id="7791284463049070082" at="17,28,18,40" concept="14" />
      <node id="7791284463049070082" at="18,40,19,35" concept="3" />
      <node id="7791284463049070082" at="19,35,20,40" concept="3" />
      <node id="7791284463049070082" at="23,32,24,16" concept="9" />
      <node id="4988484773636317960" at="27,87,28,246" concept="9" />
      <node id="7791284463049070082" at="31,89,32,85" concept="3" />
      <node id="7791284463049070082" at="36,53,37,19" concept="9" />
      <node id="7791284463049070082" at="39,5,40,90" concept="8" />
      <node id="7791284463049070082" at="41,67,42,31" concept="3" />
      <node id="7791284463049070082" at="43,7,44,75" concept="3" />
      <node id="7791284463049070082" at="45,36,46,21" concept="9" />
      <node id="7791284463049070082" at="48,5,49,16" concept="9" />
      <node id="4988484773636371767" at="52,96,53,153" concept="3" />
      <node id="7791284463049070082" at="35,95,38,5" concept="6" />
      <node id="7791284463049070082" at="40,90,43,7" concept="6" />
      <node id="7791284463049070082" at="44,75,47,7" concept="6" />
      <node id="7791284463049070082" at="22,0,26,0" concept="7" trace="isDumbAware#()Z" />
      <node id="7791284463049070082" at="26,0,30,0" concept="7" trace="isApplicable#(Lcom/intellij/openapi/actionSystem/AnActionEvent;Ljava/util/Map;)Z" />
      <node id="7791284463049070082" at="30,0,34,0" concept="7" trace="doUpdate#(Lcom/intellij/openapi/actionSystem/AnActionEvent;Ljava/util/Map;)V" />
      <node id="7791284463049070082" at="51,0,55,0" concept="7" trace="doExecute#(Lcom/intellij/openapi/actionSystem/AnActionEvent;Ljava/util/Map;)V" />
      <node id="7791284463049070082" at="17,0,22,0" concept="2" trace="SelectUp_Action#()V" />
      <node id="7791284463049070082" at="38,5,48,5" concept="0" />
      <node id="7791284463049070082" at="34,0,51,0" concept="7" trace="collectActionData#(Lcom/intellij/openapi/actionSystem/AnActionEvent;Ljava/util/Map;)Z" />
      <scope id="7791284463049070082" at="23,32,24,16" />
      <scope id="4988484773636309265" at="27,87,28,246" />
      <scope id="7791284463049070082" at="31,89,32,85" />
      <scope id="7791284463049070082" at="36,53,37,19" />
      <scope id="7791284463049070082" at="41,67,42,31" />
      <scope id="7791284463049070082" at="45,36,46,21" />
      <scope id="7791284463049070082" at="52,96,53,153" />
      <scope id="7791284463049070082" at="17,28,20,40" />
      <scope id="7791284463049070082" at="22,0,26,0" />
      <scope id="7791284463049070082" at="26,0,30,0">
        <var name="_params" id="7791284463049070082" />
        <var name="event" id="7791284463049070082" />
      </scope>
      <scope id="7791284463049070082" at="30,0,34,0">
        <var name="_params" id="7791284463049070082" />
        <var name="event" id="7791284463049070082" />
      </scope>
      <scope id="7791284463049070082" at="51,0,55,0">
        <var name="_params" id="7791284463049070082" />
        <var name="event" id="7791284463049070082" />
      </scope>
      <scope id="7791284463049070082" at="17,0,22,0" />
      <scope id="7791284463049070082" at="39,5,47,7">
        <var name="editorComponent" id="7791284463049070082" />
      </scope>
      <scope id="7791284463049070082" at="35,95,49,16" />
      <scope id="7791284463049070082" at="34,0,51,0">
        <var name="_params" id="7791284463049070082" />
        <var name="event" id="7791284463049070082" />
      </scope>
      <unit id="7791284463049070082" at="15,0,56,0" name="jetbrains.mps.ide.editor.actions.SelectUp_Action" />
    </file>
  </root>
  <root nodeRef="r:9832fb5f-2578-4b58-8014-a5de79da988e(jetbrains.mps.ide.editor.actions)/7791284463049113795">
    <file name="EditorActionUtils.java">
      <node id="130230197973334068" at="31,87,32,133" concept="9" />
      <node id="795210086019271320" at="35,54,36,19" concept="9" />
      <node id="795210086019271338" at="37,5,38,83" concept="9" />
      <node id="6786694707189028631" at="40,88,41,79" concept="8" />
      <node id="6786694707189037808" at="41,79,42,36" concept="10" />
      <node id="6786694707189037804" at="43,52,44,18" concept="9" />
      <node id="130230197973316870" at="45,5,46,76" concept="8" />
      <node id="130230197973316881" at="47,32,48,18" concept="9" />
      <node id="130230197973316887" at="49,5,50,44" concept="8" />
      <node id="130230197973316893" at="50,44,51,76" concept="9" />
      <node id="6715535892750487725" at="56,65,57,79" concept="8" />
      <node id="7791284463049113804" at="58,76,59,13" concept="9" />
      <node id="7791284463049113814" at="60,5,61,0" concept="11" />
      <node id="7791284463049113817" at="62,72,63,75" concept="10" />
      <node id="7791284463049113819" at="63,75,64,87" concept="8" />
      <node id="7791284463049113828" at="64,87,65,0" concept="11" />
      <node id="7791284463049113831" at="66,33,67,60" concept="10" />
      <node id="7791284463049113833" at="67,60,68,65" concept="3" />
      <node id="7791284463049113860" at="69,7,70,0" concept="11" />
      <node id="7791284463049113863" at="71,101,72,15" concept="9" />
      <node id="6715535892749956941" at="74,5,75,61" concept="3" />
      <node id="7555663668002345574" at="77,101,78,97" concept="10" />
      <node id="6862298564642483385" at="78,97,79,112" concept="8" />
      <node id="5940644462852679096" at="79,112,80,0" concept="11" />
      <node id="6862298564642482175" at="81,183,82,58" concept="10" />
      <node id="6862298564642483241" at="82,58,83,80" concept="9" />
      <node id="6862298564642482208" at="84,5,85,16" concept="9" />
      <node id="6715535892750455601" at="90,71,91,79" concept="8" />
      <node id="7791284463049113896" at="92,75,93,13" concept="9" />
      <node id="7791284463049113906" at="94,5,95,0" concept="11" />
      <node id="7791284463049113909" at="96,72,97,77" concept="10" />
      <node id="7791284463049113911" at="97,77,98,88" concept="8" />
      <node id="7791284463049113920" at="98,88,99,0" concept="11" />
      <node id="6862298564642483299" at="100,33,101,60" concept="10" />
      <node id="6862298564642483301" at="101,60,102,66" concept="3" />
      <node id="7791284463049113952" at="103,7,104,0" concept="11" />
      <node id="7791284463049113955" at="105,108,106,15" concept="9" />
      <node id="7791284463049113971" at="108,5,109,0" concept="11" />
      <node id="6715535892750000624" at="109,0,110,68" concept="3" />
      <node id="789834969242272177" at="112,112,113,78" concept="8" />
      <node id="789834969242272214" at="113,78,114,69" concept="8" />
      <node id="789834969242272207" at="115,61,116,36" concept="3" />
      <node id="7791284463049113988" at="127,33,128,19" concept="9" />
      <node id="7791284463049113993" at="129,5,130,0" concept="11" />
      <node id="7791284463049113996" at="131,34,132,64" concept="8" />
      <node id="3525722439544794366" at="133,31,134,72" concept="8" />
      <node id="7079870037014465370" at="135,31,136,74" concept="8" />
      <node id="2034046503361585979" at="138,31,139,102" concept="3" />
      <node id="8046483369599190901" at="142,31,143,24" concept="9" />
      <node id="3525722439544794387" at="145,9,146,57" concept="9" />
      <node id="7791284463049114013" at="148,5,149,16" concept="9" />
      <node id="7791284463049114034" at="159,33,160,19" concept="9" />
      <node id="7791284463049114036" at="161,5,162,0" concept="11" />
      <node id="7791284463049114039" at="163,33,164,64" concept="8" />
      <node id="3525722439544794323" at="165,31,166,72" concept="8" />
      <node id="7079870037014465388" at="167,31,168,74" concept="8" />
      <node id="2034046503361579176" at="170,31,171,102" concept="3" />
      <node id="8046483369599190895" at="174,31,175,24" concept="9" />
      <node id="3525722439544794344" at="177,9,178,69" concept="9" />
      <node id="7791284463049114056" at="180,5,181,16" concept="9" />
      <node id="6671928847437110374" at="183,59,184,62" concept="8" />
      <node id="6671928847437110661" at="184,62,185,70" concept="9" />
      <node id="6671928847437167361" at="187,60,188,62" concept="8" />
      <node id="6671928847437167366" at="188,62,189,70" concept="9" />
      <node id="7791284463049114072" at="191,63,192,44" concept="8" />
      <node id="2034046503361589607" at="194,25,195,154" concept="8" />
      <node id="2034046503361589618" at="195,154,196,221" concept="3" />
      <node id="7791284463049114107" at="198,7,199,21" concept="9" />
      <node id="7791284463049114117" at="201,60,202,34" concept="9" />
      <node id="7791284463049114125" at="29,0,31,0" concept="2" trace="EditorActionUtils#()V" />
      <node id="130230197973334063" at="31,0,34,0" concept="13" trace="isReadonlyActionEnabled#(Ljetbrains/mps/nodeEditor/EditorComponent;)Z" />
      <node id="795210086019271309" at="34,115,37,5" concept="6" />
      <node id="6786694707189037793" at="42,36,45,5" concept="6" />
      <node id="130230197973316879" at="46,76,49,5" concept="6" />
      <node id="7791284463049113802" at="57,79,60,5" concept="6" />
      <node id="7791284463049113861" at="70,0,73,7" concept="6" />
      <node id="7791284463049113894" at="91,79,94,5" concept="6" />
      <node id="7791284463049113953" at="104,0,107,7" concept="6" />
      <node id="789834969242272186" at="114,69,117,5" concept="6" />
      <node id="7791284463049113986" at="126,73,129,5" concept="6" />
      <node id="2034046503361585977" at="138,0,141,0" concept="7" trace="run#()V" />
      <node id="8046483369599190899" at="141,13,144,11" concept="6" />
      <node id="7791284463049114029" at="158,72,161,5" concept="6" />
      <node id="2034046503361579174" at="170,0,173,0" concept="7" trace="run#()V" />
      <node id="8046483369599190890" at="173,13,176,11" concept="6" />
      <node id="7791284463049114112" at="201,0,204,0" concept="13" trace="isLinkCollection#(Ljetbrains/mps/openapi/editor/cells/EditorCell;)Z" />
      <node id="7791284463049113829" at="65,0,69,7" concept="6" />
      <node id="6862298564642482173" at="80,0,84,5" concept="6" />
      <node id="6862298564642483297" at="99,0,103,7" concept="6" />
      <node id="6671928847437098611" at="183,0,187,0" concept="13" trace="isOnLeftBoundary#(Ljetbrains/mps/openapi/editor/cells/EditorCell;)Z" />
      <node id="6671928847437162856" at="187,0,191,0" concept="13" trace="isOnRightBoundary#(Ljetbrains/mps/openapi/editor/cells/EditorCell;)Z" />
      <node id="2034046503361589605" at="194,0,198,0" concept="7" trace="run#()V" />
      <node id="2034046503361585973" at="136,74,141,13" concept="3" />
      <node id="2034046503361579170" at="168,74,173,13" concept="3" />
      <node id="795210086019136655" at="34,0,40,0" concept="13" trace="isWriteActionEnabled#(Ljetbrains/mps/nodeEditor/EditorComponent;Ljava/lang/Iterable;)Z" />
      <node id="2034046503361589601" at="192,44,198,7" concept="3" />
      <node id="789834969242252942" at="112,0,119,0" concept="13" trace="runEditorComponentAction#(Ljetbrains/mps/nodeEditor/EditorComponent;Ljetbrains/mps/openapi/editor/cells/CellActionType;)V" />
      <node id="6862298564642476880" at="77,0,87,0" concept="13" trace="getSiblingCollectionForInsert#(Ljetbrains/mps/openapi/editor/cells/EditorCell;Z)Ljetbrains/mps/openapi/editor/cells/EditorCell;" />
      <node id="7791284463049114067" at="191,0,201,0" concept="13" trace="hasSingleRole#(Ljetbrains/mps/openapi/editor/cells/EditorCell;)Z" />
      <node id="3525722439544794372" at="134,72,145,9" concept="6" />
      <node id="7079870037014465383" at="166,72,177,9" concept="6" />
      <node id="130230197973316819" at="40,0,53,0" concept="13" trace="getEditorCellToInsert#(Ljetbrains/mps/nodeEditor/EditorComponent;)Ljetbrains/mps/openapi/editor/cells/EditorCell;" />
      <node id="7791284463049113815" at="61,0,74,5" concept="6" />
      <node id="7791284463049113907" at="95,0,108,5" concept="6" />
      <node id="3525722439544794361" at="132,64,147,7" concept="6" />
      <node id="3525722439544794318" at="164,64,179,7" concept="6" />
      <node id="7791284463049113994" at="130,0,148,5" concept="6" />
      <node id="7791284463049114037" at="162,0,180,5" concept="6" />
      <node id="7791284463049113796" at="53,0,77,0" concept="13" trace="callInsertAction#(Ljetbrains/mps/openapi/editor/cells/EditorCell;)V" />
      <node id="7791284463049113888" at="87,0,112,0" concept="13" trace="callInsertBeforeAction#(Ljetbrains/mps/openapi/editor/cells/EditorCell;)V" />
      <node id="7791284463049113980" at="119,0,151,0" concept="13" trace="hasSingleRolesAtRightBoundary#(Ljetbrains/mps/openapi/editor/cells/EditorCell;)Z" />
      <node id="7791284463049114023" at="151,0,183,0" concept="13" trace="hasSingleRolesAtLeftBoundary#(Ljetbrains/mps/openapi/editor/cells/EditorCell;)Z" />
      <scope id="7791284463049114128" at="29,30,29,30" />
      <scope id="130230197973334066" at="31,87,32,133" />
      <scope id="795210086019271319" at="35,54,36,19" />
      <scope id="6786694707189037794" at="43,52,44,18" />
      <scope id="130230197973316880" at="47,32,48,18" />
      <scope id="7791284463049113803" at="58,76,59,13" />
      <scope id="7791284463049113862" at="71,101,72,15" />
      <scope id="7791284463049113895" at="92,75,93,13" />
      <scope id="7791284463049113954" at="105,108,106,15" />
      <scope id="789834969242272187" at="115,61,116,36" />
      <scope id="7791284463049113987" at="127,33,128,19" />
      <scope id="2034046503361585978" at="138,31,139,102" />
      <scope id="8046483369599190900" at="142,31,143,24" />
      <scope id="7791284463049114033" at="159,33,160,19" />
      <scope id="2034046503361579175" at="170,31,171,102" />
      <scope id="8046483369599190891" at="174,31,175,24" />
      <scope id="7791284463049114116" at="201,60,202,34" />
      <scope id="7791284463049114125" at="29,0,31,0" />
      <scope id="7791284463049113830" at="66,33,68,65" />
      <scope id="6862298564642482174" at="81,183,83,80" />
      <scope id="6862298564642483298" at="100,33,102,66" />
      <scope id="6671928847437098615" at="183,59,185,70">
        <var name="prevLeaf" id="6671928847437110375" />
      </scope>
      <scope id="6671928847437162862" at="187,60,189,70">
        <var name="nextLeaf" id="6671928847437167362" />
      </scope>
      <scope id="2034046503361589606" at="194,25,196,221">
        <var name="linkDeclaration" id="2034046503361589608" />
      </scope>
      <scope id="130230197973334063" at="31,0,34,0">
        <var name="editorComponent" id="130230197973334093" />
      </scope>
      <scope id="2034046503361585977" at="138,0,141,0" />
      <scope id="2034046503361579174" at="170,0,173,0" />
      <scope id="7791284463049114112" at="201,0,204,0">
        <var name="cell" id="7791284463049114113" />
      </scope>
      <scope id="795210086019136656" at="34,115,38,83" />
      <scope id="6671928847437098611" at="183,0,187,0">
        <var name="cell" id="6671928847437102717" />
      </scope>
      <scope id="6671928847437162856" at="187,0,191,0">
        <var name="cell" id="6671928847437163928" />
      </scope>
      <scope id="2034046503361589605" at="194,0,198,0" />
      <scope id="789834969242252945" at="112,112,117,5">
        <var name="action" id="789834969242272178" />
        <var name="editorContext" id="789834969242272215" />
      </scope>
      <scope id="795210086019136655" at="34,0,40,0">
        <var name="changingCells" id="795210086019146768" />
        <var name="editorComponent" id="795210086019136665" />
      </scope>
      <scope id="789834969242252942" at="112,0,119,0">
        <var name="actionType" id="789834969242272173" />
        <var name="editorComponent" id="789834969242252946" />
      </scope>
      <scope id="6862298564642476883" at="77,101,85,16">
        <var name="nextLeaf" id="6862298564642483386" />
      </scope>
      <scope id="7791284463049114071" at="191,63,199,21">
        <var name="result" id="7791284463049114073" />
      </scope>
      <scope id="3525722439544794384" at="135,31,144,11">
        <var name="ancestor" id="7079870037014465371" />
      </scope>
      <scope id="7079870037014465387" at="167,31,176,11">
        <var name="ancestor" id="7079870037014465389" />
      </scope>
      <scope id="6862298564642476880" at="77,0,87,0">
        <var name="cell" id="6862298564642482212" />
        <var name="forward" id="6862298564642482171" />
      </scope>
      <scope id="7791284463049114067" at="191,0,201,0">
        <var name="cell" id="7791284463049114068" />
      </scope>
      <scope id="130230197973316822" at="40,88,51,76">
        <var name="editorCell" id="130230197973316888" />
        <var name="iterator" id="130230197973316871" />
        <var name="selection" id="6786694707189028632" />
      </scope>
      <scope id="7791284463049113816" at="62,72,73,7">
        <var name="cellWithRole" id="7791284463049113820" />
      </scope>
      <scope id="7791284463049113908" at="96,72,107,7">
        <var name="cellWithRole" id="7791284463049113912" />
      </scope>
      <scope id="130230197973316819" at="40,0,53,0">
        <var name="editorComponent" id="130230197973316823" />
      </scope>
      <scope id="3525722439544794365" at="133,31,146,57">
        <var name="nextLeaf" id="3525722439544794367" />
      </scope>
      <scope id="3525722439544794322" at="165,31,178,69">
        <var name="prevLeaf" id="3525722439544794324" />
      </scope>
      <scope id="7791284463049113995" at="131,34,147,7">
        <var name="parentCell" id="7791284463049113997" />
      </scope>
      <scope id="7791284463049114038" at="163,33,179,7">
        <var name="parentCell" id="7791284463049114040" />
      </scope>
      <scope id="7791284463049113801" at="56,65,75,61">
        <var name="actionHandler" id="6715535892750487726" />
      </scope>
      <scope id="7791284463049113893" at="90,71,110,68">
        <var name="actionHandler" id="6715535892750455602" />
      </scope>
      <scope id="7791284463049113985" at="126,73,149,16" />
      <scope id="7791284463049114028" at="158,72,181,16" />
      <scope id="7791284463049113796" at="53,0,77,0">
        <var name="cell" id="7791284463049113797" />
      </scope>
      <scope id="7791284463049113888" at="87,0,112,0">
        <var name="cell" id="7791284463049113889" />
      </scope>
      <scope id="7791284463049113980" at="119,0,151,0">
        <var name="cell" id="7791284463049113981" />
      </scope>
      <scope id="7791284463049114023" at="151,0,183,0">
        <var name="cell" id="7791284463049114024" />
      </scope>
      <unit id="2034046503361585977" at="137,51,141,11" name="jetbrains.mps.ide.editor.actions.EditorActionUtils$1" />
      <unit id="2034046503361579174" at="169,51,173,11" name="jetbrains.mps.ide.editor.actions.EditorActionUtils$2" />
      <unit id="2034046503361589605" at="193,45,198,5" name="jetbrains.mps.ide.editor.actions.EditorActionUtils$3" />
      <unit id="7791284463049113795" at="28,0,205,0" name="jetbrains.mps.ide.editor.actions.EditorActionUtils" />
    </file>
  </root>
  <root nodeRef="r:9832fb5f-2578-4b58-8014-a5de79da988e(jetbrains.mps.ide.editor.actions)/8257980988067921114">
    <file name="SelectLeft_Action.java">
      <node id="8257980988067921114" at="17,0,18,0" concept="12" trace="ICON" />
      <node id="8257980988067921114" at="18,30,19,43" concept="14" />
      <node id="8257980988067921114" at="19,43,20,35" concept="3" />
      <node id="8257980988067921114" at="20,35,21,41" concept="3" />
      <node id="8257980988067921114" at="24,32,25,16" concept="9" />
      <node id="8257980988067934161" at="28,87,29,267" concept="9" />
      <node id="8257980988067921114" at="32,89,33,85" concept="3" />
      <node id="8257980988067921114" at="37,53,38,19" concept="9" />
      <node id="8257980988067921114" at="40,5,41,90" concept="8" />
      <node id="8257980988067921114" at="42,67,43,31" concept="3" />
      <node id="8257980988067921114" at="44,7,45,75" concept="3" />
      <node id="8257980988067921114" at="46,36,47,21" concept="9" />
      <node id="8257980988067921114" at="49,5,50,16" concept="9" />
      <node id="8257980988067934155" at="53,96,54,155" concept="3" />
      <node id="8257980988067921114" at="36,95,39,5" concept="6" />
      <node id="8257980988067921114" at="41,90,44,7" concept="6" />
      <node id="8257980988067921114" at="45,75,48,7" concept="6" />
      <node id="8257980988067921114" at="23,0,27,0" concept="7" trace="isDumbAware#()Z" />
      <node id="8257980988067921114" at="27,0,31,0" concept="7" trace="isApplicable#(Lcom/intellij/openapi/actionSystem/AnActionEvent;Ljava/util/Map;)Z" />
      <node id="8257980988067921114" at="31,0,35,0" concept="7" trace="doUpdate#(Lcom/intellij/openapi/actionSystem/AnActionEvent;Ljava/util/Map;)V" />
      <node id="8257980988067921114" at="52,0,56,0" concept="7" trace="doExecute#(Lcom/intellij/openapi/actionSystem/AnActionEvent;Ljava/util/Map;)V" />
      <node id="8257980988067921114" at="18,0,23,0" concept="2" trace="SelectLeft_Action#()V" />
      <node id="8257980988067921114" at="39,5,49,5" concept="0" />
      <node id="8257980988067921114" at="35,0,52,0" concept="7" trace="collectActionData#(Lcom/intellij/openapi/actionSystem/AnActionEvent;Ljava/util/Map;)Z" />
      <scope id="8257980988067921114" at="24,32,25,16" />
      <scope id="8257980988067934160" at="28,87,29,267" />
      <scope id="8257980988067921114" at="32,89,33,85" />
      <scope id="8257980988067921114" at="37,53,38,19" />
      <scope id="8257980988067921114" at="42,67,43,31" />
      <scope id="8257980988067921114" at="46,36,47,21" />
      <scope id="8257980988067921114" at="53,96,54,155" />
      <scope id="8257980988067921114" at="18,30,21,41" />
      <scope id="8257980988067921114" at="23,0,27,0" />
      <scope id="8257980988067921114" at="27,0,31,0">
        <var name="_params" id="8257980988067921114" />
        <var name="event" id="8257980988067921114" />
      </scope>
      <scope id="8257980988067921114" at="31,0,35,0">
        <var name="_params" id="8257980988067921114" />
        <var name="event" id="8257980988067921114" />
      </scope>
      <scope id="8257980988067921114" at="52,0,56,0">
        <var name="_params" id="8257980988067921114" />
        <var name="event" id="8257980988067921114" />
      </scope>
      <scope id="8257980988067921114" at="18,0,23,0" />
      <scope id="8257980988067921114" at="40,5,48,7">
        <var name="editorComponent" id="8257980988067921114" />
      </scope>
      <scope id="8257980988067921114" at="36,95,50,16" />
      <scope id="8257980988067921114" at="35,0,52,0">
        <var name="_params" id="8257980988067921114" />
        <var name="event" id="8257980988067921114" />
      </scope>
      <unit id="8257980988067921114" at="16,0,57,0" name="jetbrains.mps.ide.editor.actions.SelectLeft_Action" />
    </file>
  </root>
  <root nodeRef="r:9832fb5f-2578-4b58-8014-a5de79da988e(jetbrains.mps.ide.editor.actions)/8257980988067921117">
    <file name="SelectRight_Action.java">
      <node id="8257980988067921117" at="17,0,18,0" concept="12" trace="ICON" />
      <node id="8257980988067921117" at="18,31,19,44" concept="14" />
      <node id="8257980988067921117" at="19,44,20,35" concept="3" />
      <node id="8257980988067921117" at="20,35,21,41" concept="3" />
      <node id="8257980988067921117" at="24,32,25,16" concept="9" />
      <node id="8257980988067945066" at="28,87,29,267" concept="9" />
      <node id="8257980988067921117" at="32,89,33,85" concept="3" />
      <node id="8257980988067921117" at="37,53,38,19" concept="9" />
      <node id="8257980988067921117" at="40,5,41,90" concept="8" />
      <node id="8257980988067921117" at="42,67,43,31" concept="3" />
      <node id="8257980988067921117" at="44,7,45,75" concept="3" />
      <node id="8257980988067921117" at="46,36,47,21" concept="9" />
      <node id="8257980988067921117" at="49,5,50,16" concept="9" />
      <node id="8257980988067945105" at="53,96,54,156" concept="3" />
      <node id="8257980988067921117" at="36,95,39,5" concept="6" />
      <node id="8257980988067921117" at="41,90,44,7" concept="6" />
      <node id="8257980988067921117" at="45,75,48,7" concept="6" />
      <node id="8257980988067921117" at="23,0,27,0" concept="7" trace="isDumbAware#()Z" />
      <node id="8257980988067921117" at="27,0,31,0" concept="7" trace="isApplicable#(Lcom/intellij/openapi/actionSystem/AnActionEvent;Ljava/util/Map;)Z" />
      <node id="8257980988067921117" at="31,0,35,0" concept="7" trace="doUpdate#(Lcom/intellij/openapi/actionSystem/AnActionEvent;Ljava/util/Map;)V" />
      <node id="8257980988067921117" at="52,0,56,0" concept="7" trace="doExecute#(Lcom/intellij/openapi/actionSystem/AnActionEvent;Ljava/util/Map;)V" />
      <node id="8257980988067921117" at="18,0,23,0" concept="2" trace="SelectRight_Action#()V" />
      <node id="8257980988067921117" at="39,5,49,5" concept="0" />
      <node id="8257980988067921117" at="35,0,52,0" concept="7" trace="collectActionData#(Lcom/intellij/openapi/actionSystem/AnActionEvent;Ljava/util/Map;)Z" />
      <scope id="8257980988067921117" at="24,32,25,16" />
      <scope id="8257980988067945065" at="28,87,29,267" />
      <scope id="8257980988067921117" at="32,89,33,85" />
      <scope id="8257980988067921117" at="37,53,38,19" />
      <scope id="8257980988067921117" at="42,67,43,31" />
      <scope id="8257980988067921117" at="46,36,47,21" />
      <scope id="8257980988067921117" at="53,96,54,156" />
      <scope id="8257980988067921117" at="18,31,21,41" />
      <scope id="8257980988067921117" at="23,0,27,0" />
      <scope id="8257980988067921117" at="27,0,31,0">
        <var name="_params" id="8257980988067921117" />
        <var name="event" id="8257980988067921117" />
      </scope>
      <scope id="8257980988067921117" at="31,0,35,0">
        <var name="_params" id="8257980988067921117" />
        <var name="event" id="8257980988067921117" />
      </scope>
      <scope id="8257980988067921117" at="52,0,56,0">
        <var name="_params" id="8257980988067921117" />
        <var name="event" id="8257980988067921117" />
      </scope>
      <scope id="8257980988067921117" at="18,0,23,0" />
      <scope id="8257980988067921117" at="40,5,48,7">
        <var name="editorComponent" id="8257980988067921117" />
      </scope>
      <scope id="8257980988067921117" at="36,95,50,16" />
      <scope id="8257980988067921117" at="35,0,52,0">
        <var name="_params" id="8257980988067921117" />
        <var name="event" id="8257980988067921117" />
      </scope>
      <unit id="8257980988067921117" at="16,0,57,0" name="jetbrains.mps.ide.editor.actions.SelectRight_Action" />
    </file>
  </root>
  <root nodeRef="r:9832fb5f-2578-4b58-8014-a5de79da988e(jetbrains.mps.ide.editor.actions)/8896169282213320720">
    <file name="Delete_Action.java">
      <node id="8896169282213320720" at="17,0,18,0" concept="12" trace="ICON" />
      <node id="8896169282213320720" at="18,26,19,30" concept="14" />
      <node id="8896169282213320720" at="19,30,20,35" concept="3" />
      <node id="8896169282213320720" at="20,35,21,40" concept="3" />
      <node id="8896169282213320720" at="24,32,25,16" concept="9" />
      <node id="8794120090374658697" at="28,87,29,135" concept="8" />
      <node id="8794120090374623674" at="29,135,30,174" concept="9" />
      <node id="8896169282213320720" at="33,89,34,85" concept="3" />
      <node id="8896169282213320720" at="38,53,39,19" concept="9" />
      <node id="8896169282213320720" at="41,5,42,90" concept="8" />
      <node id="8896169282213320720" at="43,67,44,31" concept="3" />
      <node id="8896169282213320720" at="45,7,46,75" concept="3" />
      <node id="8896169282213320720" at="47,36,48,21" concept="9" />
      <node id="8896169282213320720" at="50,5,51,16" concept="9" />
      <node id="245600937059482233" at="54,96,55,150" concept="3" />
      <node id="8896169282213320720" at="37,95,40,5" concept="6" />
      <node id="8896169282213320720" at="42,90,45,7" concept="6" />
      <node id="8896169282213320720" at="46,75,49,7" concept="6" />
      <node id="8896169282213320720" at="23,0,27,0" concept="7" trace="isDumbAware#()Z" />
      <node id="8896169282213320720" at="32,0,36,0" concept="7" trace="doUpdate#(Lcom/intellij/openapi/actionSystem/AnActionEvent;Ljava/util/Map;)V" />
      <node id="8896169282213320720" at="53,0,57,0" concept="7" trace="doExecute#(Lcom/intellij/openapi/actionSystem/AnActionEvent;Ljava/util/Map;)V" />
      <node id="8896169282213320720" at="18,0,23,0" concept="2" trace="Delete_Action#()V" />
      <node id="8896169282213320720" at="27,0,32,0" concept="7" trace="isApplicable#(Lcom/intellij/openapi/actionSystem/AnActionEvent;Ljava/util/Map;)Z" />
      <node id="8896169282213320720" at="40,5,50,5" concept="0" />
      <node id="8896169282213320720" at="36,0,53,0" concept="7" trace="collectActionData#(Lcom/intellij/openapi/actionSystem/AnActionEvent;Ljava/util/Map;)Z" />
      <scope id="8896169282213320720" at="24,32,25,16" />
      <scope id="8896169282213320720" at="33,89,34,85" />
      <scope id="8896169282213320720" at="38,53,39,19" />
      <scope id="8896169282213320720" at="43,67,44,31" />
      <scope id="8896169282213320720" at="47,36,48,21" />
      <scope id="8896169282213320720" at="54,96,55,150" />
      <scope id="8896169282213961584" at="28,87,30,174">
        <var name="selection" id="8794120090374658698" />
      </scope>
      <scope id="8896169282213320720" at="18,26,21,40" />
      <scope id="8896169282213320720" at="23,0,27,0" />
      <scope id="8896169282213320720" at="32,0,36,0">
        <var name="_params" id="8896169282213320720" />
        <var name="event" id="8896169282213320720" />
      </scope>
      <scope id="8896169282213320720" at="53,0,57,0">
        <var name="_params" id="8896169282213320720" />
        <var name="event" id="8896169282213320720" />
      </scope>
      <scope id="8896169282213320720" at="18,0,23,0" />
      <scope id="8896169282213320720" at="27,0,32,0">
        <var name="_params" id="8896169282213320720" />
        <var name="event" id="8896169282213320720" />
      </scope>
      <scope id="8896169282213320720" at="41,5,49,7">
        <var name="editorComponent" id="8896169282213320720" />
      </scope>
      <scope id="8896169282213320720" at="37,95,51,16" />
      <scope id="8896169282213320720" at="36,0,53,0">
        <var name="_params" id="8896169282213320720" />
        <var name="event" id="8896169282213320720" />
      </scope>
      <unit id="8896169282213320720" at="16,0,58,0" name="jetbrains.mps.ide.editor.actions.Delete_Action" />
    </file>
  </root>
  <root nodeRef="r:9832fb5f-2578-4b58-8014-a5de79da988e(jetbrains.mps.ide.editor.actions)/8896169282213957015">
    <file name="DeleteToWordEnd_Action.java">
      <node id="8896169282213957015" at="16,0,17,0" concept="12" trace="ICON" />
      <node id="8896169282213957015" at="17,35,18,42" concept="14" />
      <node id="8896169282213957015" at="18,42,19,35" concept="3" />
      <node id="8896169282213957015" at="19,35,20,40" concept="3" />
      <node id="8896169282213957015" at="23,32,24,16" concept="9" />
      <node id="130230197973334135" at="27,87,28,252" concept="9" />
      <node id="8896169282213957015" at="31,89,32,85" concept="3" />
      <node id="8896169282213957015" at="36,53,37,19" concept="9" />
      <node id="8896169282213957015" at="39,5,40,90" concept="8" />
      <node id="8896169282213957015" at="41,67,42,31" concept="3" />
      <node id="8896169282213957015" at="43,7,44,75" concept="3" />
      <node id="8896169282213957015" at="45,36,46,21" concept="9" />
      <node id="8896169282213957015" at="48,5,49,16" concept="9" />
      <node id="245600937059473628" at="52,96,53,162" concept="3" />
      <node id="8896169282213957015" at="35,95,38,5" concept="6" />
      <node id="8896169282213957015" at="40,90,43,7" concept="6" />
      <node id="8896169282213957015" at="44,75,47,7" concept="6" />
      <node id="8896169282213957015" at="22,0,26,0" concept="7" trace="isDumbAware#()Z" />
      <node id="8896169282213957015" at="26,0,30,0" concept="7" trace="isApplicable#(Lcom/intellij/openapi/actionSystem/AnActionEvent;Ljava/util/Map;)Z" />
      <node id="8896169282213957015" at="30,0,34,0" concept="7" trace="doUpdate#(Lcom/intellij/openapi/actionSystem/AnActionEvent;Ljava/util/Map;)V" />
      <node id="8896169282213957015" at="51,0,55,0" concept="7" trace="doExecute#(Lcom/intellij/openapi/actionSystem/AnActionEvent;Ljava/util/Map;)V" />
      <node id="8896169282213957015" at="17,0,22,0" concept="2" trace="DeleteToWordEnd_Action#()V" />
      <node id="8896169282213957015" at="38,5,48,5" concept="0" />
      <node id="8896169282213957015" at="34,0,51,0" concept="7" trace="collectActionData#(Lcom/intellij/openapi/actionSystem/AnActionEvent;Ljava/util/Map;)Z" />
      <scope id="8896169282213957015" at="23,32,24,16" />
      <scope id="8896169282213961491" at="27,87,28,252" />
      <scope id="8896169282213957015" at="31,89,32,85" />
      <scope id="8896169282213957015" at="36,53,37,19" />
      <scope id="8896169282213957015" at="41,67,42,31" />
      <scope id="8896169282213957015" at="45,36,46,21" />
      <scope id="8896169282213957015" at="52,96,53,162" />
      <scope id="8896169282213957015" at="17,35,20,40" />
      <scope id="8896169282213957015" at="22,0,26,0" />
      <scope id="8896169282213957015" at="26,0,30,0">
        <var name="_params" id="8896169282213957015" />
        <var name="event" id="8896169282213957015" />
      </scope>
      <scope id="8896169282213957015" at="30,0,34,0">
        <var name="_params" id="8896169282213957015" />
        <var name="event" id="8896169282213957015" />
      </scope>
      <scope id="8896169282213957015" at="51,0,55,0">
        <var name="_params" id="8896169282213957015" />
        <var name="event" id="8896169282213957015" />
      </scope>
      <scope id="8896169282213957015" at="17,0,22,0" />
      <scope id="8896169282213957015" at="39,5,47,7">
        <var name="editorComponent" id="8896169282213957015" />
      </scope>
      <scope id="8896169282213957015" at="35,95,49,16" />
      <scope id="8896169282213957015" at="34,0,51,0">
        <var name="_params" id="8896169282213957015" />
        <var name="event" id="8896169282213957015" />
      </scope>
      <unit id="8896169282213957015" at="15,0,56,0" name="jetbrains.mps.ide.editor.actions.DeleteToWordEnd_Action" />
    </file>
  </root>
  <root nodeRef="r:9832fb5f-2578-4b58-8014-a5de79da988e(jetbrains.mps.ide.editor.actions)/8896169282214002721">
    <file name="Backspace_Action.java">
      <node id="8896169282214002721" at="17,0,18,0" concept="12" trace="ICON" />
      <node id="8896169282214002721" at="18,29,19,33" concept="14" />
      <node id="8896169282214002721" at="19,33,20,35" concept="3" />
      <node id="8896169282214002721" at="20,35,21,40" concept="3" />
      <node id="8896169282214002721" at="24,32,25,16" concept="9" />
      <node id="8794120090375143894" at="28,87,29,135" concept="8" />
      <node id="130230197973334122" at="29,135,30,174" concept="9" />
      <node id="8896169282214002721" at="33,89,34,85" concept="3" />
      <node id="8896169282214002721" at="38,53,39,19" concept="9" />
      <node id="8896169282214002721" at="41,5,42,90" concept="8" />
      <node id="8896169282214002721" at="43,67,44,31" concept="3" />
      <node id="8896169282214002721" at="45,7,46,75" concept="3" />
      <node id="8896169282214002721" at="47,36,48,21" concept="9" />
      <node id="8896169282214002721" at="50,5,51,16" concept="9" />
      <node id="245600937059490342" at="54,96,55,153" concept="3" />
      <node id="8896169282214002721" at="37,95,40,5" concept="6" />
      <node id="8896169282214002721" at="42,90,45,7" concept="6" />
      <node id="8896169282214002721" at="46,75,49,7" concept="6" />
      <node id="8896169282214002721" at="23,0,27,0" concept="7" trace="isDumbAware#()Z" />
      <node id="8896169282214002721" at="32,0,36,0" concept="7" trace="doUpdate#(Lcom/intellij/openapi/actionSystem/AnActionEvent;Ljava/util/Map;)V" />
      <node id="8896169282214002721" at="53,0,57,0" concept="7" trace="doExecute#(Lcom/intellij/openapi/actionSystem/AnActionEvent;Ljava/util/Map;)V" />
      <node id="8896169282214002721" at="18,0,23,0" concept="2" trace="Backspace_Action#()V" />
      <node id="8896169282214002721" at="27,0,32,0" concept="7" trace="isApplicable#(Lcom/intellij/openapi/actionSystem/AnActionEvent;Ljava/util/Map;)Z" />
      <node id="8896169282214002721" at="40,5,50,5" concept="0" />
      <node id="8896169282214002721" at="36,0,53,0" concept="7" trace="collectActionData#(Lcom/intellij/openapi/actionSystem/AnActionEvent;Ljava/util/Map;)Z" />
      <scope id="8896169282214002721" at="24,32,25,16" />
      <scope id="8896169282214002721" at="33,89,34,85" />
      <scope id="8896169282214002721" at="38,53,39,19" />
      <scope id="8896169282214002721" at="43,67,44,31" />
      <scope id="8896169282214002721" at="47,36,48,21" />
      <scope id="8896169282214002721" at="54,96,55,153" />
      <scope id="8896169282214002730" at="28,87,30,174">
        <var name="selection" id="8794120090375143895" />
      </scope>
      <scope id="8896169282214002721" at="18,29,21,40" />
      <scope id="8896169282214002721" at="23,0,27,0" />
      <scope id="8896169282214002721" at="32,0,36,0">
        <var name="_params" id="8896169282214002721" />
        <var name="event" id="8896169282214002721" />
      </scope>
      <scope id="8896169282214002721" at="53,0,57,0">
        <var name="_params" id="8896169282214002721" />
        <var name="event" id="8896169282214002721" />
      </scope>
      <scope id="8896169282214002721" at="18,0,23,0" />
      <scope id="8896169282214002721" at="27,0,32,0">
        <var name="_params" id="8896169282214002721" />
        <var name="event" id="8896169282214002721" />
      </scope>
      <scope id="8896169282214002721" at="41,5,49,7">
        <var name="editorComponent" id="8896169282214002721" />
      </scope>
      <scope id="8896169282214002721" at="37,95,51,16" />
      <scope id="8896169282214002721" at="36,0,53,0">
        <var name="_params" id="8896169282214002721" />
        <var name="event" id="8896169282214002721" />
      </scope>
      <unit id="8896169282214002721" at="16,0,58,0" name="jetbrains.mps.ide.editor.actions.Backspace_Action" />
    </file>
  </root>
  <root nodeRef="r:9832fb5f-2578-4b58-8014-a5de79da988e(jetbrains.mps.ide.editor.actions)/991796682690297081">
    <file name="MoveLeft_Action.java">
      <node id="991796682690297081" at="17,0,18,0" concept="12" trace="ICON" />
      <node id="991796682690297081" at="18,28,19,28" concept="14" />
      <node id="991796682690297081" at="19,28,20,35" concept="3" />
      <node id="991796682690297081" at="20,35,21,40" concept="3" />
      <node id="991796682690297081" at="24,32,25,16" concept="9" />
      <node id="5826399350075689958" at="28,87,29,215" concept="9" />
      <node id="991796682690297081" at="32,89,33,85" concept="3" />
      <node id="991796682690297081" at="37,53,38,19" concept="9" />
      <node id="991796682690297081" at="40,5,41,90" concept="8" />
      <node id="991796682690297081" at="42,67,43,31" concept="3" />
      <node id="991796682690297081" at="44,7,45,75" concept="3" />
      <node id="991796682690297081" at="46,36,47,21" concept="9" />
      <node id="991796682690297081" at="49,5,50,16" concept="9" />
      <node id="789834969242272284" at="53,96,54,135" concept="8" />
      <node id="7957514583958536105" at="55,28,56,150" concept="3" />
      <node id="789834969242272316" at="57,12,58,143" concept="3" />
      <node id="789834969242272314" at="57,10,59,5" concept="0" />
      <node id="991796682690297081" at="36,95,39,5" concept="6" />
      <node id="991796682690297081" at="41,90,44,7" concept="6" />
      <node id="991796682690297081" at="45,75,48,7" concept="6" />
      <node id="991796682690297081" at="23,0,27,0" concept="7" trace="isDumbAware#()Z" />
      <node id="991796682690297081" at="27,0,31,0" concept="7" trace="isApplicable#(Lcom/intellij/openapi/actionSystem/AnActionEvent;Ljava/util/Map;)Z" />
      <node id="991796682690297081" at="31,0,35,0" concept="7" trace="doUpdate#(Lcom/intellij/openapi/actionSystem/AnActionEvent;Ljava/util/Map;)V" />
      <node id="991796682690297081" at="18,0,23,0" concept="2" trace="MoveLeft_Action#()V" />
      <node id="789834969242272305" at="54,135,59,5" concept="6" />
      <node id="991796682690297081" at="52,0,61,0" concept="7" trace="doExecute#(Lcom/intellij/openapi/actionSystem/AnActionEvent;Ljava/util/Map;)V" />
      <node id="991796682690297081" at="39,5,49,5" concept="0" />
      <node id="991796682690297081" at="35,0,52,0" concept="7" trace="collectActionData#(Lcom/intellij/openapi/actionSystem/AnActionEvent;Ljava/util/Map;)Z" />
      <scope id="991796682690297081" at="24,32,25,16" />
      <scope id="5826399350075689957" at="28,87,29,215" />
      <scope id="991796682690297081" at="32,89,33,85" />
      <scope id="991796682690297081" at="37,53,38,19" />
      <scope id="991796682690297081" at="42,67,43,31" />
      <scope id="991796682690297081" at="46,36,47,21" />
      <scope id="789834969242272306" at="55,28,56,150" />
      <scope id="789834969242272315" at="57,12,58,143" />
      <scope id="991796682690297081" at="18,28,21,40" />
      <scope id="991796682690297081" at="23,0,27,0" />
      <scope id="991796682690297081" at="27,0,31,0">
        <var name="_params" id="991796682690297081" />
        <var name="event" id="991796682690297081" />
      </scope>
      <scope id="991796682690297081" at="31,0,35,0">
        <var name="_params" id="991796682690297081" />
        <var name="event" id="991796682690297081" />
      </scope>
      <scope id="991796682690297081" at="18,0,23,0" />
      <scope id="991796682690297081" at="53,96,59,5">
        <var name="selection" id="789834969242272285" />
      </scope>
      <scope id="991796682690297081" at="40,5,48,7">
        <var name="editorComponent" id="991796682690297081" />
      </scope>
      <scope id="991796682690297081" at="52,0,61,0">
        <var name="_params" id="991796682690297081" />
        <var name="event" id="991796682690297081" />
      </scope>
      <scope id="991796682690297081" at="36,95,50,16" />
      <scope id="991796682690297081" at="35,0,52,0">
        <var name="_params" id="991796682690297081" />
        <var name="event" id="991796682690297081" />
      </scope>
      <unit id="991796682690297081" at="16,0,62,0" name="jetbrains.mps.ide.editor.actions.MoveLeft_Action" />
    </file>
  </root>
  <root nodeRef="r:9832fb5f-2578-4b58-8014-a5de79da988e(jetbrains.mps.ide.editor.actions)/991796682690297084">
    <file name="MoveRight_Action.java">
      <node id="991796682690297084" at="17,0,18,0" concept="12" trace="ICON" />
      <node id="991796682690297084" at="18,29,19,29" concept="14" />
      <node id="991796682690297084" at="19,29,20,35" concept="3" />
      <node id="991796682690297084" at="20,35,21,40" concept="3" />
      <node id="991796682690297084" at="24,32,25,16" concept="9" />
      <node id="5826399350075689969" at="28,87,29,215" concept="9" />
      <node id="991796682690297084" at="32,89,33,85" concept="3" />
      <node id="991796682690297084" at="37,53,38,19" concept="9" />
      <node id="991796682690297084" at="40,5,41,90" concept="8" />
      <node id="991796682690297084" at="42,67,43,31" concept="3" />
      <node id="991796682690297084" at="44,7,45,75" concept="3" />
      <node id="991796682690297084" at="46,36,47,21" concept="9" />
      <node id="991796682690297084" at="49,5,50,16" concept="9" />
      <node id="789834969242272255" at="53,96,54,135" concept="8" />
      <node id="7957514583958536127" at="55,28,56,151" concept="3" />
      <node id="789834969242272272" at="57,12,58,144" concept="3" />
      <node id="789834969242272270" at="57,10,59,5" concept="0" />
      <node id="991796682690297084" at="36,95,39,5" concept="6" />
      <node id="991796682690297084" at="41,90,44,7" concept="6" />
      <node id="991796682690297084" at="45,75,48,7" concept="6" />
      <node id="991796682690297084" at="23,0,27,0" concept="7" trace="isDumbAware#()Z" />
      <node id="991796682690297084" at="27,0,31,0" concept="7" trace="isApplicable#(Lcom/intellij/openapi/actionSystem/AnActionEvent;Ljava/util/Map;)Z" />
      <node id="991796682690297084" at="31,0,35,0" concept="7" trace="doUpdate#(Lcom/intellij/openapi/actionSystem/AnActionEvent;Ljava/util/Map;)V" />
      <node id="991796682690297084" at="18,0,23,0" concept="2" trace="MoveRight_Action#()V" />
      <node id="789834969242272235" at="54,135,59,5" concept="6" />
      <node id="991796682690297084" at="52,0,61,0" concept="7" trace="doExecute#(Lcom/intellij/openapi/actionSystem/AnActionEvent;Ljava/util/Map;)V" />
      <node id="991796682690297084" at="39,5,49,5" concept="0" />
      <node id="991796682690297084" at="35,0,52,0" concept="7" trace="collectActionData#(Lcom/intellij/openapi/actionSystem/AnActionEvent;Ljava/util/Map;)Z" />
      <scope id="991796682690297084" at="24,32,25,16" />
      <scope id="5826399350075689968" at="28,87,29,215" />
      <scope id="991796682690297084" at="32,89,33,85" />
      <scope id="991796682690297084" at="37,53,38,19" />
      <scope id="991796682690297084" at="42,67,43,31" />
      <scope id="991796682690297084" at="46,36,47,21" />
      <scope id="789834969242272236" at="55,28,56,151" />
      <scope id="789834969242272271" at="57,12,58,144" />
      <scope id="991796682690297084" at="18,29,21,40" />
      <scope id="991796682690297084" at="23,0,27,0" />
      <scope id="991796682690297084" at="27,0,31,0">
        <var name="_params" id="991796682690297084" />
        <var name="event" id="991796682690297084" />
      </scope>
      <scope id="991796682690297084" at="31,0,35,0">
        <var name="_params" id="991796682690297084" />
        <var name="event" id="991796682690297084" />
      </scope>
      <scope id="991796682690297084" at="18,0,23,0" />
      <scope id="991796682690297084" at="53,96,59,5">
        <var name="selection" id="789834969242272256" />
      </scope>
      <scope id="991796682690297084" at="40,5,48,7">
        <var name="editorComponent" id="991796682690297084" />
      </scope>
      <scope id="991796682690297084" at="52,0,61,0">
        <var name="_params" id="991796682690297084" />
        <var name="event" id="991796682690297084" />
      </scope>
      <scope id="991796682690297084" at="36,95,50,16" />
      <scope id="991796682690297084" at="35,0,52,0">
        <var name="_params" id="991796682690297084" />
        <var name="event" id="991796682690297084" />
      </scope>
      <unit id="991796682690297084" at="16,0,62,0" name="jetbrains.mps.ide.editor.actions.MoveRight_Action" />
    </file>
  </root>
  <root nodeRef="r:9832fb5f-2578-4b58-8014-a5de79da988e(jetbrains.mps.ide.editor.actions)/991796682690297087">
    <file name="MoveUp_Action.java">
      <node id="991796682690297087" at="17,0,18,0" concept="12" trace="ICON" />
      <node id="991796682690297087" at="18,26,19,26" concept="14" />
      <node id="991796682690297087" at="19,26,20,35" concept="3" />
      <node id="991796682690297087" at="20,35,21,40" concept="3" />
      <node id="991796682690297087" at="24,32,25,16" concept="9" />
      <node id="5826399350075689980" at="28,87,29,215" concept="9" />
      <node id="991796682690297087" at="32,89,33,85" concept="3" />
      <node id="991796682690297087" at="37,53,38,19" concept="9" />
      <node id="991796682690297087" at="40,5,41,90" concept="8" />
      <node id="991796682690297087" at="42,67,43,31" concept="3" />
      <node id="991796682690297087" at="44,7,45,75" concept="3" />
      <node id="991796682690297087" at="46,36,47,21" concept="9" />
      <node id="991796682690297087" at="49,5,50,16" concept="9" />
      <node id="789834969242252877" at="53,96,54,135" concept="8" />
      <node id="7957514583958527992" at="55,28,56,148" concept="3" />
      <node id="789834969242272224" at="57,12,58,141" concept="3" />
      <node id="789834969242252892" at="57,10,59,5" concept="0" />
      <node id="991796682690297087" at="36,95,39,5" concept="6" />
      <node id="991796682690297087" at="41,90,44,7" concept="6" />
      <node id="991796682690297087" at="45,75,48,7" concept="6" />
      <node id="991796682690297087" at="23,0,27,0" concept="7" trace="isDumbAware#()Z" />
      <node id="991796682690297087" at="27,0,31,0" concept="7" trace="isApplicable#(Lcom/intellij/openapi/actionSystem/AnActionEvent;Ljava/util/Map;)Z" />
      <node id="991796682690297087" at="31,0,35,0" concept="7" trace="doUpdate#(Lcom/intellij/openapi/actionSystem/AnActionEvent;Ljava/util/Map;)V" />
      <node id="991796682690297087" at="18,0,23,0" concept="2" trace="MoveUp_Action#()V" />
      <node id="789834969242252860" at="54,135,59,5" concept="6" />
      <node id="991796682690297087" at="52,0,61,0" concept="7" trace="doExecute#(Lcom/intellij/openapi/actionSystem/AnActionEvent;Ljava/util/Map;)V" />
      <node id="991796682690297087" at="39,5,49,5" concept="0" />
      <node id="991796682690297087" at="35,0,52,0" concept="7" trace="collectActionData#(Lcom/intellij/openapi/actionSystem/AnActionEvent;Ljava/util/Map;)Z" />
      <scope id="991796682690297087" at="24,32,25,16" />
      <scope id="5826399350075689979" at="28,87,29,215" />
      <scope id="991796682690297087" at="32,89,33,85" />
      <scope id="991796682690297087" at="37,53,38,19" />
      <scope id="991796682690297087" at="42,67,43,31" />
      <scope id="991796682690297087" at="46,36,47,21" />
      <scope id="789834969242252861" at="55,28,56,148" />
      <scope id="789834969242252893" at="57,12,58,141" />
      <scope id="991796682690297087" at="18,26,21,40" />
      <scope id="991796682690297087" at="23,0,27,0" />
      <scope id="991796682690297087" at="27,0,31,0">
        <var name="_params" id="991796682690297087" />
        <var name="event" id="991796682690297087" />
      </scope>
      <scope id="991796682690297087" at="31,0,35,0">
        <var name="_params" id="991796682690297087" />
        <var name="event" id="991796682690297087" />
      </scope>
      <scope id="991796682690297087" at="18,0,23,0" />
      <scope id="991796682690297087" at="53,96,59,5">
        <var name="selection" id="789834969242252878" />
      </scope>
      <scope id="991796682690297087" at="40,5,48,7">
        <var name="editorComponent" id="991796682690297087" />
      </scope>
      <scope id="991796682690297087" at="52,0,61,0">
        <var name="_params" id="991796682690297087" />
        <var name="event" id="991796682690297087" />
      </scope>
      <scope id="991796682690297087" at="36,95,50,16" />
      <scope id="991796682690297087" at="35,0,52,0">
        <var name="_params" id="991796682690297087" />
        <var name="event" id="991796682690297087" />
      </scope>
      <unit id="991796682690297087" at="16,0,62,0" name="jetbrains.mps.ide.editor.actions.MoveUp_Action" />
    </file>
  </root>
  <root nodeRef="r:9832fb5f-2578-4b58-8014-a5de79da988e(jetbrains.mps.ide.editor.actions)/991796682690297090">
    <file name="MoveDown_Action.java">
      <node id="991796682690297090" at="17,0,18,0" concept="12" trace="ICON" />
      <node id="991796682690297090" at="18,28,19,28" concept="14" />
      <node id="991796682690297090" at="19,28,20,35" concept="3" />
      <node id="991796682690297090" at="20,35,21,40" concept="3" />
      <node id="991796682690297090" at="24,32,25,16" concept="9" />
      <node id="5826399350075689073" at="28,87,29,215" concept="9" />
      <node id="991796682690297090" at="32,89,33,85" concept="3" />
      <node id="991796682690297090" at="37,53,38,19" concept="9" />
      <node id="991796682690297090" at="40,5,41,90" concept="8" />
      <node id="991796682690297090" at="42,67,43,31" concept="3" />
      <node id="991796682690297090" at="44,7,45,75" concept="3" />
      <node id="991796682690297090" at="46,36,47,21" concept="9" />
      <node id="991796682690297090" at="49,5,50,16" concept="9" />
      <node id="789834969242272295" at="53,96,54,135" concept="8" />
      <node id="7957514583958536083" at="55,28,56,150" concept="3" />
      <node id="789834969242272336" at="57,12,58,143" concept="3" />
      <node id="789834969242272294" at="59,5,60,0" concept="11" />
      <node id="789834969242272334" at="57,10,59,5" concept="0" />
      <node id="991796682690297090" at="36,95,39,5" concept="6" />
      <node id="991796682690297090" at="41,90,44,7" concept="6" />
      <node id="991796682690297090" at="45,75,48,7" concept="6" />
      <node id="991796682690297090" at="23,0,27,0" concept="7" trace="isDumbAware#()Z" />
      <node id="991796682690297090" at="27,0,31,0" concept="7" trace="isApplicable#(Lcom/intellij/openapi/actionSystem/AnActionEvent;Ljava/util/Map;)Z" />
      <node id="991796682690297090" at="31,0,35,0" concept="7" trace="doUpdate#(Lcom/intellij/openapi/actionSystem/AnActionEvent;Ljava/util/Map;)V" />
      <node id="991796682690297090" at="18,0,23,0" concept="2" trace="MoveDown_Action#()V" />
      <node id="789834969242272328" at="54,135,59,5" concept="6" />
      <node id="991796682690297090" at="39,5,49,5" concept="0" />
      <node id="991796682690297090" at="52,0,62,0" concept="7" trace="doExecute#(Lcom/intellij/openapi/actionSystem/AnActionEvent;Ljava/util/Map;)V" />
      <node id="991796682690297090" at="35,0,52,0" concept="7" trace="collectActionData#(Lcom/intellij/openapi/actionSystem/AnActionEvent;Ljava/util/Map;)Z" />
      <scope id="991796682690297090" at="24,32,25,16" />
      <scope id="5826399350075689072" at="28,87,29,215" />
      <scope id="991796682690297090" at="32,89,33,85" />
      <scope id="991796682690297090" at="37,53,38,19" />
      <scope id="991796682690297090" at="42,67,43,31" />
      <scope id="991796682690297090" at="46,36,47,21" />
      <scope id="789834969242272329" at="55,28,56,150" />
      <scope id="789834969242272335" at="57,12,58,143" />
      <scope id="991796682690297090" at="18,28,21,40" />
      <scope id="991796682690297090" at="23,0,27,0" />
      <scope id="991796682690297090" at="27,0,31,0">
        <var name="_params" id="991796682690297090" />
        <var name="event" id="991796682690297090" />
      </scope>
      <scope id="991796682690297090" at="31,0,35,0">
        <var name="_params" id="991796682690297090" />
        <var name="event" id="991796682690297090" />
      </scope>
      <scope id="991796682690297090" at="18,0,23,0" />
      <scope id="991796682690297090" at="53,96,60,0">
        <var name="selection" id="789834969242272296" />
      </scope>
      <scope id="991796682690297090" at="40,5,48,7">
        <var name="editorComponent" id="991796682690297090" />
      </scope>
      <scope id="991796682690297090" at="52,0,62,0">
        <var name="_params" id="991796682690297090" />
        <var name="event" id="991796682690297090" />
      </scope>
      <scope id="991796682690297090" at="36,95,50,16" />
      <scope id="991796682690297090" at="35,0,52,0">
        <var name="_params" id="991796682690297090" />
        <var name="event" id="991796682690297090" />
      </scope>
      <unit id="991796682690297090" at="16,0,63,0" name="jetbrains.mps.ide.editor.actions.MoveDown_Action" />
    </file>
  </root>
</debug-info>
<|MERGE_RESOLUTION|>--- conflicted
+++ resolved
@@ -2395,7 +2395,6 @@
   </root>
   <root nodeRef="r:9832fb5f-2578-4b58-8014-a5de79da988e(jetbrains.mps.ide.editor.actions)/7791284463049069782">
     <file name="Insert_Action.java">
-<<<<<<< HEAD
       <node id="7791284463049069782" at="20,0,21,0" concept="12" trace="ICON" />
       <node id="7791284463049069782" at="21,26,22,42" concept="14" />
       <node id="7791284463049069782" at="22,42,23,35" concept="3" />
@@ -2413,30 +2412,33 @@
       <node id="7791284463049069791" at="59,165,60,61" concept="3" />
       <node id="7791284463049069796" at="60,61,61,15" concept="9" />
       <node id="1179045147784533585" at="63,5,64,0" concept="11" />
-      <node id="2894226241058098375" at="67,103,68,17" concept="9" />
-      <node id="7791284463049069825" at="69,9,70,55" concept="3" />
+      <node id="2786154196594177879" at="67,59,68,17" concept="9" />
+      <node id="2894226241058098375" at="70,103,71,17" concept="9" />
+      <node id="7791284463049069825" at="72,9,73,55" concept="3" />
       <node id="7791284463049069782" at="39,95,42,5" concept="6" />
       <node id="7791284463049069782" at="44,90,47,7" concept="6" />
       <node id="7791284463049069782" at="48,75,51,7" concept="6" />
-      <node id="1179045147784141322" at="66,25,69,9" concept="6" />
+      <node id="2786154196594174946" at="66,25,69,9" concept="6" />
+      <node id="1179045147784141322" at="69,9,72,9" concept="6" />
       <node id="7791284463049069782" at="26,0,30,0" concept="7" trace="isDumbAware#()Z" />
       <node id="7791284463049069782" at="30,0,34,0" concept="7" trace="isApplicable#(Lcom/intellij/openapi/actionSystem/AnActionEvent;Ljava/util/Map;)Z" />
       <node id="7791284463049069782" at="34,0,38,0" concept="7" trace="doUpdate#(Lcom/intellij/openapi/actionSystem/AnActionEvent;Ljava/util/Map;)V" />
       <node id="7791284463049069789" at="58,90,62,7" concept="6" />
       <node id="7791284463049069782" at="21,0,26,0" concept="2" trace="Insert_Action#()V" />
       <node id="7791284463049069787" at="57,147,63,5" concept="6" />
-      <node id="8826248343816169633" at="66,0,72,0" concept="7" trace="run#()V" />
-      <node id="8826248343816156631" at="64,0,72,7" concept="3" />
+      <node id="8826248343816169633" at="66,0,75,0" concept="7" trace="run#()V" />
       <node id="7791284463049069782" at="42,5,52,5" concept="0" />
+      <node id="8826248343816156631" at="64,0,75,7" concept="3" />
       <node id="7791284463049069782" at="38,0,55,0" concept="7" trace="collectActionData#(Lcom/intellij/openapi/actionSystem/AnActionEvent;Ljava/util/Map;)Z" />
-      <node id="7791284463049069782" at="55,0,74,0" concept="7" trace="doExecute#(Lcom/intellij/openapi/actionSystem/AnActionEvent;Ljava/util/Map;)V" />
+      <node id="7791284463049069782" at="55,0,77,0" concept="7" trace="doExecute#(Lcom/intellij/openapi/actionSystem/AnActionEvent;Ljava/util/Map;)V" />
       <scope id="7791284463049069782" at="27,32,28,16" />
       <scope id="7791284463049069831" at="31,87,32,393" />
       <scope id="7791284463049069782" at="35,89,36,85" />
       <scope id="7791284463049069782" at="40,53,41,19" />
       <scope id="7791284463049069782" at="45,67,46,31" />
       <scope id="7791284463049069782" at="49,36,50,21" />
-      <scope id="1179045147784141325" at="67,103,68,17" />
+      <scope id="2786154196594174948" at="67,59,68,17" />
+      <scope id="1179045147784141325" at="70,103,71,17" />
       <scope id="7791284463049069790" at="59,165,61,15" />
       <scope id="7791284463049069782" at="21,26,24,40" />
       <scope id="7791284463049069782" at="26,0,30,0" />
@@ -2445,133 +2447,30 @@
         <var name="event" id="7791284463049069782" />
       </scope>
       <scope id="7791284463049069782" at="34,0,38,0">
-=======
-      <node id="7791284463049069782" at="23,0,24,0" concept="12" trace="ICON" />
-      <node id="7791284463049069782" at="24,26,25,42" concept="14" />
-      <node id="7791284463049069782" at="25,42,26,35" concept="3" />
-      <node id="7791284463049069782" at="26,35,27,40" concept="3" />
-      <node id="7791284463049069782" at="30,32,31,16" concept="9" />
-      <node id="130230197973316908" at="33,87,34,393" concept="9" />
-      <node id="7791284463049069782" at="38,7,39,60" concept="8" />
-      <node id="7791284463049069782" at="39,60,40,63" concept="3" />
-      <node id="7791284463049069782" at="43,42,44,81" concept="3" />
-      <node id="7791284463049069782" at="45,7,46,44" concept="3" />
-      <node id="7791284463049069782" at="50,53,51,19" concept="9" />
-      <node id="7791284463049069782" at="53,5,54,90" concept="8" />
-      <node id="7791284463049069782" at="55,67,56,31" concept="3" />
-      <node id="7791284463049069782" at="57,7,58,75" concept="3" />
-      <node id="7791284463049069782" at="60,70,61,19" concept="9" />
-      <node id="7791284463049069782" at="62,5,63,16" concept="9" />
-      <node id="130230197973309843" at="66,9,67,149" concept="8" />
-      <node id="7791284463049069791" at="69,167,70,63" concept="3" />
-      <node id="7791284463049069796" at="70,63,71,17" concept="9" />
-      <node id="1179045147784533585" at="73,7,74,0" concept="11" />
-      <node id="2786154196594177879" at="77,61,78,19" concept="9" />
-      <node id="2894226241058098375" at="80,105,81,19" concept="9" />
-      <node id="7791284463049069825" at="82,11,83,57" concept="3" />
-      <node id="7791284463049069782" at="87,42,88,80" concept="3" />
-      <node id="7791284463049069782" at="92,0,93,0" concept="12" trace="LOG" />
-      <node id="7791284463049069782" at="33,0,36,0" concept="7" trace="isApplicable#(Lcom/intellij/openapi/actionSystem/AnActionEvent;Ljava/util/Map;)Z" />
-      <node id="7791284463049069782" at="42,27,45,7" concept="0" />
-      <node id="7791284463049069782" at="42,27,45,7" concept="6" />
-      <node id="7791284463049069782" at="49,95,52,5" concept="6" />
-      <node id="7791284463049069782" at="54,90,57,7" concept="6" />
-      <node id="7791284463049069782" at="59,5,62,5" concept="6" />
-      <node id="2786154196594174946" at="76,27,79,11" concept="6" />
-      <node id="1179045147784141322" at="79,11,82,11" concept="6" />
-      <node id="7791284463049069782" at="86,27,89,7" concept="0" />
-      <node id="7791284463049069782" at="86,27,89,7" concept="6" />
-      <node id="7791284463049069782" at="29,0,33,0" concept="7" trace="isDumbAware#()Z" />
-      <node id="7791284463049069782" at="37,9,41,7" concept="0" />
-      <node id="7791284463049069789" at="68,92,72,9" concept="6" />
-      <node id="7791284463049069782" at="24,0,29,0" concept="2" trace="Insert_Action#()V" />
-      <node id="7791284463049069787" at="67,149,73,7" concept="6" />
-      <node id="7791284463049069782" at="52,5,59,5" concept="0" />
-      <node id="8826248343816169633" at="76,0,85,0" concept="7" trace="run#()V" />
-      <node id="7791284463049069782" at="52,5,62,5" concept="0" />
-      <node id="7791284463049069782" at="36,89,47,5" concept="15" />
-      <node id="8826248343816156631" at="74,0,85,9" concept="3" />
-      <node id="7791284463049069782" at="36,0,49,0" concept="7" trace="doUpdate#(Lcom/intellij/openapi/actionSystem/AnActionEvent;Ljava/util/Map;)V" />
-      <node id="7791284463049069782" at="49,0,65,0" concept="7" trace="collectActionData#(Lcom/intellij/openapi/actionSystem/AnActionEvent;Ljava/util/Map;)Z" />
-      <node id="7791284463049069782" at="65,96,90,5" concept="15" />
-      <node id="7791284463049069782" at="65,0,92,0" concept="7" trace="doExecute#(Lcom/intellij/openapi/actionSystem/AnActionEvent;Ljava/util/Map;)V" />
-      <scope id="7791284463049069782" at="30,32,31,16" />
-      <scope id="7791284463049069831" at="33,87,34,393" />
-      <scope id="7791284463049069782" at="43,42,44,81" />
-      <scope id="7791284463049069782" at="50,53,51,19" />
-      <scope id="7791284463049069782" at="55,67,56,31" />
-      <scope id="7791284463049069782" at="60,70,61,19" />
-      <scope id="2786154196594174948" at="77,61,78,19" />
-      <scope id="1179045147784141325" at="80,105,81,19" />
-      <scope id="7791284463049069782" at="87,42,88,80" />
-      <scope id="7791284463049069782" at="38,7,40,63">
-        <var name="enabled" id="7791284463049069782" />
-      </scope>
-      <scope id="7791284463049069790" at="69,167,71,17" />
-      <scope id="7791284463049069782" at="24,26,27,40" />
-      <scope id="7791284463049069782" at="33,0,36,0">
         <var name="_params" id="7791284463049069782" />
         <var name="event" id="7791284463049069782" />
       </scope>
-      <scope id="7791284463049069782" at="42,27,45,7" />
-      <scope id="7791284463049069782" at="86,0,89,7">
-        <var name="t" id="7791284463049069782" />
-      </scope>
-      <scope id="7791284463049069782" at="86,27,89,7" />
-      <scope id="7791284463049069782" at="29,0,33,0" />
-      <scope id="7791284463049069782" at="37,9,41,7" />
-      <scope id="7791284463049069782" at="42,0,46,44">
-        <var name="t" id="7791284463049069782" />
-      </scope>
-      <scope id="7791284463049069782" at="42,27,46,44" />
-      <scope id="7791284463049069788" at="68,92,72,9" />
-      <scope id="7791284463049069782" at="24,0,29,0" />
-      <scope id="7791284463049069782" at="53,5,58,75">
-        <var name="editorComponent" id="7791284463049069782" />
-      </scope>
-      <scope id="8826248343816169634" at="76,27,83,57" />
-      <scope id="8826248343816169633" at="76,0,85,0" />
-      <scope id="7791284463049069782" at="52,5,62,5" />
-      <scope id="7791284463049069782" at="36,89,47,5" />
-      <scope id="7791284463049069782" at="36,0,49,0">
->>>>>>> 9003735d
-        <var name="_params" id="7791284463049069782" />
-        <var name="event" id="7791284463049069782" />
-      </scope>
       <scope id="7791284463049069788" at="58,90,62,7" />
-      <scope id="8826248343816169634" at="66,25,70,55" />
       <scope id="7791284463049069782" at="21,0,26,0" />
-      <scope id="8826248343816169633" at="66,0,72,0" />
+      <scope id="8826248343816169634" at="66,25,73,55" />
       <scope id="7791284463049069782" at="43,5,51,7">
         <var name="editorComponent" id="7791284463049069782" />
       </scope>
-<<<<<<< HEAD
+      <scope id="8826248343816169633" at="66,0,75,0" />
       <scope id="7791284463049069782" at="39,95,53,16" />
-      <scope id="7791284463049069782" at="56,96,72,7">
-        <var name="editorCell" id="130230197973309844" />
-      </scope>
       <scope id="7791284463049069782" at="38,0,55,0">
         <var name="_params" id="7791284463049069782" />
         <var name="event" id="7791284463049069782" />
       </scope>
-      <scope id="7791284463049069782" at="55,0,74,0">
+      <scope id="7791284463049069782" at="56,96,75,7">
+        <var name="editorCell" id="130230197973309844" />
+      </scope>
+      <scope id="7791284463049069782" at="55,0,77,0">
         <var name="_params" id="7791284463049069782" />
         <var name="event" id="7791284463049069782" />
       </scope>
-      <unit id="8826248343816169633" at="65,45,72,5" name="jetbrains.mps.ide.editor.actions.Insert_Action$1" />
-      <unit id="7791284463049069782" at="19,0,75,0" name="jetbrains.mps.ide.editor.actions.Insert_Action" />
-=======
-      <scope id="7791284463049069782" at="66,9,85,9">
-        <var name="editorCell" id="130230197973309844" />
-      </scope>
-      <scope id="7791284463049069782" at="65,96,90,5" />
-      <scope id="7791284463049069782" at="65,0,92,0">
-        <var name="_params" id="7791284463049069782" />
-        <var name="event" id="7791284463049069782" />
-      </scope>
-      <unit id="8826248343816169633" at="75,47,85,7" name="jetbrains.mps.ide.editor.actions.Insert_Action$1" />
-      <unit id="7791284463049069782" at="22,0,94,0" name="jetbrains.mps.ide.editor.actions.Insert_Action" />
->>>>>>> 9003735d
+      <unit id="8826248343816169633" at="65,45,75,5" name="jetbrains.mps.ide.editor.actions.Insert_Action$1" />
+      <unit id="7791284463049069782" at="19,0,78,0" name="jetbrains.mps.ide.editor.actions.Insert_Action" />
     </file>
   </root>
   <root nodeRef="r:9832fb5f-2578-4b58-8014-a5de79da988e(jetbrains.mps.ide.editor.actions)/7791284463049069850">
