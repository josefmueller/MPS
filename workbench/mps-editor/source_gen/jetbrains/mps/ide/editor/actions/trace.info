<?xml version="1.0" encoding="UTF-8"?>
<debug-info version="2">
  <concept fqn="c:f3061a53-9226-4cc5-a443-f952ceaf5816/1160998861373:jetbrains.mps.baseLanguage.structure.AssertStatement" />
  <concept fqn="c:f3061a53-9226-4cc5-a443-f952ceaf5816/1082485599095:jetbrains.mps.baseLanguage.structure.BlockStatement" />
  <concept fqn="c:f3061a53-9226-4cc5-a443-f952ceaf5816/1068580123140:jetbrains.mps.baseLanguage.structure.ConstructorDeclaration" />
  <concept fqn="c:f3061a53-9226-4cc5-a443-f952ceaf5816/1068580123155:jetbrains.mps.baseLanguage.structure.ExpressionStatement" />
  <concept fqn="c:f3061a53-9226-4cc5-a443-f952ceaf5816/1068390468200:jetbrains.mps.baseLanguage.structure.FieldDeclaration" />
  <concept fqn="c:f3061a53-9226-4cc5-a443-f952ceaf5816/1144226303539:jetbrains.mps.baseLanguage.structure.ForeachStatement" />
  <concept fqn="c:f3061a53-9226-4cc5-a443-f952ceaf5816/1068580123159:jetbrains.mps.baseLanguage.structure.IfStatement" />
  <concept fqn="c:f3061a53-9226-4cc5-a443-f952ceaf5816/1068580123165:jetbrains.mps.baseLanguage.structure.InstanceMethodDeclaration" />
  <concept fqn="c:f3061a53-9226-4cc5-a443-f952ceaf5816/1068581242864:jetbrains.mps.baseLanguage.structure.LocalVariableDeclarationStatement" />
  <concept fqn="c:f3061a53-9226-4cc5-a443-f952ceaf5816/1068581242878:jetbrains.mps.baseLanguage.structure.ReturnStatement" />
  <concept fqn="c:f3061a53-9226-4cc5-a443-f952ceaf5816/6329021646629104954:jetbrains.mps.baseLanguage.structure.SingleLineComment" />
  <concept fqn="c:f3061a53-9226-4cc5-a443-f952ceaf5816/1068580123157:jetbrains.mps.baseLanguage.structure.Statement" />
  <concept fqn="c:f3061a53-9226-4cc5-a443-f952ceaf5816/1070462154015:jetbrains.mps.baseLanguage.structure.StaticFieldDeclaration" />
  <concept fqn="c:f3061a53-9226-4cc5-a443-f952ceaf5816/1081236700938:jetbrains.mps.baseLanguage.structure.StaticMethodDeclaration" />
  <concept fqn="c:f3061a53-9226-4cc5-a443-f952ceaf5816/1070475587102:jetbrains.mps.baseLanguage.structure.SuperConstructorInvocation" />
  <concept fqn="c:f3061a53-9226-4cc5-a443-f952ceaf5816/1164991038168:jetbrains.mps.baseLanguage.structure.ThrowStatement" />
  <concept fqn="c:f3061a53-9226-4cc5-a443-f952ceaf5816/1076505808687:jetbrains.mps.baseLanguage.structure.WhileStatement" />
  <root nodeRef="r:9832fb5f-2578-4b58-8014-a5de79da988e(jetbrains.mps.ide.editor.actions)/1736181534621636455">
    <file name="ShowReflectiveEditorsForSubtree_Action.java">
      <node id="1736181534621636455" at="18,0,19,0" concept="13" trace="ICON" />
      <node id="1736181534621636455" at="20,51,21,59" concept="15" />
      <node id="1736181534621636455" at="21,59,22,35" concept="4" />
      <node id="1736181534621636455" at="22,35,23,41" concept="4" />
      <node id="1736181534621636455" at="26,32,27,16" concept="10" />
      <node id="1736181534621636474" at="30,89,31,197" concept="4" />
      <node id="1736181534621636455" at="35,53,36,19" concept="10" />
      <node id="1736181534621636455" at="38,5,39,61" concept="9" />
      <node id="1736181534621636455" at="39,61,40,59" concept="4" />
      <node id="1736181534621636455" at="41,22,42,21" concept="10" />
      <node id="1736181534621636455" at="45,5,46,90" concept="9" />
      <node id="1736181534621636455" at="47,67,48,31" concept="4" />
      <node id="1736181534621636455" at="49,7,50,75" concept="4" />
      <node id="1736181534621636455" at="51,36,52,21" concept="10" />
      <node id="1736181534621636455" at="54,5,55,16" concept="10" />
      <node id="1736181534621636462" at="58,96,59,191" concept="4" />
      <node id="1736181534621636455" at="34,95,37,5" concept="7" />
      <node id="1736181534621636455" at="40,59,43,7" concept="7" />
      <node id="1736181534621636455" at="46,90,49,7" concept="7" />
      <node id="1736181534621636455" at="50,75,53,7" concept="7" />
      <node id="1736181534621636455" at="25,0,29,0" concept="8" trace="isDumbAware#()Z" />
      <node id="1736181534621636455" at="29,0,33,0" concept="8" trace="doUpdate#(Lcom/intellij/openapi/actionSystem/AnActionEvent;Ljava/util/Map;)V" />
      <node id="1736181534621636455" at="57,0,61,0" concept="8" trace="doExecute#(Lcom/intellij/openapi/actionSystem/AnActionEvent;Ljava/util/Map;)V" />
      <node id="1736181534621636455" at="20,0,25,0" concept="3" trace="ShowReflectiveEditorsForSubtree_Action#()V" />
      <node id="1736181534621636455" at="37,5,44,5" concept="1" />
      <node id="1736181534621636455" at="44,5,54,5" concept="1" />
      <node id="1736181534621636455" at="33,0,57,0" concept="8" trace="collectActionData#(Lcom/intellij/openapi/actionSystem/AnActionEvent;Ljava/util/Map;)Z" />
      <scope id="1736181534621636455" at="26,32,27,16" />
      <scope id="1736181534621636473" at="30,89,31,197" />
      <scope id="1736181534621636455" at="35,53,36,19" />
      <scope id="1736181534621636455" at="41,22,42,21" />
      <scope id="1736181534621636455" at="47,67,48,31" />
      <scope id="1736181534621636455" at="51,36,52,21" />
      <scope id="1736181534621636455" at="58,96,59,191" />
      <scope id="1736181534621636455" at="20,51,23,41" />
      <scope id="1736181534621636455" at="25,0,29,0" />
      <scope id="1736181534621636455" at="29,0,33,0">
        <var name="_params" id="1736181534621636455" />
        <var name="event" id="1736181534621636455" />
      </scope>
      <scope id="1736181534621636455" at="57,0,61,0">
        <var name="_params" id="1736181534621636455" />
        <var name="event" id="1736181534621636455" />
      </scope>
      <scope id="1736181534621636455" at="20,0,25,0" />
      <scope id="1736181534621636455" at="38,5,43,7">
        <var name="p" id="1736181534621636455" />
      </scope>
      <scope id="1736181534621636455" at="45,5,53,7">
        <var name="editorComponent" id="1736181534621636455" />
      </scope>
      <scope id="1736181534621636455" at="34,95,55,16" />
      <scope id="1736181534621636455" at="33,0,57,0">
        <var name="_params" id="1736181534621636455" />
        <var name="event" id="1736181534621636455" />
      </scope>
      <unit id="1736181534621636455" at="17,0,62,0" name="jetbrains.mps.ide.editor.actions.ShowReflectiveEditorsForSubtree_Action" />
    </file>
  </root>
  <root nodeRef="r:9832fb5f-2578-4b58-8014-a5de79da988e(jetbrains.mps.ide.editor.actions)/1854313877475797375">
    <file name="ReflectiveEditorActionUtil.java">
      <node id="1751453885761749920" at="11,154,12,105" concept="4" />
      <node id="1751453885761749944" at="14,134,15,101" concept="4" />
      <node id="1751453885761749909" at="11,0,14,0" concept="14" trace="update#(Ljava/util/List;ZZLjetbrains/mps/openapi/editor/EditorComponent;Lcom/intellij/openapi/actionSystem/AnActionEvent;)V" />
      <node id="1751453885761749935" at="14,0,17,0" concept="14" trace="execute#(Ljava/util/List;ZZLjetbrains/mps/openapi/editor/EditorComponent;)V" />
      <scope id="1751453885761749919" at="11,154,12,105" />
      <scope id="1751453885761749943" at="14,134,15,101" />
      <scope id="1751453885761749909" at="11,0,14,0">
        <var name="affectedNodes" id="1751453885761749910" />
        <var name="editorComponent" id="1751453885761749915" />
        <var name="event" id="1751453885761749917" />
        <var name="isForSubtree" id="1736181534621621943" />
        <var name="isReflective" id="1751453885761749913" />
      </scope>
      <scope id="1751453885761749935" at="14,0,17,0">
        <var name="affectedNodes" id="1751453885761749936" />
        <var name="editorComponent" id="1751453885761749941" />
        <var name="isForSubtree" id="1736181534621622488" />
        <var name="isReflective" id="1751453885761749939" />
      </scope>
      <unit id="1854313877475797375" at="10,0,19,0" name="jetbrains.mps.ide.editor.actions.ReflectiveEditorActionUtil" />
    </file>
  </root>
  <root nodeRef="r:9832fb5f-2578-4b58-8014-a5de79da988e(jetbrains.mps.ide.editor.actions)/1854313877475823618">
    <file name="ReflectiveEditorAction.java">
      <node id="1751453885760929849" at="20,0,21,0" concept="5" trace="myActions" />
      <node id="1751453885760929854" at="21,0,22,0" concept="5" trace="myEditorComponent" />
      <node id="1751453885760929858" at="22,0,23,0" concept="5" trace="myIsReflective" />
      <node id="1751453885760929862" at="23,0,24,0" concept="5" trace="myIsForSubtree" />
      <node id="1751453885760929866" at="24,0,25,0" concept="5" trace="mySelectionStack" />
      <node id="1751453885760929894" at="27,45,28,93" concept="16" />
      <node id="1751453885760929895" at="29,5,30,40" concept="4" />
      <node id="1751453885760929899" at="30,40,31,34" concept="4" />
      <node id="1751453885760929903" at="31,34,32,34" concept="4" />
      <node id="1751453885761676550" at="34,77,35,31" concept="10" />
      <node id="1751453885760929925" at="41,25,42,64" concept="10" />
      <node id="1751453885760929930" at="43,12,44,71" concept="10" />
      <node id="1751453885761743669" at="49,80,50,37" concept="10" />
      <node id="1751453885760929950" at="53,18,54,105" concept="9" />
      <node id="1751453885760929966" at="54,105,55,113" concept="9" />
      <node id="1751453885760929975" at="55,113,56,47" concept="4" />
      <node id="1751453885760929980" at="56,47,57,47" concept="4" />
      <node id="1751453885760929985" at="57,47,58,47" concept="4" />
      <node id="1751453885760929992" at="59,12,60,48" concept="4" />
      <node id="1751453885760929997" at="60,48,61,48" concept="4" />
      <node id="1751453885760930006" at="64,39,65,99" concept="9" />
      <node id="1751453885760930027" at="67,132,68,59" concept="4" />
      <node id="1751453885760930039" at="72,40,73,99" concept="9" />
      <node id="1751453885760930044" at="73,99,74,38" concept="4" />
      <node id="1751453885760930056" at="76,33,77,128" concept="9" />
      <node id="1751453885760930065" at="77,128,78,55" concept="4" />
      <node id="1751453885760930071" at="79,14,80,79" concept="9" />
      <node id="1751453885760930080" at="81,38,82,85" concept="4" />
      <node id="1751453885760930093" at="87,25,88,45" concept="4" />
      <node id="1751453885760930095" at="88,45,89,55" concept="4" />
      <node id="1751453885760930110" at="93,34,94,25" concept="4" />
      <node id="1751453885760930120" at="98,30,99,27" concept="4" />
      <node id="1751453885760930122" at="99,27,100,16" concept="4" />
      <node id="1751453885760930124" at="100,16,101,13" concept="4" />
      <node id="1751453885760930126" at="101,13,102,28" concept="4" />
      <node id="1751453885760930131" at="105,0,106,0" concept="5" trace="myNode" />
      <node id="1751453885760930140" at="106,47,107,20" concept="4" />
      <node id="1751453885760930145" at="109,0,110,0" concept="8" trace="isApplicable#()Z" />
      <node id="1751453885760930148" at="110,0,111,0" concept="8" trace="execute#()V" />
      <node id="1751453885760943441" at="113,50,114,18" concept="15" />
      <node id="1751453885760930164" at="117,40,118,85" concept="10" />
      <node id="1751453885760930172" at="121,32,122,75" concept="4" />
      <node id="1751453885760951744" at="126,47,127,18" concept="15" />
      <node id="1751453885760930189" at="130,40,131,94" concept="10" />
      <node id="1751453885760930198" at="134,32,135,84" concept="4" />
      <node id="1751453885760929928" at="43,10,45,5" concept="1" />
      <node id="1751453885760929885" at="26,142,29,5" concept="7" />
      <node id="1751453885761452343" at="34,0,37,0" concept="8" trace="apply#(Lorg/jetbrains/mps/openapi/model/SNode;)Ljetbrains/mps/ide/editor/actions/ReflectiveEditorAction/ReflectiveHintsAction;" />
      <node id="1751453885761736085" at="49,0,52,0" concept="8" trace="test#(Ljetbrains/mps/ide/editor/actions/ReflectiveEditorAction/ReflectiveHintsAction;)Z" />
      <node id="1751453885760929990" at="59,10,62,5" concept="1" />
      <node id="1751453885760930014" at="66,78,69,7" concept="7" />
      <node id="1751453885760930076" at="80,79,83,9" concept="7" />
      <node id="1751453885760930106" at="92,75,95,7" concept="7" />
      <node id="1751453885760930135" at="106,0,109,0" concept="3" trace="ReflectiveHintsAction#(Lorg/jetbrains/mps/openapi/model/SNode;)V" />
      <node id="1751453885760930153" at="113,0,116,0" concept="3" trace="MakeNodeReflectiveAction#(Lorg/jetbrains/mps/openapi/model/SNode;)V" />
      <node id="1751453885760930179" at="126,0,129,0" concept="3" trace="MakeSubtreeAction#(Lorg/jetbrains/mps/openapi/model/SNode;)V" />
      <node id="1751453885760930091" at="87,0,91,0" concept="8" trace="redraw#()V" />
      <node id="1751453885760930161" at="116,0,120,0" concept="8" trace="isApplicable#()Z" />
      <node id="1751453885760930169" at="120,0,124,0" concept="8" trace="execute#()V" />
      <node id="1751453885760930186" at="129,0,133,0" concept="8" trace="isApplicable#()Z" />
      <node id="1751453885760930195" at="133,0,137,0" concept="8" trace="execute#()V" />
      <node id="1751453885760929907" at="32,34,37,82" concept="4" />
      <node id="1751453885760929921" at="40,78,45,5" concept="7" />
      <node id="1751453885760929940" at="47,48,52,57" concept="9" />
      <node id="1751453885760930011" at="65,99,70,5" concept="6" />
      <node id="1751453885760930068" at="79,12,84,7" concept="1" />
      <node id="1751453885760930103" at="91,28,96,5" concept="6" />
      <node id="1751453885760930118" at="98,0,104,0" concept="8" trace="execute#()V" />
      <node id="1751453885760930101" at="91,0,98,0" concept="8" trace="doExecute#()V" />
      <node id="1751453885760929916" at="39,0,47,0" concept="8" trace="getAction#(Lorg/jetbrains/mps/openapi/model/SNode;)Ljetbrains/mps/ide/editor/actions/ReflectiveEditorAction/ReflectiveHintsAction;" />
      <node id="1751453885760930003" at="64,0,72,0" concept="8" trace="recordSelectionStack#()V" />
      <node id="1751453885760930049" at="75,52,84,7" concept="7" />
      <node id="1751453885760929945" at="52,57,62,5" concept="7" />
      <node id="1751453885760930046" at="74,38,85,5" concept="6" />
      <node id="1751453885760929873" at="26,0,39,0" concept="3" trace="ReflectiveEditorAction#(Ljava/util/List;Ljetbrains/mps/openapi/editor/EditorComponent;ZZ)V" />
      <node id="1751453885760930036" at="72,0,87,0" concept="8" trace="restoreSelectionStack#()V" />
      <node id="1751453885760929935" at="47,0,64,0" concept="8" trace="update#(Lcom/intellij/openapi/actionSystem/AnActionEvent;)V" />
      <scope id="1751453885760929891" at="27,45,28,93" />
      <scope id="1751453885761452344" at="34,77,35,31" />
      <scope id="1751453885760929924" at="41,25,42,64" />
      <scope id="1751453885760929929" at="43,12,44,71" />
      <scope id="1751453885761736086" at="49,80,50,37" />
      <scope id="1751453885760930026" at="67,132,68,59" />
      <scope id="1751453885760930079" at="81,38,82,85" />
      <scope id="1751453885760930109" at="93,34,94,25" />
      <scope id="1751453885760930139" at="106,47,107,20" />
      <scope id="1751453885760930145" at="109,0,110,0" />
      <scope id="1751453885760930148" at="110,0,111,0" />
      <scope id="1751453885760930157" at="113,50,114,18" />
      <scope id="1751453885760930163" at="117,40,118,85" />
      <scope id="1751453885760930171" at="121,32,122,75" />
      <scope id="1751453885760930183" at="126,47,127,18" />
      <scope id="1751453885760930188" at="130,40,131,94" />
      <scope id="1751453885760930197" at="134,32,135,84" />
      <scope id="1751453885760929991" at="59,12,61,48" />
      <scope id="1751453885760930054" at="76,33,78,55">
        <var name="rangeSelection" id="1751453885760930055" />
      </scope>
      <scope id="1751453885760930092" at="87,25,89,55" />
      <scope id="1751453885761452343" at="34,0,37,0">
        <var name="node" id="1751453885761452343" />
      </scope>
      <scope id="1751453885761736085" at="49,0,52,0">
        <var name="action" id="1751453885761736085" />
      </scope>
      <scope id="1751453885760930013" at="66,78,69,7" />
      <scope id="1751453885760930105" at="92,75,95,7" />
      <scope id="1751453885760930135" at="106,0,109,0">
        <var name="node" id="1751453885760930137" />
      </scope>
      <scope id="1751453885760930153" at="113,0,116,0">
        <var name="node" id="1751453885760930155" />
      </scope>
      <scope id="1751453885760930179" at="126,0,129,0">
        <var name="node" id="1751453885760930181" />
      </scope>
      <scope id="1751453885760930069" at="79,14,83,9">
        <var name="nodeCell" id="1751453885760930070" />
      </scope>
      <scope id="1751453885760930091" at="87,0,91,0" />
      <scope id="1751453885760930119" at="98,30,102,28" />
      <scope id="1751453885760930161" at="116,0,120,0" />
      <scope id="1751453885760930169" at="120,0,124,0" />
      <scope id="1751453885760930186" at="129,0,133,0" />
      <scope id="1751453885760930195" at="133,0,137,0" />
      <scope id="1751453885760929920" at="40,78,45,5" />
      <scope id="1751453885760929948" at="53,18,58,47">
        <var name="caption" id="1751453885760929965" />
        <var name="plurality" id="1751453885760929949" />
      </scope>
      <scope id="1751453885760930011" at="65,99,70,5">
        <var name="selection" id="1751453885760930030" />
      </scope>
      <scope id="1751453885760930102" at="91,28,96,5" />
      <scope id="1751453885760930103" at="91,28,96,5">
        <var name="action" id="1751453885760930112" />
      </scope>
      <scope id="1751453885760930004" at="64,39,70,5">
        <var name="selectionManager" id="1751453885760930005" />
      </scope>
      <scope id="1751453885760930118" at="98,0,104,0" />
      <scope id="1751453885760930101" at="91,0,98,0" />
      <scope id="1751453885760929916" at="39,0,47,0">
        <var name="node" id="1751453885760929918" />
      </scope>
      <scope id="1751453885760930003" at="64,0,72,0" />
      <scope id="1751453885760930048" at="75,52,84,7" />
      <scope id="1751453885760929884" at="26,142,37,82" />
      <scope id="1751453885760930046" at="74,38,85,5">
        <var name="selection" id="1751453885760930084" />
      </scope>
      <scope id="1751453885760929873" at="26,0,39,0">
        <var name="affectedNodes" id="1751453885760929875" />
        <var name="editorComponent" id="1751453885760929878" />
        <var name="isForSubtree" id="1751453885760929882" />
        <var name="isReflective" id="1751453885760929880" />
      </scope>
      <scope id="1751453885760930037" at="72,40,85,5">
        <var name="selectionManager" id="1751453885760930038" />
      </scope>
      <scope id="1751453885760929938" at="47,48,62,5">
        <var name="canMake" id="1751453885760929939" />
      </scope>
      <scope id="1751453885760930036" at="72,0,87,0" />
      <scope id="1751453885760929935" at="47,0,64,0">
        <var name="event" id="1751453885760929936" />
      </scope>
      <unit id="1751453885761452343" at="33,47,37,5" name="jetbrains.mps.ide.editor.actions.ReflectiveEditorAction$1" />
      <unit id="1751453885761736085" at="48,54,52,5" name="jetbrains.mps.ide.editor.actions.ReflectiveEditorAction$2" />
      <unit id="1751453885760930129" at="104,0,112,0" name="jetbrains.mps.ide.editor.actions.ReflectiveEditorAction$ReflectiveHintsAction" />
      <unit id="1751453885760930151" at="112,0,125,0" name="jetbrains.mps.ide.editor.actions.ReflectiveEditorAction$MakeNodeReflectiveAction" />
      <unit id="1751453885760930177" at="125,0,138,0" name="jetbrains.mps.ide.editor.actions.ReflectiveEditorAction$MakeSubtreeAction" />
      <unit id="1854313877475823618" at="19,0,140,0" name="jetbrains.mps.ide.editor.actions.ReflectiveEditorAction" />
    </file>
  </root>
  <root nodeRef="r:9832fb5f-2578-4b58-8014-a5de79da988e(jetbrains.mps.ide.editor.actions)/2123674641099917718">
    <file name="AddLinkChooser.java">
      <node id="6328114375521109173" at="29,0,30,0" concept="4" trace="myTextField" />
      <node id="6961970966446729071" at="30,0,31,0" concept="4" trace="myLinkField" />
      <node id="6961970966446992782" at="32,0,33,0" concept="4" trace="myWord" />
      <node id="6961970966446915686" at="33,0,34,0" concept="4" trace="myEditorComponent" />
      <node id="6961970966447105034" at="34,0,35,0" concept="4" trace="myPopup" />
      <node id="6961970966446992789" at="35,75,36,18" concept="3" />
      <node id="6961970966446915693" at="36,18,37,40" concept="3" />
      <node id="6328114375521151322" at="40,36,41,55" concept="8" />
      <node id="6961970966447938805" at="41,55,42,52" concept="8" />
      <node id="6961970966448328974" at="42,52,43,43" concept="3" />
      <node id="6961970966448004176" at="43,43,44,16" concept="3" />
      <node id="6961970966447967911" at="44,16,45,16" concept="3" />
      <node id="6961970966448157630" at="45,16,46,45" concept="3" />
      <node id="2123674641100206429" at="46,45,47,42" concept="3" />
      <node id="6961970966448071613" at="47,42,48,0" concept="11" />
      <node id="6961970966448015894" at="48,0,49,16" concept="3" />
      <node id="7579951321841273801" at="49,16,50,20" concept="3" />
      <node id="6961970966448271555" at="50,20,51,43" concept="3" />
      <node id="6328114375521248576" at="53,25,54,203" concept="3" />
      <node id="2123674641100241186" at="56,7,57,34" concept="3" />
      <node id="6961970966448068757" at="57,34,58,0" concept="11" />
      <node id="6961970966448039525" at="58,0,59,16" concept="3" />
      <node id="6961970966448039519" at="59,16,60,16" concept="3" />
      <node id="6961970966448283924" at="60,16,61,45" concept="3" />
      <node id="6961970966446503732" at="61,45,62,43" concept="3" />
      <node id="6961970966448065902" at="62,43,63,0" concept="11" />
      <node id="6961970966446729079" at="63,0,64,37" concept="3" />
      <node id="6961970966448055694" at="64,37,65,16" concept="3" />
      <node id="6961970966446503725" at="65,16,66,34" concept="3" />
      <node id="6961970966448083044" at="66,34,67,0" concept="11" />
      <node id="7579951321841480141" at="67,0,68,16" concept="3" />
      <node id="6961970966448089361" at="68,16,69,16" concept="3" />
      <node id="7579951321841531620" at="69,16,70,20" concept="3" />
      <node id="6961970966448263016" at="70,20,71,48" concept="3" />
      <node id="5144108890608385568" at="71,48,72,73" concept="8" />
      <node id="6961970966446863205" at="72,73,73,42" concept="3" />
      <node id="5144108890608198527" at="73,42,74,0" concept="11" />
      <node id="5144108890608211201" at="74,0,75,39" concept="8" />
      <node id="5144108890608277992" at="75,39,76,137" concept="3" />
      <node id="5144108890608365080" at="76,137,77,55" concept="3" />
      <node id="5144108890608309725" at="77,55,78,0" concept="11" />
      <node id="6328114375521131860" at="78,0,79,21" concept="9" />
      <node id="6328114375521199794" at="81,32,82,41" concept="8" />
      <node id="6328114375521120142" at="82,41,83,0" concept="11" />
      <node id="6961970966447105050" at="83,0,84,150" concept="3" />
      <node id="6328114375521282351" at="84,150,85,0" concept="11" />
      <node id="6961970966447223858" at="85,0,86,58" concept="8" />
      <node id="6328114375521606087" at="87,23,88,13" concept="9" />
      <node id="6961970966447115619" at="89,5,90,111" concept="3" />
      <node id="6961970966446732437" at="92,36,93,33" concept="9" />
      <node id="6961970966447917931" at="97,26,98,21" concept="14" />
      <node id="6328114375521211527" at="103,36,104,188" concept="3" />
      <node id="6961970966447033918" at="104,188,105,187" concept="3" />
      <node id="7579951321841650288" at="105,187,106,32" concept="3" />
      <node id="693268764742675105" at="53,0,56,0" concept="7" trace="run#()V" />
      <node id="6328114375521596090" at="86,58,89,5" concept="6" />
      <node id="6961970966446727481" at="92,0,95,0" concept="7" trace="getLinkText#()Ljava/lang/String;" />
      <node id="6961970966447917923" at="97,0,100,0" concept="2" trace="ApplyAction#()V" />
      <node id="2123674641099965521" at="35,0,39,0" concept="2" trace="AddLinkChooser#(Lorg/jetbrains/mps/openapi/model/SNode;Ljetbrains/mps/nodeEditor/EditorComponent;)V" />
      <node id="693268764742629488" at="51,43,56,7" concept="3" />
      <node id="6961970966446947730" at="103,0,108,0" concept="7" trace="doExecute#()V" />
      <node id="6961970966446924985" at="101,52,108,9" concept="3" />
      <node id="6961970966447917227" at="100,0,110,0" concept="7" trace="actionPerformed#(Ljava/awt/event/ActionEvent;)V" />
      <node id="6961970966447083391" at="81,0,92,0" concept="7" trace="showPopup#()V" />
      <node id="2123674641100192131" at="40,0,81,0" concept="7" trace="createMainPanel#()Ljavax/swing/JPanel;" />
      <scope id="693268764742675106" at="53,25,54,203" />
      <scope id="6328114375521596092" at="87,23,88,13" />
      <scope id="6961970966446727484" at="92,36,93,33" />
      <scope id="6961970966447917929" at="97,26,98,21" />
      <scope id="2123674641099965528" at="35,75,37,40" />
      <scope id="693268764742675105" at="53,0,56,0" />
      <scope id="6961970966446727481" at="92,0,95,0" />
      <scope id="6961970966447917923" at="97,0,100,0" />
      <scope id="6961970966446947734" at="103,36,106,32" />
      <scope id="2123674641099965521" at="35,0,39,0">
        <var name="editorComponent" id="6961970966446912836" />
        <var name="word" id="6961970966446854454" />
      </scope>
      <scope id="6961970966446947730" at="103,0,108,0" />
      <scope id="6961970966447917238" at="101,52,108,9" />
      <scope id="6961970966447083394" at="81,32,90,111">
        <var name="cell" id="6961970966447223859" />
        <var name="mainPanel" id="6328114375521199795" />
      </scope>
      <scope id="6961970966447917227" at="100,0,110,0">
        <var name="event" id="6961970966447917231" />
      </scope>
      <scope id="6961970966447083391" at="81,0,92,0" />
      <scope id="2123674641100192123" at="40,36,79,21">
        <var name="action" id="5144108890608385569" />
        <var name="actionMapKey" id="5144108890608211202" />
        <var name="c" id="6961970966447938804" />
        <var name="mainPanel" id="6328114375521151323" />
      </scope>
      <scope id="2123674641100192131" at="40,0,81,0" />
      <unit id="693268764742675105" at="52,92,56,5" name="jetbrains.mps.ide.editor.actions.AddLinkChooser$1" />
      <unit id="6961970966446947724" at="102,95,108,7" name="jetbrains.mps.ide.editor.actions.AddLinkChooser$ApplyAction$1" />
      <unit id="6961970966447911216" at="95,0,111,0" name="jetbrains.mps.ide.editor.actions.AddLinkChooser$ApplyAction" />
      <unit id="2123674641099917718" at="27,0,112,0" name="jetbrains.mps.ide.editor.actions.AddLinkChooser" />
    </file>
  </root>
  <root nodeRef="r:9832fb5f-2578-4b58-8014-a5de79da988e(jetbrains.mps.ide.editor.actions)/2256129701753572813">
    <file name="ShowRegularEditor_Action.java">
<<<<<<< HEAD
      <node id="2256129701753572813" at="18,0,19,0" concept="13" trace="ICON" />
      <node id="2256129701753572813" at="20,37,21,43" concept="15" />
      <node id="2256129701753572813" at="21,43,22,35" concept="4" />
      <node id="2256129701753572813" at="22,35,23,41" concept="4" />
      <node id="2256129701753572813" at="26,32,27,16" concept="10" />
      <node id="4436191163391493854" at="30,89,31,198" concept="4" />
      <node id="2256129701753572813" at="35,53,36,19" concept="10" />
      <node id="2256129701753572813" at="38,5,39,61" concept="9" />
      <node id="2256129701753572813" at="39,61,40,59" concept="4" />
      <node id="2256129701753572813" at="41,22,42,21" concept="10" />
      <node id="2256129701753572813" at="45,5,46,90" concept="9" />
      <node id="2256129701753572813" at="47,67,48,31" concept="4" />
      <node id="2256129701753572813" at="49,7,50,75" concept="4" />
      <node id="2256129701753572813" at="51,36,52,21" concept="10" />
      <node id="2256129701753572813" at="54,5,55,16" concept="10" />
      <node id="4814398350383863795" at="58,96,59,192" concept="4" />
      <node id="2256129701753572813" at="34,95,37,5" concept="7" />
      <node id="2256129701753572813" at="40,59,43,7" concept="7" />
      <node id="2256129701753572813" at="46,90,49,7" concept="7" />
      <node id="2256129701753572813" at="50,75,53,7" concept="7" />
      <node id="2256129701753572813" at="25,0,29,0" concept="8" trace="isDumbAware#()Z" />
      <node id="2256129701753572813" at="29,0,33,0" concept="8" trace="doUpdate#(Lcom/intellij/openapi/actionSystem/AnActionEvent;Ljava/util/Map;)V" />
      <node id="2256129701753572813" at="57,0,61,0" concept="8" trace="doExecute#(Lcom/intellij/openapi/actionSystem/AnActionEvent;Ljava/util/Map;)V" />
      <node id="2256129701753572813" at="20,0,25,0" concept="3" trace="ShowRegularEditor_Action#()V" />
      <node id="2256129701753572813" at="37,5,44,5" concept="1" />
      <node id="2256129701753572813" at="44,5,54,5" concept="1" />
      <node id="2256129701753572813" at="33,0,57,0" concept="8" trace="collectActionData#(Lcom/intellij/openapi/actionSystem/AnActionEvent;Ljava/util/Map;)Z" />
      <scope id="2256129701753572813" at="26,32,27,16" />
      <scope id="4436191163391493475" at="30,89,31,198" />
      <scope id="2256129701753572813" at="35,53,36,19" />
      <scope id="2256129701753572813" at="41,22,42,21" />
      <scope id="2256129701753572813" at="47,67,48,31" />
      <scope id="2256129701753572813" at="51,36,52,21" />
      <scope id="2256129701753572813" at="58,96,59,192" />
      <scope id="2256129701753572813" at="20,37,23,41" />
      <scope id="2256129701753572813" at="25,0,29,0" />
      <scope id="2256129701753572813" at="29,0,33,0">
=======
      <node id="2256129701753572813" at="19,0,20,0" concept="12" trace="ICON" />
      <node id="2256129701753572813" at="21,37,22,43" concept="14" />
      <node id="2256129701753572813" at="22,43,23,35" concept="3" />
      <node id="2256129701753572813" at="23,35,24,41" concept="3" />
      <node id="2256129701753572813" at="27,32,28,16" concept="9" />
      <node id="6260566344141406458" at="31,87,32,203" concept="8" />
      <node id="6260566344141410905" at="32,203,33,141" concept="9" />
      <node id="2256129701753572813" at="36,89,37,85" concept="3" />
      <node id="2256129701753572813" at="41,53,42,19" concept="9" />
      <node id="2256129701753572813" at="44,5,45,54" concept="8" />
      <node id="2256129701753572813" at="45,54,46,50" concept="3" />
      <node id="2256129701753572813" at="47,22,48,21" concept="9" />
      <node id="2256129701753572813" at="51,5,52,90" concept="8" />
      <node id="2256129701753572813" at="53,67,54,31" concept="3" />
      <node id="2256129701753572813" at="55,7,56,75" concept="3" />
      <node id="2256129701753572813" at="57,36,58,21" concept="9" />
      <node id="2256129701753572813" at="60,5,61,16" concept="9" />
      <node id="6258687349705339712" at="64,96,65,125" concept="8" />
      <node id="8128781094069015080" at="65,125,66,263" concept="3" />
      <node id="2256129701753654739" at="66,263,67,99" concept="3" />
      <node id="6258687349705355728" at="67,99,68,32" concept="3" />
      <node id="406691402322537523" at="68,32,69,105" concept="3" />
      <node id="2256129701753572813" at="40,95,43,5" concept="6" />
      <node id="2256129701753572813" at="46,50,49,7" concept="6" />
      <node id="2256129701753572813" at="52,90,55,7" concept="6" />
      <node id="2256129701753572813" at="56,75,59,7" concept="6" />
      <node id="2256129701753572813" at="26,0,30,0" concept="7" trace="isDumbAware#()Z" />
      <node id="2256129701753572813" at="35,0,39,0" concept="7" trace="doUpdate#(Lcom/intellij/openapi/actionSystem/AnActionEvent;Ljava/util/Map;)V" />
      <node id="2256129701753572813" at="21,0,26,0" concept="2" trace="ShowRegularEditor_Action#()V" />
      <node id="2256129701753572813" at="30,0,35,0" concept="7" trace="isApplicable#(Lcom/intellij/openapi/actionSystem/AnActionEvent;Ljava/util/Map;)Z" />
      <node id="2256129701753572813" at="43,5,50,5" concept="1" />
      <node id="2256129701753572813" at="63,0,71,0" concept="7" trace="doExecute#(Lcom/intellij/openapi/actionSystem/AnActionEvent;Ljava/util/Map;)V" />
      <node id="2256129701753572813" at="50,5,60,5" concept="1" />
      <node id="2256129701753572813" at="39,0,63,0" concept="7" trace="collectActionData#(Lcom/intellij/openapi/actionSystem/AnActionEvent;Ljava/util/Map;)Z" />
      <scope id="2256129701753572813" at="27,32,28,16" />
      <scope id="2256129701753572813" at="36,89,37,85" />
      <scope id="2256129701753572813" at="41,53,42,19" />
      <scope id="2256129701753572813" at="47,22,48,21" />
      <scope id="2256129701753572813" at="53,67,54,31" />
      <scope id="2256129701753572813" at="57,36,58,21" />
      <scope id="2256129701753572835" at="31,87,33,141">
        <var name="hints" id="6260566344141406459" />
      </scope>
      <scope id="2256129701753572813" at="21,37,24,41" />
      <scope id="2256129701753572813" at="26,0,30,0" />
      <scope id="2256129701753572813" at="35,0,39,0">
>>>>>>> 9628beb1
        <var name="_params" id="2256129701753572813" />
        <var name="event" id="2256129701753572813" />
      </scope>
      <scope id="2256129701753572813" at="57,0,61,0">
        <var name="_params" id="2256129701753572813" />
        <var name="event" id="2256129701753572813" />
      </scope>
      <scope id="2256129701753572813" at="20,0,25,0" />
      <scope id="2256129701753572813" at="38,5,43,7">
        <var name="p" id="2256129701753572813" />
      </scope>
      <scope id="2256129701753572813" at="45,5,53,7">
        <var name="editorComponent" id="2256129701753572813" />
      </scope>
      <scope id="2256129701753572813" at="34,95,55,16" />
      <scope id="2256129701753572813" at="33,0,57,0">
        <var name="_params" id="2256129701753572813" />
        <var name="event" id="2256129701753572813" />
      </scope>
      <unit id="2256129701753572813" at="17,0,62,0" name="jetbrains.mps.ide.editor.actions.ShowRegularEditor_Action" />
    </file>
  </root>
  <root nodeRef="r:9832fb5f-2578-4b58-8014-a5de79da988e(jetbrains.mps.ide.editor.actions)/2768238731211617618">
    <file name="MoveElementsUp_Action.java">
      <node id="2768238731211617618" at="22,0,23,0" concept="12" trace="ICON" />
      <node id="2768238731211617618" at="24,34,25,40" concept="14" />
      <node id="2768238731211617618" at="25,40,26,35" concept="3" />
      <node id="2768238731211617618" at="26,35,27,40" concept="3" />
      <node id="2768238731211617618" at="30,32,31,16" concept="9" />
      <node id="7778566526940392410" at="34,87,35,135" concept="8" />
      <node id="7778566526940485713" at="35,135,36,174" concept="9" />
      <node id="2768238731211617618" at="39,89,40,85" concept="3" />
      <node id="2768238731211617618" at="44,53,45,19" concept="9" />
      <node id="2768238731211617618" at="47,5,48,72" concept="8" />
      <node id="2768238731211617618" at="48,72,49,59" concept="3" />
      <node id="2768238731211617618" at="50,22,51,21" concept="9" />
      <node id="2768238731211617618" at="54,5,55,90" concept="8" />
      <node id="2768238731211617618" at="56,67,57,31" concept="3" />
      <node id="2768238731211617618" at="58,7,59,75" concept="3" />
      <node id="2768238731211617618" at="60,36,61,21" concept="9" />
      <node id="2768238731211617618" at="63,5,64,16" concept="9" />
      <node id="8201881142993688683" at="67,96,68,121" concept="8" />
      <node id="8201881142993697540" at="69,34,70,38" concept="8" />
      <node id="8201881142993708331" at="70,38,71,136" concept="8" />
      <node id="8201881142993711734" at="72,31,73,88" concept="3" />
      <node id="6227503948577292363" at="74,14,75,15" concept="9" />
      <node id="6227503948577225660" at="77,5,78,147" concept="8" />
      <node id="8201881142993651196" at="79,26,80,19" concept="3" />
      <node id="6227503948577292089" at="74,12,76,7" concept="1" />
      <node id="2768238731211617618" at="43,95,46,5" concept="6" />
      <node id="2768238731211617618" at="49,59,52,7" concept="6" />
      <node id="2768238731211617618" at="55,90,58,7" concept="6" />
      <node id="2768238731211617618" at="59,75,62,7" concept="6" />
      <node id="6227503948577287491" at="78,147,81,5" concept="6" />
      <node id="2768238731211617618" at="29,0,33,0" concept="7" trace="isDumbAware#()Z" />
      <node id="2768238731211617618" at="38,0,42,0" concept="7" trace="doUpdate#(Lcom/intellij/openapi/actionSystem/AnActionEvent;Ljava/util/Map;)V" />
      <node id="2768238731211617618" at="24,0,29,0" concept="2" trace="MoveElementsUp_Action#()V" />
      <node id="2768238731211617618" at="33,0,38,0" concept="7" trace="isApplicable#(Lcom/intellij/openapi/actionSystem/AnActionEvent;Ljava/util/Map;)Z" />
      <node id="8201881142993710896" at="71,136,76,7" concept="6" />
      <node id="2768238731211617618" at="46,5,53,5" concept="1" />
      <node id="8201881142993689850" at="68,121,77,5" concept="6" />
      <node id="2768238731211617618" at="53,5,63,5" concept="1" />
      <node id="2768238731211617618" at="66,0,83,0" concept="7" trace="doExecute#(Lcom/intellij/openapi/actionSystem/AnActionEvent;Ljava/util/Map;)V" />
      <node id="2768238731211617618" at="42,0,66,0" concept="7" trace="collectActionData#(Lcom/intellij/openapi/actionSystem/AnActionEvent;Ljava/util/Map;)Z" />
      <scope id="2768238731211617618" at="30,32,31,16" />
      <scope id="2768238731211617618" at="39,89,40,85" />
      <scope id="2768238731211617618" at="44,53,45,19" />
      <scope id="2768238731211617618" at="50,22,51,21" />
      <scope id="2768238731211617618" at="56,67,57,31" />
      <scope id="2768238731211617618" at="60,36,61,21" />
      <scope id="8201881142993710898" at="72,31,73,88" />
      <scope id="6227503948577292090" at="74,14,75,15" />
      <scope id="6227503948577287493" at="79,26,80,19" />
      <scope id="2768238731211621505" at="34,87,36,174">
        <var name="selection" id="7778566526940392411" />
      </scope>
      <scope id="2768238731211617618" at="24,34,27,40" />
      <scope id="2768238731211617618" at="29,0,33,0" />
      <scope id="2768238731211617618" at="38,0,42,0">
        <var name="_params" id="2768238731211617618" />
        <var name="event" id="2768238731211617618" />
      </scope>
      <scope id="2768238731211617618" at="24,0,29,0" />
      <scope id="2768238731211617618" at="33,0,38,0">
        <var name="_params" id="2768238731211617618" />
        <var name="event" id="2768238731211617618" />
      </scope>
      <scope id="2768238731211617618" at="47,5,52,7">
        <var name="p" id="2768238731211617618" />
      </scope>
      <scope id="8201881142993689852" at="69,34,76,7">
        <var name="node" id="8201881142993697541" />
        <var name="nodeToMove" id="8201881142993708332" />
      </scope>
      <scope id="2768238731211617618" at="54,5,62,7">
        <var name="editorComponent" id="2768238731211617618" />
      </scope>
      <scope id="2768238731211617618" at="67,96,81,5">
        <var name="mover" id="6227503948577225661" />
        <var name="nodesToMove" id="8201881142993688684" />
      </scope>
      <scope id="2768238731211617618" at="66,0,83,0">
        <var name="_params" id="2768238731211617618" />
        <var name="event" id="2768238731211617618" />
      </scope>
      <scope id="2768238731211617618" at="43,95,64,16" />
      <scope id="2768238731211617618" at="42,0,66,0">
        <var name="_params" id="2768238731211617618" />
        <var name="event" id="2768238731211617618" />
      </scope>
      <unit id="2768238731211617618" at="21,0,84,0" name="jetbrains.mps.ide.editor.actions.MoveElementsUp_Action" />
    </file>
  </root>
  <root nodeRef="r:9832fb5f-2578-4b58-8014-a5de79da988e(jetbrains.mps.ide.editor.actions)/2768238731211621495">
    <file name="MoveElementsDown_Action.java">
      <node id="2768238731211621495" at="21,0,22,0" concept="12" trace="ICON" />
      <node id="2768238731211621495" at="23,36,24,42" concept="14" />
      <node id="2768238731211621495" at="24,42,25,35" concept="3" />
      <node id="2768238731211621495" at="25,35,26,40" concept="3" />
      <node id="2768238731211621495" at="29,32,30,16" concept="9" />
      <node id="130230197973336361" at="33,87,34,252" concept="9" />
      <node id="2768238731211621495" at="37,89,38,85" concept="3" />
      <node id="2768238731211621495" at="42,53,43,19" concept="9" />
      <node id="2768238731211621495" at="45,5,46,72" concept="8" />
      <node id="2768238731211621495" at="46,72,47,59" concept="3" />
      <node id="2768238731211621495" at="48,22,49,21" concept="9" />
      <node id="2768238731211621495" at="52,5,53,90" concept="8" />
      <node id="2768238731211621495" at="54,67,55,31" concept="3" />
      <node id="2768238731211621495" at="56,7,57,75" concept="3" />
      <node id="2768238731211621495" at="58,36,59,21" concept="9" />
      <node id="2768238731211621495" at="61,5,62,16" concept="9" />
      <node id="6227503948577294497" at="65,96,66,121" concept="8" />
      <node id="6227503948577294508" at="67,34,68,38" concept="8" />
      <node id="6227503948577294515" at="68,38,69,136" concept="8" />
      <node id="6227503948577294525" at="70,31,71,88" concept="3" />
      <node id="6227503948577294537" at="72,14,73,15" concept="9" />
      <node id="6227503948577294543" at="75,5,76,146" concept="8" />
      <node id="6227503948577294555" at="77,26,78,19" concept="3" />
      <node id="6227503948577294535" at="72,12,74,7" concept="1" />
      <node id="2768238731211621495" at="41,95,44,5" concept="6" />
      <node id="2768238731211621495" at="47,59,50,7" concept="6" />
      <node id="2768238731211621495" at="53,90,56,7" concept="6" />
      <node id="2768238731211621495" at="57,75,60,7" concept="6" />
      <node id="6227503948577294553" at="76,146,79,5" concept="6" />
      <node id="2768238731211621495" at="28,0,32,0" concept="7" trace="isDumbAware#()Z" />
      <node id="2768238731211621495" at="32,0,36,0" concept="7" trace="isApplicable#(Lcom/intellij/openapi/actionSystem/AnActionEvent;Ljava/util/Map;)Z" />
      <node id="2768238731211621495" at="36,0,40,0" concept="7" trace="doUpdate#(Lcom/intellij/openapi/actionSystem/AnActionEvent;Ljava/util/Map;)V" />
      <node id="2768238731211621495" at="23,0,28,0" concept="2" trace="MoveElementsDown_Action#()V" />
      <node id="6227503948577294523" at="69,136,74,7" concept="6" />
      <node id="2768238731211621495" at="44,5,51,5" concept="1" />
      <node id="6227503948577294506" at="66,121,75,5" concept="6" />
      <node id="2768238731211621495" at="51,5,61,5" concept="1" />
      <node id="2768238731211621495" at="64,0,81,0" concept="7" trace="doExecute#(Lcom/intellij/openapi/actionSystem/AnActionEvent;Ljava/util/Map;)V" />
      <node id="2768238731211621495" at="40,0,64,0" concept="7" trace="collectActionData#(Lcom/intellij/openapi/actionSystem/AnActionEvent;Ljava/util/Map;)Z" />
      <scope id="2768238731211621495" at="29,32,30,16" />
      <scope id="2768238731211624728" at="33,87,34,252" />
      <scope id="2768238731211621495" at="37,89,38,85" />
      <scope id="2768238731211621495" at="42,53,43,19" />
      <scope id="2768238731211621495" at="48,22,49,21" />
      <scope id="2768238731211621495" at="54,67,55,31" />
      <scope id="2768238731211621495" at="58,36,59,21" />
      <scope id="6227503948577294524" at="70,31,71,88" />
      <scope id="6227503948577294536" at="72,14,73,15" />
      <scope id="6227503948577294554" at="77,26,78,19" />
      <scope id="2768238731211621495" at="23,36,26,40" />
      <scope id="2768238731211621495" at="28,0,32,0" />
      <scope id="2768238731211621495" at="32,0,36,0">
        <var name="_params" id="2768238731211621495" />
        <var name="event" id="2768238731211621495" />
      </scope>
      <scope id="2768238731211621495" at="36,0,40,0">
        <var name="_params" id="2768238731211621495" />
        <var name="event" id="2768238731211621495" />
      </scope>
      <scope id="2768238731211621495" at="23,0,28,0" />
      <scope id="2768238731211621495" at="45,5,50,7">
        <var name="p" id="2768238731211621495" />
      </scope>
      <scope id="6227503948577294507" at="67,34,74,7">
        <var name="node" id="6227503948577294509" />
        <var name="nodeToMove" id="6227503948577294516" />
      </scope>
      <scope id="2768238731211621495" at="52,5,60,7">
        <var name="editorComponent" id="2768238731211621495" />
      </scope>
      <scope id="2768238731211621495" at="65,96,79,5">
        <var name="mover" id="6227503948577294544" />
        <var name="nodesToMove" id="6227503948577294498" />
      </scope>
      <scope id="2768238731211621495" at="64,0,81,0">
        <var name="_params" id="2768238731211621495" />
        <var name="event" id="2768238731211621495" />
      </scope>
      <scope id="2768238731211621495" at="41,95,62,16" />
      <scope id="2768238731211621495" at="40,0,64,0">
        <var name="_params" id="2768238731211621495" />
        <var name="event" id="2768238731211621495" />
      </scope>
      <unit id="2768238731211621495" at="20,0,82,0" name="jetbrains.mps.ide.editor.actions.MoveElementsDown_Action" />
    </file>
  </root>
  <root nodeRef="r:9832fb5f-2578-4b58-8014-a5de79da988e(jetbrains.mps.ide.editor.actions)/3205778618063801970">
    <file name="MPSEditorActions.xml">
      <unit id="3205778618063801970" at="1,0,390,13" name="jetbrains.mps.ide.editor.actions.MPSEditorActions" />
    </file>
  </root>
  <root nodeRef="r:9832fb5f-2578-4b58-8014-a5de79da988e(jetbrains.mps.ide.editor.actions)/3207605520775490121">
    <file name="ShowGenerationActions_Action.java">
      <node id="3207605520775490121" at="25,0,26,0" concept="12" trace="ICON" />
      <node id="3207605520775490121" at="27,41,28,33" concept="14" />
      <node id="3207605520775490121" at="28,33,29,34" concept="3" />
      <node id="3207605520775490121" at="29,34,30,40" concept="3" />
      <node id="3207605520775490121" at="33,32,34,16" concept="9" />
      <node id="3207605520775490228" at="37,87,38,144" concept="8" />
      <node id="3207605520775490232" at="38,144,39,24" concept="3" />
      <node id="3207605520775490237" at="39,24,40,57" concept="9" />
      <node id="3207605520775490121" at="43,89,44,85" concept="3" />
      <node id="3207605520775490121" at="48,53,49,19" concept="9" />
      <node id="3207605520775490121" at="51,5,52,72" concept="8" />
      <node id="3207605520775490121" at="52,72,53,59" concept="3" />
      <node id="3207605520775490121" at="54,22,55,21" concept="9" />
      <node id="3207605520775490121" at="58,5,59,66" concept="8" />
      <node id="3207605520775490121" at="59,66,60,58" concept="3" />
      <node id="3207605520775490121" at="61,22,62,21" concept="9" />
      <node id="3207605520775490121" at="64,5,65,16" concept="9" />
      <node id="3207605520775490132" at="68,96,69,83" concept="8" />
      <node id="3207605520775490138" at="69,83,70,161" concept="8" />
      <node id="3207605520775490158" at="70,161,71,74" concept="8" />
      <node id="3207605520775490165" at="73,25,74,148" concept="8" />
      <node id="3207605520775490169" at="74,148,75,28" concept="3" />
      <node id="3207605520775490176" at="76,51,77,17" concept="9" />
      <node id="3207605520775490185" at="78,9,79,169" concept="3" />
      <node id="3207605520775490200" at="82,30,83,13" concept="9" />
      <node id="3207605520775490204" at="84,5,85,0" concept="11" />
      <node id="3207605520775490205" at="85,0,86,177" concept="8" />
      <node id="3207605520775490219" at="86,177,87,36" concept="3" />
      <node id="3207605520775490121" at="47,95,50,5" concept="6" />
      <node id="3207605520775490121" at="53,59,56,7" concept="6" />
      <node id="3207605520775490121" at="60,58,63,7" concept="6" />
      <node id="3207605520775490174" at="75,28,78,9" concept="6" />
      <node id="3207605520775490198" at="81,7,84,5" concept="6" />
      <node id="3207605520775490121" at="32,0,36,0" concept="7" trace="isDumbAware#()Z" />
      <node id="3207605520775490121" at="42,0,46,0" concept="7" trace="doUpdate#(Lcom/intellij/openapi/actionSystem/AnActionEvent;Ljava/util/Map;)V" />
      <node id="3207605520775490121" at="27,0,32,0" concept="2" trace="ShowGenerationActions_Action#()V" />
      <node id="3207605520775490121" at="36,0,42,0" concept="7" trace="isApplicable#(Lcom/intellij/openapi/actionSystem/AnActionEvent;Ljava/util/Map;)Z" />
      <node id="3207605520775490121" at="50,5,57,5" concept="1" />
      <node id="3207605520775490121" at="57,5,64,5" concept="1" />
      <node id="4424432534201004" at="73,0,81,0" concept="7" trace="run#()V" />
      <node id="4424432534174665" at="71,74,81,7" concept="3" />
      <node id="3207605520775490121" at="46,0,67,0" concept="7" trace="collectActionData#(Lcom/intellij/openapi/actionSystem/AnActionEvent;Ljava/util/Map;)Z" />
      <node id="3207605520775490121" at="67,0,89,0" concept="7" trace="doExecute#(Lcom/intellij/openapi/actionSystem/AnActionEvent;Ljava/util/Map;)V" />
      <scope id="3207605520775490121" at="33,32,34,16" />
      <scope id="3207605520775490121" at="43,89,44,85" />
      <scope id="3207605520775490121" at="48,53,49,19" />
      <scope id="3207605520775490121" at="54,22,55,21" />
      <scope id="3207605520775490121" at="61,22,62,21" />
      <scope id="3207605520775490175" at="76,51,77,17" />
      <scope id="3207605520775490199" at="82,30,83,13" />
      <scope id="3207605520775490121" at="27,41,30,40" />
      <scope id="3207605520775490227" at="37,87,40,57">
        <var name="group" id="3207605520775490229" />
      </scope>
      <scope id="3207605520775490121" at="32,0,36,0" />
      <scope id="3207605520775490121" at="42,0,46,0">
        <var name="_params" id="3207605520775490121" />
        <var name="event" id="3207605520775490121" />
      </scope>
      <scope id="3207605520775490121" at="27,0,32,0" />
      <scope id="3207605520775490121" at="51,5,56,7">
        <var name="p" id="3207605520775490121" />
      </scope>
      <scope id="3207605520775490121" at="58,5,63,7">
        <var name="p" id="3207605520775490121" />
      </scope>
      <scope id="3207605520775490121" at="36,0,42,0">
        <var name="_params" id="3207605520775490121" />
        <var name="event" id="3207605520775490121" />
      </scope>
      <scope id="4424432534201005" at="73,25,79,169">
        <var name="group" id="3207605520775490166" />
      </scope>
      <scope id="4424432534201004" at="73,0,81,0" />
      <scope id="3207605520775490121" at="47,95,65,16" />
      <scope id="3207605520775490121" at="68,96,87,36">
        <var name="popup" id="3207605520775490159" />
        <var name="relativePoint" id="3207605520775490206" />
        <var name="x" id="3207605520775490133" />
        <var name="y" id="3207605520775490139" />
      </scope>
      <scope id="3207605520775490121" at="46,0,67,0">
        <var name="_params" id="3207605520775490121" />
        <var name="event" id="3207605520775490121" />
      </scope>
      <scope id="3207605520775490121" at="67,0,89,0">
        <var name="_params" id="3207605520775490121" />
        <var name="event" id="3207605520775490121" />
      </scope>
      <unit id="4424432534201004" at="72,123,81,5" name="jetbrains.mps.ide.editor.actions.ShowGenerationActions_Action$1" />
      <unit id="3207605520775490121" at="24,0,90,0" name="jetbrains.mps.ide.editor.actions.ShowGenerationActions_Action" />
    </file>
  </root>
  <root nodeRef="r:9832fb5f-2578-4b58-8014-a5de79da988e(jetbrains.mps.ide.editor.actions)/3207605520775490246">
    <file name="ShowSurroundWithIntentions_Action.java">
      <node id="3207605520775490246" at="39,0,40,0" concept="12" trace="ICON" />
      <node id="3207605520775490246" at="41,46,42,40" concept="14" />
      <node id="3207605520775490246" at="42,40,43,34" concept="3" />
      <node id="3207605520775490246" at="43,34,44,40" concept="3" />
      <node id="3207605520775490246" at="47,32,48,16" concept="9" />
      <node id="3207605520775490525" at="52,80,53,19" concept="9" />
      <node id="3207605520775490532" at="54,5,55,118" concept="9" />
      <node id="3207605520775490246" at="58,89,59,85" concept="3" />
      <node id="3207605520775490246" at="63,53,64,19" concept="9" />
      <node id="3207605520775490246" at="66,5,67,72" concept="8" />
      <node id="3207605520775490246" at="67,72,68,59" concept="3" />
      <node id="3207605520775490246" at="69,22,70,21" concept="9" />
      <node id="3207605520775490246" at="73,5,74,66" concept="8" />
      <node id="3207605520775490246" at="74,66,75,53" concept="3" />
      <node id="3207605520775490246" at="76,22,77,21" concept="9" />
      <node id="3207605520775490246" at="80,5,81,54" concept="8" />
      <node id="3207605520775490246" at="81,54,82,58" concept="3" />
      <node id="3207605520775490246" at="83,22,84,21" concept="9" />
      <node id="3207605520775490246" at="86,5,87,16" concept="9" />
      <node id="3207605520775490431" at="90,96,91,98" concept="8" />
      <node id="3207605520775490437" at="91,98,92,32" concept="8" />
      <node id="3207605520775490443" at="92,32,93,32" concept="8" />
      <node id="3207605520775490449" at="93,32,94,34" concept="3" />
      <node id="3207605520775490455" at="94,34,95,74" concept="8" />
      <node id="3207605520775490462" at="97,25,98,91" concept="8" />
      <node id="3207605520775490470" at="99,51,100,17" concept="9" />
      <node id="3207605520775490479" at="101,9,102,180" concept="3" />
      <node id="3207605520775490494" at="105,30,106,13" concept="9" />
      <node id="3207605520775490498" at="107,5,108,0" concept="11" />
      <node id="3207605520775490499" at="108,0,109,177" concept="8" />
      <node id="3207605520775490513" at="109,177,110,36" concept="3" />
      <node id="3207605520775490250" at="112,71,113,172" concept="8" />
      <node id="3207605520775490264" at="114,28,115,18" concept="9" />
      <node id="3207605520775490269" at="116,5,117,96" concept="8" />
      <node id="3207605520775490278" at="118,60,119,58" concept="9" />
      <node id="3207605520775490285" at="120,5,121,16" concept="9" />
      <node id="3207605520775490291" at="123,73,124,62" concept="8" />
      <node id="3207605520775490296" at="124,62,125,0" concept="11" />
      <node id="3207605520775490310" at="127,98,128,158" concept="9" />
      <node id="3207605520775490326" at="130,13,131,0" concept="11" />
      <node id="3207605520775490331" at="132,94,133,62" concept="8" />
      <node id="3207605520775490351" at="139,31,140,118" concept="3" />
      <node id="3207605520775490367" at="145,5,146,0" concept="11" />
      <node id="3207605520775490368" at="146,0,147,23" concept="9" />
      <node id="3207605520775490373" at="149,112,150,92" concept="8" />
      <node id="4954917983443079466" at="150,92,151,32" concept="3" />
      <node id="3207605520775490388" at="151,32,152,35" concept="3" />
      <node id="3207605520775490393" at="155,94,156,206" concept="9" />
      <node id="3207605520775490416" at="160,107,161,112" concept="9" />
      <node id="3207605520775490523" at="51,87,54,5" concept="6" />
      <node id="3207605520775490246" at="62,95,65,5" concept="6" />
      <node id="3207605520775490246" at="68,59,71,7" concept="6" />
      <node id="3207605520775490246" at="75,53,78,7" concept="6" />
      <node id="3207605520775490246" at="82,58,85,7" concept="6" />
      <node id="3207605520775490468" at="98,91,101,9" concept="6" />
      <node id="3207605520775490492" at="104,7,107,5" concept="6" />
      <node id="3207605520775490262" at="113,172,116,5" concept="6" />
      <node id="3207605520775490276" at="117,96,120,5" concept="6" />
      <node id="3207605520775490308" at="127,0,130,0" concept="7" trace="compare#(Ljetbrains/mps/util/Pair;Ljetbrains/mps/util/Pair;)I" />
      <node id="3207605520775490409" at="160,0,163,0" concept="7" trace="getDescriptior#(Ljetbrains/mps/util/Pair;Ljava/util/Map;)Ljava/lang/String;" />
      <node id="3207605520775490246" at="46,0,50,0" concept="7" trace="isDumbAware#()Z" />
      <node id="3207605520775490246" at="57,0,61,0" concept="7" trace="doUpdate#(Lcom/intellij/openapi/actionSystem/AnActionEvent;Ljava/util/Map;)V" />
      <node id="4961254963656093500" at="138,0,142,0" concept="7" trace="run#()V" />
      <node id="3753992646593393408" at="154,0,158,0" concept="7" trace="compute#(Ljetbrains/mps/typesystem/inference/TypeCheckingContext;)Ljava/lang/Iterable;" />
      <node id="3207605520775490246" at="41,0,46,0" concept="2" trace="ShowSurroundWithIntentions_Action#()V" />
      <node id="3207605520775490297" at="125,0,130,13" concept="8" />
      <node id="4961254963656089538" at="136,58,142,13" concept="3" />
      <node id="3753992646593242058" at="152,35,158,7" concept="9" />
      <node id="3207605520775490246" at="50,0,57,0" concept="7" trace="isApplicable#(Lcom/intellij/openapi/actionSystem/AnActionEvent;Ljava/util/Map;)Z" />
      <node id="3207605520775490246" at="65,5,72,5" concept="1" />
      <node id="3207605520775490246" at="72,5,79,5" concept="1" />
      <node id="3207605520775490246" at="79,5,86,5" concept="1" />
      <node id="4424432534314501" at="97,0,104,0" concept="7" trace="run#()V" />
      <node id="4424432534239577" at="95,74,104,7" concept="3" />
      <node id="3207605520775490345" at="135,0,144,0" concept="7" trace="actionPerformed#(Lcom/intellij/openapi/actionSystem/AnActionEvent;)V" />
      <node id="3207605520775490247" at="112,0,123,0" concept="7" trace="getAnchorCell#(Ljava/util/Map;)Ljetbrains/mps/openapi/editor/cells/EditorCell;" />
      <node id="3207605520775490337" at="133,62,144,9" concept="3" />
      <node id="3207605520775490371" at="149,0,160,0" concept="7" trace="getAvailableIntentions#(Ljava/util/Map;)Ljava/lang/Iterable;" />
      <node id="3207605520775490327" at="131,0,145,5" concept="5" />
      <node id="3207605520775490246" at="89,0,112,0" concept="7" trace="doExecute#(Lcom/intellij/openapi/actionSystem/AnActionEvent;Ljava/util/Map;)V" />
      <node id="3207605520775490288" at="123,0,149,0" concept="7" trace="getActionGroup#(Ljava/util/Map;)Lcom/intellij/openapi/actionSystem/ActionGroup;" />
      <node id="3207605520775490246" at="61,0,89,0" concept="7" trace="collectActionData#(Lcom/intellij/openapi/actionSystem/AnActionEvent;Ljava/util/Map;)Z" />
      <scope id="3207605520775490246" at="47,32,48,16" />
      <scope id="3207605520775490524" at="52,80,53,19" />
      <scope id="3207605520775490246" at="58,89,59,85" />
      <scope id="3207605520775490246" at="63,53,64,19" />
      <scope id="3207605520775490246" at="69,22,70,21" />
      <scope id="3207605520775490246" at="76,22,77,21" />
      <scope id="3207605520775490246" at="83,22,84,21" />
      <scope id="3207605520775490469" at="99,51,100,17" />
      <scope id="3207605520775490493" at="105,30,106,13" />
      <scope id="3207605520775490263" at="114,28,115,18" />
      <scope id="3207605520775490277" at="118,60,119,58" />
      <scope id="3207605520775490309" at="127,98,128,158" />
      <scope id="4961254963656093503" at="139,31,140,118" />
      <scope id="3753992646593393414" at="155,94,156,206" />
      <scope id="3207605520775490415" at="160,107,161,112" />
      <scope id="3207605520775490246" at="41,46,44,40" />
      <scope id="3207605520775490308" at="127,0,130,0">
        <var name="a" id="3207605520775490308" />
        <var name="b" id="3207605520775490308" />
      </scope>
      <scope id="3207605520775490409" at="160,0,163,0">
        <var name="_params" id="3207605520775490409" />
        <var name="pair" id="3207605520775490410" />
      </scope>
      <scope id="3207605520775490246" at="46,0,50,0" />
      <scope id="3207605520775490522" at="51,87,55,118" />
      <scope id="3207605520775490246" at="57,0,61,0">
        <var name="_params" id="3207605520775490246" />
        <var name="event" id="3207605520775490246" />
      </scope>
      <scope id="4961254963656093500" at="138,0,142,0" />
      <scope id="3753992646593393408" at="154,0,158,0">
        <var name="context" id="3753992646593393412" />
      </scope>
      <scope id="3207605520775490246" at="41,0,46,0" />
      <scope id="3207605520775490246" at="66,5,71,7">
        <var name="p" id="3207605520775490246" />
      </scope>
      <scope id="3207605520775490246" at="73,5,78,7">
        <var name="p" id="3207605520775490246" />
      </scope>
      <scope id="3207605520775490246" at="80,5,85,7">
        <var name="p" id="3207605520775490246" />
      </scope>
      <scope id="4424432534314502" at="97,25,102,180">
        <var name="group" id="3207605520775490463" />
      </scope>
      <scope id="3207605520775490350" at="136,58,142,13" />
      <scope id="3207605520775490246" at="50,0,57,0">
        <var name="_params" id="3207605520775490246" />
        <var name="event" id="3207605520775490246" />
      </scope>
      <scope id="4424432534314501" at="97,0,104,0" />
      <scope id="3207605520775490249" at="112,71,121,16">
        <var name="selectedCells" id="3207605520775490270" />
        <var name="selection" id="3207605520775490251" />
      </scope>
      <scope id="3207605520775490345" at="135,0,144,0">
        <var name="event" id="3207605520775490348" />
      </scope>
      <scope id="3207605520775490372" at="149,112,158,7">
        <var name="query" id="3207605520775490374" />
      </scope>
      <scope id="3207605520775490247" at="112,0,123,0">
        <var name="_params" id="3207605520775490247" />
      </scope>
      <scope id="3207605520775490371" at="149,0,160,0">
        <var name="_params" id="3207605520775490371" />
      </scope>
      <scope id="3207605520775490330" at="132,94,144,9">
        <var name="finalPair" id="3207605520775490332" />
      </scope>
      <scope id="3207605520775490327" at="131,0,145,5">
        <var name="pair" id="3207605520775490328" />
      </scope>
      <scope id="3207605520775490246" at="90,96,110,36">
        <var name="popup" id="3207605520775490456" />
        <var name="relativePoint" id="3207605520775490500" />
        <var name="selectedCell" id="3207605520775490432" />
        <var name="x" id="3207605520775490438" />
        <var name="y" id="3207605520775490444" />
      </scope>
      <scope id="3207605520775490246" at="89,0,112,0">
        <var name="_params" id="3207605520775490246" />
        <var name="event" id="3207605520775490246" />
      </scope>
      <scope id="3207605520775490290" at="123,73,147,23">
        <var name="actionGroup" id="3207605520775490292" />
        <var name="availableIntentions" id="3207605520775490298" />
      </scope>
      <scope id="3207605520775490246" at="62,95,87,16" />
      <scope id="3207605520775490288" at="123,0,149,0">
        <var name="_params" id="3207605520775490288" />
      </scope>
      <scope id="3207605520775490246" at="61,0,89,0">
        <var name="_params" id="3207605520775490246" />
        <var name="event" id="3207605520775490246" />
      </scope>
      <unit id="3207605520775490308" at="126,172,130,5" name="jetbrains.mps.ide.editor.actions.ShowSurroundWithIntentions_Action$2" />
      <unit id="4961254963656093498" at="137,110,142,11" name="jetbrains.mps.ide.editor.actions.ShowSurroundWithIntentions_Action$3$1" />
      <unit id="3753992646593393406" at="153,321,158,5" name="jetbrains.mps.ide.editor.actions.ShowSurroundWithIntentions_Action$4" />
      <unit id="4424432534314501" at="96,123,104,5" name="jetbrains.mps.ide.editor.actions.ShowSurroundWithIntentions_Action$1" />
      <unit id="3207605520775490343" at="134,26,144,7" name="jetbrains.mps.ide.editor.actions.ShowSurroundWithIntentions_Action$3" />
      <unit id="3207605520775490246" at="38,0,164,0" name="jetbrains.mps.ide.editor.actions.ShowSurroundWithIntentions_Action" />
    </file>
  </root>
  <root nodeRef="r:9832fb5f-2578-4b58-8014-a5de79da988e(jetbrains.mps.ide.editor.actions)/3228268613620327405">
    <file name="GoByCurrentReference_Action.java">
      <node id="3228268613620327405" at="22,0,23,0" concept="12" trace="ICON" />
      <node id="3228268613620327405" at="24,40,25,35" concept="14" />
      <node id="3228268613620327405" at="25,35,26,35" concept="3" />
      <node id="3228268613620327405" at="26,35,27,41" concept="3" />
      <node id="3228268613620327405" at="30,32,31,16" concept="9" />
      <node id="3228268613620327579" at="34,87,35,116" concept="8" />
      <node id="3228268613620327589" at="36,29,37,19" concept="9" />
      <node id="3228268613620327596" at="39,91,40,19" concept="9" />
      <node id="3228268613620327605" at="41,5,42,16" concept="9" />
      <node id="3228268613620327405" at="45,89,46,85" concept="3" />
      <node id="3228268613620327405" at="50,53,51,19" concept="9" />
      <node id="3228268613620327405" at="53,5,54,66" concept="8" />
      <node id="3228268613620327405" at="54,66,55,50" concept="3" />
      <node id="3228268613620327405" at="56,22,57,21" concept="9" />
      <node id="3228268613620327405" at="60,5,61,66" concept="8" />
      <node id="3228268613620327405" at="61,66,62,53" concept="3" />
      <node id="3228268613620327405" at="63,22,64,21" concept="9" />
      <node id="3228268613620327405" at="66,5,67,16" concept="9" />
      <node id="1744445256079578769" at="70,96,71,87" concept="3" />
      <node id="3228268613620327416" at="71,87,72,122" concept="8" />
      <node id="1699587386715444282" at="72,122,73,162" concept="3" />
      <node id="3228268613620327587" at="35,116,38,5" concept="6" />
      <node id="3228268613620327594" at="38,5,41,5" concept="6" />
      <node id="3228268613620327405" at="49,95,52,5" concept="6" />
      <node id="3228268613620327405" at="55,50,58,7" concept="6" />
      <node id="3228268613620327405" at="62,53,65,7" concept="6" />
      <node id="3228268613620327405" at="29,0,33,0" concept="7" trace="isDumbAware#()Z" />
      <node id="3228268613620327405" at="44,0,48,0" concept="7" trace="doUpdate#(Lcom/intellij/openapi/actionSystem/AnActionEvent;Ljava/util/Map;)V" />
      <node id="3228268613620327405" at="24,0,29,0" concept="2" trace="GoByCurrentReference_Action#()V" />
      <node id="3228268613620327405" at="69,0,75,0" concept="7" trace="doExecute#(Lcom/intellij/openapi/actionSystem/AnActionEvent;Ljava/util/Map;)V" />
      <node id="3228268613620327405" at="52,5,59,5" concept="1" />
      <node id="3228268613620327405" at="59,5,66,5" concept="1" />
      <node id="3228268613620327405" at="33,0,44,0" concept="7" trace="isApplicable#(Lcom/intellij/openapi/actionSystem/AnActionEvent;Ljava/util/Map;)Z" />
      <node id="3228268613620327405" at="48,0,69,0" concept="7" trace="collectActionData#(Lcom/intellij/openapi/actionSystem/AnActionEvent;Ljava/util/Map;)Z" />
      <scope id="3228268613620327405" at="30,32,31,16" />
      <scope id="3228268613620327588" at="36,29,37,19" />
      <scope id="3228268613620327595" at="39,91,40,19" />
      <scope id="3228268613620327405" at="45,89,46,85" />
      <scope id="3228268613620327405" at="50,53,51,19" />
      <scope id="3228268613620327405" at="56,22,57,21" />
      <scope id="3228268613620327405" at="63,22,64,21" />
      <scope id="3228268613620327405" at="24,40,27,41" />
      <scope id="3228268613620327405" at="70,96,73,162">
        <var name="targetNode" id="3228268613620327417" />
      </scope>
      <scope id="3228268613620327405" at="29,0,33,0" />
      <scope id="3228268613620327405" at="44,0,48,0">
        <var name="_params" id="3228268613620327405" />
        <var name="event" id="3228268613620327405" />
      </scope>
      <scope id="3228268613620327405" at="24,0,29,0" />
      <scope id="3228268613620327405" at="53,5,58,7">
        <var name="p" id="3228268613620327405" />
      </scope>
      <scope id="3228268613620327405" at="60,5,65,7">
        <var name="p" id="3228268613620327405" />
      </scope>
      <scope id="3228268613620327405" at="69,0,75,0">
        <var name="_params" id="3228268613620327405" />
        <var name="event" id="3228268613620327405" />
      </scope>
      <scope id="3228268613620327578" at="34,87,42,16">
        <var name="targetNode" id="3228268613620327580" />
      </scope>
      <scope id="3228268613620327405" at="33,0,44,0">
        <var name="_params" id="3228268613620327405" />
        <var name="event" id="3228268613620327405" />
      </scope>
      <scope id="3228268613620327405" at="49,95,67,16" />
      <scope id="3228268613620327405" at="48,0,69,0">
        <var name="_params" id="3228268613620327405" />
        <var name="event" id="3228268613620327405" />
      </scope>
      <unit id="3228268613620327405" at="21,0,76,0" name="jetbrains.mps.ide.editor.actions.GoByCurrentReference_Action" />
    </file>
  </root>
  <root nodeRef="r:9832fb5f-2578-4b58-8014-a5de79da988e(jetbrains.mps.ide.editor.actions)/3415850104095322575">
    <file name="Complete_Action.java">
      <node id="3415850104095322575" at="18,0,19,0" concept="12" trace="ICON" />
      <node id="3415850104095322575" at="20,28,21,32" concept="14" />
      <node id="3415850104095322575" at="21,32,22,35" concept="3" />
      <node id="3415850104095322575" at="22,35,23,40" concept="3" />
      <node id="3415850104095322575" at="26,32,27,16" concept="9" />
      <node id="5995193291385762089" at="30,87,31,135" concept="8" />
      <node id="5995193291385762099" at="31,135,32,174" concept="9" />
      <node id="3415850104095322575" at="35,89,36,85" concept="3" />
      <node id="3415850104095322575" at="40,53,41,19" concept="9" />
      <node id="3415850104095322575" at="43,5,44,90" concept="8" />
      <node id="3415850104095322575" at="45,67,46,31" concept="3" />
      <node id="3415850104095322575" at="47,7,48,75" concept="3" />
      <node id="3415850104095322575" at="49,36,50,21" concept="9" />
      <node id="3415850104095322575" at="52,5,53,16" concept="9" />
      <node id="2145983575383684875" at="56,96,57,134" concept="8" />
      <node id="2145983575383685832" at="57,134,58,58" concept="8" />
      <node id="2002825000524512759" at="58,58,59,53" concept="3" />
      <node id="3415850104095322575" at="39,95,42,5" concept="6" />
      <node id="3415850104095322575" at="44,90,47,7" concept="6" />
      <node id="3415850104095322575" at="48,75,51,7" concept="6" />
      <node id="3415850104095322575" at="25,0,29,0" concept="7" trace="isDumbAware#()Z" />
      <node id="3415850104095322575" at="34,0,38,0" concept="7" trace="doUpdate#(Lcom/intellij/openapi/actionSystem/AnActionEvent;Ljava/util/Map;)V" />
      <node id="3415850104095322575" at="20,0,25,0" concept="2" trace="Complete_Action#()V" />
      <node id="3415850104095322575" at="29,0,34,0" concept="7" trace="isApplicable#(Lcom/intellij/openapi/actionSystem/AnActionEvent;Ljava/util/Map;)Z" />
      <node id="3415850104095322575" at="55,0,61,0" concept="7" trace="doExecute#(Lcom/intellij/openapi/actionSystem/AnActionEvent;Ljava/util/Map;)V" />
      <node id="3415850104095322575" at="42,5,52,5" concept="1" />
      <node id="3415850104095322575" at="38,0,55,0" concept="7" trace="collectActionData#(Lcom/intellij/openapi/actionSystem/AnActionEvent;Ljava/util/Map;)Z" />
      <scope id="3415850104095322575" at="26,32,27,16" />
      <scope id="3415850104095322575" at="35,89,36,85" />
      <scope id="3415850104095322575" at="40,53,41,19" />
      <scope id="3415850104095322575" at="45,67,46,31" />
      <scope id="3415850104095322575" at="49,36,50,21" />
      <scope id="3415850104095322615" at="30,87,32,174">
        <var name="selection" id="5995193291385762090" />
      </scope>
      <scope id="3415850104095322575" at="20,28,23,40" />
      <scope id="3415850104095322575" at="56,96,59,53">
        <var name="selection" id="2145983575383685833" />
        <var name="selectionManager" id="2145983575383684876" />
      </scope>
      <scope id="3415850104095322575" at="25,0,29,0" />
      <scope id="3415850104095322575" at="34,0,38,0">
        <var name="_params" id="3415850104095322575" />
        <var name="event" id="3415850104095322575" />
      </scope>
      <scope id="3415850104095322575" at="20,0,25,0" />
      <scope id="3415850104095322575" at="29,0,34,0">
        <var name="_params" id="3415850104095322575" />
        <var name="event" id="3415850104095322575" />
      </scope>
      <scope id="3415850104095322575" at="55,0,61,0">
        <var name="_params" id="3415850104095322575" />
        <var name="event" id="3415850104095322575" />
      </scope>
      <scope id="3415850104095322575" at="43,5,51,7">
        <var name="editorComponent" id="3415850104095322575" />
      </scope>
      <scope id="3415850104095322575" at="39,95,53,16" />
      <scope id="3415850104095322575" at="38,0,55,0">
        <var name="_params" id="3415850104095322575" />
        <var name="event" id="3415850104095322575" />
      </scope>
      <unit id="3415850104095322575" at="17,0,62,0" name="jetbrains.mps.ide.editor.actions.Complete_Action" />
    </file>
  </root>
  <root nodeRef="r:9832fb5f-2578-4b58-8014-a5de79da988e(jetbrains.mps.ide.editor.actions)/3415850104095368610">
    <file name="CompleteSmart_Action.java">
      <node id="3415850104095368610" at="17,0,18,0" concept="12" trace="ICON" />
      <node id="3415850104095368610" at="19,33,20,38" concept="14" />
      <node id="3415850104095368610" at="20,38,21,35" concept="3" />
      <node id="3415850104095368610" at="21,35,22,40" concept="3" />
      <node id="3415850104095368610" at="25,32,26,16" concept="9" />
      <node id="5995193291385770602" at="29,87,30,135" concept="8" />
      <node id="5995193291385770612" at="30,135,31,174" concept="9" />
      <node id="3415850104095368610" at="34,89,35,85" concept="3" />
      <node id="3415850104095368610" at="39,53,40,19" concept="9" />
      <node id="3415850104095368610" at="42,5,43,90" concept="8" />
      <node id="3415850104095368610" at="44,67,45,31" concept="3" />
      <node id="3415850104095368610" at="46,7,47,75" concept="3" />
      <node id="3415850104095368610" at="48,36,49,21" concept="9" />
      <node id="3415850104095368610" at="51,5,52,16" concept="9" />
      <node id="2002825000524537846" at="55,96,56,158" concept="3" />
      <node id="3415850104095368610" at="38,95,41,5" concept="6" />
      <node id="3415850104095368610" at="43,90,46,7" concept="6" />
      <node id="3415850104095368610" at="47,75,50,7" concept="6" />
      <node id="3415850104095368610" at="24,0,28,0" concept="7" trace="isDumbAware#()Z" />
      <node id="3415850104095368610" at="33,0,37,0" concept="7" trace="doUpdate#(Lcom/intellij/openapi/actionSystem/AnActionEvent;Ljava/util/Map;)V" />
      <node id="3415850104095368610" at="54,0,58,0" concept="7" trace="doExecute#(Lcom/intellij/openapi/actionSystem/AnActionEvent;Ljava/util/Map;)V" />
      <node id="3415850104095368610" at="19,0,24,0" concept="2" trace="CompleteSmart_Action#()V" />
      <node id="3415850104095368610" at="28,0,33,0" concept="7" trace="isApplicable#(Lcom/intellij/openapi/actionSystem/AnActionEvent;Ljava/util/Map;)Z" />
      <node id="3415850104095368610" at="41,5,51,5" concept="1" />
      <node id="3415850104095368610" at="37,0,54,0" concept="7" trace="collectActionData#(Lcom/intellij/openapi/actionSystem/AnActionEvent;Ljava/util/Map;)Z" />
      <scope id="3415850104095368610" at="25,32,26,16" />
      <scope id="3415850104095368610" at="34,89,35,85" />
      <scope id="3415850104095368610" at="39,53,40,19" />
      <scope id="3415850104095368610" at="44,67,45,31" />
      <scope id="3415850104095368610" at="48,36,49,21" />
      <scope id="3415850104095368610" at="55,96,56,158" />
      <scope id="3415850104095368622" at="29,87,31,174">
        <var name="selection" id="5995193291385770603" />
      </scope>
      <scope id="3415850104095368610" at="19,33,22,40" />
      <scope id="3415850104095368610" at="24,0,28,0" />
      <scope id="3415850104095368610" at="33,0,37,0">
        <var name="_params" id="3415850104095368610" />
        <var name="event" id="3415850104095368610" />
      </scope>
      <scope id="3415850104095368610" at="54,0,58,0">
        <var name="_params" id="3415850104095368610" />
        <var name="event" id="3415850104095368610" />
      </scope>
      <scope id="3415850104095368610" at="19,0,24,0" />
      <scope id="3415850104095368610" at="28,0,33,0">
        <var name="_params" id="3415850104095368610" />
        <var name="event" id="3415850104095368610" />
      </scope>
      <scope id="3415850104095368610" at="42,5,50,7">
        <var name="editorComponent" id="3415850104095368610" />
      </scope>
      <scope id="3415850104095368610" at="38,95,52,16" />
      <scope id="3415850104095368610" at="37,0,54,0">
        <var name="_params" id="3415850104095368610" />
        <var name="event" id="3415850104095368610" />
      </scope>
      <unit id="3415850104095368610" at="16,0,59,0" name="jetbrains.mps.ide.editor.actions.CompleteSmart_Action" />
    </file>
  </root>
  <root nodeRef="r:9832fb5f-2578-4b58-8014-a5de79da988e(jetbrains.mps.ide.editor.actions)/3467203700125709751">
    <file name="AddLanguageImport_Action.java">
      <node id="3467203700125709751" at="21,0,22,0" concept="12" trace="ICON" />
      <node id="3467203700125709751" at="23,37,24,43" concept="14" />
      <node id="3467203700125709751" at="24,43,25,35" concept="3" />
      <node id="3467203700125709751" at="25,35,26,40" concept="3" />
      <node id="3467203700125709751" at="29,32,30,16" concept="9" />
      <node id="6308040072501489430" at="33,87,34,83" concept="10" />
      <node id="6395870068822000510" at="34,83,35,306" concept="9" />
      <node id="3467203700125709751" at="38,89,39,85" concept="3" />
      <node id="3467203700125709751" at="43,53,44,19" concept="9" />
      <node id="3467203700125709751" at="46,5,47,66" concept="8" />
      <node id="3467203700125709751" at="47,66,48,53" concept="3" />
      <node id="3467203700125709751" at="49,22,50,21" concept="9" />
      <node id="3467203700125709751" at="53,5,54,66" concept="8" />
      <node id="3467203700125709751" at="54,66,55,52" concept="3" />
      <node id="3467203700125709751" at="56,22,57,21" concept="9" />
      <node id="3467203700125709751" at="60,5,61,64" concept="8" />
      <node id="3467203700125709751" at="61,64,62,51" concept="3" />
      <node id="3467203700125709751" at="63,5,64,16" concept="9" />
      <node id="6308040072501323086" at="67,96,68,149" concept="8" />
      <node id="6308040072501303539" at="69,71,70,83" concept="3" />
      <node id="6308040072501325753" at="71,12,72,98" concept="3" />
      <node id="6308040072501325340" at="71,10,73,5" concept="1" />
      <node id="3467203700125709751" at="42,95,45,5" concept="6" />
      <node id="3467203700125709751" at="48,53,51,7" concept="6" />
      <node id="3467203700125709751" at="55,52,58,7" concept="6" />
      <node id="3467203700125709751" at="28,0,32,0" concept="7" trace="isDumbAware#()Z" />
      <node id="3467203700125709751" at="37,0,41,0" concept="7" trace="doUpdate#(Lcom/intellij/openapi/actionSystem/AnActionEvent;Ljava/util/Map;)V" />
      <node id="3467203700125709751" at="59,5,63,5" concept="1" />
      <node id="3467203700125709751" at="23,0,28,0" concept="2" trace="AddLanguageImport_Action#()V" />
      <node id="3467203700125709751" at="32,0,37,0" concept="7" trace="isApplicable#(Lcom/intellij/openapi/actionSystem/AnActionEvent;Ljava/util/Map;)Z" />
      <node id="6308040072501323775" at="68,149,73,5" concept="6" />
      <node id="3467203700125709751" at="45,5,52,5" concept="1" />
      <node id="3467203700125709751" at="52,5,59,5" concept="1" />
      <node id="3467203700125709751" at="66,0,75,0" concept="7" trace="doExecute#(Lcom/intellij/openapi/actionSystem/AnActionEvent;Ljava/util/Map;)V" />
      <node id="3467203700125709751" at="41,0,66,0" concept="7" trace="collectActionData#(Lcom/intellij/openapi/actionSystem/AnActionEvent;Ljava/util/Map;)Z" />
      <scope id="3467203700125709751" at="29,32,30,16" />
      <scope id="3467203700125709751" at="38,89,39,85" />
      <scope id="3467203700125709751" at="43,53,44,19" />
      <scope id="3467203700125709751" at="49,22,50,21" />
      <scope id="3467203700125709751" at="56,22,57,21" />
      <scope id="6308040072501323777" at="69,71,70,83" />
      <scope id="6308040072501325341" at="71,12,72,98" />
      <scope id="6395870068821999960" at="33,87,35,306" />
      <scope id="3467203700125709751" at="60,5,62,51">
        <var name="p" id="3467203700125709751" />
      </scope>
      <scope id="3467203700125709751" at="23,37,26,40" />
      <scope id="3467203700125709751" at="28,0,32,0" />
      <scope id="3467203700125709751" at="37,0,41,0">
        <var name="_params" id="3467203700125709751" />
        <var name="event" id="3467203700125709751" />
      </scope>
      <scope id="3467203700125709751" at="23,0,28,0" />
      <scope id="3467203700125709751" at="32,0,37,0">
        <var name="_params" id="3467203700125709751" />
        <var name="event" id="3467203700125709751" />
      </scope>
      <scope id="3467203700125709751" at="46,5,51,7">
        <var name="p" id="3467203700125709751" />
      </scope>
      <scope id="3467203700125709751" at="53,5,58,7">
        <var name="p" id="3467203700125709751" />
      </scope>
      <scope id="3467203700125709751" at="67,96,73,5">
        <var name="helper" id="6308040072501323087" />
      </scope>
      <scope id="3467203700125709751" at="66,0,75,0">
        <var name="_params" id="3467203700125709751" />
        <var name="event" id="3467203700125709751" />
      </scope>
      <scope id="3467203700125709751" at="42,95,64,16" />
      <scope id="3467203700125709751" at="41,0,66,0">
        <var name="_params" id="3467203700125709751" />
        <var name="event" id="3467203700125709751" />
      </scope>
      <unit id="3467203700125709751" at="20,0,76,0" name="jetbrains.mps.ide.editor.actions.AddLanguageImport_Action" />
    </file>
  </root>
  <root nodeRef="r:9832fb5f-2578-4b58-8014-a5de79da988e(jetbrains.mps.ide.editor.actions)/3467203700125709779">
    <file name="AddModelImport_Action.java">
      <node id="3467203700125709779" at="18,0,19,0" concept="12" trace="ICON" />
      <node id="3467203700125709779" at="20,34,21,40" concept="14" />
      <node id="3467203700125709779" at="21,40,22,35" concept="3" />
      <node id="3467203700125709779" at="22,35,23,41" concept="3" />
      <node id="3467203700125709779" at="26,32,27,16" concept="9" />
      <node id="3467203700125709779" at="31,53,32,19" concept="9" />
      <node id="3467203700125709779" at="34,5,35,66" concept="8" />
      <node id="3467203700125709779" at="35,66,36,53" concept="3" />
      <node id="3467203700125709779" at="37,22,38,21" concept="9" />
      <node id="3467203700125709779" at="41,5,42,64" concept="8" />
      <node id="3467203700125709779" at="42,64,43,51" concept="3" />
      <node id="3467203700125709779" at="44,22,45,21" concept="9" />
      <node id="3467203700125709779" at="47,61,48,21" concept="9" />
      <node id="3467203700125709779" at="50,5,51,16" concept="9" />
      <node id="5727502935761636077" at="54,96,55,180" concept="3" />
      <node id="3467203700125709779" at="30,95,33,5" concept="6" />
      <node id="3467203700125709779" at="36,53,39,7" concept="6" />
      <node id="3467203700125709779" at="43,51,46,7" concept="6" />
      <node id="3467203700125709779" at="46,7,49,7" concept="6" />
      <node id="3467203700125709779" at="25,0,29,0" concept="7" trace="isDumbAware#()Z" />
      <node id="3467203700125709779" at="53,0,57,0" concept="7" trace="doExecute#(Lcom/intellij/openapi/actionSystem/AnActionEvent;Ljava/util/Map;)V" />
      <node id="3467203700125709779" at="20,0,25,0" concept="2" trace="AddModelImport_Action#()V" />
      <node id="3467203700125709779" at="33,5,40,5" concept="1" />
      <node id="3467203700125709779" at="40,5,50,5" concept="1" />
      <node id="3467203700125709779" at="29,0,53,0" concept="7" trace="collectActionData#(Lcom/intellij/openapi/actionSystem/AnActionEvent;Ljava/util/Map;)Z" />
      <scope id="3467203700125709779" at="26,32,27,16" />
      <scope id="3467203700125709779" at="31,53,32,19" />
      <scope id="3467203700125709779" at="37,22,38,21" />
      <scope id="3467203700125709779" at="44,22,45,21" />
      <scope id="3467203700125709779" at="47,61,48,21" />
      <scope id="3467203700125709779" at="54,96,55,180" />
      <scope id="3467203700125709779" at="20,34,23,41" />
      <scope id="3467203700125709779" at="25,0,29,0" />
      <scope id="3467203700125709779" at="53,0,57,0">
        <var name="_params" id="3467203700125709779" />
        <var name="event" id="3467203700125709779" />
      </scope>
      <scope id="3467203700125709779" at="20,0,25,0" />
      <scope id="3467203700125709779" at="34,5,39,7">
        <var name="p" id="3467203700125709779" />
      </scope>
      <scope id="3467203700125709779" at="41,5,49,7">
        <var name="p" id="3467203700125709779" />
      </scope>
      <scope id="3467203700125709779" at="30,95,51,16" />
      <scope id="3467203700125709779" at="29,0,53,0">
        <var name="_params" id="3467203700125709779" />
        <var name="event" id="3467203700125709779" />
      </scope>
      <unit id="3467203700125709779" at="17,0,58,0" name="jetbrains.mps.ide.editor.actions.AddModelImport_Action" />
    </file>
  </root>
  <root nodeRef="r:9832fb5f-2578-4b58-8014-a5de79da988e(jetbrains.mps.ide.editor.actions)/3467203700125709807">
    <file name="AddModelImportByRoot_Action.java">
      <node id="3467203700125709807" at="36,0,37,0" concept="12" trace="ICON" />
      <node id="3467203700125709807" at="38,40,39,48" concept="14" />
      <node id="3467203700125709807" at="39,48,40,35" concept="3" />
      <node id="3467203700125709807" at="40,35,41,41" concept="3" />
      <node id="3467203700125709807" at="44,32,45,17" concept="9" />
      <node id="3467203700125709807" at="49,53,50,19" concept="9" />
      <node id="3467203700125709807" at="52,5,53,66" concept="8" />
      <node id="3467203700125709807" at="53,66,54,53" concept="3" />
      <node id="3467203700125709807" at="55,22,56,21" concept="9" />
      <node id="3467203700125709807" at="59,5,60,64" concept="8" />
      <node id="3467203700125709807" at="60,64,61,51" concept="3" />
      <node id="3467203700125709807" at="62,22,63,21" concept="9" />
      <node id="3467203700125709807" at="65,61,66,21" concept="9" />
      <node id="3467203700125709807" at="69,5,70,54" concept="8" />
      <node id="3467203700125709807" at="70,54,71,50" concept="3" />
      <node id="3467203700125709807" at="73,5,74,90" concept="8" />
      <node id="3467203700125709807" at="75,67,76,31" concept="3" />
      <node id="3467203700125709807" at="77,7,78,75" concept="3" />
      <node id="3467203700125709807" at="80,5,81,72" concept="8" />
      <node id="3467203700125709807" at="81,72,82,59" concept="3" />
      <node id="3467203700125709807" at="83,5,84,16" concept="9" />
      <node id="3467203700125709859" at="87,96,88,72" concept="8" />
      <node id="1875480895988578512" at="88,72,89,0" concept="11" />
      <node id="3467203700125709863" at="89,0,90,93" concept="8" />
      <node id="8826788828227257454" at="90,93,91,80" concept="8" />
      <node id="5376137533636552364" at="91,80,92,29" concept="8" />
      <node id="5376137533636558108" at="93,90,94,129" concept="3" />
      <node id="2709345316859243917" at="94,129,95,263" concept="3" />
      <node id="2709345316859228200" at="95,263,96,80" concept="3" />
      <node id="1875480895988507139" at="96,80,97,151" concept="8" />
      <node id="1875480895988533765" at="98,55,99,79" concept="8" />
      <node id="1875480895988567868" at="100,45,101,38" concept="3" />
      <node id="1875480895989167151" at="104,45,105,88" concept="8" />
      <node id="1875480895989193717" at="105,88,106,60" concept="8" />
      <node id="1875480895989193667" at="107,64,108,43" concept="3" />
      <node id="1875480895988879120" at="110,7,111,0" concept="11" />
      <node id="8826788828227257399" at="112,45,113,0" concept="11" />
      <node id="8826788828227257489" at="114,39,115,65" concept="3" />
      <node id="8826788828227257558" at="116,55,117,218" concept="3" />
      <node id="8826788828227243068" at="119,7,120,0" concept="11" />
      <node id="4958753532934746765" at="123,41,124,79" concept="8" />
      <node id="4958753532934746776" at="125,40,126,17" concept="9" />
      <node id="4958753532934746782" at="127,9,128,45" concept="8" />
      <node id="4958753532934746788" at="129,39,130,64" concept="3" />
      <node id="4958753532934746800" at="131,134,132,257" concept="3" />
      <node id="4958753532934746815" at="132,257,133,60" concept="3" />
      <node id="4958753532934746822" at="135,37,136,17" concept="9" />
      <node id="492314440885338738" at="137,9,138,206" concept="3" />
      <node id="4958753532934746826" at="138,206,139,43" concept="3" />
      <node id="4958753532934746830" at="139,43,140,102" concept="8" />
      <node id="4958753532934746841" at="141,66,142,156" concept="3" />
      <node id="1875480895989095458" at="147,76,148,94" concept="8" />
      <node id="3467203700125709829" at="149,45,150,29" concept="9" />
      <node id="3467203700125709844" at="151,5,152,16" concept="9" />
      <node id="8826788828227257387" at="155,90,156,18" concept="9" />
      <node id="3467203700125709811" at="157,5,158,120" concept="8" />
      <node id="1875480895989145631" at="159,116,160,45" concept="9" />
      <node id="1875480895989074680" at="161,5,162,16" concept="9" />
      <node id="5092236983269113961" at="165,36,166,75" concept="9" />
      <node id="5092236983269113961" at="167,5,168,17" concept="9" />
      <node id="1875480895988524592" at="171,36,172,43" concept="9" />
      <node id="1875480895988524592" at="173,5,174,17" concept="9" />
      <node id="1875480895989193719" at="177,36,178,49" concept="9" />
      <node id="1875480895989193719" at="179,5,180,16" concept="9" />
      <node id="1875480895988610370" at="182,52,183,44" concept="9" />
      <node id="6726690416034419025" at="186,36,187,46" concept="9" />
      <node id="6726690416034419025" at="188,5,189,17" concept="9" />
      <node id="3467203700125709807" at="48,95,51,5" concept="6" />
      <node id="3467203700125709807" at="54,53,57,7" concept="6" />
      <node id="3467203700125709807" at="61,51,64,7" concept="6" />
      <node id="3467203700125709807" at="64,7,67,7" concept="6" />
      <node id="3467203700125709807" at="74,90,77,7" concept="6" />
      <node id="1875480895988538954" at="99,79,102,9" concept="6" />
      <node id="1875480895989191066" at="106,60,109,9" concept="6" />
      <node id="4958753532934746774" at="124,79,127,9" concept="6" />
      <node id="4958753532934746820" at="134,9,137,9" concept="6" />
      <node id="4958753532934746839" at="140,102,143,9" concept="6" />
      <node id="3467203700125709827" at="148,94,151,5" concept="6" />
      <node id="8826788828227256777" at="154,76,157,5" concept="6" />
      <node id="3467203700125709819" at="158,120,161,5" concept="6" />
      <node id="5092236983269113961" at="164,74,167,5" concept="6" />
      <node id="1875480895988524592" at="170,87,173,5" concept="6" />
      <node id="1875480895989193719" at="176,84,179,5" concept="6" />
      <node id="1875480895988610370" at="182,0,185,0" concept="13" trace="isEmptyString#(Ljava/lang/String;)Z" />
      <node id="6726690416034419025" at="185,80,188,5" concept="6" />
      <node id="3467203700125709807" at="43,0,47,0" concept="7" trace="isDumbAware#()Z" />
      <node id="3467203700125709807" at="68,5,72,5" concept="1" />
      <node id="3467203700125709807" at="79,5,83,5" concept="1" />
      <node id="3467203700125709807" at="38,0,43,0" concept="2" trace="AddModelImportByRoot_Action#()V" />
      <node id="8826788828227257464" at="113,0,118,9" concept="6" />
      <node id="1875480895988511831" at="97,151,103,7" concept="6" />
      <node id="4958753532934746786" at="128,45,134,9" concept="6" />
      <node id="5092236983269113961" at="164,0,170,0" concept="13" trace="check_a68f4j_a1a4a5a0#(Ljava/lang/String;)Z" />
      <node id="1875480895988524592" at="170,0,176,0" concept="13" trace="check_a68f4j_a4a5a0#(Ljetbrains/mps/nodeEditor/cellMenu/NodeSubstituteChooser;)Z" />
      <node id="1875480895989193719" at="176,0,182,0" concept="13" trace="check_a68f4j_a0b0f0f0a#(Ljetbrains/mps/nodeEditor/cells/EditorCell_Label;)Ljava/lang/String;" />
      <node id="6726690416034419025" at="185,0,191,0" concept="13" trace="check_a68f4j_a1a0#(Ljetbrains/mps/nodeEditor/cells/EditorCell_Label;)Z" />
      <node id="3467203700125709807" at="51,5,58,5" concept="1" />
      <node id="3467203700125709807" at="72,5,79,5" concept="1" />
      <node id="1875480895988595334" at="103,7,110,7" concept="6" />
      <node id="3467203700125709808" at="147,0,154,0" concept="7" trace="getErrorCell#(Ljava/util/Map;)Ljetbrains/mps/nodeEditor/cells/EditorCell_Label;" />
      <node id="1875480895988885311" at="111,0,119,7" concept="6" />
      <node id="3467203700125709807" at="58,5,68,5" concept="1" />
      <node id="1875480895989041243" at="154,0,164,0" concept="7" trace="getCellLabel#(Ljava/util/Map;)Ljetbrains/mps/nodeEditor/cells/EditorCell_Label;" />
      <node id="4958753532934746761" at="123,0,145,0" concept="7" trace="call#(Ljava/lang/String;)V" />
      <node id="5727502935761748091" at="121,5,145,7" concept="3" />
      <node id="252055751646844706" at="92,29,121,5" concept="6" />
      <node id="3467203700125709807" at="47,0,86,0" concept="7" trace="collectActionData#(Lcom/intellij/openapi/actionSystem/AnActionEvent;Ljava/util/Map;)Z" />
      <node id="3467203700125709807" at="86,0,147,0" concept="7" trace="doExecute#(Lcom/intellij/openapi/actionSystem/AnActionEvent;Ljava/util/Map;)V" />
      <scope id="3467203700125709807" at="44,32,45,17" />
      <scope id="3467203700125709807" at="49,53,50,19" />
      <scope id="3467203700125709807" at="55,22,56,21" />
      <scope id="3467203700125709807" at="62,22,63,21" />
      <scope id="3467203700125709807" at="65,61,66,21" />
      <scope id="3467203700125709807" at="75,67,76,31" />
      <scope id="1875480895988538957" at="100,45,101,38" />
      <scope id="1875480895989191069" at="107,64,108,43" />
      <scope id="8826788828227257465" at="114,39,115,65" />
      <scope id="8826788828227257536" at="116,55,117,218" />
      <scope id="4958753532934746775" at="125,40,126,17" />
      <scope id="4958753532934746787" at="129,39,130,64" />
      <scope id="4958753532934746821" at="135,37,136,17" />
      <scope id="4958753532934746840" at="141,66,142,156" />
      <scope id="3467203700125709828" at="149,45,150,29" />
      <scope id="8826788828227256778" at="155,90,156,18" />
      <scope id="3467203700125709820" at="159,116,160,45" />
      <scope id="5092236983269113961" at="165,36,166,75" />
      <scope id="1875480895988524592" at="171,36,172,43" />
      <scope id="1875480895989193719" at="177,36,178,49" />
      <scope id="1875480895988610370" at="182,52,183,44" />
      <scope id="6726690416034419025" at="186,36,187,46" />
      <scope id="3467203700125709807" at="69,5,71,50">
        <var name="p" id="3467203700125709807" />
      </scope>
      <scope id="3467203700125709807" at="80,5,82,59">
        <var name="p" id="3467203700125709807" />
      </scope>
      <scope id="4958753532934746799" at="131,134,133,60" />
      <scope id="3467203700125709807" at="38,40,41,41" />
      <scope id="1875480895988610370" at="182,0,185,0">
        <var name="str" id="1875480895988610370" />
      </scope>
      <scope id="3467203700125709807" at="43,0,47,0" />
      <scope id="1875480895988511834" at="98,55,102,9">
        <var name="pattern" id="1875480895988533766" />
      </scope>
      <scope id="5092236983269113961" at="164,74,168,17" />
      <scope id="1875480895988524592" at="170,87,174,17" />
      <scope id="1875480895989193719" at="176,84,180,16" />
      <scope id="6726690416034419025" at="185,80,189,17" />
      <scope id="3467203700125709807" at="38,0,43,0" />
      <scope id="3467203700125709807" at="52,5,57,7">
        <var name="p" id="3467203700125709807" />
      </scope>
      <scope id="3467203700125709807" at="73,5,78,75">
        <var name="editorComponent" id="3467203700125709807" />
      </scope>
      <scope id="1875480895988595337" at="104,45,109,9">
        <var name="label" id="1875480895989167152" />
        <var name="selectedText" id="1875480895989193718" />
      </scope>
      <scope id="3467203700125709810" at="147,76,152,16">
        <var name="editorCellLabel" id="1875480895989095459" />
      </scope>
      <scope id="1875480895988885314" at="112,45,118,9" />
      <scope id="5092236983269113961" at="164,0,170,0">
        <var name="checkedDotOperand" id="5092236983269113961" />
      </scope>
      <scope id="1875480895988524592" at="170,0,176,0">
        <var name="checkedDotOperand" id="1875480895988524592" />
      </scope>
      <scope id="1875480895989193719" at="176,0,182,0">
        <var name="checkedDotOperand" id="1875480895989193719" />
      </scope>
      <scope id="6726690416034419025" at="185,0,191,0">
        <var name="checkedDotOperand" id="6726690416034419025" />
      </scope>
      <scope id="3467203700125709808" at="147,0,154,0">
        <var name="_params" id="3467203700125709808" />
      </scope>
      <scope id="3467203700125709807" at="59,5,67,7">
        <var name="p" id="3467203700125709807" />
      </scope>
      <scope id="1875480895989041228" at="154,76,162,16">
        <var name="selectedCell" id="3467203700125709812" />
      </scope>
      <scope id="1875480895989041243" at="154,0,164,0">
        <var name="_params" id="1875480895989041243" />
      </scope>
      <scope id="4958753532934746764" at="123,41,143,9">
        <var name="matchingActions" id="4958753532934746831" />
        <var name="substituteInfo" id="4958753532934746783" />
        <var name="textToMatch" id="4958753532934746766" />
      </scope>
      <scope id="4958753532934746761" at="123,0,145,0">
        <var name="rootName" id="4958753532934746761" />
      </scope>
      <scope id="252055751646844708" at="93,90,120,0">
        <var name="nodeSubstituteChooser" id="1875480895988507140" />
      </scope>
      <scope id="3467203700125709807" at="48,95,84,16" />
      <scope id="3467203700125709807" at="47,0,86,0">
        <var name="_params" id="3467203700125709807" />
        <var name="event" id="3467203700125709807" />
      </scope>
      <scope id="3467203700125709807" at="87,96,145,7">
        <var name="contextNode" id="5376137533636552367" />
        <var name="errorLabel" id="3467203700125709864" />
        <var name="initialText" id="3467203700125709860" />
        <var name="unresolvedReference" id="8826788828227257455" />
      </scope>
      <scope id="3467203700125709807" at="86,0,147,0">
        <var name="_params" id="3467203700125709807" />
        <var name="event" id="3467203700125709807" />
      </scope>
      <unit id="4958753532934746761" at="122,252,145,5" name="jetbrains.mps.ide.editor.actions.AddModelImportByRoot_Action$1" />
      <unit id="3467203700125709807" at="35,0,192,0" name="jetbrains.mps.ide.editor.actions.AddModelImportByRoot_Action" />
    </file>
  </root>
  <root nodeRef="r:9832fb5f-2578-4b58-8014-a5de79da988e(jetbrains.mps.ide.editor.actions)/3717301156197720495">
    <file name="InsertPlaceholder_Action.java">
      <node id="3717301156197720495" at="17,0,18,0" concept="12" trace="ICON" />
      <node id="3717301156197720495" at="19,37,20,42" concept="14" />
      <node id="3717301156197720495" at="20,42,21,35" concept="3" />
      <node id="3717301156197720495" at="21,35,22,41" concept="3" />
      <node id="3717301156197720495" at="25,32,26,16" concept="9" />
      <node id="3717301156197720608" at="29,87,30,483" concept="9" />
      <node id="3717301156197720495" at="33,89,34,85" concept="3" />
      <node id="3717301156197720495" at="38,53,39,19" concept="9" />
      <node id="3717301156197720495" at="41,5,42,90" concept="8" />
      <node id="3717301156197720495" at="43,67,44,31" concept="3" />
      <node id="3717301156197720495" at="45,7,46,75" concept="3" />
      <node id="3717301156197720495" at="47,36,48,21" concept="9" />
      <node id="3717301156197720495" at="50,5,51,16" concept="9" />
      <node id="7354143240104484707" at="55,95,56,13" concept="9" />
      <node id="926916431353333845" at="57,5,58,0" concept="11" />
      <node id="7354143240104484630" at="58,0,59,141" concept="8" />
      <node id="7354143240104484660" at="60,66,61,70" concept="3" />
      <node id="7354143240104484733" at="62,12,63,64" concept="3" />
      <node id="926916431353349532" at="62,10,64,5" concept="1" />
      <node id="3717301156197720495" at="37,95,40,5" concept="6" />
      <node id="3717301156197720495" at="42,90,45,7" concept="6" />
      <node id="3717301156197720495" at="46,75,49,7" concept="6" />
      <node id="7354143240104484705" at="54,96,57,5" concept="6" />
      <node id="3717301156197720495" at="24,0,28,0" concept="7" trace="isDumbAware#()Z" />
      <node id="3717301156197720495" at="28,0,32,0" concept="7" trace="isApplicable#(Lcom/intellij/openapi/actionSystem/AnActionEvent;Ljava/util/Map;)Z" />
      <node id="3717301156197720495" at="32,0,36,0" concept="7" trace="doUpdate#(Lcom/intellij/openapi/actionSystem/AnActionEvent;Ljava/util/Map;)V" />
      <node id="3717301156197720495" at="19,0,24,0" concept="2" trace="InsertPlaceholder_Action#()V" />
      <node id="926916431353345685" at="59,141,64,5" concept="6" />
      <node id="3717301156197720495" at="40,5,50,5" concept="1" />
      <node id="3717301156197720495" at="53,0,66,0" concept="7" trace="doExecute#(Lcom/intellij/openapi/actionSystem/AnActionEvent;Ljava/util/Map;)V" />
      <node id="3717301156197720495" at="36,0,53,0" concept="7" trace="collectActionData#(Lcom/intellij/openapi/actionSystem/AnActionEvent;Ljava/util/Map;)Z" />
      <scope id="3717301156197720495" at="25,32,26,16" />
      <scope id="3717301156197720607" at="29,87,30,483" />
      <scope id="3717301156197720495" at="33,89,34,85" />
      <scope id="3717301156197720495" at="38,53,39,19" />
      <scope id="3717301156197720495" at="43,67,44,31" />
      <scope id="3717301156197720495" at="47,36,48,21" />
      <scope id="7354143240104484706" at="55,95,56,13" />
      <scope id="926916431353345687" at="60,66,61,70" />
      <scope id="926916431353349533" at="62,12,63,64" />
      <scope id="3717301156197720495" at="19,37,22,41" />
      <scope id="3717301156197720495" at="24,0,28,0" />
      <scope id="3717301156197720495" at="28,0,32,0">
        <var name="_params" id="3717301156197720495" />
        <var name="event" id="3717301156197720495" />
      </scope>
      <scope id="3717301156197720495" at="32,0,36,0">
        <var name="_params" id="3717301156197720495" />
        <var name="event" id="3717301156197720495" />
      </scope>
      <scope id="3717301156197720495" at="19,0,24,0" />
      <scope id="3717301156197720495" at="41,5,49,7">
        <var name="editorComponent" id="3717301156197720495" />
      </scope>
      <scope id="3717301156197720495" at="54,96,64,5">
        <var name="editorCell" id="7354143240104484631" />
      </scope>
      <scope id="3717301156197720495" at="53,0,66,0">
        <var name="_params" id="3717301156197720495" />
        <var name="event" id="3717301156197720495" />
      </scope>
      <scope id="3717301156197720495" at="37,95,51,16" />
      <scope id="3717301156197720495" at="36,0,53,0">
        <var name="_params" id="3717301156197720495" />
        <var name="event" id="3717301156197720495" />
      </scope>
      <unit id="3717301156197720495" at="16,0,67,0" name="jetbrains.mps.ide.editor.actions.InsertPlaceholder_Action" />
    </file>
  </root>
  <root nodeRef="r:9832fb5f-2578-4b58-8014-a5de79da988e(jetbrains.mps.ide.editor.actions)/3767536026885379902">
    <file name="PushEditorHints_Action.java">
      <node id="3767536026885379902" at="27,0,28,0" concept="12" trace="ICON" />
      <node id="3767536026885379902" at="29,35,30,41" concept="14" />
      <node id="3767536026885379902" at="30,41,31,35" concept="3" />
      <node id="3767536026885379902" at="31,35,32,40" concept="3" />
      <node id="3767536026885379902" at="35,32,36,16" concept="9" />
      <node id="6841576934020190691" at="39,87,40,16" concept="9" />
      <node id="3767536026885379902" at="43,89,44,85" concept="3" />
      <node id="3767536026885379902" at="48,53,49,19" concept="9" />
      <node id="3767536026885379902" at="51,5,52,56" concept="8" />
      <node id="3767536026885379902" at="52,56,53,53" concept="3" />
      <node id="3767536026885379902" at="54,22,55,21" concept="9" />
      <node id="3767536026885379902" at="58,5,59,66" concept="8" />
      <node id="3767536026885379902" at="59,66,60,56" concept="3" />
      <node id="3767536026885379902" at="61,22,62,21" concept="9" />
      <node id="3767536026885379902" at="65,5,66,90" concept="8" />
      <node id="3767536026885379902" at="67,67,68,31" concept="3" />
      <node id="3767536026885379902" at="69,7,70,75" concept="3" />
      <node id="3767536026885379902" at="71,36,72,21" concept="9" />
      <node id="3767536026885379902" at="74,5,75,16" concept="9" />
      <node id="6345921507963216016" at="78,96,79,177" concept="8" />
      <node id="2481765626558118495" at="81,25,82,147" concept="8" />
      <node id="6345921507963318372" at="82,147,83,168" concept="3" />
      <node id="3247921589246839805" at="83,168,84,101" concept="8" />
      <node id="3247921589246647458" at="84,101,85,193" concept="8" />
      <node id="7090432889849192992" at="85,193,86,22" concept="3" />
      <node id="3767536026885379902" at="47,95,50,5" concept="6" />
      <node id="3767536026885379902" at="53,53,56,7" concept="6" />
      <node id="3767536026885379902" at="60,56,63,7" concept="6" />
      <node id="3767536026885379902" at="66,90,69,7" concept="6" />
      <node id="3767536026885379902" at="70,75,73,7" concept="6" />
      <node id="3767536026885379902" at="34,0,38,0" concept="7" trace="isDumbAware#()Z" />
      <node id="3767536026885379902" at="38,0,42,0" concept="7" trace="isApplicable#(Lcom/intellij/openapi/actionSystem/AnActionEvent;Ljava/util/Map;)Z" />
      <node id="3767536026885379902" at="42,0,46,0" concept="7" trace="doUpdate#(Lcom/intellij/openapi/actionSystem/AnActionEvent;Ljava/util/Map;)V" />
      <node id="3767536026885379902" at="29,0,34,0" concept="2" trace="PushEditorHints_Action#()V" />
      <node id="3767536026885379902" at="50,5,57,5" concept="1" />
      <node id="3767536026885379902" at="57,5,64,5" concept="1" />
      <node id="1653504613654028426" at="81,0,88,0" concept="7" trace="run#()V" />
      <node id="1092784201483590146" at="79,177,88,7" concept="3" />
      <node id="3767536026885379902" at="64,5,74,5" concept="1" />
      <node id="3767536026885379902" at="77,0,90,0" concept="7" trace="doExecute#(Lcom/intellij/openapi/actionSystem/AnActionEvent;Ljava/util/Map;)V" />
      <node id="3767536026885379902" at="46,0,77,0" concept="7" trace="collectActionData#(Lcom/intellij/openapi/actionSystem/AnActionEvent;Ljava/util/Map;)Z" />
      <scope id="3767536026885379902" at="35,32,36,16" />
      <scope id="6841576934019582614" at="39,87,40,16" />
      <scope id="3767536026885379902" at="43,89,44,85" />
      <scope id="3767536026885379902" at="48,53,49,19" />
      <scope id="3767536026885379902" at="54,22,55,21" />
      <scope id="3767536026885379902" at="61,22,62,21" />
      <scope id="3767536026885379902" at="67,67,68,31" />
      <scope id="3767536026885379902" at="71,36,72,21" />
      <scope id="3767536026885379902" at="29,35,32,40" />
      <scope id="3767536026885379902" at="34,0,38,0" />
      <scope id="3767536026885379902" at="38,0,42,0">
        <var name="_params" id="3767536026885379902" />
        <var name="event" id="3767536026885379902" />
      </scope>
      <scope id="3767536026885379902" at="42,0,46,0">
        <var name="_params" id="3767536026885379902" />
        <var name="event" id="3767536026885379902" />
      </scope>
      <scope id="3767536026885379902" at="29,0,34,0" />
      <scope id="3767536026885379902" at="51,5,56,7">
        <var name="p" id="3767536026885379902" />
      </scope>
      <scope id="3767536026885379902" at="58,5,63,7">
        <var name="p" id="3767536026885379902" />
      </scope>
      <scope id="1653504613654028428" at="81,25,86,22">
        <var name="dialog" id="3247921589246647459" />
        <var name="initialEditorHints" id="2481765626558118496" />
        <var name="page" id="3247921589246839806" />
      </scope>
      <scope id="1653504613654028426" at="81,0,88,0" />
      <scope id="3767536026885379902" at="65,5,73,7">
        <var name="editorComponent" id="3767536026885379902" />
      </scope>
      <scope id="3767536026885379902" at="78,96,88,7">
        <var name="settings" id="6345921507963216017" />
      </scope>
      <scope id="3767536026885379902" at="77,0,90,0">
        <var name="_params" id="3767536026885379902" />
        <var name="event" id="3767536026885379902" />
      </scope>
      <scope id="3767536026885379902" at="47,95,75,16" />
      <scope id="3767536026885379902" at="46,0,77,0">
        <var name="_params" id="3767536026885379902" />
        <var name="event" id="3767536026885379902" />
      </scope>
      <unit id="1653504613654028426" at="80,56,88,5" name="jetbrains.mps.ide.editor.actions.PushEditorHints_Action$1" />
      <unit id="3767536026885379902" at="26,0,91,0" name="jetbrains.mps.ide.editor.actions.PushEditorHints_Action" />
    </file>
  </root>
  <root nodeRef="r:9832fb5f-2578-4b58-8014-a5de79da988e(jetbrains.mps.ide.editor.actions)/3774693388238498747">
    <file name="DeleteLine_Action.java">
<<<<<<< HEAD
      <node id="3774693388238498747" at="34,0,35,0" concept="13" trace="ICON" />
      <node id="3774693388238498747" at="36,30,37,35" concept="15" />
      <node id="3774693388238498747" at="37,35,38,35" concept="4" />
      <node id="3774693388238498747" at="38,35,39,41" concept="4" />
      <node id="3774693388238498747" at="42,32,43,16" concept="10" />
      <node id="4122848433162986862" at="46,87,47,252" concept="10" />
      <node id="3774693388238498747" at="50,89,51,85" concept="4" />
      <node id="3774693388238498747" at="55,53,56,19" concept="10" />
      <node id="3774693388238498747" at="58,5,59,90" concept="9" />
      <node id="3774693388238498747" at="60,67,61,31" concept="4" />
      <node id="3774693388238498747" at="62,7,63,75" concept="4" />
      <node id="3774693388238498747" at="64,36,65,21" concept="10" />
      <node id="3774693388238498747" at="68,5,69,66" concept="9" />
      <node id="3774693388238498747" at="69,66,70,57" concept="4" />
      <node id="3774693388238498747" at="71,22,72,21" concept="10" />
      <node id="3774693388238498747" at="74,5,75,16" concept="10" />
      <node id="7387027464701461777" at="78,96,79,79" concept="4" />
      <node id="3774693388238498754" at="80,106,81,128" concept="9" />
      <node id="3774693388238498762" at="81,128,82,114" concept="9" />
      <node id="3774693388238498769" at="82,114,83,70" concept="4" />
      <node id="3774693388238498779" at="84,65,85,105" concept="9" />
      <node id="3774693388238498787" at="86,76,87,17" concept="10" />
      <node id="3774693388238498802" at="90,59,91,99" concept="4" />
      <node id="3774693388238498814" at="95,5,96,88" concept="9" />
      <node id="3774693388238498820" at="96,88,97,55" concept="9" />
      <node id="3774693388238498826" at="97,55,98,35" concept="9" />
      <node id="3774693388238498835" at="100,40,101,14" concept="2" />
      <node id="3774693388238498841" at="102,7,103,62" concept="9" />
      <node id="3774693388238498854" at="104,48,105,47" concept="9" />
      <node id="3774693388238498862" at="106,404,107,52" concept="9" />
      <node id="4122848433163121773" at="108,142,109,19" concept="10" />
      <node id="5247353589123667168" at="110,11,111,78" concept="4" />
      <node id="3774693388238498923" at="112,64,113,93" concept="4" />
      <node id="7272288387891904949" at="114,18,115,116" concept="4" />
      <node id="3774693388238498933" at="116,11,117,16" concept="2" />
      <node id="4122848433163122230" at="121,145,122,19" concept="10" />
      <node id="3774693388238498953" at="123,11,124,78" concept="4" />
      <node id="3774693388238498960" at="124,78,125,91" concept="4" />
      <node id="3774693388238498967" at="125,91,126,16" concept="2" />
      <node id="3774693388238498971" at="128,7,129,36" concept="4" />
      <node id="3774693388238498981" at="132,86,133,49" concept="4" />
      <node id="3774693388238498999" at="136,31,137,108" concept="4" />
      <node id="3774693388238499006" at="137,108,138,26" concept="4" />
      <node id="7272288387891972762" at="114,16,116,11" concept="1" />
      <node id="3774693388238498747" at="54,95,57,5" concept="7" />
      <node id="3774693388238498747" at="59,90,62,7" concept="7" />
      <node id="3774693388238498747" at="63,75,66,7" concept="7" />
      <node id="3774693388238498747" at="70,57,73,7" concept="7" />
      <node id="3774693388238498785" at="85,105,88,9" concept="7" />
      <node id="3774693388238498797" at="89,76,92,11" concept="7" />
      <node id="3774693388238498833" at="99,18,102,7" concept="7" />
      <node id="4122848433162989611" at="107,52,110,11" concept="7" />
      <node id="4122848433163122228" at="120,30,123,11" concept="7" />
      <node id="3774693388238498979" at="131,46,134,7" concept="7" />
      <node id="3774693388238498747" at="41,0,45,0" concept="8" trace="isDumbAware#()Z" />
      <node id="3774693388238498747" at="45,0,49,0" concept="8" trace="isApplicable#(Lcom/intellij/openapi/actionSystem/AnActionEvent;Ljava/util/Map;)Z" />
      <node id="3774693388238498747" at="49,0,53,0" concept="8" trace="doUpdate#(Lcom/intellij/openapi/actionSystem/AnActionEvent;Ljava/util/Map;)V" />
      <node id="3774693388238498997" at="135,5,139,5" concept="7" />
      <node id="3774693388238498747" at="36,0,41,0" concept="3" trace="DeleteLine_Action#()V" />
      <node id="3774693388238498793" at="88,9,93,9" concept="6" />
      <node id="7272288387891904942" at="111,78,116,11" concept="7" />
      <node id="3774693388238498977" at="130,5,135,5" concept="6" />
      <node id="3774693388238498747" at="67,5,74,5" concept="1" />
      <node id="3774693388238498951" at="119,57,127,9" concept="7" />
      <node id="3774693388238498747" at="57,5,67,5" concept="1" />
      <node id="3774693388238498774" at="83,70,94,7" concept="17" />
      <node id="3774693388238498860" at="105,47,118,9" concept="7" />
      <node id="3774693388238498752" at="79,79,95,5" concept="7" />
      <node id="3774693388238498747" at="53,0,77,0" concept="8" trace="collectActionData#(Lcom/intellij/openapi/actionSystem/AnActionEvent;Ljava/util/Map;)Z" />
      <node id="3774693388238498849" at="103,62,128,7" concept="7" />
      <node id="3774693388238498830" at="98,35,130,5" concept="17" />
      <node id="3774693388238498747" at="77,0,141,0" concept="8" trace="doExecute#(Lcom/intellij/openapi/actionSystem/AnActionEvent;Ljava/util/Map;)V" />
      <scope id="3774693388238498747" at="42,32,43,16" />
      <scope id="3774693388238499014" at="46,87,47,252" />
      <scope id="3774693388238498747" at="50,89,51,85" />
      <scope id="3774693388238498747" at="55,53,56,19" />
      <scope id="3774693388238498747" at="60,67,61,31" />
      <scope id="3774693388238498747" at="64,36,65,21" />
      <scope id="3774693388238498747" at="71,22,72,21" />
      <scope id="3774693388238498786" at="86,76,87,17" />
      <scope id="3774693388238498801" at="90,59,91,99" />
      <scope id="3774693388238498834" at="100,40,101,14" />
      <scope id="4122848433162989614" at="108,142,109,19" />
      <scope id="7272288387891904948" at="112,64,113,93" />
      <scope id="7272288387891972763" at="114,18,115,116" />
      <scope id="4122848433163122229" at="121,145,122,19" />
      <scope id="3774693388238498980" at="132,86,133,49" />
      <scope id="3774693388238498998" at="136,31,138,26" />
      <scope id="3774693388238498747" at="36,30,39,41" />
      <scope id="3774693388238498796" at="89,76,92,11" />
      <scope id="3774693388238498978" at="131,46,134,7" />
      <scope id="3774693388238498747" at="41,0,45,0" />
      <scope id="3774693388238498747" at="45,0,49,0">
=======
      <node id="3774693388238498747" at="17,0,18,0" concept="12" trace="ICON" />
      <node id="3774693388238498747" at="19,30,20,35" concept="14" />
      <node id="3774693388238498747" at="20,35,21,35" concept="3" />
      <node id="3774693388238498747" at="21,35,22,41" concept="3" />
      <node id="3774693388238498747" at="25,32,26,16" concept="9" />
      <node id="4122848433162986862" at="29,87,30,347" concept="9" />
      <node id="3774693388238498747" at="33,89,34,85" concept="3" />
      <node id="3774693388238498747" at="38,53,39,19" concept="9" />
      <node id="3774693388238498747" at="41,5,42,90" concept="8" />
      <node id="3774693388238498747" at="43,67,44,31" concept="3" />
      <node id="3774693388238498747" at="45,7,46,75" concept="3" />
      <node id="3774693388238498747" at="47,36,48,21" concept="9" />
      <node id="3774693388238498747" at="51,5,52,66" concept="8" />
      <node id="3774693388238498747" at="52,66,53,57" concept="3" />
      <node id="3774693388238498747" at="54,22,55,21" concept="9" />
      <node id="3774693388238498747" at="57,5,58,16" concept="9" />
      <node id="7387027464701461777" at="61,96,62,79" concept="3" />
      <node id="5556712693573043500" at="62,79,63,185" concept="3" />
      <node id="3774693388238498747" at="37,95,40,5" concept="6" />
      <node id="3774693388238498747" at="42,90,45,7" concept="6" />
      <node id="3774693388238498747" at="46,75,49,7" concept="6" />
      <node id="3774693388238498747" at="53,57,56,7" concept="6" />
      <node id="3774693388238498747" at="24,0,28,0" concept="7" trace="isDumbAware#()Z" />
      <node id="3774693388238498747" at="28,0,32,0" concept="7" trace="isApplicable#(Lcom/intellij/openapi/actionSystem/AnActionEvent;Ljava/util/Map;)Z" />
      <node id="3774693388238498747" at="32,0,36,0" concept="7" trace="doUpdate#(Lcom/intellij/openapi/actionSystem/AnActionEvent;Ljava/util/Map;)V" />
      <node id="3774693388238498747" at="19,0,24,0" concept="2" trace="DeleteLine_Action#()V" />
      <node id="3774693388238498747" at="60,0,65,0" concept="7" trace="doExecute#(Lcom/intellij/openapi/actionSystem/AnActionEvent;Ljava/util/Map;)V" />
      <node id="3774693388238498747" at="50,5,57,5" concept="1" />
      <node id="3774693388238498747" at="40,5,50,5" concept="1" />
      <node id="3774693388238498747" at="36,0,60,0" concept="7" trace="collectActionData#(Lcom/intellij/openapi/actionSystem/AnActionEvent;Ljava/util/Map;)Z" />
      <scope id="3774693388238498747" at="25,32,26,16" />
      <scope id="3774693388238499014" at="29,87,30,347" />
      <scope id="3774693388238498747" at="33,89,34,85" />
      <scope id="3774693388238498747" at="38,53,39,19" />
      <scope id="3774693388238498747" at="43,67,44,31" />
      <scope id="3774693388238498747" at="47,36,48,21" />
      <scope id="3774693388238498747" at="54,22,55,21" />
      <scope id="3774693388238498747" at="61,96,63,185" />
      <scope id="3774693388238498747" at="19,30,22,41" />
      <scope id="3774693388238498747" at="24,0,28,0" />
      <scope id="3774693388238498747" at="28,0,32,0">
>>>>>>> 9628beb1
        <var name="_params" id="3774693388238498747" />
        <var name="event" id="3774693388238498747" />
      </scope>
      <scope id="3774693388238498747" at="32,0,36,0">
        <var name="_params" id="3774693388238498747" />
        <var name="event" id="3774693388238498747" />
      </scope>
      <scope id="3774693388238498747" at="19,0,24,0" />
      <scope id="3774693388238498747" at="51,5,56,7">
        <var name="p" id="3774693388238498747" />
      </scope>
      <scope id="3774693388238498747" at="60,0,65,0">
        <var name="_params" id="3774693388238498747" />
        <var name="event" id="3774693388238498747" />
      </scope>
      <scope id="3774693388238498747" at="41,5,49,7">
        <var name="editorComponent" id="3774693388238498747" />
      </scope>
      <scope id="3774693388238498747" at="37,95,58,16" />
      <scope id="3774693388238498747" at="36,0,60,0">
        <var name="_params" id="3774693388238498747" />
        <var name="event" id="3774693388238498747" />
      </scope>
      <unit id="3774693388238498747" at="16,0,66,0" name="jetbrains.mps.ide.editor.actions.DeleteLine_Action" />
    </file>
  </root>
  <root nodeRef="r:9832fb5f-2578-4b58-8014-a5de79da988e(jetbrains.mps.ide.editor.actions)/4225699205371269974">
    <file name="SelectNext_Action.java">
      <node id="4225699205371269974" at="16,0,17,0" concept="12" trace="ICON" />
      <node id="4225699205371269974" at="18,30,19,35" concept="14" />
      <node id="4225699205371269974" at="19,35,20,35" concept="3" />
      <node id="4225699205371269974" at="20,35,21,41" concept="3" />
      <node id="4225699205371269974" at="24,32,25,16" concept="9" />
      <node id="130230197973336436" at="28,87,29,126" concept="9" />
      <node id="4225699205371269974" at="32,89,33,85" concept="3" />
      <node id="4225699205371269974" at="37,53,38,19" concept="9" />
      <node id="4225699205371269974" at="40,5,41,90" concept="8" />
      <node id="4225699205371269974" at="42,67,43,31" concept="3" />
      <node id="4225699205371269974" at="44,7,45,75" concept="3" />
      <node id="4225699205371269974" at="46,36,47,21" concept="9" />
      <node id="4225699205371269974" at="49,5,50,16" concept="9" />
      <node id="5953549292353129136" at="53,96,54,155" concept="3" />
      <node id="4225699205371269974" at="36,95,39,5" concept="6" />
      <node id="4225699205371269974" at="41,90,44,7" concept="6" />
      <node id="4225699205371269974" at="45,75,48,7" concept="6" />
      <node id="4225699205371269974" at="23,0,27,0" concept="7" trace="isDumbAware#()Z" />
      <node id="4225699205371269974" at="27,0,31,0" concept="7" trace="isApplicable#(Lcom/intellij/openapi/actionSystem/AnActionEvent;Ljava/util/Map;)Z" />
      <node id="4225699205371269974" at="31,0,35,0" concept="7" trace="doUpdate#(Lcom/intellij/openapi/actionSystem/AnActionEvent;Ljava/util/Map;)V" />
      <node id="4225699205371269974" at="52,0,56,0" concept="7" trace="doExecute#(Lcom/intellij/openapi/actionSystem/AnActionEvent;Ljava/util/Map;)V" />
      <node id="4225699205371269974" at="18,0,23,0" concept="2" trace="SelectNext_Action#()V" />
      <node id="4225699205371269974" at="39,5,49,5" concept="1" />
      <node id="4225699205371269974" at="35,0,52,0" concept="7" trace="collectActionData#(Lcom/intellij/openapi/actionSystem/AnActionEvent;Ljava/util/Map;)Z" />
      <scope id="4225699205371269974" at="24,32,25,16" />
      <scope id="1066551691825037533" at="28,87,29,126" />
      <scope id="4225699205371269974" at="32,89,33,85" />
      <scope id="4225699205371269974" at="37,53,38,19" />
      <scope id="4225699205371269974" at="42,67,43,31" />
      <scope id="4225699205371269974" at="46,36,47,21" />
      <scope id="4225699205371269974" at="53,96,54,155" />
      <scope id="4225699205371269974" at="18,30,21,41" />
      <scope id="4225699205371269974" at="23,0,27,0" />
      <scope id="4225699205371269974" at="27,0,31,0">
        <var name="_params" id="4225699205371269974" />
        <var name="event" id="4225699205371269974" />
      </scope>
      <scope id="4225699205371269974" at="31,0,35,0">
        <var name="_params" id="4225699205371269974" />
        <var name="event" id="4225699205371269974" />
      </scope>
      <scope id="4225699205371269974" at="52,0,56,0">
        <var name="_params" id="4225699205371269974" />
        <var name="event" id="4225699205371269974" />
      </scope>
      <scope id="4225699205371269974" at="18,0,23,0" />
      <scope id="4225699205371269974" at="40,5,48,7">
        <var name="editorComponent" id="4225699205371269974" />
      </scope>
      <scope id="4225699205371269974" at="36,95,50,16" />
      <scope id="4225699205371269974" at="35,0,52,0">
        <var name="_params" id="4225699205371269974" />
        <var name="event" id="4225699205371269974" />
      </scope>
      <unit id="4225699205371269974" at="15,0,57,0" name="jetbrains.mps.ide.editor.actions.SelectNext_Action" />
    </file>
  </root>
  <root nodeRef="r:9832fb5f-2578-4b58-8014-a5de79da988e(jetbrains.mps.ide.editor.actions)/4225699205371269977">
    <file name="SelectPrevious_Action.java">
      <node id="4225699205371269977" at="16,0,17,0" concept="12" trace="ICON" />
      <node id="4225699205371269977" at="18,34,19,39" concept="14" />
      <node id="4225699205371269977" at="19,39,20,35" concept="3" />
      <node id="4225699205371269977" at="20,35,21,41" concept="3" />
      <node id="4225699205371269977" at="24,32,25,16" concept="9" />
      <node id="130230197973336441" at="28,87,29,126" concept="9" />
      <node id="4225699205371269977" at="32,89,33,85" concept="3" />
      <node id="4225699205371269977" at="37,53,38,19" concept="9" />
      <node id="4225699205371269977" at="40,5,41,90" concept="8" />
      <node id="4225699205371269977" at="42,67,43,31" concept="3" />
      <node id="4225699205371269977" at="44,7,45,75" concept="3" />
      <node id="4225699205371269977" at="46,36,47,21" concept="9" />
      <node id="4225699205371269977" at="49,5,50,16" concept="9" />
      <node id="5953549292353129099" at="53,96,54,159" concept="3" />
      <node id="4225699205371269977" at="36,95,39,5" concept="6" />
      <node id="4225699205371269977" at="41,90,44,7" concept="6" />
      <node id="4225699205371269977" at="45,75,48,7" concept="6" />
      <node id="4225699205371269977" at="23,0,27,0" concept="7" trace="isDumbAware#()Z" />
      <node id="4225699205371269977" at="27,0,31,0" concept="7" trace="isApplicable#(Lcom/intellij/openapi/actionSystem/AnActionEvent;Ljava/util/Map;)Z" />
      <node id="4225699205371269977" at="31,0,35,0" concept="7" trace="doUpdate#(Lcom/intellij/openapi/actionSystem/AnActionEvent;Ljava/util/Map;)V" />
      <node id="4225699205371269977" at="52,0,56,0" concept="7" trace="doExecute#(Lcom/intellij/openapi/actionSystem/AnActionEvent;Ljava/util/Map;)V" />
      <node id="4225699205371269977" at="18,0,23,0" concept="2" trace="SelectPrevious_Action#()V" />
      <node id="4225699205371269977" at="39,5,49,5" concept="1" />
      <node id="4225699205371269977" at="35,0,52,0" concept="7" trace="collectActionData#(Lcom/intellij/openapi/actionSystem/AnActionEvent;Ljava/util/Map;)Z" />
      <scope id="4225699205371269977" at="24,32,25,16" />
      <scope id="1066551691825038014" at="28,87,29,126" />
      <scope id="4225699205371269977" at="32,89,33,85" />
      <scope id="4225699205371269977" at="37,53,38,19" />
      <scope id="4225699205371269977" at="42,67,43,31" />
      <scope id="4225699205371269977" at="46,36,47,21" />
      <scope id="4225699205371269977" at="53,96,54,159" />
      <scope id="4225699205371269977" at="18,34,21,41" />
      <scope id="4225699205371269977" at="23,0,27,0" />
      <scope id="4225699205371269977" at="27,0,31,0">
        <var name="_params" id="4225699205371269977" />
        <var name="event" id="4225699205371269977" />
      </scope>
      <scope id="4225699205371269977" at="31,0,35,0">
        <var name="_params" id="4225699205371269977" />
        <var name="event" id="4225699205371269977" />
      </scope>
      <scope id="4225699205371269977" at="52,0,56,0">
        <var name="_params" id="4225699205371269977" />
        <var name="event" id="4225699205371269977" />
      </scope>
      <scope id="4225699205371269977" at="18,0,23,0" />
      <scope id="4225699205371269977" at="40,5,48,7">
        <var name="editorComponent" id="4225699205371269977" />
      </scope>
      <scope id="4225699205371269977" at="36,95,50,16" />
      <scope id="4225699205371269977" at="35,0,52,0">
        <var name="_params" id="4225699205371269977" />
        <var name="event" id="4225699205371269977" />
      </scope>
      <unit id="4225699205371269977" at="15,0,57,0" name="jetbrains.mps.ide.editor.actions.SelectPrevious_Action" />
    </file>
  </root>
  <root nodeRef="r:9832fb5f-2578-4b58-8014-a5de79da988e(jetbrains.mps.ide.editor.actions)/4263287172782578316">
    <file name="JumpToContextAssistant_Action.java">
      <node id="4263287172782578316" at="16,0,17,0" concept="12" trace="ICON" />
      <node id="4263287172782578316" at="18,42,19,49" concept="14" />
      <node id="4263287172782578316" at="19,49,20,35" concept="3" />
      <node id="4263287172782578316" at="20,35,21,40" concept="3" />
      <node id="4263287172782578316" at="24,32,25,16" concept="9" />
      <node id="5981741787178671724" at="28,87,29,138" concept="9" />
      <node id="4263287172782578316" at="32,89,33,85" concept="3" />
      <node id="4263287172782578316" at="37,53,38,19" concept="9" />
      <node id="4263287172782578316" at="40,5,41,90" concept="8" />
      <node id="4263287172782578316" at="42,67,43,31" concept="3" />
      <node id="4263287172782578316" at="45,36,46,21" concept="9" />
      <node id="4263287172782578316" at="48,5,49,16" concept="9" />
      <node id="7169052810691541737" at="52,96,53,61" concept="3" />
      <node id="5981741787178668766" at="53,61,54,158" concept="8" />
      <node id="5981741787178669462" at="54,158,55,35" concept="0" />
      <node id="4263287172782785318" at="55,35,56,32" concept="3" />
      <node id="4263287172782578316" at="36,95,39,5" concept="6" />
      <node id="4263287172782578316" at="41,90,44,7" concept="6" />
      <node id="4263287172782578316" at="44,7,47,7" concept="6" />
      <node id="4263287172782578316" at="23,0,27,0" concept="7" trace="isDumbAware#()Z" />
      <node id="4263287172782578316" at="27,0,31,0" concept="7" trace="isApplicable#(Lcom/intellij/openapi/actionSystem/AnActionEvent;Ljava/util/Map;)Z" />
      <node id="4263287172782578316" at="31,0,35,0" concept="7" trace="doUpdate#(Lcom/intellij/openapi/actionSystem/AnActionEvent;Ljava/util/Map;)V" />
      <node id="4263287172782578316" at="18,0,23,0" concept="2" trace="JumpToContextAssistant_Action#()V" />
      <node id="4263287172782578316" at="51,0,58,0" concept="7" trace="doExecute#(Lcom/intellij/openapi/actionSystem/AnActionEvent;Ljava/util/Map;)V" />
      <node id="4263287172782578316" at="39,5,48,5" concept="1" />
      <node id="4263287172782578316" at="35,0,51,0" concept="7" trace="collectActionData#(Lcom/intellij/openapi/actionSystem/AnActionEvent;Ljava/util/Map;)Z" />
      <scope id="4263287172782578316" at="24,32,25,16" />
      <scope id="4263287172782761797" at="28,87,29,138" />
      <scope id="4263287172782578316" at="32,89,33,85" />
      <scope id="4263287172782578316" at="37,53,38,19" />
      <scope id="4263287172782578316" at="42,67,43,31" />
      <scope id="4263287172782578316" at="45,36,46,21" />
      <scope id="4263287172782578316" at="18,42,21,40" />
      <scope id="4263287172782578316" at="23,0,27,0" />
      <scope id="4263287172782578316" at="27,0,31,0">
        <var name="_params" id="4263287172782578316" />
        <var name="event" id="4263287172782578316" />
      </scope>
      <scope id="4263287172782578316" at="31,0,35,0">
        <var name="_params" id="4263287172782578316" />
        <var name="event" id="4263287172782578316" />
      </scope>
      <scope id="4263287172782578316" at="52,96,56,32">
        <var name="activeAssistant" id="5981741787178668767" />
      </scope>
      <scope id="4263287172782578316" at="18,0,23,0" />
      <scope id="4263287172782578316" at="40,5,47,7">
        <var name="editorComponent" id="4263287172782578316" />
      </scope>
      <scope id="4263287172782578316" at="51,0,58,0">
        <var name="_params" id="4263287172782578316" />
        <var name="event" id="4263287172782578316" />
      </scope>
      <scope id="4263287172782578316" at="36,95,49,16" />
      <scope id="4263287172782578316" at="35,0,51,0">
        <var name="_params" id="4263287172782578316" />
        <var name="event" id="4263287172782578316" />
      </scope>
      <unit id="4263287172782578316" at="15,0,59,0" name="jetbrains.mps.ide.editor.actions.JumpToContextAssistant_Action" />
    </file>
  </root>
  <root nodeRef="r:9832fb5f-2578-4b58-8014-a5de79da988e(jetbrains.mps.ide.editor.actions)/4362199797783336771">
    <file name="ExtractComponent_Action.java">
      <node id="4362199797783336771" at="33,0,34,0" concept="12" trace="ICON" />
      <node id="4362199797783336771" at="35,36,36,41" concept="14" />
      <node id="4362199797783336771" at="36,41,37,35" concept="3" />
      <node id="4362199797783336771" at="37,35,38,40" concept="3" />
      <node id="4362199797783336771" at="41,32,42,16" concept="9" />
      <node id="4122848433163746176" at="45,87,46,293" concept="9" />
      <node id="4362199797783336771" at="49,89,50,85" concept="3" />
      <node id="4362199797783336771" at="54,53,55,19" concept="9" />
      <node id="4362199797783336771" at="57,5,58,57" concept="8" />
      <node id="4362199797783336771" at="59,209,60,20" concept="3" />
      <node id="4362199797783336771" at="61,7,62,53" concept="3" />
      <node id="4362199797783336771" at="63,25,64,21" concept="9" />
      <node id="4362199797783336771" at="67,5,68,72" concept="8" />
      <node id="4362199797783336771" at="68,72,69,59" concept="3" />
      <node id="4362199797783336771" at="70,22,71,21" concept="9" />
      <node id="4362199797783336771" at="74,5,75,90" concept="8" />
      <node id="4362199797783336771" at="76,67,77,31" concept="3" />
      <node id="4362199797783336771" at="78,7,79,75" concept="3" />
      <node id="4362199797783336771" at="80,36,81,21" concept="9" />
      <node id="4362199797783336771" at="84,5,85,56" concept="8" />
      <node id="4362199797783336771" at="85,56,86,57" concept="3" />
      <node id="4362199797783336771" at="87,22,88,21" concept="9" />
      <node id="4362199797783336771" at="90,5,91,16" concept="9" />
      <node id="6774261846361407478" at="94,96,95,156" concept="8" />
      <node id="6774261846361407489" at="96,32,97,13" concept="9" />
      <node id="1684134360954311591" at="98,5,99,0" concept="11" />
      <node id="1684134360954393494" at="99,0,100,73" concept="8" />
      <node id="6774261846361407496" at="102,34,103,53" concept="8" />
      <node id="6774261846361407502" at="103,53,104,222" concept="8" />
      <node id="6774261846361407508" at="104,222,105,172" concept="3" />
      <node id="6774261846361407470" at="105,172,106,224" concept="8" />
      <node id="2959838019447787233" at="106,224,107,333" concept="3" />
      <node id="6774261846361407515" at="107,333,108,438" concept="3" />
      <node id="6774261846361407524" at="108,438,109,200" concept="3" />
      <node id="6774261846361407533" at="109,200,110,206" concept="8" />
      <node id="6774261846361407539" at="110,206,111,184" concept="3" />
      <node id="6774261846361407546" at="111,184,112,59" concept="3" />
      <node id="4362199797783336771" at="53,95,56,5" concept="6" />
      <node id="4362199797783336771" at="58,57,61,7" concept="6" />
      <node id="4362199797783336771" at="62,53,65,7" concept="6" />
      <node id="4362199797783336771" at="69,59,72,7" concept="6" />
      <node id="4362199797783336771" at="75,90,78,7" concept="6" />
      <node id="4362199797783336771" at="79,75,82,7" concept="6" />
      <node id="4362199797783336771" at="86,57,89,7" concept="6" />
      <node id="6774261846361407487" at="95,156,98,5" concept="6" />
      <node id="4362199797783336771" at="40,0,44,0" concept="7" trace="isDumbAware#()Z" />
      <node id="4362199797783336771" at="44,0,48,0" concept="7" trace="isApplicable#(Lcom/intellij/openapi/actionSystem/AnActionEvent;Ljava/util/Map;)Z" />
      <node id="4362199797783336771" at="48,0,52,0" concept="7" trace="doUpdate#(Lcom/intellij/openapi/actionSystem/AnActionEvent;Ljava/util/Map;)V" />
      <node id="4362199797783336771" at="35,0,40,0" concept="2" trace="ExtractComponent_Action#()V" />
      <node id="4362199797783336771" at="66,5,73,5" concept="1" />
      <node id="4362199797783336771" at="83,5,90,5" concept="1" />
      <node id="4362199797783336771" at="56,5,66,5" concept="1" />
      <node id="4362199797783336771" at="73,5,83,5" concept="1" />
      <node id="9082821258471494939" at="102,0,114,0" concept="7" trace="doExecute#()V" />
      <node id="6352952732699800571" at="100,73,114,7" concept="3" />
      <node id="4362199797783336771" at="93,0,116,0" concept="7" trace="doExecute#(Lcom/intellij/openapi/actionSystem/AnActionEvent;Ljava/util/Map;)V" />
      <node id="4362199797783336771" at="52,0,93,0" concept="7" trace="collectActionData#(Lcom/intellij/openapi/actionSystem/AnActionEvent;Ljava/util/Map;)Z" />
      <scope id="4362199797783336771" at="41,32,42,16" />
      <scope id="4362199797783336788" at="45,87,46,293" />
      <scope id="4362199797783336771" at="49,89,50,85" />
      <scope id="4362199797783336771" at="54,53,55,19" />
      <scope id="4362199797783336771" at="59,209,60,20" />
      <scope id="4362199797783336771" at="63,25,64,21" />
      <scope id="4362199797783336771" at="70,22,71,21" />
      <scope id="4362199797783336771" at="76,67,77,31" />
      <scope id="4362199797783336771" at="80,36,81,21" />
      <scope id="4362199797783336771" at="87,22,88,21" />
      <scope id="6774261846361407488" at="96,32,97,13" />
      <scope id="4362199797783336771" at="35,36,38,40" />
      <scope id="4362199797783336771" at="40,0,44,0" />
      <scope id="4362199797783336771" at="44,0,48,0">
        <var name="_params" id="4362199797783336771" />
        <var name="event" id="4362199797783336771" />
      </scope>
      <scope id="4362199797783336771" at="48,0,52,0">
        <var name="_params" id="4362199797783336771" />
        <var name="event" id="4362199797783336771" />
      </scope>
      <scope id="4362199797783336771" at="35,0,40,0" />
      <scope id="4362199797783336771" at="67,5,72,7">
        <var name="p" id="4362199797783336771" />
      </scope>
      <scope id="4362199797783336771" at="84,5,89,7">
        <var name="p" id="4362199797783336771" />
      </scope>
      <scope id="4362199797783336771" at="57,5,65,7">
        <var name="node" id="4362199797783336771" />
      </scope>
      <scope id="4362199797783336771" at="74,5,82,7">
        <var name="editorComponent" id="4362199797783336771" />
      </scope>
      <scope id="9082821258471494943" at="102,34,112,59">
        <var name="component" id="6774261846361407503" />
        <var name="container" id="6774261846361407471" />
        <var name="model" id="6774261846361407497" />
        <var name="toReplace" id="6774261846361407534" />
      </scope>
      <scope id="9082821258471494939" at="102,0,114,0" />
      <scope id="4362199797783336771" at="94,96,114,7">
        <var name="componentName" id="6774261846361407479" />
        <var name="ecm" id="1684134360954393495" />
      </scope>
      <scope id="4362199797783336771" at="93,0,116,0">
        <var name="_params" id="4362199797783336771" />
        <var name="event" id="4362199797783336771" />
      </scope>
      <scope id="4362199797783336771" at="53,95,91,16" />
      <scope id="4362199797783336771" at="52,0,93,0">
        <var name="_params" id="4362199797783336771" />
        <var name="event" id="4362199797783336771" />
      </scope>
      <unit id="9082821258471494933" at="101,124,114,5" name="jetbrains.mps.ide.editor.actions.ExtractComponent_Action$1" />
      <unit id="4362199797783336771" at="32,0,117,0" name="jetbrains.mps.ide.editor.actions.ExtractComponent_Action" />
    </file>
  </root>
  <root nodeRef="r:9832fb5f-2578-4b58-8014-a5de79da988e(jetbrains.mps.ide.editor.actions)/4362199797783345393">
    <file name="CopyThisDown_Action.java">
      <node id="4362199797783345393" at="26,0,27,0" concept="12" trace="ICON" />
      <node id="4362199797783345393" at="28,32,29,38" concept="14" />
      <node id="4362199797783345393" at="29,38,30,35" concept="3" />
      <node id="4362199797783345393" at="30,35,31,41" concept="3" />
      <node id="4362199797783345393" at="34,32,35,16" concept="9" />
      <node id="8849858325249727274" at="38,87,39,29" concept="8" />
      <node id="8849858325249727283" at="41,42,42,117" concept="9" />
      <node id="4362199797783345393" at="47,89,48,85" concept="3" />
      <node id="4362199797783345393" at="52,53,53,19" concept="9" />
      <node id="4362199797783345393" at="55,5,56,90" concept="8" />
      <node id="4362199797783345393" at="57,67,58,31" concept="3" />
      <node id="4362199797783345393" at="59,7,60,75" concept="3" />
      <node id="4362199797783345393" at="61,36,62,21" concept="9" />
      <node id="4362199797783345393" at="65,5,66,65" concept="8" />
      <node id="4362199797783345393" at="67,26,68,61" concept="3" />
      <node id="4362199797783345393" at="69,14,70,119" concept="3" />
      <node id="4362199797783345393" at="72,26,73,21" concept="9" />
      <node id="4362199797783345393" at="74,7,75,0" concept="11" />
      <node id="4362199797783345393" at="76,5,77,16" concept="9" />
      <node id="7387027464701482704" at="80,96,81,82" concept="3" />
      <node id="4362199797783345398" at="82,109,83,119" concept="8" />
      <node id="4362199797783345408" at="84,61,85,61" concept="8" />
      <node id="4362199797783345414" at="85,61,86,64" concept="8" />
      <node id="4362199797783345438" at="87,32,88,60" concept="8" />
      <node id="2095036245074475226" at="88,60,89,58" concept="3" />
      <node id="3254845250981111378" at="89,58,90,131" concept="8" />
      <node id="3254845250976525202" at="90,131,91,51" concept="3" />
      <node id="4362199797783345461" at="91,51,92,99" concept="3" />
      <node id="4362199797783345468" at="92,99,93,17" concept="9" />
      <node id="4362199797783345473" at="94,9,95,28" concept="3" />
      <node id="4362199797783345491" at="97,12,98,118" concept="8" />
      <node id="4362199797783345499" at="98,118,99,116" concept="8" />
      <node id="4362199797783345507" at="99,116,100,61" concept="8" />
      <node id="4362199797783345514" at="100,61,101,58" concept="8" />
      <node id="2095036245074960974" at="102,127,103,80" concept="3" />
      <node id="3254845250981167153" at="104,7,105,127" concept="8" />
      <node id="4362199797783345553" at="105,127,106,53" concept="3" />
      <node id="4362199797783345393" at="69,12,71,7" concept="1" />
      <node id="8849858325249727281" at="41,0,44,0" concept="7" trace="select#(Lorg/jetbrains/mps/openapi/model/SNode;)Ljetbrains/mps/openapi/editor/cells/EditorCell;" />
      <node id="4362199797783345393" at="51,95,54,5" concept="6" />
      <node id="4362199797783345393" at="56,90,59,7" concept="6" />
      <node id="4362199797783345393" at="60,75,63,7" concept="6" />
      <node id="4362199797783345393" at="71,7,74,7" concept="6" />
      <node id="4362199797783345535" at="101,58,104,7" concept="5" />
      <node id="4362199797783345393" at="33,0,37,0" concept="7" trace="isDumbAware#()Z" />
      <node id="4362199797783345393" at="46,0,50,0" concept="7" trace="doUpdate#(Lcom/intellij/openapi/actionSystem/AnActionEvent;Ljava/util/Map;)V" />
      <node id="4362199797783345393" at="28,0,33,0" concept="2" trace="CopyThisDown_Action#()V" />
      <node id="4362199797783345569" at="39,29,44,8" concept="9" />
      <node id="4362199797783345393" at="66,65,71,7" concept="6" />
      <node id="4362199797783345436" at="86,64,94,9" concept="6" />
      <node id="4362199797783345393" at="37,0,46,0" concept="7" trace="isApplicable#(Lcom/intellij/openapi/actionSystem/AnActionEvent;Ljava/util/Map;)Z" />
      <node id="4362199797783345393" at="54,5,64,5" concept="1" />
      <node id="4362199797783345489" at="97,10,107,5" concept="1" />
      <node id="4362199797783345393" at="64,5,76,5" concept="1" />
<<<<<<< HEAD
      <node id="4362199797783345406" at="83,119,96,7" concept="17" />
      <node id="4362199797783345396" at="81,82,107,5" concept="7" />
      <node id="4362199797783345393" at="50,0,79,0" concept="8" trace="collectActionData#(Lcom/intellij/openapi/actionSystem/AnActionEvent;Ljava/util/Map;)Z" />
      <node id="4362199797783345393" at="79,0,109,0" concept="8" trace="doExecute#(Lcom/intellij/openapi/actionSystem/AnActionEvent;Ljava/util/Map;)V" />
=======
      <node id="4362199797783345406" at="83,119,96,7" concept="15" />
      <node id="4362199797783345396" at="81,82,107,5" concept="6" />
      <node id="4362199797783345393" at="50,0,79,0" concept="7" trace="collectActionData#(Lcom/intellij/openapi/actionSystem/AnActionEvent;Ljava/util/Map;)Z" />
      <node id="4362199797783345393" at="79,0,109,0" concept="7" trace="doExecute#(Lcom/intellij/openapi/actionSystem/AnActionEvent;Ljava/util/Map;)V" />
>>>>>>> 9628beb1
      <scope id="4362199797783345393" at="34,32,35,16" />
      <scope id="8849858325249727282" at="41,42,42,117" />
      <scope id="4362199797783345393" at="47,89,48,85" />
      <scope id="4362199797783345393" at="52,53,53,19" />
      <scope id="4362199797783345393" at="57,67,58,31" />
      <scope id="4362199797783345393" at="61,36,62,21" />
      <scope id="4362199797783345393" at="67,26,68,61" />
      <scope id="4362199797783345393" at="69,14,70,119" />
      <scope id="4362199797783345393" at="72,26,73,21" />
      <scope id="4362199797783345542" at="102,127,103,80" />
      <scope id="4362199797783345393" at="28,32,31,41" />
      <scope id="8849858325249727281" at="41,0,44,0">
        <var name="it" id="8849858325249727281" />
      </scope>
      <scope id="4362199797783345535" at="101,58,104,7">
        <var name="node" id="4362199797783345536" />
      </scope>
      <scope id="4362199797783345393" at="33,0,37,0" />
      <scope id="4362199797783345393" at="46,0,50,0">
        <var name="_params" id="4362199797783345393" />
        <var name="event" id="4362199797783345393" />
      </scope>
      <scope id="4362199797783345393" at="28,0,33,0" />
      <scope id="4362199797783345568" at="38,87,44,8">
        <var name="seq" id="8849858325249727275" />
      </scope>
      <scope id="4362199797783345437" at="87,32,93,17">
        <var name="copy" id="4362199797783345439" />
        <var name="editorContext" id="3254845250981111379" />
      </scope>
      <scope id="4362199797783345393" at="55,5,63,7">
        <var name="editorComponent" id="4362199797783345393" />
      </scope>
      <scope id="4362199797783345393" at="37,0,46,0">
        <var name="_params" id="4362199797783345393" />
        <var name="event" id="4362199797783345393" />
      </scope>
      <scope id="4362199797783345490" at="97,12,106,53">
        <var name="editorContext" id="3254845250981167154" />
        <var name="firstNode" id="4362199797783345492" />
        <var name="lastNode" id="4362199797783345500" />
        <var name="parent" id="4362199797783345515" />
        <var name="role" id="4362199797783345508" />
      </scope>
      <scope id="4362199797783345393" at="65,5,75,0">
        <var name="nodes" id="4362199797783345393" />
      </scope>
      <scope id="4362199797783345407" at="84,61,95,28">
        <var name="link" id="4362199797783345415" />
        <var name="parent" id="4362199797783345409" />
      </scope>
      <scope id="4362199797783345397" at="82,109,96,7">
        <var name="nodeToCopy" id="4362199797783345399" />
      </scope>
      <scope id="4362199797783345393" at="51,95,77,16" />
      <scope id="4362199797783345393" at="80,96,107,5" />
      <scope id="4362199797783345393" at="50,0,79,0">
        <var name="_params" id="4362199797783345393" />
        <var name="event" id="4362199797783345393" />
      </scope>
      <scope id="4362199797783345393" at="79,0,109,0">
        <var name="_params" id="4362199797783345393" />
        <var name="event" id="4362199797783345393" />
      </scope>
      <unit id="8849858325249727281" at="40,322,44,5" name="jetbrains.mps.ide.editor.actions.CopyThisDown_Action$1" />
      <unit id="4362199797783345393" at="25,0,110,0" name="jetbrains.mps.ide.editor.actions.CopyThisDown_Action" />
    </file>
  </root>
  <root nodeRef="r:9832fb5f-2578-4b58-8014-a5de79da988e(jetbrains.mps.ide.editor.actions)/4421450760407613926">
    <file name="Find_Action.java">
      <node id="4421450760407613926" at="15,0,16,0" concept="12" trace="ICON" />
      <node id="4421450760407613926" at="17,24,18,61" concept="14" />
      <node id="4421450760407613926" at="18,61,19,34" concept="3" />
      <node id="4421450760407613926" at="19,34,20,40" concept="3" />
      <node id="4421450760407613926" at="20,40,21,36" concept="3" />
      <node id="4421450760407613926" at="24,32,25,16" concept="9" />
      <node id="4421450760407613926" at="29,53,30,19" concept="9" />
      <node id="4421450760407613926" at="32,5,33,90" concept="8" />
      <node id="4421450760407613926" at="34,67,35,31" concept="3" />
      <node id="4421450760407613926" at="36,7,37,75" concept="3" />
      <node id="4421450760407613926" at="38,36,39,21" concept="9" />
      <node id="4421450760407613926" at="41,5,42,16" concept="9" />
      <node id="4421450760407613929" at="45,96,46,104" concept="3" />
      <node id="4421450760407613926" at="28,95,31,5" concept="6" />
      <node id="4421450760407613926" at="33,90,36,7" concept="6" />
      <node id="4421450760407613926" at="37,75,40,7" concept="6" />
      <node id="4421450760407613926" at="23,0,27,0" concept="7" trace="isDumbAware#()Z" />
      <node id="4421450760407613926" at="44,0,48,0" concept="7" trace="doExecute#(Lcom/intellij/openapi/actionSystem/AnActionEvent;Ljava/util/Map;)V" />
      <node id="4421450760407613926" at="17,0,23,0" concept="2" trace="Find_Action#()V" />
      <node id="4421450760407613926" at="31,5,41,5" concept="1" />
      <node id="4421450760407613926" at="27,0,44,0" concept="7" trace="collectActionData#(Lcom/intellij/openapi/actionSystem/AnActionEvent;Ljava/util/Map;)Z" />
      <scope id="4421450760407613926" at="24,32,25,16" />
      <scope id="4421450760407613926" at="29,53,30,19" />
      <scope id="4421450760407613926" at="34,67,35,31" />
      <scope id="4421450760407613926" at="38,36,39,21" />
      <scope id="4421450760407613926" at="45,96,46,104" />
      <scope id="4421450760407613926" at="17,24,21,36" />
      <scope id="4421450760407613926" at="23,0,27,0" />
      <scope id="4421450760407613926" at="44,0,48,0">
        <var name="_params" id="4421450760407613926" />
        <var name="event" id="4421450760407613926" />
      </scope>
      <scope id="4421450760407613926" at="17,0,23,0" />
      <scope id="4421450760407613926" at="32,5,40,7">
        <var name="editorComponent" id="4421450760407613926" />
      </scope>
      <scope id="4421450760407613926" at="28,95,42,16" />
      <scope id="4421450760407613926" at="27,0,44,0">
        <var name="_params" id="4421450760407613926" />
        <var name="event" id="4421450760407613926" />
      </scope>
      <unit id="4421450760407613926" at="14,0,49,0" name="jetbrains.mps.ide.editor.actions.Find_Action" />
    </file>
  </root>
  <root nodeRef="r:9832fb5f-2578-4b58-8014-a5de79da988e(jetbrains.mps.ide.editor.actions)/4421450760407613939">
    <file name="FindNext_Action.java">
      <node id="4421450760407613939" at="15,0,16,0" concept="12" trace="ICON" />
      <node id="4421450760407613939" at="17,28,18,63" concept="14" />
      <node id="4421450760407613939" at="18,63,19,34" concept="3" />
      <node id="4421450760407613939" at="19,34,20,40" concept="3" />
      <node id="4421450760407613939" at="20,40,21,36" concept="3" />
      <node id="4421450760407613939" at="24,32,25,16" concept="9" />
      <node id="4421450760407613954" at="28,87,29,112" concept="9" />
      <node id="4421450760407613939" at="32,89,33,85" concept="3" />
      <node id="4421450760407613939" at="37,53,38,19" concept="9" />
      <node id="4421450760407613939" at="40,5,41,90" concept="8" />
      <node id="4421450760407613939" at="42,67,43,31" concept="3" />
      <node id="4421450760407613939" at="44,7,45,75" concept="3" />
      <node id="4421450760407613939" at="46,36,47,21" concept="9" />
      <node id="4421450760407613939" at="49,5,50,16" concept="9" />
      <node id="4421450760407613942" at="53,96,54,104" concept="3" />
      <node id="4421450760407613939" at="36,95,39,5" concept="6" />
      <node id="4421450760407613939" at="41,90,44,7" concept="6" />
      <node id="4421450760407613939" at="45,75,48,7" concept="6" />
      <node id="4421450760407613939" at="23,0,27,0" concept="7" trace="isDumbAware#()Z" />
      <node id="4421450760407613939" at="27,0,31,0" concept="7" trace="isApplicable#(Lcom/intellij/openapi/actionSystem/AnActionEvent;Ljava/util/Map;)Z" />
      <node id="4421450760407613939" at="31,0,35,0" concept="7" trace="doUpdate#(Lcom/intellij/openapi/actionSystem/AnActionEvent;Ljava/util/Map;)V" />
      <node id="4421450760407613939" at="52,0,56,0" concept="7" trace="doExecute#(Lcom/intellij/openapi/actionSystem/AnActionEvent;Ljava/util/Map;)V" />
      <node id="4421450760407613939" at="17,0,23,0" concept="2" trace="FindNext_Action#()V" />
      <node id="4421450760407613939" at="39,5,49,5" concept="1" />
      <node id="4421450760407613939" at="35,0,52,0" concept="7" trace="collectActionData#(Lcom/intellij/openapi/actionSystem/AnActionEvent;Ljava/util/Map;)Z" />
      <scope id="4421450760407613939" at="24,32,25,16" />
      <scope id="4421450760407613953" at="28,87,29,112" />
      <scope id="4421450760407613939" at="32,89,33,85" />
      <scope id="4421450760407613939" at="37,53,38,19" />
      <scope id="4421450760407613939" at="42,67,43,31" />
      <scope id="4421450760407613939" at="46,36,47,21" />
      <scope id="4421450760407613939" at="53,96,54,104" />
      <scope id="4421450760407613939" at="17,28,21,36" />
      <scope id="4421450760407613939" at="23,0,27,0" />
      <scope id="4421450760407613939" at="27,0,31,0">
        <var name="_params" id="4421450760407613939" />
        <var name="event" id="4421450760407613939" />
      </scope>
      <scope id="4421450760407613939" at="31,0,35,0">
        <var name="_params" id="4421450760407613939" />
        <var name="event" id="4421450760407613939" />
      </scope>
      <scope id="4421450760407613939" at="52,0,56,0">
        <var name="_params" id="4421450760407613939" />
        <var name="event" id="4421450760407613939" />
      </scope>
      <scope id="4421450760407613939" at="17,0,23,0" />
      <scope id="4421450760407613939" at="40,5,48,7">
        <var name="editorComponent" id="4421450760407613939" />
      </scope>
      <scope id="4421450760407613939" at="36,95,50,16" />
      <scope id="4421450760407613939" at="35,0,52,0">
        <var name="_params" id="4421450760407613939" />
        <var name="event" id="4421450760407613939" />
      </scope>
      <unit id="4421450760407613939" at="14,0,57,0" name="jetbrains.mps.ide.editor.actions.FindNext_Action" />
    </file>
  </root>
  <root nodeRef="r:9832fb5f-2578-4b58-8014-a5de79da988e(jetbrains.mps.ide.editor.actions)/4421450760407613962">
    <file name="FindPrevious_Action.java">
      <node id="4421450760407613962" at="15,0,16,0" concept="12" trace="ICON" />
      <node id="4421450760407613962" at="17,32,18,88" concept="14" />
      <node id="4421450760407613962" at="18,88,19,34" concept="3" />
      <node id="4421450760407613962" at="19,34,20,40" concept="3" />
      <node id="4421450760407613962" at="20,40,21,36" concept="3" />
      <node id="4421450760407613962" at="24,32,25,16" concept="9" />
      <node id="4421450760407613977" at="28,87,29,112" concept="9" />
      <node id="4421450760407613962" at="32,89,33,85" concept="3" />
      <node id="4421450760407613962" at="37,53,38,19" concept="9" />
      <node id="4421450760407613962" at="40,5,41,90" concept="8" />
      <node id="4421450760407613962" at="42,67,43,31" concept="3" />
      <node id="4421450760407613962" at="44,7,45,75" concept="3" />
      <node id="4421450760407613962" at="46,36,47,21" concept="9" />
      <node id="4421450760407613962" at="49,5,50,16" concept="9" />
      <node id="4421450760407613965" at="53,96,54,108" concept="3" />
      <node id="4421450760407613962" at="36,95,39,5" concept="6" />
      <node id="4421450760407613962" at="41,90,44,7" concept="6" />
      <node id="4421450760407613962" at="45,75,48,7" concept="6" />
      <node id="4421450760407613962" at="23,0,27,0" concept="7" trace="isDumbAware#()Z" />
      <node id="4421450760407613962" at="27,0,31,0" concept="7" trace="isApplicable#(Lcom/intellij/openapi/actionSystem/AnActionEvent;Ljava/util/Map;)Z" />
      <node id="4421450760407613962" at="31,0,35,0" concept="7" trace="doUpdate#(Lcom/intellij/openapi/actionSystem/AnActionEvent;Ljava/util/Map;)V" />
      <node id="4421450760407613962" at="52,0,56,0" concept="7" trace="doExecute#(Lcom/intellij/openapi/actionSystem/AnActionEvent;Ljava/util/Map;)V" />
      <node id="4421450760407613962" at="17,0,23,0" concept="2" trace="FindPrevious_Action#()V" />
      <node id="4421450760407613962" at="39,5,49,5" concept="1" />
      <node id="4421450760407613962" at="35,0,52,0" concept="7" trace="collectActionData#(Lcom/intellij/openapi/actionSystem/AnActionEvent;Ljava/util/Map;)Z" />
      <scope id="4421450760407613962" at="24,32,25,16" />
      <scope id="4421450760407613976" at="28,87,29,112" />
      <scope id="4421450760407613962" at="32,89,33,85" />
      <scope id="4421450760407613962" at="37,53,38,19" />
      <scope id="4421450760407613962" at="42,67,43,31" />
      <scope id="4421450760407613962" at="46,36,47,21" />
      <scope id="4421450760407613962" at="53,96,54,108" />
      <scope id="4421450760407613962" at="17,32,21,36" />
      <scope id="4421450760407613962" at="23,0,27,0" />
      <scope id="4421450760407613962" at="27,0,31,0">
        <var name="_params" id="4421450760407613962" />
        <var name="event" id="4421450760407613962" />
      </scope>
      <scope id="4421450760407613962" at="31,0,35,0">
        <var name="_params" id="4421450760407613962" />
        <var name="event" id="4421450760407613962" />
      </scope>
      <scope id="4421450760407613962" at="52,0,56,0">
        <var name="_params" id="4421450760407613962" />
        <var name="event" id="4421450760407613962" />
      </scope>
      <scope id="4421450760407613962" at="17,0,23,0" />
      <scope id="4421450760407613962" at="40,5,48,7">
        <var name="editorComponent" id="4421450760407613962" />
      </scope>
      <scope id="4421450760407613962" at="36,95,50,16" />
      <scope id="4421450760407613962" at="35,0,52,0">
        <var name="_params" id="4421450760407613962" />
        <var name="event" id="4421450760407613962" />
      </scope>
      <unit id="4421450760407613962" at="14,0,57,0" name="jetbrains.mps.ide.editor.actions.FindPrevious_Action" />
    </file>
  </root>
  <root nodeRef="r:9832fb5f-2578-4b58-8014-a5de79da988e(jetbrains.mps.ide.editor.actions)/5062223007361662016">
    <file name="Collapse_Action.java">
      <node id="5062223007361662016" at="18,0,19,0" concept="12" trace="ICON" />
      <node id="5062223007361662016" at="20,28,21,32" concept="14" />
      <node id="5062223007361662016" at="21,32,22,35" concept="3" />
      <node id="5062223007361662016" at="22,35,23,40" concept="3" />
      <node id="5062223007361662016" at="23,40,24,36" concept="3" />
      <node id="5062223007361662016" at="27,32,28,16" concept="9" />
      <node id="5062223007361662044" at="31,87,32,59" concept="9" />
      <node id="5062223007361662016" at="35,89,36,85" concept="3" />
      <node id="5062223007361662016" at="40,53,41,19" concept="9" />
      <node id="5062223007361662016" at="43,5,44,72" concept="8" />
      <node id="5062223007361662016" at="44,72,45,59" concept="3" />
      <node id="5062223007361662016" at="46,22,47,21" concept="9" />
      <node id="5062223007361662016" at="50,5,51,90" concept="8" />
      <node id="5062223007361662016" at="52,67,53,31" concept="3" />
      <node id="5062223007361662016" at="54,7,55,75" concept="3" />
      <node id="5062223007361662016" at="56,36,57,21" concept="9" />
      <node id="5062223007361662016" at="59,5,60,16" concept="9" />
      <node id="5062223007361662033" at="63,96,64,121" concept="3" />
      <node id="5062223007361662020" at="66,71,67,123" concept="9" />
      <node id="5062223007361662016" at="39,95,42,5" concept="6" />
      <node id="5062223007361662016" at="45,59,48,7" concept="6" />
      <node id="5062223007361662016" at="51,90,54,7" concept="6" />
      <node id="5062223007361662016" at="55,75,58,7" concept="6" />
      <node id="5062223007361662017" at="66,0,69,0" concept="7" trace="getAction#(Ljava/util/Map;)Ljetbrains/mps/openapi/editor/cells/CellAction;" />
      <node id="5062223007361662016" at="26,0,30,0" concept="7" trace="isDumbAware#()Z" />
      <node id="5062223007361662016" at="30,0,34,0" concept="7" trace="isApplicable#(Lcom/intellij/openapi/actionSystem/AnActionEvent;Ljava/util/Map;)Z" />
      <node id="5062223007361662016" at="34,0,38,0" concept="7" trace="doUpdate#(Lcom/intellij/openapi/actionSystem/AnActionEvent;Ljava/util/Map;)V" />
      <node id="5062223007361662016" at="62,0,66,0" concept="7" trace="doExecute#(Lcom/intellij/openapi/actionSystem/AnActionEvent;Ljava/util/Map;)V" />
      <node id="5062223007361662016" at="20,0,26,0" concept="2" trace="Collapse_Action#()V" />
      <node id="5062223007361662016" at="42,5,49,5" concept="1" />
      <node id="5062223007361662016" at="49,5,59,5" concept="1" />
      <node id="5062223007361662016" at="38,0,62,0" concept="7" trace="collectActionData#(Lcom/intellij/openapi/actionSystem/AnActionEvent;Ljava/util/Map;)Z" />
      <scope id="5062223007361662016" at="27,32,28,16" />
      <scope id="5062223007361662043" at="31,87,32,59" />
      <scope id="5062223007361662016" at="35,89,36,85" />
      <scope id="5062223007361662016" at="40,53,41,19" />
      <scope id="5062223007361662016" at="46,22,47,21" />
      <scope id="5062223007361662016" at="52,67,53,31" />
      <scope id="5062223007361662016" at="56,36,57,21" />
      <scope id="5062223007361662016" at="63,96,64,121" />
      <scope id="5062223007361662019" at="66,71,67,123" />
      <scope id="5062223007361662017" at="66,0,69,0">
        <var name="_params" id="5062223007361662017" />
      </scope>
      <scope id="5062223007361662016" at="20,28,24,36" />
      <scope id="5062223007361662016" at="26,0,30,0" />
      <scope id="5062223007361662016" at="30,0,34,0">
        <var name="_params" id="5062223007361662016" />
        <var name="event" id="5062223007361662016" />
      </scope>
      <scope id="5062223007361662016" at="34,0,38,0">
        <var name="_params" id="5062223007361662016" />
        <var name="event" id="5062223007361662016" />
      </scope>
      <scope id="5062223007361662016" at="62,0,66,0">
        <var name="_params" id="5062223007361662016" />
        <var name="event" id="5062223007361662016" />
      </scope>
      <scope id="5062223007361662016" at="43,5,48,7">
        <var name="p" id="5062223007361662016" />
      </scope>
      <scope id="5062223007361662016" at="20,0,26,0" />
      <scope id="5062223007361662016" at="50,5,58,7">
        <var name="editorComponent" id="5062223007361662016" />
      </scope>
      <scope id="5062223007361662016" at="39,95,60,16" />
      <scope id="5062223007361662016" at="38,0,62,0">
        <var name="_params" id="5062223007361662016" />
        <var name="event" id="5062223007361662016" />
      </scope>
      <unit id="5062223007361662016" at="17,0,70,0" name="jetbrains.mps.ide.editor.actions.Collapse_Action" />
    </file>
  </root>
  <root nodeRef="r:9832fb5f-2578-4b58-8014-a5de79da988e(jetbrains.mps.ide.editor.actions)/5062223007361662050">
    <file name="CollapseAll_Action.java">
      <node id="5062223007361662050" at="18,0,19,0" concept="12" trace="ICON" />
      <node id="5062223007361662050" at="20,31,21,36" concept="14" />
      <node id="5062223007361662050" at="21,36,22,35" concept="3" />
      <node id="5062223007361662050" at="22,35,23,40" concept="3" />
      <node id="5062223007361662050" at="23,40,24,36" concept="3" />
      <node id="5062223007361662050" at="27,32,28,16" concept="9" />
      <node id="5062223007361662078" at="31,87,32,62" concept="9" />
      <node id="5062223007361662050" at="35,89,36,85" concept="3" />
      <node id="5062223007361662050" at="40,53,41,19" concept="9" />
      <node id="5062223007361662050" at="43,5,44,90" concept="8" />
      <node id="5062223007361662050" at="45,67,46,31" concept="3" />
      <node id="5062223007361662050" at="47,7,48,75" concept="3" />
      <node id="5062223007361662050" at="49,36,50,21" concept="9" />
      <node id="5062223007361662050" at="53,5,54,72" concept="8" />
      <node id="5062223007361662050" at="54,72,55,59" concept="3" />
      <node id="5062223007361662050" at="56,22,57,21" concept="9" />
      <node id="5062223007361662050" at="59,5,60,16" concept="9" />
      <node id="5062223007361662067" at="63,96,64,124" concept="3" />
      <node id="5062223007361662054" at="66,71,67,127" concept="9" />
      <node id="5062223007361662050" at="39,95,42,5" concept="6" />
      <node id="5062223007361662050" at="44,90,47,7" concept="6" />
      <node id="5062223007361662050" at="48,75,51,7" concept="6" />
      <node id="5062223007361662050" at="55,59,58,7" concept="6" />
      <node id="5062223007361662051" at="66,0,69,0" concept="7" trace="getAction#(Ljava/util/Map;)Ljetbrains/mps/openapi/editor/cells/CellAction;" />
      <node id="5062223007361662050" at="26,0,30,0" concept="7" trace="isDumbAware#()Z" />
      <node id="5062223007361662050" at="30,0,34,0" concept="7" trace="isApplicable#(Lcom/intellij/openapi/actionSystem/AnActionEvent;Ljava/util/Map;)Z" />
      <node id="5062223007361662050" at="34,0,38,0" concept="7" trace="doUpdate#(Lcom/intellij/openapi/actionSystem/AnActionEvent;Ljava/util/Map;)V" />
      <node id="5062223007361662050" at="62,0,66,0" concept="7" trace="doExecute#(Lcom/intellij/openapi/actionSystem/AnActionEvent;Ljava/util/Map;)V" />
      <node id="5062223007361662050" at="20,0,26,0" concept="2" trace="CollapseAll_Action#()V" />
      <node id="5062223007361662050" at="52,5,59,5" concept="1" />
      <node id="5062223007361662050" at="42,5,52,5" concept="1" />
      <node id="5062223007361662050" at="38,0,62,0" concept="7" trace="collectActionData#(Lcom/intellij/openapi/actionSystem/AnActionEvent;Ljava/util/Map;)Z" />
      <scope id="5062223007361662050" at="27,32,28,16" />
      <scope id="5062223007361662077" at="31,87,32,62" />
      <scope id="5062223007361662050" at="35,89,36,85" />
      <scope id="5062223007361662050" at="40,53,41,19" />
      <scope id="5062223007361662050" at="45,67,46,31" />
      <scope id="5062223007361662050" at="49,36,50,21" />
      <scope id="5062223007361662050" at="56,22,57,21" />
      <scope id="5062223007361662050" at="63,96,64,124" />
      <scope id="5062223007361662053" at="66,71,67,127" />
      <scope id="5062223007361662051" at="66,0,69,0">
        <var name="_params" id="5062223007361662051" />
      </scope>
      <scope id="5062223007361662050" at="20,31,24,36" />
      <scope id="5062223007361662050" at="26,0,30,0" />
      <scope id="5062223007361662050" at="30,0,34,0">
        <var name="_params" id="5062223007361662050" />
        <var name="event" id="5062223007361662050" />
      </scope>
      <scope id="5062223007361662050" at="34,0,38,0">
        <var name="_params" id="5062223007361662050" />
        <var name="event" id="5062223007361662050" />
      </scope>
      <scope id="5062223007361662050" at="62,0,66,0">
        <var name="_params" id="5062223007361662050" />
        <var name="event" id="5062223007361662050" />
      </scope>
      <scope id="5062223007361662050" at="53,5,58,7">
        <var name="p" id="5062223007361662050" />
      </scope>
      <scope id="5062223007361662050" at="20,0,26,0" />
      <scope id="5062223007361662050" at="43,5,51,7">
        <var name="editorComponent" id="5062223007361662050" />
      </scope>
      <scope id="5062223007361662050" at="39,95,60,16" />
      <scope id="5062223007361662050" at="38,0,62,0">
        <var name="_params" id="5062223007361662050" />
        <var name="event" id="5062223007361662050" />
      </scope>
      <unit id="5062223007361662050" at="17,0,70,0" name="jetbrains.mps.ide.editor.actions.CollapseAll_Action" />
    </file>
  </root>
  <root nodeRef="r:9832fb5f-2578-4b58-8014-a5de79da988e(jetbrains.mps.ide.editor.actions)/5062223007361662084">
    <file name="Expand_Action.java">
      <node id="5062223007361662084" at="19,0,20,0" concept="12" trace="ICON" />
      <node id="5062223007361662084" at="21,26,22,30" concept="14" />
      <node id="5062223007361662084" at="22,30,23,35" concept="3" />
      <node id="5062223007361662084" at="23,35,24,40" concept="3" />
      <node id="5062223007361662084" at="24,40,25,36" concept="3" />
      <node id="5062223007361662084" at="28,32,29,16" concept="9" />
      <node id="5062223007361662114" at="32,87,33,57" concept="9" />
      <node id="5062223007361662084" at="36,89,37,85" concept="3" />
      <node id="5062223007361662084" at="41,53,42,19" concept="9" />
      <node id="5062223007361662084" at="44,5,45,66" concept="8" />
      <node id="5062223007361662084" at="45,66,46,56" concept="3" />
      <node id="5062223007361662084" at="47,22,48,21" concept="9" />
      <node id="5062223007361662084" at="51,5,52,72" concept="8" />
      <node id="5062223007361662084" at="52,72,53,59" concept="3" />
      <node id="5062223007361662084" at="54,22,55,21" concept="9" />
      <node id="5062223007361662084" at="58,5,59,90" concept="8" />
      <node id="5062223007361662084" at="60,67,61,31" concept="3" />
      <node id="5062223007361662084" at="62,7,63,75" concept="3" />
      <node id="5062223007361662084" at="64,36,65,21" concept="9" />
      <node id="5062223007361662084" at="67,5,68,16" concept="9" />
      <node id="5062223007361662103" at="71,96,72,119" concept="3" />
      <node id="5062223007361662088" at="74,71,75,125" concept="9" />
      <node id="5062223007361662084" at="40,95,43,5" concept="6" />
      <node id="5062223007361662084" at="46,56,49,7" concept="6" />
      <node id="5062223007361662084" at="53,59,56,7" concept="6" />
      <node id="5062223007361662084" at="59,90,62,7" concept="6" />
      <node id="5062223007361662084" at="63,75,66,7" concept="6" />
      <node id="5062223007361662085" at="74,0,77,0" concept="7" trace="getAction#(Ljava/util/Map;)Ljetbrains/mps/openapi/editor/cells/CellAction;" />
      <node id="5062223007361662084" at="27,0,31,0" concept="7" trace="isDumbAware#()Z" />
      <node id="5062223007361662084" at="31,0,35,0" concept="7" trace="isApplicable#(Lcom/intellij/openapi/actionSystem/AnActionEvent;Ljava/util/Map;)Z" />
      <node id="5062223007361662084" at="35,0,39,0" concept="7" trace="doUpdate#(Lcom/intellij/openapi/actionSystem/AnActionEvent;Ljava/util/Map;)V" />
      <node id="5062223007361662084" at="70,0,74,0" concept="7" trace="doExecute#(Lcom/intellij/openapi/actionSystem/AnActionEvent;Ljava/util/Map;)V" />
      <node id="5062223007361662084" at="21,0,27,0" concept="2" trace="Expand_Action#()V" />
      <node id="5062223007361662084" at="43,5,50,5" concept="1" />
      <node id="5062223007361662084" at="50,5,57,5" concept="1" />
      <node id="5062223007361662084" at="57,5,67,5" concept="1" />
      <node id="5062223007361662084" at="39,0,70,0" concept="7" trace="collectActionData#(Lcom/intellij/openapi/actionSystem/AnActionEvent;Ljava/util/Map;)Z" />
      <scope id="5062223007361662084" at="28,32,29,16" />
      <scope id="5062223007361662113" at="32,87,33,57" />
      <scope id="5062223007361662084" at="36,89,37,85" />
      <scope id="5062223007361662084" at="41,53,42,19" />
      <scope id="5062223007361662084" at="47,22,48,21" />
      <scope id="5062223007361662084" at="54,22,55,21" />
      <scope id="5062223007361662084" at="60,67,61,31" />
      <scope id="5062223007361662084" at="64,36,65,21" />
      <scope id="5062223007361662084" at="71,96,72,119" />
      <scope id="5062223007361662087" at="74,71,75,125" />
      <scope id="5062223007361662085" at="74,0,77,0">
        <var name="_params" id="5062223007361662085" />
      </scope>
      <scope id="5062223007361662084" at="21,26,25,36" />
      <scope id="5062223007361662084" at="27,0,31,0" />
      <scope id="5062223007361662084" at="31,0,35,0">
        <var name="_params" id="5062223007361662084" />
        <var name="event" id="5062223007361662084" />
      </scope>
      <scope id="5062223007361662084" at="35,0,39,0">
        <var name="_params" id="5062223007361662084" />
        <var name="event" id="5062223007361662084" />
      </scope>
      <scope id="5062223007361662084" at="70,0,74,0">
        <var name="_params" id="5062223007361662084" />
        <var name="event" id="5062223007361662084" />
      </scope>
      <scope id="5062223007361662084" at="44,5,49,7">
        <var name="p" id="5062223007361662084" />
      </scope>
      <scope id="5062223007361662084" at="51,5,56,7">
        <var name="p" id="5062223007361662084" />
      </scope>
      <scope id="5062223007361662084" at="21,0,27,0" />
      <scope id="5062223007361662084" at="58,5,66,7">
        <var name="editorComponent" id="5062223007361662084" />
      </scope>
      <scope id="5062223007361662084" at="40,95,68,16" />
      <scope id="5062223007361662084" at="39,0,70,0">
        <var name="_params" id="5062223007361662084" />
        <var name="event" id="5062223007361662084" />
      </scope>
      <unit id="5062223007361662084" at="18,0,78,0" name="jetbrains.mps.ide.editor.actions.Expand_Action" />
    </file>
  </root>
  <root nodeRef="r:9832fb5f-2578-4b58-8014-a5de79da988e(jetbrains.mps.ide.editor.actions)/5062223007361662120">
    <file name="ExpandAll_Action.java">
      <node id="5062223007361662120" at="18,0,19,0" concept="12" trace="ICON" />
      <node id="5062223007361662120" at="20,29,21,34" concept="14" />
      <node id="5062223007361662120" at="21,34,22,35" concept="3" />
      <node id="5062223007361662120" at="22,35,23,40" concept="3" />
      <node id="5062223007361662120" at="23,40,24,36" concept="3" />
      <node id="5062223007361662120" at="27,32,28,16" concept="9" />
      <node id="5062223007361662148" at="31,87,32,60" concept="9" />
      <node id="5062223007361662120" at="35,89,36,85" concept="3" />
      <node id="5062223007361662120" at="40,53,41,19" concept="9" />
      <node id="5062223007361662120" at="43,5,44,90" concept="8" />
      <node id="5062223007361662120" at="45,67,46,31" concept="3" />
      <node id="5062223007361662120" at="47,7,48,75" concept="3" />
      <node id="5062223007361662120" at="49,36,50,21" concept="9" />
      <node id="5062223007361662120" at="53,5,54,72" concept="8" />
      <node id="5062223007361662120" at="54,72,55,59" concept="3" />
      <node id="5062223007361662120" at="56,22,57,21" concept="9" />
      <node id="5062223007361662120" at="59,5,60,16" concept="9" />
      <node id="5062223007361662137" at="63,96,64,122" concept="3" />
      <node id="5062223007361662124" at="66,71,67,129" concept="9" />
      <node id="5062223007361662120" at="39,95,42,5" concept="6" />
      <node id="5062223007361662120" at="44,90,47,7" concept="6" />
      <node id="5062223007361662120" at="48,75,51,7" concept="6" />
      <node id="5062223007361662120" at="55,59,58,7" concept="6" />
      <node id="5062223007361662121" at="66,0,69,0" concept="7" trace="getAction#(Ljava/util/Map;)Ljetbrains/mps/openapi/editor/cells/CellAction;" />
      <node id="5062223007361662120" at="26,0,30,0" concept="7" trace="isDumbAware#()Z" />
      <node id="5062223007361662120" at="30,0,34,0" concept="7" trace="isApplicable#(Lcom/intellij/openapi/actionSystem/AnActionEvent;Ljava/util/Map;)Z" />
      <node id="5062223007361662120" at="34,0,38,0" concept="7" trace="doUpdate#(Lcom/intellij/openapi/actionSystem/AnActionEvent;Ljava/util/Map;)V" />
      <node id="5062223007361662120" at="62,0,66,0" concept="7" trace="doExecute#(Lcom/intellij/openapi/actionSystem/AnActionEvent;Ljava/util/Map;)V" />
      <node id="5062223007361662120" at="20,0,26,0" concept="2" trace="ExpandAll_Action#()V" />
      <node id="5062223007361662120" at="52,5,59,5" concept="1" />
      <node id="5062223007361662120" at="42,5,52,5" concept="1" />
      <node id="5062223007361662120" at="38,0,62,0" concept="7" trace="collectActionData#(Lcom/intellij/openapi/actionSystem/AnActionEvent;Ljava/util/Map;)Z" />
      <scope id="5062223007361662120" at="27,32,28,16" />
      <scope id="5062223007361662147" at="31,87,32,60" />
      <scope id="5062223007361662120" at="35,89,36,85" />
      <scope id="5062223007361662120" at="40,53,41,19" />
      <scope id="5062223007361662120" at="45,67,46,31" />
      <scope id="5062223007361662120" at="49,36,50,21" />
      <scope id="5062223007361662120" at="56,22,57,21" />
      <scope id="5062223007361662120" at="63,96,64,122" />
      <scope id="5062223007361662123" at="66,71,67,129" />
      <scope id="5062223007361662121" at="66,0,69,0">
        <var name="_params" id="5062223007361662121" />
      </scope>
      <scope id="5062223007361662120" at="20,29,24,36" />
      <scope id="5062223007361662120" at="26,0,30,0" />
      <scope id="5062223007361662120" at="30,0,34,0">
        <var name="_params" id="5062223007361662120" />
        <var name="event" id="5062223007361662120" />
      </scope>
      <scope id="5062223007361662120" at="34,0,38,0">
        <var name="_params" id="5062223007361662120" />
        <var name="event" id="5062223007361662120" />
      </scope>
      <scope id="5062223007361662120" at="62,0,66,0">
        <var name="_params" id="5062223007361662120" />
        <var name="event" id="5062223007361662120" />
      </scope>
      <scope id="5062223007361662120" at="53,5,58,7">
        <var name="p" id="5062223007361662120" />
      </scope>
      <scope id="5062223007361662120" at="20,0,26,0" />
      <scope id="5062223007361662120" at="43,5,51,7">
        <var name="editorComponent" id="5062223007361662120" />
      </scope>
      <scope id="5062223007361662120" at="39,95,60,16" />
      <scope id="5062223007361662120" at="38,0,62,0">
        <var name="_params" id="5062223007361662120" />
        <var name="event" id="5062223007361662120" />
      </scope>
      <unit id="5062223007361662120" at="17,0,70,0" name="jetbrains.mps.ide.editor.actions.ExpandAll_Action" />
    </file>
  </root>
  <root nodeRef="r:9832fb5f-2578-4b58-8014-a5de79da988e(jetbrains.mps.ide.editor.actions)/5062223007361662154">
    <file name="FoldSelection_Action.java">
      <node id="5062223007361662154" at="18,0,19,0" concept="12" trace="ICON" />
      <node id="5062223007361662154" at="20,33,21,38" concept="14" />
      <node id="5062223007361662154" at="21,38,22,35" concept="3" />
      <node id="5062223007361662154" at="22,35,23,40" concept="3" />
      <node id="5062223007361662154" at="23,40,24,36" concept="3" />
      <node id="5062223007361662154" at="27,32,28,16" concept="9" />
      <node id="5062223007361662182" at="31,87,32,64" concept="9" />
      <node id="5062223007361662154" at="35,89,36,85" concept="3" />
      <node id="5062223007361662154" at="40,53,41,19" concept="9" />
      <node id="5062223007361662154" at="43,5,44,72" concept="8" />
      <node id="5062223007361662154" at="44,72,45,59" concept="3" />
      <node id="5062223007361662154" at="46,22,47,21" concept="9" />
      <node id="5062223007361662154" at="50,5,51,90" concept="8" />
      <node id="5062223007361662154" at="52,67,53,31" concept="3" />
      <node id="5062223007361662154" at="54,7,55,75" concept="3" />
      <node id="5062223007361662154" at="56,36,57,21" concept="9" />
      <node id="5062223007361662154" at="59,5,60,16" concept="9" />
      <node id="5062223007361662171" at="63,96,64,126" concept="3" />
      <node id="5062223007361662158" at="66,71,67,133" concept="9" />
      <node id="5062223007361662154" at="39,95,42,5" concept="6" />
      <node id="5062223007361662154" at="45,59,48,7" concept="6" />
      <node id="5062223007361662154" at="51,90,54,7" concept="6" />
      <node id="5062223007361662154" at="55,75,58,7" concept="6" />
      <node id="5062223007361662155" at="66,0,69,0" concept="7" trace="getAction#(Ljava/util/Map;)Ljetbrains/mps/openapi/editor/cells/CellAction;" />
      <node id="5062223007361662154" at="26,0,30,0" concept="7" trace="isDumbAware#()Z" />
      <node id="5062223007361662154" at="30,0,34,0" concept="7" trace="isApplicable#(Lcom/intellij/openapi/actionSystem/AnActionEvent;Ljava/util/Map;)Z" />
      <node id="5062223007361662154" at="34,0,38,0" concept="7" trace="doUpdate#(Lcom/intellij/openapi/actionSystem/AnActionEvent;Ljava/util/Map;)V" />
      <node id="5062223007361662154" at="62,0,66,0" concept="7" trace="doExecute#(Lcom/intellij/openapi/actionSystem/AnActionEvent;Ljava/util/Map;)V" />
      <node id="5062223007361662154" at="20,0,26,0" concept="2" trace="FoldSelection_Action#()V" />
      <node id="5062223007361662154" at="42,5,49,5" concept="1" />
      <node id="5062223007361662154" at="49,5,59,5" concept="1" />
      <node id="5062223007361662154" at="38,0,62,0" concept="7" trace="collectActionData#(Lcom/intellij/openapi/actionSystem/AnActionEvent;Ljava/util/Map;)Z" />
      <scope id="5062223007361662154" at="27,32,28,16" />
      <scope id="5062223007361662181" at="31,87,32,64" />
      <scope id="5062223007361662154" at="35,89,36,85" />
      <scope id="5062223007361662154" at="40,53,41,19" />
      <scope id="5062223007361662154" at="46,22,47,21" />
      <scope id="5062223007361662154" at="52,67,53,31" />
      <scope id="5062223007361662154" at="56,36,57,21" />
      <scope id="5062223007361662154" at="63,96,64,126" />
      <scope id="5062223007361662157" at="66,71,67,133" />
      <scope id="5062223007361662155" at="66,0,69,0">
        <var name="_params" id="5062223007361662155" />
      </scope>
      <scope id="5062223007361662154" at="20,33,24,36" />
      <scope id="5062223007361662154" at="26,0,30,0" />
      <scope id="5062223007361662154" at="30,0,34,0">
        <var name="_params" id="5062223007361662154" />
        <var name="event" id="5062223007361662154" />
      </scope>
      <scope id="5062223007361662154" at="34,0,38,0">
        <var name="_params" id="5062223007361662154" />
        <var name="event" id="5062223007361662154" />
      </scope>
      <scope id="5062223007361662154" at="62,0,66,0">
        <var name="_params" id="5062223007361662154" />
        <var name="event" id="5062223007361662154" />
      </scope>
      <scope id="5062223007361662154" at="43,5,48,7">
        <var name="p" id="5062223007361662154" />
      </scope>
      <scope id="5062223007361662154" at="20,0,26,0" />
      <scope id="5062223007361662154" at="50,5,58,7">
        <var name="editorComponent" id="5062223007361662154" />
      </scope>
      <scope id="5062223007361662154" at="39,95,60,16" />
      <scope id="5062223007361662154" at="38,0,62,0">
        <var name="_params" id="5062223007361662154" />
        <var name="event" id="5062223007361662154" />
      </scope>
      <unit id="5062223007361662154" at="17,0,70,0" name="jetbrains.mps.ide.editor.actions.FoldSelection_Action" />
    </file>
  </root>
  <root nodeRef="r:9832fb5f-2578-4b58-8014-a5de79da988e(jetbrains.mps.ide.editor.actions)/5238877291854194705">
    <file name="Comment_Action.java">
<<<<<<< HEAD
      <node id="5238877291854194705" at="23,0,24,0" concept="13" trace="ICON" />
      <node id="5238877291854194705" at="25,27,26,31" concept="15" />
      <node id="5238877291854194705" at="26,31,27,35" concept="4" />
      <node id="5238877291854194705" at="27,35,28,41" concept="4" />
      <node id="5238877291854194705" at="31,32,32,16" concept="10" />
      <node id="5238877291854252879" at="35,87,36,113" concept="9" />
      <node id="548229885685871331" at="37,154,38,19" concept="10" />
      <node id="3993419886484615861" at="40,162,41,19" concept="10" />
      <node id="548229885685660109" at="44,39,45,324" concept="10" />
      <node id="5238877291854194705" at="50,89,51,85" concept="4" />
      <node id="5238877291854194705" at="55,53,56,19" concept="10" />
      <node id="5238877291854194705" at="58,5,59,90" concept="9" />
      <node id="5238877291854194705" at="60,67,61,31" concept="4" />
      <node id="5238877291854194705" at="63,36,64,21" concept="10" />
      <node id="5238877291854194705" at="66,5,67,16" concept="10" />
      <node id="6552822018369882461" at="70,96,71,129" concept="4" />
      <node id="3993419886484606422" at="73,62,74,46" concept="10" />
      <node id="548229885685787405" at="36,113,39,5" concept="7" />
      <node id="3993419886484600499" at="39,5,42,5" concept="7" />
      <node id="548229885685660107" at="44,0,47,0" concept="8" trace="accept#(Lorg/jetbrains/mps/openapi/model/SNode;)Z" />
      <node id="5238877291854194705" at="54,95,57,5" concept="7" />
      <node id="5238877291854194705" at="59,90,62,7" concept="7" />
      <node id="5238877291854194705" at="62,7,65,7" concept="7" />
      <node id="3993419886484606422" at="73,0,76,0" concept="14" trace="eq_fuv223_a0c0e#(Ljava/lang/Object;Ljava/lang/Object;)Z" />
      <node id="5238877291854194705" at="30,0,34,0" concept="8" trace="isDumbAware#()Z" />
      <node id="5238877291854194705" at="49,0,53,0" concept="8" trace="doUpdate#(Lcom/intellij/openapi/actionSystem/AnActionEvent;Ljava/util/Map;)V" />
      <node id="5238877291854194705" at="69,0,73,0" concept="8" trace="doExecute#(Lcom/intellij/openapi/actionSystem/AnActionEvent;Ljava/util/Map;)V" />
      <node id="5238877291854194705" at="25,0,30,0" concept="3" trace="Comment_Action#()V" />
      <node id="548229885685660094" at="42,5,47,17" concept="10" />
      <node id="5238877291854194705" at="57,5,66,5" concept="1" />
      <node id="5238877291854194705" at="34,0,49,0" concept="8" trace="isApplicable#(Lcom/intellij/openapi/actionSystem/AnActionEvent;Ljava/util/Map;)Z" />
      <node id="5238877291854194705" at="53,0,69,0" concept="8" trace="collectActionData#(Lcom/intellij/openapi/actionSystem/AnActionEvent;Ljava/util/Map;)Z" />
      <scope id="5238877291854194705" at="31,32,32,16" />
      <scope id="548229885685787407" at="37,154,38,19" />
      <scope id="3993419886484600501" at="40,162,41,19" />
      <scope id="548229885685660108" at="44,39,45,324" />
      <scope id="5238877291854194705" at="50,89,51,85" />
      <scope id="5238877291854194705" at="55,53,56,19" />
      <scope id="5238877291854194705" at="60,67,61,31" />
      <scope id="5238877291854194705" at="63,36,64,21" />
      <scope id="5238877291854194705" at="70,96,71,129" />
      <scope id="3993419886484606422" at="73,62,74,46" />
      <scope id="5238877291854194705" at="25,27,28,41" />
      <scope id="548229885685660107" at="44,0,47,0">
        <var name="it" id="548229885685660107" />
      </scope>
      <scope id="3993419886484606422" at="73,0,76,0">
=======
      <node id="5238877291854194705" at="26,0,27,0" concept="12" trace="ICON" />
      <node id="5238877291854194705" at="28,27,29,31" concept="14" />
      <node id="5238877291854194705" at="29,31,30,35" concept="3" />
      <node id="5238877291854194705" at="30,35,31,41" concept="3" />
      <node id="5238877291854194705" at="34,32,35,16" concept="9" />
      <node id="5238877291854252879" at="38,87,39,113" concept="8" />
      <node id="548229885685871331" at="40,154,41,19" concept="9" />
      <node id="3993419886484615861" at="43,162,44,19" concept="9" />
      <node id="699163291708880750" at="49,43,50,213" concept="9" />
      <node id="5238877291854194705" at="57,89,58,85" concept="3" />
      <node id="5238877291854194705" at="62,53,63,19" concept="9" />
      <node id="5238877291854194705" at="65,5,66,90" concept="8" />
      <node id="5238877291854194705" at="67,67,68,31" concept="3" />
      <node id="5238877291854194705" at="70,36,71,21" concept="9" />
      <node id="5238877291854194705" at="73,5,74,16" concept="9" />
      <node id="6552822018369882461" at="77,96,78,129" concept="3" />
      <node id="3993419886484606422" at="80,62,81,46" concept="9" />
      <node id="548229885685787405" at="39,113,42,5" concept="6" />
      <node id="3993419886484600499" at="42,5,45,5" concept="6" />
      <node id="699163291708879686" at="49,0,52,0" concept="7" trace="accept#(Lorg/jetbrains/mps/openapi/model/SNode;)Z" />
      <node id="5238877291854194705" at="61,95,64,5" concept="6" />
      <node id="5238877291854194705" at="66,90,69,7" concept="6" />
      <node id="5238877291854194705" at="69,7,72,7" concept="6" />
      <node id="3993419886484606422" at="80,0,83,0" concept="13" trace="eq_fuv223_a0c0e#(Ljava/lang/Object;Ljava/lang/Object;)Z" />
      <node id="5238877291854194705" at="33,0,37,0" concept="7" trace="isDumbAware#()Z" />
      <node id="5238877291854194705" at="56,0,60,0" concept="7" trace="doUpdate#(Lcom/intellij/openapi/actionSystem/AnActionEvent;Ljava/util/Map;)V" />
      <node id="5238877291854194705" at="76,0,80,0" concept="7" trace="doExecute#(Lcom/intellij/openapi/actionSystem/AnActionEvent;Ljava/util/Map;)V" />
      <node id="5238877291854194705" at="28,0,33,0" concept="2" trace="Comment_Action#()V" />
      <node id="548229885685660109" at="47,39,52,24" concept="9" />
      <node id="548229885685660107" at="47,0,54,0" concept="7" trace="accept#(Lorg/jetbrains/mps/openapi/model/SNode;)Z" />
      <node id="548229885685660094" at="45,5,54,17" concept="9" />
      <node id="5238877291854194705" at="64,5,73,5" concept="1" />
      <node id="5238877291854194705" at="60,0,76,0" concept="7" trace="collectActionData#(Lcom/intellij/openapi/actionSystem/AnActionEvent;Ljava/util/Map;)Z" />
      <node id="5238877291854194705" at="37,0,56,0" concept="7" trace="isApplicable#(Lcom/intellij/openapi/actionSystem/AnActionEvent;Ljava/util/Map;)Z" />
      <scope id="5238877291854194705" at="34,32,35,16" />
      <scope id="548229885685787407" at="40,154,41,19" />
      <scope id="3993419886484600501" at="43,162,44,19" />
      <scope id="699163291708879687" at="49,43,50,213" />
      <scope id="5238877291854194705" at="57,89,58,85" />
      <scope id="5238877291854194705" at="62,53,63,19" />
      <scope id="5238877291854194705" at="67,67,68,31" />
      <scope id="5238877291854194705" at="70,36,71,21" />
      <scope id="5238877291854194705" at="77,96,78,129" />
      <scope id="3993419886484606422" at="80,62,81,46" />
      <scope id="5238877291854194705" at="28,27,31,41" />
      <scope id="699163291708879686" at="49,0,52,0">
        <var name="it" id="699163291708879686" />
      </scope>
      <scope id="3993419886484606422" at="80,0,83,0">
>>>>>>> 9628beb1
        <var name="a" id="3993419886484606422" />
        <var name="b" id="3993419886484606422" />
      </scope>
      <scope id="5238877291854194705" at="30,0,34,0" />
      <scope id="5238877291854194705" at="49,0,53,0">
        <var name="_params" id="5238877291854194705" />
        <var name="event" id="5238877291854194705" />
      </scope>
      <scope id="5238877291854194705" at="69,0,73,0">
        <var name="_params" id="5238877291854194705" />
        <var name="event" id="5238877291854194705" />
      </scope>
      <scope id="5238877291854194705" at="25,0,30,0" />
      <scope id="5238877291854194705" at="58,5,65,7">
        <var name="editorComponent" id="5238877291854194705" />
      </scope>
      <scope id="5238877291854249713" at="35,87,47,17">
        <var name="selection" id="5238877291854252880" />
      </scope>
      <scope id="5238877291854194705" at="54,95,67,16" />
      <scope id="5238877291854194705" at="34,0,49,0">
        <var name="_params" id="5238877291854194705" />
        <var name="event" id="5238877291854194705" />
      </scope>
      <scope id="5238877291854194705" at="53,0,69,0">
        <var name="_params" id="5238877291854194705" />
        <var name="event" id="5238877291854194705" />
      </scope>
      <unit id="548229885685660107" at="43,356,47,5" name="jetbrains.mps.ide.editor.actions.Comment_Action$1" />
      <unit id="5238877291854194705" at="22,0,77,0" name="jetbrains.mps.ide.editor.actions.Comment_Action" />
    </file>
  </root>
  <root nodeRef="r:9832fb5f-2578-4b58-8014-a5de79da988e(jetbrains.mps.ide.editor.actions)/5556712693571726627">
    <file name="DeleteLineAction.java">
      <node id="5556712693572948106" at="25,73,26,61" concept="9" />
      <node id="5556712693573036462" at="28,102,29,86" concept="8" />
      <node id="5556712693573032633" at="31,51,32,113" concept="3" />
      <node id="5556712693572114786" at="38,88,39,45" concept="8" />
      <node id="5556712693572180895" at="41,34,42,36" concept="9" />
      <node id="5556712693572125771" at="43,7,44,36" concept="3" />
      <node id="5556712693572177619" at="45,5,46,40" concept="9" />
      <node id="6739703022153588631" at="50,26,51,19" concept="9" />
      <node id="5556712693572158286" at="52,5,53,33" concept="8" />
      <node id="5556712693571831282" at="53,33,54,56" concept="8" />
      <node id="5556712693571806787" at="55,109,56,19" concept="9" />
      <node id="259564026748938492" at="57,5,58,64" concept="8" />
      <node id="259564026748944871" at="59,34,60,19" concept="9" />
      <node id="5556712693571828603" at="61,5,62,0" concept="11" />
      <node id="889738731447445983" at="62,0,63,258" concept="9" />
      <node id="889738731447445928" at="65,84,66,49" concept="8" />
      <node id="889738731447445949" at="67,50,68,81" concept="9" />
      <node id="889738731447445966" at="69,12,70,55" concept="9" />
      <node id="5556712693571970064" at="74,66,75,778" concept="9" />
      <node id="259564026748874571" at="78,65,79,46" concept="9" />
      <node id="889738731447445964" at="69,10,71,5" concept="1" />
      <node id="5556712693571735609" at="25,0,28,0" concept="13" trace="canExecute#(Ljetbrains/mps/openapi/editor/cells/EditorCell;)Z" />
      <node id="5556712693572957211" at="31,0,34,0" concept="7" trace="accept#(Ljetbrains/mps/openapi/editor/cells/EditorCell;)V" />
      <node id="5556712693572122211" at="40,29,43,7" concept="6" />
      <node id="6739703022153584563" at="49,65,52,5" concept="6" />
      <node id="5556712693571799105" at="54,56,57,5" concept="6" />
      <node id="259564026748940976" at="58,64,61,5" concept="6" />
      <node id="5556712693571968027" at="74,0,77,0" concept="13" trace="getContainmentLink#(Lorg/jetbrains/mps/openapi/model/SNode;)Lorg/jetbrains/mps/openapi/language/SContainmentLink;" />
      <node id="259564026748874571" at="78,0,81,0" concept="13" trace="eq_a19vay_a0a0a7a5#(Ljava/lang/Object;Ljava/lang/Object;)Z" />
      <node id="5556712693573039228" at="29,86,34,7" concept="3" />
      <node id="889738731447445947" at="66,49,71,5" concept="6" />
      <node id="5556712693572118790" at="39,45,45,5" concept="15" />
      <node id="5556712693572953994" at="28,0,36,0" concept="13" trace="execute#(Ljetbrains/mps/openapi/editor/EditorContext;Ljetbrains/mps/openapi/editor/cells/EditorCell;)V" />
      <node id="889738731447445977" at="65,0,73,0" concept="13" trace="isVerticalCellLayout#(Ljetbrains/mps/openapi/editor/cells/EditorCell_Collection;)Z" />
      <node id="5556712693571789426" at="37,0,48,0" concept="13" trace="findCellToDelete#(Ljetbrains/mps/openapi/editor/cells/EditorCell;)Ljava/util/Optional;" />
      <node id="5556712693571795887" at="49,0,65,0" concept="13" trace="isOKToDelete#(Ljetbrains/mps/openapi/editor/cells/EditorCell;)Z" />
      <scope id="5556712693571735612" at="25,73,26,61" />
      <scope id="5556712693572957212" at="31,51,32,113" />
      <scope id="5556712693572122213" at="41,34,42,36" />
      <scope id="6739703022153584565" at="50,26,51,19" />
      <scope id="5556712693571799107" at="55,109,56,19" />
      <scope id="259564026748940978" at="59,34,60,19" />
      <scope id="889738731447445948" at="67,50,68,81" />
      <scope id="889738731447445965" at="69,12,70,55" />
      <scope id="5556712693571968030" at="74,66,75,778" />
      <scope id="259564026748874571" at="78,65,79,46" />
      <scope id="5556712693571735609" at="25,0,28,0">
        <var name="currentSelectedCell" id="5556712693572950052" />
      </scope>
      <scope id="5556712693572957211" at="31,0,34,0">
        <var name="cellToDelete" id="5556712693572957211" />
      </scope>
      <scope id="5556712693571968027" at="74,0,77,0">
        <var name="node" id="5556712693571969325" />
      </scope>
      <scope id="259564026748874571" at="78,0,81,0">
        <var name="a" id="259564026748874571" />
        <var name="b" id="259564026748874571" />
      </scope>
      <scope id="5556712693572118792" at="40,29,44,36" />
      <scope id="5556712693572953999" at="28,102,34,7">
        <var name="cellToDeleteOptional" id="5556712693573036463" />
      </scope>
      <scope id="889738731447445927" at="65,84,71,5">
        <var name="cellLayout" id="889738731447445929" />
      </scope>
      <scope id="5556712693572953994" at="28,0,36,0">
        <var name="currentSelectedCell" id="5556712693572953997" />
        <var name="editorContext" id="5556712693572953995" />
      </scope>
      <scope id="5556712693571789429" at="38,88,46,40">
        <var name="current" id="5556712693572114787" />
      </scope>
      <scope id="889738731447445977" at="65,0,73,0">
        <var name="cell" id="889738731447445968" />
      </scope>
      <scope id="5556712693571789426" at="37,0,48,0">
        <var name="currentSelectedCell" id="5556712693571790730" />
      </scope>
      <scope id="5556712693571795890" at="49,65,63,258">
        <var name="containmentLink" id="259564026748938493" />
        <var name="node" id="5556712693572158287" />
        <var name="parentCell" id="5556712693571831283" />
      </scope>
      <scope id="5556712693571795887" at="49,0,65,0">
        <var name="cell" id="5556712693571797573" />
      </scope>
      <unit id="5556712693572957211" at="30,39,34,5" name="jetbrains.mps.ide.editor.actions.DeleteLineAction$1" />
      <unit id="5556712693571726627" at="24,0,82,0" name="jetbrains.mps.ide.editor.actions.DeleteLineAction" />
    </file>
  </root>
  <root nodeRef="r:9832fb5f-2578-4b58-8014-a5de79da988e(jetbrains.mps.ide.editor.actions)/5724017946447267512">
    <file name="HintsDialog.java">
      <node id="5724017946447324166" at="32,0,33,0" concept="4" trace="myPage" />
      <node id="1030735486036030603" at="33,0,34,0" concept="4" trace="myComponent" />
      <node id="6569848372886987095" at="34,0,35,0" concept="4" trace="myMainPanel" />
      <node id="6569848372887043916" at="35,0,36,0" concept="4" trace="myButtonGroup" />
      <node id="6569848372887613919" at="36,0,37,0" concept="4" trace="myDefaultRadioButton" />
      <node id="6569848372887620619" at="37,0,38,0" concept="4" trace="myCustomRadioButton" />
      <node id="6345921507963410494" at="38,0,39,0" concept="4" trace="mySettings" />
      <node id="5724017946447318382" at="40,150,41,25" concept="14" />
      <node id="5724017946447324664" at="41,25,42,18" concept="3" />
      <node id="1030735486036034086" at="42,18,43,28" concept="3" />
      <node id="6345921507963433965" at="43,28,44,26" concept="3" />
      <node id="5724017946447333456" at="44,26,45,34" concept="3" />
      <node id="5724017946447335914" at="45,34,46,11" concept="3" />
      <node id="7911319834175845867" at="50,44,51,23" concept="9" />
      <node id="5724017946447343029" at="56,38,57,74" concept="8" />
      <node id="5724017946447343036" at="57,74,58,61" concept="3" />
      <node id="5724017946447343041" at="58,61,59,65" concept="3" />
      <node id="5724017946447343046" at="59,65,60,71" concept="9" />
      <node id="2481765626557363432" at="64,31,65,39" concept="8" />
      <node id="2481765626557299359" at="65,39,66,0" concept="11" />
      <node id="6345921507963443171" at="67,47,68,22" concept="3" />
      <node id="2481765626557407635" at="68,22,69,62" concept="8" />
      <node id="2481765626557391509" at="69,62,70,81" concept="3" />
      <node id="2481765626557588982" at="71,5,72,97" concept="8" />
      <node id="8970160220943448935" at="75,27,76,45" concept="3" />
      <node id="1030735486036016733" at="79,5,80,0" concept="11" />
      <node id="1030735486035406784" at="80,0,81,23" concept="3" />
      <node id="6569848372887028051" at="85,25,86,49" concept="3" />
      <node id="791272924511048072" at="86,49,87,0" concept="11" />
      <node id="6569848372887052135" at="87,0,88,38" concept="3" />
      <node id="6569848372887623961" at="88,38,89,65" concept="3" />
      <node id="6569848372887562163" at="91,51,92,71" concept="3" />
      <node id="6569848372887634908" at="94,7,95,64" concept="3" />
      <node id="6569848372887595920" at="97,51,98,70" concept="3" />
      <node id="6569848372887783215" at="100,7,101,44" concept="3" />
      <node id="6569848372887799109" at="101,44,102,43" concept="3" />
      <node id="2886858066281544711" at="102,43,103,0" concept="11" />
      <node id="2886858066281809550" at="103,0,104,86" concept="8" />
      <node id="2886858066281743864" at="104,86,105,56" concept="3" />
      <node id="1665189113170151481" at="105,56,106,52" concept="3" />
      <node id="2886858066281903246" at="106,52,107,59" concept="3" />
      <node id="195670132110975091" at="107,59,108,0" concept="11" />
      <node id="2655378096586107914" at="108,0,109,59" concept="8" />
      <node id="2655378096586154253" at="109,59,110,43" concept="3" />
      <node id="2655378096586207284" at="110,43,111,42" concept="3" />
      <node id="2655378096586264609" at="111,42,112,54" concept="3" />
      <node id="791272924510987105" at="112,54,113,0" concept="11" />
      <node id="4136358845934188421" at="113,0,114,87" concept="8" />
      <node id="1158798430616267511" at="114,87,115,55" concept="3" />
      <node id="2202689853479505599" at="115,55,116,35" concept="3" />
      <node id="7461368257677796487" at="116,35,117,0" concept="11" />
      <node id="2655378096586318499" at="117,0,118,53" concept="3" />
      <node id="6569848372887025084" at="118,53,119,17" concept="3" />
      <node id="6569848372887531021" at="123,55,124,36" concept="3" />
      <node id="195670132113571353" at="125,44,126,59" concept="3" />
      <node id="4507335185602804274" at="134,45,135,32" concept="9" />
      <node id="8970160220943448600" at="75,0,78,0" concept="7" trace="run#()V" />
      <node id="6569848372887274707" at="91,0,94,0" concept="7" trace="actionPerformed#(Ljava/awt/event/ActionEvent;)V" />
      <node id="6569848372887595914" at="97,0,100,0" concept="7" trace="actionPerformed#(Ljava/awt/event/ActionEvent;)V" />
      <node id="195670132113554883" at="124,36,127,7" concept="6" />
      <node id="5724017946447284291" at="49,0,53,0" concept="7" trace="createCenterPanel#()Ljavax/swing/JComponent;" />
      <node id="6569848372887605249" at="66,0,71,5" concept="6" />
      <node id="8970160220943438219" at="73,26,78,9" concept="3" />
      <node id="6569848372887086619" at="89,65,94,7" concept="3" />
      <node id="6569848372887595906" at="95,64,100,7" concept="3" />
      <node id="6569848372887531008" at="122,67,128,5" concept="5" />
      <node id="4507335185602804268" at="131,0,137,0" concept="7" trace="getDimensionServiceKey#()Ljava/lang/String;" />
      <node id="2481765626557594077" at="72,97,79,5" concept="6" />
      <node id="5724017946447285712" at="40,0,48,0" concept="2" trace="HintsDialog#(Lcom/intellij/openapi/project/Project;Ljetbrains/mps/nodeEditor/hintsSettings/ConceptEditorHintPreferencesPage;Ljetbrains/mps/nodeEditor/hintsSettings/ConceptEditorHintSettings;Ljetbrains/mps/openapi/editor/EditorComponent;)V" />
      <node id="5724017946447343026" at="54,0,62,0" concept="7" trace="createActions#()[Ljavax/swing/Action;" />
      <node id="6569848372887535836" at="122,0,130,0" concept="7" trace="setPanelEnabled#(Ljavax/swing/JComponent;Z)V" />
      <node id="5724017946447343057" at="63,0,83,0" concept="7" trace="doOKAction#()V" />
      <node id="6569848372887025077" at="84,0,121,0" concept="7" trace="init#()V" />
      <scope id="5724017946447284296" at="50,44,51,23" />
      <scope id="8970160220943448601" at="75,27,76,45" />
      <scope id="6569848372887274713" at="91,51,92,71" />
      <scope id="6569848372887595919" at="97,51,98,70" />
      <scope id="195670132113554886" at="125,44,126,59" />
      <scope id="4507335185602804273" at="134,45,135,32" />
      <scope id="6569848372887605252" at="67,47,70,81">
        <var name="enabledHints" id="2481765626557407636" />
      </scope>
      <scope id="8970160220943448600" at="75,0,78,0" />
      <scope id="6569848372887274707" at="91,0,94,0">
        <var name="p0" id="6569848372887274711" />
      </scope>
      <scope id="6569848372887595914" at="97,0,100,0">
        <var name="p0" id="6569848372887595917" />
      </scope>
      <scope id="5724017946447284291" at="49,0,53,0" />
      <scope id="5724017946447343028" at="56,38,60,71">
        <var name="actions" id="5724017946447343030" />
      </scope>
      <scope id="6569848372887531015" at="123,55,127,7" />
      <scope id="2481765626557594080" at="73,26,78,9" />
      <scope id="5724017946447285714" at="40,150,46,11" />
      <scope id="6569848372887531007" at="122,67,128,5" />
      <scope id="6569848372887531008" at="122,67,128,5">
        <var name="component" id="6569848372887531014" />
      </scope>
      <scope id="4507335185602804268" at="131,0,137,0" />
      <scope id="5724017946447285712" at="40,0,48,0">
        <var name="component" id="1030735486036024459" />
        <var name="page" id="5724017946447317031" />
        <var name="project" id="5724017946447317018" />
        <var name="settings" id="6345921507963409153" />
      </scope>
      <scope id="5724017946447343026" at="54,0,62,0" />
      <scope id="6569848372887535836" at="122,0,130,0">
        <var name="enabled" id="6569848372887576402" />
        <var name="panel" id="195670132113455392" />
      </scope>
      <scope id="5724017946447343060" at="64,31,81,23">
        <var name="initialEditorHints" id="2481765626557363435" />
        <var name="rebuildRequired" id="2481765626557588983" />
      </scope>
      <scope id="5724017946447343057" at="63,0,83,0" />
      <scope id="6569848372887025081" at="85,25,119,17">
        <var name="buttonsPanel" id="2655378096586107915" />
        <var name="scrollPane" id="4136358845934188422" />
        <var name="useCustomHints" id="2886858066281809551" />
      </scope>
      <scope id="6569848372887025077" at="84,0,121,0" />
      <unit id="8970160220943448600" at="74,88,78,7" name="jetbrains.mps.ide.editor.actions.HintsDialog$1" />
      <unit id="6569848372887274705" at="90,47,94,5" name="jetbrains.mps.ide.editor.actions.HintsDialog$2" />
      <unit id="6569848372887595912" at="96,46,100,5" name="jetbrains.mps.ide.editor.actions.HintsDialog$3" />
      <unit id="5724017946447267512" at="31,0,138,0" name="jetbrains.mps.ide.editor.actions.HintsDialog" />
    </file>
  </root>
  <root nodeRef="r:9832fb5f-2578-4b58-8014-a5de79da988e(jetbrains.mps.ide.editor.actions)/6573807532044005480">
    <file name="WordAddLink_Action.java">
      <node id="6573807532044005480" at="19,0,20,0" concept="12" trace="ICON" />
      <node id="6573807532044005480" at="21,31,22,32" concept="14" />
      <node id="6573807532044005480" at="22,32,23,35" concept="3" />
      <node id="6573807532044005480" at="23,35,24,40" concept="3" />
      <node id="6573807532044005480" at="27,32,28,16" concept="9" />
      <node id="693268764742413532" at="31,87,32,217" concept="9" />
      <node id="6573807532044005480" at="35,89,36,85" concept="3" />
      <node id="6573807532044005480" at="40,53,41,19" concept="9" />
      <node id="6573807532044005480" at="43,5,44,90" concept="8" />
      <node id="6573807532044005480" at="45,67,46,31" concept="3" />
      <node id="6573807532044005480" at="48,36,49,21" concept="9" />
      <node id="6573807532044005480" at="52,5,53,57" concept="8" />
      <node id="6573807532044005480" at="54,201,55,20" concept="3" />
      <node id="6573807532044005480" at="57,25,58,21" concept="9" />
      <node id="6573807532044005480" at="60,5,61,16" concept="9" />
      <node id="6328114375521042058" at="64,96,65,125" concept="3" />
      <node id="693268764742511246" at="67,52,68,44" concept="9" />
      <node id="6573807532044005480" at="39,95,42,5" concept="6" />
      <node id="6573807532044005480" at="44,90,47,7" concept="6" />
      <node id="6573807532044005480" at="47,7,50,7" concept="6" />
      <node id="6573807532044005480" at="53,57,56,7" concept="6" />
      <node id="6573807532044005480" at="56,7,59,7" concept="6" />
      <node id="693268764742511246" at="67,0,70,0" concept="13" trace="isEmptyString#(Ljava/lang/String;)Z" />
      <node id="6573807532044005480" at="26,0,30,0" concept="7" trace="isDumbAware#()Z" />
      <node id="6573807532044005480" at="30,0,34,0" concept="7" trace="isApplicable#(Lcom/intellij/openapi/actionSystem/AnActionEvent;Ljava/util/Map;)Z" />
      <node id="6573807532044005480" at="34,0,38,0" concept="7" trace="doUpdate#(Lcom/intellij/openapi/actionSystem/AnActionEvent;Ljava/util/Map;)V" />
      <node id="6573807532044005480" at="63,0,67,0" concept="7" trace="doExecute#(Lcom/intellij/openapi/actionSystem/AnActionEvent;Ljava/util/Map;)V" />
      <node id="6573807532044005480" at="21,0,26,0" concept="2" trace="WordAddLink_Action#()V" />
      <node id="6573807532044005480" at="42,5,51,5" concept="1" />
      <node id="6573807532044005480" at="51,5,60,5" concept="1" />
      <node id="6573807532044005480" at="38,0,63,0" concept="7" trace="collectActionData#(Lcom/intellij/openapi/actionSystem/AnActionEvent;Ljava/util/Map;)Z" />
      <scope id="6573807532044005480" at="27,32,28,16" />
      <scope id="693268764742412804" at="31,87,32,217" />
      <scope id="6573807532044005480" at="35,89,36,85" />
      <scope id="6573807532044005480" at="40,53,41,19" />
      <scope id="6573807532044005480" at="45,67,46,31" />
      <scope id="6573807532044005480" at="48,36,49,21" />
      <scope id="6573807532044005480" at="54,201,55,20" />
      <scope id="6573807532044005480" at="57,25,58,21" />
      <scope id="6573807532044005480" at="64,96,65,125" />
      <scope id="693268764742511246" at="67,52,68,44" />
      <scope id="6573807532044005480" at="21,31,24,40" />
      <scope id="693268764742511246" at="67,0,70,0">
        <var name="str" id="693268764742511246" />
      </scope>
      <scope id="6573807532044005480" at="26,0,30,0" />
      <scope id="6573807532044005480" at="30,0,34,0">
        <var name="_params" id="6573807532044005480" />
        <var name="event" id="6573807532044005480" />
      </scope>
      <scope id="6573807532044005480" at="34,0,38,0">
        <var name="_params" id="6573807532044005480" />
        <var name="event" id="6573807532044005480" />
      </scope>
      <scope id="6573807532044005480" at="63,0,67,0">
        <var name="_params" id="6573807532044005480" />
        <var name="event" id="6573807532044005480" />
      </scope>
      <scope id="6573807532044005480" at="21,0,26,0" />
      <scope id="6573807532044005480" at="43,5,50,7">
        <var name="editorComponent" id="6573807532044005480" />
      </scope>
      <scope id="6573807532044005480" at="52,5,59,7">
        <var name="node" id="6573807532044005480" />
      </scope>
      <scope id="6573807532044005480" at="39,95,61,16" />
      <scope id="6573807532044005480" at="38,0,63,0">
        <var name="_params" id="6573807532044005480" />
        <var name="event" id="6573807532044005480" />
      </scope>
      <unit id="6573807532044005480" at="18,0,71,0" name="jetbrains.mps.ide.editor.actions.WordAddLink_Action" />
    </file>
  </root>
  <root nodeRef="r:9832fb5f-2578-4b58-8014-a5de79da988e(jetbrains.mps.ide.editor.actions)/6743831156946309831">
    <file name="Escape_Action.java">
      <node id="6743831156946309831" at="19,0,20,0" concept="12" trace="ICON" />
      <node id="6743831156946309831" at="21,26,22,30" concept="14" />
      <node id="6743831156946309831" at="22,30,23,35" concept="3" />
      <node id="6743831156946309831" at="23,35,24,40" concept="3" />
      <node id="6743831156946309831" at="27,32,28,16" concept="9" />
      <node id="2361149359400133413" at="32,223,33,19" concept="9" />
      <node id="7229661548780478703" at="35,100,36,19" concept="9" />
      <node id="5598251663876407677" at="37,5,38,135" concept="8" />
      <node id="5598251663877807531" at="38,135,39,147" concept="8" />
      <node id="2526390656169714446" at="39,147,40,592" concept="9" />
      <node id="6743831156946309831" at="43,89,44,85" concept="3" />
      <node id="6743831156946309831" at="48,53,49,19" concept="9" />
      <node id="6743831156946309831" at="51,5,52,90" concept="8" />
      <node id="6743831156946309831" at="53,67,54,31" concept="3" />
      <node id="6743831156946309831" at="55,7,56,75" concept="3" />
      <node id="6743831156946309831" at="57,36,58,21" concept="9" />
      <node id="6743831156946309831" at="61,5,62,67" concept="8" />
      <node id="6743831156946309831" at="62,67,63,60" concept="3" />
      <node id="6743831156946309831" at="64,22,65,21" concept="9" />
      <node id="6743831156946309831" at="67,5,68,16" concept="9" />
      <node id="6743831156946467480" at="72,105,73,108" concept="3" />
      <node id="7238523569671014248" at="75,217,76,215" concept="3" />
      <node id="7238523569671014261" at="77,5,78,87" concept="3" />
      <node id="5598251663878435207" at="78,87,79,134" concept="8" />
      <node id="5598251663878331093" at="79,134,80,70" concept="8" />
      <node id="5598251663878329667" at="80,70,81,0" concept="11" />
      <node id="5598251663878415380" at="82,33,83,76" concept="3" />
      <node id="3526449870950144304" at="84,12,85,60" concept="3" />
      <node id="7749831632040176154" at="87,145,88,110" concept="3" />
      <node id="7016078034826670427" at="92,36,93,70" concept="3" />
      <node id="7016078034826670427" at="94,5,95,0" concept="11" />
      <node id="5598251663878552037" at="84,10,86,5" concept="1" />
      <node id="2361149359400128220" at="31,87,34,5" concept="6" />
      <node id="7229661548780467808" at="34,5,37,5" concept="6" />
      <node id="6743831156946309831" at="47,95,50,5" concept="6" />
      <node id="6743831156946309831" at="52,90,55,7" concept="6" />
      <node id="6743831156946309831" at="56,75,59,7" concept="6" />
      <node id="6743831156946309831" at="63,60,66,7" concept="6" />
      <node id="6743831156946467463" at="71,96,74,5" concept="6" />
      <node id="5060439597020381936" at="74,5,77,5" concept="6" />
      <node id="7749831632040082730" at="86,5,89,5" concept="6" />
      <node id="7016078034826670427" at="91,73,94,5" concept="6" />
      <node id="6743831156946309831" at="26,0,30,0" concept="7" trace="isDumbAware#()Z" />
      <node id="6743831156946309831" at="42,0,46,0" concept="7" trace="doUpdate#(Lcom/intellij/openapi/actionSystem/AnActionEvent;Ljava/util/Map;)V" />
      <node id="6743831156946309831" at="21,0,26,0" concept="2" trace="Escape_Action#()V" />
      <node id="5598251663878340988" at="81,0,86,5" concept="6" />
      <node id="7016078034826670427" at="91,0,97,0" concept="13" trace="check_h8krww_a0a0g0a#(Ljetbrains/mps/openapi/editor/selection/Selection;)V" />
      <node id="6743831156946309831" at="60,5,67,5" concept="1" />
      <node id="6743831156946309831" at="50,5,60,5" concept="1" />
      <node id="6743831156946309831" at="30,0,42,0" concept="7" trace="isApplicable#(Lcom/intellij/openapi/actionSystem/AnActionEvent;Ljava/util/Map;)Z" />
      <node id="6743831156946309831" at="70,0,91,0" concept="7" trace="doExecute#(Lcom/intellij/openapi/actionSystem/AnActionEvent;Ljava/util/Map;)V" />
      <node id="6743831156946309831" at="46,0,70,0" concept="7" trace="collectActionData#(Lcom/intellij/openapi/actionSystem/AnActionEvent;Ljava/util/Map;)Z" />
      <scope id="6743831156946309831" at="27,32,28,16" />
      <scope id="2361149359400128221" at="32,223,33,19" />
      <scope id="7229661548780467810" at="35,100,36,19" />
      <scope id="6743831156946309831" at="43,89,44,85" />
      <scope id="6743831156946309831" at="48,53,49,19" />
      <scope id="6743831156946309831" at="53,67,54,31" />
      <scope id="6743831156946309831" at="57,36,58,21" />
      <scope id="6743831156946309831" at="64,22,65,21" />
      <scope id="6743831156946467464" at="72,105,73,108" />
      <scope id="5060439597020381938" at="75,217,76,215" />
      <scope id="5598251663878340990" at="82,33,83,76" />
      <scope id="5598251663878552038" at="84,12,85,60" />
      <scope id="7749831632040082732" at="87,145,88,110" />
      <scope id="7016078034826670427" at="92,36,93,70" />
      <scope id="6743831156946309831" at="21,26,24,40" />
      <scope id="6743831156946309831" at="26,0,30,0" />
      <scope id="6743831156946309831" at="42,0,46,0">
        <var name="_params" id="6743831156946309831" />
        <var name="event" id="6743831156946309831" />
      </scope>
      <scope id="7016078034826670427" at="91,73,95,0" />
      <scope id="6743831156946309831" at="21,0,26,0" />
      <scope id="6743831156946309831" at="61,5,66,7">
        <var name="p" id="6743831156946309831" />
      </scope>
      <scope id="7016078034826670427" at="91,0,97,0">
        <var name="checkedDotOperand" id="7016078034826670427" />
      </scope>
      <scope id="6743831156946309831" at="51,5,59,7">
        <var name="editorComponent" id="6743831156946309831" />
      </scope>
      <scope id="7238523569671042612" at="31,87,40,592">
        <var name="selection" id="5598251663876407678" />
        <var name="selectionStackSize" id="5598251663877807532" />
      </scope>
      <scope id="6743831156946309831" at="30,0,42,0">
        <var name="_params" id="6743831156946309831" />
        <var name="event" id="6743831156946309831" />
      </scope>
      <scope id="6743831156946309831" at="71,96,89,5">
        <var name="selectionManager" id="5598251663878435208" />
        <var name="selectionStackSize" id="5598251663878331094" />
      </scope>
      <scope id="6743831156946309831" at="47,95,68,16" />
      <scope id="6743831156946309831" at="70,0,91,0">
        <var name="_params" id="6743831156946309831" />
        <var name="event" id="6743831156946309831" />
      </scope>
      <scope id="6743831156946309831" at="46,0,70,0">
        <var name="_params" id="6743831156946309831" />
        <var name="event" id="6743831156946309831" />
      </scope>
      <unit id="6743831156946309831" at="18,0,98,0" name="jetbrains.mps.ide.editor.actions.Escape_Action" />
    </file>
  </root>
  <root nodeRef="r:9832fb5f-2578-4b58-8014-a5de79da988e(jetbrains.mps.ide.editor.actions)/6780031141857355173">
    <file name="ShowReflectiveEditor_Action.java">
<<<<<<< HEAD
      <node id="6780031141857355173" at="18,0,19,0" concept="13" trace="ICON" />
      <node id="6780031141857355173" at="20,40,21,46" concept="15" />
      <node id="6780031141857355173" at="21,46,22,35" concept="4" />
      <node id="6780031141857355173" at="22,35,23,41" concept="4" />
      <node id="6780031141857355173" at="26,32,27,16" concept="10" />
      <node id="4436191163391465390" at="30,89,31,198" concept="4" />
      <node id="6780031141857355173" at="35,53,36,19" concept="10" />
      <node id="6780031141857355173" at="38,5,39,61" concept="9" />
      <node id="6780031141857355173" at="39,61,40,59" concept="4" />
      <node id="6780031141857355173" at="41,22,42,21" concept="10" />
      <node id="6780031141857355173" at="45,5,46,90" concept="9" />
      <node id="6780031141857355173" at="47,67,48,31" concept="4" />
      <node id="6780031141857355173" at="49,7,50,75" concept="4" />
      <node id="6780031141857355173" at="51,36,52,21" concept="10" />
      <node id="6780031141857355173" at="54,5,55,16" concept="10" />
      <node id="4814398350383847607" at="58,96,59,192" concept="4" />
      <node id="6780031141857355173" at="34,95,37,5" concept="7" />
      <node id="6780031141857355173" at="40,59,43,7" concept="7" />
      <node id="6780031141857355173" at="46,90,49,7" concept="7" />
      <node id="6780031141857355173" at="50,75,53,7" concept="7" />
      <node id="6780031141857355173" at="25,0,29,0" concept="8" trace="isDumbAware#()Z" />
      <node id="6780031141857355173" at="29,0,33,0" concept="8" trace="doUpdate#(Lcom/intellij/openapi/actionSystem/AnActionEvent;Ljava/util/Map;)V" />
      <node id="6780031141857355173" at="57,0,61,0" concept="8" trace="doExecute#(Lcom/intellij/openapi/actionSystem/AnActionEvent;Ljava/util/Map;)V" />
      <node id="6780031141857355173" at="20,0,25,0" concept="3" trace="ShowReflectiveEditor_Action#()V" />
      <node id="6780031141857355173" at="37,5,44,5" concept="1" />
      <node id="6780031141857355173" at="44,5,54,5" concept="1" />
      <node id="6780031141857355173" at="33,0,57,0" concept="8" trace="collectActionData#(Lcom/intellij/openapi/actionSystem/AnActionEvent;Ljava/util/Map;)Z" />
      <scope id="6780031141857355173" at="26,32,27,16" />
      <scope id="4436191163391465011" at="30,89,31,198" />
      <scope id="6780031141857355173" at="35,53,36,19" />
      <scope id="6780031141857355173" at="41,22,42,21" />
      <scope id="6780031141857355173" at="47,67,48,31" />
      <scope id="6780031141857355173" at="51,36,52,21" />
      <scope id="6780031141857355173" at="58,96,59,192" />
      <scope id="6780031141857355173" at="20,40,23,41" />
      <scope id="6780031141857355173" at="25,0,29,0" />
      <scope id="6780031141857355173" at="29,0,33,0">
=======
      <node id="6780031141857355173" at="19,0,20,0" concept="12" trace="ICON" />
      <node id="6780031141857355173" at="21,40,22,46" concept="14" />
      <node id="6780031141857355173" at="22,46,23,35" concept="3" />
      <node id="6780031141857355173" at="23,35,24,41" concept="3" />
      <node id="6780031141857355173" at="27,32,28,16" concept="9" />
      <node id="6260566344141428182" at="31,87,32,203" concept="8" />
      <node id="6260566344141428198" at="32,203,33,143" concept="9" />
      <node id="6780031141857355173" at="36,89,37,85" concept="3" />
      <node id="6780031141857355173" at="41,53,42,19" concept="9" />
      <node id="6780031141857355173" at="44,5,45,54" concept="8" />
      <node id="6780031141857355173" at="45,54,46,50" concept="3" />
      <node id="6780031141857355173" at="47,22,48,21" concept="9" />
      <node id="6780031141857355173" at="51,5,52,90" concept="8" />
      <node id="6780031141857355173" at="53,67,54,31" concept="3" />
      <node id="6780031141857355173" at="55,7,56,75" concept="3" />
      <node id="6780031141857355173" at="57,36,58,21" concept="9" />
      <node id="6780031141857355173" at="60,5,61,16" concept="9" />
      <node id="1461779516731263628" at="64,96,65,125" concept="8" />
      <node id="6780031141857408046" at="65,125,66,260" concept="3" />
      <node id="2256129701753632975" at="66,260,67,99" concept="3" />
      <node id="1461779516731275272" at="67,99,68,32" concept="3" />
      <node id="406691402322680329" at="68,32,69,105" concept="3" />
      <node id="6780031141857355173" at="40,95,43,5" concept="6" />
      <node id="6780031141857355173" at="46,50,49,7" concept="6" />
      <node id="6780031141857355173" at="52,90,55,7" concept="6" />
      <node id="6780031141857355173" at="56,75,59,7" concept="6" />
      <node id="6780031141857355173" at="26,0,30,0" concept="7" trace="isDumbAware#()Z" />
      <node id="6780031141857355173" at="35,0,39,0" concept="7" trace="doUpdate#(Lcom/intellij/openapi/actionSystem/AnActionEvent;Ljava/util/Map;)V" />
      <node id="6780031141857355173" at="21,0,26,0" concept="2" trace="ShowReflectiveEditor_Action#()V" />
      <node id="6780031141857355173" at="30,0,35,0" concept="7" trace="isApplicable#(Lcom/intellij/openapi/actionSystem/AnActionEvent;Ljava/util/Map;)Z" />
      <node id="6780031141857355173" at="43,5,50,5" concept="1" />
      <node id="6780031141857355173" at="63,0,71,0" concept="7" trace="doExecute#(Lcom/intellij/openapi/actionSystem/AnActionEvent;Ljava/util/Map;)V" />
      <node id="6780031141857355173" at="50,5,60,5" concept="1" />
      <node id="6780031141857355173" at="39,0,63,0" concept="7" trace="collectActionData#(Lcom/intellij/openapi/actionSystem/AnActionEvent;Ljava/util/Map;)Z" />
      <scope id="6780031141857355173" at="27,32,28,16" />
      <scope id="6780031141857355173" at="36,89,37,85" />
      <scope id="6780031141857355173" at="41,53,42,19" />
      <scope id="6780031141857355173" at="47,22,48,21" />
      <scope id="6780031141857355173" at="53,67,54,31" />
      <scope id="6780031141857355173" at="57,36,58,21" />
      <scope id="6780031141857381044" at="31,87,33,143">
        <var name="hints" id="6260566344141428183" />
      </scope>
      <scope id="6780031141857355173" at="21,40,24,41" />
      <scope id="6780031141857355173" at="26,0,30,0" />
      <scope id="6780031141857355173" at="35,0,39,0">
>>>>>>> 9628beb1
        <var name="_params" id="6780031141857355173" />
        <var name="event" id="6780031141857355173" />
      </scope>
      <scope id="6780031141857355173" at="57,0,61,0">
        <var name="_params" id="6780031141857355173" />
        <var name="event" id="6780031141857355173" />
      </scope>
      <scope id="6780031141857355173" at="20,0,25,0" />
      <scope id="6780031141857355173" at="38,5,43,7">
        <var name="p" id="6780031141857355173" />
      </scope>
      <scope id="6780031141857355173" at="45,5,53,7">
        <var name="editorComponent" id="6780031141857355173" />
      </scope>
      <scope id="6780031141857355173" at="34,95,55,16" />
      <scope id="6780031141857355173" at="33,0,57,0">
        <var name="_params" id="6780031141857355173" />
        <var name="event" id="6780031141857355173" />
      </scope>
      <unit id="6780031141857355173" at="17,0,62,0" name="jetbrains.mps.ide.editor.actions.ShowReflectiveEditor_Action" />
    </file>
  </root>
  <root nodeRef="r:9832fb5f-2578-4b58-8014-a5de79da988e(jetbrains.mps.ide.editor.actions)/6893431717880288043">
    <file name="DoNotSuppressErrors_Action.java">
      <node id="6893431717880288043" at="18,0,19,0" concept="12" trace="ICON" />
      <node id="6893431717880288043" at="20,39,21,45" concept="14" />
      <node id="6893431717880288043" at="21,45,22,35" concept="3" />
      <node id="6893431717880288043" at="22,35,23,41" concept="3" />
      <node id="6893431717880288043" at="26,32,27,16" concept="9" />
      <node id="6893431717880288043" at="31,53,32,19" concept="9" />
      <node id="6893431717880288043" at="34,5,35,54" concept="8" />
      <node id="6893431717880288043" at="35,54,36,50" concept="3" />
      <node id="6893431717880288043" at="37,22,38,21" concept="9" />
      <node id="6893431717880288043" at="40,5,41,16" concept="9" />
      <node id="6893431717880288047" at="44,96,45,301" concept="3" />
      <node id="6893431717880288043" at="30,95,33,5" concept="6" />
      <node id="6893431717880288043" at="36,50,39,7" concept="6" />
      <node id="6893431717880288043" at="25,0,29,0" concept="7" trace="isDumbAware#()Z" />
      <node id="6893431717880288043" at="43,0,47,0" concept="7" trace="doExecute#(Lcom/intellij/openapi/actionSystem/AnActionEvent;Ljava/util/Map;)V" />
      <node id="6893431717880288043" at="20,0,25,0" concept="2" trace="DoNotSuppressErrors_Action#()V" />
      <node id="6893431717880288043" at="33,5,40,5" concept="1" />
      <node id="6893431717880288043" at="29,0,43,0" concept="7" trace="collectActionData#(Lcom/intellij/openapi/actionSystem/AnActionEvent;Ljava/util/Map;)Z" />
      <scope id="6893431717880288043" at="26,32,27,16" />
      <scope id="6893431717880288043" at="31,53,32,19" />
      <scope id="6893431717880288043" at="37,22,38,21" />
      <scope id="6893431717880288043" at="44,96,45,301" />
      <scope id="6893431717880288043" at="20,39,23,41" />
      <scope id="6893431717880288043" at="25,0,29,0" />
      <scope id="6893431717880288043" at="43,0,47,0">
        <var name="_params" id="6893431717880288043" />
        <var name="event" id="6893431717880288043" />
      </scope>
      <scope id="6893431717880288043" at="20,0,25,0" />
      <scope id="6893431717880288043" at="34,5,39,7">
        <var name="p" id="6893431717880288043" />
      </scope>
      <scope id="6893431717880288043" at="30,95,41,16" />
      <scope id="6893431717880288043" at="29,0,43,0">
        <var name="_params" id="6893431717880288043" />
        <var name="event" id="6893431717880288043" />
      </scope>
      <unit id="6893431717880288043" at="17,0,48,0" name="jetbrains.mps.ide.editor.actions.DoNotSuppressErrors_Action" />
    </file>
  </root>
  <root nodeRef="r:9832fb5f-2578-4b58-8014-a5de79da988e(jetbrains.mps.ide.editor.actions)/693268764742355428">
    <file name="WordRemoveLink_Action.java">
      <node id="693268764742355428" at="17,0,18,0" concept="12" trace="ICON" />
      <node id="693268764742355428" at="19,34,20,35" concept="14" />
      <node id="693268764742355428" at="20,35,21,35" concept="3" />
      <node id="693268764742355428" at="21,35,22,41" concept="3" />
      <node id="693268764742355428" at="25,32,26,16" concept="9" />
      <node id="693268764742411696" at="29,87,30,220" concept="9" />
      <node id="693268764742355428" at="33,89,34,85" concept="3" />
      <node id="693268764742355428" at="38,53,39,19" concept="9" />
      <node id="693268764742355428" at="41,5,42,57" concept="8" />
      <node id="693268764742355428" at="43,201,44,20" concept="3" />
      <node id="693268764742355428" at="46,25,47,21" concept="9" />
      <node id="693268764742355428" at="49,5,50,16" concept="9" />
      <node id="693268764742355452" at="53,96,54,195" concept="3" />
      <node id="693268764742518146" at="56,55,57,43" concept="9" />
      <node id="693268764742355428" at="37,95,40,5" concept="6" />
      <node id="693268764742355428" at="42,57,45,7" concept="6" />
      <node id="693268764742355428" at="45,7,48,7" concept="6" />
      <node id="693268764742518146" at="56,0,59,0" concept="13" trace="isNotEmptyString#(Ljava/lang/String;)Z" />
      <node id="693268764742355428" at="24,0,28,0" concept="7" trace="isDumbAware#()Z" />
      <node id="693268764742355428" at="28,0,32,0" concept="7" trace="isApplicable#(Lcom/intellij/openapi/actionSystem/AnActionEvent;Ljava/util/Map;)Z" />
      <node id="693268764742355428" at="32,0,36,0" concept="7" trace="doUpdate#(Lcom/intellij/openapi/actionSystem/AnActionEvent;Ljava/util/Map;)V" />
      <node id="693268764742355428" at="52,0,56,0" concept="7" trace="doExecute#(Lcom/intellij/openapi/actionSystem/AnActionEvent;Ljava/util/Map;)V" />
      <node id="693268764742355428" at="19,0,24,0" concept="2" trace="WordRemoveLink_Action#()V" />
      <node id="693268764742355428" at="40,5,49,5" concept="1" />
      <node id="693268764742355428" at="36,0,52,0" concept="7" trace="collectActionData#(Lcom/intellij/openapi/actionSystem/AnActionEvent;Ljava/util/Map;)Z" />
      <scope id="693268764742355428" at="25,32,26,16" />
      <scope id="693268764742411040" at="29,87,30,220" />
      <scope id="693268764742355428" at="33,89,34,85" />
      <scope id="693268764742355428" at="38,53,39,19" />
      <scope id="693268764742355428" at="43,201,44,20" />
      <scope id="693268764742355428" at="46,25,47,21" />
      <scope id="693268764742355428" at="53,96,54,195" />
      <scope id="693268764742518146" at="56,55,57,43" />
      <scope id="693268764742355428" at="19,34,22,41" />
      <scope id="693268764742518146" at="56,0,59,0">
        <var name="str" id="693268764742518146" />
      </scope>
      <scope id="693268764742355428" at="24,0,28,0" />
      <scope id="693268764742355428" at="28,0,32,0">
        <var name="_params" id="693268764742355428" />
        <var name="event" id="693268764742355428" />
      </scope>
      <scope id="693268764742355428" at="32,0,36,0">
        <var name="_params" id="693268764742355428" />
        <var name="event" id="693268764742355428" />
      </scope>
      <scope id="693268764742355428" at="52,0,56,0">
        <var name="_params" id="693268764742355428" />
        <var name="event" id="693268764742355428" />
      </scope>
      <scope id="693268764742355428" at="19,0,24,0" />
      <scope id="693268764742355428" at="41,5,48,7">
        <var name="node" id="693268764742355428" />
      </scope>
      <scope id="693268764742355428" at="37,95,50,16" />
      <scope id="693268764742355428" at="36,0,52,0">
        <var name="_params" id="693268764742355428" />
        <var name="event" id="693268764742355428" />
      </scope>
      <unit id="693268764742355428" at="16,0,60,0" name="jetbrains.mps.ide.editor.actions.WordRemoveLink_Action" />
    </file>
  </root>
  <root nodeRef="r:9832fb5f-2578-4b58-8014-a5de79da988e(jetbrains.mps.ide.editor.actions)/7791284463049069760">
    <file name="End_Action.java">
      <node id="7791284463049069760" at="16,0,17,0" concept="12" trace="ICON" />
      <node id="7791284463049069760" at="18,23,19,46" concept="14" />
      <node id="7791284463049069760" at="19,46,20,35" concept="3" />
      <node id="7791284463049069760" at="20,35,21,40" concept="3" />
      <node id="7791284463049069760" at="24,32,25,16" concept="9" />
      <node id="130230197973334142" at="28,87,29,126" concept="9" />
      <node id="7791284463049069760" at="32,89,33,85" concept="3" />
      <node id="7791284463049069760" at="37,53,38,19" concept="9" />
      <node id="7791284463049069760" at="40,5,41,90" concept="8" />
      <node id="7791284463049069760" at="42,67,43,31" concept="3" />
      <node id="7791284463049069760" at="44,7,45,75" concept="3" />
      <node id="7791284463049069760" at="46,36,47,21" concept="9" />
      <node id="7791284463049069760" at="49,5,50,16" concept="9" />
      <node id="8564829320126590462" at="53,96,54,147" concept="3" />
      <node id="7791284463049069760" at="36,95,39,5" concept="6" />
      <node id="7791284463049069760" at="41,90,44,7" concept="6" />
      <node id="7791284463049069760" at="45,75,48,7" concept="6" />
      <node id="7791284463049069760" at="23,0,27,0" concept="7" trace="isDumbAware#()Z" />
      <node id="7791284463049069760" at="27,0,31,0" concept="7" trace="isApplicable#(Lcom/intellij/openapi/actionSystem/AnActionEvent;Ljava/util/Map;)Z" />
      <node id="7791284463049069760" at="31,0,35,0" concept="7" trace="doUpdate#(Lcom/intellij/openapi/actionSystem/AnActionEvent;Ljava/util/Map;)V" />
      <node id="7791284463049069760" at="52,0,56,0" concept="7" trace="doExecute#(Lcom/intellij/openapi/actionSystem/AnActionEvent;Ljava/util/Map;)V" />
      <node id="7791284463049069760" at="18,0,23,0" concept="2" trace="End_Action#()V" />
      <node id="7791284463049069760" at="39,5,49,5" concept="1" />
      <node id="7791284463049069760" at="35,0,52,0" concept="7" trace="collectActionData#(Lcom/intellij/openapi/actionSystem/AnActionEvent;Ljava/util/Map;)Z" />
      <scope id="7791284463049069760" at="24,32,25,16" />
      <scope id="130230197973334141" at="28,87,29,126" />
      <scope id="7791284463049069760" at="32,89,33,85" />
      <scope id="7791284463049069760" at="37,53,38,19" />
      <scope id="7791284463049069760" at="42,67,43,31" />
      <scope id="7791284463049069760" at="46,36,47,21" />
      <scope id="7791284463049069760" at="53,96,54,147" />
      <scope id="7791284463049069760" at="18,23,21,40" />
      <scope id="7791284463049069760" at="23,0,27,0" />
      <scope id="7791284463049069760" at="27,0,31,0">
        <var name="_params" id="7791284463049069760" />
        <var name="event" id="7791284463049069760" />
      </scope>
      <scope id="7791284463049069760" at="31,0,35,0">
        <var name="_params" id="7791284463049069760" />
        <var name="event" id="7791284463049069760" />
      </scope>
      <scope id="7791284463049069760" at="52,0,56,0">
        <var name="_params" id="7791284463049069760" />
        <var name="event" id="7791284463049069760" />
      </scope>
      <scope id="7791284463049069760" at="18,0,23,0" />
      <scope id="7791284463049069760" at="40,5,48,7">
        <var name="editorComponent" id="7791284463049069760" />
      </scope>
      <scope id="7791284463049069760" at="36,95,50,16" />
      <scope id="7791284463049069760" at="35,0,52,0">
        <var name="_params" id="7791284463049069760" />
        <var name="event" id="7791284463049069760" />
      </scope>
      <unit id="7791284463049069760" at="15,0,57,0" name="jetbrains.mps.ide.editor.actions.End_Action" />
    </file>
  </root>
  <root nodeRef="r:9832fb5f-2578-4b58-8014-a5de79da988e(jetbrains.mps.ide.editor.actions)/7791284463049069771">
    <file name="Home_Action.java">
      <node id="7791284463049069771" at="16,0,17,0" concept="12" trace="ICON" />
      <node id="7791284463049069771" at="18,24,19,48" concept="14" />
      <node id="7791284463049069771" at="19,48,20,35" concept="3" />
      <node id="7791284463049069771" at="20,35,21,40" concept="3" />
      <node id="7791284463049069771" at="24,32,25,16" concept="9" />
      <node id="130230197973336319" at="28,87,29,126" concept="9" />
      <node id="7791284463049069771" at="32,89,33,85" concept="3" />
      <node id="7791284463049069771" at="37,53,38,19" concept="9" />
      <node id="7791284463049069771" at="40,5,41,90" concept="8" />
      <node id="7791284463049069771" at="42,67,43,31" concept="3" />
      <node id="7791284463049069771" at="44,7,45,75" concept="3" />
      <node id="7791284463049069771" at="46,36,47,21" concept="9" />
      <node id="7791284463049069771" at="49,5,50,16" concept="9" />
      <node id="8564829320126589337" at="53,96,54,148" concept="3" />
      <node id="7791284463049069771" at="36,95,39,5" concept="6" />
      <node id="7791284463049069771" at="41,90,44,7" concept="6" />
      <node id="7791284463049069771" at="45,75,48,7" concept="6" />
      <node id="7791284463049069771" at="23,0,27,0" concept="7" trace="isDumbAware#()Z" />
      <node id="7791284463049069771" at="27,0,31,0" concept="7" trace="isApplicable#(Lcom/intellij/openapi/actionSystem/AnActionEvent;Ljava/util/Map;)Z" />
      <node id="7791284463049069771" at="31,0,35,0" concept="7" trace="doUpdate#(Lcom/intellij/openapi/actionSystem/AnActionEvent;Ljava/util/Map;)V" />
      <node id="7791284463049069771" at="52,0,56,0" concept="7" trace="doExecute#(Lcom/intellij/openapi/actionSystem/AnActionEvent;Ljava/util/Map;)V" />
      <node id="7791284463049069771" at="18,0,23,0" concept="2" trace="Home_Action#()V" />
      <node id="7791284463049069771" at="39,5,49,5" concept="1" />
      <node id="7791284463049069771" at="35,0,52,0" concept="7" trace="collectActionData#(Lcom/intellij/openapi/actionSystem/AnActionEvent;Ljava/util/Map;)Z" />
      <scope id="7791284463049069771" at="24,32,25,16" />
      <scope id="130230197973336318" at="28,87,29,126" />
      <scope id="7791284463049069771" at="32,89,33,85" />
      <scope id="7791284463049069771" at="37,53,38,19" />
      <scope id="7791284463049069771" at="42,67,43,31" />
      <scope id="7791284463049069771" at="46,36,47,21" />
      <scope id="7791284463049069771" at="53,96,54,148" />
      <scope id="7791284463049069771" at="18,24,21,40" />
      <scope id="7791284463049069771" at="23,0,27,0" />
      <scope id="7791284463049069771" at="27,0,31,0">
        <var name="_params" id="7791284463049069771" />
        <var name="event" id="7791284463049069771" />
      </scope>
      <scope id="7791284463049069771" at="31,0,35,0">
        <var name="_params" id="7791284463049069771" />
        <var name="event" id="7791284463049069771" />
      </scope>
      <scope id="7791284463049069771" at="52,0,56,0">
        <var name="_params" id="7791284463049069771" />
        <var name="event" id="7791284463049069771" />
      </scope>
      <scope id="7791284463049069771" at="18,0,23,0" />
      <scope id="7791284463049069771" at="40,5,48,7">
        <var name="editorComponent" id="7791284463049069771" />
      </scope>
      <scope id="7791284463049069771" at="36,95,50,16" />
      <scope id="7791284463049069771" at="35,0,52,0">
        <var name="_params" id="7791284463049069771" />
        <var name="event" id="7791284463049069771" />
      </scope>
      <unit id="7791284463049069771" at="15,0,57,0" name="jetbrains.mps.ide.editor.actions.Home_Action" />
    </file>
  </root>
  <root nodeRef="r:9832fb5f-2578-4b58-8014-a5de79da988e(jetbrains.mps.ide.editor.actions)/7791284463049069782">
    <file name="Insert_Action.java">
      <node id="7791284463049069782" at="18,0,19,0" concept="12" trace="ICON" />
      <node id="7791284463049069782" at="20,26,21,42" concept="14" />
      <node id="7791284463049069782" at="21,42,22,35" concept="3" />
      <node id="7791284463049069782" at="22,35,23,41" concept="3" />
      <node id="7791284463049069782" at="26,32,27,16" concept="9" />
      <node id="130230197973316908" at="30,87,31,483" concept="9" />
      <node id="7791284463049069782" at="34,89,35,85" concept="3" />
      <node id="7791284463049069782" at="39,53,40,19" concept="9" />
      <node id="7791284463049069782" at="42,5,43,90" concept="8" />
      <node id="7791284463049069782" at="44,67,45,31" concept="3" />
      <node id="7791284463049069782" at="46,7,47,75" concept="3" />
      <node id="7791284463049069782" at="48,36,49,21" concept="9" />
      <node id="7791284463049069782" at="51,5,52,16" concept="9" />
      <node id="2786154196594177879" at="56,95,57,13" concept="9" />
      <node id="926916431353329630" at="58,5,59,0" concept="11" />
      <node id="130230197973309843" at="59,0,60,141" concept="8" />
      <node id="8970160220943994984" at="61,66,62,59" concept="3" />
      <node id="8970160220943784452" at="64,101,65,15" concept="9" />
      <node id="8970160220943995520" at="66,14,67,55" concept="3" />
      <node id="464234313626979920" at="69,5,70,0" concept="11" />
      <node id="926916431353360770" at="66,12,68,7" concept="1" />
      <node id="7791284463049069782" at="38,95,41,5" concept="6" />
      <node id="7791284463049069782" at="43,90,46,7" concept="6" />
      <node id="7791284463049069782" at="47,75,50,7" concept="6" />
      <node id="2786154196594174946" at="55,96,58,5" concept="6" />
      <node id="7791284463049069782" at="25,0,29,0" concept="7" trace="isDumbAware#()Z" />
      <node id="7791284463049069782" at="29,0,33,0" concept="7" trace="isApplicable#(Lcom/intellij/openapi/actionSystem/AnActionEvent;Ljava/util/Map;)Z" />
      <node id="7791284463049069782" at="33,0,37,0" concept="7" trace="doUpdate#(Lcom/intellij/openapi/actionSystem/AnActionEvent;Ljava/util/Map;)V" />
      <node id="7791284463049069782" at="20,0,25,0" concept="2" trace="Insert_Action#()V" />
      <node id="8970160220943784440" at="63,12,68,7" concept="6" />
      <node id="926916431353357814" at="63,10,69,5" concept="1" />
      <node id="926916431353354277" at="60,141,69,5" concept="6" />
      <node id="7791284463049069782" at="41,5,51,5" concept="1" />
      <node id="7791284463049069782" at="37,0,54,0" concept="7" trace="collectActionData#(Lcom/intellij/openapi/actionSystem/AnActionEvent;Ljava/util/Map;)Z" />
      <node id="7791284463049069782" at="54,0,72,0" concept="7" trace="doExecute#(Lcom/intellij/openapi/actionSystem/AnActionEvent;Ljava/util/Map;)V" />
      <scope id="7791284463049069782" at="26,32,27,16" />
      <scope id="7791284463049069831" at="30,87,31,483" />
      <scope id="7791284463049069782" at="34,89,35,85" />
      <scope id="7791284463049069782" at="39,53,40,19" />
      <scope id="7791284463049069782" at="44,67,45,31" />
      <scope id="7791284463049069782" at="48,36,49,21" />
      <scope id="2786154196594174948" at="56,95,57,13" />
      <scope id="926916431353354279" at="61,66,62,59" />
      <scope id="8970160220943784441" at="64,101,65,15" />
      <scope id="926916431353360771" at="66,14,67,55" />
      <scope id="7791284463049069782" at="20,26,23,41" />
      <scope id="7791284463049069782" at="25,0,29,0" />
      <scope id="7791284463049069782" at="29,0,33,0">
        <var name="_params" id="7791284463049069782" />
        <var name="event" id="7791284463049069782" />
      </scope>
      <scope id="7791284463049069782" at="33,0,37,0">
        <var name="_params" id="7791284463049069782" />
        <var name="event" id="7791284463049069782" />
      </scope>
      <scope id="7791284463049069782" at="20,0,25,0" />
      <scope id="926916431353357815" at="63,12,68,7" />
      <scope id="7791284463049069782" at="42,5,50,7">
        <var name="editorComponent" id="7791284463049069782" />
      </scope>
      <scope id="7791284463049069782" at="38,95,52,16" />
      <scope id="7791284463049069782" at="55,96,70,0">
        <var name="editorCell" id="130230197973309844" />
      </scope>
      <scope id="7791284463049069782" at="37,0,54,0">
        <var name="_params" id="7791284463049069782" />
        <var name="event" id="7791284463049069782" />
      </scope>
      <scope id="7791284463049069782" at="54,0,72,0">
        <var name="_params" id="7791284463049069782" />
        <var name="event" id="7791284463049069782" />
      </scope>
      <unit id="7791284463049069782" at="17,0,73,0" name="jetbrains.mps.ide.editor.actions.Insert_Action" />
    </file>
  </root>
  <root nodeRef="r:9832fb5f-2578-4b58-8014-a5de79da988e(jetbrains.mps.ide.editor.actions)/7791284463049069850">
    <file name="InsertBefore_Action.java">
      <node id="7791284463049069850" at="18,0,19,0" concept="12" trace="ICON" />
      <node id="7791284463049069850" at="20,32,21,57" concept="14" />
      <node id="7791284463049069850" at="21,57,22,35" concept="3" />
      <node id="7791284463049069850" at="22,35,23,41" concept="3" />
      <node id="7791284463049069850" at="26,32,27,16" concept="9" />
      <node id="795210086019722282" at="30,87,31,393" concept="9" />
      <node id="7791284463049069850" at="34,89,35,85" concept="3" />
      <node id="7791284463049069850" at="39,53,40,19" concept="9" />
      <node id="7791284463049069850" at="42,5,43,66" concept="8" />
      <node id="7791284463049069850" at="43,66,44,56" concept="3" />
      <node id="7791284463049069850" at="45,22,46,21" concept="9" />
      <node id="7791284463049069850" at="49,5,50,90" concept="8" />
      <node id="7791284463049069850" at="51,67,52,31" concept="3" />
      <node id="7791284463049069850" at="53,7,54,75" concept="3" />
      <node id="7791284463049069850" at="55,36,56,21" concept="9" />
      <node id="7791284463049069850" at="58,5,59,16" concept="9" />
      <node id="8970160220943664453" at="63,201,64,13" concept="9" />
      <node id="8970160220944099948" at="65,5,66,159" concept="3" />
      <node id="7791284463049069850" at="38,95,41,5" concept="6" />
      <node id="7791284463049069850" at="44,56,47,7" concept="6" />
      <node id="7791284463049069850" at="50,90,53,7" concept="6" />
      <node id="7791284463049069850" at="54,75,57,7" concept="6" />
      <node id="8970160220943663162" at="62,96,65,5" concept="6" />
      <node id="7791284463049069850" at="25,0,29,0" concept="7" trace="isDumbAware#()Z" />
      <node id="7791284463049069850" at="29,0,33,0" concept="7" trace="isApplicable#(Lcom/intellij/openapi/actionSystem/AnActionEvent;Ljava/util/Map;)Z" />
      <node id="7791284463049069850" at="33,0,37,0" concept="7" trace="doUpdate#(Lcom/intellij/openapi/actionSystem/AnActionEvent;Ljava/util/Map;)V" />
      <node id="7791284463049069850" at="20,0,25,0" concept="2" trace="InsertBefore_Action#()V" />
      <node id="7791284463049069850" at="41,5,48,5" concept="1" />
      <node id="7791284463049069850" at="61,0,68,0" concept="7" trace="doExecute#(Lcom/intellij/openapi/actionSystem/AnActionEvent;Ljava/util/Map;)V" />
      <node id="7791284463049069850" at="48,5,58,5" concept="1" />
      <node id="7791284463049069850" at="37,0,61,0" concept="7" trace="collectActionData#(Lcom/intellij/openapi/actionSystem/AnActionEvent;Ljava/util/Map;)Z" />
      <scope id="7791284463049069850" at="26,32,27,16" />
      <scope id="7791284463049069861" at="30,87,31,393" />
      <scope id="7791284463049069850" at="34,89,35,85" />
      <scope id="7791284463049069850" at="39,53,40,19" />
      <scope id="7791284463049069850" at="45,22,46,21" />
      <scope id="7791284463049069850" at="51,67,52,31" />
      <scope id="7791284463049069850" at="55,36,56,21" />
      <scope id="8970160220943663164" at="63,201,64,13" />
      <scope id="7791284463049069850" at="20,32,23,41" />
      <scope id="7791284463049069850" at="25,0,29,0" />
      <scope id="7791284463049069850" at="29,0,33,0">
        <var name="_params" id="7791284463049069850" />
        <var name="event" id="7791284463049069850" />
      </scope>
      <scope id="7791284463049069850" at="33,0,37,0">
        <var name="_params" id="7791284463049069850" />
        <var name="event" id="7791284463049069850" />
      </scope>
      <scope id="7791284463049069850" at="62,96,66,159" />
      <scope id="7791284463049069850" at="20,0,25,0" />
      <scope id="7791284463049069850" at="42,5,47,7">
        <var name="p" id="7791284463049069850" />
      </scope>
      <scope id="7791284463049069850" at="61,0,68,0">
        <var name="_params" id="7791284463049069850" />
        <var name="event" id="7791284463049069850" />
      </scope>
      <scope id="7791284463049069850" at="49,5,57,7">
        <var name="editorComponent" id="7791284463049069850" />
      </scope>
      <scope id="7791284463049069850" at="38,95,59,16" />
      <scope id="7791284463049069850" at="37,0,61,0">
        <var name="_params" id="7791284463049069850" />
        <var name="event" id="7791284463049069850" />
      </scope>
      <unit id="7791284463049069850" at="17,0,69,0" name="jetbrains.mps.ide.editor.actions.InsertBefore_Action" />
    </file>
  </root>
  <root nodeRef="r:9832fb5f-2578-4b58-8014-a5de79da988e(jetbrains.mps.ide.editor.actions)/7791284463049069869">
    <file name="LocalEnd_Action.java">
      <node id="7791284463049069869" at="16,0,17,0" concept="12" trace="ICON" />
      <node id="7791284463049069869" at="18,28,19,47" concept="14" />
      <node id="7791284463049069869" at="19,47,20,35" concept="3" />
      <node id="7791284463049069869" at="20,35,21,40" concept="3" />
      <node id="7791284463049069869" at="24,32,25,16" concept="9" />
      <node id="130230197973336337" at="28,87,29,126" concept="9" />
      <node id="7791284463049069869" at="32,89,33,85" concept="3" />
      <node id="7791284463049069869" at="37,53,38,19" concept="9" />
      <node id="7791284463049069869" at="40,5,41,90" concept="8" />
      <node id="7791284463049069869" at="42,67,43,31" concept="3" />
      <node id="7791284463049069869" at="44,7,45,75" concept="3" />
      <node id="7791284463049069869" at="46,36,47,21" concept="9" />
      <node id="7791284463049069869" at="49,5,50,16" concept="9" />
      <node id="6810504534340463846" at="53,96,54,153" concept="3" />
      <node id="7791284463049069869" at="36,95,39,5" concept="6" />
      <node id="7791284463049069869" at="41,90,44,7" concept="6" />
      <node id="7791284463049069869" at="45,75,48,7" concept="6" />
      <node id="7791284463049069869" at="23,0,27,0" concept="7" trace="isDumbAware#()Z" />
      <node id="7791284463049069869" at="27,0,31,0" concept="7" trace="isApplicable#(Lcom/intellij/openapi/actionSystem/AnActionEvent;Ljava/util/Map;)Z" />
      <node id="7791284463049069869" at="31,0,35,0" concept="7" trace="doUpdate#(Lcom/intellij/openapi/actionSystem/AnActionEvent;Ljava/util/Map;)V" />
      <node id="7791284463049069869" at="52,0,56,0" concept="7" trace="doExecute#(Lcom/intellij/openapi/actionSystem/AnActionEvent;Ljava/util/Map;)V" />
      <node id="7791284463049069869" at="18,0,23,0" concept="2" trace="LocalEnd_Action#()V" />
      <node id="7791284463049069869" at="39,5,49,5" concept="1" />
      <node id="7791284463049069869" at="35,0,52,0" concept="7" trace="collectActionData#(Lcom/intellij/openapi/actionSystem/AnActionEvent;Ljava/util/Map;)Z" />
      <scope id="7791284463049069869" at="24,32,25,16" />
      <scope id="130230197973336335" at="28,87,29,126" />
      <scope id="7791284463049069869" at="32,89,33,85" />
      <scope id="7791284463049069869" at="37,53,38,19" />
      <scope id="7791284463049069869" at="42,67,43,31" />
      <scope id="7791284463049069869" at="46,36,47,21" />
      <scope id="7791284463049069869" at="53,96,54,153" />
      <scope id="7791284463049069869" at="18,28,21,40" />
      <scope id="7791284463049069869" at="23,0,27,0" />
      <scope id="7791284463049069869" at="27,0,31,0">
        <var name="_params" id="7791284463049069869" />
        <var name="event" id="7791284463049069869" />
      </scope>
      <scope id="7791284463049069869" at="31,0,35,0">
        <var name="_params" id="7791284463049069869" />
        <var name="event" id="7791284463049069869" />
      </scope>
      <scope id="7791284463049069869" at="52,0,56,0">
        <var name="_params" id="7791284463049069869" />
        <var name="event" id="7791284463049069869" />
      </scope>
      <scope id="7791284463049069869" at="18,0,23,0" />
      <scope id="7791284463049069869" at="40,5,48,7">
        <var name="editorComponent" id="7791284463049069869" />
      </scope>
      <scope id="7791284463049069869" at="36,95,50,16" />
      <scope id="7791284463049069869" at="35,0,52,0">
        <var name="_params" id="7791284463049069869" />
        <var name="event" id="7791284463049069869" />
      </scope>
      <unit id="7791284463049069869" at="15,0,57,0" name="jetbrains.mps.ide.editor.actions.LocalEnd_Action" />
    </file>
  </root>
  <root nodeRef="r:9832fb5f-2578-4b58-8014-a5de79da988e(jetbrains.mps.ide.editor.actions)/7791284463049069880">
    <file name="LocalHome_Action.java">
      <node id="7791284463049069880" at="16,0,17,0" concept="12" trace="ICON" />
      <node id="7791284463049069880" at="18,29,19,51" concept="14" />
      <node id="7791284463049069880" at="19,51,20,35" concept="3" />
      <node id="7791284463049069880" at="20,35,21,40" concept="3" />
      <node id="7791284463049069880" at="24,32,25,16" concept="9" />
      <node id="130230197973336345" at="28,87,29,126" concept="9" />
      <node id="7791284463049069880" at="32,89,33,85" concept="3" />
      <node id="7791284463049069880" at="37,53,38,19" concept="9" />
      <node id="7791284463049069880" at="40,5,41,90" concept="8" />
      <node id="7791284463049069880" at="42,67,43,31" concept="3" />
      <node id="7791284463049069880" at="44,7,45,75" concept="3" />
      <node id="7791284463049069880" at="46,36,47,21" concept="9" />
      <node id="7791284463049069880" at="49,5,50,16" concept="9" />
      <node id="6810504534340522767" at="53,96,54,154" concept="3" />
      <node id="7791284463049069880" at="36,95,39,5" concept="6" />
      <node id="7791284463049069880" at="41,90,44,7" concept="6" />
      <node id="7791284463049069880" at="45,75,48,7" concept="6" />
      <node id="7791284463049069880" at="23,0,27,0" concept="7" trace="isDumbAware#()Z" />
      <node id="7791284463049069880" at="27,0,31,0" concept="7" trace="isApplicable#(Lcom/intellij/openapi/actionSystem/AnActionEvent;Ljava/util/Map;)Z" />
      <node id="7791284463049069880" at="31,0,35,0" concept="7" trace="doUpdate#(Lcom/intellij/openapi/actionSystem/AnActionEvent;Ljava/util/Map;)V" />
      <node id="7791284463049069880" at="52,0,56,0" concept="7" trace="doExecute#(Lcom/intellij/openapi/actionSystem/AnActionEvent;Ljava/util/Map;)V" />
      <node id="7791284463049069880" at="18,0,23,0" concept="2" trace="LocalHome_Action#()V" />
      <node id="7791284463049069880" at="39,5,49,5" concept="1" />
      <node id="7791284463049069880" at="35,0,52,0" concept="7" trace="collectActionData#(Lcom/intellij/openapi/actionSystem/AnActionEvent;Ljava/util/Map;)Z" />
      <scope id="7791284463049069880" at="24,32,25,16" />
      <scope id="130230197973336344" at="28,87,29,126" />
      <scope id="7791284463049069880" at="32,89,33,85" />
      <scope id="7791284463049069880" at="37,53,38,19" />
      <scope id="7791284463049069880" at="42,67,43,31" />
      <scope id="7791284463049069880" at="46,36,47,21" />
      <scope id="7791284463049069880" at="53,96,54,154" />
      <scope id="7791284463049069880" at="18,29,21,40" />
      <scope id="7791284463049069880" at="23,0,27,0" />
      <scope id="7791284463049069880" at="27,0,31,0">
        <var name="_params" id="7791284463049069880" />
        <var name="event" id="7791284463049069880" />
      </scope>
      <scope id="7791284463049069880" at="31,0,35,0">
        <var name="_params" id="7791284463049069880" />
        <var name="event" id="7791284463049069880" />
      </scope>
      <scope id="7791284463049069880" at="52,0,56,0">
        <var name="_params" id="7791284463049069880" />
        <var name="event" id="7791284463049069880" />
      </scope>
      <scope id="7791284463049069880" at="18,0,23,0" />
      <scope id="7791284463049069880" at="40,5,48,7">
        <var name="editorComponent" id="7791284463049069880" />
      </scope>
      <scope id="7791284463049069880" at="36,95,50,16" />
      <scope id="7791284463049069880" at="35,0,52,0">
        <var name="_params" id="7791284463049069880" />
        <var name="event" id="7791284463049069880" />
      </scope>
      <unit id="7791284463049069880" at="15,0,57,0" name="jetbrains.mps.ide.editor.actions.LocalHome_Action" />
    </file>
  </root>
  <root nodeRef="r:9832fb5f-2578-4b58-8014-a5de79da988e(jetbrains.mps.ide.editor.actions)/7791284463049069891">
    <file name="RootEnd_Action.java">
      <node id="7791284463049069891" at="16,0,17,0" concept="12" trace="ICON" />
      <node id="7791284463049069891" at="18,27,19,46" concept="14" />
      <node id="7791284463049069891" at="19,46,20,35" concept="3" />
      <node id="7791284463049069891" at="20,35,21,40" concept="3" />
      <node id="7791284463049069891" at="24,32,25,16" concept="9" />
      <node id="130230197973336382" at="28,87,29,126" concept="9" />
      <node id="7791284463049069891" at="32,89,33,85" concept="3" />
      <node id="7791284463049069891" at="37,53,38,19" concept="9" />
      <node id="7791284463049069891" at="40,5,41,90" concept="8" />
      <node id="7791284463049069891" at="42,67,43,31" concept="3" />
      <node id="7791284463049069891" at="44,7,45,75" concept="3" />
      <node id="7791284463049069891" at="46,36,47,21" concept="9" />
      <node id="7791284463049069891" at="49,5,50,16" concept="9" />
      <node id="2025581204008535957" at="53,96,54,152" concept="3" />
      <node id="7791284463049069891" at="36,95,39,5" concept="6" />
      <node id="7791284463049069891" at="41,90,44,7" concept="6" />
      <node id="7791284463049069891" at="45,75,48,7" concept="6" />
      <node id="7791284463049069891" at="23,0,27,0" concept="7" trace="isDumbAware#()Z" />
      <node id="7791284463049069891" at="27,0,31,0" concept="7" trace="isApplicable#(Lcom/intellij/openapi/actionSystem/AnActionEvent;Ljava/util/Map;)Z" />
      <node id="7791284463049069891" at="31,0,35,0" concept="7" trace="doUpdate#(Lcom/intellij/openapi/actionSystem/AnActionEvent;Ljava/util/Map;)V" />
      <node id="7791284463049069891" at="52,0,56,0" concept="7" trace="doExecute#(Lcom/intellij/openapi/actionSystem/AnActionEvent;Ljava/util/Map;)V" />
      <node id="7791284463049069891" at="18,0,23,0" concept="2" trace="RootEnd_Action#()V" />
      <node id="7791284463049069891" at="39,5,49,5" concept="1" />
      <node id="7791284463049069891" at="35,0,52,0" concept="7" trace="collectActionData#(Lcom/intellij/openapi/actionSystem/AnActionEvent;Ljava/util/Map;)Z" />
      <scope id="7791284463049069891" at="24,32,25,16" />
      <scope id="130230197973336381" at="28,87,29,126" />
      <scope id="7791284463049069891" at="32,89,33,85" />
      <scope id="7791284463049069891" at="37,53,38,19" />
      <scope id="7791284463049069891" at="42,67,43,31" />
      <scope id="7791284463049069891" at="46,36,47,21" />
      <scope id="7791284463049069891" at="53,96,54,152" />
      <scope id="7791284463049069891" at="18,27,21,40" />
      <scope id="7791284463049069891" at="23,0,27,0" />
      <scope id="7791284463049069891" at="27,0,31,0">
        <var name="_params" id="7791284463049069891" />
        <var name="event" id="7791284463049069891" />
      </scope>
      <scope id="7791284463049069891" at="31,0,35,0">
        <var name="_params" id="7791284463049069891" />
        <var name="event" id="7791284463049069891" />
      </scope>
      <scope id="7791284463049069891" at="52,0,56,0">
        <var name="_params" id="7791284463049069891" />
        <var name="event" id="7791284463049069891" />
      </scope>
      <scope id="7791284463049069891" at="18,0,23,0" />
      <scope id="7791284463049069891" at="40,5,48,7">
        <var name="editorComponent" id="7791284463049069891" />
      </scope>
      <scope id="7791284463049069891" at="36,95,50,16" />
      <scope id="7791284463049069891" at="35,0,52,0">
        <var name="_params" id="7791284463049069891" />
        <var name="event" id="7791284463049069891" />
      </scope>
      <unit id="7791284463049069891" at="15,0,57,0" name="jetbrains.mps.ide.editor.actions.RootEnd_Action" />
    </file>
  </root>
  <root nodeRef="r:9832fb5f-2578-4b58-8014-a5de79da988e(jetbrains.mps.ide.editor.actions)/7791284463049069902">
    <file name="RootHome_Action.java">
      <node id="7791284463049069902" at="16,0,17,0" concept="12" trace="ICON" />
      <node id="7791284463049069902" at="18,28,19,48" concept="14" />
      <node id="7791284463049069902" at="19,48,20,35" concept="3" />
      <node id="7791284463049069902" at="20,35,21,40" concept="3" />
      <node id="7791284463049069902" at="24,32,25,16" concept="9" />
      <node id="130230197973336393" at="28,87,29,126" concept="9" />
      <node id="7791284463049069902" at="32,89,33,85" concept="3" />
      <node id="7791284463049069902" at="37,53,38,19" concept="9" />
      <node id="7791284463049069902" at="40,5,41,90" concept="8" />
      <node id="7791284463049069902" at="42,67,43,31" concept="3" />
      <node id="7791284463049069902" at="44,7,45,75" concept="3" />
      <node id="7791284463049069902" at="46,36,47,21" concept="9" />
      <node id="7791284463049069902" at="49,5,50,16" concept="9" />
      <node id="2025581204008535978" at="53,96,54,153" concept="3" />
      <node id="7791284463049069902" at="36,95,39,5" concept="6" />
      <node id="7791284463049069902" at="41,90,44,7" concept="6" />
      <node id="7791284463049069902" at="45,75,48,7" concept="6" />
      <node id="7791284463049069902" at="23,0,27,0" concept="7" trace="isDumbAware#()Z" />
      <node id="7791284463049069902" at="27,0,31,0" concept="7" trace="isApplicable#(Lcom/intellij/openapi/actionSystem/AnActionEvent;Ljava/util/Map;)Z" />
      <node id="7791284463049069902" at="31,0,35,0" concept="7" trace="doUpdate#(Lcom/intellij/openapi/actionSystem/AnActionEvent;Ljava/util/Map;)V" />
      <node id="7791284463049069902" at="52,0,56,0" concept="7" trace="doExecute#(Lcom/intellij/openapi/actionSystem/AnActionEvent;Ljava/util/Map;)V" />
      <node id="7791284463049069902" at="18,0,23,0" concept="2" trace="RootHome_Action#()V" />
      <node id="7791284463049069902" at="39,5,49,5" concept="1" />
      <node id="7791284463049069902" at="35,0,52,0" concept="7" trace="collectActionData#(Lcom/intellij/openapi/actionSystem/AnActionEvent;Ljava/util/Map;)Z" />
      <scope id="7791284463049069902" at="24,32,25,16" />
      <scope id="130230197973336391" at="28,87,29,126" />
      <scope id="7791284463049069902" at="32,89,33,85" />
      <scope id="7791284463049069902" at="37,53,38,19" />
      <scope id="7791284463049069902" at="42,67,43,31" />
      <scope id="7791284463049069902" at="46,36,47,21" />
      <scope id="7791284463049069902" at="53,96,54,153" />
      <scope id="7791284463049069902" at="18,28,21,40" />
      <scope id="7791284463049069902" at="23,0,27,0" />
      <scope id="7791284463049069902" at="27,0,31,0">
        <var name="_params" id="7791284463049069902" />
        <var name="event" id="7791284463049069902" />
      </scope>
      <scope id="7791284463049069902" at="31,0,35,0">
        <var name="_params" id="7791284463049069902" />
        <var name="event" id="7791284463049069902" />
      </scope>
      <scope id="7791284463049069902" at="52,0,56,0">
        <var name="_params" id="7791284463049069902" />
        <var name="event" id="7791284463049069902" />
      </scope>
      <scope id="7791284463049069902" at="18,0,23,0" />
      <scope id="7791284463049069902" at="40,5,48,7">
        <var name="editorComponent" id="7791284463049069902" />
      </scope>
      <scope id="7791284463049069902" at="36,95,50,16" />
      <scope id="7791284463049069902" at="35,0,52,0">
        <var name="_params" id="7791284463049069902" />
        <var name="event" id="7791284463049069902" />
      </scope>
      <unit id="7791284463049069902" at="15,0,57,0" name="jetbrains.mps.ide.editor.actions.RootHome_Action" />
    </file>
  </root>
  <root nodeRef="r:9832fb5f-2578-4b58-8014-a5de79da988e(jetbrains.mps.ide.editor.actions)/7791284463049069913">
    <file name="SelectDown_Action.java">
      <node id="7791284463049069913" at="16,0,17,0" concept="12" trace="ICON" />
      <node id="7791284463049069913" at="18,30,19,40" concept="14" />
      <node id="7791284463049069913" at="19,40,20,35" concept="3" />
      <node id="7791284463049069913" at="20,35,21,40" concept="3" />
      <node id="7791284463049069913" at="24,32,25,16" concept="9" />
      <node id="130230197973336400" at="28,87,29,126" concept="9" />
      <node id="7791284463049069913" at="32,89,33,85" concept="3" />
      <node id="7791284463049069913" at="37,53,38,19" concept="9" />
      <node id="7791284463049069913" at="40,5,41,90" concept="8" />
      <node id="7791284463049069913" at="42,67,43,31" concept="3" />
      <node id="7791284463049069913" at="44,7,45,75" concept="3" />
      <node id="7791284463049069913" at="46,36,47,21" concept="9" />
      <node id="7791284463049069913" at="49,5,50,16" concept="9" />
      <node id="5051628863846534742" at="53,96,54,155" concept="3" />
      <node id="7791284463049069913" at="36,95,39,5" concept="6" />
      <node id="7791284463049069913" at="41,90,44,7" concept="6" />
      <node id="7791284463049069913" at="45,75,48,7" concept="6" />
      <node id="7791284463049069913" at="23,0,27,0" concept="7" trace="isDumbAware#()Z" />
      <node id="7791284463049069913" at="27,0,31,0" concept="7" trace="isApplicable#(Lcom/intellij/openapi/actionSystem/AnActionEvent;Ljava/util/Map;)Z" />
      <node id="7791284463049069913" at="31,0,35,0" concept="7" trace="doUpdate#(Lcom/intellij/openapi/actionSystem/AnActionEvent;Ljava/util/Map;)V" />
      <node id="7791284463049069913" at="52,0,56,0" concept="7" trace="doExecute#(Lcom/intellij/openapi/actionSystem/AnActionEvent;Ljava/util/Map;)V" />
      <node id="7791284463049069913" at="18,0,23,0" concept="2" trace="SelectDown_Action#()V" />
      <node id="7791284463049069913" at="39,5,49,5" concept="1" />
      <node id="7791284463049069913" at="35,0,52,0" concept="7" trace="collectActionData#(Lcom/intellij/openapi/actionSystem/AnActionEvent;Ljava/util/Map;)Z" />
      <scope id="7791284463049069913" at="24,32,25,16" />
      <scope id="130230197973336399" at="28,87,29,126" />
      <scope id="7791284463049069913" at="32,89,33,85" />
      <scope id="7791284463049069913" at="37,53,38,19" />
      <scope id="7791284463049069913" at="42,67,43,31" />
      <scope id="7791284463049069913" at="46,36,47,21" />
      <scope id="7791284463049069913" at="53,96,54,155" />
      <scope id="7791284463049069913" at="18,30,21,40" />
      <scope id="7791284463049069913" at="23,0,27,0" />
      <scope id="7791284463049069913" at="27,0,31,0">
        <var name="_params" id="7791284463049069913" />
        <var name="event" id="7791284463049069913" />
      </scope>
      <scope id="7791284463049069913" at="31,0,35,0">
        <var name="_params" id="7791284463049069913" />
        <var name="event" id="7791284463049069913" />
      </scope>
      <scope id="7791284463049069913" at="52,0,56,0">
        <var name="_params" id="7791284463049069913" />
        <var name="event" id="7791284463049069913" />
      </scope>
      <scope id="7791284463049069913" at="18,0,23,0" />
      <scope id="7791284463049069913" at="40,5,48,7">
        <var name="editorComponent" id="7791284463049069913" />
      </scope>
      <scope id="7791284463049069913" at="36,95,50,16" />
      <scope id="7791284463049069913" at="35,0,52,0">
        <var name="_params" id="7791284463049069913" />
        <var name="event" id="7791284463049069913" />
      </scope>
      <unit id="7791284463049069913" at="15,0,57,0" name="jetbrains.mps.ide.editor.actions.SelectDown_Action" />
    </file>
  </root>
  <root nodeRef="r:9832fb5f-2578-4b58-8014-a5de79da988e(jetbrains.mps.ide.editor.actions)/7791284463049069924">
    <file name="SelectLocalEnd_Action.java">
      <node id="7791284463049069924" at="19,0,20,0" concept="12" trace="ICON" />
      <node id="7791284463049069924" at="21,34,22,62" concept="14" />
      <node id="7791284463049069924" at="22,62,23,35" concept="3" />
      <node id="7791284463049069924" at="23,35,24,41" concept="3" />
      <node id="7791284463049069924" at="27,32,28,16" concept="9" />
      <node id="919081871149427536" at="31,87,32,219" concept="9" />
      <node id="7791284463049069924" at="35,89,36,85" concept="3" />
      <node id="7791284463049069924" at="40,53,41,19" concept="9" />
      <node id="7791284463049069924" at="43,5,44,66" concept="8" />
      <node id="7791284463049069924" at="44,66,45,56" concept="3" />
      <node id="7791284463049069924" at="46,22,47,21" concept="9" />
      <node id="7791284463049069924" at="50,5,51,90" concept="8" />
      <node id="7791284463049069924" at="52,67,53,31" concept="3" />
      <node id="7791284463049069924" at="54,7,55,75" concept="3" />
      <node id="7791284463049069924" at="56,36,57,21" concept="9" />
      <node id="7791284463049069924" at="60,5,61,72" concept="8" />
      <node id="7791284463049069924" at="61,72,62,59" concept="3" />
      <node id="7791284463049069924" at="63,22,64,21" concept="9" />
      <node id="7791284463049069924" at="66,5,67,16" concept="9" />
      <node id="6715535892749695010" at="70,96,71,205" concept="3" />
      <node id="5353483617734085815" at="71,205,72,152" concept="3" />
      <node id="7791284463049069924" at="39,95,42,5" concept="6" />
      <node id="7791284463049069924" at="45,56,48,7" concept="6" />
      <node id="7791284463049069924" at="51,90,54,7" concept="6" />
      <node id="7791284463049069924" at="55,75,58,7" concept="6" />
      <node id="7791284463049069924" at="62,59,65,7" concept="6" />
      <node id="7791284463049069924" at="26,0,30,0" concept="7" trace="isDumbAware#()Z" />
      <node id="7791284463049069924" at="30,0,34,0" concept="7" trace="isApplicable#(Lcom/intellij/openapi/actionSystem/AnActionEvent;Ljava/util/Map;)Z" />
      <node id="7791284463049069924" at="34,0,38,0" concept="7" trace="doUpdate#(Lcom/intellij/openapi/actionSystem/AnActionEvent;Ljava/util/Map;)V" />
      <node id="7791284463049069924" at="21,0,26,0" concept="2" trace="SelectLocalEnd_Action#()V" />
      <node id="7791284463049069924" at="69,0,74,0" concept="7" trace="doExecute#(Lcom/intellij/openapi/actionSystem/AnActionEvent;Ljava/util/Map;)V" />
      <node id="7791284463049069924" at="42,5,49,5" concept="1" />
      <node id="7791284463049069924" at="59,5,66,5" concept="1" />
      <node id="7791284463049069924" at="49,5,59,5" concept="1" />
      <node id="7791284463049069924" at="38,0,69,0" concept="7" trace="collectActionData#(Lcom/intellij/openapi/actionSystem/AnActionEvent;Ljava/util/Map;)Z" />
      <scope id="7791284463049069924" at="27,32,28,16" />
      <scope id="9216084166067831676" at="31,87,32,219" />
      <scope id="7791284463049069924" at="35,89,36,85" />
      <scope id="7791284463049069924" at="40,53,41,19" />
      <scope id="7791284463049069924" at="46,22,47,21" />
      <scope id="7791284463049069924" at="52,67,53,31" />
      <scope id="7791284463049069924" at="56,36,57,21" />
      <scope id="7791284463049069924" at="63,22,64,21" />
      <scope id="7791284463049069924" at="70,96,72,152" />
      <scope id="7791284463049069924" at="21,34,24,41" />
      <scope id="7791284463049069924" at="26,0,30,0" />
      <scope id="7791284463049069924" at="30,0,34,0">
        <var name="_params" id="7791284463049069924" />
        <var name="event" id="7791284463049069924" />
      </scope>
      <scope id="7791284463049069924" at="34,0,38,0">
        <var name="_params" id="7791284463049069924" />
        <var name="event" id="7791284463049069924" />
      </scope>
      <scope id="7791284463049069924" at="21,0,26,0" />
      <scope id="7791284463049069924" at="43,5,48,7">
        <var name="p" id="7791284463049069924" />
      </scope>
      <scope id="7791284463049069924" at="60,5,65,7">
        <var name="p" id="7791284463049069924" />
      </scope>
      <scope id="7791284463049069924" at="69,0,74,0">
        <var name="_params" id="7791284463049069924" />
        <var name="event" id="7791284463049069924" />
      </scope>
      <scope id="7791284463049069924" at="50,5,58,7">
        <var name="editorComponent" id="7791284463049069924" />
      </scope>
      <scope id="7791284463049069924" at="39,95,67,16" />
      <scope id="7791284463049069924" at="38,0,69,0">
        <var name="_params" id="7791284463049069924" />
        <var name="event" id="7791284463049069924" />
      </scope>
      <unit id="7791284463049069924" at="18,0,75,0" name="jetbrains.mps.ide.editor.actions.SelectLocalEnd_Action" />
    </file>
  </root>
  <root nodeRef="r:9832fb5f-2578-4b58-8014-a5de79da988e(jetbrains.mps.ide.editor.actions)/7791284463049070003">
    <file name="SelectLocalHome_Action.java">
      <node id="7791284463049070003" at="19,0,20,0" concept="12" trace="ICON" />
      <node id="7791284463049070003" at="21,35,22,66" concept="14" />
      <node id="7791284463049070003" at="22,66,23,35" concept="3" />
      <node id="7791284463049070003" at="23,35,24,41" concept="3" />
      <node id="7791284463049070003" at="27,32,28,16" concept="9" />
      <node id="919081871149427538" at="31,87,32,219" concept="9" />
      <node id="7791284463049070003" at="35,89,36,85" concept="3" />
      <node id="7791284463049070003" at="40,53,41,19" concept="9" />
      <node id="7791284463049070003" at="43,5,44,66" concept="8" />
      <node id="7791284463049070003" at="44,66,45,56" concept="3" />
      <node id="7791284463049070003" at="46,22,47,21" concept="9" />
      <node id="7791284463049070003" at="50,5,51,90" concept="8" />
      <node id="7791284463049070003" at="52,67,53,31" concept="3" />
      <node id="7791284463049070003" at="54,7,55,75" concept="3" />
      <node id="7791284463049070003" at="56,36,57,21" concept="9" />
      <node id="7791284463049070003" at="60,5,61,72" concept="8" />
      <node id="7791284463049070003" at="61,72,62,59" concept="3" />
      <node id="7791284463049070003" at="63,22,64,21" concept="9" />
      <node id="7791284463049070003" at="66,5,67,16" concept="9" />
      <node id="6715535892749765004" at="70,96,71,206" concept="3" />
      <node id="5353483617734085929" at="71,206,72,152" concept="3" />
      <node id="7791284463049070003" at="39,95,42,5" concept="6" />
      <node id="7791284463049070003" at="45,56,48,7" concept="6" />
      <node id="7791284463049070003" at="51,90,54,7" concept="6" />
      <node id="7791284463049070003" at="55,75,58,7" concept="6" />
      <node id="7791284463049070003" at="62,59,65,7" concept="6" />
      <node id="7791284463049070003" at="26,0,30,0" concept="7" trace="isDumbAware#()Z" />
      <node id="7791284463049070003" at="30,0,34,0" concept="7" trace="isApplicable#(Lcom/intellij/openapi/actionSystem/AnActionEvent;Ljava/util/Map;)Z" />
      <node id="7791284463049070003" at="34,0,38,0" concept="7" trace="doUpdate#(Lcom/intellij/openapi/actionSystem/AnActionEvent;Ljava/util/Map;)V" />
      <node id="7791284463049070003" at="21,0,26,0" concept="2" trace="SelectLocalHome_Action#()V" />
      <node id="7791284463049070003" at="69,0,74,0" concept="7" trace="doExecute#(Lcom/intellij/openapi/actionSystem/AnActionEvent;Ljava/util/Map;)V" />
      <node id="7791284463049070003" at="42,5,49,5" concept="1" />
      <node id="7791284463049070003" at="59,5,66,5" concept="1" />
      <node id="7791284463049070003" at="49,5,59,5" concept="1" />
      <node id="7791284463049070003" at="38,0,69,0" concept="7" trace="collectActionData#(Lcom/intellij/openapi/actionSystem/AnActionEvent;Ljava/util/Map;)Z" />
      <scope id="7791284463049070003" at="27,32,28,16" />
      <scope id="9216084166067831829" at="31,87,32,219" />
      <scope id="7791284463049070003" at="35,89,36,85" />
      <scope id="7791284463049070003" at="40,53,41,19" />
      <scope id="7791284463049070003" at="46,22,47,21" />
      <scope id="7791284463049070003" at="52,67,53,31" />
      <scope id="7791284463049070003" at="56,36,57,21" />
      <scope id="7791284463049070003" at="63,22,64,21" />
      <scope id="7791284463049070003" at="70,96,72,152" />
      <scope id="7791284463049070003" at="21,35,24,41" />
      <scope id="7791284463049070003" at="26,0,30,0" />
      <scope id="7791284463049070003" at="30,0,34,0">
        <var name="_params" id="7791284463049070003" />
        <var name="event" id="7791284463049070003" />
      </scope>
      <scope id="7791284463049070003" at="34,0,38,0">
        <var name="_params" id="7791284463049070003" />
        <var name="event" id="7791284463049070003" />
      </scope>
      <scope id="7791284463049070003" at="21,0,26,0" />
      <scope id="7791284463049070003" at="43,5,48,7">
        <var name="p" id="7791284463049070003" />
      </scope>
      <scope id="7791284463049070003" at="60,5,65,7">
        <var name="p" id="7791284463049070003" />
      </scope>
      <scope id="7791284463049070003" at="69,0,74,0">
        <var name="_params" id="7791284463049070003" />
        <var name="event" id="7791284463049070003" />
      </scope>
      <scope id="7791284463049070003" at="50,5,58,7">
        <var name="editorComponent" id="7791284463049070003" />
      </scope>
      <scope id="7791284463049070003" at="39,95,67,16" />
      <scope id="7791284463049070003" at="38,0,69,0">
        <var name="_params" id="7791284463049070003" />
        <var name="event" id="7791284463049070003" />
      </scope>
      <unit id="7791284463049070003" at="18,0,75,0" name="jetbrains.mps.ide.editor.actions.SelectLocalHome_Action" />
    </file>
  </root>
  <root nodeRef="r:9832fb5f-2578-4b58-8014-a5de79da988e(jetbrains.mps.ide.editor.actions)/7791284463049070082">
    <file name="SelectUp_Action.java">
      <node id="7791284463049070082" at="16,0,17,0" concept="12" trace="ICON" />
      <node id="7791284463049070082" at="18,28,19,40" concept="14" />
      <node id="7791284463049070082" at="19,40,20,35" concept="3" />
      <node id="7791284463049070082" at="20,35,21,40" concept="3" />
      <node id="7791284463049070082" at="24,32,25,16" concept="9" />
      <node id="4988484773636317960" at="28,87,29,246" concept="9" />
      <node id="7791284463049070082" at="32,89,33,85" concept="3" />
      <node id="7791284463049070082" at="37,53,38,19" concept="9" />
      <node id="7791284463049070082" at="40,5,41,90" concept="8" />
      <node id="7791284463049070082" at="42,67,43,31" concept="3" />
      <node id="7791284463049070082" at="44,7,45,75" concept="3" />
      <node id="7791284463049070082" at="46,36,47,21" concept="9" />
      <node id="7791284463049070082" at="49,5,50,16" concept="9" />
      <node id="4988484773636371767" at="53,96,54,153" concept="3" />
      <node id="7791284463049070082" at="36,95,39,5" concept="6" />
      <node id="7791284463049070082" at="41,90,44,7" concept="6" />
      <node id="7791284463049070082" at="45,75,48,7" concept="6" />
      <node id="7791284463049070082" at="23,0,27,0" concept="7" trace="isDumbAware#()Z" />
      <node id="7791284463049070082" at="27,0,31,0" concept="7" trace="isApplicable#(Lcom/intellij/openapi/actionSystem/AnActionEvent;Ljava/util/Map;)Z" />
      <node id="7791284463049070082" at="31,0,35,0" concept="7" trace="doUpdate#(Lcom/intellij/openapi/actionSystem/AnActionEvent;Ljava/util/Map;)V" />
      <node id="7791284463049070082" at="52,0,56,0" concept="7" trace="doExecute#(Lcom/intellij/openapi/actionSystem/AnActionEvent;Ljava/util/Map;)V" />
      <node id="7791284463049070082" at="18,0,23,0" concept="2" trace="SelectUp_Action#()V" />
      <node id="7791284463049070082" at="39,5,49,5" concept="1" />
      <node id="7791284463049070082" at="35,0,52,0" concept="7" trace="collectActionData#(Lcom/intellij/openapi/actionSystem/AnActionEvent;Ljava/util/Map;)Z" />
      <scope id="7791284463049070082" at="24,32,25,16" />
      <scope id="4988484773636309265" at="28,87,29,246" />
      <scope id="7791284463049070082" at="32,89,33,85" />
      <scope id="7791284463049070082" at="37,53,38,19" />
      <scope id="7791284463049070082" at="42,67,43,31" />
      <scope id="7791284463049070082" at="46,36,47,21" />
      <scope id="7791284463049070082" at="53,96,54,153" />
      <scope id="7791284463049070082" at="18,28,21,40" />
      <scope id="7791284463049070082" at="23,0,27,0" />
      <scope id="7791284463049070082" at="27,0,31,0">
        <var name="_params" id="7791284463049070082" />
        <var name="event" id="7791284463049070082" />
      </scope>
      <scope id="7791284463049070082" at="31,0,35,0">
        <var name="_params" id="7791284463049070082" />
        <var name="event" id="7791284463049070082" />
      </scope>
      <scope id="7791284463049070082" at="52,0,56,0">
        <var name="_params" id="7791284463049070082" />
        <var name="event" id="7791284463049070082" />
      </scope>
      <scope id="7791284463049070082" at="18,0,23,0" />
      <scope id="7791284463049070082" at="40,5,48,7">
        <var name="editorComponent" id="7791284463049070082" />
      </scope>
      <scope id="7791284463049070082" at="36,95,50,16" />
      <scope id="7791284463049070082" at="35,0,52,0">
        <var name="_params" id="7791284463049070082" />
        <var name="event" id="7791284463049070082" />
      </scope>
      <unit id="7791284463049070082" at="15,0,57,0" name="jetbrains.mps.ide.editor.actions.SelectUp_Action" />
    </file>
  </root>
  <root nodeRef="r:9832fb5f-2578-4b58-8014-a5de79da988e(jetbrains.mps.ide.editor.actions)/7791284463049113795">
    <file name="EditorActionUtils.java">
      <node id="130230197973334068" at="28,87,29,133" concept="9" />
      <node id="795210086019271320" at="32,54,33,19" concept="9" />
      <node id="795210086019271338" at="34,5,35,83" concept="9" />
      <node id="6786694707189028631" at="37,88,38,79" concept="8" />
      <node id="6786694707189037808" at="38,79,39,36" concept="10" />
      <node id="6786694707189037804" at="40,52,41,18" concept="9" />
      <node id="130230197973316870" at="42,5,43,76" concept="8" />
      <node id="130230197973316881" at="44,32,45,18" concept="9" />
      <node id="130230197973316887" at="46,5,47,44" concept="8" />
      <node id="130230197973316893" at="47,44,48,76" concept="9" />
      <node id="7555663668002345574" at="53,101,54,97" concept="10" />
      <node id="6862298564642483385" at="54,97,55,112" concept="8" />
      <node id="5940644462852679096" at="55,112,56,0" concept="11" />
      <node id="6862298564642482175" at="57,181,58,58" concept="10" />
      <node id="6862298564642483241" at="58,58,59,80" concept="9" />
      <node id="6862298564642482208" at="60,5,61,16" concept="9" />
      <node id="7791284463049113804" at="68,76,69,13" concept="9" />
      <node id="7354143240104437079" at="70,5,71,68" concept="3" />
      <node id="7791284463049113896" at="78,75,79,13" concept="9" />
      <node id="7354143240104465650" at="80,5,81,76" concept="3" />
      <node id="7354143240104448100" at="89,76,90,80" concept="3" />
      <node id="7354143240104479686" at="95,82,96,88" concept="3" />
      <node id="6715535892750487725" at="99,93,100,79" concept="8" />
      <node id="7354143240104372775" at="101,72,102,75" concept="10" />
      <node id="7354143240104372777" at="102,75,103,88" concept="8" />
      <node id="7354143240104372790" at="104,33,105,60" concept="10" />
      <node id="7354143240104372792" at="105,60,106,66" concept="3" />
      <node id="7354143240104442025" at="108,90,109,15" concept="9" />
      <node id="7354143240104372822" at="111,5,112,50" concept="3" />
      <node id="7791284463049113988" at="125,33,126,19" concept="9" />
      <node id="7791284463049113993" at="127,5,128,0" concept="11" />
      <node id="7791284463049113996" at="129,34,130,58" concept="8" />
      <node id="3525722439544794366" at="131,31,132,66" concept="8" />
      <node id="8046483369599190901" at="133,105,134,22" concept="9" />
      <node id="3525722439544794387" at="135,9,136,57" concept="9" />
      <node id="7791284463049114013" at="138,5,139,16" concept="9" />
      <node id="7791284463049114034" at="149,33,150,19" concept="9" />
      <node id="7791284463049114036" at="151,5,152,0" concept="11" />
      <node id="7791284463049114039" at="153,33,154,58" concept="8" />
      <node id="3525722439544794323" at="155,31,156,66" concept="8" />
      <node id="8046483369599190895" at="157,105,158,22" concept="9" />
      <node id="3525722439544794344" at="159,9,160,69" concept="9" />
      <node id="7791284463049114056" at="162,5,163,16" concept="9" />
      <node id="6671928847437110374" at="165,59,166,62" concept="8" />
      <node id="6671928847437110661" at="166,62,167,70" concept="9" />
      <node id="6671928847437167361" at="169,60,170,62" concept="8" />
      <node id="6671928847437167366" at="170,62,171,70" concept="9" />
      <node id="2034046503361589607" at="173,57,174,136" concept="8" />
      <node id="7791284463049114107" at="174,136,175,57" concept="9" />
      <node id="7791284463049114117" at="177,60,178,34" concept="9" />
      <node id="7791284463049114125" at="26,0,28,0" concept="2" trace="EditorActionUtils#()V" />
      <node id="130230197973334063" at="28,0,31,0" concept="13" trace="isReadonlyActionEnabled#(Ljetbrains/mps/nodeEditor/EditorComponent;)Z" />
      <node id="795210086019271309" at="31,115,34,5" concept="6" />
      <node id="6786694707189037793" at="39,36,42,5" concept="6" />
      <node id="130230197973316879" at="43,76,46,5" concept="6" />
      <node id="7791284463049113802" at="67,65,70,5" concept="6" />
      <node id="7791284463049113894" at="77,71,80,5" concept="6" />
      <node id="7354143240104448078" at="89,0,92,0" concept="13" trace="callInsertPlaceholderAction#(Ljetbrains/mps/openapi/editor/cells/EditorCell;)V" />
      <node id="7354143240104479683" at="95,0,98,0" concept="13" trace="callInsertPlaceholderBeforeAction#(Ljetbrains/mps/openapi/editor/cells/EditorCell;)V" />
      <node id="7354143240104372802" at="107,7,110,7" concept="6" />
      <node id="7791284463049113986" at="124,73,127,5" concept="6" />
      <node id="3525722439544794372" at="132,66,135,9" concept="6" />
      <node id="7791284463049114029" at="148,72,151,5" concept="6" />
      <node id="7079870037014465383" at="156,66,159,9" concept="6" />
      <node id="7791284463049114112" at="177,0,180,0" concept="13" trace="isLinkCollection#(Ljetbrains/mps/openapi/editor/cells/EditorCell;)Z" />
      <node id="6862298564642482173" at="56,0,60,5" concept="6" />
      <node id="7354143240104372788" at="103,88,107,7" concept="6" />
      <node id="6671928847437098611" at="165,0,169,0" concept="13" trace="isOnLeftBoundary#(Ljetbrains/mps/openapi/editor/cells/EditorCell;)Z" />
      <node id="6671928847437162856" at="169,0,173,0" concept="13" trace="isOnRightBoundary#(Ljetbrains/mps/openapi/editor/cells/EditorCell;)Z" />
      <node id="7791284463049114067" at="173,0,177,0" concept="13" trace="hasSingleRole#(Ljetbrains/mps/openapi/editor/cells/EditorCell;)Z" />
      <node id="795210086019136655" at="31,0,37,0" concept="13" trace="isWriteActionEnabled#(Ljetbrains/mps/nodeEditor/EditorComponent;Ljava/lang/Iterable;)Z" />
      <node id="7791284463049113796" at="67,0,73,0" concept="13" trace="callInsertAction#(Ljetbrains/mps/openapi/editor/cells/EditorCell;)V" />
      <node id="7791284463049113888" at="77,0,83,0" concept="13" trace="callInsertBeforeAction#(Ljetbrains/mps/openapi/editor/cells/EditorCell;)V" />
      <node id="3525722439544794361" at="130,58,137,7" concept="6" />
      <node id="3525722439544794318" at="154,58,161,7" concept="6" />
      <node id="6862298564642476880" at="53,0,63,0" concept="13" trace="getSiblingCollectionForInsert#(Ljetbrains/mps/openapi/editor/cells/EditorCell;Z)Ljetbrains/mps/openapi/editor/cells/EditorCell;" />
      <node id="7791284463049113994" at="128,0,138,5" concept="6" />
      <node id="7791284463049114037" at="152,0,162,5" concept="6" />
      <node id="7354143240104372773" at="100,79,111,5" concept="6" />
      <node id="130230197973316819" at="37,0,50,0" concept="13" trace="getEditorCellToInsert#(Ljetbrains/mps/nodeEditor/EditorComponent;)Ljetbrains/mps/openapi/editor/cells/EditorCell;" />
      <node id="7354143240104372843" at="99,0,114,0" concept="13" trace="callAction#(Ljetbrains/mps/openapi/editor/cells/EditorCell;Ljetbrains/mps/openapi/editor/cells/CellActionType;Z)V" />
      <node id="7791284463049113980" at="124,0,141,0" concept="13" trace="hasSingleRolesAtRightBoundary#(Ljetbrains/mps/openapi/editor/cells/EditorCell;)Z" />
      <node id="7791284463049114023" at="148,0,165,0" concept="13" trace="hasSingleRolesAtLeftBoundary#(Ljetbrains/mps/openapi/editor/cells/EditorCell;)Z" />
      <scope id="7791284463049114128" at="26,30,26,30" />
      <scope id="130230197973334066" at="28,87,29,133" />
      <scope id="795210086019271319" at="32,54,33,19" />
      <scope id="6786694707189037794" at="40,52,41,18" />
      <scope id="130230197973316880" at="44,32,45,18" />
      <scope id="7791284463049113803" at="68,76,69,13" />
      <scope id="7791284463049113895" at="78,75,79,13" />
      <scope id="7354143240104448080" at="89,76,90,80" />
      <scope id="7354143240104479685" at="95,82,96,88" />
      <scope id="7354143240104372812" at="108,90,109,15" />
      <scope id="7791284463049113987" at="125,33,126,19" />
      <scope id="3525722439544794384" at="133,105,134,22" />
      <scope id="7791284463049114033" at="149,33,150,19" />
      <scope id="7079870037014465387" at="157,105,158,22" />
      <scope id="7791284463049114116" at="177,60,178,34" />
      <scope id="7791284463049114125" at="26,0,28,0" />
      <scope id="6862298564642482174" at="57,181,59,80" />
      <scope id="7354143240104372789" at="104,33,106,66" />
      <scope id="6671928847437098615" at="165,59,167,70">
        <var name="prevLeaf" id="6671928847437110375" />
      </scope>
      <scope id="6671928847437162862" at="169,60,171,70">
        <var name="nextLeaf" id="6671928847437167362" />
      </scope>
      <scope id="7791284463049114071" at="173,57,175,57">
        <var name="l" id="2034046503361589608" />
      </scope>
      <scope id="130230197973334063" at="28,0,31,0">
        <var name="editorComponent" id="130230197973334093" />
      </scope>
      <scope id="7354143240104448078" at="89,0,92,0">
        <var name="cell" id="7354143240104448105" />
      </scope>
      <scope id="7354143240104479683" at="95,0,98,0">
        <var name="cell" id="7354143240104479691" />
      </scope>
      <scope id="7791284463049114112" at="177,0,180,0">
        <var name="cell" id="7791284463049114113" />
      </scope>
      <scope id="795210086019136656" at="31,115,35,83" />
      <scope id="7791284463049113801" at="67,65,71,68" />
      <scope id="7791284463049113893" at="77,71,81,76" />
      <scope id="6671928847437098611" at="165,0,169,0">
        <var name="cell" id="6671928847437102717" />
      </scope>
      <scope id="6671928847437162856" at="169,0,173,0">
        <var name="cell" id="6671928847437163928" />
      </scope>
      <scope id="7791284463049114067" at="173,0,177,0">
        <var name="cell" id="7791284463049114068" />
      </scope>
      <scope id="3525722439544794365" at="131,31,136,57">
        <var name="nextLeaf" id="3525722439544794367" />
      </scope>
      <scope id="3525722439544794322" at="155,31,160,69">
        <var name="prevLeaf" id="3525722439544794324" />
      </scope>
      <scope id="795210086019136655" at="31,0,37,0">
        <var name="changingCells" id="795210086019146768" />
        <var name="editorComponent" id="795210086019136665" />
      </scope>
      <scope id="7791284463049113796" at="67,0,73,0">
        <var name="cell" id="7791284463049113797" />
      </scope>
      <scope id="7791284463049113888" at="77,0,83,0">
        <var name="cell" id="7791284463049113889" />
      </scope>
      <scope id="6862298564642476883" at="53,101,61,16">
        <var name="nextLeaf" id="6862298564642483386" />
      </scope>
      <scope id="7791284463049113995" at="129,34,137,7">
        <var name="parentCell" id="7791284463049113997" />
      </scope>
      <scope id="7791284463049114038" at="153,33,161,7">
        <var name="parentCell" id="7791284463049114040" />
      </scope>
      <scope id="7354143240104372774" at="101,72,110,7">
        <var name="cellWithRole" id="7354143240104372778" />
      </scope>
      <scope id="6862298564642476880" at="53,0,63,0">
        <var name="cell" id="6862298564642482212" />
        <var name="forward" id="6862298564642482171" />
      </scope>
      <scope id="130230197973316822" at="37,88,48,76">
        <var name="editorCell" id="130230197973316888" />
        <var name="iterator" id="130230197973316871" />
        <var name="selection" id="6786694707189028632" />
      </scope>
      <scope id="130230197973316819" at="37,0,50,0">
        <var name="editorComponent" id="130230197973316823" />
      </scope>
      <scope id="7354143240104372766" at="99,93,112,50">
        <var name="actionHandler" id="6715535892750487726" />
      </scope>
      <scope id="7354143240104372843" at="99,0,114,0">
        <var name="after" id="7354143240104455335" />
        <var name="cell" id="7354143240104372830" />
        <var name="cellAction" id="7354143240104443973" />
      </scope>
      <scope id="7791284463049113985" at="124,73,139,16" />
      <scope id="7791284463049114028" at="148,72,163,16" />
      <scope id="7791284463049113980" at="124,0,141,0">
        <var name="cell" id="7791284463049113981" />
      </scope>
      <scope id="7791284463049114023" at="148,0,165,0">
        <var name="cell" id="7791284463049114024" />
      </scope>
      <unit id="7791284463049113795" at="25,0,181,0" name="jetbrains.mps.ide.editor.actions.EditorActionUtils" />
    </file>
  </root>
  <root nodeRef="r:9832fb5f-2578-4b58-8014-a5de79da988e(jetbrains.mps.ide.editor.actions)/8257980988067921114">
    <file name="SelectLeft_Action.java">
      <node id="8257980988067921114" at="17,0,18,0" concept="12" trace="ICON" />
      <node id="8257980988067921114" at="19,30,20,43" concept="14" />
      <node id="8257980988067921114" at="20,43,21,35" concept="3" />
      <node id="8257980988067921114" at="21,35,22,41" concept="3" />
      <node id="8257980988067921114" at="25,32,26,16" concept="9" />
      <node id="8257980988067934161" at="29,87,30,267" concept="9" />
      <node id="8257980988067921114" at="33,89,34,85" concept="3" />
      <node id="8257980988067921114" at="38,53,39,19" concept="9" />
      <node id="8257980988067921114" at="41,5,42,90" concept="8" />
      <node id="8257980988067921114" at="43,67,44,31" concept="3" />
      <node id="8257980988067921114" at="45,7,46,75" concept="3" />
      <node id="8257980988067921114" at="47,36,48,21" concept="9" />
      <node id="8257980988067921114" at="50,5,51,16" concept="9" />
      <node id="8257980988067934155" at="54,96,55,155" concept="3" />
      <node id="8257980988067921114" at="37,95,40,5" concept="6" />
      <node id="8257980988067921114" at="42,90,45,7" concept="6" />
      <node id="8257980988067921114" at="46,75,49,7" concept="6" />
      <node id="8257980988067921114" at="24,0,28,0" concept="7" trace="isDumbAware#()Z" />
      <node id="8257980988067921114" at="28,0,32,0" concept="7" trace="isApplicable#(Lcom/intellij/openapi/actionSystem/AnActionEvent;Ljava/util/Map;)Z" />
      <node id="8257980988067921114" at="32,0,36,0" concept="7" trace="doUpdate#(Lcom/intellij/openapi/actionSystem/AnActionEvent;Ljava/util/Map;)V" />
      <node id="8257980988067921114" at="53,0,57,0" concept="7" trace="doExecute#(Lcom/intellij/openapi/actionSystem/AnActionEvent;Ljava/util/Map;)V" />
      <node id="8257980988067921114" at="19,0,24,0" concept="2" trace="SelectLeft_Action#()V" />
      <node id="8257980988067921114" at="40,5,50,5" concept="1" />
      <node id="8257980988067921114" at="36,0,53,0" concept="7" trace="collectActionData#(Lcom/intellij/openapi/actionSystem/AnActionEvent;Ljava/util/Map;)Z" />
      <scope id="8257980988067921114" at="25,32,26,16" />
      <scope id="8257980988067934160" at="29,87,30,267" />
      <scope id="8257980988067921114" at="33,89,34,85" />
      <scope id="8257980988067921114" at="38,53,39,19" />
      <scope id="8257980988067921114" at="43,67,44,31" />
      <scope id="8257980988067921114" at="47,36,48,21" />
      <scope id="8257980988067921114" at="54,96,55,155" />
      <scope id="8257980988067921114" at="19,30,22,41" />
      <scope id="8257980988067921114" at="24,0,28,0" />
      <scope id="8257980988067921114" at="28,0,32,0">
        <var name="_params" id="8257980988067921114" />
        <var name="event" id="8257980988067921114" />
      </scope>
      <scope id="8257980988067921114" at="32,0,36,0">
        <var name="_params" id="8257980988067921114" />
        <var name="event" id="8257980988067921114" />
      </scope>
      <scope id="8257980988067921114" at="53,0,57,0">
        <var name="_params" id="8257980988067921114" />
        <var name="event" id="8257980988067921114" />
      </scope>
      <scope id="8257980988067921114" at="19,0,24,0" />
      <scope id="8257980988067921114" at="41,5,49,7">
        <var name="editorComponent" id="8257980988067921114" />
      </scope>
      <scope id="8257980988067921114" at="37,95,51,16" />
      <scope id="8257980988067921114" at="36,0,53,0">
        <var name="_params" id="8257980988067921114" />
        <var name="event" id="8257980988067921114" />
      </scope>
      <unit id="8257980988067921114" at="16,0,58,0" name="jetbrains.mps.ide.editor.actions.SelectLeft_Action" />
    </file>
  </root>
  <root nodeRef="r:9832fb5f-2578-4b58-8014-a5de79da988e(jetbrains.mps.ide.editor.actions)/8257980988067921117">
    <file name="SelectRight_Action.java">
      <node id="8257980988067921117" at="17,0,18,0" concept="12" trace="ICON" />
      <node id="8257980988067921117" at="19,31,20,44" concept="14" />
      <node id="8257980988067921117" at="20,44,21,35" concept="3" />
      <node id="8257980988067921117" at="21,35,22,41" concept="3" />
      <node id="8257980988067921117" at="25,32,26,16" concept="9" />
      <node id="8257980988067945066" at="29,87,30,267" concept="9" />
      <node id="8257980988067921117" at="33,89,34,85" concept="3" />
      <node id="8257980988067921117" at="38,53,39,19" concept="9" />
      <node id="8257980988067921117" at="41,5,42,90" concept="8" />
      <node id="8257980988067921117" at="43,67,44,31" concept="3" />
      <node id="8257980988067921117" at="45,7,46,75" concept="3" />
      <node id="8257980988067921117" at="47,36,48,21" concept="9" />
      <node id="8257980988067921117" at="50,5,51,16" concept="9" />
      <node id="8257980988067945105" at="54,96,55,156" concept="3" />
      <node id="8257980988067921117" at="37,95,40,5" concept="6" />
      <node id="8257980988067921117" at="42,90,45,7" concept="6" />
      <node id="8257980988067921117" at="46,75,49,7" concept="6" />
      <node id="8257980988067921117" at="24,0,28,0" concept="7" trace="isDumbAware#()Z" />
      <node id="8257980988067921117" at="28,0,32,0" concept="7" trace="isApplicable#(Lcom/intellij/openapi/actionSystem/AnActionEvent;Ljava/util/Map;)Z" />
      <node id="8257980988067921117" at="32,0,36,0" concept="7" trace="doUpdate#(Lcom/intellij/openapi/actionSystem/AnActionEvent;Ljava/util/Map;)V" />
      <node id="8257980988067921117" at="53,0,57,0" concept="7" trace="doExecute#(Lcom/intellij/openapi/actionSystem/AnActionEvent;Ljava/util/Map;)V" />
      <node id="8257980988067921117" at="19,0,24,0" concept="2" trace="SelectRight_Action#()V" />
      <node id="8257980988067921117" at="40,5,50,5" concept="1" />
      <node id="8257980988067921117" at="36,0,53,0" concept="7" trace="collectActionData#(Lcom/intellij/openapi/actionSystem/AnActionEvent;Ljava/util/Map;)Z" />
      <scope id="8257980988067921117" at="25,32,26,16" />
      <scope id="8257980988067945065" at="29,87,30,267" />
      <scope id="8257980988067921117" at="33,89,34,85" />
      <scope id="8257980988067921117" at="38,53,39,19" />
      <scope id="8257980988067921117" at="43,67,44,31" />
      <scope id="8257980988067921117" at="47,36,48,21" />
      <scope id="8257980988067921117" at="54,96,55,156" />
      <scope id="8257980988067921117" at="19,31,22,41" />
      <scope id="8257980988067921117" at="24,0,28,0" />
      <scope id="8257980988067921117" at="28,0,32,0">
        <var name="_params" id="8257980988067921117" />
        <var name="event" id="8257980988067921117" />
      </scope>
      <scope id="8257980988067921117" at="32,0,36,0">
        <var name="_params" id="8257980988067921117" />
        <var name="event" id="8257980988067921117" />
      </scope>
      <scope id="8257980988067921117" at="53,0,57,0">
        <var name="_params" id="8257980988067921117" />
        <var name="event" id="8257980988067921117" />
      </scope>
      <scope id="8257980988067921117" at="19,0,24,0" />
      <scope id="8257980988067921117" at="41,5,49,7">
        <var name="editorComponent" id="8257980988067921117" />
      </scope>
      <scope id="8257980988067921117" at="37,95,51,16" />
      <scope id="8257980988067921117" at="36,0,53,0">
        <var name="_params" id="8257980988067921117" />
        <var name="event" id="8257980988067921117" />
      </scope>
      <unit id="8257980988067921117" at="16,0,58,0" name="jetbrains.mps.ide.editor.actions.SelectRight_Action" />
    </file>
  </root>
  <root nodeRef="r:9832fb5f-2578-4b58-8014-a5de79da988e(jetbrains.mps.ide.editor.actions)/8896169282213320720">
    <file name="Delete_Action.java">
      <node id="8896169282213320720" at="17,0,18,0" concept="12" trace="ICON" />
      <node id="8896169282213320720" at="19,26,20,30" concept="14" />
      <node id="8896169282213320720" at="20,30,21,35" concept="3" />
      <node id="8896169282213320720" at="21,35,22,40" concept="3" />
      <node id="8896169282213320720" at="25,32,26,16" concept="9" />
      <node id="8794120090374658697" at="29,87,30,135" concept="8" />
      <node id="8794120090374623674" at="30,135,31,174" concept="9" />
      <node id="8896169282213320720" at="34,89,35,85" concept="3" />
      <node id="8896169282213320720" at="39,53,40,19" concept="9" />
      <node id="8896169282213320720" at="42,5,43,90" concept="8" />
      <node id="8896169282213320720" at="44,67,45,31" concept="3" />
      <node id="8896169282213320720" at="46,7,47,75" concept="3" />
      <node id="8896169282213320720" at="48,36,49,21" concept="9" />
      <node id="8896169282213320720" at="51,5,52,16" concept="9" />
      <node id="245600937059482233" at="55,96,56,150" concept="3" />
      <node id="8896169282213320720" at="38,95,41,5" concept="6" />
      <node id="8896169282213320720" at="43,90,46,7" concept="6" />
      <node id="8896169282213320720" at="47,75,50,7" concept="6" />
      <node id="8896169282213320720" at="24,0,28,0" concept="7" trace="isDumbAware#()Z" />
      <node id="8896169282213320720" at="33,0,37,0" concept="7" trace="doUpdate#(Lcom/intellij/openapi/actionSystem/AnActionEvent;Ljava/util/Map;)V" />
      <node id="8896169282213320720" at="54,0,58,0" concept="7" trace="doExecute#(Lcom/intellij/openapi/actionSystem/AnActionEvent;Ljava/util/Map;)V" />
      <node id="8896169282213320720" at="19,0,24,0" concept="2" trace="Delete_Action#()V" />
      <node id="8896169282213320720" at="28,0,33,0" concept="7" trace="isApplicable#(Lcom/intellij/openapi/actionSystem/AnActionEvent;Ljava/util/Map;)Z" />
      <node id="8896169282213320720" at="41,5,51,5" concept="1" />
      <node id="8896169282213320720" at="37,0,54,0" concept="7" trace="collectActionData#(Lcom/intellij/openapi/actionSystem/AnActionEvent;Ljava/util/Map;)Z" />
      <scope id="8896169282213320720" at="25,32,26,16" />
      <scope id="8896169282213320720" at="34,89,35,85" />
      <scope id="8896169282213320720" at="39,53,40,19" />
      <scope id="8896169282213320720" at="44,67,45,31" />
      <scope id="8896169282213320720" at="48,36,49,21" />
      <scope id="8896169282213320720" at="55,96,56,150" />
      <scope id="8896169282213961584" at="29,87,31,174">
        <var name="selection" id="8794120090374658698" />
      </scope>
      <scope id="8896169282213320720" at="19,26,22,40" />
      <scope id="8896169282213320720" at="24,0,28,0" />
      <scope id="8896169282213320720" at="33,0,37,0">
        <var name="_params" id="8896169282213320720" />
        <var name="event" id="8896169282213320720" />
      </scope>
      <scope id="8896169282213320720" at="54,0,58,0">
        <var name="_params" id="8896169282213320720" />
        <var name="event" id="8896169282213320720" />
      </scope>
      <scope id="8896169282213320720" at="19,0,24,0" />
      <scope id="8896169282213320720" at="28,0,33,0">
        <var name="_params" id="8896169282213320720" />
        <var name="event" id="8896169282213320720" />
      </scope>
      <scope id="8896169282213320720" at="42,5,50,7">
        <var name="editorComponent" id="8896169282213320720" />
      </scope>
      <scope id="8896169282213320720" at="38,95,52,16" />
      <scope id="8896169282213320720" at="37,0,54,0">
        <var name="_params" id="8896169282213320720" />
        <var name="event" id="8896169282213320720" />
      </scope>
      <unit id="8896169282213320720" at="16,0,59,0" name="jetbrains.mps.ide.editor.actions.Delete_Action" />
    </file>
  </root>
  <root nodeRef="r:9832fb5f-2578-4b58-8014-a5de79da988e(jetbrains.mps.ide.editor.actions)/8896169282213957015">
    <file name="DeleteToWordEnd_Action.java">
      <node id="8896169282213957015" at="16,0,17,0" concept="12" trace="ICON" />
      <node id="8896169282213957015" at="18,35,19,42" concept="14" />
      <node id="8896169282213957015" at="19,42,20,35" concept="3" />
      <node id="8896169282213957015" at="20,35,21,40" concept="3" />
      <node id="8896169282213957015" at="24,32,25,16" concept="9" />
      <node id="130230197973334135" at="28,87,29,252" concept="9" />
      <node id="8896169282213957015" at="32,89,33,85" concept="3" />
      <node id="8896169282213957015" at="37,53,38,19" concept="9" />
      <node id="8896169282213957015" at="40,5,41,90" concept="8" />
      <node id="8896169282213957015" at="42,67,43,31" concept="3" />
      <node id="8896169282213957015" at="44,7,45,75" concept="3" />
      <node id="8896169282213957015" at="46,36,47,21" concept="9" />
      <node id="8896169282213957015" at="49,5,50,16" concept="9" />
      <node id="245600937059473628" at="53,96,54,162" concept="3" />
      <node id="8896169282213957015" at="36,95,39,5" concept="6" />
      <node id="8896169282213957015" at="41,90,44,7" concept="6" />
      <node id="8896169282213957015" at="45,75,48,7" concept="6" />
      <node id="8896169282213957015" at="23,0,27,0" concept="7" trace="isDumbAware#()Z" />
      <node id="8896169282213957015" at="27,0,31,0" concept="7" trace="isApplicable#(Lcom/intellij/openapi/actionSystem/AnActionEvent;Ljava/util/Map;)Z" />
      <node id="8896169282213957015" at="31,0,35,0" concept="7" trace="doUpdate#(Lcom/intellij/openapi/actionSystem/AnActionEvent;Ljava/util/Map;)V" />
      <node id="8896169282213957015" at="52,0,56,0" concept="7" trace="doExecute#(Lcom/intellij/openapi/actionSystem/AnActionEvent;Ljava/util/Map;)V" />
      <node id="8896169282213957015" at="18,0,23,0" concept="2" trace="DeleteToWordEnd_Action#()V" />
      <node id="8896169282213957015" at="39,5,49,5" concept="1" />
      <node id="8896169282213957015" at="35,0,52,0" concept="7" trace="collectActionData#(Lcom/intellij/openapi/actionSystem/AnActionEvent;Ljava/util/Map;)Z" />
      <scope id="8896169282213957015" at="24,32,25,16" />
      <scope id="8896169282213961491" at="28,87,29,252" />
      <scope id="8896169282213957015" at="32,89,33,85" />
      <scope id="8896169282213957015" at="37,53,38,19" />
      <scope id="8896169282213957015" at="42,67,43,31" />
      <scope id="8896169282213957015" at="46,36,47,21" />
      <scope id="8896169282213957015" at="53,96,54,162" />
      <scope id="8896169282213957015" at="18,35,21,40" />
      <scope id="8896169282213957015" at="23,0,27,0" />
      <scope id="8896169282213957015" at="27,0,31,0">
        <var name="_params" id="8896169282213957015" />
        <var name="event" id="8896169282213957015" />
      </scope>
      <scope id="8896169282213957015" at="31,0,35,0">
        <var name="_params" id="8896169282213957015" />
        <var name="event" id="8896169282213957015" />
      </scope>
      <scope id="8896169282213957015" at="52,0,56,0">
        <var name="_params" id="8896169282213957015" />
        <var name="event" id="8896169282213957015" />
      </scope>
      <scope id="8896169282213957015" at="18,0,23,0" />
      <scope id="8896169282213957015" at="40,5,48,7">
        <var name="editorComponent" id="8896169282213957015" />
      </scope>
      <scope id="8896169282213957015" at="36,95,50,16" />
      <scope id="8896169282213957015" at="35,0,52,0">
        <var name="_params" id="8896169282213957015" />
        <var name="event" id="8896169282213957015" />
      </scope>
      <unit id="8896169282213957015" at="15,0,57,0" name="jetbrains.mps.ide.editor.actions.DeleteToWordEnd_Action" />
    </file>
  </root>
  <root nodeRef="r:9832fb5f-2578-4b58-8014-a5de79da988e(jetbrains.mps.ide.editor.actions)/8896169282214002721">
    <file name="Backspace_Action.java">
      <node id="8896169282214002721" at="17,0,18,0" concept="12" trace="ICON" />
      <node id="8896169282214002721" at="19,29,20,33" concept="14" />
      <node id="8896169282214002721" at="20,33,21,35" concept="3" />
      <node id="8896169282214002721" at="21,35,22,40" concept="3" />
      <node id="8896169282214002721" at="25,32,26,16" concept="9" />
      <node id="8794120090375143894" at="29,87,30,135" concept="8" />
      <node id="130230197973334122" at="30,135,31,174" concept="9" />
      <node id="8896169282214002721" at="34,89,35,85" concept="3" />
      <node id="8896169282214002721" at="39,53,40,19" concept="9" />
      <node id="8896169282214002721" at="42,5,43,90" concept="8" />
      <node id="8896169282214002721" at="44,67,45,31" concept="3" />
      <node id="8896169282214002721" at="46,7,47,75" concept="3" />
      <node id="8896169282214002721" at="48,36,49,21" concept="9" />
      <node id="8896169282214002721" at="51,5,52,16" concept="9" />
      <node id="245600937059490342" at="55,96,56,153" concept="3" />
      <node id="8896169282214002721" at="38,95,41,5" concept="6" />
      <node id="8896169282214002721" at="43,90,46,7" concept="6" />
      <node id="8896169282214002721" at="47,75,50,7" concept="6" />
      <node id="8896169282214002721" at="24,0,28,0" concept="7" trace="isDumbAware#()Z" />
      <node id="8896169282214002721" at="33,0,37,0" concept="7" trace="doUpdate#(Lcom/intellij/openapi/actionSystem/AnActionEvent;Ljava/util/Map;)V" />
      <node id="8896169282214002721" at="54,0,58,0" concept="7" trace="doExecute#(Lcom/intellij/openapi/actionSystem/AnActionEvent;Ljava/util/Map;)V" />
      <node id="8896169282214002721" at="19,0,24,0" concept="2" trace="Backspace_Action#()V" />
      <node id="8896169282214002721" at="28,0,33,0" concept="7" trace="isApplicable#(Lcom/intellij/openapi/actionSystem/AnActionEvent;Ljava/util/Map;)Z" />
      <node id="8896169282214002721" at="41,5,51,5" concept="1" />
      <node id="8896169282214002721" at="37,0,54,0" concept="7" trace="collectActionData#(Lcom/intellij/openapi/actionSystem/AnActionEvent;Ljava/util/Map;)Z" />
      <scope id="8896169282214002721" at="25,32,26,16" />
      <scope id="8896169282214002721" at="34,89,35,85" />
      <scope id="8896169282214002721" at="39,53,40,19" />
      <scope id="8896169282214002721" at="44,67,45,31" />
      <scope id="8896169282214002721" at="48,36,49,21" />
      <scope id="8896169282214002721" at="55,96,56,153" />
      <scope id="8896169282214002730" at="29,87,31,174">
        <var name="selection" id="8794120090375143895" />
      </scope>
      <scope id="8896169282214002721" at="19,29,22,40" />
      <scope id="8896169282214002721" at="24,0,28,0" />
      <scope id="8896169282214002721" at="33,0,37,0">
        <var name="_params" id="8896169282214002721" />
        <var name="event" id="8896169282214002721" />
      </scope>
      <scope id="8896169282214002721" at="54,0,58,0">
        <var name="_params" id="8896169282214002721" />
        <var name="event" id="8896169282214002721" />
      </scope>
      <scope id="8896169282214002721" at="19,0,24,0" />
      <scope id="8896169282214002721" at="28,0,33,0">
        <var name="_params" id="8896169282214002721" />
        <var name="event" id="8896169282214002721" />
      </scope>
      <scope id="8896169282214002721" at="42,5,50,7">
        <var name="editorComponent" id="8896169282214002721" />
      </scope>
      <scope id="8896169282214002721" at="38,95,52,16" />
      <scope id="8896169282214002721" at="37,0,54,0">
        <var name="_params" id="8896169282214002721" />
        <var name="event" id="8896169282214002721" />
      </scope>
      <unit id="8896169282214002721" at="16,0,59,0" name="jetbrains.mps.ide.editor.actions.Backspace_Action" />
    </file>
  </root>
  <root nodeRef="r:9832fb5f-2578-4b58-8014-a5de79da988e(jetbrains.mps.ide.editor.actions)/8994560276930109050">
    <file name="SelectAll_Action.java">
      <node id="8994560276930109050" at="16,0,17,0" concept="12" trace="ICON" />
      <node id="8994560276930109050" at="18,29,19,34" concept="14" />
      <node id="8994560276930109050" at="19,34,20,35" concept="3" />
      <node id="8994560276930109050" at="20,35,21,40" concept="3" />
      <node id="8994560276930109050" at="24,32,25,16" concept="9" />
      <node id="8994560276930109068" at="28,87,29,126" concept="9" />
      <node id="8994560276930109050" at="32,89,33,85" concept="3" />
      <node id="8994560276930109050" at="37,53,38,19" concept="9" />
      <node id="8994560276930109050" at="40,5,41,90" concept="8" />
      <node id="8994560276930109050" at="42,67,43,31" concept="3" />
      <node id="8994560276930109050" at="44,7,45,75" concept="3" />
      <node id="8994560276930109050" at="46,36,47,21" concept="9" />
      <node id="8994560276930109050" at="49,5,50,16" concept="9" />
      <node id="8994560276930109053" at="53,96,54,154" concept="3" />
      <node id="8994560276930109050" at="36,95,39,5" concept="6" />
      <node id="8994560276930109050" at="41,90,44,7" concept="6" />
      <node id="8994560276930109050" at="45,75,48,7" concept="6" />
      <node id="8994560276930109050" at="23,0,27,0" concept="7" trace="isDumbAware#()Z" />
      <node id="8994560276930109050" at="27,0,31,0" concept="7" trace="isApplicable#(Lcom/intellij/openapi/actionSystem/AnActionEvent;Ljava/util/Map;)Z" />
      <node id="8994560276930109050" at="31,0,35,0" concept="7" trace="doUpdate#(Lcom/intellij/openapi/actionSystem/AnActionEvent;Ljava/util/Map;)V" />
      <node id="8994560276930109050" at="52,0,56,0" concept="7" trace="doExecute#(Lcom/intellij/openapi/actionSystem/AnActionEvent;Ljava/util/Map;)V" />
      <node id="8994560276930109050" at="18,0,23,0" concept="2" trace="SelectAll_Action#()V" />
      <node id="8994560276930109050" at="39,5,49,5" concept="1" />
      <node id="8994560276930109050" at="35,0,52,0" concept="7" trace="collectActionData#(Lcom/intellij/openapi/actionSystem/AnActionEvent;Ljava/util/Map;)Z" />
      <scope id="8994560276930109050" at="24,32,25,16" />
      <scope id="8994560276930109067" at="28,87,29,126" />
      <scope id="8994560276930109050" at="32,89,33,85" />
      <scope id="8994560276930109050" at="37,53,38,19" />
      <scope id="8994560276930109050" at="42,67,43,31" />
      <scope id="8994560276930109050" at="46,36,47,21" />
      <scope id="8994560276930109050" at="53,96,54,154" />
      <scope id="8994560276930109050" at="18,29,21,40" />
      <scope id="8994560276930109050" at="23,0,27,0" />
      <scope id="8994560276930109050" at="27,0,31,0">
        <var name="_params" id="8994560276930109050" />
        <var name="event" id="8994560276930109050" />
      </scope>
      <scope id="8994560276930109050" at="31,0,35,0">
        <var name="_params" id="8994560276930109050" />
        <var name="event" id="8994560276930109050" />
      </scope>
      <scope id="8994560276930109050" at="52,0,56,0">
        <var name="_params" id="8994560276930109050" />
        <var name="event" id="8994560276930109050" />
      </scope>
      <scope id="8994560276930109050" at="18,0,23,0" />
      <scope id="8994560276930109050" at="40,5,48,7">
        <var name="editorComponent" id="8994560276930109050" />
      </scope>
      <scope id="8994560276930109050" at="36,95,50,16" />
      <scope id="8994560276930109050" at="35,0,52,0">
        <var name="_params" id="8994560276930109050" />
        <var name="event" id="8994560276930109050" />
      </scope>
      <unit id="8994560276930109050" at="15,0,57,0" name="jetbrains.mps.ide.editor.actions.SelectAll_Action" />
    </file>
  </root>
  <root nodeRef="r:9832fb5f-2578-4b58-8014-a5de79da988e(jetbrains.mps.ide.editor.actions)/9078547641994488278">
    <file name="ExpandRecursively_Action.java">
      <node id="9078547641994488278" at="17,0,18,0" concept="12" trace="ICON" />
      <node id="9078547641994488278" at="19,37,20,42" concept="14" />
      <node id="9078547641994488278" at="20,42,21,35" concept="3" />
      <node id="9078547641994488278" at="21,35,22,41" concept="3" />
      <node id="9078547641994488278" at="25,32,26,16" concept="9" />
      <node id="5611219249779516167" at="29,87,30,66" concept="9" />
      <node id="9078547641994488278" at="33,89,34,85" concept="3" />
      <node id="9078547641994488278" at="38,53,39,19" concept="9" />
      <node id="9078547641994488278" at="41,5,42,72" concept="8" />
      <node id="9078547641994488278" at="43,22,44,21" concept="9" />
      <node id="9078547641994488278" at="47,5,48,90" concept="8" />
      <node id="9078547641994488278" at="49,67,50,31" concept="3" />
      <node id="9078547641994488278" at="52,36,53,21" concept="9" />
      <node id="9078547641994488278" at="55,5,56,16" concept="9" />
      <node id="5611219249779517473" at="59,96,60,108" concept="3" />
      <node id="5611219249779516437" at="62,59,63,115" concept="9" />
      <node id="9078547641994488278" at="37,95,40,5" concept="6" />
      <node id="9078547641994488278" at="42,72,45,7" concept="6" />
      <node id="9078547641994488278" at="48,90,51,7" concept="6" />
      <node id="9078547641994488278" at="51,7,54,7" concept="6" />
      <node id="5611219249779516434" at="62,0,65,0" concept="7" trace="getAction#(Lcom/intellij/openapi/actionSystem/AnActionEvent;)Ljetbrains/mps/openapi/editor/cells/CellAction;" />
      <node id="9078547641994488278" at="24,0,28,0" concept="7" trace="isDumbAware#()Z" />
      <node id="9078547641994488278" at="28,0,32,0" concept="7" trace="isApplicable#(Lcom/intellij/openapi/actionSystem/AnActionEvent;Ljava/util/Map;)Z" />
      <node id="9078547641994488278" at="32,0,36,0" concept="7" trace="doUpdate#(Lcom/intellij/openapi/actionSystem/AnActionEvent;Ljava/util/Map;)V" />
      <node id="9078547641994488278" at="58,0,62,0" concept="7" trace="doExecute#(Lcom/intellij/openapi/actionSystem/AnActionEvent;Ljava/util/Map;)V" />
      <node id="9078547641994488278" at="19,0,24,0" concept="2" trace="ExpandRecursively_Action#()V" />
      <node id="9078547641994488278" at="40,5,46,5" concept="1" />
      <node id="9078547641994488278" at="46,5,55,5" concept="1" />
      <node id="9078547641994488278" at="36,0,58,0" concept="7" trace="collectActionData#(Lcom/intellij/openapi/actionSystem/AnActionEvent;Ljava/util/Map;)Z" />
      <scope id="9078547641994488278" at="25,32,26,16" />
      <scope id="5611219249779516094" at="29,87,30,66" />
      <scope id="9078547641994488278" at="33,89,34,85" />
      <scope id="9078547641994488278" at="38,53,39,19" />
      <scope id="9078547641994488278" at="43,22,44,21" />
      <scope id="9078547641994488278" at="49,67,50,31" />
      <scope id="9078547641994488278" at="52,36,53,21" />
      <scope id="9078547641994488278" at="59,96,60,108" />
      <scope id="5611219249779516436" at="62,59,63,115" />
      <scope id="9078547641994488278" at="19,37,22,41" />
      <scope id="5611219249779516434" at="62,0,65,0">
        <var name="event" id="5611219249779516434" />
      </scope>
      <scope id="9078547641994488278" at="24,0,28,0" />
      <scope id="9078547641994488278" at="28,0,32,0">
        <var name="_params" id="9078547641994488278" />
        <var name="event" id="9078547641994488278" />
      </scope>
      <scope id="9078547641994488278" at="32,0,36,0">
        <var name="_params" id="9078547641994488278" />
        <var name="event" id="9078547641994488278" />
      </scope>
      <scope id="9078547641994488278" at="41,5,45,7">
        <var name="p" id="9078547641994488278" />
      </scope>
      <scope id="9078547641994488278" at="58,0,62,0">
        <var name="_params" id="9078547641994488278" />
        <var name="event" id="9078547641994488278" />
      </scope>
      <scope id="9078547641994488278" at="19,0,24,0" />
      <scope id="9078547641994488278" at="47,5,54,7">
        <var name="editorComponent" id="9078547641994488278" />
      </scope>
      <scope id="9078547641994488278" at="37,95,56,16" />
      <scope id="9078547641994488278" at="36,0,58,0">
        <var name="_params" id="9078547641994488278" />
        <var name="event" id="9078547641994488278" />
      </scope>
      <unit id="9078547641994488278" at="16,0,66,0" name="jetbrains.mps.ide.editor.actions.ExpandRecursively_Action" />
    </file>
  </root>
  <root nodeRef="r:9832fb5f-2578-4b58-8014-a5de79da988e(jetbrains.mps.ide.editor.actions)/9078547641994488291">
    <file name="CollapseRecursively_Action.java">
      <node id="9078547641994488291" at="17,0,18,0" concept="12" trace="ICON" />
      <node id="9078547641994488291" at="19,39,20,44" concept="14" />
      <node id="9078547641994488291" at="20,44,21,35" concept="3" />
      <node id="9078547641994488291" at="21,35,22,41" concept="3" />
      <node id="9078547641994488291" at="25,32,26,16" concept="9" />
      <node id="469430206737671054" at="29,87,30,68" concept="9" />
      <node id="9078547641994488291" at="33,89,34,85" concept="3" />
      <node id="9078547641994488291" at="38,53,39,19" concept="9" />
      <node id="9078547641994488291" at="41,5,42,72" concept="8" />
      <node id="9078547641994488291" at="43,22,44,21" concept="9" />
      <node id="9078547641994488291" at="47,5,48,90" concept="8" />
      <node id="9078547641994488291" at="49,67,50,31" concept="3" />
      <node id="9078547641994488291" at="52,36,53,21" concept="9" />
      <node id="9078547641994488291" at="55,5,56,16" concept="9" />
      <node id="469430206737677251" at="59,96,60,110" concept="3" />
      <node id="469430206737652589" at="62,59,63,113" concept="9" />
      <node id="9078547641994488291" at="37,95,40,5" concept="6" />
      <node id="9078547641994488291" at="42,72,45,7" concept="6" />
      <node id="9078547641994488291" at="48,90,51,7" concept="6" />
      <node id="9078547641994488291" at="51,7,54,7" concept="6" />
      <node id="469430206737652586" at="62,0,65,0" concept="7" trace="getAction#(Lcom/intellij/openapi/actionSystem/AnActionEvent;)Ljetbrains/mps/openapi/editor/cells/CellAction;" />
      <node id="9078547641994488291" at="24,0,28,0" concept="7" trace="isDumbAware#()Z" />
      <node id="9078547641994488291" at="28,0,32,0" concept="7" trace="isApplicable#(Lcom/intellij/openapi/actionSystem/AnActionEvent;Ljava/util/Map;)Z" />
      <node id="9078547641994488291" at="32,0,36,0" concept="7" trace="doUpdate#(Lcom/intellij/openapi/actionSystem/AnActionEvent;Ljava/util/Map;)V" />
      <node id="9078547641994488291" at="58,0,62,0" concept="7" trace="doExecute#(Lcom/intellij/openapi/actionSystem/AnActionEvent;Ljava/util/Map;)V" />
      <node id="9078547641994488291" at="19,0,24,0" concept="2" trace="CollapseRecursively_Action#()V" />
      <node id="9078547641994488291" at="40,5,46,5" concept="1" />
      <node id="9078547641994488291" at="46,5,55,5" concept="1" />
      <node id="9078547641994488291" at="36,0,58,0" concept="7" trace="collectActionData#(Lcom/intellij/openapi/actionSystem/AnActionEvent;Ljava/util/Map;)Z" />
      <scope id="9078547641994488291" at="25,32,26,16" />
      <scope id="469430206737668026" at="29,87,30,68" />
      <scope id="9078547641994488291" at="33,89,34,85" />
      <scope id="9078547641994488291" at="38,53,39,19" />
      <scope id="9078547641994488291" at="43,22,44,21" />
      <scope id="9078547641994488291" at="49,67,50,31" />
      <scope id="9078547641994488291" at="52,36,53,21" />
      <scope id="9078547641994488291" at="59,96,60,110" />
      <scope id="469430206737652588" at="62,59,63,113" />
      <scope id="9078547641994488291" at="19,39,22,41" />
      <scope id="469430206737652586" at="62,0,65,0">
        <var name="event" id="469430206737652586" />
      </scope>
      <scope id="9078547641994488291" at="24,0,28,0" />
      <scope id="9078547641994488291" at="28,0,32,0">
        <var name="_params" id="9078547641994488291" />
        <var name="event" id="9078547641994488291" />
      </scope>
      <scope id="9078547641994488291" at="32,0,36,0">
        <var name="_params" id="9078547641994488291" />
        <var name="event" id="9078547641994488291" />
      </scope>
      <scope id="9078547641994488291" at="41,5,45,7">
        <var name="p" id="9078547641994488291" />
      </scope>
      <scope id="9078547641994488291" at="58,0,62,0">
        <var name="_params" id="9078547641994488291" />
        <var name="event" id="9078547641994488291" />
      </scope>
      <scope id="9078547641994488291" at="19,0,24,0" />
      <scope id="9078547641994488291" at="47,5,54,7">
        <var name="editorComponent" id="9078547641994488291" />
      </scope>
      <scope id="9078547641994488291" at="37,95,56,16" />
      <scope id="9078547641994488291" at="36,0,58,0">
        <var name="_params" id="9078547641994488291" />
        <var name="event" id="9078547641994488291" />
      </scope>
      <unit id="9078547641994488291" at="16,0,66,0" name="jetbrains.mps.ide.editor.actions.CollapseRecursively_Action" />
    </file>
  </root>
  <root nodeRef="r:9832fb5f-2578-4b58-8014-a5de79da988e(jetbrains.mps.ide.editor.actions)/926916431353336580">
    <file name="InsertUtil.java">
      <node id="926916431353339227" at="11,42,12,53" concept="8" />
      <node id="926916431353339251" at="14,120,15,22" concept="9" />
      <node id="926916431353341503" at="18,5,19,17" concept="9" />
      <node id="926916431353339236" at="13,45,16,9" concept="6" />
      <node id="926916431353339234" at="12,53,17,7" concept="6" />
      <node id="926916431353339225" at="10,86,18,5" concept="6" />
      <node id="926916431353347240" at="10,0,21,0" concept="13" trace="isAtFirstPositionOfCellWithCaret#(Ljetbrains/mps/openapi/editor/cells/EditorCell;)Z" />
      <scope id="926916431353339247" at="14,120,15,22" />
      <scope id="926916431353339235" at="13,45,16,9" />
      <scope id="926916431353339226" at="11,42,17,7">
        <var name="withCaret" id="926916431353339228" />
      </scope>
      <scope id="926916431353337064" at="10,86,19,17" />
      <scope id="926916431353347240" at="10,0,21,0">
        <var name="editorCell" id="926916431353337865" />
      </scope>
      <unit id="926916431353336580" at="9,0,22,0" name="jetbrains.mps.ide.editor.actions.InsertUtil" />
    </file>
  </root>
  <root nodeRef="r:9832fb5f-2578-4b58-8014-a5de79da988e(jetbrains.mps.ide.editor.actions)/991796682690297081">
    <file name="MoveLeft_Action.java">
      <node id="991796682690297081" at="16,0,17,0" concept="12" trace="ICON" />
      <node id="991796682690297081" at="18,28,19,28" concept="14" />
      <node id="991796682690297081" at="19,28,20,35" concept="3" />
      <node id="991796682690297081" at="20,35,21,40" concept="3" />
      <node id="991796682690297081" at="24,32,25,16" concept="9" />
      <node id="5826399350075689958" at="28,87,29,335" concept="9" />
      <node id="991796682690297081" at="32,89,33,85" concept="3" />
      <node id="991796682690297081" at="37,53,38,19" concept="9" />
      <node id="991796682690297081" at="40,5,41,90" concept="8" />
      <node id="991796682690297081" at="42,67,43,31" concept="3" />
      <node id="991796682690297081" at="44,7,45,75" concept="3" />
      <node id="991796682690297081" at="46,36,47,21" concept="9" />
      <node id="991796682690297081" at="49,5,50,16" concept="9" />
      <node id="7957514583958536105" at="53,96,54,148" concept="3" />
      <node id="991796682690297081" at="36,95,39,5" concept="6" />
      <node id="991796682690297081" at="41,90,44,7" concept="6" />
      <node id="991796682690297081" at="45,75,48,7" concept="6" />
      <node id="991796682690297081" at="23,0,27,0" concept="7" trace="isDumbAware#()Z" />
      <node id="991796682690297081" at="27,0,31,0" concept="7" trace="isApplicable#(Lcom/intellij/openapi/actionSystem/AnActionEvent;Ljava/util/Map;)Z" />
      <node id="991796682690297081" at="31,0,35,0" concept="7" trace="doUpdate#(Lcom/intellij/openapi/actionSystem/AnActionEvent;Ljava/util/Map;)V" />
      <node id="991796682690297081" at="52,0,56,0" concept="7" trace="doExecute#(Lcom/intellij/openapi/actionSystem/AnActionEvent;Ljava/util/Map;)V" />
      <node id="991796682690297081" at="18,0,23,0" concept="2" trace="MoveLeft_Action#()V" />
      <node id="991796682690297081" at="39,5,49,5" concept="1" />
      <node id="991796682690297081" at="35,0,52,0" concept="7" trace="collectActionData#(Lcom/intellij/openapi/actionSystem/AnActionEvent;Ljava/util/Map;)Z" />
      <scope id="991796682690297081" at="24,32,25,16" />
      <scope id="5826399350075689957" at="28,87,29,335" />
      <scope id="991796682690297081" at="32,89,33,85" />
      <scope id="991796682690297081" at="37,53,38,19" />
      <scope id="991796682690297081" at="42,67,43,31" />
      <scope id="991796682690297081" at="46,36,47,21" />
      <scope id="991796682690297081" at="53,96,54,148" />
      <scope id="991796682690297081" at="18,28,21,40" />
      <scope id="991796682690297081" at="23,0,27,0" />
      <scope id="991796682690297081" at="27,0,31,0">
        <var name="_params" id="991796682690297081" />
        <var name="event" id="991796682690297081" />
      </scope>
      <scope id="991796682690297081" at="31,0,35,0">
        <var name="_params" id="991796682690297081" />
        <var name="event" id="991796682690297081" />
      </scope>
      <scope id="991796682690297081" at="52,0,56,0">
        <var name="_params" id="991796682690297081" />
        <var name="event" id="991796682690297081" />
      </scope>
      <scope id="991796682690297081" at="18,0,23,0" />
      <scope id="991796682690297081" at="40,5,48,7">
        <var name="editorComponent" id="991796682690297081" />
      </scope>
      <scope id="991796682690297081" at="36,95,50,16" />
      <scope id="991796682690297081" at="35,0,52,0">
        <var name="_params" id="991796682690297081" />
        <var name="event" id="991796682690297081" />
      </scope>
      <unit id="991796682690297081" at="15,0,57,0" name="jetbrains.mps.ide.editor.actions.MoveLeft_Action" />
    </file>
  </root>
  <root nodeRef="r:9832fb5f-2578-4b58-8014-a5de79da988e(jetbrains.mps.ide.editor.actions)/991796682690297084">
    <file name="MoveRight_Action.java">
      <node id="991796682690297084" at="16,0,17,0" concept="12" trace="ICON" />
      <node id="991796682690297084" at="18,29,19,29" concept="14" />
      <node id="991796682690297084" at="19,29,20,35" concept="3" />
      <node id="991796682690297084" at="20,35,21,40" concept="3" />
      <node id="991796682690297084" at="24,32,25,16" concept="9" />
      <node id="5995193291385808409" at="28,87,29,335" concept="9" />
      <node id="991796682690297084" at="32,89,33,85" concept="3" />
      <node id="991796682690297084" at="37,53,38,19" concept="9" />
      <node id="991796682690297084" at="40,5,41,90" concept="8" />
      <node id="991796682690297084" at="42,67,43,31" concept="3" />
      <node id="991796682690297084" at="44,7,45,75" concept="3" />
      <node id="991796682690297084" at="46,36,47,21" concept="9" />
      <node id="991796682690297084" at="49,5,50,16" concept="9" />
      <node id="7957514583958536127" at="53,96,54,149" concept="3" />
      <node id="991796682690297084" at="36,95,39,5" concept="6" />
      <node id="991796682690297084" at="41,90,44,7" concept="6" />
      <node id="991796682690297084" at="45,75,48,7" concept="6" />
      <node id="991796682690297084" at="23,0,27,0" concept="7" trace="isDumbAware#()Z" />
      <node id="991796682690297084" at="27,0,31,0" concept="7" trace="isApplicable#(Lcom/intellij/openapi/actionSystem/AnActionEvent;Ljava/util/Map;)Z" />
      <node id="991796682690297084" at="31,0,35,0" concept="7" trace="doUpdate#(Lcom/intellij/openapi/actionSystem/AnActionEvent;Ljava/util/Map;)V" />
      <node id="991796682690297084" at="52,0,56,0" concept="7" trace="doExecute#(Lcom/intellij/openapi/actionSystem/AnActionEvent;Ljava/util/Map;)V" />
      <node id="991796682690297084" at="18,0,23,0" concept="2" trace="MoveRight_Action#()V" />
      <node id="991796682690297084" at="39,5,49,5" concept="1" />
      <node id="991796682690297084" at="35,0,52,0" concept="7" trace="collectActionData#(Lcom/intellij/openapi/actionSystem/AnActionEvent;Ljava/util/Map;)Z" />
      <scope id="991796682690297084" at="24,32,25,16" />
      <scope id="5826399350075689968" at="28,87,29,335" />
      <scope id="991796682690297084" at="32,89,33,85" />
      <scope id="991796682690297084" at="37,53,38,19" />
      <scope id="991796682690297084" at="42,67,43,31" />
      <scope id="991796682690297084" at="46,36,47,21" />
      <scope id="991796682690297084" at="53,96,54,149" />
      <scope id="991796682690297084" at="18,29,21,40" />
      <scope id="991796682690297084" at="23,0,27,0" />
      <scope id="991796682690297084" at="27,0,31,0">
        <var name="_params" id="991796682690297084" />
        <var name="event" id="991796682690297084" />
      </scope>
      <scope id="991796682690297084" at="31,0,35,0">
        <var name="_params" id="991796682690297084" />
        <var name="event" id="991796682690297084" />
      </scope>
      <scope id="991796682690297084" at="52,0,56,0">
        <var name="_params" id="991796682690297084" />
        <var name="event" id="991796682690297084" />
      </scope>
      <scope id="991796682690297084" at="18,0,23,0" />
      <scope id="991796682690297084" at="40,5,48,7">
        <var name="editorComponent" id="991796682690297084" />
      </scope>
      <scope id="991796682690297084" at="36,95,50,16" />
      <scope id="991796682690297084" at="35,0,52,0">
        <var name="_params" id="991796682690297084" />
        <var name="event" id="991796682690297084" />
      </scope>
      <unit id="991796682690297084" at="15,0,57,0" name="jetbrains.mps.ide.editor.actions.MoveRight_Action" />
    </file>
  </root>
  <root nodeRef="r:9832fb5f-2578-4b58-8014-a5de79da988e(jetbrains.mps.ide.editor.actions)/991796682690297087">
    <file name="MoveUp_Action.java">
      <node id="991796682690297087" at="16,0,17,0" concept="12" trace="ICON" />
      <node id="991796682690297087" at="18,26,19,26" concept="14" />
      <node id="991796682690297087" at="19,26,20,35" concept="3" />
      <node id="991796682690297087" at="20,35,21,40" concept="3" />
      <node id="991796682690297087" at="24,32,25,16" concept="9" />
      <node id="5995193291385805571" at="28,87,29,335" concept="9" />
      <node id="991796682690297087" at="32,89,33,85" concept="3" />
      <node id="991796682690297087" at="37,53,38,19" concept="9" />
      <node id="991796682690297087" at="40,5,41,90" concept="8" />
      <node id="991796682690297087" at="42,67,43,31" concept="3" />
      <node id="991796682690297087" at="44,7,45,75" concept="3" />
      <node id="991796682690297087" at="46,36,47,21" concept="9" />
      <node id="991796682690297087" at="49,5,50,16" concept="9" />
      <node id="7957514583958527992" at="53,96,54,146" concept="3" />
      <node id="991796682690297087" at="36,95,39,5" concept="6" />
      <node id="991796682690297087" at="41,90,44,7" concept="6" />
      <node id="991796682690297087" at="45,75,48,7" concept="6" />
      <node id="991796682690297087" at="23,0,27,0" concept="7" trace="isDumbAware#()Z" />
      <node id="991796682690297087" at="27,0,31,0" concept="7" trace="isApplicable#(Lcom/intellij/openapi/actionSystem/AnActionEvent;Ljava/util/Map;)Z" />
      <node id="991796682690297087" at="31,0,35,0" concept="7" trace="doUpdate#(Lcom/intellij/openapi/actionSystem/AnActionEvent;Ljava/util/Map;)V" />
      <node id="991796682690297087" at="52,0,56,0" concept="7" trace="doExecute#(Lcom/intellij/openapi/actionSystem/AnActionEvent;Ljava/util/Map;)V" />
      <node id="991796682690297087" at="18,0,23,0" concept="2" trace="MoveUp_Action#()V" />
      <node id="991796682690297087" at="39,5,49,5" concept="1" />
      <node id="991796682690297087" at="35,0,52,0" concept="7" trace="collectActionData#(Lcom/intellij/openapi/actionSystem/AnActionEvent;Ljava/util/Map;)Z" />
      <scope id="991796682690297087" at="24,32,25,16" />
      <scope id="5826399350075689979" at="28,87,29,335" />
      <scope id="991796682690297087" at="32,89,33,85" />
      <scope id="991796682690297087" at="37,53,38,19" />
      <scope id="991796682690297087" at="42,67,43,31" />
      <scope id="991796682690297087" at="46,36,47,21" />
      <scope id="991796682690297087" at="53,96,54,146" />
      <scope id="991796682690297087" at="18,26,21,40" />
      <scope id="991796682690297087" at="23,0,27,0" />
      <scope id="991796682690297087" at="27,0,31,0">
        <var name="_params" id="991796682690297087" />
        <var name="event" id="991796682690297087" />
      </scope>
      <scope id="991796682690297087" at="31,0,35,0">
        <var name="_params" id="991796682690297087" />
        <var name="event" id="991796682690297087" />
      </scope>
      <scope id="991796682690297087" at="52,0,56,0">
        <var name="_params" id="991796682690297087" />
        <var name="event" id="991796682690297087" />
      </scope>
      <scope id="991796682690297087" at="18,0,23,0" />
      <scope id="991796682690297087" at="40,5,48,7">
        <var name="editorComponent" id="991796682690297087" />
      </scope>
      <scope id="991796682690297087" at="36,95,50,16" />
      <scope id="991796682690297087" at="35,0,52,0">
        <var name="_params" id="991796682690297087" />
        <var name="event" id="991796682690297087" />
      </scope>
      <unit id="991796682690297087" at="15,0,57,0" name="jetbrains.mps.ide.editor.actions.MoveUp_Action" />
    </file>
  </root>
  <root nodeRef="r:9832fb5f-2578-4b58-8014-a5de79da988e(jetbrains.mps.ide.editor.actions)/991796682690297090">
    <file name="MoveDown_Action.java">
      <node id="991796682690297090" at="16,0,17,0" concept="12" trace="ICON" />
      <node id="991796682690297090" at="18,28,19,28" concept="14" />
      <node id="991796682690297090" at="19,28,20,35" concept="3" />
      <node id="991796682690297090" at="20,35,21,40" concept="3" />
      <node id="991796682690297090" at="24,32,25,16" concept="9" />
      <node id="5995193291385802063" at="28,87,29,335" concept="9" />
      <node id="991796682690297090" at="32,89,33,85" concept="3" />
      <node id="991796682690297090" at="37,53,38,19" concept="9" />
      <node id="991796682690297090" at="40,5,41,90" concept="8" />
      <node id="991796682690297090" at="42,67,43,31" concept="3" />
      <node id="991796682690297090" at="44,7,45,75" concept="3" />
      <node id="991796682690297090" at="46,36,47,21" concept="9" />
      <node id="991796682690297090" at="49,5,50,16" concept="9" />
      <node id="7957514583958536083" at="53,96,54,148" concept="3" />
      <node id="991796682690297090" at="36,95,39,5" concept="6" />
      <node id="991796682690297090" at="41,90,44,7" concept="6" />
      <node id="991796682690297090" at="45,75,48,7" concept="6" />
      <node id="991796682690297090" at="23,0,27,0" concept="7" trace="isDumbAware#()Z" />
      <node id="991796682690297090" at="27,0,31,0" concept="7" trace="isApplicable#(Lcom/intellij/openapi/actionSystem/AnActionEvent;Ljava/util/Map;)Z" />
      <node id="991796682690297090" at="31,0,35,0" concept="7" trace="doUpdate#(Lcom/intellij/openapi/actionSystem/AnActionEvent;Ljava/util/Map;)V" />
      <node id="991796682690297090" at="52,0,56,0" concept="7" trace="doExecute#(Lcom/intellij/openapi/actionSystem/AnActionEvent;Ljava/util/Map;)V" />
      <node id="991796682690297090" at="18,0,23,0" concept="2" trace="MoveDown_Action#()V" />
      <node id="991796682690297090" at="39,5,49,5" concept="1" />
      <node id="991796682690297090" at="35,0,52,0" concept="7" trace="collectActionData#(Lcom/intellij/openapi/actionSystem/AnActionEvent;Ljava/util/Map;)Z" />
      <scope id="991796682690297090" at="24,32,25,16" />
      <scope id="5826399350075689072" at="28,87,29,335" />
      <scope id="991796682690297090" at="32,89,33,85" />
      <scope id="991796682690297090" at="37,53,38,19" />
      <scope id="991796682690297090" at="42,67,43,31" />
      <scope id="991796682690297090" at="46,36,47,21" />
      <scope id="991796682690297090" at="53,96,54,148" />
      <scope id="991796682690297090" at="18,28,21,40" />
      <scope id="991796682690297090" at="23,0,27,0" />
      <scope id="991796682690297090" at="27,0,31,0">
        <var name="_params" id="991796682690297090" />
        <var name="event" id="991796682690297090" />
      </scope>
      <scope id="991796682690297090" at="31,0,35,0">
        <var name="_params" id="991796682690297090" />
        <var name="event" id="991796682690297090" />
      </scope>
      <scope id="991796682690297090" at="52,0,56,0">
        <var name="_params" id="991796682690297090" />
        <var name="event" id="991796682690297090" />
      </scope>
      <scope id="991796682690297090" at="18,0,23,0" />
      <scope id="991796682690297090" at="40,5,48,7">
        <var name="editorComponent" id="991796682690297090" />
      </scope>
      <scope id="991796682690297090" at="36,95,50,16" />
      <scope id="991796682690297090" at="35,0,52,0">
        <var name="_params" id="991796682690297090" />
        <var name="event" id="991796682690297090" />
      </scope>
      <unit id="991796682690297090" at="15,0,57,0" name="jetbrains.mps.ide.editor.actions.MoveDown_Action" />
    </file>
  </root>
</debug-info>
<|MERGE_RESOLUTION|>--- conflicted
+++ resolved
@@ -19,33 +19,33 @@
   <concept fqn="c:f3061a53-9226-4cc5-a443-f952ceaf5816/1076505808687:jetbrains.mps.baseLanguage.structure.WhileStatement" />
   <root nodeRef="r:9832fb5f-2578-4b58-8014-a5de79da988e(jetbrains.mps.ide.editor.actions)/1736181534621636455">
     <file name="ShowReflectiveEditorsForSubtree_Action.java">
-      <node id="1736181534621636455" at="18,0,19,0" concept="13" trace="ICON" />
-      <node id="1736181534621636455" at="20,51,21,59" concept="15" />
-      <node id="1736181534621636455" at="21,59,22,35" concept="4" />
-      <node id="1736181534621636455" at="22,35,23,41" concept="4" />
-      <node id="1736181534621636455" at="26,32,27,16" concept="10" />
-      <node id="1736181534621636474" at="30,89,31,197" concept="4" />
-      <node id="1736181534621636455" at="35,53,36,19" concept="10" />
-      <node id="1736181534621636455" at="38,5,39,61" concept="9" />
-      <node id="1736181534621636455" at="39,61,40,59" concept="4" />
-      <node id="1736181534621636455" at="41,22,42,21" concept="10" />
-      <node id="1736181534621636455" at="45,5,46,90" concept="9" />
-      <node id="1736181534621636455" at="47,67,48,31" concept="4" />
-      <node id="1736181534621636455" at="49,7,50,75" concept="4" />
-      <node id="1736181534621636455" at="51,36,52,21" concept="10" />
-      <node id="1736181534621636455" at="54,5,55,16" concept="10" />
-      <node id="1736181534621636462" at="58,96,59,191" concept="4" />
-      <node id="1736181534621636455" at="34,95,37,5" concept="7" />
-      <node id="1736181534621636455" at="40,59,43,7" concept="7" />
-      <node id="1736181534621636455" at="46,90,49,7" concept="7" />
-      <node id="1736181534621636455" at="50,75,53,7" concept="7" />
-      <node id="1736181534621636455" at="25,0,29,0" concept="8" trace="isDumbAware#()Z" />
-      <node id="1736181534621636455" at="29,0,33,0" concept="8" trace="doUpdate#(Lcom/intellij/openapi/actionSystem/AnActionEvent;Ljava/util/Map;)V" />
-      <node id="1736181534621636455" at="57,0,61,0" concept="8" trace="doExecute#(Lcom/intellij/openapi/actionSystem/AnActionEvent;Ljava/util/Map;)V" />
-      <node id="1736181534621636455" at="20,0,25,0" concept="3" trace="ShowReflectiveEditorsForSubtree_Action#()V" />
+      <node id="1736181534621636455" at="18,0,19,0" concept="12" trace="ICON" />
+      <node id="1736181534621636455" at="20,51,21,59" concept="14" />
+      <node id="1736181534621636455" at="21,59,22,35" concept="3" />
+      <node id="1736181534621636455" at="22,35,23,41" concept="3" />
+      <node id="1736181534621636455" at="26,32,27,16" concept="9" />
+      <node id="1736181534621636474" at="30,89,31,197" concept="3" />
+      <node id="1736181534621636455" at="35,53,36,19" concept="9" />
+      <node id="1736181534621636455" at="38,5,39,61" concept="8" />
+      <node id="1736181534621636455" at="39,61,40,59" concept="3" />
+      <node id="1736181534621636455" at="41,22,42,21" concept="9" />
+      <node id="1736181534621636455" at="45,5,46,90" concept="8" />
+      <node id="1736181534621636455" at="47,67,48,31" concept="3" />
+      <node id="1736181534621636455" at="49,7,50,75" concept="3" />
+      <node id="1736181534621636455" at="51,36,52,21" concept="9" />
+      <node id="1736181534621636455" at="54,5,55,16" concept="9" />
+      <node id="1736181534621636462" at="58,96,59,191" concept="3" />
+      <node id="1736181534621636455" at="34,95,37,5" concept="6" />
+      <node id="1736181534621636455" at="40,59,43,7" concept="6" />
+      <node id="1736181534621636455" at="46,90,49,7" concept="6" />
+      <node id="1736181534621636455" at="50,75,53,7" concept="6" />
+      <node id="1736181534621636455" at="25,0,29,0" concept="7" trace="isDumbAware#()Z" />
+      <node id="1736181534621636455" at="29,0,33,0" concept="7" trace="doUpdate#(Lcom/intellij/openapi/actionSystem/AnActionEvent;Ljava/util/Map;)V" />
+      <node id="1736181534621636455" at="57,0,61,0" concept="7" trace="doExecute#(Lcom/intellij/openapi/actionSystem/AnActionEvent;Ljava/util/Map;)V" />
+      <node id="1736181534621636455" at="20,0,25,0" concept="2" trace="ShowReflectiveEditorsForSubtree_Action#()V" />
       <node id="1736181534621636455" at="37,5,44,5" concept="1" />
       <node id="1736181534621636455" at="44,5,54,5" concept="1" />
-      <node id="1736181534621636455" at="33,0,57,0" concept="8" trace="collectActionData#(Lcom/intellij/openapi/actionSystem/AnActionEvent;Ljava/util/Map;)Z" />
+      <node id="1736181534621636455" at="33,0,57,0" concept="7" trace="collectActionData#(Lcom/intellij/openapi/actionSystem/AnActionEvent;Ljava/util/Map;)Z" />
       <scope id="1736181534621636455" at="26,32,27,16" />
       <scope id="1736181534621636473" at="30,89,31,197" />
       <scope id="1736181534621636455" at="35,53,36,19" />
@@ -80,10 +80,10 @@
   </root>
   <root nodeRef="r:9832fb5f-2578-4b58-8014-a5de79da988e(jetbrains.mps.ide.editor.actions)/1854313877475797375">
     <file name="ReflectiveEditorActionUtil.java">
-      <node id="1751453885761749920" at="11,154,12,105" concept="4" />
-      <node id="1751453885761749944" at="14,134,15,101" concept="4" />
-      <node id="1751453885761749909" at="11,0,14,0" concept="14" trace="update#(Ljava/util/List;ZZLjetbrains/mps/openapi/editor/EditorComponent;Lcom/intellij/openapi/actionSystem/AnActionEvent;)V" />
-      <node id="1751453885761749935" at="14,0,17,0" concept="14" trace="execute#(Ljava/util/List;ZZLjetbrains/mps/openapi/editor/EditorComponent;)V" />
+      <node id="1751453885761749920" at="11,154,12,105" concept="3" />
+      <node id="1751453885761749944" at="14,134,15,101" concept="3" />
+      <node id="1751453885761749909" at="11,0,14,0" concept="13" trace="update#(Ljava/util/List;ZZLjetbrains/mps/openapi/editor/EditorComponent;Lcom/intellij/openapi/actionSystem/AnActionEvent;)V" />
+      <node id="1751453885761749935" at="14,0,17,0" concept="13" trace="execute#(Ljava/util/List;ZZLjetbrains/mps/openapi/editor/EditorComponent;)V" />
       <scope id="1751453885761749919" at="11,154,12,105" />
       <scope id="1751453885761749943" at="14,134,15,101" />
       <scope id="1751453885761749909" at="11,0,14,0">
@@ -104,83 +104,83 @@
   </root>
   <root nodeRef="r:9832fb5f-2578-4b58-8014-a5de79da988e(jetbrains.mps.ide.editor.actions)/1854313877475823618">
     <file name="ReflectiveEditorAction.java">
-      <node id="1751453885760929849" at="20,0,21,0" concept="5" trace="myActions" />
-      <node id="1751453885760929854" at="21,0,22,0" concept="5" trace="myEditorComponent" />
-      <node id="1751453885760929858" at="22,0,23,0" concept="5" trace="myIsReflective" />
-      <node id="1751453885760929862" at="23,0,24,0" concept="5" trace="myIsForSubtree" />
-      <node id="1751453885760929866" at="24,0,25,0" concept="5" trace="mySelectionStack" />
-      <node id="1751453885760929894" at="27,45,28,93" concept="16" />
-      <node id="1751453885760929895" at="29,5,30,40" concept="4" />
-      <node id="1751453885760929899" at="30,40,31,34" concept="4" />
-      <node id="1751453885760929903" at="31,34,32,34" concept="4" />
-      <node id="1751453885761676550" at="34,77,35,31" concept="10" />
-      <node id="1751453885760929925" at="41,25,42,64" concept="10" />
-      <node id="1751453885760929930" at="43,12,44,71" concept="10" />
-      <node id="1751453885761743669" at="49,80,50,37" concept="10" />
-      <node id="1751453885760929950" at="53,18,54,105" concept="9" />
-      <node id="1751453885760929966" at="54,105,55,113" concept="9" />
-      <node id="1751453885760929975" at="55,113,56,47" concept="4" />
-      <node id="1751453885760929980" at="56,47,57,47" concept="4" />
-      <node id="1751453885760929985" at="57,47,58,47" concept="4" />
-      <node id="1751453885760929992" at="59,12,60,48" concept="4" />
-      <node id="1751453885760929997" at="60,48,61,48" concept="4" />
-      <node id="1751453885760930006" at="64,39,65,99" concept="9" />
-      <node id="1751453885760930027" at="67,132,68,59" concept="4" />
-      <node id="1751453885760930039" at="72,40,73,99" concept="9" />
-      <node id="1751453885760930044" at="73,99,74,38" concept="4" />
-      <node id="1751453885760930056" at="76,33,77,128" concept="9" />
-      <node id="1751453885760930065" at="77,128,78,55" concept="4" />
-      <node id="1751453885760930071" at="79,14,80,79" concept="9" />
-      <node id="1751453885760930080" at="81,38,82,85" concept="4" />
-      <node id="1751453885760930093" at="87,25,88,45" concept="4" />
-      <node id="1751453885760930095" at="88,45,89,55" concept="4" />
-      <node id="1751453885760930110" at="93,34,94,25" concept="4" />
-      <node id="1751453885760930120" at="98,30,99,27" concept="4" />
-      <node id="1751453885760930122" at="99,27,100,16" concept="4" />
-      <node id="1751453885760930124" at="100,16,101,13" concept="4" />
-      <node id="1751453885760930126" at="101,13,102,28" concept="4" />
-      <node id="1751453885760930131" at="105,0,106,0" concept="5" trace="myNode" />
-      <node id="1751453885760930140" at="106,47,107,20" concept="4" />
-      <node id="1751453885760930145" at="109,0,110,0" concept="8" trace="isApplicable#()Z" />
-      <node id="1751453885760930148" at="110,0,111,0" concept="8" trace="execute#()V" />
-      <node id="1751453885760943441" at="113,50,114,18" concept="15" />
-      <node id="1751453885760930164" at="117,40,118,85" concept="10" />
-      <node id="1751453885760930172" at="121,32,122,75" concept="4" />
-      <node id="1751453885760951744" at="126,47,127,18" concept="15" />
-      <node id="1751453885760930189" at="130,40,131,94" concept="10" />
-      <node id="1751453885760930198" at="134,32,135,84" concept="4" />
+      <node id="1751453885760929849" at="20,0,21,0" concept="4" trace="myActions" />
+      <node id="1751453885760929854" at="21,0,22,0" concept="4" trace="myEditorComponent" />
+      <node id="1751453885760929858" at="22,0,23,0" concept="4" trace="myIsReflective" />
+      <node id="1751453885760929862" at="23,0,24,0" concept="4" trace="myIsForSubtree" />
+      <node id="1751453885760929866" at="24,0,25,0" concept="4" trace="mySelectionStack" />
+      <node id="1751453885760929894" at="27,45,28,93" concept="15" />
+      <node id="1751453885760929895" at="29,5,30,40" concept="3" />
+      <node id="1751453885760929899" at="30,40,31,34" concept="3" />
+      <node id="1751453885760929903" at="31,34,32,34" concept="3" />
+      <node id="1751453885761676550" at="34,77,35,31" concept="9" />
+      <node id="1751453885760929925" at="41,25,42,64" concept="9" />
+      <node id="1751453885760929930" at="43,12,44,71" concept="9" />
+      <node id="1751453885761743669" at="49,80,50,37" concept="9" />
+      <node id="1751453885760929950" at="53,18,54,105" concept="8" />
+      <node id="1751453885760929966" at="54,105,55,113" concept="8" />
+      <node id="1751453885760929975" at="55,113,56,47" concept="3" />
+      <node id="1751453885760929980" at="56,47,57,47" concept="3" />
+      <node id="1751453885760929985" at="57,47,58,47" concept="3" />
+      <node id="1751453885760929992" at="59,12,60,48" concept="3" />
+      <node id="1751453885760929997" at="60,48,61,48" concept="3" />
+      <node id="1751453885760930006" at="64,39,65,99" concept="8" />
+      <node id="1751453885760930027" at="67,132,68,59" concept="3" />
+      <node id="1751453885760930039" at="72,40,73,99" concept="8" />
+      <node id="1751453885760930044" at="73,99,74,38" concept="3" />
+      <node id="1751453885760930056" at="76,33,77,128" concept="8" />
+      <node id="1751453885760930065" at="77,128,78,55" concept="3" />
+      <node id="1751453885760930071" at="79,14,80,79" concept="8" />
+      <node id="1751453885760930080" at="81,38,82,85" concept="3" />
+      <node id="1751453885760930093" at="87,25,88,45" concept="3" />
+      <node id="1751453885760930095" at="88,45,89,55" concept="3" />
+      <node id="1751453885760930110" at="93,34,94,25" concept="3" />
+      <node id="1751453885760930120" at="98,30,99,27" concept="3" />
+      <node id="1751453885760930122" at="99,27,100,16" concept="3" />
+      <node id="1751453885760930124" at="100,16,101,13" concept="3" />
+      <node id="1751453885760930126" at="101,13,102,28" concept="3" />
+      <node id="1751453885760930131" at="105,0,106,0" concept="4" trace="myNode" />
+      <node id="1751453885760930140" at="106,47,107,20" concept="3" />
+      <node id="1751453885760930145" at="109,0,110,0" concept="7" trace="isApplicable#()Z" />
+      <node id="1751453885760930148" at="110,0,111,0" concept="7" trace="execute#()V" />
+      <node id="1751453885760943441" at="113,50,114,18" concept="14" />
+      <node id="1751453885760930164" at="117,40,118,85" concept="9" />
+      <node id="1751453885760930172" at="121,32,122,75" concept="3" />
+      <node id="1751453885760951744" at="126,47,127,18" concept="14" />
+      <node id="1751453885760930189" at="130,40,131,94" concept="9" />
+      <node id="1751453885760930198" at="134,32,135,84" concept="3" />
       <node id="1751453885760929928" at="43,10,45,5" concept="1" />
-      <node id="1751453885760929885" at="26,142,29,5" concept="7" />
-      <node id="1751453885761452343" at="34,0,37,0" concept="8" trace="apply#(Lorg/jetbrains/mps/openapi/model/SNode;)Ljetbrains/mps/ide/editor/actions/ReflectiveEditorAction/ReflectiveHintsAction;" />
-      <node id="1751453885761736085" at="49,0,52,0" concept="8" trace="test#(Ljetbrains/mps/ide/editor/actions/ReflectiveEditorAction/ReflectiveHintsAction;)Z" />
+      <node id="1751453885760929885" at="26,142,29,5" concept="6" />
+      <node id="1751453885761452343" at="34,0,37,0" concept="7" trace="apply#(Lorg/jetbrains/mps/openapi/model/SNode;)Ljetbrains/mps/ide/editor/actions/ReflectiveEditorAction/ReflectiveHintsAction;" />
+      <node id="1751453885761736085" at="49,0,52,0" concept="7" trace="test#(Ljetbrains/mps/ide/editor/actions/ReflectiveEditorAction/ReflectiveHintsAction;)Z" />
       <node id="1751453885760929990" at="59,10,62,5" concept="1" />
-      <node id="1751453885760930014" at="66,78,69,7" concept="7" />
-      <node id="1751453885760930076" at="80,79,83,9" concept="7" />
-      <node id="1751453885760930106" at="92,75,95,7" concept="7" />
-      <node id="1751453885760930135" at="106,0,109,0" concept="3" trace="ReflectiveHintsAction#(Lorg/jetbrains/mps/openapi/model/SNode;)V" />
-      <node id="1751453885760930153" at="113,0,116,0" concept="3" trace="MakeNodeReflectiveAction#(Lorg/jetbrains/mps/openapi/model/SNode;)V" />
-      <node id="1751453885760930179" at="126,0,129,0" concept="3" trace="MakeSubtreeAction#(Lorg/jetbrains/mps/openapi/model/SNode;)V" />
-      <node id="1751453885760930091" at="87,0,91,0" concept="8" trace="redraw#()V" />
-      <node id="1751453885760930161" at="116,0,120,0" concept="8" trace="isApplicable#()Z" />
-      <node id="1751453885760930169" at="120,0,124,0" concept="8" trace="execute#()V" />
-      <node id="1751453885760930186" at="129,0,133,0" concept="8" trace="isApplicable#()Z" />
-      <node id="1751453885760930195" at="133,0,137,0" concept="8" trace="execute#()V" />
-      <node id="1751453885760929907" at="32,34,37,82" concept="4" />
-      <node id="1751453885760929921" at="40,78,45,5" concept="7" />
-      <node id="1751453885760929940" at="47,48,52,57" concept="9" />
-      <node id="1751453885760930011" at="65,99,70,5" concept="6" />
+      <node id="1751453885760930014" at="66,78,69,7" concept="6" />
+      <node id="1751453885760930076" at="80,79,83,9" concept="6" />
+      <node id="1751453885760930106" at="92,75,95,7" concept="6" />
+      <node id="1751453885760930135" at="106,0,109,0" concept="2" trace="ReflectiveHintsAction#(Lorg/jetbrains/mps/openapi/model/SNode;)V" />
+      <node id="1751453885760930153" at="113,0,116,0" concept="2" trace="MakeNodeReflectiveAction#(Lorg/jetbrains/mps/openapi/model/SNode;)V" />
+      <node id="1751453885760930179" at="126,0,129,0" concept="2" trace="MakeSubtreeAction#(Lorg/jetbrains/mps/openapi/model/SNode;)V" />
+      <node id="1751453885760930091" at="87,0,91,0" concept="7" trace="redraw#()V" />
+      <node id="1751453885760930161" at="116,0,120,0" concept="7" trace="isApplicable#()Z" />
+      <node id="1751453885760930169" at="120,0,124,0" concept="7" trace="execute#()V" />
+      <node id="1751453885760930186" at="129,0,133,0" concept="7" trace="isApplicable#()Z" />
+      <node id="1751453885760930195" at="133,0,137,0" concept="7" trace="execute#()V" />
+      <node id="1751453885760929907" at="32,34,37,82" concept="3" />
+      <node id="1751453885760929921" at="40,78,45,5" concept="6" />
+      <node id="1751453885760929940" at="47,48,52,57" concept="8" />
+      <node id="1751453885760930011" at="65,99,70,5" concept="5" />
       <node id="1751453885760930068" at="79,12,84,7" concept="1" />
-      <node id="1751453885760930103" at="91,28,96,5" concept="6" />
-      <node id="1751453885760930118" at="98,0,104,0" concept="8" trace="execute#()V" />
-      <node id="1751453885760930101" at="91,0,98,0" concept="8" trace="doExecute#()V" />
-      <node id="1751453885760929916" at="39,0,47,0" concept="8" trace="getAction#(Lorg/jetbrains/mps/openapi/model/SNode;)Ljetbrains/mps/ide/editor/actions/ReflectiveEditorAction/ReflectiveHintsAction;" />
-      <node id="1751453885760930003" at="64,0,72,0" concept="8" trace="recordSelectionStack#()V" />
-      <node id="1751453885760930049" at="75,52,84,7" concept="7" />
-      <node id="1751453885760929945" at="52,57,62,5" concept="7" />
-      <node id="1751453885760930046" at="74,38,85,5" concept="6" />
-      <node id="1751453885760929873" at="26,0,39,0" concept="3" trace="ReflectiveEditorAction#(Ljava/util/List;Ljetbrains/mps/openapi/editor/EditorComponent;ZZ)V" />
-      <node id="1751453885760930036" at="72,0,87,0" concept="8" trace="restoreSelectionStack#()V" />
-      <node id="1751453885760929935" at="47,0,64,0" concept="8" trace="update#(Lcom/intellij/openapi/actionSystem/AnActionEvent;)V" />
+      <node id="1751453885760930103" at="91,28,96,5" concept="5" />
+      <node id="1751453885760930118" at="98,0,104,0" concept="7" trace="execute#()V" />
+      <node id="1751453885760930101" at="91,0,98,0" concept="7" trace="doExecute#()V" />
+      <node id="1751453885760929916" at="39,0,47,0" concept="7" trace="getAction#(Lorg/jetbrains/mps/openapi/model/SNode;)Ljetbrains/mps/ide/editor/actions/ReflectiveEditorAction/ReflectiveHintsAction;" />
+      <node id="1751453885760930003" at="64,0,72,0" concept="7" trace="recordSelectionStack#()V" />
+      <node id="1751453885760930049" at="75,52,84,7" concept="6" />
+      <node id="1751453885760929945" at="52,57,62,5" concept="6" />
+      <node id="1751453885760930046" at="74,38,85,5" concept="5" />
+      <node id="1751453885760929873" at="26,0,39,0" concept="2" trace="ReflectiveEditorAction#(Ljava/util/List;Ljetbrains/mps/openapi/editor/EditorComponent;ZZ)V" />
+      <node id="1751453885760930036" at="72,0,87,0" concept="7" trace="restoreSelectionStack#()V" />
+      <node id="1751453885760929935" at="47,0,64,0" concept="7" trace="update#(Lcom/intellij/openapi/actionSystem/AnActionEvent;)V" />
       <scope id="1751453885760929891" at="27,45,28,93" />
       <scope id="1751453885761452344" at="34,77,35,31" />
       <scope id="1751453885760929924" at="41,25,42,64" />
@@ -384,34 +384,33 @@
   </root>
   <root nodeRef="r:9832fb5f-2578-4b58-8014-a5de79da988e(jetbrains.mps.ide.editor.actions)/2256129701753572813">
     <file name="ShowRegularEditor_Action.java">
-<<<<<<< HEAD
-      <node id="2256129701753572813" at="18,0,19,0" concept="13" trace="ICON" />
-      <node id="2256129701753572813" at="20,37,21,43" concept="15" />
-      <node id="2256129701753572813" at="21,43,22,35" concept="4" />
-      <node id="2256129701753572813" at="22,35,23,41" concept="4" />
-      <node id="2256129701753572813" at="26,32,27,16" concept="10" />
-      <node id="4436191163391493854" at="30,89,31,198" concept="4" />
-      <node id="2256129701753572813" at="35,53,36,19" concept="10" />
-      <node id="2256129701753572813" at="38,5,39,61" concept="9" />
-      <node id="2256129701753572813" at="39,61,40,59" concept="4" />
-      <node id="2256129701753572813" at="41,22,42,21" concept="10" />
-      <node id="2256129701753572813" at="45,5,46,90" concept="9" />
-      <node id="2256129701753572813" at="47,67,48,31" concept="4" />
-      <node id="2256129701753572813" at="49,7,50,75" concept="4" />
-      <node id="2256129701753572813" at="51,36,52,21" concept="10" />
-      <node id="2256129701753572813" at="54,5,55,16" concept="10" />
-      <node id="4814398350383863795" at="58,96,59,192" concept="4" />
-      <node id="2256129701753572813" at="34,95,37,5" concept="7" />
-      <node id="2256129701753572813" at="40,59,43,7" concept="7" />
-      <node id="2256129701753572813" at="46,90,49,7" concept="7" />
-      <node id="2256129701753572813" at="50,75,53,7" concept="7" />
-      <node id="2256129701753572813" at="25,0,29,0" concept="8" trace="isDumbAware#()Z" />
-      <node id="2256129701753572813" at="29,0,33,0" concept="8" trace="doUpdate#(Lcom/intellij/openapi/actionSystem/AnActionEvent;Ljava/util/Map;)V" />
-      <node id="2256129701753572813" at="57,0,61,0" concept="8" trace="doExecute#(Lcom/intellij/openapi/actionSystem/AnActionEvent;Ljava/util/Map;)V" />
-      <node id="2256129701753572813" at="20,0,25,0" concept="3" trace="ShowRegularEditor_Action#()V" />
+      <node id="2256129701753572813" at="18,0,19,0" concept="12" trace="ICON" />
+      <node id="2256129701753572813" at="20,37,21,43" concept="14" />
+      <node id="2256129701753572813" at="21,43,22,35" concept="3" />
+      <node id="2256129701753572813" at="22,35,23,41" concept="3" />
+      <node id="2256129701753572813" at="26,32,27,16" concept="9" />
+      <node id="4436191163391493854" at="30,89,31,198" concept="3" />
+      <node id="2256129701753572813" at="35,53,36,19" concept="9" />
+      <node id="2256129701753572813" at="38,5,39,61" concept="8" />
+      <node id="2256129701753572813" at="39,61,40,59" concept="3" />
+      <node id="2256129701753572813" at="41,22,42,21" concept="9" />
+      <node id="2256129701753572813" at="45,5,46,90" concept="8" />
+      <node id="2256129701753572813" at="47,67,48,31" concept="3" />
+      <node id="2256129701753572813" at="49,7,50,75" concept="3" />
+      <node id="2256129701753572813" at="51,36,52,21" concept="9" />
+      <node id="2256129701753572813" at="54,5,55,16" concept="9" />
+      <node id="4814398350383863795" at="58,96,59,192" concept="3" />
+      <node id="2256129701753572813" at="34,95,37,5" concept="6" />
+      <node id="2256129701753572813" at="40,59,43,7" concept="6" />
+      <node id="2256129701753572813" at="46,90,49,7" concept="6" />
+      <node id="2256129701753572813" at="50,75,53,7" concept="6" />
+      <node id="2256129701753572813" at="25,0,29,0" concept="7" trace="isDumbAware#()Z" />
+      <node id="2256129701753572813" at="29,0,33,0" concept="7" trace="doUpdate#(Lcom/intellij/openapi/actionSystem/AnActionEvent;Ljava/util/Map;)V" />
+      <node id="2256129701753572813" at="57,0,61,0" concept="7" trace="doExecute#(Lcom/intellij/openapi/actionSystem/AnActionEvent;Ljava/util/Map;)V" />
+      <node id="2256129701753572813" at="20,0,25,0" concept="2" trace="ShowRegularEditor_Action#()V" />
       <node id="2256129701753572813" at="37,5,44,5" concept="1" />
       <node id="2256129701753572813" at="44,5,54,5" concept="1" />
-      <node id="2256129701753572813" at="33,0,57,0" concept="8" trace="collectActionData#(Lcom/intellij/openapi/actionSystem/AnActionEvent;Ljava/util/Map;)Z" />
+      <node id="2256129701753572813" at="33,0,57,0" concept="7" trace="collectActionData#(Lcom/intellij/openapi/actionSystem/AnActionEvent;Ljava/util/Map;)Z" />
       <scope id="2256129701753572813" at="26,32,27,16" />
       <scope id="4436191163391493475" at="30,89,31,198" />
       <scope id="2256129701753572813" at="35,53,36,19" />
@@ -422,54 +421,6 @@
       <scope id="2256129701753572813" at="20,37,23,41" />
       <scope id="2256129701753572813" at="25,0,29,0" />
       <scope id="2256129701753572813" at="29,0,33,0">
-=======
-      <node id="2256129701753572813" at="19,0,20,0" concept="12" trace="ICON" />
-      <node id="2256129701753572813" at="21,37,22,43" concept="14" />
-      <node id="2256129701753572813" at="22,43,23,35" concept="3" />
-      <node id="2256129701753572813" at="23,35,24,41" concept="3" />
-      <node id="2256129701753572813" at="27,32,28,16" concept="9" />
-      <node id="6260566344141406458" at="31,87,32,203" concept="8" />
-      <node id="6260566344141410905" at="32,203,33,141" concept="9" />
-      <node id="2256129701753572813" at="36,89,37,85" concept="3" />
-      <node id="2256129701753572813" at="41,53,42,19" concept="9" />
-      <node id="2256129701753572813" at="44,5,45,54" concept="8" />
-      <node id="2256129701753572813" at="45,54,46,50" concept="3" />
-      <node id="2256129701753572813" at="47,22,48,21" concept="9" />
-      <node id="2256129701753572813" at="51,5,52,90" concept="8" />
-      <node id="2256129701753572813" at="53,67,54,31" concept="3" />
-      <node id="2256129701753572813" at="55,7,56,75" concept="3" />
-      <node id="2256129701753572813" at="57,36,58,21" concept="9" />
-      <node id="2256129701753572813" at="60,5,61,16" concept="9" />
-      <node id="6258687349705339712" at="64,96,65,125" concept="8" />
-      <node id="8128781094069015080" at="65,125,66,263" concept="3" />
-      <node id="2256129701753654739" at="66,263,67,99" concept="3" />
-      <node id="6258687349705355728" at="67,99,68,32" concept="3" />
-      <node id="406691402322537523" at="68,32,69,105" concept="3" />
-      <node id="2256129701753572813" at="40,95,43,5" concept="6" />
-      <node id="2256129701753572813" at="46,50,49,7" concept="6" />
-      <node id="2256129701753572813" at="52,90,55,7" concept="6" />
-      <node id="2256129701753572813" at="56,75,59,7" concept="6" />
-      <node id="2256129701753572813" at="26,0,30,0" concept="7" trace="isDumbAware#()Z" />
-      <node id="2256129701753572813" at="35,0,39,0" concept="7" trace="doUpdate#(Lcom/intellij/openapi/actionSystem/AnActionEvent;Ljava/util/Map;)V" />
-      <node id="2256129701753572813" at="21,0,26,0" concept="2" trace="ShowRegularEditor_Action#()V" />
-      <node id="2256129701753572813" at="30,0,35,0" concept="7" trace="isApplicable#(Lcom/intellij/openapi/actionSystem/AnActionEvent;Ljava/util/Map;)Z" />
-      <node id="2256129701753572813" at="43,5,50,5" concept="1" />
-      <node id="2256129701753572813" at="63,0,71,0" concept="7" trace="doExecute#(Lcom/intellij/openapi/actionSystem/AnActionEvent;Ljava/util/Map;)V" />
-      <node id="2256129701753572813" at="50,5,60,5" concept="1" />
-      <node id="2256129701753572813" at="39,0,63,0" concept="7" trace="collectActionData#(Lcom/intellij/openapi/actionSystem/AnActionEvent;Ljava/util/Map;)Z" />
-      <scope id="2256129701753572813" at="27,32,28,16" />
-      <scope id="2256129701753572813" at="36,89,37,85" />
-      <scope id="2256129701753572813" at="41,53,42,19" />
-      <scope id="2256129701753572813" at="47,22,48,21" />
-      <scope id="2256129701753572813" at="53,67,54,31" />
-      <scope id="2256129701753572813" at="57,36,58,21" />
-      <scope id="2256129701753572835" at="31,87,33,141">
-        <var name="hints" id="6260566344141406459" />
-      </scope>
-      <scope id="2256129701753572813" at="21,37,24,41" />
-      <scope id="2256129701753572813" at="26,0,30,0" />
-      <scope id="2256129701753572813" at="35,0,39,0">
->>>>>>> 9628beb1
         <var name="_params" id="2256129701753572813" />
         <var name="event" id="2256129701753572813" />
       </scope>
@@ -1688,101 +1639,6 @@
   </root>
   <root nodeRef="r:9832fb5f-2578-4b58-8014-a5de79da988e(jetbrains.mps.ide.editor.actions)/3774693388238498747">
     <file name="DeleteLine_Action.java">
-<<<<<<< HEAD
-      <node id="3774693388238498747" at="34,0,35,0" concept="13" trace="ICON" />
-      <node id="3774693388238498747" at="36,30,37,35" concept="15" />
-      <node id="3774693388238498747" at="37,35,38,35" concept="4" />
-      <node id="3774693388238498747" at="38,35,39,41" concept="4" />
-      <node id="3774693388238498747" at="42,32,43,16" concept="10" />
-      <node id="4122848433162986862" at="46,87,47,252" concept="10" />
-      <node id="3774693388238498747" at="50,89,51,85" concept="4" />
-      <node id="3774693388238498747" at="55,53,56,19" concept="10" />
-      <node id="3774693388238498747" at="58,5,59,90" concept="9" />
-      <node id="3774693388238498747" at="60,67,61,31" concept="4" />
-      <node id="3774693388238498747" at="62,7,63,75" concept="4" />
-      <node id="3774693388238498747" at="64,36,65,21" concept="10" />
-      <node id="3774693388238498747" at="68,5,69,66" concept="9" />
-      <node id="3774693388238498747" at="69,66,70,57" concept="4" />
-      <node id="3774693388238498747" at="71,22,72,21" concept="10" />
-      <node id="3774693388238498747" at="74,5,75,16" concept="10" />
-      <node id="7387027464701461777" at="78,96,79,79" concept="4" />
-      <node id="3774693388238498754" at="80,106,81,128" concept="9" />
-      <node id="3774693388238498762" at="81,128,82,114" concept="9" />
-      <node id="3774693388238498769" at="82,114,83,70" concept="4" />
-      <node id="3774693388238498779" at="84,65,85,105" concept="9" />
-      <node id="3774693388238498787" at="86,76,87,17" concept="10" />
-      <node id="3774693388238498802" at="90,59,91,99" concept="4" />
-      <node id="3774693388238498814" at="95,5,96,88" concept="9" />
-      <node id="3774693388238498820" at="96,88,97,55" concept="9" />
-      <node id="3774693388238498826" at="97,55,98,35" concept="9" />
-      <node id="3774693388238498835" at="100,40,101,14" concept="2" />
-      <node id="3774693388238498841" at="102,7,103,62" concept="9" />
-      <node id="3774693388238498854" at="104,48,105,47" concept="9" />
-      <node id="3774693388238498862" at="106,404,107,52" concept="9" />
-      <node id="4122848433163121773" at="108,142,109,19" concept="10" />
-      <node id="5247353589123667168" at="110,11,111,78" concept="4" />
-      <node id="3774693388238498923" at="112,64,113,93" concept="4" />
-      <node id="7272288387891904949" at="114,18,115,116" concept="4" />
-      <node id="3774693388238498933" at="116,11,117,16" concept="2" />
-      <node id="4122848433163122230" at="121,145,122,19" concept="10" />
-      <node id="3774693388238498953" at="123,11,124,78" concept="4" />
-      <node id="3774693388238498960" at="124,78,125,91" concept="4" />
-      <node id="3774693388238498967" at="125,91,126,16" concept="2" />
-      <node id="3774693388238498971" at="128,7,129,36" concept="4" />
-      <node id="3774693388238498981" at="132,86,133,49" concept="4" />
-      <node id="3774693388238498999" at="136,31,137,108" concept="4" />
-      <node id="3774693388238499006" at="137,108,138,26" concept="4" />
-      <node id="7272288387891972762" at="114,16,116,11" concept="1" />
-      <node id="3774693388238498747" at="54,95,57,5" concept="7" />
-      <node id="3774693388238498747" at="59,90,62,7" concept="7" />
-      <node id="3774693388238498747" at="63,75,66,7" concept="7" />
-      <node id="3774693388238498747" at="70,57,73,7" concept="7" />
-      <node id="3774693388238498785" at="85,105,88,9" concept="7" />
-      <node id="3774693388238498797" at="89,76,92,11" concept="7" />
-      <node id="3774693388238498833" at="99,18,102,7" concept="7" />
-      <node id="4122848433162989611" at="107,52,110,11" concept="7" />
-      <node id="4122848433163122228" at="120,30,123,11" concept="7" />
-      <node id="3774693388238498979" at="131,46,134,7" concept="7" />
-      <node id="3774693388238498747" at="41,0,45,0" concept="8" trace="isDumbAware#()Z" />
-      <node id="3774693388238498747" at="45,0,49,0" concept="8" trace="isApplicable#(Lcom/intellij/openapi/actionSystem/AnActionEvent;Ljava/util/Map;)Z" />
-      <node id="3774693388238498747" at="49,0,53,0" concept="8" trace="doUpdate#(Lcom/intellij/openapi/actionSystem/AnActionEvent;Ljava/util/Map;)V" />
-      <node id="3774693388238498997" at="135,5,139,5" concept="7" />
-      <node id="3774693388238498747" at="36,0,41,0" concept="3" trace="DeleteLine_Action#()V" />
-      <node id="3774693388238498793" at="88,9,93,9" concept="6" />
-      <node id="7272288387891904942" at="111,78,116,11" concept="7" />
-      <node id="3774693388238498977" at="130,5,135,5" concept="6" />
-      <node id="3774693388238498747" at="67,5,74,5" concept="1" />
-      <node id="3774693388238498951" at="119,57,127,9" concept="7" />
-      <node id="3774693388238498747" at="57,5,67,5" concept="1" />
-      <node id="3774693388238498774" at="83,70,94,7" concept="17" />
-      <node id="3774693388238498860" at="105,47,118,9" concept="7" />
-      <node id="3774693388238498752" at="79,79,95,5" concept="7" />
-      <node id="3774693388238498747" at="53,0,77,0" concept="8" trace="collectActionData#(Lcom/intellij/openapi/actionSystem/AnActionEvent;Ljava/util/Map;)Z" />
-      <node id="3774693388238498849" at="103,62,128,7" concept="7" />
-      <node id="3774693388238498830" at="98,35,130,5" concept="17" />
-      <node id="3774693388238498747" at="77,0,141,0" concept="8" trace="doExecute#(Lcom/intellij/openapi/actionSystem/AnActionEvent;Ljava/util/Map;)V" />
-      <scope id="3774693388238498747" at="42,32,43,16" />
-      <scope id="3774693388238499014" at="46,87,47,252" />
-      <scope id="3774693388238498747" at="50,89,51,85" />
-      <scope id="3774693388238498747" at="55,53,56,19" />
-      <scope id="3774693388238498747" at="60,67,61,31" />
-      <scope id="3774693388238498747" at="64,36,65,21" />
-      <scope id="3774693388238498747" at="71,22,72,21" />
-      <scope id="3774693388238498786" at="86,76,87,17" />
-      <scope id="3774693388238498801" at="90,59,91,99" />
-      <scope id="3774693388238498834" at="100,40,101,14" />
-      <scope id="4122848433162989614" at="108,142,109,19" />
-      <scope id="7272288387891904948" at="112,64,113,93" />
-      <scope id="7272288387891972763" at="114,18,115,116" />
-      <scope id="4122848433163122229" at="121,145,122,19" />
-      <scope id="3774693388238498980" at="132,86,133,49" />
-      <scope id="3774693388238498998" at="136,31,138,26" />
-      <scope id="3774693388238498747" at="36,30,39,41" />
-      <scope id="3774693388238498796" at="89,76,92,11" />
-      <scope id="3774693388238498978" at="131,46,134,7" />
-      <scope id="3774693388238498747" at="41,0,45,0" />
-      <scope id="3774693388238498747" at="45,0,49,0">
-=======
       <node id="3774693388238498747" at="17,0,18,0" concept="12" trace="ICON" />
       <node id="3774693388238498747" at="19,30,20,35" concept="14" />
       <node id="3774693388238498747" at="20,35,21,35" concept="3" />
@@ -1824,7 +1680,6 @@
       <scope id="3774693388238498747" at="19,30,22,41" />
       <scope id="3774693388238498747" at="24,0,28,0" />
       <scope id="3774693388238498747" at="28,0,32,0">
->>>>>>> 9628beb1
         <var name="_params" id="3774693388238498747" />
         <var name="event" id="3774693388238498747" />
       </scope>
@@ -2205,17 +2060,10 @@
       <node id="4362199797783345393" at="54,5,64,5" concept="1" />
       <node id="4362199797783345489" at="97,10,107,5" concept="1" />
       <node id="4362199797783345393" at="64,5,76,5" concept="1" />
-<<<<<<< HEAD
-      <node id="4362199797783345406" at="83,119,96,7" concept="17" />
-      <node id="4362199797783345396" at="81,82,107,5" concept="7" />
-      <node id="4362199797783345393" at="50,0,79,0" concept="8" trace="collectActionData#(Lcom/intellij/openapi/actionSystem/AnActionEvent;Ljava/util/Map;)Z" />
-      <node id="4362199797783345393" at="79,0,109,0" concept="8" trace="doExecute#(Lcom/intellij/openapi/actionSystem/AnActionEvent;Ljava/util/Map;)V" />
-=======
-      <node id="4362199797783345406" at="83,119,96,7" concept="15" />
+      <node id="4362199797783345406" at="83,119,96,7" concept="16" />
       <node id="4362199797783345396" at="81,82,107,5" concept="6" />
       <node id="4362199797783345393" at="50,0,79,0" concept="7" trace="collectActionData#(Lcom/intellij/openapi/actionSystem/AnActionEvent;Ljava/util/Map;)Z" />
       <node id="4362199797783345393" at="79,0,109,0" concept="7" trace="doExecute#(Lcom/intellij/openapi/actionSystem/AnActionEvent;Ljava/util/Map;)V" />
->>>>>>> 9628beb1
       <scope id="4362199797783345393" at="34,32,35,16" />
       <scope id="8849858325249727282" at="41,42,42,117" />
       <scope id="4362199797783345393" at="47,89,48,85" />
@@ -2836,39 +2684,38 @@
   </root>
   <root nodeRef="r:9832fb5f-2578-4b58-8014-a5de79da988e(jetbrains.mps.ide.editor.actions)/5238877291854194705">
     <file name="Comment_Action.java">
-<<<<<<< HEAD
-      <node id="5238877291854194705" at="23,0,24,0" concept="13" trace="ICON" />
-      <node id="5238877291854194705" at="25,27,26,31" concept="15" />
-      <node id="5238877291854194705" at="26,31,27,35" concept="4" />
-      <node id="5238877291854194705" at="27,35,28,41" concept="4" />
-      <node id="5238877291854194705" at="31,32,32,16" concept="10" />
-      <node id="5238877291854252879" at="35,87,36,113" concept="9" />
-      <node id="548229885685871331" at="37,154,38,19" concept="10" />
-      <node id="3993419886484615861" at="40,162,41,19" concept="10" />
-      <node id="548229885685660109" at="44,39,45,324" concept="10" />
-      <node id="5238877291854194705" at="50,89,51,85" concept="4" />
-      <node id="5238877291854194705" at="55,53,56,19" concept="10" />
-      <node id="5238877291854194705" at="58,5,59,90" concept="9" />
-      <node id="5238877291854194705" at="60,67,61,31" concept="4" />
-      <node id="5238877291854194705" at="63,36,64,21" concept="10" />
-      <node id="5238877291854194705" at="66,5,67,16" concept="10" />
-      <node id="6552822018369882461" at="70,96,71,129" concept="4" />
-      <node id="3993419886484606422" at="73,62,74,46" concept="10" />
-      <node id="548229885685787405" at="36,113,39,5" concept="7" />
-      <node id="3993419886484600499" at="39,5,42,5" concept="7" />
-      <node id="548229885685660107" at="44,0,47,0" concept="8" trace="accept#(Lorg/jetbrains/mps/openapi/model/SNode;)Z" />
-      <node id="5238877291854194705" at="54,95,57,5" concept="7" />
-      <node id="5238877291854194705" at="59,90,62,7" concept="7" />
-      <node id="5238877291854194705" at="62,7,65,7" concept="7" />
-      <node id="3993419886484606422" at="73,0,76,0" concept="14" trace="eq_fuv223_a0c0e#(Ljava/lang/Object;Ljava/lang/Object;)Z" />
-      <node id="5238877291854194705" at="30,0,34,0" concept="8" trace="isDumbAware#()Z" />
-      <node id="5238877291854194705" at="49,0,53,0" concept="8" trace="doUpdate#(Lcom/intellij/openapi/actionSystem/AnActionEvent;Ljava/util/Map;)V" />
-      <node id="5238877291854194705" at="69,0,73,0" concept="8" trace="doExecute#(Lcom/intellij/openapi/actionSystem/AnActionEvent;Ljava/util/Map;)V" />
-      <node id="5238877291854194705" at="25,0,30,0" concept="3" trace="Comment_Action#()V" />
-      <node id="548229885685660094" at="42,5,47,17" concept="10" />
+      <node id="5238877291854194705" at="23,0,24,0" concept="12" trace="ICON" />
+      <node id="5238877291854194705" at="25,27,26,31" concept="14" />
+      <node id="5238877291854194705" at="26,31,27,35" concept="3" />
+      <node id="5238877291854194705" at="27,35,28,41" concept="3" />
+      <node id="5238877291854194705" at="31,32,32,16" concept="9" />
+      <node id="5238877291854252879" at="35,87,36,113" concept="8" />
+      <node id="548229885685871331" at="37,154,38,19" concept="9" />
+      <node id="3993419886484615861" at="40,162,41,19" concept="9" />
+      <node id="548229885685660109" at="44,39,45,324" concept="9" />
+      <node id="5238877291854194705" at="50,89,51,85" concept="3" />
+      <node id="5238877291854194705" at="55,53,56,19" concept="9" />
+      <node id="5238877291854194705" at="58,5,59,90" concept="8" />
+      <node id="5238877291854194705" at="60,67,61,31" concept="3" />
+      <node id="5238877291854194705" at="63,36,64,21" concept="9" />
+      <node id="5238877291854194705" at="66,5,67,16" concept="9" />
+      <node id="6552822018369882461" at="70,96,71,129" concept="3" />
+      <node id="3993419886484606422" at="73,62,74,46" concept="9" />
+      <node id="548229885685787405" at="36,113,39,5" concept="6" />
+      <node id="3993419886484600499" at="39,5,42,5" concept="6" />
+      <node id="548229885685660107" at="44,0,47,0" concept="7" trace="accept#(Lorg/jetbrains/mps/openapi/model/SNode;)Z" />
+      <node id="5238877291854194705" at="54,95,57,5" concept="6" />
+      <node id="5238877291854194705" at="59,90,62,7" concept="6" />
+      <node id="5238877291854194705" at="62,7,65,7" concept="6" />
+      <node id="3993419886484606422" at="73,0,76,0" concept="13" trace="eq_fuv223_a0c0e#(Ljava/lang/Object;Ljava/lang/Object;)Z" />
+      <node id="5238877291854194705" at="30,0,34,0" concept="7" trace="isDumbAware#()Z" />
+      <node id="5238877291854194705" at="49,0,53,0" concept="7" trace="doUpdate#(Lcom/intellij/openapi/actionSystem/AnActionEvent;Ljava/util/Map;)V" />
+      <node id="5238877291854194705" at="69,0,73,0" concept="7" trace="doExecute#(Lcom/intellij/openapi/actionSystem/AnActionEvent;Ljava/util/Map;)V" />
+      <node id="5238877291854194705" at="25,0,30,0" concept="2" trace="Comment_Action#()V" />
+      <node id="548229885685660094" at="42,5,47,17" concept="9" />
       <node id="5238877291854194705" at="57,5,66,5" concept="1" />
-      <node id="5238877291854194705" at="34,0,49,0" concept="8" trace="isApplicable#(Lcom/intellij/openapi/actionSystem/AnActionEvent;Ljava/util/Map;)Z" />
-      <node id="5238877291854194705" at="53,0,69,0" concept="8" trace="collectActionData#(Lcom/intellij/openapi/actionSystem/AnActionEvent;Ljava/util/Map;)Z" />
+      <node id="5238877291854194705" at="34,0,49,0" concept="7" trace="isApplicable#(Lcom/intellij/openapi/actionSystem/AnActionEvent;Ljava/util/Map;)Z" />
+      <node id="5238877291854194705" at="53,0,69,0" concept="7" trace="collectActionData#(Lcom/intellij/openapi/actionSystem/AnActionEvent;Ljava/util/Map;)Z" />
       <scope id="5238877291854194705" at="31,32,32,16" />
       <scope id="548229885685787407" at="37,154,38,19" />
       <scope id="3993419886484600501" at="40,162,41,19" />
@@ -2884,57 +2731,6 @@
         <var name="it" id="548229885685660107" />
       </scope>
       <scope id="3993419886484606422" at="73,0,76,0">
-=======
-      <node id="5238877291854194705" at="26,0,27,0" concept="12" trace="ICON" />
-      <node id="5238877291854194705" at="28,27,29,31" concept="14" />
-      <node id="5238877291854194705" at="29,31,30,35" concept="3" />
-      <node id="5238877291854194705" at="30,35,31,41" concept="3" />
-      <node id="5238877291854194705" at="34,32,35,16" concept="9" />
-      <node id="5238877291854252879" at="38,87,39,113" concept="8" />
-      <node id="548229885685871331" at="40,154,41,19" concept="9" />
-      <node id="3993419886484615861" at="43,162,44,19" concept="9" />
-      <node id="699163291708880750" at="49,43,50,213" concept="9" />
-      <node id="5238877291854194705" at="57,89,58,85" concept="3" />
-      <node id="5238877291854194705" at="62,53,63,19" concept="9" />
-      <node id="5238877291854194705" at="65,5,66,90" concept="8" />
-      <node id="5238877291854194705" at="67,67,68,31" concept="3" />
-      <node id="5238877291854194705" at="70,36,71,21" concept="9" />
-      <node id="5238877291854194705" at="73,5,74,16" concept="9" />
-      <node id="6552822018369882461" at="77,96,78,129" concept="3" />
-      <node id="3993419886484606422" at="80,62,81,46" concept="9" />
-      <node id="548229885685787405" at="39,113,42,5" concept="6" />
-      <node id="3993419886484600499" at="42,5,45,5" concept="6" />
-      <node id="699163291708879686" at="49,0,52,0" concept="7" trace="accept#(Lorg/jetbrains/mps/openapi/model/SNode;)Z" />
-      <node id="5238877291854194705" at="61,95,64,5" concept="6" />
-      <node id="5238877291854194705" at="66,90,69,7" concept="6" />
-      <node id="5238877291854194705" at="69,7,72,7" concept="6" />
-      <node id="3993419886484606422" at="80,0,83,0" concept="13" trace="eq_fuv223_a0c0e#(Ljava/lang/Object;Ljava/lang/Object;)Z" />
-      <node id="5238877291854194705" at="33,0,37,0" concept="7" trace="isDumbAware#()Z" />
-      <node id="5238877291854194705" at="56,0,60,0" concept="7" trace="doUpdate#(Lcom/intellij/openapi/actionSystem/AnActionEvent;Ljava/util/Map;)V" />
-      <node id="5238877291854194705" at="76,0,80,0" concept="7" trace="doExecute#(Lcom/intellij/openapi/actionSystem/AnActionEvent;Ljava/util/Map;)V" />
-      <node id="5238877291854194705" at="28,0,33,0" concept="2" trace="Comment_Action#()V" />
-      <node id="548229885685660109" at="47,39,52,24" concept="9" />
-      <node id="548229885685660107" at="47,0,54,0" concept="7" trace="accept#(Lorg/jetbrains/mps/openapi/model/SNode;)Z" />
-      <node id="548229885685660094" at="45,5,54,17" concept="9" />
-      <node id="5238877291854194705" at="64,5,73,5" concept="1" />
-      <node id="5238877291854194705" at="60,0,76,0" concept="7" trace="collectActionData#(Lcom/intellij/openapi/actionSystem/AnActionEvent;Ljava/util/Map;)Z" />
-      <node id="5238877291854194705" at="37,0,56,0" concept="7" trace="isApplicable#(Lcom/intellij/openapi/actionSystem/AnActionEvent;Ljava/util/Map;)Z" />
-      <scope id="5238877291854194705" at="34,32,35,16" />
-      <scope id="548229885685787407" at="40,154,41,19" />
-      <scope id="3993419886484600501" at="43,162,44,19" />
-      <scope id="699163291708879687" at="49,43,50,213" />
-      <scope id="5238877291854194705" at="57,89,58,85" />
-      <scope id="5238877291854194705" at="62,53,63,19" />
-      <scope id="5238877291854194705" at="67,67,68,31" />
-      <scope id="5238877291854194705" at="70,36,71,21" />
-      <scope id="5238877291854194705" at="77,96,78,129" />
-      <scope id="3993419886484606422" at="80,62,81,46" />
-      <scope id="5238877291854194705" at="28,27,31,41" />
-      <scope id="699163291708879686" at="49,0,52,0">
-        <var name="it" id="699163291708879686" />
-      </scope>
-      <scope id="3993419886484606422" at="80,0,83,0">
->>>>>>> 9628beb1
         <var name="a" id="3993419886484606422" />
         <var name="b" id="3993419886484606422" />
       </scope>
@@ -3000,7 +2796,7 @@
       <node id="259564026748874571" at="78,0,81,0" concept="13" trace="eq_a19vay_a0a0a7a5#(Ljava/lang/Object;Ljava/lang/Object;)Z" />
       <node id="5556712693573039228" at="29,86,34,7" concept="3" />
       <node id="889738731447445947" at="66,49,71,5" concept="6" />
-      <node id="5556712693572118790" at="39,45,45,5" concept="15" />
+      <node id="5556712693572118790" at="39,45,45,5" concept="16" />
       <node id="5556712693572953994" at="28,0,36,0" concept="13" trace="execute#(Ljetbrains/mps/openapi/editor/EditorContext;Ljetbrains/mps/openapi/editor/cells/EditorCell;)V" />
       <node id="889738731447445977" at="65,0,73,0" concept="13" trace="isVerticalCellLayout#(Ljetbrains/mps/openapi/editor/cells/EditorCell_Collection;)Z" />
       <node id="5556712693571789426" at="37,0,48,0" concept="13" trace="findCellToDelete#(Ljetbrains/mps/openapi/editor/cells/EditorCell;)Ljava/util/Optional;" />
@@ -3377,34 +3173,33 @@
   </root>
   <root nodeRef="r:9832fb5f-2578-4b58-8014-a5de79da988e(jetbrains.mps.ide.editor.actions)/6780031141857355173">
     <file name="ShowReflectiveEditor_Action.java">
-<<<<<<< HEAD
-      <node id="6780031141857355173" at="18,0,19,0" concept="13" trace="ICON" />
-      <node id="6780031141857355173" at="20,40,21,46" concept="15" />
-      <node id="6780031141857355173" at="21,46,22,35" concept="4" />
-      <node id="6780031141857355173" at="22,35,23,41" concept="4" />
-      <node id="6780031141857355173" at="26,32,27,16" concept="10" />
-      <node id="4436191163391465390" at="30,89,31,198" concept="4" />
-      <node id="6780031141857355173" at="35,53,36,19" concept="10" />
-      <node id="6780031141857355173" at="38,5,39,61" concept="9" />
-      <node id="6780031141857355173" at="39,61,40,59" concept="4" />
-      <node id="6780031141857355173" at="41,22,42,21" concept="10" />
-      <node id="6780031141857355173" at="45,5,46,90" concept="9" />
-      <node id="6780031141857355173" at="47,67,48,31" concept="4" />
-      <node id="6780031141857355173" at="49,7,50,75" concept="4" />
-      <node id="6780031141857355173" at="51,36,52,21" concept="10" />
-      <node id="6780031141857355173" at="54,5,55,16" concept="10" />
-      <node id="4814398350383847607" at="58,96,59,192" concept="4" />
-      <node id="6780031141857355173" at="34,95,37,5" concept="7" />
-      <node id="6780031141857355173" at="40,59,43,7" concept="7" />
-      <node id="6780031141857355173" at="46,90,49,7" concept="7" />
-      <node id="6780031141857355173" at="50,75,53,7" concept="7" />
-      <node id="6780031141857355173" at="25,0,29,0" concept="8" trace="isDumbAware#()Z" />
-      <node id="6780031141857355173" at="29,0,33,0" concept="8" trace="doUpdate#(Lcom/intellij/openapi/actionSystem/AnActionEvent;Ljava/util/Map;)V" />
-      <node id="6780031141857355173" at="57,0,61,0" concept="8" trace="doExecute#(Lcom/intellij/openapi/actionSystem/AnActionEvent;Ljava/util/Map;)V" />
-      <node id="6780031141857355173" at="20,0,25,0" concept="3" trace="ShowReflectiveEditor_Action#()V" />
+      <node id="6780031141857355173" at="18,0,19,0" concept="12" trace="ICON" />
+      <node id="6780031141857355173" at="20,40,21,46" concept="14" />
+      <node id="6780031141857355173" at="21,46,22,35" concept="3" />
+      <node id="6780031141857355173" at="22,35,23,41" concept="3" />
+      <node id="6780031141857355173" at="26,32,27,16" concept="9" />
+      <node id="4436191163391465390" at="30,89,31,198" concept="3" />
+      <node id="6780031141857355173" at="35,53,36,19" concept="9" />
+      <node id="6780031141857355173" at="38,5,39,61" concept="8" />
+      <node id="6780031141857355173" at="39,61,40,59" concept="3" />
+      <node id="6780031141857355173" at="41,22,42,21" concept="9" />
+      <node id="6780031141857355173" at="45,5,46,90" concept="8" />
+      <node id="6780031141857355173" at="47,67,48,31" concept="3" />
+      <node id="6780031141857355173" at="49,7,50,75" concept="3" />
+      <node id="6780031141857355173" at="51,36,52,21" concept="9" />
+      <node id="6780031141857355173" at="54,5,55,16" concept="9" />
+      <node id="4814398350383847607" at="58,96,59,192" concept="3" />
+      <node id="6780031141857355173" at="34,95,37,5" concept="6" />
+      <node id="6780031141857355173" at="40,59,43,7" concept="6" />
+      <node id="6780031141857355173" at="46,90,49,7" concept="6" />
+      <node id="6780031141857355173" at="50,75,53,7" concept="6" />
+      <node id="6780031141857355173" at="25,0,29,0" concept="7" trace="isDumbAware#()Z" />
+      <node id="6780031141857355173" at="29,0,33,0" concept="7" trace="doUpdate#(Lcom/intellij/openapi/actionSystem/AnActionEvent;Ljava/util/Map;)V" />
+      <node id="6780031141857355173" at="57,0,61,0" concept="7" trace="doExecute#(Lcom/intellij/openapi/actionSystem/AnActionEvent;Ljava/util/Map;)V" />
+      <node id="6780031141857355173" at="20,0,25,0" concept="2" trace="ShowReflectiveEditor_Action#()V" />
       <node id="6780031141857355173" at="37,5,44,5" concept="1" />
       <node id="6780031141857355173" at="44,5,54,5" concept="1" />
-      <node id="6780031141857355173" at="33,0,57,0" concept="8" trace="collectActionData#(Lcom/intellij/openapi/actionSystem/AnActionEvent;Ljava/util/Map;)Z" />
+      <node id="6780031141857355173" at="33,0,57,0" concept="7" trace="collectActionData#(Lcom/intellij/openapi/actionSystem/AnActionEvent;Ljava/util/Map;)Z" />
       <scope id="6780031141857355173" at="26,32,27,16" />
       <scope id="4436191163391465011" at="30,89,31,198" />
       <scope id="6780031141857355173" at="35,53,36,19" />
@@ -3415,54 +3210,6 @@
       <scope id="6780031141857355173" at="20,40,23,41" />
       <scope id="6780031141857355173" at="25,0,29,0" />
       <scope id="6780031141857355173" at="29,0,33,0">
-=======
-      <node id="6780031141857355173" at="19,0,20,0" concept="12" trace="ICON" />
-      <node id="6780031141857355173" at="21,40,22,46" concept="14" />
-      <node id="6780031141857355173" at="22,46,23,35" concept="3" />
-      <node id="6780031141857355173" at="23,35,24,41" concept="3" />
-      <node id="6780031141857355173" at="27,32,28,16" concept="9" />
-      <node id="6260566344141428182" at="31,87,32,203" concept="8" />
-      <node id="6260566344141428198" at="32,203,33,143" concept="9" />
-      <node id="6780031141857355173" at="36,89,37,85" concept="3" />
-      <node id="6780031141857355173" at="41,53,42,19" concept="9" />
-      <node id="6780031141857355173" at="44,5,45,54" concept="8" />
-      <node id="6780031141857355173" at="45,54,46,50" concept="3" />
-      <node id="6780031141857355173" at="47,22,48,21" concept="9" />
-      <node id="6780031141857355173" at="51,5,52,90" concept="8" />
-      <node id="6780031141857355173" at="53,67,54,31" concept="3" />
-      <node id="6780031141857355173" at="55,7,56,75" concept="3" />
-      <node id="6780031141857355173" at="57,36,58,21" concept="9" />
-      <node id="6780031141857355173" at="60,5,61,16" concept="9" />
-      <node id="1461779516731263628" at="64,96,65,125" concept="8" />
-      <node id="6780031141857408046" at="65,125,66,260" concept="3" />
-      <node id="2256129701753632975" at="66,260,67,99" concept="3" />
-      <node id="1461779516731275272" at="67,99,68,32" concept="3" />
-      <node id="406691402322680329" at="68,32,69,105" concept="3" />
-      <node id="6780031141857355173" at="40,95,43,5" concept="6" />
-      <node id="6780031141857355173" at="46,50,49,7" concept="6" />
-      <node id="6780031141857355173" at="52,90,55,7" concept="6" />
-      <node id="6780031141857355173" at="56,75,59,7" concept="6" />
-      <node id="6780031141857355173" at="26,0,30,0" concept="7" trace="isDumbAware#()Z" />
-      <node id="6780031141857355173" at="35,0,39,0" concept="7" trace="doUpdate#(Lcom/intellij/openapi/actionSystem/AnActionEvent;Ljava/util/Map;)V" />
-      <node id="6780031141857355173" at="21,0,26,0" concept="2" trace="ShowReflectiveEditor_Action#()V" />
-      <node id="6780031141857355173" at="30,0,35,0" concept="7" trace="isApplicable#(Lcom/intellij/openapi/actionSystem/AnActionEvent;Ljava/util/Map;)Z" />
-      <node id="6780031141857355173" at="43,5,50,5" concept="1" />
-      <node id="6780031141857355173" at="63,0,71,0" concept="7" trace="doExecute#(Lcom/intellij/openapi/actionSystem/AnActionEvent;Ljava/util/Map;)V" />
-      <node id="6780031141857355173" at="50,5,60,5" concept="1" />
-      <node id="6780031141857355173" at="39,0,63,0" concept="7" trace="collectActionData#(Lcom/intellij/openapi/actionSystem/AnActionEvent;Ljava/util/Map;)Z" />
-      <scope id="6780031141857355173" at="27,32,28,16" />
-      <scope id="6780031141857355173" at="36,89,37,85" />
-      <scope id="6780031141857355173" at="41,53,42,19" />
-      <scope id="6780031141857355173" at="47,22,48,21" />
-      <scope id="6780031141857355173" at="53,67,54,31" />
-      <scope id="6780031141857355173" at="57,36,58,21" />
-      <scope id="6780031141857381044" at="31,87,33,143">
-        <var name="hints" id="6260566344141428183" />
-      </scope>
-      <scope id="6780031141857355173" at="21,40,24,41" />
-      <scope id="6780031141857355173" at="26,0,30,0" />
-      <scope id="6780031141857355173" at="35,0,39,0">
->>>>>>> 9628beb1
         <var name="_params" id="6780031141857355173" />
         <var name="event" id="6780031141857355173" />
       </scope>
