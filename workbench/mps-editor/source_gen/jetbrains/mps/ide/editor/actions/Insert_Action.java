package jetbrains.mps.ide.editor.actions;

/*Generated by MPS */

import jetbrains.mps.workbench.action.BaseAction;
import javax.swing.Icon;
import com.intellij.openapi.actionSystem.AnActionEvent;
import java.util.Map;
import jetbrains.mps.nodeEditor.EditorComponent;
import jetbrains.mps.internal.collections.runtime.MapSequence;
import jetbrains.mps.internal.collections.runtime.Sequence;
import jetbrains.mps.openapi.editor.cells.EditorCell;
import org.jetbrains.annotations.NotNull;
import jetbrains.mps.ide.editor.MPSEditorDataKeys;
import jetbrains.mps.editor.runtime.style.StyleAttributesUtil;
import jetbrains.mps.smodel.ModelAccess;
import jetbrains.mps.nodeEditor.cells.EditorCell_Property;

public class Insert_Action extends BaseAction {
  private static final Icon ICON = null;
  public Insert_Action() {
    super("Insert New Element", "", ICON);
    this.setIsAlwaysVisible(false);
    this.setExecuteOutsideCommand(true);
  }
  @Override
  public boolean isDumbAware() {
    return true;
  }
  @Override
  public boolean isApplicable(AnActionEvent event, final Map<String, Object> _params) {
    return EditorActionUtils.getEditorCellToInsert(((EditorComponent) MapSequence.fromMap(_params).get("editorComponent"))) != null && EditorActionUtils.isWriteActionEnabled(((EditorComponent) MapSequence.fromMap(_params).get("editorComponent")), Sequence.<EditorCell>singleton(EditorActionUtils.getEditorCellToInsert(((EditorComponent) MapSequence.fromMap(_params).get("editorComponent")))));
  }
  @Override
  public void doUpdate(@NotNull AnActionEvent event, final Map<String, Object> _params) {
    this.setEnabledState(event.getPresentation(), this.isApplicable(event, _params));
  }
  @Override
  protected boolean collectActionData(AnActionEvent event, final Map<String, Object> _params) {
    if (!(super.collectActionData(event, _params))) {
      return false;
    }
    {
      EditorComponent editorComponent = event.getData(MPSEditorDataKeys.EDITOR_COMPONENT);
      if (editorComponent != null && editorComponent.isInvalid()) {
        editorComponent = null;
      }
      MapSequence.fromMap(_params).put("editorComponent", editorComponent);
      if (editorComponent == null) {
        return false;
      }
    }
    return true;
  }
  @Override
  public void doExecute(@NotNull final AnActionEvent event, final Map<String, Object> _params) {
    final EditorCell editorCell = EditorActionUtils.getEditorCellToInsert(((EditorComponent) MapSequence.fromMap(_params).get("editorComponent")));
    if (((jetbrains.mps.nodeEditor.cells.EditorCell) editorCell).isFirstCaretPosition()) {
      if (!(((jetbrains.mps.nodeEditor.cells.EditorCell) editorCell).isLastCaretPosition()) || !(StyleAttributesUtil.isLastPositionAllowed(editorCell.getStyle()))) {
        EditorActionUtils.callInsertBeforeAction(editorCell);
        return;
      }
    }

<<<<<<< HEAD
    ModelAccess.instance().runWriteInEDT(new Runnable() {
      public void run() {
        if (editorCell instanceof EditorCell_Property && ((EditorCell_Property) editorCell).commit()) {
          return;
=======
      ModelAccess.instance().runWriteInEDT(new Runnable() {
        public void run() {
          if (editorCell.getEditorComponent().isDisposed()) {
            return;
          }
          if (editorCell instanceof EditorCell_Property && ((EditorCell_Property) editorCell).commit()) {
            return;
          }
          EditorActionUtils.callInsertAction(editorCell);
>>>>>>> 9003735d
        }
        EditorActionUtils.callInsertAction(editorCell);
      }
    });
  }
}<|MERGE_RESOLUTION|>--- conflicted
+++ resolved
@@ -62,22 +62,13 @@
       }
     }
 
-<<<<<<< HEAD
     ModelAccess.instance().runWriteInEDT(new Runnable() {
       public void run() {
+        if (editorCell.getEditorComponent().isDisposed()) {
+          return;
+        }
         if (editorCell instanceof EditorCell_Property && ((EditorCell_Property) editorCell).commit()) {
           return;
-=======
-      ModelAccess.instance().runWriteInEDT(new Runnable() {
-        public void run() {
-          if (editorCell.getEditorComponent().isDisposed()) {
-            return;
-          }
-          if (editorCell instanceof EditorCell_Property && ((EditorCell_Property) editorCell).commit()) {
-            return;
-          }
-          EditorActionUtils.callInsertAction(editorCell);
->>>>>>> 9003735d
         }
         EditorActionUtils.callInsertAction(editorCell);
       }
