--- conflicted
+++ resolved
@@ -26,7 +26,9 @@
       <keyboard-shortcut first-keystroke="ctrl SUBTRACT" keymap="$default" />
       <keyboard-shortcut first-keystroke="ctrl MINUS" keymap="$default" />
     </action>
-<<<<<<< HEAD
+    <action id="jetbrains.mps.ide.editor.actions.Comment_Action" class="jetbrains.mps.ide.editor.actions.Comment_Action">
+      <keyboard-shortcut first-keystroke="ctrl SLASH" keymap="$default" />
+    </action>
     <action id="jetbrains.mps.ide.editor.actions.CompleteSmart_Action" class="jetbrains.mps.ide.editor.actions.CompleteSmart_Action">
       <keyboard-shortcut first-keystroke="ctrl shift SPACE" keymap="$default" />
       <keyboard-shortcut first-keystroke="ctrl shift SPACE" keymap="Mac OS X" />
@@ -36,10 +38,6 @@
       <keyboard-shortcut first-keystroke="ctrl SPACE" keymap="$default" />
       <keyboard-shortcut first-keystroke="ctrl SPACE" keymap="Mac OS X" />
       <keyboard-shortcut first-keystroke="ctrl SPACE" keymap="Mac OS X 10.5+" />
-=======
-    <action id="jetbrains.mps.ide.editor.actions.Comment_Action" class="jetbrains.mps.ide.editor.actions.Comment_Action">
-      <keyboard-shortcut first-keystroke="ctrl SLASH" keymap="$default" />
->>>>>>> 3da344c4
     </action>
     <action id="jetbrains.mps.ide.editor.actions.CopyThisDown_Action" class="jetbrains.mps.ide.editor.actions.CopyThisDown_Action">
       <keyboard-shortcut first-keystroke="ctrl D" keymap="$default" />
@@ -217,12 +215,6 @@
     <group id="IDE_Edit_ActionGroupcustom" />
     <group id="jetbrains.mps.ide.editor.actions.EditorActions_ActionGroup">
       <reference ref="jetbrains.mps.ide.editor.actions.Backspace_Action" />
-<<<<<<< HEAD
-      <reference ref="jetbrains.mps.ide.editor.actions.Complete_Action" />
-      <reference ref="jetbrains.mps.ide.editor.actions.CompleteSmart_Action" />
-=======
-      <reference ref="jetbrains.mps.ide.editor.actions.Comment_Action" />
->>>>>>> 3da344c4
       <reference ref="jetbrains.mps.ide.editor.actions.CopyThisDown_Action" />
       <reference ref="jetbrains.mps.ide.editor.actions.Delete_Action" />
       <reference ref="jetbrains.mps.ide.editor.actions.DeleteLine_Action" />
