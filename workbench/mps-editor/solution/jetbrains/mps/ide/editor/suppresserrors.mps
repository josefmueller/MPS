--- conflicted
+++ resolved
@@ -17,11 +17,8 @@
   <import index="6tyf" modelUID="f:java_stub#742f6602-5a2f-4313-aa6e-ae1cd4ffdc61#com.intellij.openapi.actionSystem(MPS.Platform/com.intellij.openapi.actionSystem@java_stub)" version="-1" />
   <import index="srng" modelUID="f:java_stub#1ed103c3-3aa6-49b7-9c21-6765ee11f224#jetbrains.mps.openapi.editor(MPS.Editor/jetbrains.mps.openapi.editor@java_stub)" version="-1" />
   <import index="ec5l" modelUID="f:java_stub#8865b7a8-5271-43d3-884c-6fd1d9cfdd34#org.jetbrains.mps.openapi.model(MPS.OpenAPI/org.jetbrains.mps.openapi.model@java_stub)" version="-1" />
-<<<<<<< HEAD
   <import index="2vit" modelUID="f:java_stub#1ed103c3-3aa6-49b7-9c21-6765ee11f224#jetbrains.mps.openapi.editor.message(MPS.Editor/jetbrains.mps.openapi.editor.message@java_stub)" version="-1" />
-=======
   <import index="jehi" modelUID="f:java_stub#742f6602-5a2f-4313-aa6e-ae1cd4ffdc61#com.intellij.icons(MPS.Platform/com.intellij.icons@java_stub)" version="-1" />
->>>>>>> c69d82fe
   <import index="tpee" modelUID="r:00000000-0000-4000-0000-011c895902ca(jetbrains.mps.baseLanguage.structure)" version="4" implicit="yes" />
   <import index="tp25" modelUID="r:00000000-0000-4000-0000-011c89590301(jetbrains.mps.lang.smodel.structure)" version="16" implicit="yes" />
   <import index="tp4k" modelUID="r:00000000-0000-4000-0000-011c89590368(jetbrains.mps.lang.plugin.structure)" version="35" implicit="yes" />
@@ -50,6 +47,9 @@
       <property name="isAbstract" nameId="tpee.1178608670077" value="false" />
       <property name="name" nameId="tpck.1169194664001" value="createMessages" />
       <property name="isFinal" nameId="tpee.1181808852946" value="false" />
+      <node role="annotation" roleId="tpee.1188208488637" type="tpee.AnnotationInstance" typeId="tpee.1188207840427" id="3998760702358609530">
+        <link role="annotation" roleId="tpee.1188208074048" targetNodeId="e2lb.~Override" resolveInfo="Override" />
+      </node>
       <node role="visibility" roleId="tpee.1178549979242" type="tpee.ProtectedVisibility" typeId="tpee.1146644641414" id="7348309840067517705" />
       <node role="returnType" roleId="tpee.1068580123133" type="tpee.ClassifierType" typeId="tpee.1107535904670" id="7348309840067517706">
         <link role="classifier" roleId="tpee.1107535924139" targetNodeId="k7g3.~Set" resolveInfo="Set" />
@@ -172,9 +172,6 @@
           </node>
         </node>
       </node>
-      <node role="annotation" roleId="tpee.1188208488637" type="tpee.AnnotationInstance" typeId="tpee.1188207840427" id="3998760702358609530">
-        <link role="annotation" roleId="tpee.1188208074048" targetNodeId="e2lb.~Override" resolveInfo="Override" />
-      </node>
     </node>
   </root>
   <root id="7348309840067517756">
@@ -235,6 +232,9 @@
       <property name="isAbstract" nameId="tpee.1178608670077" value="false" />
       <property name="name" nameId="tpck.1169194664001" value="getIcon" />
       <property name="isFinal" nameId="tpee.1181808852946" value="false" />
+      <node role="annotation" roleId="tpee.1188208488637" type="tpee.AnnotationInstance" typeId="tpee.1188207840427" id="3998760702359232286">
+        <link role="annotation" roleId="tpee.1188208074048" targetNodeId="e2lb.~Override" resolveInfo="Override" />
+      </node>
       <node role="visibility" roleId="tpee.1178549979242" type="tpee.PublicVisibility" typeId="tpee.1146644602865" id="7348309840067517786" />
       <node role="returnType" roleId="tpee.1068580123133" type="tpee.ClassifierType" typeId="tpee.1107535904670" id="7348309840067517787">
         <link role="classifier" roleId="tpee.1107535924139" targetNodeId="dbrf.~Icon" resolveInfo="Icon" />
@@ -247,15 +247,15 @@
           </node>
         </node>
       </node>
-      <node role="annotation" roleId="tpee.1188208488637" type="tpee.AnnotationInstance" typeId="tpee.1188207840427" id="3998760702359232286">
-        <link role="annotation" roleId="tpee.1188208074048" targetNodeId="e2lb.~Override" resolveInfo="Override" />
-      </node>
     </node>
     <node role="member" roleId="tpee.5375687026011219971" type="tpee.InstanceMethodDeclaration" typeId="tpee.1068580123165" id="7348309840067517793">
       <property name="isDeprecated" nameId="tpee.1224848525476" value="false" />
       <property name="isAbstract" nameId="tpee.1178608670077" value="false" />
       <property name="name" nameId="tpck.1169194664001" value="getType" />
       <property name="isFinal" nameId="tpee.1181808852946" value="false" />
+      <node role="annotation" roleId="tpee.1188208488637" type="tpee.AnnotationInstance" typeId="tpee.1188207840427" id="3998760702359232282">
+        <link role="annotation" roleId="tpee.1188208074048" targetNodeId="e2lb.~Override" resolveInfo="Override" />
+      </node>
       <node role="visibility" roleId="tpee.1178549979242" type="tpee.PublicVisibility" typeId="tpee.1146644602865" id="7348309840067517794" />
       <node role="returnType" roleId="tpee.1068580123133" type="tpee.ClassifierType" typeId="tpee.1107535904670" id="7348309840067517795">
         <link role="classifier" roleId="tpee.1107535924139" targetNodeId="9a8.~EditorMessageIconRenderer$IconRendererType" resolveInfo="EditorMessageIconRenderer.IconRendererType" />
@@ -267,15 +267,15 @@
           </node>
         </node>
       </node>
-      <node role="annotation" roleId="tpee.1188208488637" type="tpee.AnnotationInstance" typeId="tpee.1188207840427" id="3998760702359232282">
-        <link role="annotation" roleId="tpee.1188208074048" targetNodeId="e2lb.~Override" resolveInfo="Override" />
-      </node>
     </node>
     <node role="member" roleId="tpee.5375687026011219971" type="tpee.InstanceMethodDeclaration" typeId="tpee.1068580123165" id="7348309840067517799">
       <property name="isDeprecated" nameId="tpee.1224848525476" value="false" />
       <property name="isAbstract" nameId="tpee.1178608670077" value="false" />
       <property name="name" nameId="tpck.1169194664001" value="getAnchorCell" />
       <property name="isFinal" nameId="tpee.1181808852946" value="false" />
+      <node role="annotation" roleId="tpee.1188208488637" type="tpee.AnnotationInstance" typeId="tpee.1188207840427" id="3998760702359232285">
+        <link role="annotation" roleId="tpee.1188208074048" targetNodeId="e2lb.~Override" resolveInfo="Override" />
+      </node>
       <node role="visibility" roleId="tpee.1178549979242" type="tpee.PublicVisibility" typeId="tpee.1146644602865" id="7348309840067517800" />
       <node role="returnType" roleId="tpee.1068580123133" type="tpee.ClassifierType" typeId="tpee.1107535904670" id="7348309840067517801">
         <link role="classifier" roleId="tpee.1107535924139" targetNodeId="jsgz.~EditorCell" resolveInfo="EditorCell" />
@@ -293,15 +293,15 @@
           </node>
         </node>
       </node>
-      <node role="annotation" roleId="tpee.1188208488637" type="tpee.AnnotationInstance" typeId="tpee.1188207840427" id="3998760702359232285">
-        <link role="annotation" roleId="tpee.1188208074048" targetNodeId="e2lb.~Override" resolveInfo="Override" />
-      </node>
     </node>
     <node role="member" roleId="tpee.5375687026011219971" type="tpee.InstanceMethodDeclaration" typeId="tpee.1068580123165" id="7348309840067517807">
       <property name="isDeprecated" nameId="tpee.1224848525476" value="false" />
       <property name="isAbstract" nameId="tpee.1178608670077" value="false" />
       <property name="name" nameId="tpck.1169194664001" value="getClickAction" />
       <property name="isFinal" nameId="tpee.1181808852946" value="false" />
+      <node role="annotation" roleId="tpee.1188208488637" type="tpee.AnnotationInstance" typeId="tpee.1188207840427" id="3998760702359232284">
+        <link role="annotation" roleId="tpee.1188208074048" targetNodeId="e2lb.~Override" resolveInfo="Override" />
+      </node>
       <node role="visibility" roleId="tpee.1178549979242" type="tpee.PublicVisibility" typeId="tpee.1146644602865" id="7348309840067517808" />
       <node role="returnType" roleId="tpee.1068580123133" type="tpee.ClassifierType" typeId="tpee.1107535904670" id="7348309840067517809">
         <link role="classifier" roleId="tpee.1107535924139" targetNodeId="6tyf.~AnAction" resolveInfo="AnAction" />
@@ -313,15 +313,15 @@
           </node>
         </node>
       </node>
-      <node role="annotation" roleId="tpee.1188208488637" type="tpee.AnnotationInstance" typeId="tpee.1188207840427" id="3998760702359232284">
-        <link role="annotation" roleId="tpee.1188208074048" targetNodeId="e2lb.~Override" resolveInfo="Override" />
-      </node>
     </node>
     <node role="member" roleId="tpee.5375687026011219971" type="tpee.InstanceMethodDeclaration" typeId="tpee.1068580123165" id="7348309840067517813">
       <property name="isDeprecated" nameId="tpee.1224848525476" value="false" />
       <property name="isAbstract" nameId="tpee.1178608670077" value="false" />
       <property name="name" nameId="tpck.1169194664001" value="getPopupMenu" />
       <property name="isFinal" nameId="tpee.1181808852946" value="false" />
+      <node role="annotation" roleId="tpee.1188208488637" type="tpee.AnnotationInstance" typeId="tpee.1188207840427" id="3998760702359232283">
+        <link role="annotation" roleId="tpee.1188208074048" targetNodeId="e2lb.~Override" resolveInfo="Override" />
+      </node>
       <node role="visibility" roleId="tpee.1178549979242" type="tpee.PublicVisibility" typeId="tpee.1146644602865" id="7348309840067517814" />
       <node role="returnType" roleId="tpee.1068580123133" type="tpee.ClassifierType" typeId="tpee.1107535904670" id="7348309840067517815">
         <link role="classifier" roleId="tpee.1107535924139" targetNodeId="dbrf.~JPopupMenu" resolveInfo="JPopupMenu" />
@@ -331,9 +331,6 @@
           <node role="expression" roleId="tpee.1068580123156" type="tpee.NullLiteral" typeId="tpee.1070534058343" id="7348309840067517818" />
         </node>
       </node>
-      <node role="annotation" roleId="tpee.1188208488637" type="tpee.AnnotationInstance" typeId="tpee.1188207840427" id="3998760702359232283">
-        <link role="annotation" roleId="tpee.1188208074048" targetNodeId="e2lb.~Override" resolveInfo="Override" />
-      </node>
     </node>
   </root>
 </model>
