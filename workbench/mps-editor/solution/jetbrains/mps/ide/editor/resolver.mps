<?xml version="1.0" encoding="UTF-8"?>
<model modelUID="r:e83eb82a-b3b8-4003-84af-b40cb742ea94(jetbrains.mps.ide.editor.resolver)">
  <persistence version="7" />
  <language namespace="f3061a53-9226-4cc5-a443-f952ceaf5816(jetbrains.mps.baseLanguage)" />
  <language namespace="7866978e-a0f0-4cc7-81bc-4d213d9375e1(jetbrains.mps.lang.smodel)" />
  <language namespace="83888646-71ce-4f1c-9c53-c54016f6ad4f(jetbrains.mps.baseLanguage.collections)" />
  <language namespace="774bf8a0-62e5-41e1-af63-f4812e60e48b(jetbrains.mps.baseLanguage.checkedDots)" />
  <import index="t7eg" modelUID="f:java_stub#742f6602-5a2f-4313-aa6e-ae1cd4ffdc61#com.intellij.openapi.components(MPS.Platform/com.intellij.openapi.components@java_stub)" version="-1" />
  <import index="68ai" modelUID="f:java_stub#6ed54515-acc8-4d1e-a16c-9fd6cfe951ea#org.jetbrains.annotations(MPS.Core/org.jetbrains.annotations@java_stub)" version="-1" />
  <import index="5ijk" modelUID="r:f77c2bf1-6f5c-4cb2-b314-a84dd502542e(jetbrains.mps.resolve)" version="-1" />
  <import index="cu2c" modelUID="f:java_stub#6ed54515-acc8-4d1e-a16c-9fd6cfe951ea#jetbrains.mps.smodel(MPS.Core/jetbrains.mps.smodel@java_stub)" version="-1" />
  <import index="9a8" modelUID="f:java_stub#1ed103c3-3aa6-49b7-9c21-6765ee11f224#jetbrains.mps.nodeEditor(MPS.Editor/jetbrains.mps.nodeEditor@java_stub)" version="-1" />
  <import index="jsgz" modelUID="f:java_stub#1ed103c3-3aa6-49b7-9c21-6765ee11f224#jetbrains.mps.nodeEditor.cells(MPS.Editor/jetbrains.mps.nodeEditor.cells@java_stub)" version="-1" />
  <import index="87kw" modelUID="f:java_stub#6ed54515-acc8-4d1e-a16c-9fd6cfe951ea#jetbrains.mps.smodel.event(MPS.Core/jetbrains.mps.smodel.event@java_stub)" version="-1" />
  <import index="k7g3" modelUID="f:java_stub#6354ebe7-c22a-4a0f-ac54-50b52ab9b065#java.util(JDK/java.util@java_stub)" version="-1" />
  <import index="4ky7" modelUID="f:java_stub#1ed103c3-3aa6-49b7-9c21-6765ee11f224#jetbrains.mps.nodeEditor.cellMenu(MPS.Editor/jetbrains.mps.nodeEditor.cellMenu@java_stub)" version="-1" />
  <import index="7hml" modelUID="f:java_stub#1ed103c3-3aa6-49b7-9c21-6765ee11f224#jetbrains.mps.smodel.action(MPS.Editor/jetbrains.mps.smodel.action@java_stub)" version="-1" />
<<<<<<< HEAD
=======
  <import index="e2lb" modelUID="f:java_stub#6354ebe7-c22a-4a0f-ac54-50b52ab9b065#java.lang(java.lang@java_stub)" version="-1" />
>>>>>>> 0224194d
  <import index="vsqj" modelUID="f:java_stub#6ed54515-acc8-4d1e-a16c-9fd6cfe951ea#jetbrains.mps.project(MPS.Core/jetbrains.mps.project@java_stub)" version="-1" />
  <import index="ymbg" modelUID="f:java_stub#6ed54515-acc8-4d1e-a16c-9fd6cfe951ea#jetbrains.mps.smodel.constraints(MPS.Core/jetbrains.mps.smodel.constraints@java_stub)" version="-1" />
  <import index="vyt2" modelUID="f:java_stub#6ed54515-acc8-4d1e-a16c-9fd6cfe951ea#jetbrains.mps.scope(MPS.Core/jetbrains.mps.scope@java_stub)" version="-1" />
  <import index="86um" modelUID="f:java_stub#742f6602-5a2f-4313-aa6e-ae1cd4ffdc61#jetbrains.mps.ide(MPS.Platform/jetbrains.mps.ide@java_stub)" version="-1" />
  <import index="tpck" modelUID="r:00000000-0000-4000-0000-011c89590288(jetbrains.mps.lang.core.structure)" version="0" implicit="yes" />
  <import index="tpee" modelUID="r:00000000-0000-4000-0000-011c895902ca(jetbrains.mps.baseLanguage.structure)" version="4" implicit="yes" />
  <import index="tp25" modelUID="r:00000000-0000-4000-0000-011c89590301(jetbrains.mps.lang.smodel.structure)" version="16" implicit="yes" />
  <import index="tp2q" modelUID="r:00000000-0000-4000-0000-011c8959032e(jetbrains.mps.baseLanguage.collections.structure)" version="7" implicit="yes" />
  <import index="pxpg" modelUID="r:5a550369-d6d9-4c89-a89b-1bb748dc20b3(jetbrains.mps.baseLanguage.checkedDots.structure)" version="-1" implicit="yes" />
  <roots>
    <node type="tpee.ClassConcept" typeId="tpee.1068390468198" id="1802459475176570754">
      <property name="name" nameId="tpck.1169194664001" value="EditorResolverComponent" />
    </node>
    <node type="tpee.ClassConcept" typeId="tpee.1068390468198" id="1802459475176571473">
      <property name="name" nameId="tpck.1169194664001" value="EditorResolver" />
    </node>
  </roots>
  <root id="1802459475176570754">
    <node role="field" roleId="tpee.1068390468199" type="tpee.FieldDeclaration" typeId="tpee.1068390468200" id="1802459475176571506">
      <property name="name" nameId="tpck.1169194664001" value="myResolver" />
      <node role="visibility" roleId="tpee.1178549979242" type="tpee.PrivateVisibility" typeId="tpee.1146644623116" id="1802459475176571507" />
      <node role="type" roleId="tpee.5680397130376446158" type="tpee.ClassifierType" typeId="tpee.1107535904670" id="1802459475176571509">
        <link role="classifier" roleId="tpee.1107535924139" targetNodeId="1802459475176571473" resolveInfo="EditorResolver" />
      </node>
    </node>
    <node role="visibility" roleId="tpee.1178549979242" type="tpee.PublicVisibility" typeId="tpee.1146644602865" id="1802459475176570755" />
    <node role="constructor" roleId="tpee.1068390468201" type="tpee.ConstructorDeclaration" typeId="tpee.1068580123140" id="1802459475176570756">
      <node role="returnType" roleId="tpee.1068580123133" type="tpee.VoidType" typeId="tpee.1068581517677" id="1802459475176570757" />
      <node role="visibility" roleId="tpee.1178549979242" type="tpee.PublicVisibility" typeId="tpee.1146644602865" id="1802459475176570758" />
      <node role="body" roleId="tpee.1068580123135" type="tpee.StatementList" typeId="tpee.1068580123136" id="1802459475176570759" />
      <node role="parameter" roleId="tpee.1068580123134" type="tpee.ParameterDeclaration" typeId="tpee.1068498886292" id="4365681323802964092">
        <property name="name" nameId="tpck.1169194664001" value="coreComponents" />
        <node role="type" roleId="tpee.5680397130376446158" type="tpee.ClassifierType" typeId="tpee.1107535904670" id="4365681323802964093">
          <link role="classifier" roleId="tpee.1107535924139" targetNodeId="86um.~MPSCoreComponents" resolveInfo="MPSCoreComponents" />
        </node>
      </node>
    </node>
    <node role="implementedInterface" roleId="tpee.1095933932569" type="tpee.ClassifierType" typeId="tpee.1107535904670" id="1802459475176570760">
      <link role="classifier" roleId="tpee.1107535924139" targetNodeId="t7eg.~ApplicationComponent" resolveInfo="ApplicationComponent" />
    </node>
    <node role="method" roleId="tpee.1107880067339" type="tpee.InstanceMethodDeclaration" typeId="tpee.1068580123165" id="1802459475176570765">
      <property name="isAbstract" nameId="tpee.1178608670077" value="false" />
      <property name="name" nameId="tpck.1169194664001" value="initComponent" />
      <property name="isFinal" nameId="tpee.1181808852946" value="false" />
      <property name="isDeprecated" nameId="tpee.1224848525476" value="false" />
      <node role="visibility" roleId="tpee.1178549979242" type="tpee.PublicVisibility" typeId="tpee.1146644602865" id="1802459475176570766" />
      <node role="returnType" roleId="tpee.1068580123133" type="tpee.VoidType" typeId="tpee.1068581517677" id="1802459475176570767" />
      <node role="body" roleId="tpee.1068580123135" type="tpee.StatementList" typeId="tpee.1068580123136" id="1802459475176570768">
        <node role="statement" roleId="tpee.1068581517665" type="tpee.ExpressionStatement" typeId="tpee.1068580123155" id="1802459475176571511">
          <node role="expression" roleId="tpee.1068580123156" type="tpee.AssignmentExpression" typeId="tpee.1068498886294" id="1802459475176571519">
            <node role="rValue" roleId="tpee.1068498886297" type="tpee.GenericNewExpression" typeId="tpee.1145552977093" id="1802459475176571522">
              <node role="creator" roleId="tpee.1145553007750" type="tpee.ClassCreator" typeId="tpee.1212685548494" id="1802459475176571524">
                <link role="baseMethodDeclaration" roleId="tpee.1068499141037" targetNodeId="1802459475176571475" resolveInfo="EditorResolver" />
              </node>
            </node>
            <node role="lValue" roleId="tpee.1068498886295" type="tpee.LocalInstanceFieldReference" typeId="tpee.7785501532031639928" id="1802459475176571512">
              <link role="variableDeclaration" roleId="tpee.1068581517664" targetNodeId="1802459475176571506" resolveInfo="myResolver" />
            </node>
          </node>
        </node>
        <node role="statement" roleId="tpee.1068581517665" type="tpee.ExpressionStatement" typeId="tpee.1068580123155" id="1802459475176570783">
          <node role="expression" roleId="tpee.1068580123156" type="tpee.DotExpression" typeId="tpee.1197027756228" id="1802459475176570793">
            <node role="operand" roleId="tpee.1197027771414" type="tpee.StaticMethodCall" typeId="tpee.1081236700937" id="1802459475176570786">
              <link role="baseMethodDeclaration" roleId="tpee.1068499141037" targetNodeId="5ijk.1802459475176382649" resolveInfo="getInstance" />
              <link role="classConcept" roleId="tpee.1144433194310" targetNodeId="5ijk.3840495236046418263" resolveInfo="ResolverComponent" />
            </node>
            <node role="operation" roleId="tpee.1197027833540" type="tpee.InstanceMethodCallOperation" typeId="tpee.1202948039474" id="1802459475176570799">
              <link role="baseMethodDeclaration" roleId="tpee.1068499141037" targetNodeId="5ijk.3671170675134061842" resolveInfo="addResolver" />
              <node role="actualArgument" roleId="tpee.1068499141038" type="tpee.LocalInstanceFieldReference" typeId="tpee.7785501532031639928" id="1802459475176571525">
                <link role="variableDeclaration" roleId="tpee.1068581517664" targetNodeId="1802459475176571506" resolveInfo="myResolver" />
              </node>
            </node>
          </node>
        </node>
      </node>
    </node>
    <node role="method" roleId="tpee.1107880067339" type="tpee.InstanceMethodDeclaration" typeId="tpee.1068580123165" id="1802459475176570769">
      <property name="isAbstract" nameId="tpee.1178608670077" value="false" />
      <property name="name" nameId="tpck.1169194664001" value="disposeComponent" />
      <property name="isFinal" nameId="tpee.1181808852946" value="false" />
      <property name="isDeprecated" nameId="tpee.1224848525476" value="false" />
      <node role="visibility" roleId="tpee.1178549979242" type="tpee.PublicVisibility" typeId="tpee.1146644602865" id="1802459475176570770" />
      <node role="returnType" roleId="tpee.1068580123133" type="tpee.VoidType" typeId="tpee.1068581517677" id="1802459475176570771" />
      <node role="body" roleId="tpee.1068580123135" type="tpee.StatementList" typeId="tpee.1068580123136" id="1802459475176570772">
        <node role="statement" roleId="tpee.1068581517665" type="tpee.ExpressionStatement" typeId="tpee.1068580123155" id="1802459475176570801">
          <node role="expression" roleId="tpee.1068580123156" type="tpee.DotExpression" typeId="tpee.1197027756228" id="1802459475176570816">
            <node role="operand" roleId="tpee.1197027771414" type="tpee.StaticMethodCall" typeId="tpee.1081236700937" id="1802459475176570803">
              <link role="baseMethodDeclaration" roleId="tpee.1068499141037" targetNodeId="5ijk.1802459475176382649" resolveInfo="getInstance" />
              <link role="classConcept" roleId="tpee.1144433194310" targetNodeId="5ijk.3840495236046418263" resolveInfo="ResolverComponent" />
            </node>
            <node role="operation" roleId="tpee.1197027833540" type="tpee.InstanceMethodCallOperation" typeId="tpee.1202948039474" id="1802459475176570822">
              <link role="baseMethodDeclaration" roleId="tpee.1068499141037" targetNodeId="5ijk.3671170675134061853" resolveInfo="removeResolver" />
              <node role="actualArgument" roleId="tpee.1068499141038" type="tpee.LocalInstanceFieldReference" typeId="tpee.7785501532031639928" id="1802459475176571526">
                <link role="variableDeclaration" roleId="tpee.1068581517664" targetNodeId="1802459475176571506" resolveInfo="myResolver" />
              </node>
            </node>
          </node>
        </node>
        <node role="statement" roleId="tpee.1068581517665" type="tpee.ExpressionStatement" typeId="tpee.1068580123155" id="1802459475176571528">
          <node role="expression" roleId="tpee.1068580123156" type="tpee.AssignmentExpression" typeId="tpee.1068498886294" id="1802459475176571536">
            <node role="lValue" roleId="tpee.1068498886295" type="tpee.LocalInstanceFieldReference" typeId="tpee.7785501532031639928" id="1802459475176571529">
              <link role="variableDeclaration" roleId="tpee.1068581517664" targetNodeId="1802459475176571506" resolveInfo="myResolver" />
            </node>
            <node role="rValue" roleId="tpee.1068498886297" type="tpee.NullLiteral" typeId="tpee.1070534058343" id="1802459475176571539" />
          </node>
        </node>
      </node>
    </node>
    <node role="method" roleId="tpee.1107880067339" type="tpee.InstanceMethodDeclaration" typeId="tpee.1068580123165" id="1802459475176570773">
      <property name="isAbstract" nameId="tpee.1178608670077" value="false" />
      <property name="name" nameId="tpck.1169194664001" value="getComponentName" />
      <property name="isFinal" nameId="tpee.1181808852946" value="false" />
      <property name="isDeprecated" nameId="tpee.1224848525476" value="false" />
      <node role="visibility" roleId="tpee.1178549979242" type="tpee.PublicVisibility" typeId="tpee.1146644602865" id="1802459475176570774" />
      <node role="returnType" roleId="tpee.1068580123133" type="tpee.StringType" typeId="tpee.1225271177708" id="1802459475176570781" />
      <node role="annotation" roleId="tpee.1188208488637" type="tpee.AnnotationInstance" typeId="tpee.1188207840427" id="1802459475176570776">
        <link role="annotation" roleId="tpee.1188208074048" targetNodeId="68ai.~NonNls" resolveInfo="NonNls" />
      </node>
      <node role="annotation" roleId="tpee.1188208488637" type="tpee.AnnotationInstance" typeId="tpee.1188207840427" id="1802459475176570777">
        <link role="annotation" roleId="tpee.1188208074048" targetNodeId="68ai.~NotNull" resolveInfo="NotNull" />
      </node>
      <node role="body" roleId="tpee.1068580123135" type="tpee.StatementList" typeId="tpee.1068580123136" id="1802459475176570778">
        <node role="statement" roleId="tpee.1068581517665" type="tpee.ExpressionStatement" typeId="tpee.1068580123155" id="1802459475176570779">
          <node role="expression" roleId="tpee.1068580123156" type="tpee.StringLiteral" typeId="tpee.1070475926800" id="1802459475176570782">
            <property name="value" nameId="tpee.1070475926801" value="MPS Editor-based Resolver Component" />
          </node>
        </node>
      </node>
    </node>
  </root>
  <root id="1802459475176571473">
    <node role="visibility" roleId="tpee.1178549979242" type="tpee.PublicVisibility" typeId="tpee.1146644602865" id="1802459475176571474" />
    <node role="constructor" roleId="tpee.1068390468201" type="tpee.ConstructorDeclaration" typeId="tpee.1068580123140" id="1802459475176571475">
      <node role="returnType" roleId="tpee.1068580123133" type="tpee.VoidType" typeId="tpee.1068581517677" id="1802459475176571476" />
      <node role="visibility" roleId="tpee.1178549979242" type="tpee.PublicVisibility" typeId="tpee.1146644602865" id="1802459475176571477" />
      <node role="body" roleId="tpee.1068580123135" type="tpee.StatementList" typeId="tpee.1068580123136" id="1802459475176571478" />
    </node>
    <node role="implementedInterface" roleId="tpee.1095933932569" type="tpee.ClassifierType" typeId="tpee.1107535904670" id="1802459475176571479">
      <link role="classifier" roleId="tpee.1107535924139" targetNodeId="5ijk.3671170675134061846" resolveInfo="IResolver" />
    </node>
    <node role="method" roleId="tpee.1107880067339" type="tpee.InstanceMethodDeclaration" typeId="tpee.1068580123165" id="1802459475176571480">
      <property name="isAbstract" nameId="tpee.1178608670077" value="false" />
      <property name="name" nameId="tpck.1169194664001" value="resolve" />
      <node role="parameter" roleId="tpee.1068580123134" type="tpee.ParameterDeclaration" typeId="tpee.1068498886292" id="1802459475176571481">
        <property name="name" nameId="tpck.1169194664001" value="reference" />
        <property name="isFinal" nameId="tpee.1176718929932" value="false" />
        <node role="type" roleId="tpee.5680397130376446158" type="tpee.ClassifierType" typeId="tpee.1107535904670" id="1802459475176571482">
          <link role="classifier" roleId="tpee.1107535924139" targetNodeId="cu2c.~SReference" resolveInfo="SReference" />
        </node>
        <node role="annotation" roleId="tpee.1188208488637" type="tpee.AnnotationInstance" typeId="tpee.1188207840427" id="1802459475176571483">
          <link role="annotation" roleId="tpee.1188208074048" targetNodeId="68ai.~NotNull" resolveInfo="NotNull" />
        </node>
      </node>
      <node role="parameter" roleId="tpee.1068580123134" type="tpee.ParameterDeclaration" typeId="tpee.1068498886292" id="1802459475176571484">
        <property name="name" nameId="tpck.1169194664001" value="sourceNode" />
        <node role="type" roleId="tpee.5680397130376446158" type="tp25.SNodeType" typeId="tp25.1138055754698" id="1802459475176571485" />
        <node role="annotation" roleId="tpee.1188208488637" type="tpee.AnnotationInstance" typeId="tpee.1188207840427" id="1802459475176571486">
          <link role="annotation" roleId="tpee.1188208074048" targetNodeId="68ai.~NotNull" resolveInfo="NotNull" />
        </node>
      </node>
      <node role="parameter" roleId="tpee.1068580123134" type="tpee.ParameterDeclaration" typeId="tpee.1068498886292" id="1802459475176571487">
        <property name="name" nameId="tpck.1169194664001" value="operationContext" />
        <property name="isFinal" nameId="tpee.1176718929932" value="false" />
        <node role="type" roleId="tpee.5680397130376446158" type="tpee.ClassifierType" typeId="tpee.1107535904670" id="1802459475176571488">
          <link role="classifier" roleId="tpee.1107535924139" targetNodeId="cu2c.~IOperationContext" resolveInfo="IOperationContext" />
        </node>
        <node role="annotation" roleId="tpee.1188208488637" type="tpee.AnnotationInstance" typeId="tpee.1188207840427" id="1802459475176571489">
          <link role="annotation" roleId="tpee.1188208074048" targetNodeId="68ai.~NotNull" resolveInfo="NotNull" />
        </node>
      </node>
      <node role="returnType" roleId="tpee.1068580123133" type="tpee.BooleanType" typeId="tpee.1070534644030" id="2342250705168349145" />
      <node role="visibility" roleId="tpee.1178549979242" type="tpee.PublicVisibility" typeId="tpee.1146644602865" id="1802459475176571491" />
      <node role="annotation" roleId="tpee.1188208488637" type="tpee.AnnotationInstance" typeId="tpee.1188207840427" id="1802459475176571492">
        <link role="annotation" roleId="tpee.1188208074048" targetNodeId="68ai.~Nullable" resolveInfo="Nullable" />
      </node>
      <node role="body" roleId="tpee.1068580123135" type="tpee.StatementList" typeId="tpee.1068580123136" id="1802459475176571503">
        <node role="statement" roleId="tpee.1068581517665" type="tpee.LocalVariableDeclarationStatement" typeId="tpee.1068581242864" id="1802459475176585196">
          <node role="localVariableDeclaration" roleId="tpee.1068581242865" type="tpee.LocalVariableDeclaration" typeId="tpee.1068581242863" id="1802459475176585197">
            <property name="name" nameId="tpck.1169194664001" value="resolveInfo" />
            <property name="isFinal" nameId="tpee.1176718929932" value="true" />
            <node role="type" roleId="tpee.5680397130376446158" type="tpee.StringType" typeId="tpee.1225271177708" id="1802459475176585198" />
            <node role="initializer" roleId="tpee.1068431790190" type="tpee.LocalInstanceMethodCall" typeId="tpee.3066917033203108594" id="4953860923773790203">
              <link role="baseMethodDeclaration" roleId="tpee.1068499141037" targetNodeId="4953860923773790159" resolveInfo="getResolveInfo" />
              <node role="actualArgument" roleId="tpee.1068499141038" type="tpee.ParameterReference" typeId="tpee.1068581242874" id="4953860923773790204">
                <link role="variableDeclaration" roleId="tpee.1068581517664" targetNodeId="1802459475176571481" resolveInfo="reference" />
              </node>
              <node role="actualArgument" roleId="tpee.1068499141038" type="tpee.ParameterReference" typeId="tpee.1068581242874" id="4953860923773790236">
                <link role="variableDeclaration" roleId="tpee.1068581517664" targetNodeId="1802459475176571484" resolveInfo="sourceNode" />
              </node>
            </node>
          </node>
        </node>
        <node role="statement" roleId="tpee.1068581517665" type="tpee.IfStatement" typeId="tpee.1068580123159" id="4953860923773790207">
          <node role="ifTrue" roleId="tpee.1068580123161" type="tpee.StatementList" typeId="tpee.1068580123136" id="4953860923773790208">
            <node role="statement" roleId="tpee.1068581517665" type="tpee.ReturnStatement" typeId="tpee.1068581242878" id="4953860923773790232">
              <node role="expression" roleId="tpee.1068581517676" type="tpee.BooleanConstant" typeId="tpee.1068580123137" id="2342250705168349149">
                <property name="value" nameId="tpee.1068580123138" value="false" />
              </node>
            </node>
          </node>
          <node role="condition" roleId="tpee.1068580123160" type="tpee.EqualsExpression" typeId="tpee.1068580123152" id="4953860923773790228">
            <node role="rightExpression" roleId="tpee.1081773367579" type="tpee.NullLiteral" typeId="tpee.1070534058343" id="4953860923773790231" />
            <node role="leftExpression" roleId="tpee.1081773367580" type="tpee.LocalVariableReference" typeId="tpee.1068581242866" id="4953860923773790211">
              <link role="variableDeclaration" roleId="tpee.1068581517664" targetNodeId="1802459475176585197" resolveInfo="resolveInfo" />
            </node>
          </node>
        </node>
        <node role="statement" roleId="tpee.1068581517665" type="tpee.LocalVariableDeclarationStatement" typeId="tpee.1068581242864" id="1802459475176582994">
          <node role="localVariableDeclaration" roleId="tpee.1068581242865" type="tpee.LocalVariableDeclaration" typeId="tpee.1068581242863" id="1802459475176582995">
            <property name="name" nameId="tpck.1169194664001" value="fakeEditor" />
            <property name="isFinal" nameId="tpee.1176718929932" value="true" />
            <node role="type" roleId="tpee.5680397130376446158" type="tpee.ClassifierType" typeId="tpee.1107535904670" id="1802459475176582996">
              <link role="classifier" roleId="tpee.1107535924139" targetNodeId="1802459475176572296" resolveInfo="EditorResolver.FakeEditorComponent" />
            </node>
            <node role="initializer" roleId="tpee.1068431790190" type="tpee.GenericNewExpression" typeId="tpee.1145552977093" id="1802459475176582998">
              <node role="creator" roleId="tpee.1145553007750" type="tpee.ClassCreator" typeId="tpee.1212685548494" id="1802459475176582999">
                <link role="baseMethodDeclaration" roleId="tpee.1068499141037" targetNodeId="1802459475176572298" resolveInfo="EditorResolver.FakeEditorComponent" />
                <node role="actualArgument" roleId="tpee.1068499141038" type="tpee.DotExpression" typeId="tpee.1197027756228" id="1802459475176584735">
                  <node role="operand" roleId="tpee.1197027771414" type="tpee.ParameterReference" typeId="tpee.1068581242874" id="1802459475176583000">
                    <link role="variableDeclaration" roleId="tpee.1068581517664" targetNodeId="1802459475176571484" resolveInfo="sourceNode" />
                  </node>
                  <node role="operation" roleId="tpee.1197027833540" type="tp25.Node_GetContainingRootOperation" typeId="tp25.1171310072040" id="1802459475176584741" />
                </node>
                <node role="actualArgument" roleId="tpee.1068499141038" type="tpee.ParameterReference" typeId="tpee.1068581242874" id="1802459475176583002">
                  <link role="variableDeclaration" roleId="tpee.1068581517664" targetNodeId="1802459475176571487" resolveInfo="operationContext" />
                </node>
              </node>
            </node>
          </node>
        </node>
        <node role="statement" roleId="tpee.1068581517665" type="tpee.TryStatement" typeId="tpee.1153952380246" id="3391050862413798839">
          <node role="body" roleId="tpee.1153952416686" type="tpee.StatementList" typeId="tpee.1068580123136" id="3391050862413798840">
            <node role="statement" roleId="tpee.1068581517665" type="tpee.LocalVariableDeclarationStatement" typeId="tpee.1068581242864" id="1802459475176583231">
              <node role="localVariableDeclaration" roleId="tpee.1068581242865" type="tpee.LocalVariableDeclaration" typeId="tpee.1068581242863" id="1802459475176583232">
                <property name="name" nameId="tpck.1169194664001" value="cellWithRole" />
                <node role="type" roleId="tpee.5680397130376446158" type="tpee.ClassifierType" typeId="tpee.1107535904670" id="1802459475176583233">
                  <link role="classifier" roleId="tpee.1107535924139" targetNodeId="jsgz.~EditorCell" resolveInfo="EditorCell" />
                </node>
                <node role="initializer" roleId="tpee.1068431790190" type="tpee.DotExpression" typeId="tpee.1197027756228" id="1802459475176583246">
                  <node role="operand" roleId="tpee.1197027771414" type="tpee.LocalVariableReference" typeId="tpee.1068581242866" id="1802459475176583235">
                    <link role="variableDeclaration" roleId="tpee.1068581517664" targetNodeId="1802459475176582995" resolveInfo="fakeEditor" />
                  </node>
                  <node role="operation" roleId="tpee.1197027833540" type="tpee.InstanceMethodCallOperation" typeId="tpee.1202948039474" id="1802459475176584724">
                    <link role="baseMethodDeclaration" roleId="tpee.1068499141037" targetNodeId="9a8.~EditorComponent%dfindNodeCellWithRole(jetbrains%dmps%dsmodel%dSNode,java%dlang%dString)%cjetbrains%dmps%dnodeEditor%dcells%dEditorCell" resolveInfo="findNodeCellWithRole" />
                    <node role="actualArgument" roleId="tpee.1068499141038" type="tpee.ParameterReference" typeId="tpee.1068581242874" id="1802459475176584742">
                      <link role="variableDeclaration" roleId="tpee.1068581517664" targetNodeId="1802459475176571484" resolveInfo="sourceNode" />
                    </node>
                    <node role="actualArgument" roleId="tpee.1068499141038" type="tpee.DotExpression" typeId="tpee.1197027756228" id="1802459475176585364">
                      <node role="operand" roleId="tpee.1197027771414" type="tpee.ParameterReference" typeId="tpee.1068581242874" id="1802459475176585353">
                        <link role="variableDeclaration" roleId="tpee.1068581517664" targetNodeId="1802459475176571481" resolveInfo="reference" />
                      </node>
                      <node role="operation" roleId="tpee.1197027833540" type="tpee.InstanceMethodCallOperation" typeId="tpee.1202948039474" id="1802459475176585369">
                        <link role="baseMethodDeclaration" roleId="tpee.1068499141037" targetNodeId="cu2c.~SReference%dgetRole()%cjava%dlang%dString" resolveInfo="getRole" />
                      </node>
                    </node>
                  </node>
                </node>
              </node>
            </node>
            <node role="statement" roleId="tpee.1068581517665" type="tpee.IfStatement" typeId="tpee.1068580123159" id="1802459475176584745">
              <node role="ifTrue" roleId="tpee.1068580123161" type="tpee.StatementList" typeId="tpee.1068580123136" id="1802459475176584746">
                <node role="statement" roleId="tpee.1068581517665" type="tpee.ReturnStatement" typeId="tpee.1068581242878" id="1802459475176584764">
                  <node role="expression" roleId="tpee.1068581517676" type="tpee.BooleanConstant" typeId="tpee.1068580123137" id="2342250705168349150">
                    <property name="value" nameId="tpee.1068580123138" value="false" />
                  </node>
                </node>
              </node>
              <node role="condition" roleId="tpee.1068580123160" type="tpee.EqualsExpression" typeId="tpee.1068580123152" id="1802459475176584760">
                <node role="rightExpression" roleId="tpee.1081773367579" type="tpee.NullLiteral" typeId="tpee.1070534058343" id="1802459475176584763" />
                <node role="leftExpression" roleId="tpee.1081773367580" type="tpee.LocalVariableReference" typeId="tpee.1068581242866" id="1802459475176584749">
                  <link role="variableDeclaration" roleId="tpee.1068581517664" targetNodeId="1802459475176583232" resolveInfo="cellWithRole" />
                </node>
              </node>
            </node>
            <node role="statement" roleId="tpee.1068581517665" type="tpee.LocalVariableDeclarationStatement" typeId="tpee.1068581242864" id="1802459475176584889">
              <node role="localVariableDeclaration" roleId="tpee.1068581242865" type="tpee.LocalVariableDeclaration" typeId="tpee.1068581242863" id="1802459475176584890">
                <property name="name" nameId="tpck.1169194664001" value="substituteInfo" />
                <node role="type" roleId="tpee.5680397130376446158" type="tpee.ClassifierType" typeId="tpee.1107535904670" id="1802459475176584891">
                  <link role="classifier" roleId="tpee.1107535924139" targetNodeId="4ky7.~NodeSubstituteInfo" resolveInfo="NodeSubstituteInfo" />
                </node>
                <node role="initializer" roleId="tpee.1068431790190" type="tpee.DotExpression" typeId="tpee.1197027756228" id="1802459475176584892">
                  <node role="operand" roleId="tpee.1197027771414" type="tpee.LocalVariableReference" typeId="tpee.1068581242866" id="1802459475176584893">
                    <link role="variableDeclaration" roleId="tpee.1068581517664" targetNodeId="1802459475176583232" resolveInfo="cellWithRole" />
                  </node>
                  <node role="operation" roleId="tpee.1197027833540" type="tpee.InstanceMethodCallOperation" typeId="tpee.1202948039474" id="1802459475176584894">
                    <link role="baseMethodDeclaration" roleId="tpee.1068499141037" targetNodeId="jsgz.~EditorCell%dgetSubstituteInfo()%cjetbrains%dmps%dnodeEditor%dcellMenu%dNodeSubstituteInfo" resolveInfo="getSubstituteInfo" />
                  </node>
                </node>
              </node>
            </node>
<<<<<<< HEAD
            <node role="statement" roleId="tpee.1068581517665" type="tpee.LocalVariableDeclarationStatement" typeId="tpee.1068581242864" id="1802459475176586820">
              <node role="localVariableDeclaration" roleId="tpee.1068581242865" type="tpee.LocalVariableDeclaration" typeId="tpee.1068581242863" id="1802459475176586821">
                <property name="name" nameId="tpck.1169194664001" value="applicableSubstituteAction" />
                <property name="isFinal" nameId="tpee.1176718929932" value="true" />
                <node role="type" roleId="tpee.5680397130376446158" type="tpee.ClassifierType" typeId="tpee.1107535904670" id="1802459475176586822">
                  <link role="classifier" roleId="tpee.1107535924139" targetNodeId="7hml.~INodeSubstituteAction" resolveInfo="INodeSubstituteAction" />
                </node>
=======
            <node role="statement" roleId="tpee.1068581517665" type="tpee.IfStatement" typeId="tpee.1068580123159" id="3540593205457448723">
              <node role="ifTrue" roleId="tpee.1068580123161" type="tpee.StatementList" typeId="tpee.1068580123136" id="3540593205457448724">
                <node role="statement" roleId="tpee.1068581517665" type="tpee.ReturnStatement" typeId="tpee.1068581242878" id="3540593205457522198">
                  <node role="expression" roleId="tpee.1068581517676" type="tpee.BooleanConstant" typeId="tpee.1068580123137" id="3540593205457522200" />
                </node>
              </node>
              <node role="condition" roleId="tpee.1068580123160" type="tpee.EqualsExpression" typeId="tpee.1068580123152" id="3540593205457522194">
                <node role="rightExpression" roleId="tpee.1081773367579" type="tpee.NullLiteral" typeId="tpee.1070534058343" id="3540593205457522197" />
                <node role="leftExpression" roleId="tpee.1081773367580" type="tpee.LocalVariableReference" typeId="tpee.1068581242866" id="3540593205457522175">
                  <link role="variableDeclaration" roleId="tpee.1068581517664" targetNodeId="1802459475176584890" resolveInfo="substituteInfo" />
                </node>
              </node>
            </node>
            <node role="statement" roleId="tpee.1068581517665" type="tpee.LocalVariableDeclarationStatement" typeId="tpee.1068581242864" id="1802459475176586820">
              <node role="localVariableDeclaration" roleId="tpee.1068581242865" type="tpee.LocalVariableDeclaration" typeId="tpee.1068581242863" id="1802459475176586821">
                <property name="name" nameId="tpck.1169194664001" value="applicableSubstituteAction" />
                <property name="isFinal" nameId="tpee.1176718929932" value="true" />
                <node role="type" roleId="tpee.5680397130376446158" type="tpee.ClassifierType" typeId="tpee.1107535904670" id="1802459475176586822">
                  <link role="classifier" roleId="tpee.1107535924139" targetNodeId="7hml.~INodeSubstituteAction" resolveInfo="INodeSubstituteAction" />
                </node>
>>>>>>> 0224194d
                <node role="initializer" roleId="tpee.1068431790190" type="tpee.LocalInstanceMethodCall" typeId="tpee.3066917033203108594" id="1802459475176586823">
                  <link role="baseMethodDeclaration" roleId="tpee.1068499141037" targetNodeId="1802459475176586799" resolveInfo="getApplicableSubstituteAction" />
                  <node role="actualArgument" roleId="tpee.1068499141038" type="tpee.LocalVariableReference" typeId="tpee.1068581242866" id="1802459475176586824">
                    <link role="variableDeclaration" roleId="tpee.1068581517664" targetNodeId="1802459475176584890" resolveInfo="substituteInfo" />
                  </node>
                  <node role="actualArgument" roleId="tpee.1068499141038" type="tpee.LocalVariableReference" typeId="tpee.1068581242866" id="1802459475176586825">
                    <link role="variableDeclaration" roleId="tpee.1068581517664" targetNodeId="1802459475176585197" resolveInfo="resolveInfo" />
                  </node>
                </node>
              </node>
            </node>
            <node role="statement" roleId="tpee.1068581517665" type="tpee.IfStatement" typeId="tpee.1068580123159" id="2342250705168349158">
              <node role="ifTrue" roleId="tpee.1068580123161" type="tpee.StatementList" typeId="tpee.1068580123136" id="2342250705168349159">
                <node role="statement" roleId="tpee.1068581517665" type="tpee.ReturnStatement" typeId="tpee.1068581242878" id="2342250705168349185">
                  <node role="expression" roleId="tpee.1068581517676" type="tpee.BooleanConstant" typeId="tpee.1068580123137" id="2342250705168349187">
                    <property name="value" nameId="tpee.1068580123138" value="false" />
                  </node>
                </node>
              </node>
              <node role="condition" roleId="tpee.1068580123160" type="tpee.EqualsExpression" typeId="tpee.1068580123152" id="2342250705168349181">
                <node role="leftExpression" roleId="tpee.1081773367580" type="tpee.LocalVariableReference" typeId="tpee.1068581242866" id="2342250705168349162">
                  <link role="variableDeclaration" roleId="tpee.1068581517664" targetNodeId="1802459475176586821" resolveInfo="applicableSubstituteAction" />
                </node>
                <node role="rightExpression" roleId="tpee.1081773367579" type="tpee.NullLiteral" typeId="tpee.1070534058343" id="2342250705168349184" />
              </node>
            </node>
            <node role="statement" roleId="tpee.1068581517665" type="tpee.ExpressionStatement" typeId="tpee.1068580123155" id="1802459475176585082">
              <node role="expression" roleId="tpee.1068580123156" type="tpee.DotExpression" typeId="tpee.1197027756228" id="1802459475176585126">
                <node role="operand" roleId="tpee.1197027771414" type="tpee.LocalVariableReference" typeId="tpee.1068581242866" id="1802459475176586986">
                  <link role="variableDeclaration" roleId="tpee.1068581517664" targetNodeId="1802459475176586821" resolveInfo="applicableSubstituteAction" />
                </node>
                <node role="operation" roleId="tpee.1197027833540" type="tpee.InstanceMethodCallOperation" typeId="tpee.1202948039474" id="1802459475176585133">
<<<<<<< HEAD
                  <link role="baseMethodDeclaration" roleId="tpee.1068499141037" targetNodeId="7hml.~INodeSubstituteAction%dsubstitute(jetbrains%dmps%dopenapi%deditor%dEditorContext,java%dlang%dString)%cjetbrains%dmps%dsmodel%dSNode" resolveInfo="substitute" />
=======
                  <link role="baseMethodDeclaration" roleId="tpee.1068499141037" targetNodeId="7hml.~INodeSubstituteAction%dsubstitute(jetbrains%dmps%dnodeEditor%dEditorContext,java%dlang%dString)%cjetbrains%dmps%dsmodel%dSNode" resolveInfo="substitute" />
>>>>>>> 0224194d
                  <node role="actualArgument" roleId="tpee.1068499141038" type="tpee.DotExpression" typeId="tpee.1197027756228" id="1802459475176585156">
                    <node role="operand" roleId="tpee.1197027771414" type="tpee.LocalVariableReference" typeId="tpee.1068581242866" id="1802459475176585142">
                      <link role="variableDeclaration" roleId="tpee.1068581517664" targetNodeId="1802459475176582995" resolveInfo="fakeEditor" />
                    </node>
                    <node role="operation" roleId="tpee.1197027833540" type="tpee.InstanceMethodCallOperation" typeId="tpee.1202948039474" id="1802459475176585165">
                      <link role="baseMethodDeclaration" roleId="tpee.1068499141037" targetNodeId="9a8.~EditorComponent%dgetEditorContext()%cjetbrains%dmps%dnodeEditor%dEditorContext" resolveInfo="getEditorContext" />
                    </node>
                  </node>
                  <node role="actualArgument" roleId="tpee.1068499141038" type="tpee.LocalVariableReference" typeId="tpee.1068581242866" id="1802459475176585296">
                    <link role="variableDeclaration" roleId="tpee.1068581517664" targetNodeId="1802459475176585197" resolveInfo="resolveInfo" />
                  </node>
                </node>
              </node>
            </node>
          </node>
          <node role="finallyBody" roleId="tpee.1153952429843" type="tpee.StatementList" typeId="tpee.1068580123136" id="3391050862413798842">
            <node role="statement" roleId="tpee.1068581517665" type="tpee.ExpressionStatement" typeId="tpee.1068580123155" id="216787248379473153">
              <node role="expression" roleId="tpee.1068580123156" type="tpee.DotExpression" typeId="tpee.1197027756228" id="216787248379473165">
                <node role="operand" roleId="tpee.1197027771414" type="tpee.LocalVariableReference" typeId="tpee.1068581242866" id="216787248379473155">
                  <link role="variableDeclaration" roleId="tpee.1068581517664" targetNodeId="1802459475176582995" resolveInfo="fakeEditor" />
                </node>
                <node role="operation" roleId="tpee.1197027833540" type="tpee.InstanceMethodCallOperation" typeId="tpee.1202948039474" id="216787248379476686">
                  <link role="baseMethodDeclaration" roleId="tpee.1068499141037" targetNodeId="9a8.~EditorComponent%ddispose()%cvoid" resolveInfo="dispose" />
                </node>
              </node>
            </node>
          </node>
        </node>
        <node role="statement" roleId="tpee.1068581517665" type="tpee.ReturnStatement" typeId="tpee.1068581242878" id="2342250705168349154">
          <node role="expression" roleId="tpee.1068581517676" type="tpee.BooleanConstant" typeId="tpee.1068580123137" id="2342250705168349156">
            <property name="value" nameId="tpee.1068580123138" value="true" />
          </node>
        </node>
      </node>
    </node>
    <node role="method" roleId="tpee.1107880067339" type="tpee.InstanceMethodDeclaration" typeId="tpee.1068580123165" id="4953860923773790159">
      <property name="name" nameId="tpck.1169194664001" value="getResolveInfo" />
      <node role="parameter" roleId="tpee.1068580123134" type="tpee.ParameterDeclaration" typeId="tpee.1068498886292" id="4953860923773790165">
        <property name="name" nameId="tpck.1169194664001" value="reference" />
        <node role="type" roleId="tpee.5680397130376446158" type="tpee.ClassifierType" typeId="tpee.1107535904670" id="4953860923773790206">
          <link role="classifier" roleId="tpee.1107535924139" targetNodeId="cu2c.~SReference" resolveInfo="SReference" />
        </node>
      </node>
      <node role="parameter" roleId="tpee.1068580123134" type="tpee.ParameterDeclaration" typeId="tpee.1068498886292" id="4953860923773790237">
        <property name="name" nameId="tpck.1169194664001" value="sourceNode" />
        <node role="type" roleId="tpee.5680397130376446158" type="tp25.SNodeType" typeId="tp25.1138055754698" id="4953860923773790239" />
      </node>
      <node role="returnType" roleId="tpee.1068580123133" type="tpee.StringType" typeId="tpee.1225271177708" id="4953860923773790164" />
      <node role="visibility" roleId="tpee.1178549979242" type="tpee.PrivateVisibility" typeId="tpee.1146644623116" id="4953860923773790163" />
      <node role="body" roleId="tpee.1068580123135" type="tpee.StatementList" typeId="tpee.1068580123136" id="4953860923773790162">
        <node role="statement" roleId="tpee.1068581517665" type="tpee.LocalVariableDeclarationStatement" typeId="tpee.1068581242864" id="4953860923773790168">
          <node role="localVariableDeclaration" roleId="tpee.1068581242865" type="tpee.LocalVariableDeclaration" typeId="tpee.1068581242863" id="4953860923773790169">
            <property name="name" nameId="tpck.1169194664001" value="result" />
            <node role="type" roleId="tpee.5680397130376446158" type="tpee.StringType" typeId="tpee.1225271177708" id="4953860923773790170" />
            <node role="initializer" roleId="tpee.1068431790190" type="tpee.DotExpression" typeId="tpee.1197027756228" id="4953860923773790189">
              <node role="operand" roleId="tpee.1197027771414" type="tpee.ParameterReference" typeId="tpee.1068581242874" id="4953860923773790172">
                <link role="variableDeclaration" roleId="tpee.1068581517664" targetNodeId="4953860923773790165" resolveInfo="reference" />
              </node>
              <node role="operation" roleId="tpee.1197027833540" type="tpee.InstanceMethodCallOperation" typeId="tpee.1202948039474" id="4953860923773797697">
                <link role="baseMethodDeclaration" roleId="tpee.1068499141037" targetNodeId="cu2c.~SReference%dgetResolveInfo()%cjava%dlang%dString" resolveInfo="getResolveInfo" />
              </node>
            </node>
          </node>
        </node>
        <node role="statement" roleId="tpee.1068581517665" type="tpee.IfStatement" typeId="tpee.1068580123159" id="4953860923773797666">
          <node role="ifTrue" roleId="tpee.1068580123161" type="tpee.StatementList" typeId="tpee.1068580123136" id="4953860923773797667">
            <node role="statement" roleId="tpee.1068581517665" type="tpee.ReturnStatement" typeId="tpee.1068581242878" id="4953860923773797693">
              <node role="expression" roleId="tpee.1068581517676" type="tpee.LocalVariableReference" typeId="tpee.1068581242866" id="4953860923773797695">
                <link role="variableDeclaration" roleId="tpee.1068581517664" targetNodeId="4953860923773790169" resolveInfo="result" />
              </node>
            </node>
          </node>
          <node role="condition" roleId="tpee.1068580123160" type="tpee.NotEqualsExpression" typeId="tpee.1073239437375" id="4953860923773797689">
            <node role="rightExpression" roleId="tpee.1081773367579" type="tpee.NullLiteral" typeId="tpee.1070534058343" id="4953860923773797692" />
            <node role="leftExpression" roleId="tpee.1081773367580" type="tpee.LocalVariableReference" typeId="tpee.1068581242866" id="4953860923773797670">
              <link role="variableDeclaration" roleId="tpee.1068581517664" targetNodeId="4953860923773790169" resolveInfo="result" />
            </node>
          </node>
        </node>
        <node role="statement" roleId="tpee.1068581517665" type="tpee.LocalVariableDeclarationStatement" typeId="tpee.1068581242864" id="4953860923773797624">
          <node role="localVariableDeclaration" roleId="tpee.1068581242865" type="tpee.LocalVariableDeclaration" typeId="tpee.1068581242863" id="4953860923773797625">
            <property name="name" nameId="tpck.1169194664001" value="module" />
            <node role="type" roleId="tpee.5680397130376446158" type="tpee.ClassifierType" typeId="tpee.1107535904670" id="4953860923773797626">
              <link role="classifier" roleId="tpee.1107535924139" targetNodeId="vsqj.~IModule" resolveInfo="IModule" />
            </node>
            <node role="initializer" roleId="tpee.1068431790190" type="pxpg.CheckedDotExpression" typeId="pxpg.4079382982702596667" id="4953860923773797627">
              <node role="operand" roleId="tpee.1197027771414" type="tpee.DotExpression" typeId="tpee.1197027756228" id="4953860923773797628">
                <node role="operand" roleId="tpee.1197027771414" type="tp25.SemanticDowncastExpression" typeId="tp25.1145404486709" id="4953860923773797629">
                  <node role="leftExpression" roleId="tp25.1145404616321" type="tpee.DotExpression" typeId="tpee.1197027756228" id="4953860923773797630">
                    <node role="operand" roleId="tpee.1197027771414" type="tpee.ParameterReference" typeId="tpee.1068581242874" id="4953860923773797631">
                      <link role="variableDeclaration" roleId="tpee.1068581517664" targetNodeId="4953860923773790237" resolveInfo="sourceNode" />
                    </node>
                    <node role="operation" roleId="tpee.1197027833540" type="tp25.Node_GetModelOperation" typeId="tp25.1143234257716" id="4953860923773797632" />
                  </node>
                </node>
                <node role="operation" roleId="tpee.1197027833540" type="tpee.InstanceMethodCallOperation" typeId="tpee.1202948039474" id="4953860923773797633">
                  <link role="baseMethodDeclaration" roleId="tpee.1068499141037" targetNodeId="cu2c.~SModel%dgetModelDescriptor()%cjetbrains%dmps%dsmodel%dSModelDescriptor" resolveInfo="getModelDescriptor" />
                </node>
              </node>
              <node role="operation" roleId="tpee.1197027833540" type="tpee.InstanceMethodCallOperation" typeId="tpee.1202948039474" id="4953860923773797634">
                <link role="baseMethodDeclaration" roleId="tpee.1068499141037" targetNodeId="cu2c.~SModelDescriptor%dgetModule()%cjetbrains%dmps%dproject%dIModule" resolveInfo="getModule" />
              </node>
            </node>
          </node>
        </node>
        <node role="statement" roleId="tpee.1068581517665" type="tpee.LocalVariableDeclarationStatement" typeId="tpee.1068581242864" id="4953860923773797779">
          <node role="localVariableDeclaration" roleId="tpee.1068581242865" type="tpee.LocalVariableDeclaration" typeId="tpee.1068581242863" id="4953860923773797780">
            <property name="name" nameId="tpck.1169194664001" value="target" />
            <node role="type" roleId="tpee.5680397130376446158" type="tp25.SNodeType" typeId="tp25.1138055754698" id="4953860923773797786" />
            <node role="initializer" roleId="tpee.1068431790190" type="tpee.DotExpression" typeId="tpee.1197027756228" id="4953860923773797782">
              <node role="operand" roleId="tpee.1197027771414" type="tpee.ParameterReference" typeId="tpee.1068581242874" id="4953860923773797783">
                <link role="variableDeclaration" roleId="tpee.1068581517664" targetNodeId="4953860923773790165" resolveInfo="reference" />
              </node>
              <node role="operation" roleId="tpee.1197027833540" type="tpee.InstanceMethodCallOperation" typeId="tpee.1202948039474" id="4953860923773797784">
                <link role="baseMethodDeclaration" roleId="tpee.1068499141037" targetNodeId="cu2c.~SReference%dgetTargetNodeSilently()%cjetbrains%dmps%dsmodel%dSNode" resolveInfo="getTargetNodeSilently" />
              </node>
            </node>
          </node>
        </node>
        <node role="statement" roleId="tpee.1068581517665" type="tpee.IfStatement" typeId="tpee.1068580123159" id="4953860923773797637">
          <node role="ifTrue" roleId="tpee.1068580123161" type="tpee.StatementList" typeId="tpee.1068580123136" id="4953860923773797638">
            <node role="statement" roleId="tpee.1068581517665" type="tpee.LocalVariableDeclarationStatement" typeId="tpee.1068581242864" id="4953860923773797712">
              <node role="localVariableDeclaration" roleId="tpee.1068581242865" type="tpee.LocalVariableDeclaration" typeId="tpee.1068581242863" id="4953860923773797713">
                <property name="name" nameId="tpck.1169194664001" value="scope" />
                <node role="type" roleId="tpee.5680397130376446158" type="tpee.ClassifierType" typeId="tpee.1107535904670" id="4953860923773797819">
                  <link role="classifier" roleId="tpee.1107535924139" targetNodeId="vyt2.~Scope" resolveInfo="Scope" />
                </node>
                <node role="initializer" roleId="tpee.1068431790190" type="tpee.StaticMethodCall" typeId="tpee.1081236700937" id="4953860923773797715">
<<<<<<< HEAD
                  <link role="classConcept" roleId="tpee.1144433194310" targetNodeId="ymbg.~ModelConstraints" resolveInfo="ModelConstraints" />
                  <link role="baseMethodDeclaration" roleId="tpee.1068499141037" targetNodeId="ymbg.~ModelConstraints%dgetScope(jetbrains%dmps%dsmodel%dSReference)%cjetbrains%dmps%dscope%dScope" resolveInfo="getScope" />
                  <node role="actualArgument" roleId="tpee.1068499141038" type="tpee.ParameterReference" typeId="tpee.1068581242874" id="4953860923773797716">
                    <link role="variableDeclaration" roleId="tpee.1068581517664" targetNodeId="4953860923773790165" resolveInfo="reference" />
=======
                  <link role="classConcept" roleId="tpee.1144433194310" targetNodeId="ymbg.~ModelConstraintsUtil" resolveInfo="ModelConstraintsUtil" />
                  <link role="baseMethodDeclaration" roleId="tpee.1068499141037" targetNodeId="ymbg.~ModelConstraintsUtil%dgetScope(jetbrains%dmps%dsmodel%dSReference,jetbrains%dmps%dsmodel%dIOperationContext)%cjetbrains%dmps%dscope%dScope" resolveInfo="getScope" />
                  <node role="actualArgument" roleId="tpee.1068499141038" type="tpee.ParameterReference" typeId="tpee.1068581242874" id="4953860923773797716">
                    <link role="variableDeclaration" roleId="tpee.1068581517664" targetNodeId="4953860923773790165" resolveInfo="reference" />
                  </node>
                  <node role="actualArgument" roleId="tpee.1068499141038" type="tpee.GenericNewExpression" typeId="tpee.1145552977093" id="4953860923773797717">
                    <node role="creator" roleId="tpee.1145553007750" type="tpee.ClassCreator" typeId="tpee.1212685548494" id="4953860923773797718">
                      <link role="baseMethodDeclaration" roleId="tpee.1068499141037" targetNodeId="cu2c.~ModuleOperationContext%d&lt;init&gt;(jetbrains%dmps%dproject%dIModule)" resolveInfo="ModuleOperationContext" />
                      <node role="actualArgument" roleId="tpee.1068499141038" type="tpee.LocalVariableReference" typeId="tpee.1068581242866" id="4953860923773797719">
                        <link role="variableDeclaration" roleId="tpee.1068581517664" targetNodeId="4953860923773797625" resolveInfo="module" />
                      </node>
                    </node>
>>>>>>> 0224194d
                  </node>
                </node>
              </node>
            </node>
            <node role="statement" roleId="tpee.1068581517665" type="tpee.ExpressionStatement" typeId="tpee.1068580123155" id="4953860923773797823">
              <node role="expression" roleId="tpee.1068580123156" type="tpee.AssignmentExpression" typeId="tpee.1068498886294" id="4953860923773797843">
                <node role="lValue" roleId="tpee.1068498886295" type="tpee.LocalVariableReference" typeId="tpee.1068581242866" id="4953860923773797824">
                  <link role="variableDeclaration" roleId="tpee.1068581517664" targetNodeId="4953860923773790169" resolveInfo="result" />
                </node>
                <node role="rValue" roleId="tpee.1068498886297" type="tpee.DotExpression" typeId="tpee.1197027756228" id="4953860923773797743">
                  <node role="operand" roleId="tpee.1197027771414" type="tpee.LocalVariableReference" typeId="tpee.1068581242866" id="4953860923773797724">
                    <link role="variableDeclaration" roleId="tpee.1068581517664" targetNodeId="4953860923773797713" resolveInfo="scope" />
                  </node>
                  <node role="operation" roleId="tpee.1197027833540" type="tpee.InstanceMethodCallOperation" typeId="tpee.1202948039474" id="4953860923773797749">
                    <link role="baseMethodDeclaration" roleId="tpee.1068499141037" targetNodeId="vyt2.~Scope%dgetReferenceText(jetbrains%dmps%dsmodel%dSNode,jetbrains%dmps%dsmodel%dSNode)%cjava%dlang%dString" resolveInfo="getReferenceText" />
                    <node role="actualArgument" roleId="tpee.1068499141038" type="tpee.ParameterReference" typeId="tpee.1068581242874" id="4953860923773797816">
                      <link role="variableDeclaration" roleId="tpee.1068581517664" targetNodeId="4953860923773790237" resolveInfo="sourceNode" />
                    </node>
                    <node role="actualArgument" roleId="tpee.1068499141038" type="tpee.LocalVariableReference" typeId="tpee.1068581242866" id="4953860923773797818">
                      <link role="variableDeclaration" roleId="tpee.1068581517664" targetNodeId="4953860923773797780" resolveInfo="target" />
                    </node>
                  </node>
                </node>
              </node>
            </node>
          </node>
          <node role="condition" roleId="tpee.1068580123160" type="tpee.AndExpression" typeId="tpee.1080120340718" id="4953860923773797789">
            <node role="leftExpression" roleId="tpee.1081773367580" type="tpee.NotEqualsExpression" typeId="tpee.1073239437375" id="4953860923773797812">
              <node role="rightExpression" roleId="tpee.1081773367579" type="tpee.NullLiteral" typeId="tpee.1070534058343" id="4953860923773797815" />
              <node role="leftExpression" roleId="tpee.1081773367580" type="tpee.LocalVariableReference" typeId="tpee.1068581242866" id="4953860923773797793">
                <link role="variableDeclaration" roleId="tpee.1068581517664" targetNodeId="4953860923773797780" resolveInfo="target" />
              </node>
            </node>
            <node role="rightExpression" roleId="tpee.1081773367579" type="tpee.NotEqualsExpression" typeId="tpee.1073239437375" id="4953860923773797660">
              <node role="rightExpression" roleId="tpee.1081773367579" type="tpee.NullLiteral" typeId="tpee.1070534058343" id="4953860923773797663" />
              <node role="leftExpression" roleId="tpee.1081773367580" type="tpee.LocalVariableReference" typeId="tpee.1068581242866" id="4953860923773797641">
                <link role="variableDeclaration" roleId="tpee.1068581517664" targetNodeId="4953860923773797625" resolveInfo="module" />
              </node>
            </node>
          </node>
        </node>
        <node role="statement" roleId="tpee.1068581517665" type="tpee.ReturnStatement" typeId="tpee.1068581242878" id="4953860923773790198">
          <node role="expression" roleId="tpee.1068581517676" type="tpee.LocalVariableReference" typeId="tpee.1068581242866" id="4953860923773790200">
            <link role="variableDeclaration" roleId="tpee.1068581517664" targetNodeId="4953860923773790169" resolveInfo="result" />
          </node>
        </node>
      </node>
    </node>
    <node role="method" roleId="tpee.1107880067339" type="tpee.InstanceMethodDeclaration" typeId="tpee.1068580123165" id="1802459475176586799">
      <property name="name" nameId="tpck.1169194664001" value="getApplicableSubstituteAction" />
      <node role="parameter" roleId="tpee.1068580123134" type="tpee.ParameterDeclaration" typeId="tpee.1068498886292" id="1802459475176586805">
        <property name="name" nameId="tpck.1169194664001" value="substituteInfo" />
        <node role="type" roleId="tpee.5680397130376446158" type="tpee.ClassifierType" typeId="tpee.1107535904670" id="1802459475176586829">
          <link role="classifier" roleId="tpee.1107535924139" targetNodeId="4ky7.~NodeSubstituteInfo" resolveInfo="NodeSubstituteInfo" />
        </node>
      </node>
      <node role="parameter" roleId="tpee.1068580123134" type="tpee.ParameterDeclaration" typeId="tpee.1068498886292" id="1802459475176586807">
        <property name="name" nameId="tpck.1169194664001" value="resolveInfo" />
        <node role="type" roleId="tpee.5680397130376446158" type="tpee.StringType" typeId="tpee.1225271177708" id="1802459475176586809" />
      </node>
      <node role="returnType" roleId="tpee.1068580123133" type="tpee.ClassifierType" typeId="tpee.1107535904670" id="1802459475176586804">
        <link role="classifier" roleId="tpee.1107535924139" targetNodeId="7hml.~INodeSubstituteAction" resolveInfo="INodeSubstituteAction" />
      </node>
      <node role="visibility" roleId="tpee.1178549979242" type="tpee.PrivateVisibility" typeId="tpee.1146644623116" id="1802459475176586803" />
      <node role="body" roleId="tpee.1068580123135" type="tpee.StatementList" typeId="tpee.1068580123136" id="1802459475176586802">
        <node role="statement" roleId="tpee.1068581517665" type="tpee.LocalVariableDeclarationStatement" typeId="tpee.1068581242864" id="1802459475176586873">
          <node role="localVariableDeclaration" roleId="tpee.1068581242865" type="tpee.LocalVariableDeclaration" typeId="tpee.1068581242863" id="1802459475176586874">
            <property name="name" nameId="tpck.1169194664001" value="result" />
            <node role="type" roleId="tpee.5680397130376446158" type="tpee.ClassifierType" typeId="tpee.1107535904670" id="1802459475176586875">
              <link role="classifier" roleId="tpee.1107535924139" targetNodeId="7hml.~INodeSubstituteAction" resolveInfo="INodeSubstituteAction" />
            </node>
            <node role="initializer" roleId="tpee.1068431790190" type="tpee.NullLiteral" typeId="tpee.1070534058343" id="1802459475176586877" />
          </node>
        </node>
        <node role="statement" roleId="tpee.1068581517665" type="tp2q.ForEachStatement" typeId="tp2q.1153943597977" id="1802459475176586839">
          <node role="variable" roleId="tp2q.1153944400369" type="tp2q.ForEachVariable" typeId="tp2q.1153944193378" id="1802459475176586840">
            <property name="name" nameId="tpck.1169194664001" value="nextAction" />
          </node>
          <node role="inputSequence" roleId="tp2q.1153944424730" type="tpee.DotExpression" typeId="tpee.1197027756228" id="1802459475176586860">
            <node role="operand" roleId="tpee.1197027771414" type="tpee.ParameterReference" typeId="tpee.1068581242874" id="1802459475176586843">
              <link role="variableDeclaration" roleId="tpee.1068581517664" targetNodeId="1802459475176586805" resolveInfo="substituteInfo" />
            </node>
            <node role="operation" roleId="tpee.1197027833540" type="tpee.InstanceMethodCallOperation" typeId="tpee.1202948039474" id="1802459475176586866">
              <link role="baseMethodDeclaration" roleId="tpee.1068499141037" targetNodeId="4ky7.~NodeSubstituteInfo%dgetMatchingActions(java%dlang%dString,boolean)%cjava%dutil%dList" resolveInfo="getMatchingActions" />
              <node role="actualArgument" roleId="tpee.1068499141038" type="tpee.ParameterReference" typeId="tpee.1068581242874" id="1802459475176586867">
                <link role="variableDeclaration" roleId="tpee.1068581517664" targetNodeId="1802459475176586807" resolveInfo="resolveInfo" />
              </node>
              <node role="actualArgument" roleId="tpee.1068499141038" type="tpee.BooleanConstant" typeId="tpee.1068580123137" id="1802459475176586869">
                <property name="value" nameId="tpee.1068580123138" value="true" />
              </node>
            </node>
          </node>
          <node role="body" roleId="tpee.1154032183016" type="tpee.StatementList" typeId="tpee.1068580123136" id="1802459475176586842">
            <node role="statement" roleId="tpee.1068581517665" type="tpee.IfStatement" typeId="tpee.1068580123159" id="1802459475176586882">
              <node role="condition" roleId="tpee.1068580123160" type="tpee.DotExpression" typeId="tpee.1197027756228" id="1802459475176586902">
                <node role="operand" roleId="tpee.1197027771414" type="tp2q.ForEachVariableReference" typeId="tp2q.1153944233411" id="1802459475176586885">
                  <link role="variable" roleId="tp2q.1153944258490" targetNodeId="1802459475176586840" resolveInfo="nextAction" />
                </node>
                <node role="operation" roleId="tpee.1197027833540" type="tpee.InstanceMethodCallOperation" typeId="tpee.1202948039474" id="1802459475176586908">
                  <link role="baseMethodDeclaration" roleId="tpee.1068499141037" targetNodeId="7hml.~INodeSubstituteAction%dcanSubstitute(java%dlang%dString)%cboolean" resolveInfo="canSubstitute" />
                  <node role="actualArgument" roleId="tpee.1068499141038" type="tpee.ParameterReference" typeId="tpee.1068581242874" id="1802459475176586909">
                    <link role="variableDeclaration" roleId="tpee.1068581517664" targetNodeId="1802459475176586807" resolveInfo="resolveInfo" />
                  </node>
                </node>
              </node>
              <node role="ifTrue" roleId="tpee.1068580123161" type="tpee.StatementList" typeId="tpee.1068580123136" id="1802459475176586884">
                <node role="statement" roleId="tpee.1068581517665" type="tpee.IfStatement" typeId="tpee.1068580123159" id="1802459475176586910">
                  <node role="condition" roleId="tpee.1068580123160" type="tpee.NotEqualsExpression" typeId="tpee.1073239437375" id="1802459475176586930">
                    <node role="rightExpression" roleId="tpee.1081773367579" type="tpee.NullLiteral" typeId="tpee.1070534058343" id="1802459475176586933" />
                    <node role="leftExpression" roleId="tpee.1081773367580" type="tpee.LocalVariableReference" typeId="tpee.1068581242866" id="1802459475176586913">
                      <link role="variableDeclaration" roleId="tpee.1068581517664" targetNodeId="1802459475176586874" resolveInfo="result" />
                    </node>
                  </node>
                  <node role="ifTrue" roleId="tpee.1068580123161" type="tpee.StatementList" typeId="tpee.1068580123136" id="1802459475176586912">
                    <node role="statement" roleId="tpee.1068581517665" type="tpee.ReturnStatement" typeId="tpee.1068581242878" id="1802459475176586934">
                      <node role="expression" roleId="tpee.1068581517676" type="tpee.NullLiteral" typeId="tpee.1070534058343" id="1802459475176586936" />
                    </node>
                  </node>
                </node>
                <node role="statement" roleId="tpee.1068581517665" type="tpee.ExpressionStatement" typeId="tpee.1068580123155" id="1802459475176586938">
                  <node role="expression" roleId="tpee.1068580123156" type="tpee.AssignmentExpression" typeId="tpee.1068498886294" id="1802459475176586956">
                    <node role="rValue" roleId="tpee.1068498886297" type="tp2q.ForEachVariableReference" typeId="tp2q.1153944233411" id="1802459475176586959">
                      <link role="variable" roleId="tp2q.1153944258490" targetNodeId="1802459475176586840" resolveInfo="nextAction" />
                    </node>
                    <node role="lValue" roleId="tpee.1068498886295" type="tpee.LocalVariableReference" typeId="tpee.1068581242866" id="1802459475176586939">
                      <link role="variableDeclaration" roleId="tpee.1068581517664" targetNodeId="1802459475176586874" resolveInfo="result" />
                    </node>
                  </node>
                </node>
              </node>
            </node>
          </node>
        </node>
        <node role="statement" roleId="tpee.1068581517665" type="tpee.ReturnStatement" typeId="tpee.1068581242878" id="1802459475176586879">
          <node role="expression" roleId="tpee.1068581517676" type="tpee.LocalVariableReference" typeId="tpee.1068581242866" id="1802459475176586881">
            <link role="variableDeclaration" roleId="tpee.1068581517664" targetNodeId="1802459475176586874" resolveInfo="result" />
          </node>
        </node>
      </node>
    </node>
    <node role="staticInnerClassifiers" roleId="tpee.1178616825527" type="tpee.ClassConcept" typeId="tpee.1068390468198" id="1802459475176572296">
      <property name="nonStatic" nameId="tpee.521412098689998745" value="true" />
      <property name="name" nameId="tpck.1169194664001" value="FakeEditorComponent" />
      <node role="visibility" roleId="tpee.1178549979242" type="tpee.PrivateVisibility" typeId="tpee.1146644623116" id="1802459475176572302" />
      <node role="constructor" roleId="tpee.1068390468201" type="tpee.ConstructorDeclaration" typeId="tpee.1068580123140" id="1802459475176572298">
        <node role="returnType" roleId="tpee.1068580123133" type="tpee.VoidType" typeId="tpee.1068581517677" id="1802459475176572299" />
        <node role="visibility" roleId="tpee.1178549979242" type="tpee.PublicVisibility" typeId="tpee.1146644602865" id="1802459475176572300" />
        <node role="body" roleId="tpee.1068580123135" type="tpee.StatementList" typeId="tpee.1068580123136" id="1802459475176572301">
          <node role="statement" roleId="tpee.1068581517665" type="tpee.SuperConstructorInvocation" typeId="tpee.1070475587102" id="1802459475176582256">
            <link role="baseMethodDeclaration" roleId="tpee.1068499141037" targetNodeId="9a8.~EditorComponent%d&lt;init&gt;(jetbrains%dmps%dsmodel%dIOperationContext)" resolveInfo="EditorComponent" />
            <node role="actualArgument" roleId="tpee.1068499141038" type="tpee.ParameterReference" typeId="tpee.1068581242874" id="1802459475176582262">
              <link role="variableDeclaration" roleId="tpee.1068581517664" targetNodeId="1802459475176582259" resolveInfo="operationContext" />
            </node>
          </node>
          <node role="statement" roleId="tpee.1068581517665" type="tpee.ExpressionStatement" typeId="tpee.1068580123155" id="1802459475176582264">
            <node role="expression" roleId="tpee.1068580123156" type="tpee.LocalInstanceMethodCall" typeId="tpee.3066917033203108594" id="1802459475176582265">
              <link role="baseMethodDeclaration" roleId="tpee.1068499141037" targetNodeId="9a8.~EditorComponent%dsetEditorContext(jetbrains%dmps%dnodeEditor%dEditorContext)%cvoid" resolveInfo="setEditorContext" />
              <node role="actualArgument" roleId="tpee.1068499141038" type="tpee.GenericNewExpression" typeId="tpee.1145552977093" id="1802459475176582266">
                <node role="creator" roleId="tpee.1145553007750" type="tpee.ClassCreator" typeId="tpee.1212685548494" id="1802459475176582268">
                  <link role="baseMethodDeclaration" roleId="tpee.1068499141037" targetNodeId="9a8.~EditorContext%d&lt;init&gt;(jetbrains%dmps%dnodeEditor%dEditorComponent,jetbrains%dmps%dsmodel%dSModel,jetbrains%dmps%dsmodel%dIOperationContext)" resolveInfo="EditorContext" />
                  <node role="actualArgument" roleId="tpee.1068499141038" type="tpee.ThisExpression" typeId="tpee.1070475354124" id="1802459475176582269" />
                  <node role="actualArgument" roleId="tpee.1068499141038" type="tpee.DotExpression" typeId="tpee.1197027756228" id="1802459475176582282">
                    <node role="operand" roleId="tpee.1197027771414" type="tpee.ParameterReference" typeId="tpee.1068581242874" id="1802459475176582271">
                      <link role="variableDeclaration" roleId="tpee.1068581517664" targetNodeId="1802459475176582257" resolveInfo="node" />
                    </node>
                    <node role="operation" roleId="tpee.1197027833540" type="tp25.Node_GetModelOperation" typeId="tp25.1143234257716" id="1802459475176582288" />
                  </node>
                  <node role="actualArgument" roleId="tpee.1068499141038" type="tpee.ParameterReference" typeId="tpee.1068581242874" id="1802459475176582290">
                    <link role="variableDeclaration" roleId="tpee.1068581517664" targetNodeId="1802459475176582259" resolveInfo="operationContext" />
                  </node>
                </node>
              </node>
            </node>
          </node>
          <node role="statement" roleId="tpee.1068581517665" type="tpee.ExpressionStatement" typeId="tpee.1068580123155" id="1802459475176582292">
            <node role="expression" roleId="tpee.1068580123156" type="tpee.LocalInstanceMethodCall" typeId="tpee.3066917033203108594" id="1802459475176582293">
              <link role="baseMethodDeclaration" roleId="tpee.1068499141037" targetNodeId="9a8.~EditorComponent%deditNode(jetbrains%dmps%dsmodel%dSNode)%cvoid" resolveInfo="editNode" />
              <node role="actualArgument" roleId="tpee.1068499141038" type="tpee.ParameterReference" typeId="tpee.1068581242874" id="1802459475176582294">
                <link role="variableDeclaration" roleId="tpee.1068581517664" targetNodeId="1802459475176582257" resolveInfo="node" />
              </node>
            </node>
          </node>
        </node>
        <node role="parameter" roleId="tpee.1068580123134" type="tpee.ParameterDeclaration" typeId="tpee.1068498886292" id="1802459475176582257">
          <property name="name" nameId="tpck.1169194664001" value="node" />
          <node role="type" roleId="tpee.5680397130376446158" type="tp25.SNodeType" typeId="tp25.1138055754698" id="1802459475176582258" />
        </node>
        <node role="parameter" roleId="tpee.1068580123134" type="tpee.ParameterDeclaration" typeId="tpee.1068498886292" id="1802459475176582259">
          <property name="name" nameId="tpck.1169194664001" value="operationContext" />
          <node role="type" roleId="tpee.5680397130376446158" type="tpee.ClassifierType" typeId="tpee.1107535904670" id="1802459475176582261">
            <link role="classifier" roleId="tpee.1107535924139" targetNodeId="cu2c.~IOperationContext" resolveInfo="IOperationContext" />
          </node>
        </node>
      </node>
      <node role="superclass" roleId="tpee.1165602531693" type="tpee.ClassifierType" typeId="tpee.1107535904670" id="1802459475176572303">
        <link role="classifier" roleId="tpee.1107535924139" targetNodeId="9a8.~EditorComponent" resolveInfo="EditorComponent" />
      </node>
      <node role="method" roleId="tpee.1107880067339" type="tpee.InstanceMethodDeclaration" typeId="tpee.1068580123165" id="1802459475176573218">
        <property name="isAbstract" nameId="tpee.1178608670077" value="false" />
        <property name="name" nameId="tpck.1169194664001" value="createRootCell" />
        <property name="isFinal" nameId="tpee.1181808852946" value="false" />
        <property name="isDeprecated" nameId="tpee.1224848525476" value="false" />
        <node role="visibility" roleId="tpee.1178549979242" type="tpee.ProtectedVisibility" typeId="tpee.1146644641414" id="1802459475176573219" />
        <node role="returnType" roleId="tpee.1068580123133" type="tpee.ClassifierType" typeId="tpee.1107535904670" id="1802459475176573220">
          <link role="classifier" roleId="tpee.1107535924139" targetNodeId="jsgz.~EditorCell" resolveInfo="EditorCell" />
        </node>
        <node role="parameter" roleId="tpee.1068580123134" type="tpee.ParameterDeclaration" typeId="tpee.1068498886292" id="1802459475176573221">
          <property name="name" nameId="tpck.1169194664001" value="events" />
          <node role="type" roleId="tpee.5680397130376446158" type="tpee.ClassifierType" typeId="tpee.1107535904670" id="1802459475176573222">
            <link role="classifier" roleId="tpee.1107535924139" targetNodeId="k7g3.~List" resolveInfo="List" />
            <node role="parameter" roleId="tpee.1109201940907" type="tpee.ClassifierType" typeId="tpee.1107535904670" id="1802459475176573223">
              <link role="classifier" roleId="tpee.1107535924139" targetNodeId="87kw.~SModelEvent" resolveInfo="SModelEvent" />
            </node>
          </node>
        </node>
        <node role="body" roleId="tpee.1068580123135" type="tpee.StatementList" typeId="tpee.1068580123136" id="1802459475176573224">
          <node role="statement" roleId="tpee.1068581517665" type="tpee.ReturnStatement" typeId="tpee.1068581242878" id="1802459475176582296">
            <node role="expression" roleId="tpee.1068581517676" type="tpee.DotExpression" typeId="tpee.1197027756228" id="1802459475176582311">
              <node role="operand" roleId="tpee.1197027771414" type="tpee.LocalInstanceMethodCall" typeId="tpee.3066917033203108594" id="1802459475176582300">
                <link role="baseMethodDeclaration" roleId="tpee.1068499141037" targetNodeId="9a8.~EditorComponent%dgetEditorContext()%cjetbrains%dmps%dnodeEditor%dEditorContext" resolveInfo="getEditorContext" />
              </node>
              <node role="operation" roleId="tpee.1197027833540" type="tpee.InstanceMethodCallOperation" typeId="tpee.1202948039474" id="1802459475176582317">
                <link role="baseMethodDeclaration" roleId="tpee.1068499141037" targetNodeId="9a8.~EditorContext%dcreateRootCell(jetbrains%dmps%dsmodel%dSNode,java%dutil%dList)%cjetbrains%dmps%dnodeEditor%dcells%dEditorCell" resolveInfo="createRootCell" />
                <node role="actualArgument" roleId="tpee.1068499141038" type="tpee.LocalInstanceMethodCall" typeId="tpee.3066917033203108594" id="1802459475176582318">
                  <link role="baseMethodDeclaration" roleId="tpee.1068499141037" targetNodeId="9a8.~EditorComponent%dgetEditedNode()%cjetbrains%dmps%dsmodel%dSNode" resolveInfo="getEditedNode" />
                </node>
                <node role="actualArgument" roleId="tpee.1068499141038" type="tpee.ParameterReference" typeId="tpee.1068581242874" id="1802459475176582320">
                  <link role="variableDeclaration" roleId="tpee.1068581517664" targetNodeId="1802459475176573221" resolveInfo="events" />
                </node>
              </node>
            </node>
          </node>
        </node>
      </node>
    </node>
  </root>
</model>
<|MERGE_RESOLUTION|>--- conflicted
+++ resolved
@@ -15,10 +15,6 @@
   <import index="k7g3" modelUID="f:java_stub#6354ebe7-c22a-4a0f-ac54-50b52ab9b065#java.util(JDK/java.util@java_stub)" version="-1" />
   <import index="4ky7" modelUID="f:java_stub#1ed103c3-3aa6-49b7-9c21-6765ee11f224#jetbrains.mps.nodeEditor.cellMenu(MPS.Editor/jetbrains.mps.nodeEditor.cellMenu@java_stub)" version="-1" />
   <import index="7hml" modelUID="f:java_stub#1ed103c3-3aa6-49b7-9c21-6765ee11f224#jetbrains.mps.smodel.action(MPS.Editor/jetbrains.mps.smodel.action@java_stub)" version="-1" />
-<<<<<<< HEAD
-=======
-  <import index="e2lb" modelUID="f:java_stub#6354ebe7-c22a-4a0f-ac54-50b52ab9b065#java.lang(java.lang@java_stub)" version="-1" />
->>>>>>> 0224194d
   <import index="vsqj" modelUID="f:java_stub#6ed54515-acc8-4d1e-a16c-9fd6cfe951ea#jetbrains.mps.project(MPS.Core/jetbrains.mps.project@java_stub)" version="-1" />
   <import index="ymbg" modelUID="f:java_stub#6ed54515-acc8-4d1e-a16c-9fd6cfe951ea#jetbrains.mps.smodel.constraints(MPS.Core/jetbrains.mps.smodel.constraints@java_stub)" version="-1" />
   <import index="vyt2" modelUID="f:java_stub#6ed54515-acc8-4d1e-a16c-9fd6cfe951ea#jetbrains.mps.scope(MPS.Core/jetbrains.mps.scope@java_stub)" version="-1" />
@@ -309,7 +305,19 @@
                 </node>
               </node>
             </node>
-<<<<<<< HEAD
+            <node role="statement" roleId="tpee.1068581517665" type="tpee.IfStatement" typeId="tpee.1068580123159" id="3540593205457448723">
+              <node role="ifTrue" roleId="tpee.1068580123161" type="tpee.StatementList" typeId="tpee.1068580123136" id="3540593205457448724">
+                <node role="statement" roleId="tpee.1068581517665" type="tpee.ReturnStatement" typeId="tpee.1068581242878" id="3540593205457522198">
+                  <node role="expression" roleId="tpee.1068581517676" type="tpee.BooleanConstant" typeId="tpee.1068580123137" id="3540593205457522200" />
+                </node>
+              </node>
+              <node role="condition" roleId="tpee.1068580123160" type="tpee.EqualsExpression" typeId="tpee.1068580123152" id="3540593205457522194">
+                <node role="rightExpression" roleId="tpee.1081773367579" type="tpee.NullLiteral" typeId="tpee.1070534058343" id="3540593205457522197" />
+                <node role="leftExpression" roleId="tpee.1081773367580" type="tpee.LocalVariableReference" typeId="tpee.1068581242866" id="3540593205457522175">
+                  <link role="variableDeclaration" roleId="tpee.1068581517664" targetNodeId="1802459475176584890" resolveInfo="substituteInfo" />
+                </node>
+              </node>
+            </node>
             <node role="statement" roleId="tpee.1068581517665" type="tpee.LocalVariableDeclarationStatement" typeId="tpee.1068581242864" id="1802459475176586820">
               <node role="localVariableDeclaration" roleId="tpee.1068581242865" type="tpee.LocalVariableDeclaration" typeId="tpee.1068581242863" id="1802459475176586821">
                 <property name="name" nameId="tpck.1169194664001" value="applicableSubstituteAction" />
@@ -317,28 +325,6 @@
                 <node role="type" roleId="tpee.5680397130376446158" type="tpee.ClassifierType" typeId="tpee.1107535904670" id="1802459475176586822">
                   <link role="classifier" roleId="tpee.1107535924139" targetNodeId="7hml.~INodeSubstituteAction" resolveInfo="INodeSubstituteAction" />
                 </node>
-=======
-            <node role="statement" roleId="tpee.1068581517665" type="tpee.IfStatement" typeId="tpee.1068580123159" id="3540593205457448723">
-              <node role="ifTrue" roleId="tpee.1068580123161" type="tpee.StatementList" typeId="tpee.1068580123136" id="3540593205457448724">
-                <node role="statement" roleId="tpee.1068581517665" type="tpee.ReturnStatement" typeId="tpee.1068581242878" id="3540593205457522198">
-                  <node role="expression" roleId="tpee.1068581517676" type="tpee.BooleanConstant" typeId="tpee.1068580123137" id="3540593205457522200" />
-                </node>
-              </node>
-              <node role="condition" roleId="tpee.1068580123160" type="tpee.EqualsExpression" typeId="tpee.1068580123152" id="3540593205457522194">
-                <node role="rightExpression" roleId="tpee.1081773367579" type="tpee.NullLiteral" typeId="tpee.1070534058343" id="3540593205457522197" />
-                <node role="leftExpression" roleId="tpee.1081773367580" type="tpee.LocalVariableReference" typeId="tpee.1068581242866" id="3540593205457522175">
-                  <link role="variableDeclaration" roleId="tpee.1068581517664" targetNodeId="1802459475176584890" resolveInfo="substituteInfo" />
-                </node>
-              </node>
-            </node>
-            <node role="statement" roleId="tpee.1068581517665" type="tpee.LocalVariableDeclarationStatement" typeId="tpee.1068581242864" id="1802459475176586820">
-              <node role="localVariableDeclaration" roleId="tpee.1068581242865" type="tpee.LocalVariableDeclaration" typeId="tpee.1068581242863" id="1802459475176586821">
-                <property name="name" nameId="tpck.1169194664001" value="applicableSubstituteAction" />
-                <property name="isFinal" nameId="tpee.1176718929932" value="true" />
-                <node role="type" roleId="tpee.5680397130376446158" type="tpee.ClassifierType" typeId="tpee.1107535904670" id="1802459475176586822">
-                  <link role="classifier" roleId="tpee.1107535924139" targetNodeId="7hml.~INodeSubstituteAction" resolveInfo="INodeSubstituteAction" />
-                </node>
->>>>>>> 0224194d
                 <node role="initializer" roleId="tpee.1068431790190" type="tpee.LocalInstanceMethodCall" typeId="tpee.3066917033203108594" id="1802459475176586823">
                   <link role="baseMethodDeclaration" roleId="tpee.1068499141037" targetNodeId="1802459475176586799" resolveInfo="getApplicableSubstituteAction" />
                   <node role="actualArgument" roleId="tpee.1068499141038" type="tpee.LocalVariableReference" typeId="tpee.1068581242866" id="1802459475176586824">
@@ -371,11 +357,7 @@
                   <link role="variableDeclaration" roleId="tpee.1068581517664" targetNodeId="1802459475176586821" resolveInfo="applicableSubstituteAction" />
                 </node>
                 <node role="operation" roleId="tpee.1197027833540" type="tpee.InstanceMethodCallOperation" typeId="tpee.1202948039474" id="1802459475176585133">
-<<<<<<< HEAD
                   <link role="baseMethodDeclaration" roleId="tpee.1068499141037" targetNodeId="7hml.~INodeSubstituteAction%dsubstitute(jetbrains%dmps%dopenapi%deditor%dEditorContext,java%dlang%dString)%cjetbrains%dmps%dsmodel%dSNode" resolveInfo="substitute" />
-=======
-                  <link role="baseMethodDeclaration" roleId="tpee.1068499141037" targetNodeId="7hml.~INodeSubstituteAction%dsubstitute(jetbrains%dmps%dnodeEditor%dEditorContext,java%dlang%dString)%cjetbrains%dmps%dsmodel%dSNode" resolveInfo="substitute" />
->>>>>>> 0224194d
                   <node role="actualArgument" roleId="tpee.1068499141038" type="tpee.DotExpression" typeId="tpee.1197027756228" id="1802459475176585156">
                     <node role="operand" roleId="tpee.1197027771414" type="tpee.LocalVariableReference" typeId="tpee.1068581242866" id="1802459475176585142">
                       <link role="variableDeclaration" roleId="tpee.1068581517664" targetNodeId="1802459475176582995" resolveInfo="fakeEditor" />
@@ -504,25 +486,10 @@
                   <link role="classifier" roleId="tpee.1107535924139" targetNodeId="vyt2.~Scope" resolveInfo="Scope" />
                 </node>
                 <node role="initializer" roleId="tpee.1068431790190" type="tpee.StaticMethodCall" typeId="tpee.1081236700937" id="4953860923773797715">
-<<<<<<< HEAD
                   <link role="classConcept" roleId="tpee.1144433194310" targetNodeId="ymbg.~ModelConstraints" resolveInfo="ModelConstraints" />
                   <link role="baseMethodDeclaration" roleId="tpee.1068499141037" targetNodeId="ymbg.~ModelConstraints%dgetScope(jetbrains%dmps%dsmodel%dSReference)%cjetbrains%dmps%dscope%dScope" resolveInfo="getScope" />
                   <node role="actualArgument" roleId="tpee.1068499141038" type="tpee.ParameterReference" typeId="tpee.1068581242874" id="4953860923773797716">
                     <link role="variableDeclaration" roleId="tpee.1068581517664" targetNodeId="4953860923773790165" resolveInfo="reference" />
-=======
-                  <link role="classConcept" roleId="tpee.1144433194310" targetNodeId="ymbg.~ModelConstraintsUtil" resolveInfo="ModelConstraintsUtil" />
-                  <link role="baseMethodDeclaration" roleId="tpee.1068499141037" targetNodeId="ymbg.~ModelConstraintsUtil%dgetScope(jetbrains%dmps%dsmodel%dSReference,jetbrains%dmps%dsmodel%dIOperationContext)%cjetbrains%dmps%dscope%dScope" resolveInfo="getScope" />
-                  <node role="actualArgument" roleId="tpee.1068499141038" type="tpee.ParameterReference" typeId="tpee.1068581242874" id="4953860923773797716">
-                    <link role="variableDeclaration" roleId="tpee.1068581517664" targetNodeId="4953860923773790165" resolveInfo="reference" />
-                  </node>
-                  <node role="actualArgument" roleId="tpee.1068499141038" type="tpee.GenericNewExpression" typeId="tpee.1145552977093" id="4953860923773797717">
-                    <node role="creator" roleId="tpee.1145553007750" type="tpee.ClassCreator" typeId="tpee.1212685548494" id="4953860923773797718">
-                      <link role="baseMethodDeclaration" roleId="tpee.1068499141037" targetNodeId="cu2c.~ModuleOperationContext%d&lt;init&gt;(jetbrains%dmps%dproject%dIModule)" resolveInfo="ModuleOperationContext" />
-                      <node role="actualArgument" roleId="tpee.1068499141038" type="tpee.LocalVariableReference" typeId="tpee.1068581242866" id="4953860923773797719">
-                        <link role="variableDeclaration" roleId="tpee.1068581517664" targetNodeId="4953860923773797625" resolveInfo="module" />
-                      </node>
-                    </node>
->>>>>>> 0224194d
                   </node>
                 </node>
               </node>
