--- conflicted
+++ resolved
@@ -7,13 +7,8 @@
     <use id="83888646-71ce-4f1c-9c53-c54016f6ad4f" name="jetbrains.mps.baseLanguage.collections" version="0" />
     <use id="63650c59-16c8-498a-99c8-005c7ee9515d" name="jetbrains.mps.lang.access" version="0" />
     <use id="f2801650-65d5-424e-bb1b-463a8781b786" name="jetbrains.mps.baseLanguage.javadoc" version="2" />
-<<<<<<< HEAD
     <use id="7866978e-a0f0-4cc7-81bc-4d213d9375e1" name="jetbrains.mps.lang.smodel" version="3" />
     <use id="18bc6592-03a6-4e29-a83a-7ff23bde13ba" name="jetbrains.mps.lang.editor" version="2" />
-=======
-    <use id="7866978e-a0f0-4cc7-81bc-4d213d9375e1" name="jetbrains.mps.lang.smodel" version="2" />
-    <use id="18bc6592-03a6-4e29-a83a-7ff23bde13ba" name="jetbrains.mps.lang.editor" version="3" />
->>>>>>> 8605555f
     <use id="f3061a53-9226-4cc5-a443-f952ceaf5816" name="jetbrains.mps.baseLanguage" version="4" />
   </languages>
   <imports>
@@ -1525,6 +1520,14 @@
                     <property role="2bfB8j" value="true" />
                     <ref role="1Y3XeK" to="xygl:~Task$Modal" resolve="Task.Modal" />
                     <ref role="37wK5l" to="xygl:~Task$Modal.&lt;init&gt;(com.intellij.openapi.project.Project,java.lang.String,boolean)" resolve="Task.Modal" />
+                    <node concept="2OqwBi" id="3m6U0jmPvRF" role="37wK5m">
+                      <node concept="37vLTw" id="2BHiRxghfNU" role="2Oq$k0">
+                        <ref role="3cqZAo" node="2rUHgdX3hbE" resolve="mpsProject" />
+                      </node>
+                      <node concept="liA8E" id="3m6U0jmPw8e" role="2OqNvi">
+                        <ref role="37wK5l" to="z1c4:~MPSProject.getProject():com.intellij.openapi.project.Project" resolve="getProject" />
+                      </node>
+                    </node>
                     <node concept="3Tm1VV" id="2rUHgdX2y2f" role="1B3o_S" />
                     <node concept="3clFb_" id="2rUHgdX2y2g" role="jymVt">
                       <property role="TrG5h" value="run" />
@@ -1623,14 +1626,6 @@
                       <node concept="3Tm1VV" id="2rUHgdX2y2h" role="1B3o_S" />
                       <node concept="2AHcQZ" id="3tYsUK_UnZx" role="2AJF6D">
                         <ref role="2AI5Lk" to="wyt6:~Override" resolve="Override" />
-                      </node>
-                    </node>
-                    <node concept="2OqwBi" id="3m6U0jmPvRF" role="37wK5m">
-                      <node concept="37vLTw" id="2BHiRxghfNU" role="2Oq$k0">
-                        <ref role="3cqZAo" node="2rUHgdX3hbE" resolve="mpsProject" />
-                      </node>
-                      <node concept="liA8E" id="3m6U0jmPw8e" role="2OqNvi">
-                        <ref role="37wK5l" to="z1c4:~MPSProject.getProject():com.intellij.openapi.project.Project" resolve="getProject" />
                       </node>
                     </node>
                     <node concept="Xl_RD" id="2rUHgdX2y2X" role="37wK5m">
