<?xml version="1.0" encoding="UTF-8"?>
<model modelUID="r:4e6037e6-9135-44f8-9403-04d79fc40f4a(jetbrains.mps.ide.editor.util)">
  <persistence version="7" />
  <language namespace="f3061a53-9226-4cc5-a443-f952ceaf5816(jetbrains.mps.baseLanguage)" />
  <language namespace="7866978e-a0f0-4cc7-81bc-4d213d9375e1(jetbrains.mps.lang.smodel)" />
  <language namespace="fd392034-7849-419d-9071-12563d152375(jetbrains.mps.baseLanguage.closures)" />
  <language namespace="774bf8a0-62e5-41e1-af63-f4812e60e48b(jetbrains.mps.baseLanguage.checkedDots)" />
  <language namespace="83888646-71ce-4f1c-9c53-c54016f6ad4f(jetbrains.mps.baseLanguage.collections)" />
  <language namespace="63650c59-16c8-498a-99c8-005c7ee9515d(jetbrains.mps.lang.access)" />
  <import index="dbrf" modelUID="f:java_stub#6354ebe7-c22a-4a0f-ac54-50b52ab9b065#javax.swing(JDK/javax.swing@java_stub)" version="-1" />
  <import index="cu2c" modelUID="f:java_stub#6ed54515-acc8-4d1e-a16c-9fd6cfe951ea#jetbrains.mps.smodel(MPS.Core/jetbrains.mps.smodel@java_stub)" version="-1" />
  <import index="9a8" modelUID="f:java_stub#1ed103c3-3aa6-49b7-9c21-6765ee11f224#jetbrains.mps.nodeEditor(MPS.Editor/jetbrains.mps.nodeEditor@java_stub)" version="-1" />
  <import index="vsqj" modelUID="f:java_stub#6ed54515-acc8-4d1e-a16c-9fd6cfe951ea#jetbrains.mps.project(MPS.Core/jetbrains.mps.project@java_stub)" version="-1" />
  <import index="msyo" modelUID="f:java_stub#6ed54515-acc8-4d1e-a16c-9fd6cfe951ea#jetbrains.mps.util(MPS.Core/jetbrains.mps.util@java_stub)" version="-1" />
  <import index="fxg7" modelUID="f:java_stub#6354ebe7-c22a-4a0f-ac54-50b52ab9b065#java.io(JDK/java.io@java_stub)" version="-1" />
  <import index="8q6x" modelUID="f:java_stub#6354ebe7-c22a-4a0f-ac54-50b52ab9b065#java.awt.event(JDK/java.awt.event@java_stub)" version="-1" />
  <import index="1t7x" modelUID="f:java_stub#6354ebe7-c22a-4a0f-ac54-50b52ab9b065#java.awt(JDK/java.awt@java_stub)" version="-1" />
  <import index="59et" modelUID="f:java_stub#6ed54515-acc8-4d1e-a16c-9fd6cfe951ea#jetbrains.mps.vfs(MPS.Core/jetbrains.mps.vfs@java_stub)" version="-1" />
  <import index="68ai" modelUID="f:java_stub#6ed54515-acc8-4d1e-a16c-9fd6cfe951ea#org.jetbrains.annotations(MPS.Core/org.jetbrains.annotations@java_stub)" version="-1" />
  <import index="sn11" modelUID="r:836426ab-a6f4-4fa3-9a9c-34c02ed6ab5d(jetbrains.mps.ide.icons)" version="-1" />
  <import index="k7g3" modelUID="f:java_stub#6354ebe7-c22a-4a0f-ac54-50b52ab9b065#java.util(JDK/java.util@java_stub)" version="-1" />
  <import index="syac" modelUID="f:java_stub#6ed54515-acc8-4d1e-a16c-9fd6cfe951ea#jetbrains.mps.smodel.presentation(MPS.Core/jetbrains.mps.smodel.presentation@java_stub)" version="-1" />
  <import index="tpee" modelUID="r:00000000-0000-4000-0000-011c895902ca(jetbrains.mps.baseLanguage.structure)" version="4" />
  <import index="cpzd" modelUID="f:java_stub#1ed103c3-3aa6-49b7-9c21-6765ee11f224#jetbrains.mps.nodeEditor.inspector(MPS.Editor/jetbrains.mps.nodeEditor.inspector@java_stub)" version="-1" />
  <import index="9r3n" modelUID="f:java_stub#1ed103c3-3aa6-49b7-9c21-6765ee11f224#jetbrains.mps.nodeEditor.highlighter(MPS.Editor/jetbrains.mps.nodeEditor.highlighter@java_stub)" version="-1" />
  <import index="srng" modelUID="f:java_stub#1ed103c3-3aa6-49b7-9c21-6765ee11f224#jetbrains.mps.openapi.editor(MPS.Editor/jetbrains.mps.openapi.editor@java_stub)" version="-1" />
  <import index="jsgz" modelUID="f:java_stub#1ed103c3-3aa6-49b7-9c21-6765ee11f224#jetbrains.mps.nodeEditor.cells(MPS.Editor/jetbrains.mps.nodeEditor.cells@java_stub)" version="-1" />
  <import index="g9ly" modelUID="f:java_stub#6ed54515-acc8-4d1e-a16c-9fd6cfe951ea#jetbrains.mps.ide.findusages.view(MPS.Core/jetbrains.mps.ide.findusages.view@java_stub)" version="-1" />
  <import index="5qhg" modelUID="f:java_stub#742f6602-5a2f-4313-aa6e-ae1cd4ffdc61#jetbrains.mps.ide.navigation(MPS.Platform/jetbrains.mps.ide.navigation@java_stub)" version="-1" />
  <import index="btw8" modelUID="f:java_stub#742f6602-5a2f-4313-aa6e-ae1cd4ffdc61#com.intellij.ui(MPS.Platform/com.intellij.ui@java_stub)" version="-1" />
  <import index="5cl8" modelUID="f:java_stub#742f6602-5a2f-4313-aa6e-ae1cd4ffdc61#com.intellij.util.ui(MPS.Platform/com.intellij.util.ui@java_stub)" version="-1" />
  <import index="mjhk" modelUID="f:java_stub#742f6602-5a2f-4313-aa6e-ae1cd4ffdc61#com.intellij.ui.awt(MPS.Platform/com.intellij.ui.awt@java_stub)" version="-1" />
  <import index="ai0b" modelUID="f:java_stub#742f6602-5a2f-4313-aa6e-ae1cd4ffdc61#com.intellij.openapi.fileEditor(MPS.Platform/com.intellij.openapi.fileEditor@java_stub)" version="-1" />
  <import index="xy44" modelUID="f:java_stub#742f6602-5a2f-4313-aa6e-ae1cd4ffdc61#com.intellij.openapi.ui.popup(MPS.Platform/com.intellij.openapi.ui.popup@java_stub)" version="-1" />
  <import index="t7eg" modelUID="f:java_stub#742f6602-5a2f-4313-aa6e-ae1cd4ffdc61#com.intellij.openapi.components(MPS.Platform/com.intellij.openapi.components@java_stub)" version="-1" />
  <import index="mfhd" modelUID="f:java_stub#742f6602-5a2f-4313-aa6e-ae1cd4ffdc61#jetbrains.mps.ide.ui.filechoosers.treefilechooser(MPS.Platform/jetbrains.mps.ide.ui.filechoosers.treefilechooser@java_stub)" version="-1" />
  <import index="b1vz" modelUID="f:java_stub#742f6602-5a2f-4313-aa6e-ae1cd4ffdc61#com.intellij.openapi.progress(MPS.Platform/com.intellij.openapi.progress@java_stub)" version="-1" />
  <import index="pt5l" modelUID="f:java_stub#742f6602-5a2f-4313-aa6e-ae1cd4ffdc61#jetbrains.mps.ide.project(MPS.Platform/jetbrains.mps.ide.project@java_stub)" version="-1" />
  <import index="aw8c" modelUID="f:java_stub#742f6602-5a2f-4313-aa6e-ae1cd4ffdc61#com.intellij.ui.components(MPS.Platform/com.intellij.ui.components@java_stub)" version="-1" />
  <import index="ph2v" modelUID="f:java_stub#742f6602-5a2f-4313-aa6e-ae1cd4ffdc61#com.intellij.openapi.project(MPS.Platform/com.intellij.openapi.project@java_stub)" version="-1" />
  <import index="x609" modelUID="f:java_stub#742f6602-5a2f-4313-aa6e-ae1cd4ffdc61#jetbrains.mps.progress(MPS.Platform/jetbrains.mps.progress@java_stub)" version="-1" />
  <import index="1d7m" modelUID="f:java_stub#1ed103c3-3aa6-49b7-9c21-6765ee11f224#jetbrains.mps.ide.editor(MPS.Editor/jetbrains.mps.ide.editor@java_stub)" version="-1" />
  <import index="qh3o" modelUID="f:java_stub#6ed54515-acc8-4d1e-a16c-9fd6cfe951ea#jetbrains.mps.ide.findusages.findalgorithm.finders(MPS.Core/jetbrains.mps.ide.findusages.findalgorithm.finders@java_stub)" version="-1" />
  <import index="tpck" modelUID="r:00000000-0000-4000-0000-011c89590288(jetbrains.mps.lang.core.structure)" version="0" />
  <import index="ar19" modelUID="f:java_stub#6354ebe7-c22a-4a0f-ac54-50b52ab9b065#java.awt.geom(JDK/java.awt.geom@java_stub)" version="-1" />
  <import index="fwu2" modelUID="f:java_stub#6ed54515-acc8-4d1e-a16c-9fd6cfe951ea#jetbrains.mps.runtime(MPS.Core/jetbrains.mps.runtime@java_stub)" version="-1" />
  <import index="e2lb" modelUID="f:java_stub#6354ebe7-c22a-4a0f-ac54-50b52ab9b065#java.lang(JDK/java.lang@java_stub)" version="-1" />
  <import index="unno" modelUID="r:61e3d524-8c49-4491-b5e3-f6d6e9364527(jetbrains.mps.util)" version="-1" />
  <import index="ec5l" modelUID="f:java_stub#8865b7a8-5271-43d3-884c-6fd1d9cfdd34#org.jetbrains.mps.openapi.model(MPS.OpenAPI/org.jetbrains.mps.openapi.model@java_stub)" version="-1" />
  <import index="tp25" modelUID="r:00000000-0000-4000-0000-011c89590301(jetbrains.mps.lang.smodel.structure)" version="16" implicit="yes" />
  <import index="tpce" modelUID="r:00000000-0000-4000-0000-011c89590292(jetbrains.mps.lang.structure.structure)" version="0" implicit="yes" />
  <import index="tp2c" modelUID="r:00000000-0000-4000-0000-011c89590338(jetbrains.mps.baseLanguage.closures.structure)" version="3" implicit="yes" />
  <import index="pxpg" modelUID="r:5a550369-d6d9-4c89-a89b-1bb748dc20b3(jetbrains.mps.baseLanguage.checkedDots.structure)" version="-1" implicit="yes" />
  <import index="tp2q" modelUID="r:00000000-0000-4000-0000-011c8959032e(jetbrains.mps.baseLanguage.collections.structure)" version="7" implicit="yes" />
  <import index="qff7" modelUID="r:2ba2e307-a81d-4a21-9e0b-de3624e2fb83(jetbrains.mps.lang.access.structure)" version="0" implicit="yes" />
  <roots>
    <node type="tpee.ClassConcept" typeId="tpee.1068390468198" id="7973955287399271868">
      <property name="name" nameId="tpck.1169194664001" value="EditorUtil" />
    </node>
    <node type="tpee.ClassConcept" typeId="tpee.1068390468198" id="4491627601716787026">
      <property name="name" nameId="tpck.1169194664001" value="EditorComponentUtil" />
      <property name="abstractClass" nameId="tpee.1075300953594" value="false" />
      <property name="isFinal" nameId="tpee.1221565133444" value="false" />
    </node>
    <node type="tpee.ClassConcept" typeId="tpee.1068390468198" id="2808756344206283880">
      <property name="name" nameId="tpck.1169194664001" value="GoToHelper" />
    </node>
    <node type="tpee.ClassConcept" typeId="tpee.1068390468198" id="2808756344206284331">
      <property name="name" nameId="tpck.1169194664001" value="NodeListCellRenderer" />
      <property name="abstractClass" nameId="tpee.1075300953594" value="true" />
    </node>
  </roots>
  <root id="7973955287399271868">
    <node role="visibility" roleId="tpee.1178549979242" type="tpee.PublicVisibility" typeId="tpee.1146644602865" id="7973955287399271869" />
    <node role="member" roleId="tpee.5375687026011219971" type="tpee.ConstructorDeclaration" typeId="tpee.1068580123140" id="7973955287399271870">
      <node role="visibility" roleId="tpee.1178549979242" type="tpee.PublicVisibility" typeId="tpee.1146644602865" id="7973955287399271871" />
      <node role="returnType" roleId="tpee.1068580123133" type="tpee.VoidType" typeId="tpee.1068581517677" id="7973955287399271872" />
      <node role="body" roleId="tpee.1068580123135" type="tpee.StatementList" typeId="tpee.1068580123136" id="7973955287399271873" />
    </node>
    <node role="member" roleId="tpee.5375687026011219971" type="tpee.StaticMethodDeclaration" typeId="tpee.1081236700938" id="7973955287399271874">
      <property name="name" nameId="tpck.1169194664001" value="createSelectIconButton" />
      <node role="visibility" roleId="tpee.1178549979242" type="tpee.PublicVisibility" typeId="tpee.1146644602865" id="7973955287399271875" />
      <node role="returnType" roleId="tpee.1068580123133" type="tpee.ClassifierType" typeId="tpee.1107535904670" id="7973955287399271876">
        <link role="classifier" roleId="tpee.1107535924139" targetNodeId="dbrf.~JComponent" resolveInfo="JComponent" />
      </node>
      <node role="parameter" roleId="tpee.1068580123134" type="tpee.ParameterDeclaration" typeId="tpee.1068498886292" id="7973955287399271877">
        <property name="name" nameId="tpck.1169194664001" value="sourceNode" />
        <node role="type" roleId="tpee.5680397130376446158" type="tpee.ClassifierType" typeId="tpee.1107535904670" id="7973955287399271878">
          <link role="classifier" roleId="tpee.1107535924139" targetNodeId="cu2c.~SNode" resolveInfo="SNode" />
        </node>
      </node>
      <node role="parameter" roleId="tpee.1068580123134" type="tpee.ParameterDeclaration" typeId="tpee.1068498886292" id="7973955287399271879">
        <property name="name" nameId="tpck.1169194664001" value="context" />
        <property name="isFinal" nameId="tpee.1176718929932" value="true" />
        <node role="type" roleId="tpee.5680397130376446158" type="tpee.ClassifierType" typeId="tpee.1107535904670" id="5965639138332658216">
          <link role="classifier" roleId="tpee.1107535924139" targetNodeId="srng.~EditorContext" resolveInfo="EditorContext" />
        </node>
      </node>
      <node role="body" roleId="tpee.1068580123135" type="tpee.StatementList" typeId="tpee.1068580123136" id="7973955287399271881">
        <node role="statement" roleId="tpee.1068581517665" type="tpee.ReturnStatement" typeId="tpee.1068581242878" id="7973955287399271882">
          <node role="expression" roleId="tpee.1068581517676" type="tpee.StaticMethodCall" typeId="tpee.1081236700937" id="7973955287399271883">
            <link role="classConcept" roleId="tpee.1144433194310" targetNodeId="7973955287399271868" resolveInfo="EditorUtil" />
            <link role="baseMethodDeclaration" roleId="tpee.1068499141037" targetNodeId="7973955287399271887" resolveInfo="createSelectIconButton" />
            <node role="actualArgument" roleId="tpee.1068499141038" type="tpee.ParameterReference" typeId="tpee.1068581242874" id="7973955287399271884">
              <link role="variableDeclaration" roleId="tpee.1068581517664" targetNodeId="7973955287399271877" resolveInfo="sourceNode" />
            </node>
            <node role="actualArgument" roleId="tpee.1068499141038" type="tp25.PropertyNameRefExpression" typeId="tp25.5253134957341870583" id="7973955287399271885">
              <link role="conceptDeclaration" roleId="tp25.5253134957341870584" targetNodeId="tpce.1071489090640" resolveInfo="ConceptDeclaration" />
              <link role="propertyDeclaration" roleId="tp25.5253134957341870585" targetNodeId="tpce.1160488491229" resolveInfo="iconPath" />
            </node>
            <node role="actualArgument" roleId="tpee.1068499141038" type="tpee.ParameterReference" typeId="tpee.1068581242874" id="7973955287399271886">
              <link role="variableDeclaration" roleId="tpee.1068581517664" targetNodeId="7973955287399271879" resolveInfo="context" />
            </node>
          </node>
        </node>
      </node>
    </node>
    <node role="member" roleId="tpee.5375687026011219971" type="tpee.StaticMethodDeclaration" typeId="tpee.1081236700938" id="7973955287399271887">
      <property name="name" nameId="tpck.1169194664001" value="createSelectIconButton" />
      <node role="visibility" roleId="tpee.1178549979242" type="tpee.PublicVisibility" typeId="tpee.1146644602865" id="7973955287399271888" />
      <node role="returnType" roleId="tpee.1068580123133" type="tpee.ClassifierType" typeId="tpee.1107535904670" id="7973955287399271889">
        <link role="classifier" roleId="tpee.1107535924139" targetNodeId="dbrf.~JComponent" resolveInfo="JComponent" />
      </node>
      <node role="parameter" roleId="tpee.1068580123134" type="tpee.ParameterDeclaration" typeId="tpee.1068498886292" id="7973955287399271890">
        <property name="name" nameId="tpck.1169194664001" value="sourceNode" />
        <property name="isFinal" nameId="tpee.1176718929932" value="true" />
        <node role="type" roleId="tpee.5680397130376446158" type="tpee.ClassifierType" typeId="tpee.1107535904670" id="7973955287399271891">
          <link role="classifier" roleId="tpee.1107535924139" targetNodeId="cu2c.~SNode" resolveInfo="SNode" />
        </node>
      </node>
      <node role="parameter" roleId="tpee.1068580123134" type="tpee.ParameterDeclaration" typeId="tpee.1068498886292" id="7973955287399271892">
        <property name="name" nameId="tpck.1169194664001" value="propertyName" />
        <property name="isFinal" nameId="tpee.1176718929932" value="true" />
        <node role="type" roleId="tpee.5680397130376446158" type="tpee.StringType" typeId="tpee.1225271177708" id="1572311180462136068" />
      </node>
      <node role="parameter" roleId="tpee.1068580123134" type="tpee.ParameterDeclaration" typeId="tpee.1068498886292" id="7973955287399271894">
        <property name="name" nameId="tpck.1169194664001" value="context" />
        <property name="isFinal" nameId="tpee.1176718929932" value="true" />
        <node role="type" roleId="tpee.5680397130376446158" type="tpee.ClassifierType" typeId="tpee.1107535904670" id="5965639138332658215">
          <link role="classifier" roleId="tpee.1107535924139" targetNodeId="srng.~EditorContext" resolveInfo="EditorContext" />
        </node>
      </node>
      <node role="body" roleId="tpee.1068580123135" type="tpee.StatementList" typeId="tpee.1068580123136" id="7973955287399271896">
        <node role="statement" roleId="tpee.1068581517665" type="tpee.LocalVariableDeclarationStatement" typeId="tpee.1068581242864" id="7973955287399271897">
          <node role="localVariableDeclaration" roleId="tpee.1068581242865" type="tpee.LocalVariableDeclaration" typeId="tpee.1068581242863" id="7973955287399271898">
            <property name="name" nameId="tpck.1169194664001" value="module" />
            <node role="type" roleId="tpee.5680397130376446158" type="tpee.ClassifierType" typeId="tpee.1107535904670" id="7973955287399271899">
              <link role="classifier" roleId="tpee.1107535924139" targetNodeId="vsqj.~IModule" resolveInfo="IModule" />
            </node>
            <node role="initializer" roleId="tpee.1068431790190" type="tpee.DotExpression" typeId="tpee.1197027756228" id="7973955287399271900">
              <node role="operand" roleId="tpee.1197027771414" type="tpee.DotExpression" typeId="tpee.1197027756228" id="7973955287399271901">
                <node role="operand" roleId="tpee.1197027771414" type="tpee.DotExpression" typeId="tpee.1197027756228" id="7973955287399271902">
                  <node role="operand" roleId="tpee.1197027771414" type="tpee.ParameterReference" typeId="tpee.1068581242874" id="7973955287399271903">
                    <link role="variableDeclaration" roleId="tpee.1068581517664" targetNodeId="7973955287399271890" resolveInfo="sourceNode" />
                  </node>
                  <node role="operation" roleId="tpee.1197027833540" type="tpee.InstanceMethodCallOperation" typeId="tpee.1202948039474" id="7973955287399271904">
                    <link role="baseMethodDeclaration" roleId="tpee.1068499141037" targetNodeId="cu2c.~SNode%dgetModel()%cjetbrains%dmps%dsmodel%dSModel" resolveInfo="getModel" />
                  </node>
                </node>
                <node role="operation" roleId="tpee.1197027833540" type="tpee.InstanceMethodCallOperation" typeId="tpee.1202948039474" id="7973955287399271905">
                  <link role="baseMethodDeclaration" roleId="tpee.1068499141037" targetNodeId="cu2c.~SModel%dgetModelDescriptor()%cjetbrains%dmps%dsmodel%dSModelDescriptor" resolveInfo="getModelDescriptor" />
                </node>
              </node>
              <node role="operation" roleId="tpee.1197027833540" type="tpee.InstanceMethodCallOperation" typeId="tpee.1202948039474" id="7973955287399271906">
                <link role="baseMethodDeclaration" roleId="tpee.1068499141037" targetNodeId="cu2c.~SModelDescriptor%dgetModule()%cjetbrains%dmps%dproject%dIModule" resolveInfo="getModule" />
              </node>
            </node>
          </node>
        </node>
        <node role="statement" roleId="tpee.1068581517665" type="tpee.Statement" typeId="tpee.1068580123157" id="1572311180462203034" />
        <node role="statement" roleId="tpee.1068581517665" type="tpee.ExpressionStatement" typeId="tpee.1068580123155" id="1572311180462203037">
          <node role="expression" roleId="tpee.1068580123156" type="tpee.LocalStaticMethodCall" typeId="tpee.1172058436953" id="1572311180462203038">
            <link role="baseMethodDeclaration" roleId="tpee.1068499141037" targetNodeId="1572311180462136074" resolveInfo="createSelectButton" />
            <node role="actualArgument" roleId="tpee.1068499141038" type="tpee.ParameterReference" typeId="tpee.1068581242874" id="1572311180462203039">
              <link role="variableDeclaration" roleId="tpee.1068581517664" targetNodeId="7973955287399271890" resolveInfo="sourceNode" />
            </node>
            <node role="actualArgument" roleId="tpee.1068499141038" type="tpee.ParameterReference" typeId="tpee.1068581242874" id="1572311180462203041">
              <link role="variableDeclaration" roleId="tpee.1068581517664" targetNodeId="7973955287399271892" resolveInfo="propertyName" />
            </node>
            <node role="actualArgument" roleId="tpee.1068499141038" type="tpee.ParameterReference" typeId="tpee.1068581242874" id="1572311180462203043">
              <link role="variableDeclaration" roleId="tpee.1068581517664" targetNodeId="7973955287399271894" resolveInfo="context" />
            </node>
            <node role="actualArgument" roleId="tpee.1068499141038" type="tpee.BooleanConstant" typeId="tpee.1068580123137" id="8172593683334119742">
              <property name="value" nameId="tpee.1068580123138" value="true" />
            </node>
            <node role="actualArgument" roleId="tpee.1068499141038" type="tp2c.ClosureLiteral" typeId="tp2c.1199569711397" id="1572311180462203045">
              <node role="body" roleId="tp2c.1199569916463" type="tpee.StatementList" typeId="tpee.1068580123136" id="1572311180462203046">
                <node role="statement" roleId="tpee.1068581517665" type="tpee.ExpressionStatement" typeId="tpee.1068580123155" id="1572311180462203122">
                  <node role="expression" roleId="tpee.1068580123156" type="pxpg.CheckedDotExpression" typeId="pxpg.4079382982702596667" id="1572311180462203134">
                    <node role="operand" roleId="tpee.1197027771414" type="tpee.StaticMethodCall" typeId="tpee.1081236700937" id="6331861638741092563">
                      <link role="baseMethodDeclaration" roleId="tpee.1068499141037" targetNodeId="msyo.~MacrosFactory%dforModuleFile(jetbrains%dmps%dvfs%dIFile)%cjetbrains%dmps%dutil%dMacroHelper" resolveInfo="forModuleFile" />
                      <link role="classConcept" roleId="tpee.1144433194310" targetNodeId="msyo.~MacrosFactory" resolveInfo="MacrosFactory" />
                      <node role="actualArgument" roleId="tpee.1068499141038" type="tpee.DotExpression" typeId="tpee.1197027756228" id="1572311180462203156">
                        <node role="operand" roleId="tpee.1197027771414" type="tpee.LocalVariableReference" typeId="tpee.1068581242866" id="1572311180462203145">
                          <link role="variableDeclaration" roleId="tpee.1068581517664" targetNodeId="7973955287399271898" resolveInfo="module" />
                        </node>
                        <node role="operation" roleId="tpee.1197027833540" type="tpee.InstanceMethodCallOperation" typeId="tpee.1202948039474" id="1572311180462205575">
                          <link role="baseMethodDeclaration" roleId="tpee.1068499141037" targetNodeId="vsqj.~IModule%dgetDescriptorFile()%cjetbrains%dmps%dvfs%dIFile" resolveInfo="getDescriptorFile" />
                        </node>
                      </node>
                    </node>
                    <node role="operation" roleId="tpee.1197027833540" type="tpee.InstanceMethodCallOperation" typeId="tpee.1202948039474" id="1572311180462203132">
                      <link role="baseMethodDeclaration" roleId="tpee.1068499141037" targetNodeId="msyo.~MacroHelper%dshrinkPath(java%dlang%dString)%cjava%dlang%dString" resolveInfo="shrinkPath" />
                      <node role="actualArgument" roleId="tpee.1068499141038" type="tpee.ParameterReference" typeId="tpee.1068581242874" id="1572311180462203137">
                        <link role="variableDeclaration" roleId="tpee.1068581517664" targetNodeId="1572311180462203047" resolveInfo="fullPath" />
                      </node>
                    </node>
                  </node>
                </node>
              </node>
              <node role="parameter" roleId="tp2c.1199569906740" type="tpee.ParameterDeclaration" typeId="tpee.1068498886292" id="1572311180462203047">
                <property name="name" nameId="tpck.1169194664001" value="fullPath" />
                <node role="type" roleId="tpee.5680397130376446158" type="tpee.StringType" typeId="tpee.1225271177708" id="1572311180462203048" />
              </node>
            </node>
            <node role="actualArgument" roleId="tpee.1068499141038" type="tp2c.ClosureLiteral" typeId="tp2c.1199569711397" id="1572311180462205589">
              <node role="body" roleId="tp2c.1199569916463" type="tpee.StatementList" typeId="tpee.1068580123136" id="1572311180462205590">
                <node role="statement" roleId="tpee.1068581517665" type="tpee.ExpressionStatement" typeId="tpee.1068580123155" id="1572311180462205611">
                  <node role="expression" roleId="tpee.1068580123156" type="pxpg.CheckedDotExpression" typeId="pxpg.4079382982702596667" id="1572311180462205663">
                    <node role="operand" roleId="tpee.1197027771414" type="tpee.StaticMethodCall" typeId="tpee.1081236700937" id="6331861638741092585">
                      <link role="baseMethodDeclaration" roleId="tpee.1068499141037" targetNodeId="msyo.~MacrosFactory%dforModuleFile(jetbrains%dmps%dvfs%dIFile)%cjetbrains%dmps%dutil%dMacroHelper" resolveInfo="forModuleFile" />
                      <link role="classConcept" roleId="tpee.1144433194310" targetNodeId="msyo.~MacrosFactory" resolveInfo="MacrosFactory" />
                      <node role="actualArgument" roleId="tpee.1068499141038" type="tpee.DotExpression" typeId="tpee.1197027756228" id="1572311180462205616">
                        <node role="operation" roleId="tpee.1197027833540" type="tpee.InstanceMethodCallOperation" typeId="tpee.1202948039474" id="1572311180462205618">
                          <link role="baseMethodDeclaration" roleId="tpee.1068499141037" targetNodeId="vsqj.~IModule%dgetDescriptorFile()%cjetbrains%dmps%dvfs%dIFile" resolveInfo="getDescriptorFile" />
                        </node>
                        <node role="operand" roleId="tpee.1197027771414" type="tpee.LocalVariableReference" typeId="tpee.1068581242866" id="1572311180462205723">
                          <link role="variableDeclaration" roleId="tpee.1068581517664" targetNodeId="7973955287399271898" resolveInfo="module" />
                        </node>
                      </node>
                    </node>
                    <node role="operation" roleId="tpee.1197027833540" type="tpee.InstanceMethodCallOperation" typeId="tpee.1202948039474" id="1572311180462205614">
                      <link role="baseMethodDeclaration" roleId="tpee.1068499141037" targetNodeId="msyo.~MacroHelper%dexpandPath(java%dlang%dString)%cjava%dlang%dString" resolveInfo="expandPath" />
                      <node role="actualArgument" roleId="tpee.1068499141038" type="tpee.ParameterReference" typeId="tpee.1068581242874" id="1572311180462205700">
                        <link role="variableDeclaration" roleId="tpee.1068581517664" targetNodeId="1572311180462205605" resolveInfo="shortPath" />
                      </node>
                    </node>
                  </node>
                </node>
              </node>
              <node role="parameter" roleId="tp2c.1199569906740" type="tpee.ParameterDeclaration" typeId="tpee.1068498886292" id="1572311180462205605">
                <property name="name" nameId="tpck.1169194664001" value="shortPath" />
                <node role="type" roleId="tpee.5680397130376446158" type="tpee.StringType" typeId="tpee.1225271177708" id="1572311180462205606" />
              </node>
            </node>
          </node>
        </node>
      </node>
    </node>
    <node role="member" roleId="tpee.5375687026011219971" type="tpee.StaticMethodDeclaration" typeId="tpee.1081236700938" id="1572311180462136074">
      <property name="name" nameId="tpck.1169194664001" value="createSelectButton" />
      <node role="visibility" roleId="tpee.1178549979242" type="tpee.PublicVisibility" typeId="tpee.1146644602865" id="1572311180462136075" />
      <node role="returnType" roleId="tpee.1068580123133" type="tpee.ClassifierType" typeId="tpee.1107535904670" id="1572311180462136076">
        <link role="classifier" roleId="tpee.1107535924139" targetNodeId="dbrf.~JComponent" resolveInfo="JComponent" />
      </node>
      <node role="parameter" roleId="tpee.1068580123134" type="tpee.ParameterDeclaration" typeId="tpee.1068498886292" id="1572311180462136077">
        <property name="name" nameId="tpck.1169194664001" value="sourceNode" />
        <property name="isFinal" nameId="tpee.1176718929932" value="true" />
        <node role="type" roleId="tpee.5680397130376446158" type="tpee.ClassifierType" typeId="tpee.1107535904670" id="1572311180462136078">
          <link role="classifier" roleId="tpee.1107535924139" targetNodeId="cu2c.~SNode" resolveInfo="SNode" />
        </node>
      </node>
      <node role="parameter" roleId="tpee.1068580123134" type="tpee.ParameterDeclaration" typeId="tpee.1068498886292" id="1572311180462136079">
        <property name="name" nameId="tpck.1169194664001" value="propertyName" />
        <property name="isFinal" nameId="tpee.1176718929932" value="true" />
        <node role="type" roleId="tpee.5680397130376446158" type="tpee.StringType" typeId="tpee.1225271177708" id="1572311180462136080" />
      </node>
      <node role="parameter" roleId="tpee.1068580123134" type="tpee.ParameterDeclaration" typeId="tpee.1068498886292" id="1572311180462136081">
        <property name="name" nameId="tpck.1169194664001" value="context" />
        <property name="isFinal" nameId="tpee.1176718929932" value="true" />
        <node role="type" roleId="tpee.5680397130376446158" type="tpee.ClassifierType" typeId="tpee.1107535904670" id="5965639138332658214">
          <link role="classifier" roleId="tpee.1107535924139" targetNodeId="srng.~EditorContext" resolveInfo="EditorContext" />
        </node>
      </node>
      <node role="parameter" roleId="tpee.1068580123134" type="tpee.ParameterDeclaration" typeId="tpee.1068498886292" id="8172593683334119714">
        <property name="name" nameId="tpck.1169194664001" value="files" />
        <property name="isFinal" nameId="tpee.1176718929932" value="true" />
        <node role="type" roleId="tpee.5680397130376446158" type="tpee.BooleanType" typeId="tpee.1070534644030" id="8172593683334119724" />
      </node>
      <node role="parameter" roleId="tpee.1068580123134" type="tpee.ParameterDeclaration" typeId="tpee.1068498886292" id="1572311180462136271">
        <property name="name" nameId="tpck.1169194664001" value="shrinkPath" />
        <property name="isFinal" nameId="tpee.1176718929932" value="true" />
        <node role="type" roleId="tpee.5680397130376446158" type="tp2c.FunctionType" typeId="tp2c.1199542442495" id="1572311180462136273">
          <node role="resultType" roleId="tp2c.1199542457201" type="tpee.StringType" typeId="tpee.1225271177708" id="1572311180462136276" />
          <node role="parameterType" roleId="tp2c.1199542501692" type="tpee.StringType" typeId="tpee.1225271177708" id="1572311180462136275" />
        </node>
        <node role="annotation" roleId="tpee.1188208488637" type="tpee.AnnotationInstance" typeId="tpee.1188207840427" id="1572311180462136312">
          <link role="annotation" roleId="tpee.1188208074048" targetNodeId="68ai.~NotNull" resolveInfo="NotNull" />
        </node>
      </node>
      <node role="parameter" roleId="tpee.1068580123134" type="tpee.ParameterDeclaration" typeId="tpee.1068498886292" id="1572311180462136277">
        <property name="name" nameId="tpck.1169194664001" value="expandPath" />
        <node role="type" roleId="tpee.5680397130376446158" type="tp2c.FunctionType" typeId="tp2c.1199542442495" id="1572311180462136279">
          <node role="resultType" roleId="tp2c.1199542457201" type="tpee.StringType" typeId="tpee.1225271177708" id="1572311180462136282" />
          <node role="parameterType" roleId="tp2c.1199542501692" type="tpee.StringType" typeId="tpee.1225271177708" id="1572311180462136281" />
        </node>
        <node role="annotation" roleId="tpee.1188208488637" type="tpee.AnnotationInstance" typeId="tpee.1188207840427" id="1572311180462136462">
          <link role="annotation" roleId="tpee.1188208074048" targetNodeId="68ai.~NotNull" resolveInfo="NotNull" />
        </node>
      </node>
      <node role="body" roleId="tpee.1068580123135" type="tpee.StatementList" typeId="tpee.1068580123136" id="1572311180462136083">
        <node role="statement" roleId="tpee.1068581517665" type="tpee.LocalVariableDeclarationStatement" typeId="tpee.1068581242864" id="1572311180462136110">
          <node role="localVariableDeclaration" roleId="tpee.1068581242865" type="tpee.LocalVariableDeclaration" typeId="tpee.1068581242863" id="1572311180462136111">
            <property name="name" nameId="tpck.1169194664001" value="filename" />
            <node role="type" roleId="tpee.5680397130376446158" type="tpee.StringType" typeId="tpee.1225271177708" id="1572311180462136112" />
            <node role="initializer" roleId="tpee.1068431790190" type="tpee.DotExpression" typeId="tpee.1197027756228" id="1572311180462136301">
              <node role="operand" roleId="tpee.1197027771414" type="tpee.ParameterReference" typeId="tpee.1068581242874" id="1572311180462136297">
                <link role="variableDeclaration" roleId="tpee.1068581517664" targetNodeId="1572311180462136277" resolveInfo="expandPath" />
              </node>
              <node role="operation" roleId="tpee.1197027833540" type="tp2c.InvokeFunctionOperation" typeId="tp2c.1225797177491" id="1572311180462136308">
                <node role="parameter" roleId="tp2c.1225797361612" type="tpee.StaticMethodCall" typeId="tpee.1081236700937" id="6497389703574368787">
                  <link role="baseMethodDeclaration" roleId="tpee.1068499141037" targetNodeId="ec5l.~SNodeAccessUtil%dgetProperty(jetbrains%dmps%dsmodel%dSNode,java%dlang%dString)%cjava%dlang%dString" resolveInfo="getProperty" />
                  <link role="classConcept" roleId="tpee.1144433194310" targetNodeId="ec5l.~SNodeAccessUtil" resolveInfo="SNodeAccessUtil" />
                  <node role="actualArgument" roleId="tpee.1068499141038" type="tpee.ParameterReference" typeId="tpee.1068581242874" id="6497389703574368788">
                    <link role="variableDeclaration" roleId="tpee.1068581517664" targetNodeId="1572311180462136077" resolveInfo="sourceNode" />
                  </node>
                  <node role="actualArgument" roleId="tpee.1068499141038" type="tpee.ParameterReference" typeId="tpee.1068581242874" id="6497389703574368789">
                    <link role="variableDeclaration" roleId="tpee.1068581517664" targetNodeId="1572311180462136079" resolveInfo="propertyName" />
                  </node>
                </node>
              </node>
            </node>
          </node>
        </node>
        <node role="statement" roleId="tpee.1068581517665" type="tpee.LocalVariableDeclarationStatement" typeId="tpee.1068581242864" id="1572311180462136125">
          <node role="localVariableDeclaration" roleId="tpee.1068581242865" type="tpee.LocalVariableDeclaration" typeId="tpee.1068581242863" id="1572311180462136126">
            <property name="name" nameId="tpck.1169194664001" value="baseFile" />
            <property name="isFinal" nameId="tpee.1176718929932" value="true" />
            <node role="type" roleId="tpee.5680397130376446158" type="tpee.ClassifierType" typeId="tpee.1107535904670" id="1572311180462136127">
              <link role="classifier" roleId="tpee.1107535924139" targetNodeId="fxg7.~File" resolveInfo="File" />
            </node>
            <node role="initializer" roleId="tpee.1068431790190" type="tpee.TernaryOperatorExpression" typeId="tpee.1163668896201" id="1572311180462136128">
              <node role="condition" roleId="tpee.1163668914799" type="tpee.EqualsExpression" typeId="tpee.1068580123152" id="1572311180462136129">
                <node role="leftExpression" roleId="tpee.1081773367580" type="tpee.LocalVariableReference" typeId="tpee.1068581242866" id="1572311180462136130">
                  <link role="variableDeclaration" roleId="tpee.1068581517664" targetNodeId="1572311180462136111" resolveInfo="filename" />
                </node>
                <node role="rightExpression" roleId="tpee.1081773367579" type="tpee.NullLiteral" typeId="tpee.1070534058343" id="1572311180462136131" />
              </node>
              <node role="ifTrue" roleId="tpee.1163668922816" type="tpee.NullLiteral" typeId="tpee.1070534058343" id="1572311180462136132" />
              <node role="ifFalse" roleId="tpee.1163668934364" type="tpee.GenericNewExpression" typeId="tpee.1145552977093" id="1572311180462136133">
                <node role="creator" roleId="tpee.1145553007750" type="tpee.ClassCreator" typeId="tpee.1212685548494" id="1572311180462136134">
                  <link role="baseMethodDeclaration" roleId="tpee.1068499141037" targetNodeId="fxg7.~File%d&lt;init&gt;(java%dlang%dString)" resolveInfo="File" />
                  <node role="actualArgument" roleId="tpee.1068499141038" type="tpee.LocalVariableReference" typeId="tpee.1068581242866" id="1572311180462136135">
                    <link role="variableDeclaration" roleId="tpee.1068581517664" targetNodeId="1572311180462136111" resolveInfo="filename" />
                  </node>
                </node>
              </node>
            </node>
          </node>
        </node>
        <node role="statement" roleId="tpee.1068581517665" type="tpee.LocalVariableDeclarationStatement" typeId="tpee.1068581242864" id="1572311180462136136">
          <node role="localVariableDeclaration" roleId="tpee.1068581242865" type="tpee.LocalVariableDeclaration" typeId="tpee.1068581242863" id="1572311180462136137">
            <property name="name" nameId="tpck.1169194664001" value="button" />
            <property name="isFinal" nameId="tpee.1176718929932" value="true" />
            <node role="type" roleId="tpee.5680397130376446158" type="tpee.ClassifierType" typeId="tpee.1107535904670" id="1572311180462136138">
              <link role="classifier" roleId="tpee.1107535924139" targetNodeId="dbrf.~JButton" resolveInfo="JButton" />
            </node>
            <node role="initializer" roleId="tpee.1068431790190" type="tpee.GenericNewExpression" typeId="tpee.1145552977093" id="1572311180462136139">
              <node role="creator" roleId="tpee.1145553007750" type="tpee.ClassCreator" typeId="tpee.1212685548494" id="1572311180462136140">
                <link role="baseMethodDeclaration" roleId="tpee.1068499141037" targetNodeId="dbrf.~JButton%d&lt;init&gt;()" resolveInfo="JButton" />
              </node>
            </node>
          </node>
        </node>
        <node role="statement" roleId="tpee.1068581517665" type="tpee.ExpressionStatement" typeId="tpee.1068580123155" id="1572311180462136141">
          <node role="expression" roleId="tpee.1068580123156" type="tpee.DotExpression" typeId="tpee.1197027756228" id="1572311180462136142">
            <node role="operand" roleId="tpee.1197027771414" type="tpee.LocalVariableReference" typeId="tpee.1068581242866" id="1572311180462136143">
              <link role="variableDeclaration" roleId="tpee.1068581517664" targetNodeId="1572311180462136137" resolveInfo="button" />
            </node>
            <node role="operation" roleId="tpee.1197027833540" type="tpee.InstanceMethodCallOperation" typeId="tpee.1202948039474" id="1572311180462136144">
              <link role="baseMethodDeclaration" roleId="tpee.1068499141037" targetNodeId="dbrf.~AbstractButton%dsetAction(javax%dswing%dAction)%cvoid" resolveInfo="setAction" />
              <node role="actualArgument" roleId="tpee.1068499141038" type="tpee.GenericNewExpression" typeId="tpee.1145552977093" id="1572311180462136145">
                <node role="creator" roleId="tpee.1145553007750" type="tpee.AnonymousClassCreator" typeId="tpee.1182160077978" id="1572311180462136146">
                  <node role="cls" roleId="tpee.1182160096073" type="tpee.AnonymousClass" typeId="tpee.1170345865475" id="1572311180462136147">
                    <property name="name" nameId="tpck.1169194664001" value="" />
                    <link role="classifier" roleId="tpee.1170346070688" targetNodeId="dbrf.~AbstractAction" resolveInfo="AbstractAction" />
                    <link role="baseMethodDeclaration" roleId="tpee.1068499141037" targetNodeId="dbrf.~AbstractAction%d&lt;init&gt;(java%dlang%dString)" resolveInfo="AbstractAction" />
                    <node role="actualArgument" roleId="tpee.1068499141038" type="tpee.StringLiteral" typeId="tpee.1070475926800" id="1572311180462136261">
                      <property name="value" nameId="tpee.1070475926801" value="..." />
                    </node>
                    <node role="member" roleId="tpee.5375687026011219971" type="tpee.InstanceMethodDeclaration" typeId="tpee.1068580123165" id="1572311180462136148">
                      <property name="name" nameId="tpck.1169194664001" value="actionPerformed" />
                      <node role="visibility" roleId="tpee.1178549979242" type="tpee.PublicVisibility" typeId="tpee.1146644602865" id="1572311180462136149" />
                      <node role="returnType" roleId="tpee.1068580123133" type="tpee.VoidType" typeId="tpee.1068581517677" id="1572311180462136150" />
                      <node role="parameter" roleId="tpee.1068580123134" type="tpee.ParameterDeclaration" typeId="tpee.1068498886292" id="1572311180462136151">
                        <property name="name" nameId="tpck.1169194664001" value="e" />
                        <node role="type" roleId="tpee.5680397130376446158" type="tpee.ClassifierType" typeId="tpee.1107535904670" id="1572311180462136152">
                          <link role="classifier" roleId="tpee.1107535924139" targetNodeId="8q6x.~ActionEvent" resolveInfo="ActionEvent" />
                        </node>
                      </node>
                      <node role="body" roleId="tpee.1068580123135" type="tpee.StatementList" typeId="tpee.1068580123136" id="1572311180462136153">
                        <node role="statement" roleId="tpee.1068581517665" type="tpee.LocalVariableDeclarationStatement" typeId="tpee.1068581242864" id="1572311180462136154">
                          <node role="localVariableDeclaration" roleId="tpee.1068581242865" type="tpee.LocalVariableDeclaration" typeId="tpee.1068581242863" id="1572311180462136155">
                            <property name="name" nameId="tpck.1169194664001" value="root" />
                            <node role="type" roleId="tpee.5680397130376446158" type="tpee.ClassifierType" typeId="tpee.1107535904670" id="1572311180462136156">
                              <link role="classifier" roleId="tpee.1107535924139" targetNodeId="1t7x.~Component" resolveInfo="Component" />
                            </node>
                            <node role="initializer" roleId="tpee.1068431790190" type="tpee.StaticMethodCall" typeId="tpee.1081236700937" id="1572311180462136157">
                              <link role="classConcept" roleId="tpee.1144433194310" targetNodeId="dbrf.~SwingUtilities" resolveInfo="SwingUtilities" />
                              <link role="baseMethodDeclaration" roleId="tpee.1068499141037" targetNodeId="dbrf.~SwingUtilities%dgetRoot(java%dawt%dComponent)%cjava%dawt%dComponent" resolveInfo="getRoot" />
                              <node role="actualArgument" roleId="tpee.1068499141038" type="tpee.LocalVariableReference" typeId="tpee.1068581242866" id="1572311180462136158">
                                <link role="variableDeclaration" roleId="tpee.1068581517664" targetNodeId="1572311180462136137" resolveInfo="button" />
                              </node>
                            </node>
                          </node>
                        </node>
                        <node role="statement" roleId="tpee.1068581517665" type="tpee.LocalVariableDeclarationStatement" typeId="tpee.1068581242864" id="1572311180462136159">
                          <node role="localVariableDeclaration" roleId="tpee.1068581242865" type="tpee.LocalVariableDeclaration" typeId="tpee.1068581242863" id="1572311180462136160">
                            <property name="name" nameId="tpck.1169194664001" value="frame" />
                            <node role="type" roleId="tpee.5680397130376446158" type="tpee.ClassifierType" typeId="tpee.1107535904670" id="1572311180462136161">
                              <link role="classifier" roleId="tpee.1107535924139" targetNodeId="dbrf.~JFrame" resolveInfo="JFrame" />
                            </node>
                            <node role="initializer" roleId="tpee.1068431790190" type="tpee.TernaryOperatorExpression" typeId="tpee.1163668896201" id="1572311180462136162">
                              <node role="condition" roleId="tpee.1163668914799" type="tpee.InstanceOfExpression" typeId="tpee.1081256982272" id="1572311180462136163">
                                <node role="leftExpression" roleId="tpee.1081256993304" type="tpee.LocalVariableReference" typeId="tpee.1068581242866" id="1572311180462136164">
                                  <link role="variableDeclaration" roleId="tpee.1068581517664" targetNodeId="1572311180462136155" resolveInfo="root" />
                                </node>
                                <node role="classType" roleId="tpee.1081256993305" type="tpee.ClassifierType" typeId="tpee.1107535904670" id="1572311180462136165">
                                  <link role="classifier" roleId="tpee.1107535924139" targetNodeId="dbrf.~JFrame" resolveInfo="JFrame" />
                                </node>
                              </node>
                              <node role="ifTrue" roleId="tpee.1163668922816" type="tpee.CastExpression" typeId="tpee.1070534934090" id="1572311180462136166">
                                <node role="expression" roleId="tpee.1070534934092" type="tpee.LocalVariableReference" typeId="tpee.1068581242866" id="1572311180462136167">
                                  <link role="variableDeclaration" roleId="tpee.1068581517664" targetNodeId="1572311180462136155" resolveInfo="root" />
                                </node>
                                <node role="type" roleId="tpee.1070534934091" type="tpee.ClassifierType" typeId="tpee.1107535904670" id="1572311180462136168">
                                  <link role="classifier" roleId="tpee.1107535924139" targetNodeId="dbrf.~JFrame" resolveInfo="JFrame" />
                                </node>
                              </node>
                              <node role="ifFalse" roleId="tpee.1163668934364" type="tpee.NullLiteral" typeId="tpee.1070534058343" id="1572311180462136169" />
                            </node>
                          </node>
                        </node>
                        <node role="statement" roleId="tpee.1068581517665" type="tpee.LocalVariableDeclarationStatement" typeId="tpee.1068581242864" id="1572311180462136170">
                          <node role="localVariableDeclaration" roleId="tpee.1068581242865" type="tpee.LocalVariableDeclaration" typeId="tpee.1068581242863" id="1572311180462136171">
                            <property name="name" nameId="tpck.1169194664001" value="chooser" />
                            <node role="type" roleId="tpee.5680397130376446158" type="tpee.ClassifierType" typeId="tpee.1107535904670" id="1572311180462136172">
                              <link role="classifier" roleId="tpee.1107535924139" targetNodeId="mfhd.~TreeFileChooser" resolveInfo="TreeFileChooser" />
                            </node>
                            <node role="initializer" roleId="tpee.1068431790190" type="tpee.GenericNewExpression" typeId="tpee.1145552977093" id="1572311180462136173">
                              <node role="creator" roleId="tpee.1145553007750" type="tpee.ClassCreator" typeId="tpee.1212685548494" id="1572311180462136174">
                                <link role="baseMethodDeclaration" roleId="tpee.1068499141037" targetNodeId="mfhd.~TreeFileChooser%d&lt;init&gt;()" resolveInfo="TreeFileChooser" />
                              </node>
                            </node>
                          </node>
                        </node>
                        <node role="statement" roleId="tpee.1068581517665" type="tpee.ExpressionStatement" typeId="tpee.1068580123155" id="8172593683334119752">
                          <node role="expression" roleId="tpee.1068580123156" type="tpee.DotExpression" typeId="tpee.1197027756228" id="8172593683334119756">
                            <node role="operand" roleId="tpee.1197027771414" type="tpee.LocalVariableReference" typeId="tpee.1068581242866" id="8172593683334119753">
                              <link role="variableDeclaration" roleId="tpee.1068581517664" targetNodeId="1572311180462136171" resolveInfo="chooser" />
                            </node>
                            <node role="operation" roleId="tpee.1197027833540" type="tpee.InstanceMethodCallOperation" typeId="tpee.1202948039474" id="8172593683334119762">
                              <link role="baseMethodDeclaration" roleId="tpee.1068499141037" targetNodeId="mfhd.~TreeFileChooser%dsetMode(int)%cvoid" resolveInfo="setMode" />
                              <node role="actualArgument" roleId="tpee.1068499141038" type="tpee.TernaryOperatorExpression" typeId="tpee.1163668896201" id="8172593683334119790">
                                <node role="condition" roleId="tpee.1163668914799" type="tpee.ParameterReference" typeId="tpee.1068581242874" id="8172593683334119786">
                                  <link role="variableDeclaration" roleId="tpee.1068581517664" targetNodeId="8172593683334119714" resolveInfo="files" />
                                </node>
                                <node role="ifTrue" roleId="tpee.1163668922816" type="tpee.StaticFieldReference" typeId="tpee.1070533707846" id="8172593683334119765">
                                  <link role="classifier" roleId="tpee.1144433057691" targetNodeId="mfhd.~TreeFileChooser" resolveInfo="TreeFileChooser" />
                                  <link role="variableDeclaration" roleId="tpee.1068581517664" targetNodeId="mfhd.~TreeFileChooser%dMODE_FILES" resolveInfo="MODE_FILES" />
                                </node>
                                <node role="ifFalse" roleId="tpee.1163668934364" type="tpee.StaticFieldReference" typeId="tpee.1070533707846" id="8172593683334119794">
                                  <link role="classifier" roleId="tpee.1144433057691" targetNodeId="mfhd.~TreeFileChooser" resolveInfo="TreeFileChooser" />
                                  <link role="variableDeclaration" roleId="tpee.1068581517664" targetNodeId="mfhd.~TreeFileChooser%dMODE_DIRECTORIES" resolveInfo="MODE_DIRECTORIES" />
                                </node>
                              </node>
                            </node>
                          </node>
                        </node>
                        <node role="statement" roleId="tpee.1068581517665" type="tpee.ExpressionStatement" typeId="tpee.1068580123155" id="1572311180462136175">
                          <node role="expression" roleId="tpee.1068580123156" type="tpee.DotExpression" typeId="tpee.1197027756228" id="1572311180462136176">
                            <node role="operand" roleId="tpee.1197027771414" type="tpee.LocalVariableReference" typeId="tpee.1068581242866" id="1572311180462136177">
                              <link role="variableDeclaration" roleId="tpee.1068581517664" targetNodeId="1572311180462136171" resolveInfo="chooser" />
                            </node>
                            <node role="operation" roleId="tpee.1197027833540" type="tpee.InstanceMethodCallOperation" typeId="tpee.1202948039474" id="1572311180462136178">
                              <link role="baseMethodDeclaration" roleId="tpee.1068499141037" targetNodeId="mfhd.~TreeFileChooser%dsetContext(jetbrains%dmps%dsmodel%dIOperationContext)%cvoid" resolveInfo="setContext" />
                              <node role="actualArgument" roleId="tpee.1068499141038" type="tpee.DotExpression" typeId="tpee.1197027756228" id="1572311180462136179">
                                <node role="operand" roleId="tpee.1197027771414" type="tpee.ParameterReference" typeId="tpee.1068581242874" id="1572311180462136180">
                                  <link role="variableDeclaration" roleId="tpee.1068581517664" targetNodeId="1572311180462136081" resolveInfo="context" />
                                </node>
                                <node role="operation" roleId="tpee.1197027833540" type="tpee.InstanceMethodCallOperation" typeId="tpee.1202948039474" id="1572311180462136181">
                                  <link role="baseMethodDeclaration" roleId="tpee.1068499141037" targetNodeId="srng.~EditorContext%dgetOperationContext()%cjetbrains%dmps%dsmodel%dIOperationContext" resolveInfo="getOperationContext" />
                                </node>
                              </node>
                            </node>
                          </node>
                        </node>
                        <node role="statement" roleId="tpee.1068581517665" type="tpee.IfStatement" typeId="tpee.1068580123159" id="1572311180462136182">
                          <node role="condition" roleId="tpee.1068580123160" type="tpee.AndExpression" typeId="tpee.1080120340718" id="1572311180462136183">
                            <node role="leftExpression" roleId="tpee.1081773367580" type="tpee.NotEqualsExpression" typeId="tpee.1073239437375" id="1572311180462136184">
                              <node role="leftExpression" roleId="tpee.1081773367580" type="tpee.LocalVariableReference" typeId="tpee.1068581242866" id="1572311180462136185">
                                <link role="variableDeclaration" roleId="tpee.1068581517664" targetNodeId="1572311180462136126" resolveInfo="baseFile" />
                              </node>
                              <node role="rightExpression" roleId="tpee.1081773367579" type="tpee.NullLiteral" typeId="tpee.1070534058343" id="1572311180462136186" />
                            </node>
                            <node role="rightExpression" roleId="tpee.1081773367579" type="tpee.DotExpression" typeId="tpee.1197027756228" id="1572311180462136187">
                              <node role="operand" roleId="tpee.1197027771414" type="tpee.LocalVariableReference" typeId="tpee.1068581242866" id="1572311180462136188">
                                <link role="variableDeclaration" roleId="tpee.1068581517664" targetNodeId="1572311180462136126" resolveInfo="baseFile" />
                              </node>
                              <node role="operation" roleId="tpee.1197027833540" type="tpee.InstanceMethodCallOperation" typeId="tpee.1202948039474" id="1572311180462136189">
                                <link role="baseMethodDeclaration" roleId="tpee.1068499141037" targetNodeId="fxg7.~File%dexists()%cboolean" resolveInfo="exists" />
                              </node>
                            </node>
                          </node>
                          <node role="ifTrue" roleId="tpee.1068580123161" type="tpee.StatementList" typeId="tpee.1068580123136" id="1572311180462136190">
                            <node role="statement" roleId="tpee.1068581517665" type="tpee.ExpressionStatement" typeId="tpee.1068580123155" id="1572311180462136191">
                              <node role="expression" roleId="tpee.1068580123156" type="tpee.DotExpression" typeId="tpee.1197027756228" id="1572311180462136192">
                                <node role="operand" roleId="tpee.1197027771414" type="tpee.LocalVariableReference" typeId="tpee.1068581242866" id="1572311180462136193">
                                  <link role="variableDeclaration" roleId="tpee.1068581517664" targetNodeId="1572311180462136171" resolveInfo="chooser" />
                                </node>
                                <node role="operation" roleId="tpee.1197027833540" type="tpee.InstanceMethodCallOperation" typeId="tpee.1202948039474" id="1572311180462136194">
                                  <link role="baseMethodDeclaration" roleId="tpee.1068499141037" targetNodeId="mfhd.~TreeFileChooser%dsetInitialFile(jetbrains%dmps%dvfs%dIFile)%cvoid" resolveInfo="setInitialFile" />
                                  <node role="actualArgument" roleId="tpee.1068499141038" type="tpee.DotExpression" typeId="tpee.1197027756228" id="1572311180462136195">
                                    <node role="operand" roleId="tpee.1197027771414" type="tpee.StaticMethodCall" typeId="tpee.1081236700937" id="1572311180462136196">
                                      <link role="classConcept" roleId="tpee.1144433194310" targetNodeId="59et.~FileSystem" resolveInfo="FileSystem" />
                                      <link role="baseMethodDeclaration" roleId="tpee.1068499141037" targetNodeId="59et.~FileSystem%dgetInstance()%cjetbrains%dmps%dvfs%dFileSystem" resolveInfo="getInstance" />
                                    </node>
                                    <node role="operation" roleId="tpee.1197027833540" type="tpee.InstanceMethodCallOperation" typeId="tpee.1202948039474" id="1572311180462136197">
                                      <link role="baseMethodDeclaration" roleId="tpee.1068499141037" targetNodeId="59et.~FileSystem%dgetFileByPath(java%dlang%dString)%cjetbrains%dmps%dvfs%dIFile" resolveInfo="getFileByPath" />
                                      <node role="actualArgument" roleId="tpee.1068499141038" type="tpee.DotExpression" typeId="tpee.1197027756228" id="1572311180462136198">
                                        <node role="operand" roleId="tpee.1197027771414" type="tpee.LocalVariableReference" typeId="tpee.1068581242866" id="1572311180462136199">
                                          <link role="variableDeclaration" roleId="tpee.1068581517664" targetNodeId="1572311180462136126" resolveInfo="baseFile" />
                                        </node>
                                        <node role="operation" roleId="tpee.1197027833540" type="tpee.InstanceMethodCallOperation" typeId="tpee.1202948039474" id="1572311180462136200">
                                          <link role="baseMethodDeclaration" roleId="tpee.1068499141037" targetNodeId="fxg7.~File%dgetAbsolutePath()%cjava%dlang%dString" resolveInfo="getAbsolutePath" />
                                        </node>
                                      </node>
                                    </node>
                                  </node>
                                </node>
                              </node>
                            </node>
                          </node>
                        </node>
                        <node role="statement" roleId="tpee.1068581517665" type="tpee.LocalVariableDeclarationStatement" typeId="tpee.1068581242864" id="1572311180462136201">
                          <node role="localVariableDeclaration" roleId="tpee.1068581242865" type="tpee.LocalVariableDeclaration" typeId="tpee.1068581242863" id="1572311180462136202">
                            <property name="name" nameId="tpck.1169194664001" value="result" />
                            <node role="type" roleId="tpee.5680397130376446158" type="tpee.ClassifierType" typeId="tpee.1107535904670" id="1572311180462136203">
                              <link role="classifier" roleId="tpee.1107535924139" targetNodeId="59et.~IFile" resolveInfo="IFile" />
                            </node>
                            <node role="initializer" roleId="tpee.1068431790190" type="tpee.DotExpression" typeId="tpee.1197027756228" id="1572311180462136204">
                              <node role="operand" roleId="tpee.1197027771414" type="tpee.LocalVariableReference" typeId="tpee.1068581242866" id="1572311180462136205">
                                <link role="variableDeclaration" roleId="tpee.1068581517664" targetNodeId="1572311180462136171" resolveInfo="chooser" />
                              </node>
                              <node role="operation" roleId="tpee.1197027833540" type="tpee.InstanceMethodCallOperation" typeId="tpee.1202948039474" id="1572311180462136206">
                                <link role="baseMethodDeclaration" roleId="tpee.1068499141037" targetNodeId="mfhd.~TreeFileChooser%dshowDialog(java%dawt%dFrame)%cjetbrains%dmps%dvfs%dIFile" resolveInfo="showDialog" />
                                <node role="actualArgument" roleId="tpee.1068499141038" type="tpee.LocalVariableReference" typeId="tpee.1068581242866" id="1572311180462136207">
                                  <link role="variableDeclaration" roleId="tpee.1068581517664" targetNodeId="1572311180462136160" resolveInfo="frame" />
                                </node>
                              </node>
                            </node>
                          </node>
                        </node>
                        <node role="statement" roleId="tpee.1068581517665" type="tpee.IfStatement" typeId="tpee.1068580123159" id="1572311180462136208">
                          <node role="condition" roleId="tpee.1068580123160" type="tpee.EqualsExpression" typeId="tpee.1068580123152" id="1572311180462136209">
                            <node role="leftExpression" roleId="tpee.1081773367580" type="tpee.LocalVariableReference" typeId="tpee.1068581242866" id="1572311180462136210">
                              <link role="variableDeclaration" roleId="tpee.1068581517664" targetNodeId="1572311180462136202" resolveInfo="result" />
                            </node>
                            <node role="rightExpression" roleId="tpee.1081773367579" type="tpee.NullLiteral" typeId="tpee.1070534058343" id="1572311180462136211" />
                          </node>
                          <node role="ifTrue" roleId="tpee.1068580123161" type="tpee.StatementList" typeId="tpee.1068580123136" id="1572311180462136212">
                            <node role="statement" roleId="tpee.1068581517665" type="tpee.ReturnStatement" typeId="tpee.1068581242878" id="1572311180462136213" />
                          </node>
                        </node>
                        <node role="statement" roleId="tpee.1068581517665" type="tpee.LocalVariableDeclarationStatement" typeId="tpee.1068581242864" id="1572311180462136220">
                          <node role="localVariableDeclaration" roleId="tpee.1068581242865" type="tpee.LocalVariableDeclaration" typeId="tpee.1068581242863" id="1572311180462136221">
                            <property name="name" nameId="tpck.1169194664001" value="pathToShow" />
                            <property name="isFinal" nameId="tpee.1176718929932" value="true" />
                            <node role="type" roleId="tpee.5680397130376446158" type="tpee.StringType" typeId="tpee.1225271177708" id="1572311180462136482" />
                            <node role="initializer" roleId="tpee.1068431790190" type="tpee.DotExpression" typeId="tpee.1197027756228" id="1572311180462136474">
                              <node role="operand" roleId="tpee.1197027771414" type="tpee.ParameterReference" typeId="tpee.1068581242874" id="1572311180462136471">
                                <link role="variableDeclaration" roleId="tpee.1068581517664" targetNodeId="1572311180462136271" resolveInfo="shrinkPath" />
                              </node>
                              <node role="operation" roleId="tpee.1197027833540" type="tp2c.InvokeFunctionOperation" typeId="tp2c.1225797177491" id="1572311180462136480">
                                <node role="parameter" roleId="tp2c.1225797361612" type="tpee.DotExpression" typeId="tpee.1197027756228" id="1572311180462136484">
                                  <node role="operand" roleId="tpee.1197027771414" type="tpee.LocalVariableReference" typeId="tpee.1068581242866" id="1572311180462136485">
                                    <link role="variableDeclaration" roleId="tpee.1068581517664" targetNodeId="1572311180462136202" resolveInfo="result" />
                                  </node>
                                  <node role="operation" roleId="tpee.1197027833540" type="tpee.InstanceMethodCallOperation" typeId="tpee.1202948039474" id="1572311180462136486">
                                    <link role="baseMethodDeclaration" roleId="tpee.1068499141037" targetNodeId="59et.~IFile%dgetPath()%cjava%dlang%dString" resolveInfo="getPath" />
                                  </node>
                                </node>
                              </node>
                            </node>
                          </node>
                        </node>
                        <node role="statement" roleId="tpee.1068581517665" type="tpee.ExpressionStatement" typeId="tpee.1068580123155" id="1572311180462136244">
                          <node role="expression" roleId="tpee.1068580123156" type="tpee.DotExpression" typeId="tpee.1197027756228" id="1572311180462136245">
                            <node role="operand" roleId="tpee.1197027771414" type="tpee.StaticMethodCall" typeId="tpee.1081236700937" id="1572311180462136246">
                              <link role="classConcept" roleId="tpee.1144433194310" targetNodeId="cu2c.~ModelAccess" resolveInfo="ModelAccess" />
                              <link role="baseMethodDeclaration" roleId="tpee.1068499141037" targetNodeId="cu2c.~ModelAccess%dinstance()%cjetbrains%dmps%dsmodel%dModelAccess" resolveInfo="instance" />
                            </node>
                            <node role="operation" roleId="tpee.1197027833540" type="tpee.InstanceMethodCallOperation" typeId="tpee.1202948039474" id="1572311180462136247">
                              <link role="baseMethodDeclaration" roleId="tpee.1068499141037" targetNodeId="cu2c.~ModelCommandExecutor%drunWriteActionInCommand(java%dlang%dRunnable)%cvoid" resolveInfo="runWriteActionInCommand" />
                              <node role="actualArgument" roleId="tpee.1068499141038" type="tpee.GenericNewExpression" typeId="tpee.1145552977093" id="1572311180462136248">
                                <node role="creator" roleId="tpee.1145553007750" type="tpee.AnonymousClassCreator" typeId="tpee.1182160077978" id="1572311180462136249">
                                  <node role="cls" roleId="tpee.1182160096073" type="tpee.AnonymousClass" typeId="tpee.1170345865475" id="1572311180462136250">
                                    <property name="name" nameId="tpck.1169194664001" value="" />
                                    <link role="classifier" roleId="tpee.1170346070688" targetNodeId="e2lb.~Runnable" resolveInfo="Runnable" />
                                    <link role="baseMethodDeclaration" roleId="tpee.1068499141037" targetNodeId="e2lb.~Object%d&lt;init&gt;()" resolveInfo="Object" />
                                    <node role="member" roleId="tpee.5375687026011219971" type="tpee.InstanceMethodDeclaration" typeId="tpee.1068580123165" id="1572311180462136251">
                                      <property name="name" nameId="tpck.1169194664001" value="run" />
                                      <node role="visibility" roleId="tpee.1178549979242" type="tpee.PublicVisibility" typeId="tpee.1146644602865" id="1572311180462136252" />
                                      <node role="returnType" roleId="tpee.1068580123133" type="tpee.VoidType" typeId="tpee.1068581517677" id="1572311180462136253" />
                                      <node role="body" roleId="tpee.1068580123135" type="tpee.StatementList" typeId="tpee.1068580123136" id="1572311180462136254">
                                        <node role="statement" roleId="tpee.1068581517665" type="tpee.ExpressionStatement" typeId="tpee.1068580123155" id="1572311180462136255">
                                          <node role="expression" roleId="tpee.1068580123156" type="tpee.StaticMethodCall" typeId="tpee.1081236700937" id="6497389703574368949">
                                            <link role="baseMethodDeclaration" roleId="tpee.1068499141037" targetNodeId="ec5l.~SNodeAccessUtil%dsetProperty(jetbrains%dmps%dsmodel%dSNode,java%dlang%dString,java%dlang%dString)%cvoid" resolveInfo="setProperty" />
                                            <link role="classConcept" roleId="tpee.1144433194310" targetNodeId="ec5l.~SNodeAccessUtil" resolveInfo="SNodeAccessUtil" />
                                            <node role="actualArgument" roleId="tpee.1068499141038" type="tpee.ParameterReference" typeId="tpee.1068581242874" id="6497389703574368950">
                                              <link role="variableDeclaration" roleId="tpee.1068581517664" targetNodeId="1572311180462136077" resolveInfo="sourceNode" />
                                            </node>
                                            <node role="actualArgument" roleId="tpee.1068499141038" type="tpee.ParameterReference" typeId="tpee.1068581242874" id="6497389703574368951">
                                              <link role="variableDeclaration" roleId="tpee.1068581517664" targetNodeId="1572311180462136079" resolveInfo="propertyName" />
                                            </node>
                                            <node role="actualArgument" roleId="tpee.1068499141038" type="tpee.LocalVariableReference" typeId="tpee.1068581242866" id="6497389703574368952">
                                              <link role="variableDeclaration" roleId="tpee.1068581517664" targetNodeId="1572311180462136221" resolveInfo="pathToShow" />
                                            </node>
                                          </node>
                                        </node>
                                      </node>
                                    </node>
                                  </node>
                                </node>
                              </node>
                            </node>
                          </node>
                        </node>
                      </node>
                    </node>
                  </node>
                </node>
              </node>
            </node>
          </node>
        </node>
        <node role="statement" roleId="tpee.1068581517665" type="tpee.ReturnStatement" typeId="tpee.1068581242878" id="1572311180462136262">
          <node role="expression" roleId="tpee.1068581517676" type="tpee.LocalVariableReference" typeId="tpee.1068581242866" id="1572311180462136263">
            <link role="variableDeclaration" roleId="tpee.1068581517664" targetNodeId="1572311180462136137" resolveInfo="button" />
          </node>
        </node>
      </node>
    </node>
  </root>
  <root id="4491627601716787026">
    <node role="visibility" roleId="tpee.1178549979242" type="tpee.PublicVisibility" typeId="tpee.1146644602865" id="4491627601716787027" />
    <node role="member" roleId="tpee.5375687026011219971" type="tpee.ConstructorDeclaration" typeId="tpee.1068580123140" id="4491627601716787028">
      <node role="visibility" roleId="tpee.1178549979242" type="tpee.PublicVisibility" typeId="tpee.1146644602865" id="4491627601716787029" />
      <node role="returnType" roleId="tpee.1068580123133" type="tpee.VoidType" typeId="tpee.1068581517677" id="4491627601716787030" />
      <node role="body" roleId="tpee.1068580123135" type="tpee.StatementList" typeId="tpee.1068580123136" id="4491627601716787031" />
    </node>
    <node role="member" roleId="tpee.5375687026011219971" type="tpee.StaticMethodDeclaration" typeId="tpee.1081236700938" id="4491627601716787032">
      <property name="name" nameId="tpck.1169194664001" value="scrollToNode" />
      <property name="isFinal" nameId="tpee.1181808852946" value="false" />
      <node role="visibility" roleId="tpee.1178549979242" type="tpee.PublicVisibility" typeId="tpee.1146644602865" id="4491627601716787033" />
      <node role="returnType" roleId="tpee.1068580123133" type="tpee.ClassifierType" typeId="tpee.1107535904670" id="4491627601716787034">
        <link role="classifier" roleId="tpee.1107535924139" targetNodeId="9a8.~EditorComponent" resolveInfo="EditorComponent" />
      </node>
      <node role="parameter" roleId="tpee.1068580123134" type="tpee.ParameterDeclaration" typeId="tpee.1068498886292" id="4491627601716787035">
        <property name="name" nameId="tpck.1169194664001" value="node" />
        <property name="isFinal" nameId="tpee.1176718929932" value="false" />
        <node role="type" roleId="tpee.5680397130376446158" type="tpee.ClassifierType" typeId="tpee.1107535904670" id="4491627601716787036">
          <link role="classifier" roleId="tpee.1107535924139" targetNodeId="cu2c.~SNode" resolveInfo="SNode" />
        </node>
        <node role="annotation" roleId="tpee.1188208488637" type="tpee.AnnotationInstance" typeId="tpee.1188207840427" id="4491627601716787037">
          <link role="annotation" roleId="tpee.1188208074048" targetNodeId="68ai.~NotNull" resolveInfo="NotNull" />
        </node>
      </node>
      <node role="parameter" roleId="tpee.1068580123134" type="tpee.ParameterDeclaration" typeId="tpee.1068498886292" id="4491627601716787038">
        <property name="name" nameId="tpck.1169194664001" value="component" />
        <property name="isFinal" nameId="tpee.1176718929932" value="false" />
        <node role="type" roleId="tpee.5680397130376446158" type="tpee.ClassifierType" typeId="tpee.1107535904670" id="4491627601716787039">
          <link role="classifier" roleId="tpee.1107535924139" targetNodeId="9a8.~EditorComponent" resolveInfo="EditorComponent" />
        </node>
        <node role="annotation" roleId="tpee.1188208488637" type="tpee.AnnotationInstance" typeId="tpee.1188207840427" id="4491627601716787040">
          <link role="annotation" roleId="tpee.1188208074048" targetNodeId="68ai.~Nullable" resolveInfo="Nullable" />
        </node>
      </node>
      <node role="parameter" roleId="tpee.1068580123134" type="tpee.ParameterDeclaration" typeId="tpee.1068498886292" id="4491627601716787041">
        <property name="name" nameId="tpck.1169194664001" value="manager" />
        <property name="isFinal" nameId="tpee.1176718929932" value="false" />
        <node role="type" roleId="tpee.5680397130376446158" type="tpee.ClassifierType" typeId="tpee.1107535904670" id="4491627601716787042">
          <link role="classifier" roleId="tpee.1107535924139" targetNodeId="ai0b.~FileEditorManager" resolveInfo="FileEditorManager" />
        </node>
      </node>
      <node role="body" roleId="tpee.1068580123135" type="tpee.StatementList" typeId="tpee.1068580123136" id="4491627601716787043">
        <node role="statement" roleId="tpee.1068581517665" type="tpee.LocalVariableDeclarationStatement" typeId="tpee.1068581242864" id="4491627601716787044">
          <node role="localVariableDeclaration" roleId="tpee.1068581242865" type="tpee.LocalVariableDeclaration" typeId="tpee.1068581242863" id="4491627601716787045">
            <property name="name" nameId="tpck.1169194664001" value="inspector" />
            <property name="isFinal" nameId="tpee.1176718929932" value="false" />
            <node role="type" roleId="tpee.5680397130376446158" type="tpee.ClassifierType" typeId="tpee.1107535904670" id="4491627601716787046">
              <link role="classifier" roleId="tpee.1107535924139" targetNodeId="9a8.~EditorComponent" resolveInfo="EditorComponent" />
            </node>
            <node role="initializer" roleId="tpee.1068431790190" type="tpee.StaticMethodCall" typeId="tpee.1081236700937" id="4491627601716787047">
              <link role="classConcept" roleId="tpee.1144433194310" targetNodeId="4491627601716787026" resolveInfo="EditorComponentUtil" />
              <link role="baseMethodDeclaration" roleId="tpee.1068499141037" targetNodeId="4491627601716787338" resolveInfo="findInspector" />
              <node role="actualArgument" roleId="tpee.1068499141038" type="tpee.ParameterReference" typeId="tpee.1068581242874" id="4491627601716787048">
                <link role="variableDeclaration" roleId="tpee.1068581517664" targetNodeId="4491627601716787041" resolveInfo="manager" />
              </node>
            </node>
          </node>
        </node>
        <node role="statement" roleId="tpee.1068581517665" type="tpee.IfStatement" typeId="tpee.1068580123159" id="4491627601716787049">
          <node role="condition" roleId="tpee.1068580123160" type="tpee.AndExpression" typeId="tpee.1080120340718" id="4491627601716787050">
            <node role="leftExpression" roleId="tpee.1081773367580" type="tpee.NotEqualsExpression" typeId="tpee.1073239437375" id="4491627601716787051">
              <node role="leftExpression" roleId="tpee.1081773367580" type="tpee.LocalVariableReference" typeId="tpee.1068581242866" id="4491627601716787052">
                <link role="variableDeclaration" roleId="tpee.1068581517664" targetNodeId="4491627601716787045" resolveInfo="inspector" />
              </node>
              <node role="rightExpression" roleId="tpee.1081773367579" type="tpee.NullLiteral" typeId="tpee.1070534058343" id="4491627601716787053" />
            </node>
            <node role="rightExpression" roleId="tpee.1081773367579" type="tpee.NotEqualsExpression" typeId="tpee.1073239437375" id="4491627601716787054">
              <node role="leftExpression" roleId="tpee.1081773367580" type="tpee.ParameterReference" typeId="tpee.1068581242874" id="4491627601716787055">
                <link role="variableDeclaration" roleId="tpee.1068581517664" targetNodeId="4491627601716787038" resolveInfo="component" />
              </node>
              <node role="rightExpression" roleId="tpee.1081773367579" type="tpee.NullLiteral" typeId="tpee.1070534058343" id="4491627601716787056" />
            </node>
          </node>
          <node role="ifTrue" roleId="tpee.1068580123161" type="tpee.StatementList" typeId="tpee.1068580123136" id="4491627601716787057">
            <node role="statement" roleId="tpee.1068581517665" type="tpee.LocalVariableDeclarationStatement" typeId="tpee.1068581242864" id="4491627601716787058">
              <node role="localVariableDeclaration" roleId="tpee.1068581242865" type="tpee.LocalVariableDeclaration" typeId="tpee.1068581242863" id="4491627601716787059">
                <property name="name" nameId="tpck.1169194664001" value="searchInInspector" />
                <node role="type" roleId="tpee.5680397130376446158" type="tpee.BooleanType" typeId="tpee.1070534644030" id="4491627601716787060" />
                <node role="initializer" roleId="tpee.1068431790190" type="tpee.BooleanConstant" typeId="tpee.1068580123137" id="4491627601716787061">
                  <property name="value" nameId="tpee.1068580123138" value="false" />
                </node>
              </node>
            </node>
            <node role="statement" roleId="tpee.1068581517665" type="tpee.LocalVariableDeclarationStatement" typeId="tpee.1068581242864" id="4491627601716787062">
              <node role="localVariableDeclaration" roleId="tpee.1068581242865" type="tpee.LocalVariableDeclaration" typeId="tpee.1068581242863" id="4491627601716787063">
                <property name="name" nameId="tpck.1169194664001" value="currentTargetNode" />
                <property name="isFinal" nameId="tpee.1176718929932" value="false" />
                <node role="type" roleId="tpee.5680397130376446158" type="tpee.ClassifierType" typeId="tpee.1107535904670" id="4491627601716787064">
                  <link role="classifier" roleId="tpee.1107535924139" targetNodeId="cu2c.~SNode" resolveInfo="SNode" />
                </node>
                <node role="initializer" roleId="tpee.1068431790190" type="tpee.ParameterReference" typeId="tpee.1068581242874" id="4491627601716787065">
                  <link role="variableDeclaration" roleId="tpee.1068581517664" targetNodeId="4491627601716787035" resolveInfo="node" />
                </node>
              </node>
            </node>
            <node role="statement" roleId="tpee.1068581517665" type="tpee.WhileStatement" typeId="tpee.1076505808687" id="4491627601716787066">
              <node role="condition" roleId="tpee.1076505808688" type="tpee.NotEqualsExpression" typeId="tpee.1073239437375" id="4491627601716787067">
                <node role="leftExpression" roleId="tpee.1081773367580" type="tpee.LocalVariableReference" typeId="tpee.1068581242866" id="4491627601716787068">
                  <link role="variableDeclaration" roleId="tpee.1068581517664" targetNodeId="4491627601716787063" resolveInfo="currentTargetNode" />
                </node>
                <node role="rightExpression" roleId="tpee.1081773367579" type="tpee.NullLiteral" typeId="tpee.1070534058343" id="4491627601716787069" />
              </node>
              <node role="body" roleId="tpee.1154032183016" type="tpee.StatementList" typeId="tpee.1068580123136" id="4491627601716787070">
                <node role="statement" roleId="tpee.1068581517665" type="tpee.LocalVariableDeclarationStatement" typeId="tpee.1068581242864" id="4491627601716787071">
                  <node role="localVariableDeclaration" roleId="tpee.1068581242865" type="tpee.LocalVariableDeclaration" typeId="tpee.1068581242863" id="4491627601716787072">
                    <property name="name" nameId="tpck.1169194664001" value="cell" />
                    <property name="isFinal" nameId="tpee.1176718929932" value="false" />
                    <node role="type" roleId="tpee.5680397130376446158" type="tpee.ClassifierType" typeId="tpee.1107535904670" id="4491627601716787073">
                      <link role="classifier" roleId="tpee.1107535924139" targetNodeId="jsgz.~EditorCell" resolveInfo="EditorCell" />
                    </node>
                    <node role="initializer" roleId="tpee.1068431790190" type="tpee.DotExpression" typeId="tpee.1197027756228" id="4491627601716787074">
                      <node role="operand" roleId="tpee.1197027771414" type="tpee.ParameterReference" typeId="tpee.1068581242874" id="4491627601716787075">
                        <link role="variableDeclaration" roleId="tpee.1068581517664" targetNodeId="4491627601716787038" resolveInfo="component" />
                      </node>
                      <node role="operation" roleId="tpee.1197027833540" type="tpee.InstanceMethodCallOperation" typeId="tpee.1202948039474" id="4491627601716787076">
                        <link role="baseMethodDeclaration" roleId="tpee.1068499141037" targetNodeId="9a8.~EditorComponent%dfindNodeCell(jetbrains%dmps%dsmodel%dSNode)%cjetbrains%dmps%dnodeEditor%dcells%dEditorCell" resolveInfo="findNodeCell" />
                        <node role="actualArgument" roleId="tpee.1068499141038" type="tpee.LocalVariableReference" typeId="tpee.1068581242866" id="4491627601716787077">
                          <link role="variableDeclaration" roleId="tpee.1068581517664" targetNodeId="4491627601716787063" resolveInfo="currentTargetNode" />
                        </node>
                      </node>
                    </node>
                  </node>
                </node>
                <node role="statement" roleId="tpee.1068581517665" type="tpee.IfStatement" typeId="tpee.1068580123159" id="4491627601716787078">
                  <node role="condition" roleId="tpee.1068580123160" type="tpee.NotEqualsExpression" typeId="tpee.1073239437375" id="4491627601716787079">
                    <node role="leftExpression" roleId="tpee.1081773367580" type="tpee.LocalVariableReference" typeId="tpee.1068581242866" id="4491627601716787080">
                      <link role="variableDeclaration" roleId="tpee.1068581517664" targetNodeId="4491627601716787072" resolveInfo="cell" />
                    </node>
                    <node role="rightExpression" roleId="tpee.1081773367579" type="tpee.NullLiteral" typeId="tpee.1070534058343" id="4491627601716787081" />
                  </node>
                  <node role="ifTrue" roleId="tpee.1068580123161" type="tpee.StatementList" typeId="tpee.1068580123136" id="4491627601716787082">
                    <node role="statement" roleId="tpee.1068581517665" type="tpee.IfStatement" typeId="tpee.1068580123159" id="4491627601716787083">
                      <node role="condition" roleId="tpee.1068580123160" type="tpee.NotEqualsExpression" typeId="tpee.1073239437375" id="4491627601716787084">
                        <node role="leftExpression" roleId="tpee.1081773367580" type="tpee.LocalVariableReference" typeId="tpee.1068581242866" id="4491627601716787085">
                          <link role="variableDeclaration" roleId="tpee.1068581517664" targetNodeId="4491627601716787063" resolveInfo="currentTargetNode" />
                        </node>
                        <node role="rightExpression" roleId="tpee.1081773367579" type="tpee.ParameterReference" typeId="tpee.1068581242874" id="4491627601716787086">
                          <link role="variableDeclaration" roleId="tpee.1068581517664" targetNodeId="4491627601716787035" resolveInfo="node" />
                        </node>
                      </node>
                      <node role="ifTrue" roleId="tpee.1068580123161" type="tpee.StatementList" typeId="tpee.1068580123136" id="4491627601716787087">
                        <node role="statement" roleId="tpee.1068581517665" type="tpee.SingleLineComment" typeId="tpee.6329021646629104954" id="4491627601716787088">
                          <node role="commentPart" roleId="tpee.6329021646629175155" type="tpee.TextCommentPart" typeId="tpee.6329021646629104957" id="4491627601716787089">
                            <property name="text" nameId="tpee.6329021646629104958" value=" so we are probably in inspector..." />
                          </node>
                        </node>
                        <node role="statement" roleId="tpee.1068581517665" type="tpee.SingleLineComment" typeId="tpee.6329021646629104954" id="4491627601716787090">
                          <node role="commentPart" roleId="tpee.6329021646629175155" type="tpee.TextCommentPart" typeId="tpee.6329021646629104957" id="4491627601716787091">
                            <property name="text" nameId="tpee.6329021646629104958" value=" we need to select to find a node in inspector" />
                          </node>
                        </node>
                        <node role="statement" roleId="tpee.1068581517665" type="tpee.ExpressionStatement" typeId="tpee.1068580123155" id="4491627601716787092">
                          <node role="expression" roleId="tpee.1068580123156" type="tpee.DotExpression" typeId="tpee.1197027756228" id="4491627601716787093">
                            <node role="operand" roleId="tpee.1197027771414" type="tpee.ParameterReference" typeId="tpee.1068581242874" id="4491627601716787094">
                              <link role="variableDeclaration" roleId="tpee.1068581517664" targetNodeId="4491627601716787038" resolveInfo="component" />
                            </node>
                            <node role="operation" roleId="tpee.1197027833540" type="tpee.InstanceMethodCallOperation" typeId="tpee.1202948039474" id="4491627601716787095">
                              <link role="baseMethodDeclaration" roleId="tpee.1068499141037" targetNodeId="9a8.~EditorComponent%dchangeSelection(jetbrains%dmps%dopenapi%deditor%dEditorCell)%cvoid" resolveInfo="changeSelection" />
                              <node role="actualArgument" roleId="tpee.1068499141038" type="tpee.LocalVariableReference" typeId="tpee.1068581242866" id="4491627601716787096">
                                <link role="variableDeclaration" roleId="tpee.1068581517664" targetNodeId="4491627601716787072" resolveInfo="cell" />
                              </node>
                            </node>
                          </node>
                        </node>
                        <node role="statement" roleId="tpee.1068581517665" type="tpee.ExpressionStatement" typeId="tpee.1068580123155" id="4491627601716787097">
                          <node role="expression" roleId="tpee.1068580123156" type="tpee.AssignmentExpression" typeId="tpee.1068498886294" id="4491627601716787098">
                            <node role="rValue" roleId="tpee.1068498886297" type="tpee.BooleanConstant" typeId="tpee.1068580123137" id="4491627601716787099">
                              <property name="value" nameId="tpee.1068580123138" value="true" />
                            </node>
                            <node role="lValue" roleId="tpee.1068498886295" type="tpee.LocalVariableReference" typeId="tpee.1068581242866" id="4491627601716787100">
                              <link role="variableDeclaration" roleId="tpee.1068581517664" targetNodeId="4491627601716787059" resolveInfo="searchInInspector" />
                            </node>
                          </node>
                        </node>
                      </node>
                    </node>
                    <node role="statement" roleId="tpee.1068581517665" type="tpee.BreakStatement" typeId="tpee.1081855346303" id="4491627601716787101" />
                  </node>
                </node>
                <node role="statement" roleId="tpee.1068581517665" type="tpee.ExpressionStatement" typeId="tpee.1068580123155" id="4491627601716787102">
                  <node role="expression" roleId="tpee.1068580123156" type="tpee.AssignmentExpression" typeId="tpee.1068498886294" id="4491627601716787103">
                    <node role="lValue" roleId="tpee.1068498886295" type="tpee.LocalVariableReference" typeId="tpee.1068581242866" id="4491627601716787104">
                      <link role="variableDeclaration" roleId="tpee.1068581517664" targetNodeId="4491627601716787063" resolveInfo="currentTargetNode" />
                    </node>
                    <node role="rValue" roleId="tpee.1068498886297" type="tpee.DotExpression" typeId="tpee.1197027756228" id="4491627601716787105">
                      <node role="operand" roleId="tpee.1197027771414" type="tpee.LocalVariableReference" typeId="tpee.1068581242866" id="4491627601716787106">
                        <link role="variableDeclaration" roleId="tpee.1068581517664" targetNodeId="4491627601716787063" resolveInfo="currentTargetNode" />
                      </node>
                      <node role="operation" roleId="tpee.1197027833540" type="tpee.InstanceMethodCallOperation" typeId="tpee.1202948039474" id="4491627601716787107">
                        <link role="baseMethodDeclaration" roleId="tpee.1068499141037" targetNodeId="cu2c.~SNode%dgetParent()%cjetbrains%dmps%dsmodel%dSNode" resolveInfo="getParent" />
                      </node>
                    </node>
                  </node>
                </node>
              </node>
            </node>
            <node role="statement" roleId="tpee.1068581517665" type="tpee.ExpressionStatement" typeId="tpee.1068580123155" id="4491627601716787108">
              <node role="expression" roleId="tpee.1068580123156" type="tpee.AssignmentExpression" typeId="tpee.1068498886294" id="4491627601716787109">
                <node role="lValue" roleId="tpee.1068498886295" type="tpee.LocalVariableReference" typeId="tpee.1068581242866" id="4491627601716787110">
                  <link role="variableDeclaration" roleId="tpee.1068581517664" targetNodeId="4491627601716787063" resolveInfo="currentTargetNode" />
                </node>
                <node role="rValue" roleId="tpee.1068498886297" type="tpee.ParameterReference" typeId="tpee.1068581242874" id="4491627601716787111">
                  <link role="variableDeclaration" roleId="tpee.1068581517664" targetNodeId="4491627601716787035" resolveInfo="node" />
                </node>
              </node>
            </node>
            <node role="statement" roleId="tpee.1068581517665" type="tpee.WhileStatement" typeId="tpee.1076505808687" id="4491627601716787112">
              <node role="condition" roleId="tpee.1076505808688" type="tpee.AndExpression" typeId="tpee.1080120340718" id="4491627601716787113">
                <node role="rightExpression" roleId="tpee.1081773367579" type="tpee.LocalVariableReference" typeId="tpee.1068581242866" id="4491627601716787114">
                  <link role="variableDeclaration" roleId="tpee.1068581517664" targetNodeId="4491627601716787059" resolveInfo="searchInInspector" />
                </node>
                <node role="leftExpression" roleId="tpee.1081773367580" type="tpee.NotEqualsExpression" typeId="tpee.1073239437375" id="4491627601716787115">
                  <node role="leftExpression" roleId="tpee.1081773367580" type="tpee.LocalVariableReference" typeId="tpee.1068581242866" id="4491627601716787116">
                    <link role="variableDeclaration" roleId="tpee.1068581517664" targetNodeId="4491627601716787063" resolveInfo="currentTargetNode" />
                  </node>
                  <node role="rightExpression" roleId="tpee.1081773367579" type="tpee.NullLiteral" typeId="tpee.1070534058343" id="4491627601716787117" />
                </node>
              </node>
              <node role="body" roleId="tpee.1154032183016" type="tpee.StatementList" typeId="tpee.1068580123136" id="4491627601716787118">
                <node role="statement" roleId="tpee.1068581517665" type="tpee.LocalVariableDeclarationStatement" typeId="tpee.1068581242864" id="4491627601716787119">
                  <node role="localVariableDeclaration" roleId="tpee.1068581242865" type="tpee.LocalVariableDeclaration" typeId="tpee.1068581242863" id="4491627601716787120">
                    <property name="name" nameId="tpck.1169194664001" value="cellInInspector" />
                    <property name="isFinal" nameId="tpee.1176718929932" value="false" />
                    <node role="type" roleId="tpee.5680397130376446158" type="tpee.ClassifierType" typeId="tpee.1107535904670" id="4491627601716787121">
                      <link role="classifier" roleId="tpee.1107535924139" targetNodeId="jsgz.~EditorCell" resolveInfo="EditorCell" />
                    </node>
                    <node role="initializer" roleId="tpee.1068431790190" type="tpee.DotExpression" typeId="tpee.1197027756228" id="4491627601716787122">
                      <node role="operand" roleId="tpee.1197027771414" type="tpee.LocalVariableReference" typeId="tpee.1068581242866" id="4491627601716787123">
                        <link role="variableDeclaration" roleId="tpee.1068581517664" targetNodeId="4491627601716787045" resolveInfo="inspector" />
                      </node>
                      <node role="operation" roleId="tpee.1197027833540" type="tpee.InstanceMethodCallOperation" typeId="tpee.1202948039474" id="4491627601716787124">
                        <link role="baseMethodDeclaration" roleId="tpee.1068499141037" targetNodeId="9a8.~EditorComponent%dfindNodeCell(jetbrains%dmps%dsmodel%dSNode)%cjetbrains%dmps%dnodeEditor%dcells%dEditorCell" resolveInfo="findNodeCell" />
                        <node role="actualArgument" roleId="tpee.1068499141038" type="tpee.LocalVariableReference" typeId="tpee.1068581242866" id="4491627601716787125">
                          <link role="variableDeclaration" roleId="tpee.1068581517664" targetNodeId="4491627601716787063" resolveInfo="currentTargetNode" />
                        </node>
                      </node>
                    </node>
                  </node>
                </node>
                <node role="statement" roleId="tpee.1068581517665" type="tpee.IfStatement" typeId="tpee.1068580123159" id="4491627601716787126">
                  <node role="condition" roleId="tpee.1068580123160" type="tpee.NotEqualsExpression" typeId="tpee.1073239437375" id="4491627601716787127">
                    <node role="leftExpression" roleId="tpee.1081773367580" type="tpee.LocalVariableReference" typeId="tpee.1068581242866" id="4491627601716787128">
                      <link role="variableDeclaration" roleId="tpee.1068581517664" targetNodeId="4491627601716787120" resolveInfo="cellInInspector" />
                    </node>
                    <node role="rightExpression" roleId="tpee.1081773367579" type="tpee.NullLiteral" typeId="tpee.1070534058343" id="4491627601716787129" />
                  </node>
                  <node role="ifTrue" roleId="tpee.1068580123161" type="tpee.StatementList" typeId="tpee.1068580123136" id="4491627601716787130">
                    <node role="statement" roleId="tpee.1068581517665" type="tpee.ExpressionStatement" typeId="tpee.1068580123155" id="4491627601716787131">
                      <node role="expression" roleId="tpee.1068580123156" type="tpee.DotExpression" typeId="tpee.1197027756228" id="4491627601716787132">
                        <node role="operand" roleId="tpee.1197027771414" type="tpee.LocalVariableReference" typeId="tpee.1068581242866" id="4491627601716787133">
                          <link role="variableDeclaration" roleId="tpee.1068581517664" targetNodeId="4491627601716787045" resolveInfo="inspector" />
                        </node>
                        <node role="operation" roleId="tpee.1197027833540" type="tpee.InstanceMethodCallOperation" typeId="tpee.1202948039474" id="4491627601716787134">
                          <link role="baseMethodDeclaration" roleId="tpee.1068499141037" targetNodeId="9a8.~EditorComponent%dscrollToCell(jetbrains%dmps%dopenapi%deditor%dEditorCell)%cvoid" resolveInfo="scrollToCell" />
                          <node role="actualArgument" roleId="tpee.1068499141038" type="tpee.LocalVariableReference" typeId="tpee.1068581242866" id="4491627601716787135">
                            <link role="variableDeclaration" roleId="tpee.1068581517664" targetNodeId="4491627601716787120" resolveInfo="cellInInspector" />
                          </node>
                        </node>
                      </node>
                    </node>
                    <node role="statement" roleId="tpee.1068581517665" type="tpee.ReturnStatement" typeId="tpee.1068581242878" id="4491627601716787136">
                      <node role="expression" roleId="tpee.1068581517676" type="tpee.LocalVariableReference" typeId="tpee.1068581242866" id="4491627601716787137">
                        <link role="variableDeclaration" roleId="tpee.1068581517664" targetNodeId="4491627601716787045" resolveInfo="inspector" />
                      </node>
                    </node>
                  </node>
                </node>
                <node role="statement" roleId="tpee.1068581517665" type="tpee.ExpressionStatement" typeId="tpee.1068580123155" id="4491627601716787138">
                  <node role="expression" roleId="tpee.1068580123156" type="tpee.AssignmentExpression" typeId="tpee.1068498886294" id="4491627601716787139">
                    <node role="lValue" roleId="tpee.1068498886295" type="tpee.LocalVariableReference" typeId="tpee.1068581242866" id="4491627601716787140">
                      <link role="variableDeclaration" roleId="tpee.1068581517664" targetNodeId="4491627601716787063" resolveInfo="currentTargetNode" />
                    </node>
                    <node role="rValue" roleId="tpee.1068498886297" type="tpee.DotExpression" typeId="tpee.1197027756228" id="4491627601716787141">
                      <node role="operand" roleId="tpee.1197027771414" type="tpee.LocalVariableReference" typeId="tpee.1068581242866" id="4491627601716787142">
                        <link role="variableDeclaration" roleId="tpee.1068581517664" targetNodeId="4491627601716787063" resolveInfo="currentTargetNode" />
                      </node>
                      <node role="operation" roleId="tpee.1197027833540" type="tpee.InstanceMethodCallOperation" typeId="tpee.1202948039474" id="4491627601716787143">
                        <link role="baseMethodDeclaration" roleId="tpee.1068499141037" targetNodeId="cu2c.~SNode%dgetParent()%cjetbrains%dmps%dsmodel%dSNode" resolveInfo="getParent" />
                      </node>
                    </node>
                  </node>
                </node>
              </node>
            </node>
          </node>
        </node>
        <node role="statement" roleId="tpee.1068581517665" type="tpee.IfStatement" typeId="tpee.1068580123159" id="4491627601716787144">
          <node role="condition" roleId="tpee.1068580123160" type="tpee.EqualsExpression" typeId="tpee.1068580123152" id="4491627601716787145">
            <node role="leftExpression" roleId="tpee.1081773367580" type="tpee.ParameterReference" typeId="tpee.1068581242874" id="4491627601716787146">
              <link role="variableDeclaration" roleId="tpee.1068581517664" targetNodeId="4491627601716787038" resolveInfo="component" />
            </node>
            <node role="rightExpression" roleId="tpee.1081773367579" type="tpee.NullLiteral" typeId="tpee.1070534058343" id="4491627601716787147" />
          </node>
          <node role="ifTrue" roleId="tpee.1068580123161" type="tpee.StatementList" typeId="tpee.1068580123136" id="4491627601716787148">
            <node role="statement" roleId="tpee.1068581517665" type="tpee.ReturnStatement" typeId="tpee.1068581242878" id="4491627601716787149">
              <node role="expression" roleId="tpee.1068581517676" type="tpee.NullLiteral" typeId="tpee.1070534058343" id="4491627601716787150" />
            </node>
          </node>
        </node>
        <node role="statement" roleId="tpee.1068581517665" type="tpee.ExpressionStatement" typeId="tpee.1068580123155" id="4491627601716787151">
          <node role="expression" roleId="tpee.1068580123156" type="tpee.DotExpression" typeId="tpee.1197027756228" id="4491627601716787152">
            <node role="operand" roleId="tpee.1197027771414" type="tpee.ParameterReference" typeId="tpee.1068581242874" id="4491627601716787153">
              <link role="variableDeclaration" roleId="tpee.1068581517664" targetNodeId="4491627601716787038" resolveInfo="component" />
            </node>
            <node role="operation" roleId="tpee.1197027833540" type="tpee.InstanceMethodCallOperation" typeId="tpee.1202948039474" id="4491627601716787154">
              <link role="baseMethodDeclaration" roleId="tpee.1068499141037" targetNodeId="9a8.~EditorComponent%dscrollToNode(jetbrains%dmps%dsmodel%dSNode)%cvoid" resolveInfo="scrollToNode" />
              <node role="actualArgument" roleId="tpee.1068499141038" type="tpee.ParameterReference" typeId="tpee.1068581242874" id="4491627601716787155">
                <link role="variableDeclaration" roleId="tpee.1068581517664" targetNodeId="4491627601716787035" resolveInfo="node" />
              </node>
            </node>
          </node>
        </node>
        <node role="statement" roleId="tpee.1068581517665" type="tpee.ReturnStatement" typeId="tpee.1068581242878" id="4491627601716787156">
          <node role="expression" roleId="tpee.1068581517676" type="tpee.ParameterReference" typeId="tpee.1068581242874" id="4491627601716787157">
            <link role="variableDeclaration" roleId="tpee.1068581517664" targetNodeId="4491627601716787038" resolveInfo="component" />
          </node>
        </node>
      </node>
      <node role="annotation" roleId="tpee.1188208488637" type="tpee.AnnotationInstance" typeId="tpee.1188207840427" id="4491627601716787158">
        <link role="annotation" roleId="tpee.1188208074048" targetNodeId="68ai.~Nullable" resolveInfo="Nullable" />
      </node>
    </node>
    <node role="member" roleId="tpee.5375687026011219971" type="tpee.StaticMethodDeclaration" typeId="tpee.1081236700938" id="4491627601716787159">
      <property name="name" nameId="tpck.1169194664001" value="findComponentForNode" />
      <property name="isFinal" nameId="tpee.1181808852946" value="false" />
      <node role="visibility" roleId="tpee.1178549979242" type="tpee.PublicVisibility" typeId="tpee.1146644602865" id="4491627601716787160" />
      <node role="returnType" roleId="tpee.1068580123133" type="tpee.ClassifierType" typeId="tpee.1107535904670" id="4491627601716787161">
        <link role="classifier" roleId="tpee.1107535924139" targetNodeId="k7g3.~List" resolveInfo="List" />
        <node role="parameter" roleId="tpee.1109201940907" type="tpee.ClassifierType" typeId="tpee.1107535904670" id="4491627601716787162">
          <link role="classifier" roleId="tpee.1107535924139" targetNodeId="9a8.~EditorComponent" resolveInfo="EditorComponent" />
        </node>
      </node>
      <node role="parameter" roleId="tpee.1068580123134" type="tpee.ParameterDeclaration" typeId="tpee.1068498886292" id="4491627601716787163">
        <property name="name" nameId="tpck.1169194664001" value="node" />
        <property name="isFinal" nameId="tpee.1176718929932" value="false" />
        <node role="type" roleId="tpee.5680397130376446158" type="tpee.ClassifierType" typeId="tpee.1107535904670" id="4491627601716787164">
          <link role="classifier" roleId="tpee.1107535924139" targetNodeId="cu2c.~SNode" resolveInfo="SNode" />
        </node>
      </node>
      <node role="parameter" roleId="tpee.1068580123134" type="tpee.ParameterDeclaration" typeId="tpee.1068498886292" id="4491627601716787165">
        <property name="name" nameId="tpck.1169194664001" value="fileEditorManager" />
        <property name="isFinal" nameId="tpee.1176718929932" value="false" />
        <node role="type" roleId="tpee.5680397130376446158" type="tpee.ClassifierType" typeId="tpee.1107535904670" id="4491627601716787166">
          <link role="classifier" roleId="tpee.1107535924139" targetNodeId="ai0b.~FileEditorManager" resolveInfo="FileEditorManager" />
        </node>
      </node>
      <node role="body" roleId="tpee.1068580123135" type="tpee.StatementList" typeId="tpee.1068580123136" id="4491627601716787167">
        <node role="statement" roleId="tpee.1068581517665" type="tpee.ExpressionStatement" typeId="tpee.1068580123155" id="4491627601716787168">
          <node role="expression" roleId="tpee.1068580123156" type="tpee.StaticMethodCall" typeId="tpee.1081236700937" id="4491627601716787169">
            <link role="classConcept" roleId="tpee.1144433194310" targetNodeId="cu2c.~ModelAccess" resolveInfo="ModelAccess" />
            <link role="baseMethodDeclaration" roleId="tpee.1068499141037" targetNodeId="cu2c.~ModelAccess%dassertLegalRead()%cvoid" resolveInfo="assertLegalRead" />
          </node>
        </node>
        <node role="statement" roleId="tpee.1068581517665" type="tpee.LocalVariableDeclarationStatement" typeId="tpee.1068581242864" id="4491627601716787170">
          <node role="localVariableDeclaration" roleId="tpee.1068581242865" type="tpee.LocalVariableDeclaration" typeId="tpee.1068581242863" id="4491627601716787171">
            <property name="name" nameId="tpck.1169194664001" value="result" />
            <property name="isFinal" nameId="tpee.1176718929932" value="false" />
            <node role="type" roleId="tpee.5680397130376446158" type="tpee.ClassifierType" typeId="tpee.1107535904670" id="4491627601716787172">
              <link role="classifier" roleId="tpee.1107535924139" targetNodeId="k7g3.~List" resolveInfo="List" />
              <node role="parameter" roleId="tpee.1109201940907" type="tpee.ClassifierType" typeId="tpee.1107535904670" id="4491627601716787173">
                <link role="classifier" roleId="tpee.1107535924139" targetNodeId="9a8.~EditorComponent" resolveInfo="EditorComponent" />
              </node>
            </node>
            <node role="initializer" roleId="tpee.1068431790190" type="tpee.GenericNewExpression" typeId="tpee.1145552977093" id="4491627601716787174">
              <node role="creator" roleId="tpee.1145553007750" type="tpee.ClassCreator" typeId="tpee.1212685548494" id="4491627601716787175">
                <link role="baseMethodDeclaration" roleId="tpee.1068499141037" targetNodeId="k7g3.~ArrayList%d&lt;init&gt;()" resolveInfo="ArrayList" />
                <node role="typeParameter" roleId="tpee.1212687122400" type="tpee.ClassifierType" typeId="tpee.1107535904670" id="4491627601716787176">
                  <link role="classifier" roleId="tpee.1107535924139" targetNodeId="9a8.~EditorComponent" resolveInfo="EditorComponent" />
                </node>
              </node>
            </node>
          </node>
        </node>
        <node role="statement" roleId="tpee.1068581517665" type="tpee.LocalVariableDeclarationStatement" typeId="tpee.1068581242864" id="4491627601716787177">
          <node role="localVariableDeclaration" roleId="tpee.1068581242865" type="tpee.LocalVariableDeclaration" typeId="tpee.1068581242863" id="4491627601716787178">
            <property name="name" nameId="tpck.1169194664001" value="inspector" />
            <property name="isFinal" nameId="tpee.1176718929932" value="false" />
            <node role="type" roleId="tpee.5680397130376446158" type="tpee.ClassifierType" typeId="tpee.1107535904670" id="4491627601716787179">
              <link role="classifier" roleId="tpee.1107535924139" targetNodeId="9a8.~EditorComponent" resolveInfo="EditorComponent" />
            </node>
            <node role="initializer" roleId="tpee.1068431790190" type="tpee.StaticMethodCall" typeId="tpee.1081236700937" id="4491627601716787180">
              <link role="classConcept" roleId="tpee.1144433194310" targetNodeId="4491627601716787026" resolveInfo="EditorComponentUtil" />
              <link role="baseMethodDeclaration" roleId="tpee.1068499141037" targetNodeId="4491627601716787338" resolveInfo="findInspector" />
              <node role="actualArgument" roleId="tpee.1068499141038" type="tpee.ParameterReference" typeId="tpee.1068581242874" id="4491627601716787181">
                <link role="variableDeclaration" roleId="tpee.1068581517664" targetNodeId="4491627601716787165" resolveInfo="fileEditorManager" />
              </node>
            </node>
          </node>
        </node>
        <node role="statement" roleId="tpee.1068581517665" type="tpee.IfStatement" typeId="tpee.1068580123159" id="4491627601716787182">
          <node role="condition" roleId="tpee.1068580123160" type="tpee.NotEqualsExpression" typeId="tpee.1073239437375" id="4491627601716787183">
            <node role="leftExpression" roleId="tpee.1081773367580" type="tpee.LocalVariableReference" typeId="tpee.1068581242866" id="4491627601716787184">
              <link role="variableDeclaration" roleId="tpee.1068581517664" targetNodeId="4491627601716787178" resolveInfo="inspector" />
            </node>
            <node role="rightExpression" roleId="tpee.1081773367579" type="tpee.NullLiteral" typeId="tpee.1070534058343" id="4491627601716787185" />
          </node>
          <node role="ifTrue" roleId="tpee.1068580123161" type="tpee.StatementList" typeId="tpee.1068580123136" id="4491627601716787186">
            <node role="statement" roleId="tpee.1068581517665" type="tpee.IfStatement" typeId="tpee.1068580123159" id="4491627601716787187">
              <node role="condition" roleId="tpee.1068580123160" type="tpee.StaticMethodCall" typeId="tpee.1081236700937" id="4491627601716787188">
                <link role="classConcept" roleId="tpee.1144433194310" targetNodeId="4491627601716787026" resolveInfo="EditorComponentUtil" />
                <link role="baseMethodDeclaration" roleId="tpee.1068499141037" targetNodeId="4491627601716787217" resolveInfo="isNodeShownInTheComponent" />
                <node role="actualArgument" roleId="tpee.1068499141038" type="tpee.LocalVariableReference" typeId="tpee.1068581242866" id="4491627601716787189">
                  <link role="variableDeclaration" roleId="tpee.1068581517664" targetNodeId="4491627601716787178" resolveInfo="inspector" />
                </node>
                <node role="actualArgument" roleId="tpee.1068499141038" type="tpee.ParameterReference" typeId="tpee.1068581242874" id="4491627601716787190">
                  <link role="variableDeclaration" roleId="tpee.1068581517664" targetNodeId="4491627601716787163" resolveInfo="node" />
                </node>
              </node>
              <node role="ifTrue" roleId="tpee.1068580123161" type="tpee.StatementList" typeId="tpee.1068580123136" id="4491627601716787191">
                <node role="statement" roleId="tpee.1068581517665" type="tpee.ExpressionStatement" typeId="tpee.1068580123155" id="4491627601716787192">
                  <node role="expression" roleId="tpee.1068580123156" type="tpee.DotExpression" typeId="tpee.1197027756228" id="4491627601716787193">
                    <node role="operand" roleId="tpee.1197027771414" type="tpee.LocalVariableReference" typeId="tpee.1068581242866" id="4491627601716787194">
                      <link role="variableDeclaration" roleId="tpee.1068581517664" targetNodeId="4491627601716787171" resolveInfo="result" />
                    </node>
                    <node role="operation" roleId="tpee.1197027833540" type="tpee.InstanceMethodCallOperation" typeId="tpee.1202948039474" id="4491627601716787195">
                      <link role="baseMethodDeclaration" roleId="tpee.1068499141037" targetNodeId="k7g3.~List%dadd(java%dlang%dObject)%cboolean" resolveInfo="add" />
                      <node role="actualArgument" roleId="tpee.1068499141038" type="tpee.LocalVariableReference" typeId="tpee.1068581242866" id="4491627601716787196">
                        <link role="variableDeclaration" roleId="tpee.1068581517664" targetNodeId="4491627601716787178" resolveInfo="inspector" />
                      </node>
                    </node>
                  </node>
                </node>
              </node>
            </node>
          </node>
        </node>
        <node role="statement" roleId="tpee.1068581517665" type="tpee.ForeachStatement" typeId="tpee.1144226303539" id="4491627601716787197">
          <node role="iterable" roleId="tpee.1144226360166" type="tpee.StaticMethodCall" typeId="tpee.1081236700937" id="4491627601716787198">
            <link role="classConcept" roleId="tpee.1144433194310" targetNodeId="4491627601716787026" resolveInfo="EditorComponentUtil" />
            <link role="baseMethodDeclaration" roleId="tpee.1068499141037" targetNodeId="4491627601716787262" resolveInfo="getAllEditorComponents" />
            <node role="actualArgument" roleId="tpee.1068499141038" type="tpee.ParameterReference" typeId="tpee.1068581242874" id="4491627601716787199">
              <link role="variableDeclaration" roleId="tpee.1068581517664" targetNodeId="4491627601716787165" resolveInfo="fileEditorManager" />
            </node>
            <node role="actualArgument" roleId="tpee.1068499141038" type="tpee.BooleanConstant" typeId="tpee.1068580123137" id="4491627601716787200">
              <property name="value" nameId="tpee.1068580123138" value="false" />
            </node>
          </node>
          <node role="variable" roleId="tpee.1144230900587" type="tpee.LocalVariableDeclaration" typeId="tpee.1068581242863" id="4491627601716787201">
            <property name="name" nameId="tpck.1169194664001" value="editorComponent" />
            <property name="isFinal" nameId="tpee.1176718929932" value="false" />
            <node role="type" roleId="tpee.5680397130376446158" type="tpee.ClassifierType" typeId="tpee.1107535904670" id="4491627601716787202">
              <link role="classifier" roleId="tpee.1107535924139" targetNodeId="9a8.~EditorComponent" resolveInfo="EditorComponent" />
            </node>
          </node>
          <node role="body" roleId="tpee.1154032183016" type="tpee.StatementList" typeId="tpee.1068580123136" id="4491627601716787203">
            <node role="statement" roleId="tpee.1068581517665" type="tpee.IfStatement" typeId="tpee.1068580123159" id="4491627601716787204">
              <node role="condition" roleId="tpee.1068580123160" type="tpee.StaticMethodCall" typeId="tpee.1081236700937" id="4491627601716787205">
                <link role="classConcept" roleId="tpee.1144433194310" targetNodeId="4491627601716787026" resolveInfo="EditorComponentUtil" />
                <link role="baseMethodDeclaration" roleId="tpee.1068499141037" targetNodeId="4491627601716787217" resolveInfo="isNodeShownInTheComponent" />
                <node role="actualArgument" roleId="tpee.1068499141038" type="tpee.LocalVariableReference" typeId="tpee.1068581242866" id="4491627601716787206">
                  <link role="variableDeclaration" roleId="tpee.1068581517664" targetNodeId="4491627601716787201" resolveInfo="editorComponent" />
                </node>
                <node role="actualArgument" roleId="tpee.1068499141038" type="tpee.ParameterReference" typeId="tpee.1068581242874" id="4491627601716787207">
                  <link role="variableDeclaration" roleId="tpee.1068581517664" targetNodeId="4491627601716787163" resolveInfo="node" />
                </node>
              </node>
              <node role="ifTrue" roleId="tpee.1068580123161" type="tpee.StatementList" typeId="tpee.1068580123136" id="4491627601716787208">
                <node role="statement" roleId="tpee.1068581517665" type="tpee.ExpressionStatement" typeId="tpee.1068580123155" id="4491627601716787209">
                  <node role="expression" roleId="tpee.1068580123156" type="tpee.DotExpression" typeId="tpee.1197027756228" id="4491627601716787210">
                    <node role="operand" roleId="tpee.1197027771414" type="tpee.LocalVariableReference" typeId="tpee.1068581242866" id="4491627601716787211">
                      <link role="variableDeclaration" roleId="tpee.1068581517664" targetNodeId="4491627601716787171" resolveInfo="result" />
                    </node>
                    <node role="operation" roleId="tpee.1197027833540" type="tpee.InstanceMethodCallOperation" typeId="tpee.1202948039474" id="4491627601716787212">
                      <link role="baseMethodDeclaration" roleId="tpee.1068499141037" targetNodeId="k7g3.~List%dadd(java%dlang%dObject)%cboolean" resolveInfo="add" />
                      <node role="actualArgument" roleId="tpee.1068499141038" type="tpee.LocalVariableReference" typeId="tpee.1068581242866" id="4491627601716787213">
                        <link role="variableDeclaration" roleId="tpee.1068581517664" targetNodeId="4491627601716787201" resolveInfo="editorComponent" />
                      </node>
                    </node>
                  </node>
                </node>
              </node>
            </node>
          </node>
        </node>
        <node role="statement" roleId="tpee.1068581517665" type="tpee.ReturnStatement" typeId="tpee.1068581242878" id="4491627601716787214">
          <node role="expression" roleId="tpee.1068581517676" type="tpee.LocalVariableReference" typeId="tpee.1068581242866" id="4491627601716787215">
            <link role="variableDeclaration" roleId="tpee.1068581517664" targetNodeId="4491627601716787171" resolveInfo="result" />
          </node>
        </node>
      </node>
      <node role="annotation" roleId="tpee.1188208488637" type="tpee.AnnotationInstance" typeId="tpee.1188207840427" id="4491627601716787216">
        <link role="annotation" roleId="tpee.1188208074048" targetNodeId="68ai.~NotNull" resolveInfo="NotNull" />
      </node>
    </node>
    <node role="member" roleId="tpee.5375687026011219971" type="tpee.StaticMethodDeclaration" typeId="tpee.1081236700938" id="4491627601716787217">
      <property name="name" nameId="tpck.1169194664001" value="isNodeShownInTheComponent" />
      <property name="isFinal" nameId="tpee.1181808852946" value="false" />
      <node role="visibility" roleId="tpee.1178549979242" type="tpee.PublicVisibility" typeId="tpee.1146644602865" id="4491627601716787218" />
      <node role="returnType" roleId="tpee.1068580123133" type="tpee.BooleanType" typeId="tpee.1070534644030" id="4491627601716787219" />
      <node role="parameter" roleId="tpee.1068580123134" type="tpee.ParameterDeclaration" typeId="tpee.1068498886292" id="4491627601716787220">
        <property name="name" nameId="tpck.1169194664001" value="component" />
        <property name="isFinal" nameId="tpee.1176718929932" value="false" />
        <node role="type" roleId="tpee.5680397130376446158" type="tpee.ClassifierType" typeId="tpee.1107535904670" id="4491627601716787221">
          <link role="classifier" roleId="tpee.1107535924139" targetNodeId="9a8.~EditorComponent" resolveInfo="EditorComponent" />
        </node>
        <node role="annotation" roleId="tpee.1188208488637" type="tpee.AnnotationInstance" typeId="tpee.1188207840427" id="4491627601716787222">
          <link role="annotation" roleId="tpee.1188208074048" targetNodeId="68ai.~NotNull" resolveInfo="NotNull" />
        </node>
      </node>
      <node role="parameter" roleId="tpee.1068580123134" type="tpee.ParameterDeclaration" typeId="tpee.1068498886292" id="4491627601716787223">
        <property name="name" nameId="tpck.1169194664001" value="node" />
        <property name="isFinal" nameId="tpee.1176718929932" value="false" />
        <node role="type" roleId="tpee.5680397130376446158" type="tpee.ClassifierType" typeId="tpee.1107535904670" id="4491627601716787224">
          <link role="classifier" roleId="tpee.1107535924139" targetNodeId="cu2c.~SNode" resolveInfo="SNode" />
        </node>
        <node role="annotation" roleId="tpee.1188208488637" type="tpee.AnnotationInstance" typeId="tpee.1188207840427" id="4491627601716787225">
          <link role="annotation" roleId="tpee.1188208074048" targetNodeId="68ai.~NotNull" resolveInfo="NotNull" />
        </node>
      </node>
      <node role="body" roleId="tpee.1068580123135" type="tpee.StatementList" typeId="tpee.1068580123136" id="4491627601716787226">
        <node role="statement" roleId="tpee.1068581517665" type="tpee.IfStatement" typeId="tpee.1068580123159" id="4491627601716787227">
          <node role="condition" roleId="tpee.1068580123160" type="tpee.InstanceOfExpression" typeId="tpee.1081256982272" id="4491627601716787228">
            <node role="leftExpression" roleId="tpee.1081256993304" type="tpee.ParameterReference" typeId="tpee.1068581242874" id="4491627601716787229">
              <link role="variableDeclaration" roleId="tpee.1068581517664" targetNodeId="4491627601716787220" resolveInfo="component" />
            </node>
            <node role="classType" roleId="tpee.1081256993305" type="tpee.ClassifierType" typeId="tpee.1107535904670" id="4491627601716787230">
              <link role="classifier" roleId="tpee.1107535924139" targetNodeId="cpzd.~InspectorEditorComponent" resolveInfo="InspectorEditorComponent" />
            </node>
          </node>
          <node role="ifFalseStatement" roleId="tpee.1082485599094" type="tpee.BlockStatement" typeId="tpee.1082485599095" id="4491627601716787231">
            <node role="statements" roleId="tpee.1082485599096" type="tpee.StatementList" typeId="tpee.1068580123136" id="4491627601716787232">
              <node role="statement" roleId="tpee.1068581517665" type="tpee.ReturnStatement" typeId="tpee.1068581242878" id="4491627601716787233">
                <node role="expression" roleId="tpee.1068581517676" type="tpee.EqualsExpression" typeId="tpee.1068580123152" id="4491627601716787234">
                  <node role="leftExpression" roleId="tpee.1081773367580" type="tpee.DotExpression" typeId="tpee.1197027756228" id="4491627601716787235">
                    <node role="operand" roleId="tpee.1197027771414" type="tpee.ParameterReference" typeId="tpee.1068581242874" id="4491627601716787236">
                      <link role="variableDeclaration" roleId="tpee.1068581517664" targetNodeId="4491627601716787220" resolveInfo="component" />
                    </node>
                    <node role="operation" roleId="tpee.1197027833540" type="tpee.InstanceMethodCallOperation" typeId="tpee.1202948039474" id="4491627601716787237">
                      <link role="baseMethodDeclaration" roleId="tpee.1068499141037" targetNodeId="9a8.~EditorComponent%dgetEditedNode()%cjetbrains%dmps%dsmodel%dSNode" resolveInfo="getEditedNode" />
                    </node>
                  </node>
                  <node role="rightExpression" roleId="tpee.1081773367579" type="tpee.DotExpression" typeId="tpee.1197027756228" id="4491627601716787238">
                    <node role="operand" roleId="tpee.1197027771414" type="tpee.ParameterReference" typeId="tpee.1068581242874" id="4491627601716787239">
                      <link role="variableDeclaration" roleId="tpee.1068581517664" targetNodeId="4491627601716787223" resolveInfo="node" />
                    </node>
                    <node role="operation" roleId="tpee.1197027833540" type="tpee.InstanceMethodCallOperation" typeId="tpee.1202948039474" id="2167066078546693797">
                      <link role="baseMethodDeclaration" roleId="tpee.1068499141037" targetNodeId="cu2c.~SNode%dgetTopmostAncestor()%cjetbrains%dmps%dsmodel%dSNode" resolveInfo="getTopmostAncestor" />
                    </node>
                  </node>
                </node>
              </node>
            </node>
          </node>
          <node role="ifTrue" roleId="tpee.1068580123161" type="tpee.StatementList" typeId="tpee.1068580123136" id="4491627601716787241">
            <node role="statement" roleId="tpee.1068581517665" type="tpee.LocalVariableDeclarationStatement" typeId="tpee.1068581242864" id="4491627601716787242">
              <node role="localVariableDeclaration" roleId="tpee.1068581242865" type="tpee.LocalVariableDeclaration" typeId="tpee.1068581242863" id="4491627601716787243">
                <property name="name" nameId="tpck.1169194664001" value="editedNode" />
                <property name="isFinal" nameId="tpee.1176718929932" value="false" />
                <node role="type" roleId="tpee.5680397130376446158" type="tpee.ClassifierType" typeId="tpee.1107535904670" id="4491627601716787244">
                  <link role="classifier" roleId="tpee.1107535924139" targetNodeId="cu2c.~SNode" resolveInfo="SNode" />
                </node>
                <node role="initializer" roleId="tpee.1068431790190" type="tpee.DotExpression" typeId="tpee.1197027756228" id="4491627601716787245">
                  <node role="operand" roleId="tpee.1197027771414" type="tpee.ParameterReference" typeId="tpee.1068581242874" id="4491627601716787246">
                    <link role="variableDeclaration" roleId="tpee.1068581517664" targetNodeId="4491627601716787220" resolveInfo="component" />
                  </node>
                  <node role="operation" roleId="tpee.1197027833540" type="tpee.InstanceMethodCallOperation" typeId="tpee.1202948039474" id="4491627601716787247">
                    <link role="baseMethodDeclaration" roleId="tpee.1068499141037" targetNodeId="9a8.~EditorComponent%dgetEditedNode()%cjetbrains%dmps%dsmodel%dSNode" resolveInfo="getEditedNode" />
                  </node>
                </node>
              </node>
            </node>
            <node role="statement" roleId="tpee.1068581517665" type="tpee.ReturnStatement" typeId="tpee.1068581242878" id="4491627601716787248">
              <node role="expression" roleId="tpee.1068581517676" type="tpee.AndExpression" typeId="tpee.1080120340718" id="4491627601716787249">
                <node role="leftExpression" roleId="tpee.1081773367580" type="tpee.AndExpression" typeId="tpee.1080120340718" id="4491627601716787250">
                  <node role="rightExpression" roleId="tpee.1081773367579" type="tpee.StaticMethodCall" typeId="tpee.1081236700937" id="8959490735701162162">
                    <link role="baseMethodDeclaration" roleId="tpee.1068499141037" targetNodeId="unno.2089287822043606603" resolveInfo="isAncestor" />
                    <link role="classConcept" roleId="tpee.1144433194310" targetNodeId="unno.2089287822043606602" resolveInfo="SNodeOperations" />
                    <node role="actualArgument" roleId="tpee.1068499141038" type="tpee.LocalVariableReference" typeId="tpee.1068581242866" id="8959490735701162163">
                      <link role="variableDeclaration" roleId="tpee.1068581517664" targetNodeId="4491627601716787243" resolveInfo="editedNode" />
                    </node>
                    <node role="actualArgument" roleId="tpee.1068499141038" type="tpee.ParameterReference" typeId="tpee.1068581242874" id="8959490735701162164">
                      <link role="variableDeclaration" roleId="tpee.1068581517664" targetNodeId="4491627601716787223" resolveInfo="node" />
                    </node>
                  </node>
                  <node role="leftExpression" roleId="tpee.1081773367580" type="tpee.NotEqualsExpression" typeId="tpee.1073239437375" id="4491627601716787251">
                    <node role="leftExpression" roleId="tpee.1081773367580" type="tpee.LocalVariableReference" typeId="tpee.1068581242866" id="4491627601716787252">
                      <link role="variableDeclaration" roleId="tpee.1068581517664" targetNodeId="4491627601716787243" resolveInfo="editedNode" />
                    </node>
                    <node role="rightExpression" roleId="tpee.1081773367579" type="tpee.NullLiteral" typeId="tpee.1070534058343" id="4491627601716787253" />
                  </node>
                </node>
                <node role="rightExpression" roleId="tpee.1081773367579" type="tpee.ParenthesizedExpression" typeId="tpee.1079359253375" id="4491627601716787258">
                  <node role="expression" roleId="tpee.1079359253376" type="tpee.NotEqualsExpression" typeId="tpee.1073239437375" id="4491627601716787259">
                    <node role="leftExpression" roleId="tpee.1081773367580" type="tpee.LocalVariableReference" typeId="tpee.1068581242866" id="4491627601716787260">
                      <link role="variableDeclaration" roleId="tpee.1068581517664" targetNodeId="4491627601716787243" resolveInfo="editedNode" />
                    </node>
                    <node role="rightExpression" roleId="tpee.1081773367579" type="tpee.ParameterReference" typeId="tpee.1068581242874" id="4491627601716787261">
                      <link role="variableDeclaration" roleId="tpee.1068581517664" targetNodeId="4491627601716787223" resolveInfo="node" />
                    </node>
                  </node>
                </node>
              </node>
            </node>
          </node>
        </node>
      </node>
    </node>
    <node role="member" roleId="tpee.5375687026011219971" type="tpee.StaticMethodDeclaration" typeId="tpee.1081236700938" id="4491627601716787262">
      <property name="name" nameId="tpck.1169194664001" value="getAllEditorComponents" />
      <property name="isFinal" nameId="tpee.1181808852946" value="false" />
      <node role="visibility" roleId="tpee.1178549979242" type="tpee.PublicVisibility" typeId="tpee.1146644602865" id="4491627601716787263" />
      <node role="returnType" roleId="tpee.1068580123133" type="tpee.ClassifierType" typeId="tpee.1107535904670" id="4491627601716787264">
        <link role="classifier" roleId="tpee.1107535924139" targetNodeId="k7g3.~List" resolveInfo="List" />
        <node role="parameter" roleId="tpee.1109201940907" type="tpee.ClassifierType" typeId="tpee.1107535904670" id="4491627601716787265">
          <link role="classifier" roleId="tpee.1107535924139" targetNodeId="9a8.~EditorComponent" resolveInfo="EditorComponent" />
        </node>
      </node>
      <node role="parameter" roleId="tpee.1068580123134" type="tpee.ParameterDeclaration" typeId="tpee.1068498886292" id="4491627601716787266">
        <property name="name" nameId="tpck.1169194664001" value="manager" />
        <property name="isFinal" nameId="tpee.1176718929932" value="false" />
        <node role="type" roleId="tpee.5680397130376446158" type="tpee.ClassifierType" typeId="tpee.1107535904670" id="4491627601716787267">
          <link role="classifier" roleId="tpee.1107535924139" targetNodeId="ai0b.~FileEditorManager" resolveInfo="FileEditorManager" />
        </node>
      </node>
      <node role="parameter" roleId="tpee.1068580123134" type="tpee.ParameterDeclaration" typeId="tpee.1068498886292" id="4491627601716787268">
        <property name="name" nameId="tpck.1169194664001" value="includeInspector" />
        <property name="isFinal" nameId="tpee.1176718929932" value="false" />
        <node role="type" roleId="tpee.5680397130376446158" type="tpee.BooleanType" typeId="tpee.1070534644030" id="4491627601716787269" />
      </node>
      <node role="body" roleId="tpee.1068580123135" type="tpee.StatementList" typeId="tpee.1068580123136" id="4491627601716787270">
        <node role="statement" roleId="tpee.1068581517665" type="tpee.IfStatement" typeId="tpee.1068580123159" id="4491627601716787271">
          <node role="condition" roleId="tpee.1068580123160" type="tpee.DotExpression" typeId="tpee.1197027756228" id="4491627601716787272">
            <node role="operand" roleId="tpee.1197027771414" type="tpee.DotExpression" typeId="tpee.1197027756228" id="4491627601716787273">
              <node role="operand" roleId="tpee.1197027771414" type="tpee.ParameterReference" typeId="tpee.1068581242874" id="4491627601716787274">
                <link role="variableDeclaration" roleId="tpee.1068581517664" targetNodeId="4491627601716787266" resolveInfo="manager" />
              </node>
              <node role="operation" roleId="tpee.1197027833540" type="tpee.InstanceMethodCallOperation" typeId="tpee.1202948039474" id="4491627601716787275">
                <link role="baseMethodDeclaration" roleId="tpee.1068499141037" targetNodeId="ai0b.~FileEditorManager%dgetProject()%ccom%dintellij%dopenapi%dproject%dProject" resolveInfo="getProject" />
              </node>
            </node>
            <node role="operation" roleId="tpee.1197027833540" type="tpee.InstanceMethodCallOperation" typeId="tpee.1202948039474" id="4491627601716787276">
              <link role="baseMethodDeclaration" roleId="tpee.1068499141037" targetNodeId="t7eg.~ComponentManager%disDisposed()%cboolean" resolveInfo="isDisposed" />
            </node>
          </node>
          <node role="ifTrue" roleId="tpee.1068580123161" type="tpee.StatementList" typeId="tpee.1068580123136" id="4491627601716787277">
            <node role="statement" roleId="tpee.1068581517665" type="tpee.ReturnStatement" typeId="tpee.1068581242878" id="4491627601716787278">
              <node role="expression" roleId="tpee.1068581517676" type="tpee.StaticMethodCall" typeId="tpee.1081236700937" id="4491627601716787279">
                <link role="classConcept" roleId="tpee.1144433194310" targetNodeId="k7g3.~Collections" resolveInfo="Collections" />
                <link role="baseMethodDeclaration" roleId="tpee.1068499141037" targetNodeId="k7g3.~Collections%demptyList()%cjava%dutil%dList" resolveInfo="emptyList" />
              </node>
            </node>
          </node>
        </node>
        <node role="statement" roleId="tpee.1068581517665" type="tpee.LocalVariableDeclarationStatement" typeId="tpee.1068581242864" id="4491627601716787280">
          <node role="localVariableDeclaration" roleId="tpee.1068581242865" type="tpee.LocalVariableDeclaration" typeId="tpee.1068581242863" id="4491627601716787281">
            <property name="name" nameId="tpck.1169194664001" value="result" />
            <property name="isFinal" nameId="tpee.1176718929932" value="false" />
            <node role="type" roleId="tpee.5680397130376446158" type="tpee.ClassifierType" typeId="tpee.1107535904670" id="4491627601716787282">
              <link role="classifier" roleId="tpee.1107535924139" targetNodeId="k7g3.~List" resolveInfo="List" />
              <node role="parameter" roleId="tpee.1109201940907" type="tpee.ClassifierType" typeId="tpee.1107535904670" id="4491627601716787283">
                <link role="classifier" roleId="tpee.1107535924139" targetNodeId="9a8.~EditorComponent" resolveInfo="EditorComponent" />
              </node>
            </node>
            <node role="initializer" roleId="tpee.1068431790190" type="tpee.GenericNewExpression" typeId="tpee.1145552977093" id="4491627601716787284">
              <node role="creator" roleId="tpee.1145553007750" type="tpee.ClassCreator" typeId="tpee.1212685548494" id="4491627601716787285">
                <link role="baseMethodDeclaration" roleId="tpee.1068499141037" targetNodeId="k7g3.~ArrayList%d&lt;init&gt;()" resolveInfo="ArrayList" />
                <node role="typeParameter" roleId="tpee.1212687122400" type="tpee.ClassifierType" typeId="tpee.1107535904670" id="4491627601716787286">
                  <link role="classifier" roleId="tpee.1107535924139" targetNodeId="9a8.~EditorComponent" resolveInfo="EditorComponent" />
                </node>
              </node>
            </node>
          </node>
        </node>
        <node role="statement" roleId="tpee.1068581517665" type="tpee.IfStatement" typeId="tpee.1068580123159" id="4491627601716787287">
          <node role="condition" roleId="tpee.1068580123160" type="tpee.ParameterReference" typeId="tpee.1068581242874" id="4491627601716787288">
            <link role="variableDeclaration" roleId="tpee.1068581517664" targetNodeId="4491627601716787268" resolveInfo="includeInspector" />
          </node>
          <node role="ifTrue" roleId="tpee.1068580123161" type="tpee.StatementList" typeId="tpee.1068580123136" id="4491627601716787289">
            <node role="statement" roleId="tpee.1068581517665" type="tpee.LocalVariableDeclarationStatement" typeId="tpee.1068581242864" id="4491627601716787290">
              <node role="localVariableDeclaration" roleId="tpee.1068581242865" type="tpee.LocalVariableDeclaration" typeId="tpee.1068581242863" id="4491627601716787291">
                <property name="name" nameId="tpck.1169194664001" value="inspector" />
                <property name="isFinal" nameId="tpee.1176718929932" value="false" />
                <node role="type" roleId="tpee.5680397130376446158" type="tpee.ClassifierType" typeId="tpee.1107535904670" id="4491627601716787292">
                  <link role="classifier" roleId="tpee.1107535924139" targetNodeId="9a8.~EditorComponent" resolveInfo="EditorComponent" />
                </node>
                <node role="initializer" roleId="tpee.1068431790190" type="tpee.StaticMethodCall" typeId="tpee.1081236700937" id="4491627601716787293">
                  <link role="classConcept" roleId="tpee.1144433194310" targetNodeId="4491627601716787026" resolveInfo="EditorComponentUtil" />
                  <link role="baseMethodDeclaration" roleId="tpee.1068499141037" targetNodeId="4491627601716787338" resolveInfo="findInspector" />
                  <node role="actualArgument" roleId="tpee.1068499141038" type="tpee.ParameterReference" typeId="tpee.1068581242874" id="4491627601716787294">
                    <link role="variableDeclaration" roleId="tpee.1068581517664" targetNodeId="4491627601716787266" resolveInfo="manager" />
                  </node>
                </node>
              </node>
            </node>
            <node role="statement" roleId="tpee.1068581517665" type="tpee.IfStatement" typeId="tpee.1068580123159" id="4491627601716787295">
              <node role="condition" roleId="tpee.1068580123160" type="tpee.NotEqualsExpression" typeId="tpee.1073239437375" id="4491627601716787296">
                <node role="leftExpression" roleId="tpee.1081773367580" type="tpee.LocalVariableReference" typeId="tpee.1068581242866" id="4491627601716787297">
                  <link role="variableDeclaration" roleId="tpee.1068581517664" targetNodeId="4491627601716787291" resolveInfo="inspector" />
                </node>
                <node role="rightExpression" roleId="tpee.1081773367579" type="tpee.NullLiteral" typeId="tpee.1070534058343" id="4491627601716787298" />
              </node>
              <node role="ifTrue" roleId="tpee.1068580123161" type="tpee.StatementList" typeId="tpee.1068580123136" id="4491627601716787299">
                <node role="statement" roleId="tpee.1068581517665" type="tpee.ExpressionStatement" typeId="tpee.1068580123155" id="4491627601716787300">
                  <node role="expression" roleId="tpee.1068580123156" type="tpee.DotExpression" typeId="tpee.1197027756228" id="4491627601716787301">
                    <node role="operand" roleId="tpee.1197027771414" type="tpee.LocalVariableReference" typeId="tpee.1068581242866" id="4491627601716787302">
                      <link role="variableDeclaration" roleId="tpee.1068581517664" targetNodeId="4491627601716787281" resolveInfo="result" />
                    </node>
                    <node role="operation" roleId="tpee.1197027833540" type="tpee.InstanceMethodCallOperation" typeId="tpee.1202948039474" id="4491627601716787303">
                      <link role="baseMethodDeclaration" roleId="tpee.1068499141037" targetNodeId="k7g3.~List%dadd(java%dlang%dObject)%cboolean" resolveInfo="add" />
                      <node role="actualArgument" roleId="tpee.1068499141038" type="tpee.LocalVariableReference" typeId="tpee.1068581242866" id="4491627601716787304">
                        <link role="variableDeclaration" roleId="tpee.1068581517664" targetNodeId="4491627601716787291" resolveInfo="inspector" />
                      </node>
                    </node>
                  </node>
                </node>
              </node>
            </node>
          </node>
        </node>
        <node role="statement" roleId="tpee.1068581517665" type="tpee.LocalVariableDeclarationStatement" typeId="tpee.1068581242864" id="4491627601716787305">
          <node role="localVariableDeclaration" roleId="tpee.1068581242865" type="tpee.LocalVariableDeclaration" typeId="tpee.1068581242863" id="4491627601716787306">
            <property name="name" nameId="tpck.1169194664001" value="allEditors" />
            <property name="isFinal" nameId="tpee.1176718929932" value="false" />
            <node role="type" roleId="tpee.5680397130376446158" type="tpee.ClassifierType" typeId="tpee.1107535904670" id="4491627601716787307">
              <link role="classifier" roleId="tpee.1107535924139" targetNodeId="k7g3.~List" resolveInfo="List" />
              <node role="parameter" roleId="tpee.1109201940907" type="tpee.ClassifierType" typeId="tpee.1107535904670" id="4491627601716787308">
                <link role="classifier" roleId="tpee.1107535924139" targetNodeId="1d7m.~MPSFileNodeEditor" resolveInfo="MPSFileNodeEditor" />
              </node>
            </node>
            <node role="initializer" roleId="tpee.1068431790190" type="tpee.StaticMethodCall" typeId="tpee.1081236700937" id="4491627601716787309">
              <link role="baseMethodDeclaration" roleId="tpee.1068499141037" targetNodeId="9r3n.~EditorsHelper%dgetAllEditors(com%dintellij%dopenapi%dfileEditor%dFileEditorManager)%cjava%dutil%dList" resolveInfo="getAllEditors" />
              <link role="classConcept" roleId="tpee.1144433194310" targetNodeId="9r3n.~EditorsHelper" resolveInfo="EditorsHelper" />
              <node role="actualArgument" roleId="tpee.1068499141038" type="tpee.ParameterReference" typeId="tpee.1068581242874" id="4491627601716787310">
                <link role="variableDeclaration" roleId="tpee.1068581517664" targetNodeId="4491627601716787266" resolveInfo="manager" />
              </node>
            </node>
          </node>
        </node>
        <node role="statement" roleId="tpee.1068581517665" type="tpee.ForeachStatement" typeId="tpee.1144226303539" id="4491627601716787311">
          <node role="iterable" roleId="tpee.1144226360166" type="tpee.LocalVariableReference" typeId="tpee.1068581242866" id="4491627601716787312">
            <link role="variableDeclaration" roleId="tpee.1068581517664" targetNodeId="4491627601716787306" resolveInfo="allEditors" />
          </node>
          <node role="variable" roleId="tpee.1144230900587" type="tpee.LocalVariableDeclaration" typeId="tpee.1068581242863" id="4491627601716787313">
            <property name="name" nameId="tpck.1169194664001" value="editor" />
            <property name="isFinal" nameId="tpee.1176718929932" value="false" />
            <node role="type" roleId="tpee.5680397130376446158" type="tpee.ClassifierType" typeId="tpee.1107535904670" id="4491627601716787314">
              <link role="classifier" roleId="tpee.1107535924139" targetNodeId="1d7m.~MPSFileNodeEditor" resolveInfo="MPSFileNodeEditor" />
            </node>
          </node>
          <node role="body" roleId="tpee.1154032183016" type="tpee.StatementList" typeId="tpee.1068580123136" id="4491627601716787315">
            <node role="statement" roleId="tpee.1068581517665" type="tpee.LocalVariableDeclarationStatement" typeId="tpee.1068581242864" id="4491627601716787316">
              <node role="localVariableDeclaration" roleId="tpee.1068581242865" type="tpee.LocalVariableDeclaration" typeId="tpee.1068581242863" id="4491627601716787317">
                <property name="name" nameId="tpck.1169194664001" value="currentEditorComponent" />
                <property name="isFinal" nameId="tpee.1176718929932" value="false" />
                <node role="type" roleId="tpee.5680397130376446158" type="tpee.ClassifierType" typeId="tpee.1107535904670" id="4491627601716787318">
                  <link role="classifier" roleId="tpee.1107535924139" targetNodeId="9a8.~EditorComponent" resolveInfo="EditorComponent" />
                </node>
                <node role="initializer" roleId="tpee.1068431790190" type="tpee.CastExpression" typeId="tpee.1070534934090" id="4491627601716787319">
                  <node role="type" roleId="tpee.1070534934091" type="tpee.ClassifierType" typeId="tpee.1107535904670" id="4491627601716787320">
                    <link role="classifier" roleId="tpee.1107535924139" targetNodeId="9a8.~EditorComponent" resolveInfo="EditorComponent" />
                  </node>
                  <node role="expression" roleId="tpee.1070534934092" type="tpee.DotExpression" typeId="tpee.1197027756228" id="4491627601716787321">
                    <node role="operand" roleId="tpee.1197027771414" type="tpee.DotExpression" typeId="tpee.1197027756228" id="4491627601716787322">
                      <node role="operand" roleId="tpee.1197027771414" type="tpee.LocalVariableReference" typeId="tpee.1068581242866" id="4491627601716787323">
                        <link role="variableDeclaration" roleId="tpee.1068581517664" targetNodeId="4491627601716787313" resolveInfo="editor" />
                      </node>
                      <node role="operation" roleId="tpee.1197027833540" type="tpee.InstanceMethodCallOperation" typeId="tpee.1202948039474" id="4491627601716787324">
                        <link role="baseMethodDeclaration" roleId="tpee.1068499141037" targetNodeId="1d7m.~MPSFileNodeEditor%dgetNodeEditor()%cjetbrains%dmps%dopenapi%deditor%dEditor" resolveInfo="getNodeEditor" />
                      </node>
                    </node>
                    <node role="operation" roleId="tpee.1197027833540" type="tpee.InstanceMethodCallOperation" typeId="tpee.1202948039474" id="4491627601716787325">
                      <link role="baseMethodDeclaration" roleId="tpee.1068499141037" targetNodeId="srng.~Editor%dgetCurrentEditorComponent()%cjetbrains%dmps%dopenapi%deditor%dEditorComponent" resolveInfo="getCurrentEditorComponent" />
                    </node>
                  </node>
                </node>
              </node>
            </node>
            <node role="statement" roleId="tpee.1068581517665" type="tpee.IfStatement" typeId="tpee.1068580123159" id="4491627601716787326">
              <node role="condition" roleId="tpee.1068580123160" type="tpee.NotEqualsExpression" typeId="tpee.1073239437375" id="4491627601716787327">
                <node role="leftExpression" roleId="tpee.1081773367580" type="tpee.LocalVariableReference" typeId="tpee.1068581242866" id="4491627601716787328">
                  <link role="variableDeclaration" roleId="tpee.1068581517664" targetNodeId="4491627601716787317" resolveInfo="currentEditorComponent" />
                </node>
                <node role="rightExpression" roleId="tpee.1081773367579" type="tpee.NullLiteral" typeId="tpee.1070534058343" id="4491627601716787329" />
              </node>
              <node role="ifTrue" roleId="tpee.1068580123161" type="tpee.StatementList" typeId="tpee.1068580123136" id="4491627601716787330">
                <node role="statement" roleId="tpee.1068581517665" type="tpee.ExpressionStatement" typeId="tpee.1068580123155" id="4491627601716787331">
                  <node role="expression" roleId="tpee.1068580123156" type="tpee.DotExpression" typeId="tpee.1197027756228" id="4491627601716787332">
                    <node role="operand" roleId="tpee.1197027771414" type="tpee.LocalVariableReference" typeId="tpee.1068581242866" id="4491627601716787333">
                      <link role="variableDeclaration" roleId="tpee.1068581517664" targetNodeId="4491627601716787281" resolveInfo="result" />
                    </node>
                    <node role="operation" roleId="tpee.1197027833540" type="tpee.InstanceMethodCallOperation" typeId="tpee.1202948039474" id="4491627601716787334">
                      <link role="baseMethodDeclaration" roleId="tpee.1068499141037" targetNodeId="k7g3.~List%dadd(java%dlang%dObject)%cboolean" resolveInfo="add" />
                      <node role="actualArgument" roleId="tpee.1068499141038" type="tpee.LocalVariableReference" typeId="tpee.1068581242866" id="4491627601716787335">
                        <link role="variableDeclaration" roleId="tpee.1068581517664" targetNodeId="4491627601716787317" resolveInfo="currentEditorComponent" />
                      </node>
                    </node>
                  </node>
                </node>
              </node>
            </node>
          </node>
        </node>
        <node role="statement" roleId="tpee.1068581517665" type="tpee.ReturnStatement" typeId="tpee.1068581242878" id="4491627601716787336">
          <node role="expression" roleId="tpee.1068581517676" type="tpee.LocalVariableReference" typeId="tpee.1068581242866" id="4491627601716787337">
            <link role="variableDeclaration" roleId="tpee.1068581517664" targetNodeId="4491627601716787281" resolveInfo="result" />
          </node>
        </node>
      </node>
    </node>
    <node role="member" roleId="tpee.5375687026011219971" type="tpee.StaticMethodDeclaration" typeId="tpee.1081236700938" id="4491627601716787338">
      <property name="name" nameId="tpck.1169194664001" value="findInspector" />
      <property name="isFinal" nameId="tpee.1181808852946" value="false" />
      <node role="visibility" roleId="tpee.1178549979242" type="tpee.PublicVisibility" typeId="tpee.1146644602865" id="4491627601716787339" />
      <node role="returnType" roleId="tpee.1068580123133" type="tpee.ClassifierType" typeId="tpee.1107535904670" id="4491627601716787340">
        <link role="classifier" roleId="tpee.1107535924139" targetNodeId="9a8.~EditorComponent" resolveInfo="EditorComponent" />
      </node>
      <node role="parameter" roleId="tpee.1068580123134" type="tpee.ParameterDeclaration" typeId="tpee.1068498886292" id="4491627601716787341">
        <property name="name" nameId="tpck.1169194664001" value="manager" />
        <property name="isFinal" nameId="tpee.1176718929932" value="false" />
        <node role="type" roleId="tpee.5680397130376446158" type="tpee.ClassifierType" typeId="tpee.1107535904670" id="4491627601716787342">
          <link role="classifier" roleId="tpee.1107535924139" targetNodeId="ai0b.~FileEditorManager" resolveInfo="FileEditorManager" />
        </node>
      </node>
      <node role="body" roleId="tpee.1068580123135" type="tpee.StatementList" typeId="tpee.1068580123136" id="4491627601716787343">
        <node role="statement" roleId="tpee.1068581517665" type="tpee.IfStatement" typeId="tpee.1068580123159" id="4491627601716787344">
          <node role="condition" roleId="tpee.1068580123160" type="tpee.DotExpression" typeId="tpee.1197027756228" id="4491627601716787345">
            <node role="operand" roleId="tpee.1197027771414" type="tpee.DotExpression" typeId="tpee.1197027756228" id="4491627601716787346">
              <node role="operand" roleId="tpee.1197027771414" type="tpee.ParameterReference" typeId="tpee.1068581242874" id="4491627601716787347">
                <link role="variableDeclaration" roleId="tpee.1068581517664" targetNodeId="4491627601716787341" resolveInfo="manager" />
              </node>
              <node role="operation" roleId="tpee.1197027833540" type="tpee.InstanceMethodCallOperation" typeId="tpee.1202948039474" id="4491627601716787348">
                <link role="baseMethodDeclaration" roleId="tpee.1068499141037" targetNodeId="ai0b.~FileEditorManager%dgetProject()%ccom%dintellij%dopenapi%dproject%dProject" resolveInfo="getProject" />
              </node>
            </node>
            <node role="operation" roleId="tpee.1197027833540" type="tpee.InstanceMethodCallOperation" typeId="tpee.1202948039474" id="4491627601716787349">
              <link role="baseMethodDeclaration" roleId="tpee.1068499141037" targetNodeId="t7eg.~ComponentManager%disDisposed()%cboolean" resolveInfo="isDisposed" />
            </node>
          </node>
          <node role="ifTrue" roleId="tpee.1068580123161" type="tpee.StatementList" typeId="tpee.1068580123136" id="4491627601716787350">
            <node role="statement" roleId="tpee.1068581517665" type="tpee.ReturnStatement" typeId="tpee.1068581242878" id="4491627601716787351">
              <node role="expression" roleId="tpee.1068581517676" type="tpee.NullLiteral" typeId="tpee.1070534058343" id="4491627601716787352" />
            </node>
          </node>
        </node>
        <node role="statement" roleId="tpee.1068581517665" type="tpee.LocalVariableDeclarationStatement" typeId="tpee.1068581242864" id="4491627601716787353">
          <node role="localVariableDeclaration" roleId="tpee.1068581242865" type="tpee.LocalVariableDeclaration" typeId="tpee.1068581242863" id="4491627601716787354">
            <property name="name" nameId="tpck.1169194664001" value="tool" />
            <property name="isFinal" nameId="tpee.1176718929932" value="false" />
            <node role="type" roleId="tpee.5680397130376446158" type="tpee.ClassifierType" typeId="tpee.1107535904670" id="4491627601716787355">
              <link role="classifier" roleId="tpee.1107535924139" targetNodeId="9a8.~InspectorTool" resolveInfo="InspectorTool" />
            </node>
            <node role="initializer" roleId="tpee.1068431790190" type="tpee.DotExpression" typeId="tpee.1197027756228" id="4491627601716787356">
              <node role="operand" roleId="tpee.1197027771414" type="tpee.DotExpression" typeId="tpee.1197027756228" id="4491627601716787357">
                <node role="operand" roleId="tpee.1197027771414" type="tpee.ParameterReference" typeId="tpee.1068581242874" id="4491627601716787358">
                  <link role="variableDeclaration" roleId="tpee.1068581517664" targetNodeId="4491627601716787341" resolveInfo="manager" />
                </node>
                <node role="operation" roleId="tpee.1197027833540" type="tpee.InstanceMethodCallOperation" typeId="tpee.1202948039474" id="4491627601716787359">
                  <link role="baseMethodDeclaration" roleId="tpee.1068499141037" targetNodeId="ai0b.~FileEditorManager%dgetProject()%ccom%dintellij%dopenapi%dproject%dProject" resolveInfo="getProject" />
                </node>
              </node>
              <node role="operation" roleId="tpee.1197027833540" type="tpee.InstanceMethodCallOperation" typeId="tpee.1202948039474" id="4491627601716787360">
                <link role="baseMethodDeclaration" roleId="tpee.1068499141037" targetNodeId="t7eg.~ComponentManager%dgetComponent(java%dlang%dClass)%cjava%dlang%dObject" resolveInfo="getComponent" />
                <node role="actualArgument" roleId="tpee.1068499141038" type="tpee.ClassifierClassExpression" typeId="tpee.1116615150612" id="4491627601716787361">
                  <link role="classifier" roleId="tpee.1116615189566" targetNodeId="9a8.~InspectorTool" resolveInfo="InspectorTool" />
                </node>
              </node>
            </node>
          </node>
        </node>
        <node role="statement" roleId="tpee.1068581517665" type="tpee.IfStatement" typeId="tpee.1068580123159" id="4491627601716787362">
          <node role="condition" roleId="tpee.1068580123160" type="tpee.EqualsExpression" typeId="tpee.1068580123152" id="4491627601716787363">
            <node role="leftExpression" roleId="tpee.1081773367580" type="tpee.LocalVariableReference" typeId="tpee.1068581242866" id="4491627601716787364">
              <link role="variableDeclaration" roleId="tpee.1068581517664" targetNodeId="4491627601716787354" resolveInfo="tool" />
            </node>
            <node role="rightExpression" roleId="tpee.1081773367579" type="tpee.NullLiteral" typeId="tpee.1070534058343" id="4491627601716787365" />
          </node>
          <node role="ifTrue" roleId="tpee.1068580123161" type="tpee.StatementList" typeId="tpee.1068580123136" id="4491627601716787366">
            <node role="statement" roleId="tpee.1068581517665" type="tpee.ReturnStatement" typeId="tpee.1068581242878" id="4491627601716787367">
              <node role="expression" roleId="tpee.1068581517676" type="tpee.NullLiteral" typeId="tpee.1070534058343" id="4491627601716787368" />
            </node>
          </node>
        </node>
        <node role="statement" roleId="tpee.1068581517665" type="tpee.ReturnStatement" typeId="tpee.1068581242878" id="4491627601716787369">
          <node role="expression" roleId="tpee.1068581517676" type="tpee.DotExpression" typeId="tpee.1197027756228" id="4491627601716787370">
            <node role="operand" roleId="tpee.1197027771414" type="tpee.LocalVariableReference" typeId="tpee.1068581242866" id="4491627601716787371">
              <link role="variableDeclaration" roleId="tpee.1068581517664" targetNodeId="4491627601716787354" resolveInfo="tool" />
            </node>
            <node role="operation" roleId="tpee.1197027833540" type="tpee.InstanceMethodCallOperation" typeId="tpee.1202948039474" id="4491627601716787372">
              <link role="baseMethodDeclaration" roleId="tpee.1068499141037" targetNodeId="9a8.~InspectorTool%dgetInspector()%cjetbrains%dmps%dnodeEditor%dEditorComponent" resolveInfo="getInspector" />
            </node>
          </node>
        </node>
      </node>
      <node role="annotation" roleId="tpee.1188208488637" type="tpee.AnnotationInstance" typeId="tpee.1188207840427" id="4491627601716787373">
        <link role="annotation" roleId="tpee.1188208074048" targetNodeId="68ai.~Nullable" resolveInfo="Nullable" />
      </node>
    </node>
  </root>
  <root id="2808756344206283880">
    <node role="visibility" roleId="tpee.1178549979242" type="tpee.PublicVisibility" typeId="tpee.1146644602865" id="2808756344206283881" />
    <node role="member" roleId="tpee.5375687026011219971" type="tpee.ConstructorDeclaration" typeId="tpee.1068580123140" id="2808756344206284066">
      <node role="visibility" roleId="tpee.1178549979242" type="tpee.PublicVisibility" typeId="tpee.1146644602865" id="2808756344206284067" />
      <node role="returnType" roleId="tpee.1068580123133" type="tpee.VoidType" typeId="tpee.1068581517677" id="2808756344206284068" />
      <node role="body" roleId="tpee.1068580123135" type="tpee.StatementList" typeId="tpee.1068580123136" id="2808756344206284069" />
    </node>
    <node role="member" roleId="tpee.5375687026011219971" type="tpee.StaticMethodDeclaration" typeId="tpee.1081236700938" id="2808756344206284070">
      <property name="name" nameId="tpck.1169194664001" value="showOverridingMethodsMenu" />
      <node role="visibility" roleId="tpee.1178549979242" type="tpee.PublicVisibility" typeId="tpee.1146644602865" id="2808756344206284071" />
      <node role="returnType" roleId="tpee.1068580123133" type="tpee.VoidType" typeId="tpee.1068581517677" id="2808756344206284072" />
      <node role="parameter" roleId="tpee.1068580123134" type="tpee.ParameterDeclaration" typeId="tpee.1068498886292" id="2808756344206284073">
        <property name="name" nameId="tpck.1169194664001" value="nodes" />
        <node role="type" roleId="tpee.5680397130376446158" type="tp2q.ListType" typeId="tp2q.1151688443754" id="2808756344206284074">
          <node role="elementType" roleId="tp2q.1151688676805" type="tpee.ClassifierType" typeId="tpee.1107535904670" id="2808756344206284075">
            <link role="classifier" roleId="tpee.1107535924139" targetNodeId="cu2c.~SNodePointer" resolveInfo="SNodePointer" />
          </node>
        </node>
      </node>
      <node role="parameter" roleId="tpee.1068580123134" type="tpee.ParameterDeclaration" typeId="tpee.1068498886292" id="2808756344206284076">
        <property name="name" nameId="tpck.1169194664001" value="point" />
        <node role="type" roleId="tpee.5680397130376446158" type="tpee.ClassifierType" typeId="tpee.1107535904670" id="2808756344206284077">
          <link role="classifier" roleId="tpee.1107535924139" targetNodeId="mjhk.~RelativePoint" resolveInfo="RelativePoint" />
        </node>
      </node>
      <node role="parameter" roleId="tpee.1068580123134" type="tpee.ParameterDeclaration" typeId="tpee.1068498886292" id="2808756344206284078">
        <property name="name" nameId="tpck.1169194664001" value="project" />
        <node role="type" roleId="tpee.5680397130376446158" type="tpee.ClassifierType" typeId="tpee.1107535904670" id="2808756344206284079">
          <link role="classifier" roleId="tpee.1107535924139" targetNodeId="vsqj.~Project" resolveInfo="Project" />
        </node>
      </node>
      <node role="parameter" roleId="tpee.1068580123134" type="tpee.ParameterDeclaration" typeId="tpee.1068498886292" id="2808756344206284080">
        <property name="name" nameId="tpck.1169194664001" value="methodName" />
        <node role="type" roleId="tpee.5680397130376446158" type="tpee.StringType" typeId="tpee.1225271177708" id="2808756344206284081" />
      </node>
      <node role="body" roleId="tpee.1068580123135" type="tpee.StatementList" typeId="tpee.1068580123136" id="2808756344206284082">
        <node role="statement" roleId="tpee.1068581517665" type="tpee.LocalVariableDeclarationStatement" typeId="tpee.1068581242864" id="2808756344206284083">
          <node role="localVariableDeclaration" roleId="tpee.1068581242865" type="tpee.LocalVariableDeclaration" typeId="tpee.1068581242863" id="2808756344206284084">
            <property name="name" nameId="tpck.1169194664001" value="title" />
            <node role="type" roleId="tpee.5680397130376446158" type="tpee.StringType" typeId="tpee.1225271177708" id="2808756344206284085" />
            <node role="initializer" roleId="tpee.1068431790190" type="tpee.PlusExpression" typeId="tpee.1068581242875" id="2808756344206284086">
              <node role="leftExpression" roleId="tpee.1081773367580" type="tpee.PlusExpression" typeId="tpee.1068581242875" id="2808756344206284087">
                <node role="leftExpression" roleId="tpee.1081773367580" type="tpee.StringLiteral" typeId="tpee.1070475926800" id="2808756344206284088">
                  <property name="value" nameId="tpee.1070475926801" value="Choose overriding method of " />
                </node>
                <node role="rightExpression" roleId="tpee.1081773367579" type="tpee.ParameterReference" typeId="tpee.1068581242874" id="2808756344206284089">
                  <link role="variableDeclaration" roleId="tpee.1068581517664" targetNodeId="2808756344206284080" resolveInfo="methodName" />
                </node>
              </node>
              <node role="rightExpression" roleId="tpee.1081773367579" type="tpee.StringLiteral" typeId="tpee.1070475926800" id="2808756344206284090">
                <property name="value" nameId="tpee.1070475926801" value="() to navigate to" />
              </node>
            </node>
          </node>
        </node>
        <node role="statement" roleId="tpee.1068581517665" type="tpee.LocalVariableDeclarationStatement" typeId="tpee.1068581242864" id="2808756344206284091">
          <node role="localVariableDeclaration" roleId="tpee.1068581242865" type="tpee.LocalVariableDeclaration" typeId="tpee.1068581242863" id="2808756344206284092">
            <property name="name" nameId="tpck.1169194664001" value="renderer" />
            <node role="type" roleId="tpee.5680397130376446158" type="tpee.ClassifierType" typeId="tpee.1107535904670" id="2808756344206284093">
              <link role="classifier" roleId="tpee.1107535924139" targetNodeId="2808756344206283971" resolveInfo="GoToHelper.MethodCellRenderer" />
            </node>
            <node role="initializer" roleId="tpee.1068431790190" type="tpee.GenericNewExpression" typeId="tpee.1145552977093" id="2808756344206284094">
              <node role="creator" roleId="tpee.1145553007750" type="tpee.ClassCreator" typeId="tpee.1212685548494" id="2808756344206284095">
                <link role="baseMethodDeclaration" roleId="tpee.1068499141037" targetNodeId="2808756344206283974" resolveInfo="GoToHelper.MethodCellRenderer" />
              </node>
<<<<<<< HEAD
            </node>
          </node>
        </node>
        <node role="statement" roleId="tpee.1068581517665" type="tpee.ExpressionStatement" typeId="tpee.1068580123155" id="2808756344206284096">
          <node role="expression" roleId="tpee.1068580123156" type="tpee.StaticMethodCall" typeId="tpee.1081236700937" id="2808756344206284097">
            <link role="classConcept" roleId="tpee.1144433194310" targetNodeId="2808756344206283880" resolveInfo="GoToHelper" />
            <link role="baseMethodDeclaration" roleId="tpee.1068499141037" targetNodeId="2808756344206284163" resolveInfo="showMenu" />
            <node role="actualArgument" roleId="tpee.1068499141038" type="tpee.ParameterReference" typeId="tpee.1068581242874" id="2808756344206284098">
              <link role="variableDeclaration" roleId="tpee.1068581517664" targetNodeId="2808756344206284076" resolveInfo="point" />
            </node>
            <node role="actualArgument" roleId="tpee.1068499141038" type="tpee.ParameterReference" typeId="tpee.1068581242874" id="2808756344206284099">
              <link role="variableDeclaration" roleId="tpee.1068581517664" targetNodeId="2808756344206284078" resolveInfo="project" />
            </node>
            <node role="actualArgument" roleId="tpee.1068499141038" type="tpee.LocalVariableReference" typeId="tpee.1068581242866" id="2808756344206284100">
              <link role="variableDeclaration" roleId="tpee.1068581517664" targetNodeId="2808756344206284084" resolveInfo="title" />
            </node>
            <node role="actualArgument" roleId="tpee.1068499141038" type="tpee.ParameterReference" typeId="tpee.1068581242874" id="2808756344206284101">
              <link role="variableDeclaration" roleId="tpee.1068581517664" targetNodeId="2808756344206284073" resolveInfo="nodes" />
            </node>
            <node role="actualArgument" roleId="tpee.1068499141038" type="tpee.LocalVariableReference" typeId="tpee.1068581242866" id="2808756344206284102">
              <link role="variableDeclaration" roleId="tpee.1068581517664" targetNodeId="2808756344206284092" resolveInfo="renderer" />
            </node>
          </node>
        </node>
      </node>
    </node>
    <node role="member" roleId="tpee.5375687026011219971" type="tpee.StaticMethodDeclaration" typeId="tpee.1081236700938" id="2808756344206284103">
      <property name="name" nameId="tpck.1169194664001" value="showOverridenMethodsMenu" />
      <node role="visibility" roleId="tpee.1178549979242" type="tpee.PublicVisibility" typeId="tpee.1146644602865" id="2808756344206284104" />
      <node role="returnType" roleId="tpee.1068580123133" type="tpee.VoidType" typeId="tpee.1068581517677" id="2808756344206284105" />
      <node role="parameter" roleId="tpee.1068580123134" type="tpee.ParameterDeclaration" typeId="tpee.1068498886292" id="2808756344206284106">
        <property name="name" nameId="tpck.1169194664001" value="nodes" />
        <node role="type" roleId="tpee.5680397130376446158" type="tp2q.ListType" typeId="tp2q.1151688443754" id="2808756344206284107">
          <node role="elementType" roleId="tp2q.1151688676805" type="tpee.ClassifierType" typeId="tpee.1107535904670" id="2808756344206284108">
            <link role="classifier" roleId="tpee.1107535924139" targetNodeId="cu2c.~SNodePointer" resolveInfo="SNodePointer" />
          </node>
        </node>
      </node>
      <node role="parameter" roleId="tpee.1068580123134" type="tpee.ParameterDeclaration" typeId="tpee.1068498886292" id="2808756344206284109">
        <property name="name" nameId="tpck.1169194664001" value="point" />
        <node role="type" roleId="tpee.5680397130376446158" type="tpee.ClassifierType" typeId="tpee.1107535904670" id="2808756344206284110">
          <link role="classifier" roleId="tpee.1107535924139" targetNodeId="mjhk.~RelativePoint" resolveInfo="RelativePoint" />
        </node>
      </node>
      <node role="parameter" roleId="tpee.1068580123134" type="tpee.ParameterDeclaration" typeId="tpee.1068498886292" id="2808756344206284111">
        <property name="name" nameId="tpck.1169194664001" value="project" />
        <node role="type" roleId="tpee.5680397130376446158" type="tpee.ClassifierType" typeId="tpee.1107535904670" id="2808756344206284112">
          <link role="classifier" roleId="tpee.1107535924139" targetNodeId="vsqj.~Project" resolveInfo="Project" />
        </node>
      </node>
      <node role="parameter" roleId="tpee.1068580123134" type="tpee.ParameterDeclaration" typeId="tpee.1068498886292" id="2808756344206284113">
        <property name="name" nameId="tpck.1169194664001" value="methodName" />
        <node role="type" roleId="tpee.5680397130376446158" type="tpee.StringType" typeId="tpee.1225271177708" id="2808756344206284114" />
      </node>
      <node role="body" roleId="tpee.1068580123135" type="tpee.StatementList" typeId="tpee.1068580123136" id="2808756344206284115">
        <node role="statement" roleId="tpee.1068581517665" type="tpee.LocalVariableDeclarationStatement" typeId="tpee.1068581242864" id="2808756344206284116">
          <node role="localVariableDeclaration" roleId="tpee.1068581242865" type="tpee.LocalVariableDeclaration" typeId="tpee.1068581242863" id="2808756344206284117">
            <property name="name" nameId="tpck.1169194664001" value="title" />
            <node role="type" roleId="tpee.5680397130376446158" type="tpee.StringType" typeId="tpee.1225271177708" id="2808756344206284118" />
            <node role="initializer" roleId="tpee.1068431790190" type="tpee.PlusExpression" typeId="tpee.1068581242875" id="2808756344206284119">
              <node role="leftExpression" roleId="tpee.1081773367580" type="tpee.PlusExpression" typeId="tpee.1068581242875" id="2808756344206284120">
                <node role="leftExpression" roleId="tpee.1081773367580" type="tpee.StringLiteral" typeId="tpee.1070475926800" id="2808756344206284121">
                  <property name="value" nameId="tpee.1070475926801" value="Choose super method of" />
                </node>
                <node role="rightExpression" roleId="tpee.1081773367579" type="tpee.ParameterReference" typeId="tpee.1068581242874" id="2808756344206284122">
                  <link role="variableDeclaration" roleId="tpee.1068581517664" targetNodeId="2808756344206284113" resolveInfo="methodName" />
                </node>
              </node>
              <node role="rightExpression" roleId="tpee.1081773367579" type="tpee.StringLiteral" typeId="tpee.1070475926800" id="2808756344206284123">
                <property name="value" nameId="tpee.1070475926801" value="()" />
=======
            </node>
          </node>
        </node>
        <node role="statement" roleId="tpee.1068581517665" type="tpee.ExpressionStatement" typeId="tpee.1068580123155" id="2808756344206284096">
          <node role="expression" roleId="tpee.1068580123156" type="tpee.StaticMethodCall" typeId="tpee.1081236700937" id="2808756344206284097">
            <link role="classConcept" roleId="tpee.1144433194310" targetNodeId="2808756344206283880" resolveInfo="GoToHelper" />
            <link role="baseMethodDeclaration" roleId="tpee.1068499141037" targetNodeId="2808756344206284163" resolveInfo="showMenu" />
            <node role="actualArgument" roleId="tpee.1068499141038" type="tpee.ParameterReference" typeId="tpee.1068581242874" id="2808756344206284098">
              <link role="variableDeclaration" roleId="tpee.1068581517664" targetNodeId="2808756344206284076" resolveInfo="point" />
            </node>
            <node role="actualArgument" roleId="tpee.1068499141038" type="tpee.ParameterReference" typeId="tpee.1068581242874" id="2808756344206284099">
              <link role="variableDeclaration" roleId="tpee.1068581517664" targetNodeId="2808756344206284078" resolveInfo="project" />
            </node>
            <node role="actualArgument" roleId="tpee.1068499141038" type="tpee.LocalVariableReference" typeId="tpee.1068581242866" id="2808756344206284100">
              <link role="variableDeclaration" roleId="tpee.1068581517664" targetNodeId="2808756344206284084" resolveInfo="title" />
            </node>
            <node role="actualArgument" roleId="tpee.1068499141038" type="tpee.ParameterReference" typeId="tpee.1068581242874" id="2808756344206284101">
              <link role="variableDeclaration" roleId="tpee.1068581517664" targetNodeId="2808756344206284073" resolveInfo="nodes" />
            </node>
            <node role="actualArgument" roleId="tpee.1068499141038" type="tpee.LocalVariableReference" typeId="tpee.1068581242866" id="2808756344206284102">
              <link role="variableDeclaration" roleId="tpee.1068581517664" targetNodeId="2808756344206284092" resolveInfo="renderer" />
            </node>
          </node>
        </node>
      </node>
    </node>
    <node role="member" roleId="tpee.5375687026011219971" type="tpee.StaticMethodDeclaration" typeId="tpee.1081236700938" id="2808756344206284103">
      <property name="name" nameId="tpck.1169194664001" value="showOverridenMethodsMenu" />
      <node role="visibility" roleId="tpee.1178549979242" type="tpee.PublicVisibility" typeId="tpee.1146644602865" id="2808756344206284104" />
      <node role="returnType" roleId="tpee.1068580123133" type="tpee.VoidType" typeId="tpee.1068581517677" id="2808756344206284105" />
      <node role="parameter" roleId="tpee.1068580123134" type="tpee.ParameterDeclaration" typeId="tpee.1068498886292" id="2808756344206284106">
        <property name="name" nameId="tpck.1169194664001" value="nodes" />
        <node role="type" roleId="tpee.5680397130376446158" type="tp2q.ListType" typeId="tp2q.1151688443754" id="2808756344206284107">
          <node role="elementType" roleId="tp2q.1151688676805" type="tpee.ClassifierType" typeId="tpee.1107535904670" id="2808756344206284108">
            <link role="classifier" roleId="tpee.1107535924139" targetNodeId="cu2c.~SNodePointer" resolveInfo="SNodePointer" />
          </node>
        </node>
      </node>
      <node role="parameter" roleId="tpee.1068580123134" type="tpee.ParameterDeclaration" typeId="tpee.1068498886292" id="2808756344206284109">
        <property name="name" nameId="tpck.1169194664001" value="point" />
        <node role="type" roleId="tpee.5680397130376446158" type="tpee.ClassifierType" typeId="tpee.1107535904670" id="2808756344206284110">
          <link role="classifier" roleId="tpee.1107535924139" targetNodeId="mjhk.~RelativePoint" resolveInfo="RelativePoint" />
        </node>
      </node>
      <node role="parameter" roleId="tpee.1068580123134" type="tpee.ParameterDeclaration" typeId="tpee.1068498886292" id="2808756344206284111">
        <property name="name" nameId="tpck.1169194664001" value="project" />
        <node role="type" roleId="tpee.5680397130376446158" type="tpee.ClassifierType" typeId="tpee.1107535904670" id="2808756344206284112">
          <link role="classifier" roleId="tpee.1107535924139" targetNodeId="vsqj.~Project" resolveInfo="Project" />
        </node>
      </node>
      <node role="parameter" roleId="tpee.1068580123134" type="tpee.ParameterDeclaration" typeId="tpee.1068498886292" id="2808756344206284113">
        <property name="name" nameId="tpck.1169194664001" value="methodName" />
        <node role="type" roleId="tpee.5680397130376446158" type="tpee.StringType" typeId="tpee.1225271177708" id="2808756344206284114" />
      </node>
      <node role="body" roleId="tpee.1068580123135" type="tpee.StatementList" typeId="tpee.1068580123136" id="2808756344206284115">
        <node role="statement" roleId="tpee.1068581517665" type="tpee.LocalVariableDeclarationStatement" typeId="tpee.1068581242864" id="2808756344206284116">
          <node role="localVariableDeclaration" roleId="tpee.1068581242865" type="tpee.LocalVariableDeclaration" typeId="tpee.1068581242863" id="2808756344206284117">
            <property name="name" nameId="tpck.1169194664001" value="title" />
            <node role="type" roleId="tpee.5680397130376446158" type="tpee.StringType" typeId="tpee.1225271177708" id="2808756344206284118" />
            <node role="initializer" roleId="tpee.1068431790190" type="tpee.PlusExpression" typeId="tpee.1068581242875" id="2808756344206284119">
              <node role="leftExpression" roleId="tpee.1081773367580" type="tpee.PlusExpression" typeId="tpee.1068581242875" id="2808756344206284120">
                <node role="leftExpression" roleId="tpee.1081773367580" type="tpee.StringLiteral" typeId="tpee.1070475926800" id="2808756344206284121">
                  <property name="value" nameId="tpee.1070475926801" value="Choose super method of" />
                </node>
                <node role="rightExpression" roleId="tpee.1081773367579" type="tpee.ParameterReference" typeId="tpee.1068581242874" id="2808756344206284122">
                  <link role="variableDeclaration" roleId="tpee.1068581517664" targetNodeId="2808756344206284113" resolveInfo="methodName" />
                </node>
              </node>
              <node role="rightExpression" roleId="tpee.1081773367579" type="tpee.StringLiteral" typeId="tpee.1070475926800" id="2808756344206284123">
                <property name="value" nameId="tpee.1070475926801" value="()" />
              </node>
            </node>
          </node>
        </node>
        <node role="statement" roleId="tpee.1068581517665" type="tpee.LocalVariableDeclarationStatement" typeId="tpee.1068581242864" id="2808756344206284124">
          <node role="localVariableDeclaration" roleId="tpee.1068581242865" type="tpee.LocalVariableDeclaration" typeId="tpee.1068581242863" id="2808756344206284125">
            <property name="name" nameId="tpck.1169194664001" value="renderer" />
            <node role="type" roleId="tpee.5680397130376446158" type="tpee.ClassifierType" typeId="tpee.1107535904670" id="2808756344206284126">
              <link role="classifier" roleId="tpee.1107535924139" targetNodeId="2808756344206283971" resolveInfo="GoToHelper.MethodCellRenderer" />
            </node>
            <node role="initializer" roleId="tpee.1068431790190" type="tpee.GenericNewExpression" typeId="tpee.1145552977093" id="2808756344206284127">
              <node role="creator" roleId="tpee.1145553007750" type="tpee.ClassCreator" typeId="tpee.1212685548494" id="2808756344206284128">
                <link role="baseMethodDeclaration" roleId="tpee.1068499141037" targetNodeId="2808756344206283974" resolveInfo="GoToHelper.MethodCellRenderer" />
              </node>
            </node>
          </node>
        </node>
        <node role="statement" roleId="tpee.1068581517665" type="tpee.ExpressionStatement" typeId="tpee.1068580123155" id="2808756344206284129">
          <node role="expression" roleId="tpee.1068580123156" type="tpee.StaticMethodCall" typeId="tpee.1081236700937" id="2808756344206284130">
            <link role="classConcept" roleId="tpee.1144433194310" targetNodeId="2808756344206283880" resolveInfo="GoToHelper" />
            <link role="baseMethodDeclaration" roleId="tpee.1068499141037" targetNodeId="2808756344206284163" resolveInfo="showMenu" />
            <node role="actualArgument" roleId="tpee.1068499141038" type="tpee.ParameterReference" typeId="tpee.1068581242874" id="2808756344206284131">
              <link role="variableDeclaration" roleId="tpee.1068581517664" targetNodeId="2808756344206284109" resolveInfo="point" />
            </node>
            <node role="actualArgument" roleId="tpee.1068499141038" type="tpee.ParameterReference" typeId="tpee.1068581242874" id="2808756344206284132">
              <link role="variableDeclaration" roleId="tpee.1068581517664" targetNodeId="2808756344206284111" resolveInfo="project" />
            </node>
            <node role="actualArgument" roleId="tpee.1068499141038" type="tpee.LocalVariableReference" typeId="tpee.1068581242866" id="2808756344206284133">
              <link role="variableDeclaration" roleId="tpee.1068581517664" targetNodeId="2808756344206284117" resolveInfo="title" />
            </node>
            <node role="actualArgument" roleId="tpee.1068499141038" type="tpee.ParameterReference" typeId="tpee.1068581242874" id="2808756344206284134">
              <link role="variableDeclaration" roleId="tpee.1068581517664" targetNodeId="2808756344206284106" resolveInfo="nodes" />
            </node>
            <node role="actualArgument" roleId="tpee.1068499141038" type="tpee.LocalVariableReference" typeId="tpee.1068581242866" id="2808756344206284135">
              <link role="variableDeclaration" roleId="tpee.1068581517664" targetNodeId="2808756344206284125" resolveInfo="renderer" />
            </node>
          </node>
        </node>
      </node>
    </node>
    <node role="member" roleId="tpee.5375687026011219971" type="tpee.StaticMethodDeclaration" typeId="tpee.1081236700938" id="2808756344206284136">
      <property name="name" nameId="tpck.1169194664001" value="showInheritedClassesMenu" />
      <node role="visibility" roleId="tpee.1178549979242" type="tpee.PublicVisibility" typeId="tpee.1146644602865" id="2808756344206284137" />
      <node role="returnType" roleId="tpee.1068580123133" type="tpee.VoidType" typeId="tpee.1068581517677" id="2808756344206284138" />
      <node role="parameter" roleId="tpee.1068580123134" type="tpee.ParameterDeclaration" typeId="tpee.1068498886292" id="2808756344206284139">
        <property name="name" nameId="tpck.1169194664001" value="nodes" />
        <node role="type" roleId="tpee.5680397130376446158" type="tp2q.ListType" typeId="tp2q.1151688443754" id="2808756344206284140">
          <node role="elementType" roleId="tp2q.1151688676805" type="tpee.ClassifierType" typeId="tpee.1107535904670" id="2808756344206284141">
            <link role="classifier" roleId="tpee.1107535924139" targetNodeId="cu2c.~SNodePointer" resolveInfo="SNodePointer" />
          </node>
        </node>
      </node>
      <node role="parameter" roleId="tpee.1068580123134" type="tpee.ParameterDeclaration" typeId="tpee.1068498886292" id="2808756344206284142">
        <property name="name" nameId="tpck.1169194664001" value="point" />
        <node role="type" roleId="tpee.5680397130376446158" type="tpee.ClassifierType" typeId="tpee.1107535904670" id="2808756344206284143">
          <link role="classifier" roleId="tpee.1107535924139" targetNodeId="mjhk.~RelativePoint" resolveInfo="RelativePoint" />
        </node>
      </node>
      <node role="parameter" roleId="tpee.1068580123134" type="tpee.ParameterDeclaration" typeId="tpee.1068498886292" id="2808756344206284144">
        <property name="name" nameId="tpck.1169194664001" value="project" />
        <node role="type" roleId="tpee.5680397130376446158" type="tpee.ClassifierType" typeId="tpee.1107535904670" id="2808756344206284145">
          <link role="classifier" roleId="tpee.1107535924139" targetNodeId="vsqj.~Project" resolveInfo="Project" />
        </node>
      </node>
      <node role="body" roleId="tpee.1068580123135" type="tpee.StatementList" typeId="tpee.1068580123136" id="2808756344206284146">
        <node role="statement" roleId="tpee.1068581517665" type="tpee.LocalVariableDeclarationStatement" typeId="tpee.1068581242864" id="2808756344206284147">
          <node role="localVariableDeclaration" roleId="tpee.1068581242865" type="tpee.LocalVariableDeclaration" typeId="tpee.1068581242863" id="2808756344206284148">
            <property name="name" nameId="tpck.1169194664001" value="title" />
            <node role="type" roleId="tpee.5680397130376446158" type="tpee.StringType" typeId="tpee.1225271177708" id="2808756344206284149" />
            <node role="initializer" roleId="tpee.1068431790190" type="tpee.StringLiteral" typeId="tpee.1070475926800" id="2808756344206284150">
              <property name="value" nameId="tpee.1070475926801" value="Choose inherited class to navigate to" />
            </node>
          </node>
        </node>
        <node role="statement" roleId="tpee.1068581517665" type="tpee.LocalVariableDeclarationStatement" typeId="tpee.1068581242864" id="2808756344206284151">
          <node role="localVariableDeclaration" roleId="tpee.1068581242865" type="tpee.LocalVariableDeclaration" typeId="tpee.1068581242863" id="2808756344206284152">
            <property name="name" nameId="tpck.1169194664001" value="renderer" />
            <node role="type" roleId="tpee.5680397130376446158" type="tpee.ClassifierType" typeId="tpee.1107535904670" id="2808756344206284153">
              <link role="classifier" roleId="tpee.1107535924139" targetNodeId="2808756344206283882" resolveInfo="GoToHelper.DefaultNodeNavigationItemCellRenderer" />
            </node>
            <node role="initializer" roleId="tpee.1068431790190" type="tpee.GenericNewExpression" typeId="tpee.1145552977093" id="2808756344206284154">
              <node role="creator" roleId="tpee.1145553007750" type="tpee.ClassCreator" typeId="tpee.1212685548494" id="2808756344206284155">
                <link role="baseMethodDeclaration" roleId="tpee.1068499141037" targetNodeId="2808756344206283886" resolveInfo="GoToHelper.DefaultNodeNavigationItemCellRenderer" />
>>>>>>> 9161bcdd
              </node>
            </node>
          </node>
        </node>
<<<<<<< HEAD
        <node role="statement" roleId="tpee.1068581517665" type="tpee.LocalVariableDeclarationStatement" typeId="tpee.1068581242864" id="2808756344206284124">
          <node role="localVariableDeclaration" roleId="tpee.1068581242865" type="tpee.LocalVariableDeclaration" typeId="tpee.1068581242863" id="2808756344206284125">
            <property name="name" nameId="tpck.1169194664001" value="renderer" />
            <node role="type" roleId="tpee.5680397130376446158" type="tpee.ClassifierType" typeId="tpee.1107535904670" id="2808756344206284126">
              <link role="classifier" roleId="tpee.1107535924139" targetNodeId="2808756344206283971" resolveInfo="GoToHelper.MethodCellRenderer" />
            </node>
            <node role="initializer" roleId="tpee.1068431790190" type="tpee.GenericNewExpression" typeId="tpee.1145552977093" id="2808756344206284127">
              <node role="creator" roleId="tpee.1145553007750" type="tpee.ClassCreator" typeId="tpee.1212685548494" id="2808756344206284128">
                <link role="baseMethodDeclaration" roleId="tpee.1068499141037" targetNodeId="2808756344206283974" resolveInfo="GoToHelper.MethodCellRenderer" />
=======
        <node role="statement" roleId="tpee.1068581517665" type="tpee.ExpressionStatement" typeId="tpee.1068580123155" id="2808756344206284156">
          <node role="expression" roleId="tpee.1068580123156" type="tpee.StaticMethodCall" typeId="tpee.1081236700937" id="2808756344206284157">
            <link role="classConcept" roleId="tpee.1144433194310" targetNodeId="2808756344206283880" resolveInfo="GoToHelper" />
            <link role="baseMethodDeclaration" roleId="tpee.1068499141037" targetNodeId="2808756344206284163" resolveInfo="showMenu" />
            <node role="actualArgument" roleId="tpee.1068499141038" type="tpee.ParameterReference" typeId="tpee.1068581242874" id="2808756344206284158">
              <link role="variableDeclaration" roleId="tpee.1068581517664" targetNodeId="2808756344206284142" resolveInfo="point" />
            </node>
            <node role="actualArgument" roleId="tpee.1068499141038" type="tpee.ParameterReference" typeId="tpee.1068581242874" id="2808756344206284159">
              <link role="variableDeclaration" roleId="tpee.1068581517664" targetNodeId="2808756344206284144" resolveInfo="project" />
            </node>
            <node role="actualArgument" roleId="tpee.1068499141038" type="tpee.LocalVariableReference" typeId="tpee.1068581242866" id="2808756344206284160">
              <link role="variableDeclaration" roleId="tpee.1068581517664" targetNodeId="2808756344206284148" resolveInfo="title" />
            </node>
            <node role="actualArgument" roleId="tpee.1068499141038" type="tpee.ParameterReference" typeId="tpee.1068581242874" id="2808756344206284161">
              <link role="variableDeclaration" roleId="tpee.1068581517664" targetNodeId="2808756344206284139" resolveInfo="nodes" />
            </node>
            <node role="actualArgument" roleId="tpee.1068499141038" type="tpee.LocalVariableReference" typeId="tpee.1068581242866" id="2808756344206284162">
              <link role="variableDeclaration" roleId="tpee.1068581517664" targetNodeId="2808756344206284152" resolveInfo="renderer" />
            </node>
          </node>
        </node>
      </node>
    </node>
    <node role="member" roleId="tpee.5375687026011219971" type="tpee.StaticMethodDeclaration" typeId="tpee.1081236700938" id="2808756344206284163">
      <property name="name" nameId="tpck.1169194664001" value="showMenu" />
      <node role="visibility" roleId="tpee.1178549979242" type="tpee.PrivateVisibility" typeId="tpee.1146644623116" id="2808756344206284164" />
      <node role="returnType" roleId="tpee.1068580123133" type="tpee.VoidType" typeId="tpee.1068581517677" id="2808756344206284165" />
      <node role="parameter" roleId="tpee.1068580123134" type="tpee.ParameterDeclaration" typeId="tpee.1068498886292" id="2808756344206284166">
        <property name="name" nameId="tpck.1169194664001" value="point" />
        <node role="type" roleId="tpee.5680397130376446158" type="tpee.ClassifierType" typeId="tpee.1107535904670" id="2808756344206284167">
          <link role="classifier" roleId="tpee.1107535924139" targetNodeId="mjhk.~RelativePoint" resolveInfo="RelativePoint" />
        </node>
      </node>
      <node role="parameter" roleId="tpee.1068580123134" type="tpee.ParameterDeclaration" typeId="tpee.1068498886292" id="2808756344206284168">
        <property name="name" nameId="tpck.1169194664001" value="project" />
        <node role="type" roleId="tpee.5680397130376446158" type="tpee.ClassifierType" typeId="tpee.1107535904670" id="2808756344206284169">
          <link role="classifier" roleId="tpee.1107535924139" targetNodeId="vsqj.~Project" resolveInfo="Project" />
        </node>
      </node>
      <node role="parameter" roleId="tpee.1068580123134" type="tpee.ParameterDeclaration" typeId="tpee.1068498886292" id="2808756344206284170">
        <property name="name" nameId="tpck.1169194664001" value="title" />
        <node role="type" roleId="tpee.5680397130376446158" type="tpee.StringType" typeId="tpee.1225271177708" id="2808756344206284171" />
      </node>
      <node role="parameter" roleId="tpee.1068580123134" type="tpee.ParameterDeclaration" typeId="tpee.1068498886292" id="2808756344206284172">
        <property name="name" nameId="tpck.1169194664001" value="nodes" />
        <node role="type" roleId="tpee.5680397130376446158" type="tp2q.ListType" typeId="tp2q.1151688443754" id="2808756344206284173">
          <node role="elementType" roleId="tp2q.1151688676805" type="tpee.ClassifierType" typeId="tpee.1107535904670" id="2808756344206284174">
            <link role="classifier" roleId="tpee.1107535924139" targetNodeId="cu2c.~SNodePointer" resolveInfo="SNodePointer" />
          </node>
        </node>
      </node>
      <node role="parameter" roleId="tpee.1068580123134" type="tpee.ParameterDeclaration" typeId="tpee.1068498886292" id="2808756344206284175">
        <property name="name" nameId="tpck.1169194664001" value="renderer" />
        <node role="type" roleId="tpee.5680397130376446158" type="tpee.ClassifierType" typeId="tpee.1107535904670" id="2808756344206284176">
          <link role="classifier" roleId="tpee.1107535924139" targetNodeId="2808756344206284331" resolveInfo="NodeListCellRenderer" />
        </node>
      </node>
      <node role="body" roleId="tpee.1068580123135" type="tpee.StatementList" typeId="tpee.1068580123136" id="2808756344206284177">
        <node role="statement" roleId="tpee.1068581517665" type="tpee.IfStatement" typeId="tpee.1068580123159" id="2808756344206284178">
          <node role="condition" roleId="tpee.1068580123160" type="tpee.DotExpression" typeId="tpee.1197027756228" id="2808756344206284179">
            <node role="operand" roleId="tpee.1197027771414" type="tpee.ParameterReference" typeId="tpee.1068581242874" id="2808756344206284180">
              <link role="variableDeclaration" roleId="tpee.1068581517664" targetNodeId="2808756344206284172" resolveInfo="nodes" />
            </node>
            <node role="operation" roleId="tpee.1197027833540" type="tp2q.IsEmptyOperation" typeId="tp2q.1165530316231" id="2808756344206284181" />
          </node>
          <node role="ifTrue" roleId="tpee.1068580123161" type="tpee.StatementList" typeId="tpee.1068580123136" id="2808756344206284182">
            <node role="statement" roleId="tpee.1068581517665" type="tpee.ReturnStatement" typeId="tpee.1068581242878" id="2808756344206284183" />
          </node>
        </node>
        <node role="statement" roleId="tpee.1068581517665" type="tpee.LocalVariableDeclarationStatement" typeId="tpee.1068581242864" id="2808756344206284184">
          <node role="localVariableDeclaration" roleId="tpee.1068581242865" type="tpee.LocalVariableDeclaration" typeId="tpee.1068581242863" id="2808756344206284185">
            <property name="name" nameId="tpck.1169194664001" value="navigatables" />
            <node role="type" roleId="tpee.5680397130376446158" type="tpee.ClassifierType" typeId="tpee.1107535904670" id="2808756344206284186">
              <link role="classifier" roleId="tpee.1107535924139" targetNodeId="k7g3.~List" resolveInfo="List" />
              <node role="parameter" roleId="tpee.1109201940907" type="tpee.ClassifierType" typeId="tpee.1107535904670" id="2808756344206284187">
                <link role="classifier" roleId="tpee.1107535924139" targetNodeId="5qhg.~NodeNavigatable" resolveInfo="NodeNavigatable" />
              </node>
            </node>
            <node role="initializer" roleId="tpee.1068431790190" type="tpee.GenericNewExpression" typeId="tpee.1145552977093" id="2808756344206284188">
              <node role="creator" roleId="tpee.1145553007750" type="tpee.ClassCreator" typeId="tpee.1212685548494" id="2808756344206284189">
                <link role="baseMethodDeclaration" roleId="tpee.1068499141037" targetNodeId="k7g3.~ArrayList%d&lt;init&gt;()" resolveInfo="ArrayList" />
                <node role="typeParameter" roleId="tpee.1212687122400" type="tpee.ClassifierType" typeId="tpee.1107535904670" id="2808756344206284190">
                  <link role="classifier" roleId="tpee.1107535924139" targetNodeId="5qhg.~NodeNavigatable" resolveInfo="NodeNavigatable" />
                </node>
              </node>
            </node>
          </node>
        </node>
        <node role="statement" roleId="tpee.1068581517665" type="tpee.ForeachStatement" typeId="tpee.1144226303539" id="2808756344206284191">
          <node role="iterable" roleId="tpee.1144226360166" type="tpee.ParameterReference" typeId="tpee.1068581242874" id="2808756344206284192">
            <link role="variableDeclaration" roleId="tpee.1068581517664" targetNodeId="2808756344206284172" resolveInfo="nodes" />
          </node>
          <node role="variable" roleId="tpee.1144230900587" type="tpee.LocalVariableDeclaration" typeId="tpee.1068581242863" id="2808756344206284193">
            <property name="name" nameId="tpck.1169194664001" value="node" />
            <node role="type" roleId="tpee.5680397130376446158" type="tpee.ClassifierType" typeId="tpee.1107535904670" id="2808756344206284194">
              <link role="classifier" roleId="tpee.1107535924139" targetNodeId="cu2c.~SNodePointer" resolveInfo="SNodePointer" />
            </node>
          </node>
          <node role="body" roleId="tpee.1154032183016" type="tpee.StatementList" typeId="tpee.1068580123136" id="2808756344206284195">
            <node role="statement" roleId="tpee.1068581517665" type="tpee.ExpressionStatement" typeId="tpee.1068580123155" id="2808756344206284196">
              <node role="expression" roleId="tpee.1068580123156" type="tpee.DotExpression" typeId="tpee.1197027756228" id="2808756344206284197">
                <node role="operand" roleId="tpee.1197027771414" type="tpee.LocalVariableReference" typeId="tpee.1068581242866" id="2808756344206284198">
                  <link role="variableDeclaration" roleId="tpee.1068581517664" targetNodeId="2808756344206284185" resolveInfo="navigatables" />
                </node>
                <node role="operation" roleId="tpee.1197027833540" type="tpee.InstanceMethodCallOperation" typeId="tpee.1202948039474" id="2808756344206284199">
                  <link role="baseMethodDeclaration" roleId="tpee.1068499141037" targetNodeId="k7g3.~List%dadd(java%dlang%dObject)%cboolean" resolveInfo="add" />
                  <node role="actualArgument" roleId="tpee.1068499141038" type="tpee.GenericNewExpression" typeId="tpee.1145552977093" id="2808756344206284200">
                    <node role="creator" roleId="tpee.1145553007750" type="tpee.ClassCreator" typeId="tpee.1212685548494" id="2808756344206284201">
                      <link role="baseMethodDeclaration" roleId="tpee.1068499141037" targetNodeId="5qhg.~NodeNavigatable%d&lt;init&gt;(jetbrains%dmps%dproject%dProject,jetbrains%dmps%dsmodel%dSNodePointer)" resolveInfo="NodeNavigatable" />
                      <node role="actualArgument" roleId="tpee.1068499141038" type="tpee.ParameterReference" typeId="tpee.1068581242874" id="2808756344206284202">
                        <link role="variableDeclaration" roleId="tpee.1068581517664" targetNodeId="2808756344206284168" resolveInfo="project" />
                      </node>
                      <node role="actualArgument" roleId="tpee.1068499141038" type="tpee.LocalVariableReference" typeId="tpee.1068581242866" id="2808756344206284203">
                        <link role="variableDeclaration" roleId="tpee.1068581517664" targetNodeId="2808756344206284193" resolveInfo="node" />
                      </node>
                    </node>
                  </node>
                </node>
>>>>>>> 9161bcdd
              </node>
            </node>
          </node>
        </node>
<<<<<<< HEAD
        <node role="statement" roleId="tpee.1068581517665" type="tpee.ExpressionStatement" typeId="tpee.1068580123155" id="2808756344206284129">
          <node role="expression" roleId="tpee.1068580123156" type="tpee.StaticMethodCall" typeId="tpee.1081236700937" id="2808756344206284130">
            <link role="classConcept" roleId="tpee.1144433194310" targetNodeId="2808756344206283880" resolveInfo="GoToHelper" />
            <link role="baseMethodDeclaration" roleId="tpee.1068499141037" targetNodeId="2808756344206284163" resolveInfo="showMenu" />
            <node role="actualArgument" roleId="tpee.1068499141038" type="tpee.ParameterReference" typeId="tpee.1068581242874" id="2808756344206284131">
              <link role="variableDeclaration" roleId="tpee.1068581517664" targetNodeId="2808756344206284109" resolveInfo="point" />
            </node>
            <node role="actualArgument" roleId="tpee.1068499141038" type="tpee.ParameterReference" typeId="tpee.1068581242874" id="2808756344206284132">
              <link role="variableDeclaration" roleId="tpee.1068581517664" targetNodeId="2808756344206284111" resolveInfo="project" />
            </node>
            <node role="actualArgument" roleId="tpee.1068499141038" type="tpee.LocalVariableReference" typeId="tpee.1068581242866" id="2808756344206284133">
              <link role="variableDeclaration" roleId="tpee.1068581517664" targetNodeId="2808756344206284117" resolveInfo="title" />
            </node>
            <node role="actualArgument" roleId="tpee.1068499141038" type="tpee.ParameterReference" typeId="tpee.1068581242874" id="2808756344206284134">
              <link role="variableDeclaration" roleId="tpee.1068581517664" targetNodeId="2808756344206284106" resolveInfo="nodes" />
            </node>
            <node role="actualArgument" roleId="tpee.1068499141038" type="tpee.LocalVariableReference" typeId="tpee.1068581242866" id="2808756344206284135">
              <link role="variableDeclaration" roleId="tpee.1068581517664" targetNodeId="2808756344206284125" resolveInfo="renderer" />
=======
        <node role="statement" roleId="tpee.1068581517665" type="tpee.ExpressionStatement" typeId="tpee.1068580123155" id="2808756344206284204">
          <node role="expression" roleId="tpee.1068580123156" type="tpee.StaticMethodCall" typeId="tpee.1081236700937" id="2808756344206284205">
            <link role="classConcept" roleId="tpee.1144433194310" targetNodeId="k7g3.~Collections" resolveInfo="Collections" />
            <link role="baseMethodDeclaration" roleId="tpee.1068499141037" targetNodeId="k7g3.~Collections%dsort(java%dutil%dList,java%dutil%dComparator)%cvoid" resolveInfo="sort" />
            <node role="actualArgument" roleId="tpee.1068499141038" type="tpee.LocalVariableReference" typeId="tpee.1068581242866" id="2808756344206284206">
              <link role="variableDeclaration" roleId="tpee.1068581517664" targetNodeId="2808756344206284185" resolveInfo="navigatables" />
            </node>
            <node role="actualArgument" roleId="tpee.1068499141038" type="tpee.DotExpression" typeId="tpee.1197027756228" id="2808756344206284207">
              <node role="operand" roleId="tpee.1197027771414" type="tpee.ParameterReference" typeId="tpee.1068581242874" id="2808756344206284208">
                <link role="variableDeclaration" roleId="tpee.1068581517664" targetNodeId="2808756344206284175" resolveInfo="renderer" />
              </node>
              <node role="operation" roleId="tpee.1197027833540" type="tpee.InstanceMethodCallOperation" typeId="tpee.1202948039474" id="2808756344206284209">
                <link role="baseMethodDeclaration" roleId="tpee.1068499141037" targetNodeId="2808756344206284584" resolveInfo="getComparator" />
              </node>
            </node>
          </node>
        </node>
        <node role="statement" roleId="tpee.1068581517665" type="tpee.ExpressionStatement" typeId="tpee.1068580123155" id="2808756344206284210">
          <node role="expression" roleId="tpee.1068580123156" type="tpee.StaticMethodCall" typeId="tpee.1081236700937" id="2808756344206465192">
            <link role="baseMethodDeclaration" roleId="tpee.1068499141037" targetNodeId="2808756344206284216" resolveInfo="openTargets" />
            <link role="classConcept" roleId="tpee.1144433194310" targetNodeId="2808756344206283880" resolveInfo="GoToHelper" />
            <node role="actualArgument" roleId="tpee.1068499141038" type="tpee.ParameterReference" typeId="tpee.1068581242874" id="2808756344206465193">
              <link role="variableDeclaration" roleId="tpee.1068581517664" targetNodeId="2808756344206284166" resolveInfo="point" />
            </node>
            <node role="actualArgument" roleId="tpee.1068499141038" type="tpee.LocalVariableReference" typeId="tpee.1068581242866" id="2808756344206465194">
              <link role="variableDeclaration" roleId="tpee.1068581517664" targetNodeId="2808756344206284185" resolveInfo="navigatables" />
            </node>
            <node role="actualArgument" roleId="tpee.1068499141038" type="tpee.ParameterReference" typeId="tpee.1068581242874" id="2808756344206465195">
              <link role="variableDeclaration" roleId="tpee.1068581517664" targetNodeId="2808756344206284170" resolveInfo="title" />
            </node>
            <node role="actualArgument" roleId="tpee.1068499141038" type="tpee.ParameterReference" typeId="tpee.1068581242874" id="2808756344206465196">
              <link role="variableDeclaration" roleId="tpee.1068581517664" targetNodeId="2808756344206284175" resolveInfo="renderer" />
>>>>>>> 9161bcdd
            </node>
          </node>
        </node>
      </node>
    </node>
<<<<<<< HEAD
    <node role="member" roleId="tpee.5375687026011219971" type="tpee.StaticMethodDeclaration" typeId="tpee.1081236700938" id="2808756344206284136">
      <property name="name" nameId="tpck.1169194664001" value="showInheritedClassesMenu" />
      <node role="visibility" roleId="tpee.1178549979242" type="tpee.PublicVisibility" typeId="tpee.1146644602865" id="2808756344206284137" />
      <node role="returnType" roleId="tpee.1068580123133" type="tpee.VoidType" typeId="tpee.1068581517677" id="2808756344206284138" />
      <node role="parameter" roleId="tpee.1068580123134" type="tpee.ParameterDeclaration" typeId="tpee.1068498886292" id="2808756344206284139">
        <property name="name" nameId="tpck.1169194664001" value="nodes" />
        <node role="type" roleId="tpee.5680397130376446158" type="tp2q.ListType" typeId="tp2q.1151688443754" id="2808756344206284140">
          <node role="elementType" roleId="tp2q.1151688676805" type="tpee.ClassifierType" typeId="tpee.1107535904670" id="2808756344206284141">
            <link role="classifier" roleId="tpee.1107535924139" targetNodeId="cu2c.~SNodePointer" resolveInfo="SNodePointer" />
          </node>
        </node>
      </node>
      <node role="parameter" roleId="tpee.1068580123134" type="tpee.ParameterDeclaration" typeId="tpee.1068498886292" id="2808756344206284142">
        <property name="name" nameId="tpck.1169194664001" value="point" />
        <node role="type" roleId="tpee.5680397130376446158" type="tpee.ClassifierType" typeId="tpee.1107535904670" id="2808756344206284143">
          <link role="classifier" roleId="tpee.1107535924139" targetNodeId="mjhk.~RelativePoint" resolveInfo="RelativePoint" />
        </node>
      </node>
      <node role="parameter" roleId="tpee.1068580123134" type="tpee.ParameterDeclaration" typeId="tpee.1068498886292" id="2808756344206284144">
        <property name="name" nameId="tpck.1169194664001" value="project" />
        <node role="type" roleId="tpee.5680397130376446158" type="tpee.ClassifierType" typeId="tpee.1107535904670" id="2808756344206284145">
          <link role="classifier" roleId="tpee.1107535924139" targetNodeId="vsqj.~Project" resolveInfo="Project" />
        </node>
      </node>
      <node role="body" roleId="tpee.1068580123135" type="tpee.StatementList" typeId="tpee.1068580123136" id="2808756344206284146">
        <node role="statement" roleId="tpee.1068581517665" type="tpee.LocalVariableDeclarationStatement" typeId="tpee.1068581242864" id="2808756344206284147">
          <node role="localVariableDeclaration" roleId="tpee.1068581242865" type="tpee.LocalVariableDeclaration" typeId="tpee.1068581242863" id="2808756344206284148">
            <property name="name" nameId="tpck.1169194664001" value="title" />
            <node role="type" roleId="tpee.5680397130376446158" type="tpee.StringType" typeId="tpee.1225271177708" id="2808756344206284149" />
            <node role="initializer" roleId="tpee.1068431790190" type="tpee.StringLiteral" typeId="tpee.1070475926800" id="2808756344206284150">
              <property name="value" nameId="tpee.1070475926801" value="Choose inherited class to navigate to" />
            </node>
          </node>
        </node>
        <node role="statement" roleId="tpee.1068581517665" type="tpee.LocalVariableDeclarationStatement" typeId="tpee.1068581242864" id="2808756344206284151">
          <node role="localVariableDeclaration" roleId="tpee.1068581242865" type="tpee.LocalVariableDeclaration" typeId="tpee.1068581242863" id="2808756344206284152">
            <property name="name" nameId="tpck.1169194664001" value="renderer" />
            <node role="type" roleId="tpee.5680397130376446158" type="tpee.ClassifierType" typeId="tpee.1107535904670" id="2808756344206284153">
              <link role="classifier" roleId="tpee.1107535924139" targetNodeId="2808756344206283882" resolveInfo="GoToHelper.DefaultNodeNavigationItemCellRenderer" />
            </node>
            <node role="initializer" roleId="tpee.1068431790190" type="tpee.GenericNewExpression" typeId="tpee.1145552977093" id="2808756344206284154">
              <node role="creator" roleId="tpee.1145553007750" type="tpee.ClassCreator" typeId="tpee.1212685548494" id="2808756344206284155">
                <link role="baseMethodDeclaration" roleId="tpee.1068499141037" targetNodeId="2808756344206283886" resolveInfo="GoToHelper.DefaultNodeNavigationItemCellRenderer" />
              </node>
            </node>
          </node>
        </node>
        <node role="statement" roleId="tpee.1068581517665" type="tpee.ExpressionStatement" typeId="tpee.1068580123155" id="2808756344206284156">
          <node role="expression" roleId="tpee.1068580123156" type="tpee.StaticMethodCall" typeId="tpee.1081236700937" id="2808756344206284157">
            <link role="classConcept" roleId="tpee.1144433194310" targetNodeId="2808756344206283880" resolveInfo="GoToHelper" />
            <link role="baseMethodDeclaration" roleId="tpee.1068499141037" targetNodeId="2808756344206284163" resolveInfo="showMenu" />
            <node role="actualArgument" roleId="tpee.1068499141038" type="tpee.ParameterReference" typeId="tpee.1068581242874" id="2808756344206284158">
              <link role="variableDeclaration" roleId="tpee.1068581517664" targetNodeId="2808756344206284142" resolveInfo="point" />
            </node>
            <node role="actualArgument" roleId="tpee.1068499141038" type="tpee.ParameterReference" typeId="tpee.1068581242874" id="2808756344206284159">
              <link role="variableDeclaration" roleId="tpee.1068581517664" targetNodeId="2808756344206284144" resolveInfo="project" />
            </node>
            <node role="actualArgument" roleId="tpee.1068499141038" type="tpee.LocalVariableReference" typeId="tpee.1068581242866" id="2808756344206284160">
              <link role="variableDeclaration" roleId="tpee.1068581517664" targetNodeId="2808756344206284148" resolveInfo="title" />
            </node>
            <node role="actualArgument" roleId="tpee.1068499141038" type="tpee.ParameterReference" typeId="tpee.1068581242874" id="2808756344206284161">
              <link role="variableDeclaration" roleId="tpee.1068581517664" targetNodeId="2808756344206284139" resolveInfo="nodes" />
            </node>
            <node role="actualArgument" roleId="tpee.1068499141038" type="tpee.LocalVariableReference" typeId="tpee.1068581242866" id="2808756344206284162">
              <link role="variableDeclaration" roleId="tpee.1068581517664" targetNodeId="2808756344206284152" resolveInfo="renderer" />
            </node>
          </node>
        </node>
      </node>
    </node>
    <node role="member" roleId="tpee.5375687026011219971" type="tpee.StaticMethodDeclaration" typeId="tpee.1081236700938" id="2808756344206284163">
      <property name="name" nameId="tpck.1169194664001" value="showMenu" />
      <node role="visibility" roleId="tpee.1178549979242" type="tpee.PrivateVisibility" typeId="tpee.1146644623116" id="2808756344206284164" />
      <node role="returnType" roleId="tpee.1068580123133" type="tpee.VoidType" typeId="tpee.1068581517677" id="2808756344206284165" />
      <node role="parameter" roleId="tpee.1068580123134" type="tpee.ParameterDeclaration" typeId="tpee.1068498886292" id="2808756344206284166">
        <property name="name" nameId="tpck.1169194664001" value="point" />
        <node role="type" roleId="tpee.5680397130376446158" type="tpee.ClassifierType" typeId="tpee.1107535904670" id="2808756344206284167">
          <link role="classifier" roleId="tpee.1107535924139" targetNodeId="mjhk.~RelativePoint" resolveInfo="RelativePoint" />
        </node>
      </node>
      <node role="parameter" roleId="tpee.1068580123134" type="tpee.ParameterDeclaration" typeId="tpee.1068498886292" id="2808756344206284168">
        <property name="name" nameId="tpck.1169194664001" value="project" />
        <node role="type" roleId="tpee.5680397130376446158" type="tpee.ClassifierType" typeId="tpee.1107535904670" id="2808756344206284169">
          <link role="classifier" roleId="tpee.1107535924139" targetNodeId="vsqj.~Project" resolveInfo="Project" />
        </node>
      </node>
      <node role="parameter" roleId="tpee.1068580123134" type="tpee.ParameterDeclaration" typeId="tpee.1068498886292" id="2808756344206284170">
        <property name="name" nameId="tpck.1169194664001" value="title" />
        <node role="type" roleId="tpee.5680397130376446158" type="tpee.StringType" typeId="tpee.1225271177708" id="2808756344206284171" />
      </node>
      <node role="parameter" roleId="tpee.1068580123134" type="tpee.ParameterDeclaration" typeId="tpee.1068498886292" id="2808756344206284172">
        <property name="name" nameId="tpck.1169194664001" value="nodes" />
        <node role="type" roleId="tpee.5680397130376446158" type="tp2q.ListType" typeId="tp2q.1151688443754" id="2808756344206284173">
          <node role="elementType" roleId="tp2q.1151688676805" type="tpee.ClassifierType" typeId="tpee.1107535904670" id="2808756344206284174">
            <link role="classifier" roleId="tpee.1107535924139" targetNodeId="cu2c.~SNodePointer" resolveInfo="SNodePointer" />
          </node>
        </node>
      </node>
      <node role="parameter" roleId="tpee.1068580123134" type="tpee.ParameterDeclaration" typeId="tpee.1068498886292" id="2808756344206284175">
        <property name="name" nameId="tpck.1169194664001" value="renderer" />
        <node role="type" roleId="tpee.5680397130376446158" type="tpee.ClassifierType" typeId="tpee.1107535904670" id="2808756344206284176">
          <link role="classifier" roleId="tpee.1107535924139" targetNodeId="2808756344206284331" resolveInfo="NodeListCellRenderer" />
        </node>
      </node>
      <node role="body" roleId="tpee.1068580123135" type="tpee.StatementList" typeId="tpee.1068580123136" id="2808756344206284177">
        <node role="statement" roleId="tpee.1068581517665" type="tpee.IfStatement" typeId="tpee.1068580123159" id="2808756344206284178">
          <node role="condition" roleId="tpee.1068580123160" type="tpee.DotExpression" typeId="tpee.1197027756228" id="2808756344206284179">
            <node role="operand" roleId="tpee.1197027771414" type="tpee.ParameterReference" typeId="tpee.1068581242874" id="2808756344206284180">
              <link role="variableDeclaration" roleId="tpee.1068581517664" targetNodeId="2808756344206284172" resolveInfo="nodes" />
            </node>
            <node role="operation" roleId="tpee.1197027833540" type="tp2q.IsEmptyOperation" typeId="tp2q.1165530316231" id="2808756344206284181" />
          </node>
          <node role="ifTrue" roleId="tpee.1068580123161" type="tpee.StatementList" typeId="tpee.1068580123136" id="2808756344206284182">
            <node role="statement" roleId="tpee.1068581517665" type="tpee.ReturnStatement" typeId="tpee.1068581242878" id="2808756344206284183" />
          </node>
        </node>
        <node role="statement" roleId="tpee.1068581517665" type="tpee.LocalVariableDeclarationStatement" typeId="tpee.1068581242864" id="2808756344206284184">
          <node role="localVariableDeclaration" roleId="tpee.1068581242865" type="tpee.LocalVariableDeclaration" typeId="tpee.1068581242863" id="2808756344206284185">
            <property name="name" nameId="tpck.1169194664001" value="navigatables" />
            <node role="type" roleId="tpee.5680397130376446158" type="tpee.ClassifierType" typeId="tpee.1107535904670" id="2808756344206284186">
              <link role="classifier" roleId="tpee.1107535924139" targetNodeId="k7g3.~List" resolveInfo="List" />
              <node role="parameter" roleId="tpee.1109201940907" type="tpee.ClassifierType" typeId="tpee.1107535904670" id="2808756344206284187">
                <link role="classifier" roleId="tpee.1107535924139" targetNodeId="5qhg.~NodeNavigatable" resolveInfo="NodeNavigatable" />
              </node>
            </node>
            <node role="initializer" roleId="tpee.1068431790190" type="tpee.GenericNewExpression" typeId="tpee.1145552977093" id="2808756344206284188">
              <node role="creator" roleId="tpee.1145553007750" type="tpee.ClassCreator" typeId="tpee.1212685548494" id="2808756344206284189">
                <link role="baseMethodDeclaration" roleId="tpee.1068499141037" targetNodeId="k7g3.~ArrayList%d&lt;init&gt;()" resolveInfo="ArrayList" />
                <node role="typeParameter" roleId="tpee.1212687122400" type="tpee.ClassifierType" typeId="tpee.1107535904670" id="2808756344206284190">
                  <link role="classifier" roleId="tpee.1107535924139" targetNodeId="5qhg.~NodeNavigatable" resolveInfo="NodeNavigatable" />
                </node>
              </node>
            </node>
          </node>
        </node>
        <node role="statement" roleId="tpee.1068581517665" type="tpee.ForeachStatement" typeId="tpee.1144226303539" id="2808756344206284191">
          <node role="iterable" roleId="tpee.1144226360166" type="tpee.ParameterReference" typeId="tpee.1068581242874" id="2808756344206284192">
            <link role="variableDeclaration" roleId="tpee.1068581517664" targetNodeId="2808756344206284172" resolveInfo="nodes" />
          </node>
          <node role="variable" roleId="tpee.1144230900587" type="tpee.LocalVariableDeclaration" typeId="tpee.1068581242863" id="2808756344206284193">
            <property name="name" nameId="tpck.1169194664001" value="node" />
            <node role="type" roleId="tpee.5680397130376446158" type="tpee.ClassifierType" typeId="tpee.1107535904670" id="2808756344206284194">
              <link role="classifier" roleId="tpee.1107535924139" targetNodeId="cu2c.~SNodePointer" resolveInfo="SNodePointer" />
            </node>
          </node>
          <node role="body" roleId="tpee.1154032183016" type="tpee.StatementList" typeId="tpee.1068580123136" id="2808756344206284195">
            <node role="statement" roleId="tpee.1068581517665" type="tpee.ExpressionStatement" typeId="tpee.1068580123155" id="2808756344206284196">
              <node role="expression" roleId="tpee.1068580123156" type="tpee.DotExpression" typeId="tpee.1197027756228" id="2808756344206284197">
                <node role="operand" roleId="tpee.1197027771414" type="tpee.LocalVariableReference" typeId="tpee.1068581242866" id="2808756344206284198">
                  <link role="variableDeclaration" roleId="tpee.1068581517664" targetNodeId="2808756344206284185" resolveInfo="navigatables" />
                </node>
                <node role="operation" roleId="tpee.1197027833540" type="tpee.InstanceMethodCallOperation" typeId="tpee.1202948039474" id="2808756344206284199">
                  <link role="baseMethodDeclaration" roleId="tpee.1068499141037" targetNodeId="k7g3.~List%dadd(java%dlang%dObject)%cboolean" resolveInfo="add" />
                  <node role="actualArgument" roleId="tpee.1068499141038" type="tpee.GenericNewExpression" typeId="tpee.1145552977093" id="2808756344206284200">
                    <node role="creator" roleId="tpee.1145553007750" type="tpee.ClassCreator" typeId="tpee.1212685548494" id="2808756344206284201">
                      <link role="baseMethodDeclaration" roleId="tpee.1068499141037" targetNodeId="5qhg.~NodeNavigatable%d&lt;init&gt;(jetbrains%dmps%dproject%dProject,jetbrains%dmps%dsmodel%dSNodePointer)" resolveInfo="NodeNavigatable" />
                      <node role="actualArgument" roleId="tpee.1068499141038" type="tpee.ParameterReference" typeId="tpee.1068581242874" id="2808756344206284202">
                        <link role="variableDeclaration" roleId="tpee.1068581517664" targetNodeId="2808756344206284168" resolveInfo="project" />
                      </node>
                      <node role="actualArgument" roleId="tpee.1068499141038" type="tpee.LocalVariableReference" typeId="tpee.1068581242866" id="2808756344206284203">
                        <link role="variableDeclaration" roleId="tpee.1068581517664" targetNodeId="2808756344206284193" resolveInfo="node" />
                      </node>
                    </node>
                  </node>
                </node>
              </node>
            </node>
          </node>
        </node>
        <node role="statement" roleId="tpee.1068581517665" type="tpee.ExpressionStatement" typeId="tpee.1068580123155" id="2808756344206284204">
          <node role="expression" roleId="tpee.1068580123156" type="tpee.StaticMethodCall" typeId="tpee.1081236700937" id="2808756344206284205">
            <link role="classConcept" roleId="tpee.1144433194310" targetNodeId="k7g3.~Collections" resolveInfo="Collections" />
            <link role="baseMethodDeclaration" roleId="tpee.1068499141037" targetNodeId="k7g3.~Collections%dsort(java%dutil%dList,java%dutil%dComparator)%cvoid" resolveInfo="sort" />
            <node role="actualArgument" roleId="tpee.1068499141038" type="tpee.LocalVariableReference" typeId="tpee.1068581242866" id="2808756344206284206">
              <link role="variableDeclaration" roleId="tpee.1068581517664" targetNodeId="2808756344206284185" resolveInfo="navigatables" />
            </node>
            <node role="actualArgument" roleId="tpee.1068499141038" type="tpee.DotExpression" typeId="tpee.1197027756228" id="2808756344206284207">
              <node role="operand" roleId="tpee.1197027771414" type="tpee.ParameterReference" typeId="tpee.1068581242874" id="2808756344206284208">
                <link role="variableDeclaration" roleId="tpee.1068581517664" targetNodeId="2808756344206284175" resolveInfo="renderer" />
              </node>
              <node role="operation" roleId="tpee.1197027833540" type="tpee.InstanceMethodCallOperation" typeId="tpee.1202948039474" id="2808756344206284209">
                <link role="baseMethodDeclaration" roleId="tpee.1068499141037" targetNodeId="2808756344206284584" resolveInfo="getComparator" />
              </node>
            </node>
          </node>
        </node>
        <node role="statement" roleId="tpee.1068581517665" type="tpee.ExpressionStatement" typeId="tpee.1068580123155" id="2808756344206284210">
          <node role="expression" roleId="tpee.1068580123156" type="tpee.StaticMethodCall" typeId="tpee.1081236700937" id="2808756344206465192">
            <link role="baseMethodDeclaration" roleId="tpee.1068499141037" targetNodeId="2808756344206284216" resolveInfo="openTargets" />
            <link role="classConcept" roleId="tpee.1144433194310" targetNodeId="2808756344206283880" resolveInfo="GoToHelper" />
            <node role="actualArgument" roleId="tpee.1068499141038" type="tpee.ParameterReference" typeId="tpee.1068581242874" id="2808756344206465193">
              <link role="variableDeclaration" roleId="tpee.1068581517664" targetNodeId="2808756344206284166" resolveInfo="point" />
            </node>
            <node role="actualArgument" roleId="tpee.1068499141038" type="tpee.LocalVariableReference" typeId="tpee.1068581242866" id="2808756344206465194">
              <link role="variableDeclaration" roleId="tpee.1068581517664" targetNodeId="2808756344206284185" resolveInfo="navigatables" />
            </node>
            <node role="actualArgument" roleId="tpee.1068499141038" type="tpee.ParameterReference" typeId="tpee.1068581242874" id="2808756344206465195">
              <link role="variableDeclaration" roleId="tpee.1068581517664" targetNodeId="2808756344206284170" resolveInfo="title" />
            </node>
            <node role="actualArgument" roleId="tpee.1068499141038" type="tpee.ParameterReference" typeId="tpee.1068581242874" id="2808756344206465196">
              <link role="variableDeclaration" roleId="tpee.1068581517664" targetNodeId="2808756344206284175" resolveInfo="renderer" />
            </node>
          </node>
        </node>
      </node>
    </node>
=======
>>>>>>> 9161bcdd
    <node role="member" roleId="tpee.5375687026011219971" type="tpee.StaticMethodDeclaration" typeId="tpee.1081236700938" id="2808756344206284216">
      <property name="name" nameId="tpck.1169194664001" value="openTargets" />
      <node role="visibility" roleId="tpee.1178549979242" type="tpee.PrivateVisibility" typeId="tpee.1146644623116" id="3494221159223191601" />
      <node role="returnType" roleId="tpee.1068580123133" type="tpee.VoidType" typeId="tpee.1068581517677" id="2808756344206284218" />
      <node role="parameter" roleId="tpee.1068580123134" type="tpee.ParameterDeclaration" typeId="tpee.1068498886292" id="2808756344206284219">
        <property name="name" nameId="tpck.1169194664001" value="p" />
        <node role="type" roleId="tpee.5680397130376446158" type="tpee.ClassifierType" typeId="tpee.1107535904670" id="2808756344206284220">
          <link role="classifier" roleId="tpee.1107535924139" targetNodeId="mjhk.~RelativePoint" resolveInfo="RelativePoint" />
        </node>
      </node>
      <node role="parameter" roleId="tpee.1068580123134" type="tpee.ParameterDeclaration" typeId="tpee.1068498886292" id="2808756344206284221">
        <property name="name" nameId="tpck.1169194664001" value="targets" />
        <node role="type" roleId="tpee.5680397130376446158" type="tpee.ClassifierType" typeId="tpee.1107535904670" id="2808756344206284222">
          <link role="classifier" roleId="tpee.1107535924139" targetNodeId="k7g3.~List" resolveInfo="List" />
          <node role="parameter" roleId="tpee.1109201940907" type="tpee.ClassifierType" typeId="tpee.1107535904670" id="2808756344206284223">
            <link role="classifier" roleId="tpee.1107535924139" targetNodeId="5qhg.~NodeNavigatable" resolveInfo="NodeNavigatable" />
          </node>
        </node>
      </node>
      <node role="parameter" roleId="tpee.1068580123134" type="tpee.ParameterDeclaration" typeId="tpee.1068498886292" id="2808756344206284224">
        <property name="name" nameId="tpck.1169194664001" value="title" />
        <node role="type" roleId="tpee.5680397130376446158" type="tpee.StringType" typeId="tpee.1225271177708" id="2808756344206284225" />
      </node>
      <node role="parameter" roleId="tpee.1068580123134" type="tpee.ParameterDeclaration" typeId="tpee.1068498886292" id="2808756344206284226">
        <property name="name" nameId="tpck.1169194664001" value="listRenderer" />
        <node role="type" roleId="tpee.5680397130376446158" type="tpee.ClassifierType" typeId="tpee.1107535904670" id="2808756344206284227">
          <link role="classifier" roleId="tpee.1107535924139" targetNodeId="dbrf.~ListCellRenderer" resolveInfo="ListCellRenderer" />
        </node>
      </node>
      <node role="body" roleId="tpee.1068580123135" type="tpee.StatementList" typeId="tpee.1068580123136" id="2808756344206284228">
        <node role="statement" roleId="tpee.1068581517665" type="tpee.AssertStatement" typeId="tpee.1160998861373" id="3494221159223191604">
          <node role="condition" roleId="tpee.1160998896846" type="tpee.NotExpression" typeId="tpee.1081516740877" id="3494221159223192156">
            <node role="expression" roleId="tpee.1081516765348" type="tpee.InstanceOfExpression" typeId="tpee.1081256982272" id="3494221159223192151">
              <node role="classType" roleId="tpee.1081256993305" type="tpee.ClassifierType" typeId="tpee.1107535904670" id="3494221159223192155">
                <link role="classifier" roleId="tpee.1107535924139" targetNodeId="fwu2.~ModuleClassLoader" resolveInfo="ModuleClassLoader" />
              </node>
              <node role="leftExpression" roleId="tpee.1081256993304" type="tpee.DotExpression" typeId="tpee.1197027756228" id="3494221159223191628">
                <node role="operand" roleId="tpee.1197027771414" type="tpee.ClassifierClassExpression" typeId="tpee.1116615150612" id="3494221159223191607">
                  <link role="classifier" roleId="tpee.1116615189566" targetNodeId="2808756344206283880" resolveInfo="GoToHelper" />
                </node>
                <node role="operation" roleId="tpee.1197027833540" type="tpee.InstanceMethodCallOperation" typeId="tpee.1202948039474" id="3494221159223192140">
                  <link role="baseMethodDeclaration" roleId="tpee.1068499141037" targetNodeId="e2lb.~Class%dgetClassLoader()%cjava%dlang%dClassLoader" resolveInfo="getClassLoader" />
                </node>
              </node>
            </node>
          </node>
          <node role="message" roleId="tpee.1160998916832" type="tpee.StringLiteral" typeId="tpee.1070475926800" id="3494221159223192179">
            <property name="value" nameId="tpee.1070475926801" value="if this class is loaded by a reloadable classloader, this will cause memleaks. See MPS-13481" />
          </node>
        </node>
        <node role="statement" roleId="tpee.1068581517665" type="tpee.IfStatement" typeId="tpee.1068580123159" id="2808756344206284229">
          <node role="condition" roleId="tpee.1068580123160" type="tpee.DotExpression" typeId="tpee.1197027756228" id="2808756344206284230">
            <node role="operand" roleId="tpee.1197027771414" type="tpee.ParameterReference" typeId="tpee.1068581242874" id="2808756344206284231">
              <link role="variableDeclaration" roleId="tpee.1068581517664" targetNodeId="2808756344206284221" resolveInfo="targets" />
            </node>
            <node role="operation" roleId="tpee.1197027833540" type="tpee.InstanceMethodCallOperation" typeId="tpee.1202948039474" id="2808756344206284232">
              <link role="baseMethodDeclaration" roleId="tpee.1068499141037" targetNodeId="k7g3.~List%disEmpty()%cboolean" resolveInfo="isEmpty" />
            </node>
          </node>
          <node role="ifTrue" roleId="tpee.1068580123161" type="tpee.StatementList" typeId="tpee.1068580123136" id="2808756344206284233">
            <node role="statement" roleId="tpee.1068581517665" type="tpee.ReturnStatement" typeId="tpee.1068581242878" id="2808756344206284234" />
          </node>
        </node>
        <node role="statement" roleId="tpee.1068581517665" type="tpee.IfStatement" typeId="tpee.1068580123159" id="2808756344206284235">
          <node role="condition" roleId="tpee.1068580123160" type="tpee.EqualsExpression" typeId="tpee.1068580123152" id="2808756344206284236">
            <node role="leftExpression" roleId="tpee.1081773367580" type="tpee.DotExpression" typeId="tpee.1197027756228" id="2808756344206284237">
              <node role="operand" roleId="tpee.1197027771414" type="tpee.ParameterReference" typeId="tpee.1068581242874" id="2808756344206284238">
                <link role="variableDeclaration" roleId="tpee.1068581517664" targetNodeId="2808756344206284221" resolveInfo="targets" />
              </node>
              <node role="operation" roleId="tpee.1197027833540" type="tpee.InstanceMethodCallOperation" typeId="tpee.1202948039474" id="2808756344206284239">
                <link role="baseMethodDeclaration" roleId="tpee.1068499141037" targetNodeId="k7g3.~List%dsize()%cint" resolveInfo="size" />
              </node>
            </node>
            <node role="rightExpression" roleId="tpee.1081773367579" type="tpee.IntegerConstant" typeId="tpee.1068580320020" id="2808756344206284240">
              <property name="value" nameId="tpee.1068580320021" value="1" />
            </node>
          </node>
          <node role="ifFalseStatement" roleId="tpee.1082485599094" type="tpee.BlockStatement" typeId="tpee.1082485599095" id="2808756344206284241">
            <node role="statements" roleId="tpee.1082485599096" type="tpee.StatementList" typeId="tpee.1068580123136" id="2808756344206284242">
              <node role="statement" roleId="tpee.1068581517665" type="tpee.LocalVariableDeclarationStatement" typeId="tpee.1068581242864" id="2808756344206284243">
                <node role="localVariableDeclaration" roleId="tpee.1068581242865" type="tpee.LocalVariableDeclaration" typeId="tpee.1068581242863" id="2808756344206284244">
                  <property name="name" nameId="tpck.1169194664001" value="list" />
                  <property name="isFinal" nameId="tpee.1176718929932" value="true" />
                  <node role="type" roleId="tpee.5680397130376446158" type="tpee.ClassifierType" typeId="tpee.1107535904670" id="2808756344206284245">
                    <link role="classifier" roleId="tpee.1107535924139" targetNodeId="dbrf.~JList" resolveInfo="JList" />
                  </node>
                  <node role="initializer" roleId="tpee.1068431790190" type="tpee.GenericNewExpression" typeId="tpee.1145552977093" id="2808756344206284246">
                    <node role="creator" roleId="tpee.1145553007750" type="tpee.ClassCreator" typeId="tpee.1212685548494" id="2808756344206284247">
                      <link role="baseMethodDeclaration" roleId="tpee.1068499141037" targetNodeId="aw8c.~JBList%d&lt;init&gt;(java%dlang%dObject%d%d%d)" resolveInfo="JBList" />
                      <node role="actualArgument" roleId="tpee.1068499141038" type="tpee.DotExpression" typeId="tpee.1197027756228" id="2808756344206284248">
                        <node role="operand" roleId="tpee.1197027771414" type="tpee.ParameterReference" typeId="tpee.1068581242874" id="2808756344206284249">
                          <link role="variableDeclaration" roleId="tpee.1068581517664" targetNodeId="2808756344206284221" resolveInfo="targets" />
                        </node>
                        <node role="operation" roleId="tpee.1197027833540" type="tpee.InstanceMethodCallOperation" typeId="tpee.1202948039474" id="2808756344206284250">
                          <link role="baseMethodDeclaration" roleId="tpee.1068499141037" targetNodeId="k7g3.~List%dtoArray()%cjava%dlang%dObject[]" resolveInfo="toArray" />
                        </node>
                      </node>
                    </node>
                  </node>
                </node>
              </node>
              <node role="statement" roleId="tpee.1068581517665" type="tpee.ExpressionStatement" typeId="tpee.1068580123155" id="2808756344206284251">
                <node role="expression" roleId="tpee.1068580123156" type="tpee.DotExpression" typeId="tpee.1197027756228" id="2808756344206284252">
                  <node role="operand" roleId="tpee.1197027771414" type="tpee.LocalVariableReference" typeId="tpee.1068581242866" id="2808756344206284253">
                    <link role="variableDeclaration" roleId="tpee.1068581517664" targetNodeId="2808756344206284244" resolveInfo="list" />
                  </node>
                  <node role="operation" roleId="tpee.1197027833540" type="tpee.InstanceMethodCallOperation" typeId="tpee.1202948039474" id="2808756344206284254">
                    <link role="baseMethodDeclaration" roleId="tpee.1068499141037" targetNodeId="dbrf.~JList%dsetCellRenderer(javax%dswing%dListCellRenderer)%cvoid" resolveInfo="setCellRenderer" />
                    <node role="actualArgument" roleId="tpee.1068499141038" type="tpee.ParameterReference" typeId="tpee.1068581242874" id="2808756344206284255">
                      <link role="variableDeclaration" roleId="tpee.1068581517664" targetNodeId="2808756344206284226" resolveInfo="listRenderer" />
                    </node>
                  </node>
                </node>
              </node>
              <node role="statement" roleId="tpee.1068581517665" type="tpee.ExpressionStatement" typeId="tpee.1068580123155" id="2808756344206284256">
                <node role="expression" roleId="tpee.1068580123156" type="tpee.DotExpression" typeId="tpee.1197027756228" id="2808756344206284257">
                  <node role="operand" roleId="tpee.1197027771414" type="tpee.DotExpression" typeId="tpee.1197027756228" id="2808756344206284258">
                    <node role="operand" roleId="tpee.1197027771414" type="tpee.DotExpression" typeId="tpee.1197027756228" id="2808756344206284259">
                      <node role="operand" roleId="tpee.1197027771414" type="tpee.DotExpression" typeId="tpee.1197027756228" id="2808756344206284260">
                        <node role="operand" roleId="tpee.1197027771414" type="tpee.DotExpression" typeId="tpee.1197027756228" id="2808756344206284261">
                          <node role="operand" roleId="tpee.1197027771414" type="tpee.GenericNewExpression" typeId="tpee.1145552977093" id="2808756344206284262">
                            <node role="creator" roleId="tpee.1145553007750" type="tpee.ClassCreator" typeId="tpee.1212685548494" id="2808756344206284263">
                              <link role="baseMethodDeclaration" roleId="tpee.1068499141037" targetNodeId="xy44.~PopupChooserBuilder%d&lt;init&gt;(javax%dswing%dJList)" resolveInfo="PopupChooserBuilder" />
                              <node role="actualArgument" roleId="tpee.1068499141038" type="tpee.LocalVariableReference" typeId="tpee.1068581242866" id="2808756344206284264">
                                <link role="variableDeclaration" roleId="tpee.1068581517664" targetNodeId="2808756344206284244" resolveInfo="list" />
                              </node>
                            </node>
                          </node>
                          <node role="operation" roleId="tpee.1197027833540" type="tpee.InstanceMethodCallOperation" typeId="tpee.1202948039474" id="2808756344206284265">
                            <link role="baseMethodDeclaration" roleId="tpee.1068499141037" targetNodeId="xy44.~PopupChooserBuilder%dsetTitle(java%dlang%dString)%ccom%dintellij%dopenapi%dui%dpopup%dPopupChooserBuilder" resolveInfo="setTitle" />
                            <node role="actualArgument" roleId="tpee.1068499141038" type="tpee.ParameterReference" typeId="tpee.1068581242874" id="2808756344206284266">
                              <link role="variableDeclaration" roleId="tpee.1068581517664" targetNodeId="2808756344206284224" resolveInfo="title" />
                            </node>
                          </node>
                        </node>
                        <node role="operation" roleId="tpee.1197027833540" type="tpee.InstanceMethodCallOperation" typeId="tpee.1202948039474" id="2808756344206284267">
                          <link role="baseMethodDeclaration" roleId="tpee.1068499141037" targetNodeId="xy44.~PopupChooserBuilder%dsetMovable(boolean)%ccom%dintellij%dopenapi%dui%dpopup%dPopupChooserBuilder" resolveInfo="setMovable" />
                          <node role="actualArgument" roleId="tpee.1068499141038" type="tpee.BooleanConstant" typeId="tpee.1068580123137" id="2808756344206284268">
                            <property name="value" nameId="tpee.1068580123138" value="true" />
                          </node>
                        </node>
                      </node>
                      <node role="operation" roleId="tpee.1197027833540" type="tpee.InstanceMethodCallOperation" typeId="tpee.1202948039474" id="2808756344206284269">
                        <link role="baseMethodDeclaration" roleId="tpee.1068499141037" targetNodeId="xy44.~PopupChooserBuilder%dsetItemChoosenCallback(java%dlang%dRunnable)%ccom%dintellij%dopenapi%dui%dpopup%dPopupChooserBuilder" resolveInfo="setItemChoosenCallback" />
                        <node role="actualArgument" roleId="tpee.1068499141038" type="tpee.GenericNewExpression" typeId="tpee.1145552977093" id="2808756344206284270">
                          <node role="creator" roleId="tpee.1145553007750" type="tpee.AnonymousClassCreator" typeId="tpee.1182160077978" id="2808756344206284271">
                            <node role="cls" roleId="tpee.1182160096073" type="tpee.AnonymousClass" typeId="tpee.1170345865475" id="2808756344206284272">
                              <property name="name" nameId="tpck.1169194664001" value="" />
                              <link role="classifier" roleId="tpee.1170346070688" targetNodeId="e2lb.~Runnable" resolveInfo="Runnable" />
                              <link role="baseMethodDeclaration" roleId="tpee.1068499141037" targetNodeId="e2lb.~Object%d&lt;init&gt;()" resolveInfo="Object" />
                              <node role="member" roleId="tpee.5375687026011219971" type="tpee.InstanceMethodDeclaration" typeId="tpee.1068580123165" id="2808756344206284273">
                                <property name="name" nameId="tpck.1169194664001" value="run" />
                                <node role="visibility" roleId="tpee.1178549979242" type="tpee.PublicVisibility" typeId="tpee.1146644602865" id="2808756344206284274" />
                                <node role="returnType" roleId="tpee.1068580123133" type="tpee.VoidType" typeId="tpee.1068581517677" id="2808756344206284275" />
                                <node role="body" roleId="tpee.1068580123135" type="tpee.StatementList" typeId="tpee.1068580123136" id="2808756344206284276">
                                  <node role="statement" roleId="tpee.1068581517665" type="tpee.LocalVariableDeclarationStatement" typeId="tpee.1068581242864" id="2808756344206284277">
                                    <node role="localVariableDeclaration" roleId="tpee.1068581242865" type="tpee.LocalVariableDeclaration" typeId="tpee.1068581242863" id="2808756344206284278">
                                      <property name="name" nameId="tpck.1169194664001" value="ids" />
                                      <node role="type" roleId="tpee.5680397130376446158" type="tpee.ArrayType" typeId="tpee.1070534760951" id="2808756344206284279">
                                        <node role="componentType" roleId="tpee.1070534760952" type="tpee.IntegerType" typeId="tpee.1070534370425" id="2808756344206284280" />
                                      </node>
                                      <node role="initializer" roleId="tpee.1068431790190" type="tpee.DotExpression" typeId="tpee.1197027756228" id="2808756344206284281">
                                        <node role="operand" roleId="tpee.1197027771414" type="tpee.LocalVariableReference" typeId="tpee.1068581242866" id="2808756344206284282">
                                          <link role="variableDeclaration" roleId="tpee.1068581517664" targetNodeId="2808756344206284244" resolveInfo="list" />
                                        </node>
                                        <node role="operation" roleId="tpee.1197027833540" type="tpee.InstanceMethodCallOperation" typeId="tpee.1202948039474" id="2808756344206284283">
                                          <link role="baseMethodDeclaration" roleId="tpee.1068499141037" targetNodeId="dbrf.~JList%dgetSelectedIndices()%cint[]" resolveInfo="getSelectedIndices" />
                                        </node>
                                      </node>
                                    </node>
                                  </node>
                                  <node role="statement" roleId="tpee.1068581517665" type="tpee.IfStatement" typeId="tpee.1068580123159" id="2808756344206284284">
                                    <node role="condition" roleId="tpee.1068580123160" type="tpee.OrExpression" typeId="tpee.1080223426719" id="2808756344206284285">
                                      <node role="leftExpression" roleId="tpee.1081773367580" type="tpee.EqualsExpression" typeId="tpee.1068580123152" id="2808756344206284286">
                                        <node role="leftExpression" roleId="tpee.1081773367580" type="tpee.LocalVariableReference" typeId="tpee.1068581242866" id="2808756344206284287">
                                          <link role="variableDeclaration" roleId="tpee.1068581517664" targetNodeId="2808756344206284278" resolveInfo="ids" />
                                        </node>
                                        <node role="rightExpression" roleId="tpee.1081773367579" type="tpee.NullLiteral" typeId="tpee.1070534058343" id="2808756344206284288" />
                                      </node>
                                      <node role="rightExpression" roleId="tpee.1081773367579" type="tpee.EqualsExpression" typeId="tpee.1068580123152" id="2808756344206284289">
                                        <node role="leftExpression" roleId="tpee.1081773367580" type="tpee.DotExpression" typeId="tpee.1197027756228" id="2808756344206284290">
                                          <node role="operand" roleId="tpee.1197027771414" type="tpee.LocalVariableReference" typeId="tpee.1068581242866" id="2808756344206284291">
                                            <link role="variableDeclaration" roleId="tpee.1068581517664" targetNodeId="2808756344206284278" resolveInfo="ids" />
                                          </node>
                                          <node role="operation" roleId="tpee.1197027833540" type="tpee.ArrayLengthOperation" typeId="tpee.1208890769693" id="2808756344206284292" />
                                        </node>
                                        <node role="rightExpression" roleId="tpee.1081773367579" type="tpee.IntegerConstant" typeId="tpee.1068580320020" id="2808756344206284293">
                                          <property name="value" nameId="tpee.1068580320021" value="0" />
                                        </node>
                                      </node>
                                    </node>
                                    <node role="ifTrue" roleId="tpee.1068580123161" type="tpee.StatementList" typeId="tpee.1068580123136" id="2808756344206284294">
                                      <node role="statement" roleId="tpee.1068581517665" type="tpee.ReturnStatement" typeId="tpee.1068581242878" id="2808756344206284295" />
                                    </node>
                                  </node>
                                  <node role="statement" roleId="tpee.1068581517665" type="tpee.LocalVariableDeclarationStatement" typeId="tpee.1068581242864" id="2808756344206284296">
                                    <node role="localVariableDeclaration" roleId="tpee.1068581242865" type="tpee.LocalVariableDeclaration" typeId="tpee.1068581242863" id="2808756344206284297">
                                      <property name="name" nameId="tpck.1169194664001" value="selectedElements" />
                                      <node role="type" roleId="tpee.5680397130376446158" type="tpee.ArrayType" typeId="tpee.1070534760951" id="2808756344206284298">
                                        <node role="componentType" roleId="tpee.1070534760952" type="tpee.ClassifierType" typeId="tpee.1107535904670" id="2808756344206284299">
                                          <link role="classifier" roleId="tpee.1107535924139" targetNodeId="e2lb.~Object" resolveInfo="Object" />
                                        </node>
                                      </node>
                                      <node role="initializer" roleId="tpee.1068431790190" type="tpee.DotExpression" typeId="tpee.1197027756228" id="2808756344206284300">
                                        <node role="operand" roleId="tpee.1197027771414" type="tpee.LocalVariableReference" typeId="tpee.1068581242866" id="2808756344206284301">
                                          <link role="variableDeclaration" roleId="tpee.1068581517664" targetNodeId="2808756344206284244" resolveInfo="list" />
                                        </node>
                                        <node role="operation" roleId="tpee.1197027833540" type="tpee.InstanceMethodCallOperation" typeId="tpee.1202948039474" id="2808756344206284302">
                                          <link role="baseMethodDeclaration" roleId="tpee.1068499141037" targetNodeId="dbrf.~JList%dgetSelectedValues()%cjava%dlang%dObject[]" resolveInfo="getSelectedValues" />
                                        </node>
                                      </node>
                                    </node>
                                  </node>
                                  <node role="statement" roleId="tpee.1068581517665" type="tpee.ForeachStatement" typeId="tpee.1144226303539" id="2808756344206284303">
                                    <node role="iterable" roleId="tpee.1144226360166" type="tpee.LocalVariableReference" typeId="tpee.1068581242866" id="2808756344206284304">
                                      <link role="variableDeclaration" roleId="tpee.1068581517664" targetNodeId="2808756344206284297" resolveInfo="selectedElements" />
                                    </node>
                                    <node role="variable" roleId="tpee.1144230900587" type="tpee.LocalVariableDeclaration" typeId="tpee.1068581242863" id="2808756344206284305">
                                      <property name="name" nameId="tpck.1169194664001" value="element" />
                                      <node role="type" roleId="tpee.5680397130376446158" type="tpee.ClassifierType" typeId="tpee.1107535904670" id="2808756344206284306">
                                        <link role="classifier" roleId="tpee.1107535924139" targetNodeId="e2lb.~Object" resolveInfo="Object" />
                                      </node>
                                    </node>
                                    <node role="body" roleId="tpee.1154032183016" type="tpee.StatementList" typeId="tpee.1068580123136" id="2808756344206284307">
                                      <node role="statement" roleId="tpee.1068581517665" type="tpee.LocalVariableDeclarationStatement" typeId="tpee.1068581242864" id="2808756344206284308">
                                        <node role="localVariableDeclaration" roleId="tpee.1068581242865" type="tpee.LocalVariableDeclaration" typeId="tpee.1068581242863" id="2808756344206284309">
                                          <property name="name" nameId="tpck.1169194664001" value="selected" />
                                          <node role="type" roleId="tpee.5680397130376446158" type="tpee.ClassifierType" typeId="tpee.1107535904670" id="2808756344206284310">
                                            <link role="classifier" roleId="tpee.1107535924139" targetNodeId="5qhg.~NodeNavigatable" resolveInfo="NodeNavigatable" />
                                          </node>
                                          <node role="initializer" roleId="tpee.1068431790190" type="tpee.CastExpression" typeId="tpee.1070534934090" id="2808756344206284311">
                                            <node role="expression" roleId="tpee.1070534934092" type="tpee.LocalVariableReference" typeId="tpee.1068581242866" id="2808756344206284312">
                                              <link role="variableDeclaration" roleId="tpee.1068581517664" targetNodeId="2808756344206284305" resolveInfo="element" />
                                            </node>
                                            <node role="type" roleId="tpee.1070534934091" type="tpee.ClassifierType" typeId="tpee.1107535904670" id="2808756344206284313">
                                              <link role="classifier" roleId="tpee.1107535924139" targetNodeId="5qhg.~NodeNavigatable" resolveInfo="NodeNavigatable" />
                                            </node>
                                          </node>
                                        </node>
                                      </node>
                                      <node role="statement" roleId="tpee.1068581517665" type="tpee.ExpressionStatement" typeId="tpee.1068580123155" id="2808756344206284314">
                                        <node role="expression" roleId="tpee.1068580123156" type="tpee.DotExpression" typeId="tpee.1197027756228" id="2808756344206284315">
                                          <node role="operand" roleId="tpee.1197027771414" type="tpee.LocalVariableReference" typeId="tpee.1068581242866" id="2808756344206284316">
                                            <link role="variableDeclaration" roleId="tpee.1068581517664" targetNodeId="2808756344206284309" resolveInfo="selected" />
                                          </node>
                                          <node role="operation" roleId="tpee.1197027833540" type="tpee.InstanceMethodCallOperation" typeId="tpee.1202948039474" id="2808756344206284317">
                                            <link role="baseMethodDeclaration" roleId="tpee.1068499141037" targetNodeId="5qhg.~BaseNavigatable%dnavigate(boolean)%cvoid" resolveInfo="navigate" />
                                            <node role="actualArgument" roleId="tpee.1068499141038" type="tpee.BooleanConstant" typeId="tpee.1068580123137" id="2808756344206284318">
                                              <property name="value" nameId="tpee.1068580123138" value="true" />
                                            </node>
                                          </node>
                                        </node>
                                      </node>
                                    </node>
                                  </node>
                                </node>
                              </node>
                            </node>
                          </node>
                        </node>
                      </node>
                    </node>
                    <node role="operation" roleId="tpee.1197027833540" type="tpee.InstanceMethodCallOperation" typeId="tpee.1202948039474" id="2808756344206284319">
                      <link role="baseMethodDeclaration" roleId="tpee.1068499141037" targetNodeId="xy44.~PopupChooserBuilder%dcreatePopup()%ccom%dintellij%dopenapi%dui%dpopup%dJBPopup" resolveInfo="createPopup" />
                    </node>
                  </node>
                  <node role="operation" roleId="tpee.1197027833540" type="tpee.InstanceMethodCallOperation" typeId="tpee.1202948039474" id="2808756344206284320">
                    <link role="baseMethodDeclaration" roleId="tpee.1068499141037" targetNodeId="xy44.~JBPopup%dshow(com%dintellij%dui%dawt%dRelativePoint)%cvoid" resolveInfo="show" />
                    <node role="actualArgument" roleId="tpee.1068499141038" type="tpee.ParameterReference" typeId="tpee.1068581242874" id="2808756344206284321">
                      <link role="variableDeclaration" roleId="tpee.1068581517664" targetNodeId="2808756344206284219" resolveInfo="p" />
                    </node>
                  </node>
                </node>
              </node>
            </node>
          </node>
          <node role="ifTrue" roleId="tpee.1068580123161" type="tpee.StatementList" typeId="tpee.1068580123136" id="2808756344206284322">
            <node role="statement" roleId="tpee.1068581517665" type="tpee.ExpressionStatement" typeId="tpee.1068580123155" id="2808756344206284323">
              <node role="expression" roleId="tpee.1068580123156" type="tpee.DotExpression" typeId="tpee.1197027756228" id="2808756344206284324">
                <node role="operand" roleId="tpee.1197027771414" type="tpee.DotExpression" typeId="tpee.1197027756228" id="2808756344206284325">
                  <node role="operand" roleId="tpee.1197027771414" type="tpee.ParameterReference" typeId="tpee.1068581242874" id="2808756344206284326">
                    <link role="variableDeclaration" roleId="tpee.1068581517664" targetNodeId="2808756344206284221" resolveInfo="targets" />
                  </node>
                  <node role="operation" roleId="tpee.1197027833540" type="tpee.InstanceMethodCallOperation" typeId="tpee.1202948039474" id="2808756344206284327">
                    <link role="baseMethodDeclaration" roleId="tpee.1068499141037" targetNodeId="k7g3.~List%dget(int)%cjava%dlang%dObject" resolveInfo="get" />
                    <node role="actualArgument" roleId="tpee.1068499141038" type="tpee.IntegerConstant" typeId="tpee.1068580320020" id="2808756344206284328">
                      <property name="value" nameId="tpee.1068580320021" value="0" />
                    </node>
                  </node>
                </node>
                <node role="operation" roleId="tpee.1197027833540" type="tpee.InstanceMethodCallOperation" typeId="tpee.1202948039474" id="2808756344206284329">
                  <link role="baseMethodDeclaration" roleId="tpee.1068499141037" targetNodeId="5qhg.~BaseNavigatable%dnavigate(boolean)%cvoid" resolveInfo="navigate" />
                  <node role="actualArgument" roleId="tpee.1068499141038" type="tpee.BooleanConstant" typeId="tpee.1068580123137" id="2808756344206284330">
                    <property name="value" nameId="tpee.1068580123138" value="true" />
                  </node>
                </node>
              </node>
            </node>
          </node>
        </node>
      </node>
    </node>
    <node role="member" roleId="tpee.5375687026011219971" type="tpee.StaticMethodDeclaration" typeId="tpee.1081236700938" id="2808756344206463161">
      <property name="name" nameId="tpck.1169194664001" value="hasApplicableFinder" />
      <node role="returnType" roleId="tpee.1068580123133" type="tpee.BooleanType" typeId="tpee.1070534644030" id="2808756344206463248" />
      <node role="visibility" roleId="tpee.1178549979242" type="tpee.PublicVisibility" typeId="tpee.1146644602865" id="2808756344206463163" />
      <node role="body" roleId="tpee.1068580123135" type="tpee.StatementList" typeId="tpee.1068580123136" id="2808756344206463164">
        <node role="statement" roleId="tpee.1068581517665" type="tpee.ReturnStatement" typeId="tpee.1068581242878" id="2808756344206465636">
          <node role="expression" roleId="tpee.1068581517676" type="tpee.DotExpression" typeId="tpee.1197027756228" id="2808756344206463559">
            <node role="operand" roleId="tpee.1197027771414" type="tpee.StaticMethodCall" typeId="tpee.1081236700937" id="2808756344206463278">
              <link role="baseMethodDeclaration" roleId="tpee.1068499141037" targetNodeId="g9ly.~FindUtils%dgetFinderByClassName(java%dlang%dString)%cjetbrains%dmps%dide%dfindusages%dfindalgorithm%dfinders%dGeneratedFinder" resolveInfo="getFinderByClassName" />
              <link role="classConcept" roleId="tpee.1144433194310" targetNodeId="g9ly.~FindUtils" resolveInfo="FindUtils" />
              <node role="actualArgument" roleId="tpee.1068499141038" type="tpee.ParameterReference" typeId="tpee.1068581242874" id="2808756344206465638">
                <link role="variableDeclaration" roleId="tpee.1068581517664" targetNodeId="2808756344206463204" resolveInfo="finderClassName" />
              </node>
            </node>
            <node role="operation" roleId="tpee.1197027833540" type="tpee.InstanceMethodCallOperation" typeId="tpee.1202948039474" id="2808756344206463564">
              <link role="baseMethodDeclaration" roleId="tpee.1068499141037" targetNodeId="qh3o.~GeneratedFinder%disApplicable(jetbrains%dmps%dsmodel%dSNode)%cboolean" resolveInfo="isApplicable" />
              <node role="actualArgument" roleId="tpee.1068499141038" type="tpee.ParameterReference" typeId="tpee.1068581242874" id="2808756344206463588">
                <link role="variableDeclaration" roleId="tpee.1068581517664" targetNodeId="2808756344206463585" resolveInfo="node" />
              </node>
            </node>
          </node>
        </node>
      </node>
      <node role="parameter" roleId="tpee.1068580123134" type="tpee.ParameterDeclaration" typeId="tpee.1068498886292" id="2808756344206463585">
        <property name="name" nameId="tpck.1169194664001" value="node" />
        <node role="type" roleId="tpee.5680397130376446158" type="tp25.SNodeType" typeId="tp25.1138055754698" id="2808756344206463587" />
      </node>
      <node role="parameter" roleId="tpee.1068580123134" type="tpee.ParameterDeclaration" typeId="tpee.1068498886292" id="2808756344206463204">
        <property name="name" nameId="tpck.1169194664001" value="finderClassName" />
        <node role="type" roleId="tpee.5680397130376446158" type="tpee.StringType" typeId="tpee.1225271177708" id="2808756344206465634" />
      </node>
    </node>
    <node role="member" roleId="tpee.5375687026011219971" type="tpee.StaticMethodDeclaration" typeId="tpee.1081236700938" id="2808756344206463602">
      <property name="name" nameId="tpck.1169194664001" value="executeFinders" />
      <node role="returnType" roleId="tpee.1068580123133" type="tpee.VoidType" typeId="tpee.1068581517677" id="2808756344206463603" />
      <node role="visibility" roleId="tpee.1178549979242" type="tpee.PublicVisibility" typeId="tpee.1146644602865" id="2808756344206463604" />
      <node role="body" roleId="tpee.1068580123135" type="tpee.StatementList" typeId="tpee.1068580123136" id="2808756344206463605">
        <node role="statement" roleId="tpee.1068581517665" type="tpee.LocalVariableDeclarationStatement" typeId="tpee.1068581242864" id="2808756344206270545">
          <node role="localVariableDeclaration" roleId="tpee.1068581242865" type="tpee.LocalVariableDeclaration" typeId="tpee.1068581242863" id="2808756344206270546">
            <property name="name" nameId="tpck.1169194664001" value="methodName" />
            <property name="isFinal" nameId="tpee.1176718929932" value="true" />
            <node role="type" roleId="tpee.5680397130376446158" type="tpee.ArrayType" typeId="tpee.1070534760951" id="2808756344206270547">
              <node role="componentType" roleId="tpee.1070534760952" type="tpee.StringType" typeId="tpee.1225271177708" id="2808756344206270548" />
            </node>
            <node role="initializer" roleId="tpee.1068431790190" type="tpee.GenericNewExpression" typeId="tpee.1145552977093" id="2808756344206270549">
              <node role="creator" roleId="tpee.1145553007750" type="tpee.ArrayCreator" typeId="tpee.1184950988562" id="2808756344206270550">
                <node role="dimensionExpression" roleId="tpee.1184952969026" type="tpee.DimensionExpression" typeId="tpee.1184952934362" id="2808756344206270551">
                  <node role="expression" roleId="tpee.1184953288404" type="tpee.IntegerConstant" typeId="tpee.1068580320020" id="2808756344206270552">
                    <property name="value" nameId="tpee.1068580320021" value="1" />
                  </node>
                </node>
                <node role="componentType" roleId="tpee.1184951007469" type="tpee.StringType" typeId="tpee.1225271177708" id="2808756344206270553" />
              </node>
            </node>
          </node>
        </node>
        <node role="statement" roleId="tpee.1068581517665" type="qff7.ExecuteLightweightCommandStatement" typeId="qff7.8974276187400348181" id="2808756344206270554">
          <node role="commandClosureLiteral" roleId="qff7.8974276187400348171" type="qff7.CommandClosureLiteral" typeId="qff7.8974276187400348173" id="2808756344206270555">
            <node role="body" roleId="tp2c.1199569916463" type="tpee.StatementList" typeId="tpee.1068580123136" id="2808756344206270556">
              <node role="statement" roleId="tpee.1068581517665" type="tpee.ExpressionStatement" typeId="tpee.1068580123155" id="2808756344206270557">
                <node role="expression" roleId="tpee.1068580123156" type="tpee.AssignmentExpression" typeId="tpee.1068498886294" id="2808756344206270558">
                  <node role="lValue" roleId="tpee.1068498886295" type="tpee.ArrayAccessExpression" typeId="tpee.1173175405605" id="2808756344206270559">
                    <node role="index" roleId="tpee.1173175577737" type="tpee.IntegerConstant" typeId="tpee.1068580320020" id="2808756344206270560">
                      <property name="value" nameId="tpee.1068580320021" value="0" />
                    </node>
                    <node role="array" roleId="tpee.1173175590490" type="tpee.LocalVariableReference" typeId="tpee.1068581242866" id="2808756344206270561">
                      <link role="variableDeclaration" roleId="tpee.1068581517664" targetNodeId="2808756344206270546" resolveInfo="methodName" />
                    </node>
                  </node>
                  <node role="rValue" roleId="tpee.1068498886297" type="tpee.DotExpression" typeId="tpee.1197027756228" id="2808756344206270562">
                    <node role="operand" roleId="tpee.1197027771414" type="tpee.ParameterReference" typeId="tpee.1068581242874" id="2808756344206463695">
                      <link role="variableDeclaration" roleId="tpee.1068581517664" targetNodeId="2808756344206463621" resolveInfo="method" />
                    </node>
                    <node role="operation" roleId="tpee.1197027833540" type="tp25.SPropertyAccess" typeId="tp25.1138056022639" id="2808756344206270566">
                      <link role="property" roleId="tp25.1138056395725" targetNodeId="tpck.1169194664001" resolveInfo="name" />
                    </node>
                  </node>
                </node>
              </node>
              <node role="statement" roleId="tpee.1068581517665" type="tpee.AssertStatement" typeId="tpee.1160998861373" id="2808756344206465643">
                <node role="condition" roleId="tpee.1160998896846" type="tpee.DotExpression" typeId="tpee.1197027756228" id="2808756344206465666">
                  <node role="operand" roleId="tpee.1197027771414" type="tpee.StaticMethodCall" typeId="tpee.1081236700937" id="2808756344206270572">
                    <link role="classConcept" roleId="tpee.1144433194310" targetNodeId="g9ly.~FindUtils" resolveInfo="FindUtils" />
                    <link role="baseMethodDeclaration" roleId="tpee.1068499141037" targetNodeId="g9ly.~FindUtils%dgetFinderByClassName(java%dlang%dString)%cjetbrains%dmps%dide%dfindusages%dfindalgorithm%dfinders%dGeneratedFinder" resolveInfo="getFinderByClassName" />
                    <node role="actualArgument" roleId="tpee.1068499141038" type="tpee.ParameterReference" typeId="tpee.1068581242874" id="2808756344206465645">
                      <link role="variableDeclaration" roleId="tpee.1068581517664" targetNodeId="2808756344206463625" resolveInfo="finderClassName" />
                    </node>
                  </node>
                  <node role="operation" roleId="tpee.1197027833540" type="tpee.InstanceMethodCallOperation" typeId="tpee.1202948039474" id="2808756344206465671">
                    <link role="baseMethodDeclaration" roleId="tpee.1068499141037" targetNodeId="qh3o.~GeneratedFinder%disApplicable(jetbrains%dmps%dsmodel%dSNode)%cboolean" resolveInfo="isApplicable" />
                    <node role="actualArgument" roleId="tpee.1068499141038" type="tpee.ParameterReference" typeId="tpee.1068581242874" id="2808756344206465672">
                      <link role="variableDeclaration" roleId="tpee.1068581517664" targetNodeId="2808756344206463621" resolveInfo="method" />
                    </node>
                  </node>
                </node>
              </node>
            </node>
          </node>
        </node>
        <node role="statement" roleId="tpee.1068581517665" type="tpee.Statement" typeId="tpee.1068580123157" id="2808756344206270592" />
        <node role="statement" roleId="tpee.1068581517665" type="tpee.LocalVariableDeclarationStatement" typeId="tpee.1068581242864" id="2808756344206270593">
          <node role="localVariableDeclaration" roleId="tpee.1068581242865" type="tpee.LocalVariableDeclaration" typeId="tpee.1068581242863" id="2808756344206270594">
            <property name="name" nameId="tpck.1169194664001" value="nodes" />
            <property name="isFinal" nameId="tpee.1176718929932" value="true" />
            <node role="type" roleId="tpee.5680397130376446158" type="tp2q.SetType" typeId="tp2q.1226511727824" id="2808756344206270595">
              <node role="elementType" roleId="tp2q.1226511765987" type="tpee.ClassifierType" typeId="tpee.1107535904670" id="2808756344206270596">
                <link role="classifier" roleId="tpee.1107535924139" targetNodeId="cu2c.~SNodePointer" resolveInfo="SNodePointer" />
              </node>
            </node>
            <node role="initializer" roleId="tpee.1068431790190" type="tpee.GenericNewExpression" typeId="tpee.1145552977093" id="2808756344206270597">
              <node role="creator" roleId="tpee.1145553007750" type="tp2q.HashSetCreator" typeId="tp2q.1226516258405" id="2808756344206270598">
                <node role="elementType" roleId="tp2q.1237721435807" type="tpee.ClassifierType" typeId="tpee.1107535904670" id="2808756344206270599">
                  <link role="classifier" roleId="tpee.1107535924139" targetNodeId="cu2c.~SNodePointer" resolveInfo="SNodePointer" />
                </node>
              </node>
            </node>
          </node>
        </node>
        <node role="statement" roleId="tpee.1068581517665" type="tpee.ExpressionStatement" typeId="tpee.1068580123155" id="2808756344206270600">
          <node role="expression" roleId="tpee.1068580123156" type="tpee.DotExpression" typeId="tpee.1197027756228" id="2808756344206270601">
            <node role="operand" roleId="tpee.1197027771414" type="tpee.StaticMethodCall" typeId="tpee.1081236700937" id="2808756344206270602">
              <link role="classConcept" roleId="tpee.1144433194310" targetNodeId="b1vz.~ProgressManager" resolveInfo="ProgressManager" />
              <link role="baseMethodDeclaration" roleId="tpee.1068499141037" targetNodeId="b1vz.~ProgressManager%dgetInstance()%ccom%dintellij%dopenapi%dprogress%dProgressManager" resolveInfo="getInstance" />
            </node>
            <node role="operation" roleId="tpee.1197027833540" type="tpee.InstanceMethodCallOperation" typeId="tpee.1202948039474" id="2808756344206270603">
              <link role="baseMethodDeclaration" roleId="tpee.1068499141037" targetNodeId="b1vz.~ProgressManager%drun(com%dintellij%dopenapi%dprogress%dTask)%cvoid" resolveInfo="run" />
              <node role="actualArgument" roleId="tpee.1068499141038" type="tpee.GenericNewExpression" typeId="tpee.1145552977093" id="2808756344206270604">
                <node role="creator" roleId="tpee.1145553007750" type="tpee.AnonymousClassCreator" typeId="tpee.1182160077978" id="2808756344206270605">
                  <node role="cls" roleId="tpee.1182160096073" type="tpee.AnonymousClass" typeId="tpee.1170345865475" id="2808756344206270606">
                    <property name="nonStatic" nameId="tpee.521412098689998745" value="true" />
                    <link role="classifier" roleId="tpee.1170346070688" targetNodeId="b1vz.~Task$Modal" resolveInfo="Task.Modal" />
                    <link role="baseMethodDeclaration" roleId="tpee.1068499141037" targetNodeId="b1vz.~Task$Modal%d&lt;init&gt;(com%dintellij%dopenapi%dproject%dProject,java%dlang%dString,boolean)" resolveInfo="Task.Modal" />
                    <node role="visibility" roleId="tpee.1178549979242" type="tpee.PublicVisibility" typeId="tpee.1146644602865" id="2808756344206270607" />
                    <node role="actualArgument" roleId="tpee.1068499141038" type="tpee.ParameterReference" typeId="tpee.1068581242874" id="2808756344206463731">
                      <link role="variableDeclaration" roleId="tpee.1068581517664" targetNodeId="2808756344206463722" resolveInfo="project" />
                    </node>
                    <node role="actualArgument" roleId="tpee.1068499141038" type="tpee.StringLiteral" typeId="tpee.1070475926800" id="2808756344206270653">
                      <property name="value" nameId="tpee.1070475926801" value="Searching..." />
                    </node>
                    <node role="actualArgument" roleId="tpee.1068499141038" type="tpee.BooleanConstant" typeId="tpee.1068580123137" id="2808756344206270654">
                      <property name="value" nameId="tpee.1068580123138" value="true" />
                    </node>
                    <node role="member" roleId="tpee.5375687026011219971" type="tpee.InstanceMethodDeclaration" typeId="tpee.1068580123165" id="2808756344206270608">
                      <property name="name" nameId="tpck.1169194664001" value="run" />
                      <node role="visibility" roleId="tpee.1178549979242" type="tpee.PublicVisibility" typeId="tpee.1146644602865" id="2808756344206270609" />
                      <node role="returnType" roleId="tpee.1068580123133" type="tpee.VoidType" typeId="tpee.1068581517677" id="2808756344206270610" />
                      <node role="parameter" roleId="tpee.1068580123134" type="tpee.ParameterDeclaration" typeId="tpee.1068498886292" id="2808756344206270611">
                        <property name="name" nameId="tpck.1169194664001" value="p" />
                        <node role="type" roleId="tpee.5680397130376446158" type="tpee.ClassifierType" typeId="tpee.1107535904670" id="2808756344206270612">
                          <link role="classifier" roleId="tpee.1107535924139" targetNodeId="b1vz.~ProgressIndicator" resolveInfo="ProgressIndicator" />
                        </node>
                        <node role="annotation" roleId="tpee.1188208488637" type="tpee.AnnotationInstance" typeId="tpee.1188207840427" id="2808756344206270613">
                          <link role="annotation" roleId="tpee.1188208074048" targetNodeId="68ai.~NotNull" resolveInfo="NotNull" />
                        </node>
                      </node>
                      <node role="body" roleId="tpee.1068580123135" type="tpee.StatementList" typeId="tpee.1068580123136" id="2808756344206270614">
                        <node role="statement" roleId="tpee.1068581517665" type="qff7.ExecuteLightweightCommandStatement" typeId="qff7.8974276187400348181" id="2808756344206270615">
                          <node role="commandClosureLiteral" roleId="qff7.8974276187400348171" type="qff7.CommandClosureLiteral" typeId="qff7.8974276187400348173" id="2808756344206270616">
                            <node role="body" roleId="tp2c.1199569916463" type="tpee.StatementList" typeId="tpee.1068580123136" id="2808756344206270617">
                              <node role="statement" roleId="tpee.1068581517665" type="tpee.LocalVariableDeclarationStatement" typeId="tpee.1068581242864" id="2808756344206270622">
                                <node role="localVariableDeclaration" roleId="tpee.1068581242865" type="tpee.LocalVariableDeclaration" typeId="tpee.1068581242863" id="2808756344206270623">
                                  <property name="name" nameId="tpck.1169194664001" value="list" />
                                  <node role="type" roleId="tpee.5680397130376446158" type="tp2q.ListType" typeId="tp2q.1151688443754" id="2808756344206270624">
                                    <node role="elementType" roleId="tp2q.1151688676805" type="tpee.ClassifierType" typeId="tpee.1107535904670" id="2808756344206270625">
                                      <link role="classifier" roleId="tpee.1107535924139" targetNodeId="cu2c.~SNode" resolveInfo="SNode" />
                                    </node>
                                  </node>
                                  <node role="initializer" roleId="tpee.1068431790190" type="tpee.StaticMethodCall" typeId="tpee.1081236700937" id="2808756344206270626">
                                    <link role="classConcept" roleId="tpee.1144433194310" targetNodeId="g9ly.~FindUtils" resolveInfo="FindUtils" />
                                    <link role="baseMethodDeclaration" roleId="tpee.1068499141037" targetNodeId="g9ly.~FindUtils%dexecuteFinder(java%dlang%dString,jetbrains%dmps%dsmodel%dSNode,jetbrains%dmps%dsmodel%dIScope,jetbrains%dmps%dprogress%dProgressMonitor)%cjava%dutil%dList" resolveInfo="executeFinder" />
                                    <node role="actualArgument" roleId="tpee.1068499141038" type="tpee.ParameterReference" typeId="tpee.1068581242874" id="2808756344206465685">
                                      <link role="variableDeclaration" roleId="tpee.1068581517664" targetNodeId="2808756344206463625" resolveInfo="finderClassName" />
                                    </node>
                                    <node role="actualArgument" roleId="tpee.1068499141038" type="tpee.ParameterReference" typeId="tpee.1068581242874" id="2808756344206463741">
                                      <link role="variableDeclaration" roleId="tpee.1068581517664" targetNodeId="2808756344206463621" resolveInfo="method" />
                                    </node>
                                    <node role="actualArgument" roleId="tpee.1068499141038" type="tpee.StaticMethodCall" typeId="tpee.1081236700937" id="2808756344206270631">
                                      <link role="classConcept" roleId="tpee.1144433194310" targetNodeId="vsqj.~GlobalScope" resolveInfo="GlobalScope" />
                                      <link role="baseMethodDeclaration" roleId="tpee.1068499141037" targetNodeId="vsqj.~GlobalScope%dgetInstance()%cjetbrains%dmps%dproject%dGlobalScope" resolveInfo="getInstance" />
                                    </node>
                                    <node role="actualArgument" roleId="tpee.1068499141038" type="tpee.GenericNewExpression" typeId="tpee.1145552977093" id="2808756344206270632">
                                      <node role="creator" roleId="tpee.1145553007750" type="tpee.ClassCreator" typeId="tpee.1212685548494" id="2808756344206270633">
                                        <link role="baseMethodDeclaration" roleId="tpee.1068499141037" targetNodeId="x609.~ProgressMonitorAdapter%d&lt;init&gt;(com%dintellij%dopenapi%dprogress%dProgressIndicator)" resolveInfo="ProgressMonitorAdapter" />
                                        <node role="actualArgument" roleId="tpee.1068499141038" type="tpee.ParameterReference" typeId="tpee.1068581242874" id="2808756344206270634">
                                          <link role="variableDeclaration" roleId="tpee.1068581517664" targetNodeId="2808756344206270611" resolveInfo="p" />
                                        </node>
                                      </node>
                                    </node>
                                  </node>
                                </node>
                              </node>
                              <node role="statement" roleId="tpee.1068581517665" type="tpee.ExpressionStatement" typeId="tpee.1068580123155" id="2808756344206270635">
                                <node role="expression" roleId="tpee.1068580123156" type="tpee.DotExpression" typeId="tpee.1197027756228" id="2808756344206270636">
                                  <node role="operand" roleId="tpee.1197027771414" type="tpee.LocalVariableReference" typeId="tpee.1068581242866" id="2808756344206270637">
                                    <link role="variableDeclaration" roleId="tpee.1068581517664" targetNodeId="2808756344206270594" resolveInfo="nodes" />
                                  </node>
                                  <node role="operation" roleId="tpee.1197027833540" type="tp2q.AddAllElementsOperation" typeId="tp2q.1160666733551" id="2808756344206463749">
                                    <node role="argument" roleId="tp2q.1160666822012" type="tpee.DotExpression" typeId="tpee.1197027756228" id="2808756344206463750">
                                      <node role="operand" roleId="tpee.1197027771414" type="tpee.LocalVariableReference" typeId="tpee.1068581242866" id="2808756344206463751">
                                        <link role="variableDeclaration" roleId="tpee.1068581517664" targetNodeId="2808756344206270623" resolveInfo="list" />
                                      </node>
                                      <node role="operation" roleId="tpee.1197027833540" type="tp2q.SelectOperation" typeId="tp2q.1202128969694" id="2808756344206463752">
                                        <node role="closure" roleId="tp2q.1204796294226" type="tp2c.ClosureLiteral" typeId="tp2c.1199569711397" id="2808756344206463753">
                                          <node role="body" roleId="tp2c.1199569916463" type="tpee.StatementList" typeId="tpee.1068580123136" id="2808756344206463754">
                                            <node role="statement" roleId="tpee.1068581517665" type="tpee.ExpressionStatement" typeId="tpee.1068580123155" id="2808756344206463755">
                                              <node role="expression" roleId="tpee.1068580123156" type="tpee.GenericNewExpression" typeId="tpee.1145552977093" id="2808756344206463756">
                                                <node role="creator" roleId="tpee.1145553007750" type="tpee.ClassCreator" typeId="tpee.1212685548494" id="2808756344206463757">
                                                  <link role="baseMethodDeclaration" roleId="tpee.1068499141037" targetNodeId="cu2c.~SNodePointer%d&lt;init&gt;(jetbrains%dmps%dsmodel%dSNode)" resolveInfo="SNodePointer" />
                                                  <node role="actualArgument" roleId="tpee.1068499141038" type="tpee.ParameterReference" typeId="tpee.1068581242874" id="2808756344206463758">
                                                    <link role="variableDeclaration" roleId="tpee.1068581517664" targetNodeId="2808756344206463759" resolveInfo="it" />
                                                  </node>
                                                </node>
                                              </node>
                                            </node>
                                          </node>
                                          <node role="parameter" roleId="tp2c.1199569906740" type="tp2q.SmartClosureParameterDeclaration" typeId="tp2q.1203518072036" id="2808756344206463759">
                                            <property name="name" nameId="tpck.1169194664001" value="it" />
                                            <node role="type" roleId="tpee.5680397130376446158" type="tpee.UndefinedType" typeId="tpee.4836112446988635817" id="2808756344206463760" />
                                          </node>
                                        </node>
                                      </node>
                                    </node>
                                  </node>
                                </node>
                              </node>
                            </node>
                          </node>
                        </node>
                      </node>
                    </node>
                  </node>
                </node>
              </node>
            </node>
          </node>
        </node>
        <node role="statement" roleId="tpee.1068581517665" type="tpee.Statement" typeId="tpee.1068580123157" id="2808756344206270655" />
        <node role="statement" roleId="tpee.1068581517665" type="tpee.LocalVariableDeclarationStatement" typeId="tpee.1068581242864" id="2808756344206270656">
          <node role="localVariableDeclaration" roleId="tpee.1068581242865" type="tpee.LocalVariableDeclaration" typeId="tpee.1068581242863" id="2808756344206270657">
            <property name="name" nameId="tpck.1169194664001" value="cellBounds" />
            <node role="type" roleId="tpee.5680397130376446158" type="tpee.ClassifierType" typeId="tpee.1107535904670" id="2808756344206270658">
              <link role="classifier" roleId="tpee.1107535924139" targetNodeId="1t7x.~Rectangle" resolveInfo="Rectangle" />
            </node>
            <node role="initializer" roleId="tpee.1068431790190" type="tpee.DotExpression" typeId="tpee.1197027756228" id="2808756344206270659">
              <node role="operand" roleId="tpee.1197027771414" type="tpee.ParameterReference" typeId="tpee.1068581242874" id="2808756344206465190">
                <link role="variableDeclaration" roleId="tpee.1068581517664" targetNodeId="2808756344206465166" resolveInfo="anchorCell" />
              </node>
              <node role="operation" roleId="tpee.1197027833540" type="tpee.InstanceMethodCallOperation" typeId="tpee.1202948039474" id="2808756344206270665">
                <link role="baseMethodDeclaration" roleId="tpee.1068499141037" targetNodeId="jsgz.~EditorCell%dgetBounds()%cjava%dawt%dRectangle" resolveInfo="getBounds" />
              </node>
            </node>
          </node>
        </node>
        <node role="statement" roleId="tpee.1068581517665" type="tpee.LocalVariableDeclarationStatement" typeId="tpee.1068581242864" id="2808756344206270666">
          <node role="localVariableDeclaration" roleId="tpee.1068581242865" type="tpee.LocalVariableDeclaration" typeId="tpee.1068581242863" id="2808756344206270667">
            <property name="name" nameId="tpck.1169194664001" value="point" />
            <node role="type" roleId="tpee.5680397130376446158" type="tpee.ClassifierType" typeId="tpee.1107535904670" id="2808756344206270668">
              <link role="classifier" roleId="tpee.1107535924139" targetNodeId="1t7x.~Point" resolveInfo="Point" />
            </node>
            <node role="initializer" roleId="tpee.1068431790190" type="tpee.GenericNewExpression" typeId="tpee.1145552977093" id="2808756344206270669">
              <node role="creator" roleId="tpee.1145553007750" type="tpee.ClassCreator" typeId="tpee.1212685548494" id="2808756344206270670">
                <link role="baseMethodDeclaration" roleId="tpee.1068499141037" targetNodeId="1t7x.~Point%d&lt;init&gt;(int,int)" resolveInfo="Point" />
                <node role="actualArgument" roleId="tpee.1068499141038" type="tpee.ParenthesizedExpression" typeId="tpee.1079359253375" id="2808756344206270671">
                  <node role="expression" roleId="tpee.1079359253376" type="tpee.CastExpression" typeId="tpee.1070534934090" id="2808756344206270672">
                    <node role="expression" roleId="tpee.1070534934092" type="tpee.DotExpression" typeId="tpee.1197027756228" id="2808756344206270673">
                      <node role="operand" roleId="tpee.1197027771414" type="tpee.LocalVariableReference" typeId="tpee.1068581242866" id="2808756344206270674">
                        <link role="variableDeclaration" roleId="tpee.1068581517664" targetNodeId="2808756344206270657" resolveInfo="cellBounds" />
                      </node>
                      <node role="operation" roleId="tpee.1197027833540" type="tpee.InstanceMethodCallOperation" typeId="tpee.1202948039474" id="2808756344206270675">
                        <link role="baseMethodDeclaration" roleId="tpee.1068499141037" targetNodeId="ar19.~RectangularShape%dgetMinX()%cdouble" resolveInfo="getMinX" />
                      </node>
                    </node>
                    <node role="type" roleId="tpee.1070534934091" type="tpee.IntegerType" typeId="tpee.1070534370425" id="2808756344206270676" />
                  </node>
                </node>
                <node role="actualArgument" roleId="tpee.1068499141038" type="tpee.ParenthesizedExpression" typeId="tpee.1079359253375" id="2808756344206270677">
                  <node role="expression" roleId="tpee.1079359253376" type="tpee.CastExpression" typeId="tpee.1070534934090" id="2808756344206270678">
                    <node role="expression" roleId="tpee.1070534934092" type="tpee.DotExpression" typeId="tpee.1197027756228" id="2808756344206270679">
                      <node role="operand" roleId="tpee.1197027771414" type="tpee.LocalVariableReference" typeId="tpee.1068581242866" id="2808756344206270680">
                        <link role="variableDeclaration" roleId="tpee.1068581517664" targetNodeId="2808756344206270657" resolveInfo="cellBounds" />
                      </node>
                      <node role="operation" roleId="tpee.1197027833540" type="tpee.InstanceMethodCallOperation" typeId="tpee.1202948039474" id="2808756344206270681">
                        <link role="baseMethodDeclaration" roleId="tpee.1068499141037" targetNodeId="ar19.~RectangularShape%dgetMaxY()%cdouble" resolveInfo="getMaxY" />
                      </node>
                    </node>
                    <node role="type" roleId="tpee.1070534934091" type="tpee.IntegerType" typeId="tpee.1070534370425" id="2808756344206270682" />
                  </node>
                </node>
              </node>
            </node>
          </node>
        </node>
        <node role="statement" roleId="tpee.1068581517665" type="tpee.LocalVariableDeclarationStatement" typeId="tpee.1068581242864" id="2808756344206270683">
          <node role="localVariableDeclaration" roleId="tpee.1068581242865" type="tpee.LocalVariableDeclaration" typeId="tpee.1068581242863" id="2808756344206270684">
            <property name="name" nameId="tpck.1169194664001" value="relPoint" />
            <node role="type" roleId="tpee.5680397130376446158" type="tpee.ClassifierType" typeId="tpee.1107535904670" id="2808756344206270685">
              <link role="classifier" roleId="tpee.1107535924139" targetNodeId="mjhk.~RelativePoint" resolveInfo="RelativePoint" />
            </node>
            <node role="initializer" roleId="tpee.1068431790190" type="tpee.GenericNewExpression" typeId="tpee.1145552977093" id="2808756344206270686">
              <node role="creator" roleId="tpee.1145553007750" type="tpee.ClassCreator" typeId="tpee.1212685548494" id="2808756344206270687">
                <link role="baseMethodDeclaration" roleId="tpee.1068499141037" targetNodeId="mjhk.~RelativePoint%d&lt;init&gt;(java%dawt%dComponent,java%dawt%dPoint)" resolveInfo="RelativePoint" />
                <node role="actualArgument" roleId="tpee.1068499141038" type="tpee.DotExpression" typeId="tpee.1197027756228" id="2808756344206465302">
                  <node role="operand" roleId="tpee.1197027771414" type="tpee.ParameterReference" typeId="tpee.1068581242874" id="2808756344206465281">
                    <link role="variableDeclaration" roleId="tpee.1068581517664" targetNodeId="2808756344206465166" resolveInfo="anchorCell" />
                  </node>
                  <node role="operation" roleId="tpee.1197027833540" type="tpee.InstanceMethodCallOperation" typeId="tpee.1202948039474" id="2808756344206465409">
                    <link role="baseMethodDeclaration" roleId="tpee.1068499141037" targetNodeId="jsgz.~EditorCell%dgetEditor()%cjetbrains%dmps%dnodeEditor%dEditorComponent" resolveInfo="getEditor" />
                  </node>
                </node>
                <node role="actualArgument" roleId="tpee.1068499141038" type="tpee.LocalVariableReference" typeId="tpee.1068581242866" id="2808756344206270691">
                  <link role="variableDeclaration" roleId="tpee.1068581517664" targetNodeId="2808756344206270667" resolveInfo="point" />
                </node>
              </node>
            </node>
          </node>
        </node>
        <node role="statement" roleId="tpee.1068581517665" type="tpee.Statement" typeId="tpee.1068580123157" id="2808756344206270692" />
        <node role="statement" roleId="tpee.1068581517665" type="tpee.ExpressionStatement" typeId="tpee.1068580123155" id="2808756344206270693">
          <node role="expression" roleId="tpee.1068580123156" type="tpee.StaticMethodCall" typeId="tpee.1081236700937" id="2808756344206270694">
            <link role="baseMethodDeclaration" roleId="tpee.1068499141037" targetNodeId="2808756344206284070" resolveInfo="showOverridingMethodsMenu" />
            <link role="classConcept" roleId="tpee.1144433194310" targetNodeId="2808756344206283880" resolveInfo="GoToHelper" />
            <node role="actualArgument" roleId="tpee.1068499141038" type="tpee.DotExpression" typeId="tpee.1197027756228" id="2808756344206270695">
              <node role="operand" roleId="tpee.1197027771414" type="tpee.LocalVariableReference" typeId="tpee.1068581242866" id="2808756344206270696">
                <link role="variableDeclaration" roleId="tpee.1068581517664" targetNodeId="2808756344206270594" resolveInfo="nodes" />
              </node>
              <node role="operation" roleId="tpee.1197027833540" type="tp2q.ToListOperation" typeId="tp2q.1151702311717" id="2808756344206270697" />
            </node>
            <node role="actualArgument" roleId="tpee.1068499141038" type="tpee.LocalVariableReference" typeId="tpee.1068581242866" id="2808756344206270698">
              <link role="variableDeclaration" roleId="tpee.1068581517664" targetNodeId="2808756344206270684" resolveInfo="relPoint" />
            </node>
            <node role="actualArgument" roleId="tpee.1068499141038" type="tpee.StaticMethodCall" typeId="tpee.1081236700937" id="2808756344206270699">
              <link role="baseMethodDeclaration" roleId="tpee.1068499141037" targetNodeId="pt5l.~ProjectHelper%dtoMPSProject(com%dintellij%dopenapi%dproject%dProject)%cjetbrains%dmps%dproject%dProject" resolveInfo="toMPSProject" />
              <link role="classConcept" roleId="tpee.1144433194310" targetNodeId="pt5l.~ProjectHelper" resolveInfo="ProjectHelper" />
              <node role="actualArgument" roleId="tpee.1068499141038" type="tpee.ParameterReference" typeId="tpee.1068581242874" id="2808756344206465699">
                <link role="variableDeclaration" roleId="tpee.1068581517664" targetNodeId="2808756344206463722" resolveInfo="project" />
              </node>
            </node>
            <node role="actualArgument" roleId="tpee.1068499141038" type="tpee.ArrayAccessExpression" typeId="tpee.1173175405605" id="2808756344206270703">
              <node role="index" roleId="tpee.1173175577737" type="tpee.IntegerConstant" typeId="tpee.1068580320020" id="2808756344206270704">
                <property name="value" nameId="tpee.1068580320021" value="0" />
              </node>
              <node role="array" roleId="tpee.1173175590490" type="tpee.LocalVariableReference" typeId="tpee.1068581242866" id="2808756344206270705">
                <link role="variableDeclaration" roleId="tpee.1068581517664" targetNodeId="2808756344206270546" resolveInfo="methodName" />
              </node>
            </node>
          </node>
        </node>
      </node>
      <node role="parameter" roleId="tpee.1068580123134" type="tpee.ParameterDeclaration" typeId="tpee.1068498886292" id="2808756344206463621">
        <property name="name" nameId="tpck.1169194664001" value="method" />
        <property name="isFinal" nameId="tpee.1176718929932" value="true" />
        <node role="type" roleId="tpee.5680397130376446158" type="tp25.SNodeType" typeId="tp25.1138055754698" id="2808756344206463622">
          <link role="concept" roleId="tp25.1138405853777" targetNodeId="tpee.1068580123132" resolveInfo="BaseMethodDeclaration" />
        </node>
      </node>
      <node role="parameter" roleId="tpee.1068580123134" type="tpee.ParameterDeclaration" typeId="tpee.1068498886292" id="2808756344206465166">
        <property name="name" nameId="tpck.1169194664001" value="anchorCell" />
        <node role="type" roleId="tpee.5680397130376446158" type="tpee.ClassifierType" typeId="tpee.1107535904670" id="2808756344206465188">
          <link role="classifier" roleId="tpee.1107535924139" targetNodeId="jsgz.~EditorCell" resolveInfo="EditorCell" />
        </node>
      </node>
      <node role="parameter" roleId="tpee.1068580123134" type="tpee.ParameterDeclaration" typeId="tpee.1068498886292" id="2808756344206463722">
        <property name="name" nameId="tpck.1169194664001" value="project" />
        <node role="type" roleId="tpee.5680397130376446158" type="tpee.ClassifierType" typeId="tpee.1107535904670" id="2808756344206463732">
          <link role="classifier" roleId="tpee.1107535924139" targetNodeId="ph2v.~Project" resolveInfo="Project" />
        </node>
      </node>
      <node role="parameter" roleId="tpee.1068580123134" type="tpee.ParameterDeclaration" typeId="tpee.1068498886292" id="2808756344206463625">
        <property name="name" nameId="tpck.1169194664001" value="finderClassName" />
        <property name="isFinal" nameId="tpee.1176718929932" value="true" />
        <node role="type" roleId="tpee.5680397130376446158" type="tpee.StringType" typeId="tpee.1225271177708" id="2808756344206465640" />
      </node>
    </node>
    <node role="member" roleId="tpee.5375687026011219971" type="tpee.ClassConcept" typeId="tpee.1068390468198" id="2808756344206283882">
      <property name="name" nameId="tpck.1169194664001" value="DefaultNodeNavigationItemCellRenderer" />
      <node role="visibility" roleId="tpee.1178549979242" type="tpee.PublicVisibility" typeId="tpee.1146644602865" id="2808756344206283883" />
      <node role="superclass" roleId="tpee.1165602531693" type="tpee.ClassifierType" typeId="tpee.1107535904670" id="2808756344206283884">
        <link role="classifier" roleId="tpee.1107535924139" targetNodeId="2808756344206284331" resolveInfo="NodeListCellRenderer" />
        <node role="parameter" roleId="tpee.1109201940907" type="tpee.ClassifierType" typeId="tpee.1107535904670" id="2808756344206283885">
          <link role="classifier" roleId="tpee.1107535924139" targetNodeId="5qhg.~NodeNavigatable" resolveInfo="NodeNavigatable" />
        </node>
      </node>
      <node role="member" roleId="tpee.5375687026011219971" type="tpee.ConstructorDeclaration" typeId="tpee.1068580123140" id="2808756344206283886">
        <node role="visibility" roleId="tpee.1178549979242" type="tpee.PublicVisibility" typeId="tpee.1146644602865" id="2808756344206283887" />
        <node role="returnType" roleId="tpee.1068580123133" type="tpee.VoidType" typeId="tpee.1068581517677" id="2808756344206283888" />
        <node role="body" roleId="tpee.1068580123135" type="tpee.StatementList" typeId="tpee.1068580123136" id="2808756344206283889" />
      </node>
      <node role="member" roleId="tpee.5375687026011219971" type="tpee.InstanceMethodDeclaration" typeId="tpee.1068580123165" id="2808756344206283890">
        <property name="name" nameId="tpck.1169194664001" value="getElementText" />
        <node role="visibility" roleId="tpee.1178549979242" type="tpee.PublicVisibility" typeId="tpee.1146644602865" id="2808756344206283891" />
        <node role="returnType" roleId="tpee.1068580123133" type="tpee.StringType" typeId="tpee.1225271177708" id="2808756344206283892" />
        <node role="parameter" roleId="tpee.1068580123134" type="tpee.ParameterDeclaration" typeId="tpee.1068498886292" id="2808756344206283893">
          <property name="name" nameId="tpck.1169194664001" value="element" />
          <property name="isFinal" nameId="tpee.1176718929932" value="true" />
          <node role="type" roleId="tpee.5680397130376446158" type="tpee.ClassifierType" typeId="tpee.1107535904670" id="2808756344206283894">
            <link role="classifier" roleId="tpee.1107535924139" targetNodeId="5qhg.~NodeNavigatable" resolveInfo="NodeNavigatable" />
          </node>
        </node>
        <node role="body" roleId="tpee.1068580123135" type="tpee.StatementList" typeId="tpee.1068580123136" id="2808756344206283895">
          <node role="statement" roleId="tpee.1068581517665" type="tpee.ReturnStatement" typeId="tpee.1068581242878" id="2808756344206283896">
            <node role="expression" roleId="tpee.1068581517676" type="tpee.DotExpression" typeId="tpee.1197027756228" id="2808756344206283897">
              <node role="operand" roleId="tpee.1197027771414" type="tpee.StaticMethodCall" typeId="tpee.1081236700937" id="2808756344206283898">
                <link role="baseMethodDeclaration" roleId="tpee.1068499141037" targetNodeId="cu2c.~ModelAccess%dinstance()%cjetbrains%dmps%dsmodel%dModelAccess" resolveInfo="instance" />
                <link role="classConcept" roleId="tpee.1144433194310" targetNodeId="cu2c.~ModelAccess" resolveInfo="ModelAccess" />
<<<<<<< HEAD
              </node>
              <node role="operation" roleId="tpee.1197027833540" type="tpee.InstanceMethodCallOperation" typeId="tpee.1202948039474" id="2808756344206283899">
                <link role="baseMethodDeclaration" roleId="tpee.1068499141037" targetNodeId="cu2c.~ModelCommandExecutor%drunReadAction(jetbrains%dmps%dutil%dComputable)%cjava%dlang%dObject" resolveInfo="runReadAction" />
                <node role="actualArgument" roleId="tpee.1068499141038" type="tpee.GenericNewExpression" typeId="tpee.1145552977093" id="2808756344206283900">
                  <node role="creator" roleId="tpee.1145553007750" type="tpee.AnonymousClassCreator" typeId="tpee.1182160077978" id="2808756344206283901">
                    <node role="cls" roleId="tpee.1182160096073" type="tpee.AnonymousClass" typeId="tpee.1170345865475" id="2808756344206283902">
                      <property name="name" nameId="tpck.1169194664001" value="" />
                      <link role="baseMethodDeclaration" roleId="tpee.1068499141037" targetNodeId="e2lb.~Object%d&lt;init&gt;()" resolveInfo="Object" />
                      <link role="classifier" roleId="tpee.1170346070688" targetNodeId="msyo.~Computable" resolveInfo="Computable" />
                      <node role="typeParameter" roleId="tpee.1201186121363" type="tpee.StringType" typeId="tpee.1225271177708" id="2808756344206283903" />
                      <node role="member" roleId="tpee.5375687026011219971" type="tpee.InstanceMethodDeclaration" typeId="tpee.1068580123165" id="2808756344206283904">
                        <property name="name" nameId="tpck.1169194664001" value="compute" />
                        <node role="visibility" roleId="tpee.1178549979242" type="tpee.PublicVisibility" typeId="tpee.1146644602865" id="2808756344206283905" />
                        <node role="returnType" roleId="tpee.1068580123133" type="tpee.StringType" typeId="tpee.1225271177708" id="2808756344206283906" />
                        <node role="body" roleId="tpee.1068580123135" type="tpee.StatementList" typeId="tpee.1068580123136" id="2808756344206283907">
                          <node role="statement" roleId="tpee.1068581517665" type="tpee.ReturnStatement" typeId="tpee.1068581242878" id="2808756344206283908">
                            <node role="expression" roleId="tpee.1068581517676" type="tpee.DotExpression" typeId="tpee.1197027756228" id="2808756344206283909">
                              <node role="operand" roleId="tpee.1197027771414" type="tpee.LocalInstanceMethodCall" typeId="tpee.3066917033203108594" id="2808756344206283910">
                                <link role="baseMethodDeclaration" roleId="tpee.1068499141037" targetNodeId="2808756344206283948" resolveInfo="getLabelNode" />
                                <node role="actualArgument" roleId="tpee.1068499141038" type="tpee.ParameterReference" typeId="tpee.1068581242874" id="2808756344206283911">
                                  <link role="variableDeclaration" roleId="tpee.1068581517664" targetNodeId="2808756344206283893" resolveInfo="element" />
                                </node>
                              </node>
                              <node role="operation" roleId="tpee.1197027833540" type="tpee.InstanceMethodCallOperation" typeId="tpee.1202948039474" id="2808756344206283912">
                                <link role="baseMethodDeclaration" roleId="tpee.1068499141037" targetNodeId="cu2c.~SNode%dgetPresentation()%cjava%dlang%dString" resolveInfo="getPresentation" />
                              </node>
                            </node>
                          </node>
                        </node>
                      </node>
                    </node>
                  </node>
                </node>
              </node>
            </node>
          </node>
        </node>
      </node>
      <node role="member" roleId="tpee.5375687026011219971" type="tpee.InstanceMethodDeclaration" typeId="tpee.1068580123165" id="2808756344206283913">
        <property name="name" nameId="tpck.1169194664001" value="getContainerText" />
        <node role="visibility" roleId="tpee.1178549979242" type="tpee.ProtectedVisibility" typeId="tpee.1146644641414" id="2808756344206283914" />
        <node role="returnType" roleId="tpee.1068580123133" type="tpee.StringType" typeId="tpee.1225271177708" id="2808756344206283915" />
        <node role="parameter" roleId="tpee.1068580123134" type="tpee.ParameterDeclaration" typeId="tpee.1068498886292" id="2808756344206283916">
          <property name="name" nameId="tpck.1169194664001" value="element" />
          <property name="isFinal" nameId="tpee.1176718929932" value="true" />
          <node role="type" roleId="tpee.5680397130376446158" type="tpee.ClassifierType" typeId="tpee.1107535904670" id="2808756344206283917">
            <link role="classifier" roleId="tpee.1107535924139" targetNodeId="5qhg.~NodeNavigatable" resolveInfo="NodeNavigatable" />
          </node>
        </node>
=======
              </node>
              <node role="operation" roleId="tpee.1197027833540" type="tpee.InstanceMethodCallOperation" typeId="tpee.1202948039474" id="2808756344206283899">
                <link role="baseMethodDeclaration" roleId="tpee.1068499141037" targetNodeId="cu2c.~ModelCommandExecutor%drunReadAction(jetbrains%dmps%dutil%dComputable)%cjava%dlang%dObject" resolveInfo="runReadAction" />
                <node role="actualArgument" roleId="tpee.1068499141038" type="tpee.GenericNewExpression" typeId="tpee.1145552977093" id="2808756344206283900">
                  <node role="creator" roleId="tpee.1145553007750" type="tpee.AnonymousClassCreator" typeId="tpee.1182160077978" id="2808756344206283901">
                    <node role="cls" roleId="tpee.1182160096073" type="tpee.AnonymousClass" typeId="tpee.1170345865475" id="2808756344206283902">
                      <property name="name" nameId="tpck.1169194664001" value="" />
                      <link role="baseMethodDeclaration" roleId="tpee.1068499141037" targetNodeId="e2lb.~Object%d&lt;init&gt;()" resolveInfo="Object" />
                      <link role="classifier" roleId="tpee.1170346070688" targetNodeId="msyo.~Computable" resolveInfo="Computable" />
                      <node role="typeParameter" roleId="tpee.1201186121363" type="tpee.StringType" typeId="tpee.1225271177708" id="2808756344206283903" />
                      <node role="member" roleId="tpee.5375687026011219971" type="tpee.InstanceMethodDeclaration" typeId="tpee.1068580123165" id="2808756344206283904">
                        <property name="name" nameId="tpck.1169194664001" value="compute" />
                        <node role="visibility" roleId="tpee.1178549979242" type="tpee.PublicVisibility" typeId="tpee.1146644602865" id="2808756344206283905" />
                        <node role="returnType" roleId="tpee.1068580123133" type="tpee.StringType" typeId="tpee.1225271177708" id="2808756344206283906" />
                        <node role="body" roleId="tpee.1068580123135" type="tpee.StatementList" typeId="tpee.1068580123136" id="2808756344206283907">
                          <node role="statement" roleId="tpee.1068581517665" type="tpee.ReturnStatement" typeId="tpee.1068581242878" id="2808756344206283908">
                            <node role="expression" roleId="tpee.1068581517676" type="tpee.DotExpression" typeId="tpee.1197027756228" id="2808756344206283909">
                              <node role="operand" roleId="tpee.1197027771414" type="tpee.LocalInstanceMethodCall" typeId="tpee.3066917033203108594" id="2808756344206283910">
                                <link role="baseMethodDeclaration" roleId="tpee.1068499141037" targetNodeId="2808756344206283948" resolveInfo="getLabelNode" />
                                <node role="actualArgument" roleId="tpee.1068499141038" type="tpee.ParameterReference" typeId="tpee.1068581242874" id="2808756344206283911">
                                  <link role="variableDeclaration" roleId="tpee.1068581517664" targetNodeId="2808756344206283893" resolveInfo="element" />
                                </node>
                              </node>
                              <node role="operation" roleId="tpee.1197027833540" type="tpee.InstanceMethodCallOperation" typeId="tpee.1202948039474" id="2808756344206283912">
                                <link role="baseMethodDeclaration" roleId="tpee.1068499141037" targetNodeId="cu2c.~SNode%dgetPresentation()%cjava%dlang%dString" resolveInfo="getPresentation" />
                              </node>
                            </node>
                          </node>
                        </node>
                      </node>
                    </node>
                  </node>
                </node>
              </node>
            </node>
          </node>
        </node>
      </node>
      <node role="member" roleId="tpee.5375687026011219971" type="tpee.InstanceMethodDeclaration" typeId="tpee.1068580123165" id="2808756344206283913">
        <property name="name" nameId="tpck.1169194664001" value="getContainerText" />
        <node role="visibility" roleId="tpee.1178549979242" type="tpee.ProtectedVisibility" typeId="tpee.1146644641414" id="2808756344206283914" />
        <node role="returnType" roleId="tpee.1068580123133" type="tpee.StringType" typeId="tpee.1225271177708" id="2808756344206283915" />
        <node role="parameter" roleId="tpee.1068580123134" type="tpee.ParameterDeclaration" typeId="tpee.1068498886292" id="2808756344206283916">
          <property name="name" nameId="tpck.1169194664001" value="element" />
          <property name="isFinal" nameId="tpee.1176718929932" value="true" />
          <node role="type" roleId="tpee.5680397130376446158" type="tpee.ClassifierType" typeId="tpee.1107535904670" id="2808756344206283917">
            <link role="classifier" roleId="tpee.1107535924139" targetNodeId="5qhg.~NodeNavigatable" resolveInfo="NodeNavigatable" />
          </node>
        </node>
>>>>>>> 9161bcdd
        <node role="parameter" roleId="tpee.1068580123134" type="tpee.ParameterDeclaration" typeId="tpee.1068498886292" id="2808756344206283918">
          <property name="name" nameId="tpck.1169194664001" value="name" />
          <node role="type" roleId="tpee.5680397130376446158" type="tpee.StringType" typeId="tpee.1225271177708" id="2808756344206283919" />
        </node>
        <node role="body" roleId="tpee.1068580123135" type="tpee.StatementList" typeId="tpee.1068580123136" id="2808756344206283920">
          <node role="statement" roleId="tpee.1068581517665" type="tpee.ReturnStatement" typeId="tpee.1068581242878" id="2808756344206283921">
            <node role="expression" roleId="tpee.1068581517676" type="tpee.DotExpression" typeId="tpee.1197027756228" id="2808756344206283922">
              <node role="operand" roleId="tpee.1197027771414" type="tpee.StaticMethodCall" typeId="tpee.1081236700937" id="2808756344206283923">
                <link role="baseMethodDeclaration" roleId="tpee.1068499141037" targetNodeId="cu2c.~ModelAccess%dinstance()%cjetbrains%dmps%dsmodel%dModelAccess" resolveInfo="instance" />
                <link role="classConcept" roleId="tpee.1144433194310" targetNodeId="cu2c.~ModelAccess" resolveInfo="ModelAccess" />
              </node>
              <node role="operation" roleId="tpee.1197027833540" type="tpee.InstanceMethodCallOperation" typeId="tpee.1202948039474" id="2808756344206283924">
                <link role="baseMethodDeclaration" roleId="tpee.1068499141037" targetNodeId="cu2c.~ModelCommandExecutor%drunReadAction(jetbrains%dmps%dutil%dComputable)%cjava%dlang%dObject" resolveInfo="runReadAction" />
                <node role="actualArgument" roleId="tpee.1068499141038" type="tpee.GenericNewExpression" typeId="tpee.1145552977093" id="2808756344206283925">
                  <node role="creator" roleId="tpee.1145553007750" type="tpee.AnonymousClassCreator" typeId="tpee.1182160077978" id="2808756344206283926">
                    <node role="cls" roleId="tpee.1182160096073" type="tpee.AnonymousClass" typeId="tpee.1170345865475" id="2808756344206283927">
                      <property name="name" nameId="tpck.1169194664001" value="" />
                      <link role="baseMethodDeclaration" roleId="tpee.1068499141037" targetNodeId="e2lb.~Object%d&lt;init&gt;()" resolveInfo="Object" />
                      <link role="classifier" roleId="tpee.1170346070688" targetNodeId="msyo.~Computable" resolveInfo="Computable" />
                      <node role="typeParameter" roleId="tpee.1201186121363" type="tpee.StringType" typeId="tpee.1225271177708" id="2808756344206283928" />
                      <node role="member" roleId="tpee.5375687026011219971" type="tpee.InstanceMethodDeclaration" typeId="tpee.1068580123165" id="2808756344206283929">
                        <property name="name" nameId="tpck.1169194664001" value="compute" />
                        <node role="visibility" roleId="tpee.1178549979242" type="tpee.PublicVisibility" typeId="tpee.1146644602865" id="2808756344206283930" />
                        <node role="returnType" roleId="tpee.1068580123133" type="tpee.StringType" typeId="tpee.1225271177708" id="2808756344206283931" />
                        <node role="body" roleId="tpee.1068580123135" type="tpee.StatementList" typeId="tpee.1068580123136" id="2808756344206283932">
                          <node role="statement" roleId="tpee.1068581517665" type="tpee.ReturnStatement" typeId="tpee.1068581242878" id="2808756344206283933">
                            <node role="expression" roleId="tpee.1068581517676" type="tpee.StaticMethodCall" typeId="tpee.1081236700937" id="2808756344206283934">
                              <link role="baseMethodDeclaration" roleId="tpee.1068499141037" targetNodeId="syac.~NodePresentationUtil%ddescriptionText(jetbrains%dmps%dsmodel%dSNode,boolean)%cjava%dlang%dString" resolveInfo="descriptionText" />
                              <link role="classConcept" roleId="tpee.1144433194310" targetNodeId="syac.~NodePresentationUtil" resolveInfo="NodePresentationUtil" />
                              <node role="actualArgument" roleId="tpee.1068499141038" type="tpee.LocalInstanceMethodCall" typeId="tpee.3066917033203108594" id="2808756344206283935">
                                <link role="baseMethodDeclaration" roleId="tpee.1068499141037" targetNodeId="2808756344206283960" resolveInfo="getContainerNode" />
                                <node role="actualArgument" roleId="tpee.1068499141038" type="tpee.ParameterReference" typeId="tpee.1068581242874" id="2808756344206283936">
                                  <link role="variableDeclaration" roleId="tpee.1068581517664" targetNodeId="2808756344206283916" resolveInfo="element" />
                                </node>
                              </node>
                              <node role="actualArgument" roleId="tpee.1068499141038" type="tpee.BooleanConstant" typeId="tpee.1068580123137" id="2808756344206283937" />
                            </node>
                          </node>
                        </node>
                      </node>
                    </node>
                  </node>
<<<<<<< HEAD
                </node>
              </node>
            </node>
          </node>
        </node>
      </node>
      <node role="member" roleId="tpee.5375687026011219971" type="tpee.InstanceMethodDeclaration" typeId="tpee.1068580123165" id="2808756344206283938">
        <property name="name" nameId="tpck.1169194664001" value="getIcon" />
        <node role="visibility" roleId="tpee.1178549979242" type="tpee.ProtectedVisibility" typeId="tpee.1146644641414" id="2808756344206283939" />
        <node role="returnType" roleId="tpee.1068580123133" type="tpee.ClassifierType" typeId="tpee.1107535904670" id="2808756344206283940">
          <link role="classifier" roleId="tpee.1107535924139" targetNodeId="dbrf.~Icon" resolveInfo="Icon" />
        </node>
        <node role="parameter" roleId="tpee.1068580123134" type="tpee.ParameterDeclaration" typeId="tpee.1068498886292" id="2808756344206283941">
          <property name="name" nameId="tpck.1169194664001" value="element" />
          <node role="type" roleId="tpee.5680397130376446158" type="tpee.ClassifierType" typeId="tpee.1107535904670" id="2808756344206283942">
            <link role="classifier" roleId="tpee.1107535924139" targetNodeId="5qhg.~NodeNavigatable" resolveInfo="NodeNavigatable" />
          </node>
        </node>
        <node role="body" roleId="tpee.1068580123135" type="tpee.StatementList" typeId="tpee.1068580123136" id="2808756344206283943">
          <node role="statement" roleId="tpee.1068581517665" type="tpee.ReturnStatement" typeId="tpee.1068581242878" id="2808756344206283944">
            <node role="expression" roleId="tpee.1068581517676" type="tpee.StaticMethodCall" typeId="tpee.1081236700937" id="2808756344206283945">
              <link role="baseMethodDeclaration" roleId="tpee.1068499141037" targetNodeId="sn11.2434140849679604466" resolveInfo="getIconFor" />
              <link role="classConcept" roleId="tpee.1144433194310" targetNodeId="sn11.2434140849679604371" resolveInfo="IconManager" />
              <node role="actualArgument" roleId="tpee.1068499141038" type="tpee.LocalInstanceMethodCall" typeId="tpee.3066917033203108594" id="2808756344206283946">
                <link role="baseMethodDeclaration" roleId="tpee.1068499141037" targetNodeId="2808756344206283948" resolveInfo="getLabelNode" />
                <node role="actualArgument" roleId="tpee.1068499141038" type="tpee.ParameterReference" typeId="tpee.1068581242874" id="2808756344206283947">
                  <link role="variableDeclaration" roleId="tpee.1068581517664" targetNodeId="2808756344206283941" resolveInfo="element" />
=======
>>>>>>> 9161bcdd
                </node>
              </node>
            </node>
          </node>
        </node>
      </node>
<<<<<<< HEAD
      <node role="member" roleId="tpee.5375687026011219971" type="tpee.InstanceMethodDeclaration" typeId="tpee.1068580123165" id="2808756344206283948">
        <property name="name" nameId="tpck.1169194664001" value="getLabelNode" />
        <node role="visibility" roleId="tpee.1178549979242" type="tpee.ProtectedVisibility" typeId="tpee.1146644641414" id="2808756344206283949" />
        <node role="returnType" roleId="tpee.1068580123133" type="tpee.ClassifierType" typeId="tpee.1107535904670" id="2808756344206283950">
          <link role="classifier" roleId="tpee.1107535924139" targetNodeId="cu2c.~SNode" resolveInfo="SNode" />
        </node>
        <node role="parameter" roleId="tpee.1068580123134" type="tpee.ParameterDeclaration" typeId="tpee.1068498886292" id="2808756344206283951">
          <property name="name" nameId="tpck.1169194664001" value="element" />
          <node role="type" roleId="tpee.5680397130376446158" type="tpee.ClassifierType" typeId="tpee.1107535904670" id="2808756344206283952">
            <link role="classifier" roleId="tpee.1107535924139" targetNodeId="5qhg.~NodeNavigatable" resolveInfo="NodeNavigatable" />
          </node>
        </node>
        <node role="body" roleId="tpee.1068580123135" type="tpee.StatementList" typeId="tpee.1068580123136" id="2808756344206283953">
          <node role="statement" roleId="tpee.1068581517665" type="tpee.ReturnStatement" typeId="tpee.1068581242878" id="2808756344206283954">
            <node role="expression" roleId="tpee.1068581517676" type="tpee.DotExpression" typeId="tpee.1197027756228" id="2808756344206283955">
              <node role="operand" roleId="tpee.1197027771414" type="tpee.DotExpression" typeId="tpee.1197027756228" id="2808756344206283956">
                <node role="operand" roleId="tpee.1197027771414" type="tpee.ParameterReference" typeId="tpee.1068581242874" id="2808756344206283957">
                  <link role="variableDeclaration" roleId="tpee.1068581517664" targetNodeId="2808756344206283951" resolveInfo="element" />
                </node>
                <node role="operation" roleId="tpee.1197027833540" type="tpee.InstanceMethodCallOperation" typeId="tpee.1202948039474" id="2808756344206283958">
                  <link role="baseMethodDeclaration" roleId="tpee.1068499141037" targetNodeId="5qhg.~NodeNavigatable%dgetNodePointer()%cjetbrains%dmps%dsmodel%dSNodePointer" resolveInfo="getNodePointer" />
                </node>
              </node>
              <node role="operation" roleId="tpee.1197027833540" type="tpee.InstanceMethodCallOperation" typeId="tpee.1202948039474" id="2808756344206283959">
                <link role="baseMethodDeclaration" roleId="tpee.1068499141037" targetNodeId="cu2c.~SNodePointer%dgetNode()%cjetbrains%dmps%dsmodel%dSNode" resolveInfo="getNode" />
=======
      <node role="member" roleId="tpee.5375687026011219971" type="tpee.InstanceMethodDeclaration" typeId="tpee.1068580123165" id="2808756344206283938">
        <property name="name" nameId="tpck.1169194664001" value="getIcon" />
        <node role="visibility" roleId="tpee.1178549979242" type="tpee.ProtectedVisibility" typeId="tpee.1146644641414" id="2808756344206283939" />
        <node role="returnType" roleId="tpee.1068580123133" type="tpee.ClassifierType" typeId="tpee.1107535904670" id="2808756344206283940">
          <link role="classifier" roleId="tpee.1107535924139" targetNodeId="dbrf.~Icon" resolveInfo="Icon" />
        </node>
        <node role="parameter" roleId="tpee.1068580123134" type="tpee.ParameterDeclaration" typeId="tpee.1068498886292" id="2808756344206283941">
          <property name="name" nameId="tpck.1169194664001" value="element" />
          <node role="type" roleId="tpee.5680397130376446158" type="tpee.ClassifierType" typeId="tpee.1107535904670" id="2808756344206283942">
            <link role="classifier" roleId="tpee.1107535924139" targetNodeId="5qhg.~NodeNavigatable" resolveInfo="NodeNavigatable" />
          </node>
        </node>
        <node role="body" roleId="tpee.1068580123135" type="tpee.StatementList" typeId="tpee.1068580123136" id="2808756344206283943">
          <node role="statement" roleId="tpee.1068581517665" type="tpee.ReturnStatement" typeId="tpee.1068581242878" id="2808756344206283944">
            <node role="expression" roleId="tpee.1068581517676" type="tpee.StaticMethodCall" typeId="tpee.1081236700937" id="2808756344206283945">
              <link role="baseMethodDeclaration" roleId="tpee.1068499141037" targetNodeId="sn11.2434140849679604466" resolveInfo="getIconFor" />
              <link role="classConcept" roleId="tpee.1144433194310" targetNodeId="sn11.2434140849679604371" resolveInfo="IconManager" />
              <node role="actualArgument" roleId="tpee.1068499141038" type="tpee.LocalInstanceMethodCall" typeId="tpee.3066917033203108594" id="2808756344206283946">
                <link role="baseMethodDeclaration" roleId="tpee.1068499141037" targetNodeId="2808756344206283948" resolveInfo="getLabelNode" />
                <node role="actualArgument" roleId="tpee.1068499141038" type="tpee.ParameterReference" typeId="tpee.1068581242874" id="2808756344206283947">
                  <link role="variableDeclaration" roleId="tpee.1068581517664" targetNodeId="2808756344206283941" resolveInfo="element" />
                </node>
>>>>>>> 9161bcdd
              </node>
            </node>
          </node>
        </node>
      </node>
<<<<<<< HEAD
      <node role="member" roleId="tpee.5375687026011219971" type="tpee.InstanceMethodDeclaration" typeId="tpee.1068580123165" id="2808756344206283960">
        <property name="name" nameId="tpck.1169194664001" value="getContainerNode" />
        <node role="visibility" roleId="tpee.1178549979242" type="tpee.ProtectedVisibility" typeId="tpee.1146644641414" id="2808756344206283961" />
        <node role="returnType" roleId="tpee.1068580123133" type="tpee.ClassifierType" typeId="tpee.1107535904670" id="2808756344206283962">
          <link role="classifier" roleId="tpee.1107535924139" targetNodeId="cu2c.~SNode" resolveInfo="SNode" />
        </node>
        <node role="parameter" roleId="tpee.1068580123134" type="tpee.ParameterDeclaration" typeId="tpee.1068498886292" id="2808756344206283963">
          <property name="name" nameId="tpck.1169194664001" value="element" />
          <node role="type" roleId="tpee.5680397130376446158" type="tpee.ClassifierType" typeId="tpee.1107535904670" id="2808756344206283964">
            <link role="classifier" roleId="tpee.1107535924139" targetNodeId="5qhg.~NodeNavigatable" resolveInfo="NodeNavigatable" />
          </node>
        </node>
        <node role="body" roleId="tpee.1068580123135" type="tpee.StatementList" typeId="tpee.1068580123136" id="2808756344206283965">
          <node role="statement" roleId="tpee.1068581517665" type="tpee.ReturnStatement" typeId="tpee.1068581242878" id="2808756344206283966">
            <node role="expression" roleId="tpee.1068581517676" type="tpee.DotExpression" typeId="tpee.1197027756228" id="2808756344206283967">
              <node role="operand" roleId="tpee.1197027771414" type="tpee.LocalInstanceMethodCall" typeId="tpee.3066917033203108594" id="2808756344206283968">
                <link role="baseMethodDeclaration" roleId="tpee.1068499141037" targetNodeId="2808756344206283948" resolveInfo="getLabelNode" />
                <node role="actualArgument" roleId="tpee.1068499141038" type="tpee.ParameterReference" typeId="tpee.1068581242874" id="2808756344206283969">
                  <link role="variableDeclaration" roleId="tpee.1068581517664" targetNodeId="2808756344206283963" resolveInfo="element" />
                </node>
              </node>
              <node role="operation" roleId="tpee.1197027833540" type="tpee.InstanceMethodCallOperation" typeId="tpee.1202948039474" id="2808756344206283970">
                <link role="baseMethodDeclaration" roleId="tpee.1068499141037" targetNodeId="cu2c.~SNode%dgetTopmostAncestor()%cjetbrains%dmps%dsmodel%dSNode" resolveInfo="getTopmostAncestor" />
=======
      <node role="member" roleId="tpee.5375687026011219971" type="tpee.InstanceMethodDeclaration" typeId="tpee.1068580123165" id="2808756344206283948">
        <property name="name" nameId="tpck.1169194664001" value="getLabelNode" />
        <node role="visibility" roleId="tpee.1178549979242" type="tpee.ProtectedVisibility" typeId="tpee.1146644641414" id="2808756344206283949" />
        <node role="returnType" roleId="tpee.1068580123133" type="tpee.ClassifierType" typeId="tpee.1107535904670" id="2808756344206283950">
          <link role="classifier" roleId="tpee.1107535924139" targetNodeId="cu2c.~SNode" resolveInfo="SNode" />
        </node>
        <node role="parameter" roleId="tpee.1068580123134" type="tpee.ParameterDeclaration" typeId="tpee.1068498886292" id="2808756344206283951">
          <property name="name" nameId="tpck.1169194664001" value="element" />
          <node role="type" roleId="tpee.5680397130376446158" type="tpee.ClassifierType" typeId="tpee.1107535904670" id="2808756344206283952">
            <link role="classifier" roleId="tpee.1107535924139" targetNodeId="5qhg.~NodeNavigatable" resolveInfo="NodeNavigatable" />
          </node>
        </node>
        <node role="body" roleId="tpee.1068580123135" type="tpee.StatementList" typeId="tpee.1068580123136" id="2808756344206283953">
          <node role="statement" roleId="tpee.1068581517665" type="tpee.ReturnStatement" typeId="tpee.1068581242878" id="2808756344206283954">
            <node role="expression" roleId="tpee.1068581517676" type="tpee.DotExpression" typeId="tpee.1197027756228" id="2808756344206283955">
              <node role="operand" roleId="tpee.1197027771414" type="tpee.DotExpression" typeId="tpee.1197027756228" id="2808756344206283956">
                <node role="operand" roleId="tpee.1197027771414" type="tpee.ParameterReference" typeId="tpee.1068581242874" id="2808756344206283957">
                  <link role="variableDeclaration" roleId="tpee.1068581517664" targetNodeId="2808756344206283951" resolveInfo="element" />
                </node>
                <node role="operation" roleId="tpee.1197027833540" type="tpee.InstanceMethodCallOperation" typeId="tpee.1202948039474" id="2808756344206283958">
                  <link role="baseMethodDeclaration" roleId="tpee.1068499141037" targetNodeId="5qhg.~NodeNavigatable%dgetNodePointer()%cjetbrains%dmps%dsmodel%dSNodePointer" resolveInfo="getNodePointer" />
                </node>
              </node>
              <node role="operation" roleId="tpee.1197027833540" type="tpee.InstanceMethodCallOperation" typeId="tpee.1202948039474" id="2808756344206283959">
                <link role="baseMethodDeclaration" roleId="tpee.1068499141037" targetNodeId="cu2c.~SNodePointer%dgetNode()%cjetbrains%dmps%dsmodel%dSNode" resolveInfo="getNode" />
>>>>>>> 9161bcdd
              </node>
            </node>
          </node>
        </node>
      </node>
<<<<<<< HEAD
    </node>
    <node role="member" roleId="tpee.5375687026011219971" type="tpee.ClassConcept" typeId="tpee.1068390468198" id="2808756344206283971">
      <property name="name" nameId="tpck.1169194664001" value="MethodCellRenderer" />
      <node role="visibility" roleId="tpee.1178549979242" type="tpee.PublicVisibility" typeId="tpee.1146644602865" id="2808756344206283972" />
      <node role="superclass" roleId="tpee.1165602531693" type="tpee.ClassifierType" typeId="tpee.1107535904670" id="2808756344206283973">
        <link role="classifier" roleId="tpee.1107535924139" targetNodeId="2808756344206283882" resolveInfo="GoToHelper.DefaultNodeNavigationItemCellRenderer" />
      </node>
      <node role="member" roleId="tpee.5375687026011219971" type="tpee.ConstructorDeclaration" typeId="tpee.1068580123140" id="2808756344206283974">
        <node role="visibility" roleId="tpee.1178549979242" type="tpee.PublicVisibility" typeId="tpee.1146644602865" id="2808756344206283975" />
        <node role="returnType" roleId="tpee.1068580123133" type="tpee.VoidType" typeId="tpee.1068581517677" id="2808756344206283976" />
        <node role="body" roleId="tpee.1068580123135" type="tpee.StatementList" typeId="tpee.1068580123136" id="2808756344206283977" />
      </node>
      <node role="member" roleId="tpee.5375687026011219971" type="tpee.InstanceMethodDeclaration" typeId="tpee.1068580123165" id="2808756344206283978">
        <property name="name" nameId="tpck.1169194664001" value="getElementText" />
        <node role="visibility" roleId="tpee.1178549979242" type="tpee.PublicVisibility" typeId="tpee.1146644602865" id="2808756344206283979" />
        <node role="returnType" roleId="tpee.1068580123133" type="tpee.StringType" typeId="tpee.1225271177708" id="2808756344206283980" />
        <node role="parameter" roleId="tpee.1068580123134" type="tpee.ParameterDeclaration" typeId="tpee.1068498886292" id="2808756344206283981">
          <property name="name" nameId="tpck.1169194664001" value="element" />
          <property name="isFinal" nameId="tpee.1176718929932" value="true" />
          <node role="type" roleId="tpee.5680397130376446158" type="tpee.ClassifierType" typeId="tpee.1107535904670" id="2808756344206283982">
            <link role="classifier" roleId="tpee.1107535924139" targetNodeId="5qhg.~NodeNavigatable" resolveInfo="NodeNavigatable" />
          </node>
        </node>
=======
      <node role="member" roleId="tpee.5375687026011219971" type="tpee.InstanceMethodDeclaration" typeId="tpee.1068580123165" id="2808756344206283960">
        <property name="name" nameId="tpck.1169194664001" value="getContainerNode" />
        <node role="visibility" roleId="tpee.1178549979242" type="tpee.ProtectedVisibility" typeId="tpee.1146644641414" id="2808756344206283961" />
        <node role="returnType" roleId="tpee.1068580123133" type="tpee.ClassifierType" typeId="tpee.1107535904670" id="2808756344206283962">
          <link role="classifier" roleId="tpee.1107535924139" targetNodeId="cu2c.~SNode" resolveInfo="SNode" />
        </node>
        <node role="parameter" roleId="tpee.1068580123134" type="tpee.ParameterDeclaration" typeId="tpee.1068498886292" id="2808756344206283963">
          <property name="name" nameId="tpck.1169194664001" value="element" />
          <node role="type" roleId="tpee.5680397130376446158" type="tpee.ClassifierType" typeId="tpee.1107535904670" id="2808756344206283964">
            <link role="classifier" roleId="tpee.1107535924139" targetNodeId="5qhg.~NodeNavigatable" resolveInfo="NodeNavigatable" />
          </node>
        </node>
        <node role="body" roleId="tpee.1068580123135" type="tpee.StatementList" typeId="tpee.1068580123136" id="2808756344206283965">
          <node role="statement" roleId="tpee.1068581517665" type="tpee.ReturnStatement" typeId="tpee.1068581242878" id="2808756344206283966">
            <node role="expression" roleId="tpee.1068581517676" type="tpee.DotExpression" typeId="tpee.1197027756228" id="2808756344206283967">
              <node role="operand" roleId="tpee.1197027771414" type="tpee.LocalInstanceMethodCall" typeId="tpee.3066917033203108594" id="2808756344206283968">
                <link role="baseMethodDeclaration" roleId="tpee.1068499141037" targetNodeId="2808756344206283948" resolveInfo="getLabelNode" />
                <node role="actualArgument" roleId="tpee.1068499141038" type="tpee.ParameterReference" typeId="tpee.1068581242874" id="2808756344206283969">
                  <link role="variableDeclaration" roleId="tpee.1068581517664" targetNodeId="2808756344206283963" resolveInfo="element" />
                </node>
              </node>
              <node role="operation" roleId="tpee.1197027833540" type="tpee.InstanceMethodCallOperation" typeId="tpee.1202948039474" id="2808756344206283970">
                <link role="baseMethodDeclaration" roleId="tpee.1068499141037" targetNodeId="cu2c.~SNode%dgetTopmostAncestor()%cjetbrains%dmps%dsmodel%dSNode" resolveInfo="getTopmostAncestor" />
              </node>
            </node>
          </node>
        </node>
      </node>
    </node>
    <node role="member" roleId="tpee.5375687026011219971" type="tpee.ClassConcept" typeId="tpee.1068390468198" id="2808756344206283971">
      <property name="name" nameId="tpck.1169194664001" value="MethodCellRenderer" />
      <node role="visibility" roleId="tpee.1178549979242" type="tpee.PublicVisibility" typeId="tpee.1146644602865" id="2808756344206283972" />
      <node role="superclass" roleId="tpee.1165602531693" type="tpee.ClassifierType" typeId="tpee.1107535904670" id="2808756344206283973">
        <link role="classifier" roleId="tpee.1107535924139" targetNodeId="2808756344206283882" resolveInfo="GoToHelper.DefaultNodeNavigationItemCellRenderer" />
      </node>
      <node role="member" roleId="tpee.5375687026011219971" type="tpee.ConstructorDeclaration" typeId="tpee.1068580123140" id="2808756344206283974">
        <node role="visibility" roleId="tpee.1178549979242" type="tpee.PublicVisibility" typeId="tpee.1146644602865" id="2808756344206283975" />
        <node role="returnType" roleId="tpee.1068580123133" type="tpee.VoidType" typeId="tpee.1068581517677" id="2808756344206283976" />
        <node role="body" roleId="tpee.1068580123135" type="tpee.StatementList" typeId="tpee.1068580123136" id="2808756344206283977" />
      </node>
      <node role="member" roleId="tpee.5375687026011219971" type="tpee.InstanceMethodDeclaration" typeId="tpee.1068580123165" id="2808756344206283978">
        <property name="name" nameId="tpck.1169194664001" value="getElementText" />
        <node role="visibility" roleId="tpee.1178549979242" type="tpee.PublicVisibility" typeId="tpee.1146644602865" id="2808756344206283979" />
        <node role="returnType" roleId="tpee.1068580123133" type="tpee.StringType" typeId="tpee.1225271177708" id="2808756344206283980" />
        <node role="parameter" roleId="tpee.1068580123134" type="tpee.ParameterDeclaration" typeId="tpee.1068498886292" id="2808756344206283981">
          <property name="name" nameId="tpck.1169194664001" value="element" />
          <property name="isFinal" nameId="tpee.1176718929932" value="true" />
          <node role="type" roleId="tpee.5680397130376446158" type="tpee.ClassifierType" typeId="tpee.1107535904670" id="2808756344206283982">
            <link role="classifier" roleId="tpee.1107535924139" targetNodeId="5qhg.~NodeNavigatable" resolveInfo="NodeNavigatable" />
          </node>
        </node>
>>>>>>> 9161bcdd
        <node role="body" roleId="tpee.1068580123135" type="tpee.StatementList" typeId="tpee.1068580123136" id="2808756344206283983">
          <node role="statement" roleId="tpee.1068581517665" type="tpee.ReturnStatement" typeId="tpee.1068581242878" id="2808756344206283984">
            <node role="expression" roleId="tpee.1068581517676" type="tpee.DotExpression" typeId="tpee.1197027756228" id="2808756344206283985">
              <node role="operand" roleId="tpee.1197027771414" type="tpee.StaticMethodCall" typeId="tpee.1081236700937" id="2808756344206283986">
                <link role="baseMethodDeclaration" roleId="tpee.1068499141037" targetNodeId="cu2c.~ModelAccess%dinstance()%cjetbrains%dmps%dsmodel%dModelAccess" resolveInfo="instance" />
                <link role="classConcept" roleId="tpee.1144433194310" targetNodeId="cu2c.~ModelAccess" resolveInfo="ModelAccess" />
              </node>
              <node role="operation" roleId="tpee.1197027833540" type="tpee.InstanceMethodCallOperation" typeId="tpee.1202948039474" id="2808756344206283987">
                <link role="baseMethodDeclaration" roleId="tpee.1068499141037" targetNodeId="cu2c.~ModelCommandExecutor%drunReadAction(jetbrains%dmps%dutil%dComputable)%cjava%dlang%dObject" resolveInfo="runReadAction" />
                <node role="actualArgument" roleId="tpee.1068499141038" type="tpee.GenericNewExpression" typeId="tpee.1145552977093" id="2808756344206283988">
                  <node role="creator" roleId="tpee.1145553007750" type="tpee.AnonymousClassCreator" typeId="tpee.1182160077978" id="2808756344206283989">
                    <node role="cls" roleId="tpee.1182160096073" type="tpee.AnonymousClass" typeId="tpee.1170345865475" id="2808756344206283990">
                      <property name="name" nameId="tpck.1169194664001" value="" />
                      <link role="baseMethodDeclaration" roleId="tpee.1068499141037" targetNodeId="e2lb.~Object%d&lt;init&gt;()" resolveInfo="Object" />
                      <link role="classifier" roleId="tpee.1170346070688" targetNodeId="msyo.~Computable" resolveInfo="Computable" />
                      <node role="typeParameter" roleId="tpee.1201186121363" type="tpee.ClassifierType" typeId="tpee.1107535904670" id="2808756344206283991">
                        <link role="classifier" roleId="tpee.1107535924139" targetNodeId="e2lb.~String" resolveInfo="String" />
                      </node>
                      <node role="member" roleId="tpee.5375687026011219971" type="tpee.InstanceMethodDeclaration" typeId="tpee.1068580123165" id="2808756344206283992">
                        <property name="name" nameId="tpck.1169194664001" value="compute" />
                        <node role="visibility" roleId="tpee.1178549979242" type="tpee.PublicVisibility" typeId="tpee.1146644602865" id="2808756344206283993" />
                        <node role="returnType" roleId="tpee.1068580123133" type="tpee.StringType" typeId="tpee.1225271177708" id="2808756344206283994" />
                        <node role="body" roleId="tpee.1068580123135" type="tpee.StatementList" typeId="tpee.1068580123136" id="2808756344206283995">
                          <node role="statement" roleId="tpee.1068581517665" type="tpee.LocalVariableDeclarationStatement" typeId="tpee.1068581242864" id="2808756344206283996">
                            <node role="localVariableDeclaration" roleId="tpee.1068581242865" type="tpee.LocalVariableDeclaration" typeId="tpee.1068581242863" id="2808756344206283997">
                              <property name="name" nameId="tpck.1169194664001" value="labelNode" />
                              <node role="type" roleId="tpee.5680397130376446158" type="tp25.SNodeType" typeId="tp25.1138055754698" id="2808756344206283998" />
                              <node role="initializer" roleId="tpee.1068431790190" type="tpee.LocalInstanceMethodCall" typeId="tpee.3066917033203108594" id="2808756344206283999">
                                <link role="baseMethodDeclaration" roleId="tpee.1068499141037" targetNodeId="2808756344206284037" resolveInfo="getLabelNode" />
                                <node role="actualArgument" roleId="tpee.1068499141038" type="tpee.ParameterReference" typeId="tpee.1068581242874" id="2808756344206284000">
                                  <link role="variableDeclaration" roleId="tpee.1068581517664" targetNodeId="2808756344206283981" resolveInfo="element" />
                                </node>
                              </node>
                            </node>
                          </node>
                          <node role="statement" roleId="tpee.1068581517665" type="tpee.IfStatement" typeId="tpee.1068580123159" id="2808756344206284001">
                            <node role="condition" roleId="tpee.1068580123160" type="tpee.DotExpression" typeId="tpee.1197027756228" id="2808756344206284002">
                              <node role="operand" roleId="tpee.1197027771414" type="tpee.LocalVariableReference" typeId="tpee.1068581242866" id="2808756344206284003">
                                <link role="variableDeclaration" roleId="tpee.1068581517664" targetNodeId="2808756344206283997" resolveInfo="labelNode" />
                              </node>
                              <node role="operation" roleId="tpee.1197027833540" type="tp25.Node_IsInstanceOfOperation" typeId="tp25.1139621453865" id="2808756344206284004">
                                <node role="conceptArgument" roleId="tp25.1177027386292" type="tp25.RefConcept_Reference" typeId="tp25.1177026924588" id="2808756344206284005">
                                  <link role="conceptDeclaration" roleId="tp25.1177026940964" targetNodeId="tpee.1083245299891" resolveInfo="EnumConstantDeclaration" />
                                </node>
                              </node>
                            </node>
                            <node role="ifTrue" roleId="tpee.1068580123161" type="tpee.StatementList" typeId="tpee.1068580123136" id="2808756344206284006">
                              <node role="statement" roleId="tpee.1068581517665" type="tpee.IfStatement" typeId="tpee.1068580123159" id="2808756344206284007">
                                <node role="condition" roleId="tpee.1068580123160" type="tpee.DotExpression" typeId="tpee.1197027756228" id="2808756344206284008">
                                  <node role="operand" roleId="tpee.1197027771414" type="tpee.DotExpression" typeId="tpee.1197027756228" id="2808756344206284009">
                                    <node role="operand" roleId="tpee.1197027771414" type="tpee.LocalVariableReference" typeId="tpee.1068581242866" id="2808756344206284010">
                                      <link role="variableDeclaration" roleId="tpee.1068581517664" targetNodeId="2808756344206283997" resolveInfo="labelNode" />
                                    </node>
                                    <node role="operation" roleId="tpee.1197027833540" type="tp25.Node_GetParentOperation" typeId="tp25.1139613262185" id="2808756344206284011" />
                                  </node>
                                  <node role="operation" roleId="tpee.1197027833540" type="tp25.Node_IsInstanceOfOperation" typeId="tp25.1139621453865" id="2808756344206284012">
                                    <node role="conceptArgument" roleId="tp25.1177027386292" type="tp25.RefConcept_Reference" typeId="tp25.1177026924588" id="2808756344206284013">
                                      <link role="conceptDeclaration" roleId="tp25.1177026940964" targetNodeId="tpee.1083245097125" resolveInfo="EnumClass" />
                                    </node>
                                  </node>
                                </node>
                                <node role="ifTrue" roleId="tpee.1068580123161" type="tpee.StatementList" typeId="tpee.1068580123136" id="2808756344206284014">
                                  <node role="statement" roleId="tpee.1068581517665" type="tpee.ReturnStatement" typeId="tpee.1068581242878" id="2808756344206284015">
                                    <node role="expression" roleId="tpee.1068581517676" type="tpee.PlusExpression" typeId="tpee.1068581242875" id="2808756344206284016">
                                      <node role="leftExpression" roleId="tpee.1081773367580" type="tpee.PlusExpression" typeId="tpee.1068581242875" id="2808756344206284017">
                                        <node role="leftExpression" roleId="tpee.1081773367580" type="tpee.PlusExpression" typeId="tpee.1068581242875" id="2808756344206284018">
                                          <node role="leftExpression" roleId="tpee.1081773367580" type="tpee.StringLiteral" typeId="tpee.1070475926800" id="2808756344206284019">
                                            <property name="value" nameId="tpee.1070475926801" value="Enum constant '" />
                                          </node>
                                          <node role="rightExpression" roleId="tpee.1081773367579" type="tpee.DotExpression" typeId="tpee.1197027756228" id="2808756344206284020">
                                            <node role="operand" roleId="tpee.1197027771414" type="tp25.SemanticDowncastExpression" typeId="tp25.1145404486709" id="2808756344206284021">
                                              <node role="leftExpression" roleId="tp25.1145404616321" type="tpee.LocalVariableReference" typeId="tpee.1068581242866" id="2808756344206284022">
                                                <link role="variableDeclaration" roleId="tpee.1068581517664" targetNodeId="2808756344206283997" resolveInfo="labelNode" />
                                              </node>
                                            </node>
                                            <node role="operation" roleId="tpee.1197027833540" type="tpee.InstanceMethodCallOperation" typeId="tpee.1202948039474" id="2808756344206284023">
                                              <link role="baseMethodDeclaration" roleId="tpee.1068499141037" targetNodeId="cu2c.~SNode%dgetName()%cjava%dlang%dString" resolveInfo="getName" />
                                            </node>
                                          </node>
                                        </node>
                                        <node role="rightExpression" roleId="tpee.1081773367579" type="tpee.StringLiteral" typeId="tpee.1070475926800" id="2808756344206284024">
                                          <property name="value" nameId="tpee.1070475926801" value="' in " />
                                        </node>
                                      </node>
                                      <node role="rightExpression" roleId="tpee.1081773367579" type="tpee.DotExpression" typeId="tpee.1197027756228" id="2808756344206284025">
                                        <node role="operand" roleId="tpee.1197027771414" type="tp25.SemanticDowncastExpression" typeId="tp25.1145404486709" id="2808756344206284026">
                                          <node role="leftExpression" roleId="tp25.1145404616321" type="tpee.DotExpression" typeId="tpee.1197027756228" id="2808756344206284027">
                                            <node role="operand" roleId="tpee.1197027771414" type="tpee.LocalVariableReference" typeId="tpee.1068581242866" id="2808756344206284028">
                                              <link role="variableDeclaration" roleId="tpee.1068581517664" targetNodeId="2808756344206283997" resolveInfo="labelNode" />
                                            </node>
                                            <node role="operation" roleId="tpee.1197027833540" type="tp25.Node_GetParentOperation" typeId="tp25.1139613262185" id="2808756344206284029" />
                                          </node>
                                        </node>
                                        <node role="operation" roleId="tpee.1197027833540" type="tpee.InstanceMethodCallOperation" typeId="tpee.1202948039474" id="2808756344206284030">
                                          <link role="baseMethodDeclaration" roleId="tpee.1068499141037" targetNodeId="cu2c.~SNode%dgetPresentation()%cjava%dlang%dString" resolveInfo="getPresentation" />
                                        </node>
                                      </node>
                                    </node>
                                  </node>
                                </node>
                              </node>
                            </node>
                          </node>
                          <node role="statement" roleId="tpee.1068581517665" type="tpee.ReturnStatement" typeId="tpee.1068581242878" id="2808756344206284031">
                            <node role="expression" roleId="tpee.1068581517676" type="tpee.DotExpression" typeId="tpee.1197027756228" id="2808756344206284032">
                              <node role="operand" roleId="tpee.1197027771414" type="tp25.SemanticDowncastExpression" typeId="tp25.1145404486709" id="2808756344206284033">
                                <node role="leftExpression" roleId="tp25.1145404616321" type="tpee.LocalVariableReference" typeId="tpee.1068581242866" id="2808756344206284034">
                                  <link role="variableDeclaration" roleId="tpee.1068581517664" targetNodeId="2808756344206283997" resolveInfo="labelNode" />
                                </node>
                              </node>
                              <node role="operation" roleId="tpee.1197027833540" type="tpee.InstanceMethodCallOperation" typeId="tpee.1202948039474" id="2808756344206284035">
                                <link role="baseMethodDeclaration" roleId="tpee.1068499141037" targetNodeId="cu2c.~SNode%dgetPresentation()%cjava%dlang%dString" resolveInfo="getPresentation" />
                              </node>
                            </node>
                          </node>
                        </node>
                      </node>
                    </node>
                  </node>
                </node>
              </node>
            </node>
          </node>
        </node>
        <node role="annotation" roleId="tpee.1188208488637" type="tpee.AnnotationInstance" typeId="tpee.1188207840427" id="2808756344206284036">
          <link role="annotation" roleId="tpee.1188208074048" targetNodeId="e2lb.~Override" resolveInfo="Override" />
        </node>
      </node>
      <node role="member" roleId="tpee.5375687026011219971" type="tpee.InstanceMethodDeclaration" typeId="tpee.1068580123165" id="2808756344206284037">
        <property name="name" nameId="tpck.1169194664001" value="getLabelNode" />
        <node role="returnType" roleId="tpee.1068580123133" type="tp25.SNodeType" typeId="tp25.1138055754698" id="2808756344206284038" />
        <node role="visibility" roleId="tpee.1178549979242" type="tpee.ProtectedVisibility" typeId="tpee.1146644641414" id="2808756344206284039" />
        <node role="parameter" roleId="tpee.1068580123134" type="tpee.ParameterDeclaration" typeId="tpee.1068498886292" id="2808756344206284040">
          <property name="name" nameId="tpck.1169194664001" value="element" />
          <node role="type" roleId="tpee.5680397130376446158" type="tpee.ClassifierType" typeId="tpee.1107535904670" id="2808756344206284041">
            <link role="classifier" roleId="tpee.1107535924139" targetNodeId="5qhg.~NodeNavigatable" resolveInfo="NodeNavigatable" />
          </node>
        </node>
        <node role="body" roleId="tpee.1068580123135" type="tpee.StatementList" typeId="tpee.1068580123136" id="2808756344206284042">
          <node role="statement" roleId="tpee.1068581517665" type="tpee.LocalVariableDeclarationStatement" typeId="tpee.1068581242864" id="2808756344206284043">
            <node role="localVariableDeclaration" roleId="tpee.1068581242865" type="tpee.LocalVariableDeclaration" typeId="tpee.1068581242863" id="2808756344206284044">
              <property name="name" nameId="tpck.1169194664001" value="node" />
              <node role="type" roleId="tpee.5680397130376446158" type="tp25.SNodeType" typeId="tp25.1138055754698" id="2808756344206284045" />
              <node role="initializer" roleId="tpee.1068431790190" type="tpee.DotExpression" typeId="tpee.1197027756228" id="2808756344206284046">
                <node role="operand" roleId="tpee.1197027771414" type="tpee.DotExpression" typeId="tpee.1197027756228" id="2808756344206284047">
                  <node role="operand" roleId="tpee.1197027771414" type="tpee.ParameterReference" typeId="tpee.1068581242874" id="2808756344206284048">
                    <link role="variableDeclaration" roleId="tpee.1068581517664" targetNodeId="2808756344206284040" resolveInfo="element" />
<<<<<<< HEAD
                  </node>
                  <node role="operation" roleId="tpee.1197027833540" type="tpee.InstanceMethodCallOperation" typeId="tpee.1202948039474" id="2808756344206284049">
                    <link role="baseMethodDeclaration" roleId="tpee.1068499141037" targetNodeId="5qhg.~NodeNavigatable%dgetNodePointer()%cjetbrains%dmps%dsmodel%dSNodePointer" resolveInfo="getNodePointer" />
=======
>>>>>>> 9161bcdd
                  </node>
                  <node role="operation" roleId="tpee.1197027833540" type="tpee.InstanceMethodCallOperation" typeId="tpee.1202948039474" id="2808756344206284049">
                    <link role="baseMethodDeclaration" roleId="tpee.1068499141037" targetNodeId="5qhg.~NodeNavigatable%dgetNodePointer()%cjetbrains%dmps%dsmodel%dSNodePointer" resolveInfo="getNodePointer" />
                  </node>
                </node>
                <node role="operation" roleId="tpee.1197027833540" type="tpee.InstanceMethodCallOperation" typeId="tpee.1202948039474" id="2808756344206284050">
                  <link role="baseMethodDeclaration" roleId="tpee.1068499141037" targetNodeId="cu2c.~SNodePointer%dgetNode()%cjetbrains%dmps%dsmodel%dSNode" resolveInfo="getNode" />
                </node>
                <node role="operation" roleId="tpee.1197027833540" type="tpee.InstanceMethodCallOperation" typeId="tpee.1202948039474" id="2808756344206284050">
                  <link role="baseMethodDeclaration" roleId="tpee.1068499141037" targetNodeId="cu2c.~SNodePointer%dgetNode()%cjetbrains%dmps%dsmodel%dSNode" resolveInfo="getNode" />
                </node>
              </node>
            </node>
          </node>
          <node role="statement" roleId="tpee.1068581517665" type="tpee.IfStatement" typeId="tpee.1068580123159" id="2808756344206284051">
            <node role="ifTrue" roleId="tpee.1068580123161" type="tpee.StatementList" typeId="tpee.1068580123136" id="2808756344206284052">
              <node role="statement" roleId="tpee.1068581517665" type="tpee.ReturnStatement" typeId="tpee.1068581242878" id="2808756344206284053">
                <node role="expression" roleId="tpee.1068581517676" type="tpee.NullLiteral" typeId="tpee.1070534058343" id="2808756344206284054" />
              </node>
<<<<<<< HEAD
            </node>
            <node role="condition" roleId="tpee.1068580123160" type="tpee.EqualsExpression" typeId="tpee.1068580123152" id="2808756344206284055">
              <node role="rightExpression" roleId="tpee.1081773367579" type="tpee.NullLiteral" typeId="tpee.1070534058343" id="2808756344206284056" />
              <node role="leftExpression" roleId="tpee.1081773367580" type="tpee.LocalVariableReference" typeId="tpee.1068581242866" id="2808756344206284057">
                <link role="variableDeclaration" roleId="tpee.1068581517664" targetNodeId="2808756344206284044" resolveInfo="node" />
              </node>
            </node>
          </node>
          <node role="statement" roleId="tpee.1068581517665" type="tpee.LocalVariableDeclarationStatement" typeId="tpee.1068581242864" id="2808756344206284058">
            <node role="localVariableDeclaration" roleId="tpee.1068581242865" type="tpee.LocalVariableDeclaration" typeId="tpee.1068581242863" id="2808756344206284059">
              <property name="name" nameId="tpck.1169194664001" value="parentNode" />
              <node role="type" roleId="tpee.5680397130376446158" type="tp25.SNodeType" typeId="tp25.1138055754698" id="2808756344206284060" />
              <node role="initializer" roleId="tpee.1068431790190" type="tpee.DotExpression" typeId="tpee.1197027756228" id="2808756344206284061">
                <node role="operand" roleId="tpee.1197027771414" type="tpee.LocalVariableReference" typeId="tpee.1068581242866" id="2808756344206284062">
                  <link role="variableDeclaration" roleId="tpee.1068581517664" targetNodeId="2808756344206284044" resolveInfo="node" />
                </node>
                <node role="operation" roleId="tpee.1197027833540" type="tp25.Node_GetParentOperation" typeId="tp25.1139613262185" id="2808756344206284063" />
              </node>
            </node>
          </node>
=======
            </node>
            <node role="condition" roleId="tpee.1068580123160" type="tpee.EqualsExpression" typeId="tpee.1068580123152" id="2808756344206284055">
              <node role="rightExpression" roleId="tpee.1081773367579" type="tpee.NullLiteral" typeId="tpee.1070534058343" id="2808756344206284056" />
              <node role="leftExpression" roleId="tpee.1081773367580" type="tpee.LocalVariableReference" typeId="tpee.1068581242866" id="2808756344206284057">
                <link role="variableDeclaration" roleId="tpee.1068581517664" targetNodeId="2808756344206284044" resolveInfo="node" />
              </node>
            </node>
          </node>
          <node role="statement" roleId="tpee.1068581517665" type="tpee.LocalVariableDeclarationStatement" typeId="tpee.1068581242864" id="2808756344206284058">
            <node role="localVariableDeclaration" roleId="tpee.1068581242865" type="tpee.LocalVariableDeclaration" typeId="tpee.1068581242863" id="2808756344206284059">
              <property name="name" nameId="tpck.1169194664001" value="parentNode" />
              <node role="type" roleId="tpee.5680397130376446158" type="tp25.SNodeType" typeId="tp25.1138055754698" id="2808756344206284060" />
              <node role="initializer" roleId="tpee.1068431790190" type="tpee.DotExpression" typeId="tpee.1197027756228" id="2808756344206284061">
                <node role="operand" roleId="tpee.1197027771414" type="tpee.LocalVariableReference" typeId="tpee.1068581242866" id="2808756344206284062">
                  <link role="variableDeclaration" roleId="tpee.1068581517664" targetNodeId="2808756344206284044" resolveInfo="node" />
                </node>
                <node role="operation" roleId="tpee.1197027833540" type="tp25.Node_GetParentOperation" typeId="tp25.1139613262185" id="2808756344206284063" />
              </node>
            </node>
          </node>
>>>>>>> 9161bcdd
          <node role="statement" roleId="tpee.1068581517665" type="tpee.ReturnStatement" typeId="tpee.1068581242878" id="2808756344206284064">
            <node role="expression" roleId="tpee.1068581517676" type="tpee.LocalVariableReference" typeId="tpee.1068581242866" id="2808756344206284065">
              <link role="variableDeclaration" roleId="tpee.1068581517664" targetNodeId="2808756344206284059" resolveInfo="parentNode" />
            </node>
          </node>
        </node>
      </node>
    </node>
  </root>
  <root id="2808756344206284331">
    <node role="visibility" roleId="tpee.1178549979242" type="tpee.PublicVisibility" typeId="tpee.1146644602865" id="2808756344206284332" />
    <node role="typeVariableDeclaration" roleId="tpee.1109279881614" type="tpee.TypeVariableDeclaration" typeId="tpee.1109279763828" id="2808756344206284333">
      <property name="name" nameId="tpck.1169194664001" value="T" />
    </node>
    <node role="superclass" roleId="tpee.1165602531693" type="tpee.ClassifierType" typeId="tpee.1107535904670" id="2808756344206284334">
      <link role="classifier" roleId="tpee.1107535924139" targetNodeId="dbrf.~JPanel" resolveInfo="JPanel" />
    </node>
    <node role="implementedInterface" roleId="tpee.1095933932569" type="tpee.ClassifierType" typeId="tpee.1107535904670" id="2808756344206284335">
      <link role="classifier" roleId="tpee.1107535924139" targetNodeId="dbrf.~ListCellRenderer" resolveInfo="ListCellRenderer" />
    </node>
    <node role="member" roleId="tpee.5375687026011219971" type="tpee.ConstructorDeclaration" typeId="tpee.1068580123140" id="2808756344206284448">
      <node role="visibility" roleId="tpee.1178549979242" type="tpee.ProtectedVisibility" typeId="tpee.1146644641414" id="2808756344206284449" />
      <node role="returnType" roleId="tpee.1068580123133" type="tpee.VoidType" typeId="tpee.1068581517677" id="2808756344206284450" />
      <node role="body" roleId="tpee.1068580123135" type="tpee.StatementList" typeId="tpee.1068580123136" id="2808756344206284451">
        <node role="statement" roleId="tpee.1068581517665" type="tpee.SuperConstructorInvocation" typeId="tpee.1070475587102" id="2808756344206284452">
          <link role="baseMethodDeclaration" roleId="tpee.1068499141037" targetNodeId="dbrf.~JPanel%d&lt;init&gt;(java%dawt%dLayoutManager)" resolveInfo="JPanel" />
          <node role="actualArgument" roleId="tpee.1068499141038" type="tpee.GenericNewExpression" typeId="tpee.1145552977093" id="2808756344206284453">
            <node role="creator" roleId="tpee.1145553007750" type="tpee.ClassCreator" typeId="tpee.1212685548494" id="2808756344206284454">
              <link role="baseMethodDeclaration" roleId="tpee.1068499141037" targetNodeId="1t7x.~BorderLayout%d&lt;init&gt;()" resolveInfo="BorderLayout" />
            </node>
          </node>
        </node>
      </node>
    </node>
    <node role="member" roleId="tpee.5375687026011219971" type="tpee.InstanceMethodDeclaration" typeId="tpee.1068580123165" id="2808756344206284455">
      <property name="name" nameId="tpck.1169194664001" value="getListCellRendererComponent" />
      <node role="visibility" roleId="tpee.1178549979242" type="tpee.PublicVisibility" typeId="tpee.1146644602865" id="2808756344206284456" />
      <node role="returnType" roleId="tpee.1068580123133" type="tpee.ClassifierType" typeId="tpee.1107535904670" id="2808756344206284457">
        <link role="classifier" roleId="tpee.1107535924139" targetNodeId="1t7x.~Component" resolveInfo="Component" />
      </node>
      <node role="parameter" roleId="tpee.1068580123134" type="tpee.ParameterDeclaration" typeId="tpee.1068498886292" id="2808756344206284458">
        <property name="name" nameId="tpck.1169194664001" value="list" />
        <node role="type" roleId="tpee.5680397130376446158" type="tpee.ClassifierType" typeId="tpee.1107535904670" id="2808756344206284459">
          <link role="classifier" roleId="tpee.1107535924139" targetNodeId="dbrf.~JList" resolveInfo="JList" />
        </node>
      </node>
      <node role="parameter" roleId="tpee.1068580123134" type="tpee.ParameterDeclaration" typeId="tpee.1068498886292" id="2808756344206284460">
        <property name="name" nameId="tpck.1169194664001" value="value" />
        <node role="type" roleId="tpee.5680397130376446158" type="tpee.ClassifierType" typeId="tpee.1107535904670" id="2808756344206284461">
          <link role="classifier" roleId="tpee.1107535924139" targetNodeId="e2lb.~Object" resolveInfo="Object" />
        </node>
      </node>
      <node role="parameter" roleId="tpee.1068580123134" type="tpee.ParameterDeclaration" typeId="tpee.1068498886292" id="2808756344206284462">
        <property name="name" nameId="tpck.1169194664001" value="index" />
        <node role="type" roleId="tpee.5680397130376446158" type="tpee.IntegerType" typeId="tpee.1070534370425" id="2808756344206284463" />
      </node>
      <node role="parameter" roleId="tpee.1068580123134" type="tpee.ParameterDeclaration" typeId="tpee.1068498886292" id="2808756344206284464">
        <property name="name" nameId="tpck.1169194664001" value="isSelected" />
        <node role="type" roleId="tpee.5680397130376446158" type="tpee.BooleanType" typeId="tpee.1070534644030" id="2808756344206284465" />
      </node>
      <node role="parameter" roleId="tpee.1068580123134" type="tpee.ParameterDeclaration" typeId="tpee.1068498886292" id="2808756344206284466">
        <property name="name" nameId="tpck.1169194664001" value="cellHasFocus" />
        <node role="type" roleId="tpee.5680397130376446158" type="tpee.BooleanType" typeId="tpee.1070534644030" id="2808756344206284467" />
      </node>
      <node role="body" roleId="tpee.1068580123135" type="tpee.StatementList" typeId="tpee.1068580123136" id="2808756344206284468">
        <node role="statement" roleId="tpee.1068581517665" type="tpee.ExpressionStatement" typeId="tpee.1068580123155" id="2808756344206284469">
          <node role="expression" roleId="tpee.1068580123156" type="tpee.LocalInstanceMethodCall" typeId="tpee.3066917033203108594" id="2808756344206284470">
            <link role="baseMethodDeclaration" roleId="tpee.1068499141037" targetNodeId="1t7x.~Container%dremoveAll()%cvoid" resolveInfo="removeAll" />
          </node>
        </node>
        <node role="statement" roleId="tpee.1068581517665" type="tpee.LocalVariableDeclarationStatement" typeId="tpee.1068581242864" id="2808756344206284471">
          <node role="localVariableDeclaration" roleId="tpee.1068581242865" type="tpee.LocalVariableDeclaration" typeId="tpee.1068581242863" id="2808756344206284472">
            <property name="name" nameId="tpck.1169194664001" value="moduleName" />
            <node role="type" roleId="tpee.5680397130376446158" type="tpee.ClassifierType" typeId="tpee.1107535904670" id="2808756344206284473">
              <link role="classifier" roleId="tpee.1107535924139" targetNodeId="e2lb.~String" resolveInfo="String" />
            </node>
            <node role="initializer" roleId="tpee.1068431790190" type="tpee.NullLiteral" typeId="tpee.1070534058343" id="2808756344206284474" />
          </node>
        </node>
        <node role="statement" roleId="tpee.1068581517665" type="tpee.LocalVariableDeclarationStatement" typeId="tpee.1068581242864" id="2808756344206284475">
          <node role="localVariableDeclaration" roleId="tpee.1068581242865" type="tpee.LocalVariableDeclaration" typeId="tpee.1068581242863" id="2808756344206284476">
            <property name="name" nameId="tpck.1169194664001" value="rightRenderer" />
            <node role="type" roleId="tpee.5680397130376446158" type="tpee.ClassifierType" typeId="tpee.1107535904670" id="2808756344206284477">
              <link role="classifier" roleId="tpee.1107535924139" targetNodeId="dbrf.~DefaultListCellRenderer" resolveInfo="DefaultListCellRenderer" />
            </node>
            <node role="initializer" roleId="tpee.1068431790190" type="tpee.LocalInstanceMethodCall" typeId="tpee.3066917033203108594" id="2808756344206284478">
              <link role="baseMethodDeclaration" roleId="tpee.1068499141037" targetNodeId="2808756344206284556" resolveInfo="getRightCellRenderer" />
            </node>
          </node>
        </node>
        <node role="statement" roleId="tpee.1068581517665" type="tpee.IfStatement" typeId="tpee.1068580123159" id="2808756344206284479">
          <node role="condition" roleId="tpee.1068580123160" type="tpee.NotEqualsExpression" typeId="tpee.1073239437375" id="2808756344206284480">
            <node role="leftExpression" roleId="tpee.1081773367580" type="tpee.LocalVariableReference" typeId="tpee.1068581242866" id="2808756344206284481">
              <link role="variableDeclaration" roleId="tpee.1068581517664" targetNodeId="2808756344206284476" resolveInfo="rightRenderer" />
            </node>
            <node role="rightExpression" roleId="tpee.1081773367579" type="tpee.NullLiteral" typeId="tpee.1070534058343" id="2808756344206284482" />
          </node>
          <node role="ifTrue" roleId="tpee.1068580123161" type="tpee.StatementList" typeId="tpee.1068580123136" id="2808756344206284483">
            <node role="statement" roleId="tpee.1068581517665" type="tpee.LocalVariableDeclarationStatement" typeId="tpee.1068581242864" id="2808756344206284484">
              <node role="localVariableDeclaration" roleId="tpee.1068581242865" type="tpee.LocalVariableDeclaration" typeId="tpee.1068581242863" id="2808756344206284485">
                <property name="name" nameId="tpck.1169194664001" value="rightCellRendererComponent" />
                <property name="isFinal" nameId="tpee.1176718929932" value="true" />
                <node role="type" roleId="tpee.5680397130376446158" type="tpee.ClassifierType" typeId="tpee.1107535904670" id="2808756344206284486">
                  <link role="classifier" roleId="tpee.1107535924139" targetNodeId="1t7x.~Component" resolveInfo="Component" />
                </node>
                <node role="initializer" roleId="tpee.1068431790190" type="tpee.DotExpression" typeId="tpee.1197027756228" id="2808756344206284487">
                  <node role="operand" roleId="tpee.1197027771414" type="tpee.LocalVariableReference" typeId="tpee.1068581242866" id="2808756344206284488">
                    <link role="variableDeclaration" roleId="tpee.1068581517664" targetNodeId="2808756344206284476" resolveInfo="rightRenderer" />
                  </node>
                  <node role="operation" roleId="tpee.1197027833540" type="tpee.InstanceMethodCallOperation" typeId="tpee.1202948039474" id="2808756344206284489">
                    <link role="baseMethodDeclaration" roleId="tpee.1068499141037" targetNodeId="dbrf.~DefaultListCellRenderer%dgetListCellRendererComponent(javax%dswing%dJList,java%dlang%dObject,int,boolean,boolean)%cjava%dawt%dComponent" resolveInfo="getListCellRendererComponent" />
                    <node role="actualArgument" roleId="tpee.1068499141038" type="tpee.ParameterReference" typeId="tpee.1068581242874" id="2808756344206284490">
                      <link role="variableDeclaration" roleId="tpee.1068581517664" targetNodeId="2808756344206284458" resolveInfo="list" />
                    </node>
                    <node role="actualArgument" roleId="tpee.1068499141038" type="tpee.ParameterReference" typeId="tpee.1068581242874" id="2808756344206284491">
                      <link role="variableDeclaration" roleId="tpee.1068581517664" targetNodeId="2808756344206284460" resolveInfo="value" />
                    </node>
                    <node role="actualArgument" roleId="tpee.1068499141038" type="tpee.ParameterReference" typeId="tpee.1068581242874" id="2808756344206284492">
                      <link role="variableDeclaration" roleId="tpee.1068581517664" targetNodeId="2808756344206284462" resolveInfo="index" />
                    </node>
                    <node role="actualArgument" roleId="tpee.1068499141038" type="tpee.ParameterReference" typeId="tpee.1068581242874" id="2808756344206284493">
                      <link role="variableDeclaration" roleId="tpee.1068581517664" targetNodeId="2808756344206284464" resolveInfo="isSelected" />
                    </node>
                    <node role="actualArgument" roleId="tpee.1068499141038" type="tpee.ParameterReference" typeId="tpee.1068581242874" id="2808756344206284494">
                      <link role="variableDeclaration" roleId="tpee.1068581517664" targetNodeId="2808756344206284466" resolveInfo="cellHasFocus" />
                    </node>
                  </node>
                </node>
              </node>
            </node>
            <node role="statement" roleId="tpee.1068581517665" type="tpee.ExpressionStatement" typeId="tpee.1068580123155" id="2808756344206284495">
              <node role="expression" roleId="tpee.1068580123156" type="tpee.LocalInstanceMethodCall" typeId="tpee.3066917033203108594" id="2808756344206284496">
                <link role="baseMethodDeclaration" roleId="tpee.1068499141037" targetNodeId="1t7x.~Container%dadd(java%dawt%dComponent,java%dlang%dObject)%cvoid" resolveInfo="add" />
                <node role="actualArgument" roleId="tpee.1068499141038" type="tpee.LocalVariableReference" typeId="tpee.1068581242866" id="2808756344206284497">
                  <link role="variableDeclaration" roleId="tpee.1068581517664" targetNodeId="2808756344206284485" resolveInfo="rightCellRendererComponent" />
                </node>
                <node role="actualArgument" roleId="tpee.1068499141038" type="tpee.StaticFieldReference" typeId="tpee.1070533707846" id="2808756344206284498">
                  <link role="classifier" roleId="tpee.1144433057691" targetNodeId="1t7x.~BorderLayout" resolveInfo="BorderLayout" />
                  <link role="variableDeclaration" roleId="tpee.1068581517664" targetNodeId="1t7x.~BorderLayout%dEAST" resolveInfo="EAST" />
                </node>
              </node>
            </node>
            <node role="statement" roleId="tpee.1068581517665" type="tpee.ExpressionStatement" typeId="tpee.1068580123155" id="2808756344206284499">
              <node role="expression" roleId="tpee.1068580123156" type="tpee.AssignmentExpression" typeId="tpee.1068498886294" id="2808756344206284500">
                <node role="lValue" roleId="tpee.1068498886295" type="tpee.LocalVariableReference" typeId="tpee.1068581242866" id="2808756344206284501">
                  <link role="variableDeclaration" roleId="tpee.1068581517664" targetNodeId="2808756344206284472" resolveInfo="moduleName" />
                </node>
                <node role="rValue" roleId="tpee.1068498886297" type="tpee.DotExpression" typeId="tpee.1197027756228" id="2808756344206284502">
                  <node role="operand" roleId="tpee.1197027771414" type="tpee.LocalVariableReference" typeId="tpee.1068581242866" id="2808756344206284503">
                    <link role="variableDeclaration" roleId="tpee.1068581517664" targetNodeId="2808756344206284476" resolveInfo="rightRenderer" />
                  </node>
                  <node role="operation" roleId="tpee.1197027833540" type="tpee.InstanceMethodCallOperation" typeId="tpee.1202948039474" id="2808756344206284504">
                    <link role="baseMethodDeclaration" roleId="tpee.1068499141037" targetNodeId="dbrf.~JLabel%dgetText()%cjava%dlang%dString" resolveInfo="getText" />
                  </node>
                </node>
              </node>
            </node>
            <node role="statement" roleId="tpee.1068581517665" type="tpee.LocalVariableDeclarationStatement" typeId="tpee.1068581242864" id="2808756344206284505">
              <node role="localVariableDeclaration" roleId="tpee.1068581242865" type="tpee.LocalVariableDeclaration" typeId="tpee.1068581242863" id="2808756344206284506">
                <property name="name" nameId="tpck.1169194664001" value="spacer" />
                <property name="isFinal" nameId="tpee.1176718929932" value="true" />
                <node role="type" roleId="tpee.5680397130376446158" type="tpee.ClassifierType" typeId="tpee.1107535904670" id="2808756344206284507">
                  <link role="classifier" roleId="tpee.1107535924139" targetNodeId="dbrf.~JPanel" resolveInfo="JPanel" />
                </node>
                <node role="initializer" roleId="tpee.1068431790190" type="tpee.GenericNewExpression" typeId="tpee.1145552977093" id="2808756344206284508">
                  <node role="creator" roleId="tpee.1145553007750" type="tpee.ClassCreator" typeId="tpee.1212685548494" id="2808756344206284509">
                    <link role="baseMethodDeclaration" roleId="tpee.1068499141037" targetNodeId="dbrf.~JPanel%d&lt;init&gt;()" resolveInfo="JPanel" />
                  </node>
                </node>
              </node>
            </node>
            <node role="statement" roleId="tpee.1068581517665" type="tpee.ExpressionStatement" typeId="tpee.1068580123155" id="2808756344206284510">
              <node role="expression" roleId="tpee.1068580123156" type="tpee.DotExpression" typeId="tpee.1197027756228" id="2808756344206284511">
                <node role="operand" roleId="tpee.1197027771414" type="tpee.LocalVariableReference" typeId="tpee.1068581242866" id="2808756344206284512">
                  <link role="variableDeclaration" roleId="tpee.1068581517664" targetNodeId="2808756344206284506" resolveInfo="spacer" />
                </node>
                <node role="operation" roleId="tpee.1197027833540" type="tpee.InstanceMethodCallOperation" typeId="tpee.1202948039474" id="2808756344206284513">
                  <link role="baseMethodDeclaration" roleId="tpee.1068499141037" targetNodeId="dbrf.~JComponent%dsetBorder(javax%dswing%dborder%dBorder)%cvoid" resolveInfo="setBorder" />
                  <node role="actualArgument" roleId="tpee.1068499141038" type="tpee.StaticMethodCall" typeId="tpee.1081236700937" id="2808756344206284514">
                    <link role="classConcept" roleId="tpee.1144433194310" targetNodeId="dbrf.~BorderFactory" resolveInfo="BorderFactory" />
                    <link role="baseMethodDeclaration" roleId="tpee.1068499141037" targetNodeId="dbrf.~BorderFactory%dcreateEmptyBorder(int,int,int,int)%cjavax%dswing%dborder%dBorder" resolveInfo="createEmptyBorder" />
                    <node role="actualArgument" roleId="tpee.1068499141038" type="tpee.IntegerConstant" typeId="tpee.1068580320020" id="2808756344206284515">
                      <property name="value" nameId="tpee.1068580320021" value="0" />
                    </node>
                    <node role="actualArgument" roleId="tpee.1068499141038" type="tpee.IntegerConstant" typeId="tpee.1068580320020" id="2808756344206284516">
                      <property name="value" nameId="tpee.1068580320021" value="2" />
                    </node>
                    <node role="actualArgument" roleId="tpee.1068499141038" type="tpee.IntegerConstant" typeId="tpee.1068580320020" id="2808756344206284517">
                      <property name="value" nameId="tpee.1068580320021" value="0" />
                    </node>
                    <node role="actualArgument" roleId="tpee.1068499141038" type="tpee.IntegerConstant" typeId="tpee.1068580320020" id="2808756344206284518">
                      <property name="value" nameId="tpee.1068580320021" value="2" />
                    </node>
                  </node>
                </node>
              </node>
            </node>
            <node role="statement" roleId="tpee.1068581517665" type="tpee.ExpressionStatement" typeId="tpee.1068580123155" id="2808756344206284519">
              <node role="expression" roleId="tpee.1068580123156" type="tpee.DotExpression" typeId="tpee.1197027756228" id="2808756344206284520">
                <node role="operand" roleId="tpee.1197027771414" type="tpee.LocalVariableReference" typeId="tpee.1068581242866" id="2808756344206284521">
                  <link role="variableDeclaration" roleId="tpee.1068581517664" targetNodeId="2808756344206284506" resolveInfo="spacer" />
                </node>
                <node role="operation" roleId="tpee.1197027833540" type="tpee.InstanceMethodCallOperation" typeId="tpee.1202948039474" id="2808756344206284522">
                  <link role="baseMethodDeclaration" roleId="tpee.1068499141037" targetNodeId="dbrf.~JComponent%dsetBackground(java%dawt%dColor)%cvoid" resolveInfo="setBackground" />
                  <node role="actualArgument" roleId="tpee.1068499141038" type="tpee.TernaryOperatorExpression" typeId="tpee.1163668896201" id="2808756344206284523">
                    <node role="condition" roleId="tpee.1163668914799" type="tpee.ParameterReference" typeId="tpee.1068581242874" id="2808756344206284524">
                      <link role="variableDeclaration" roleId="tpee.1068581517664" targetNodeId="2808756344206284464" resolveInfo="isSelected" />
                    </node>
                    <node role="ifTrue" roleId="tpee.1163668922816" type="tpee.StaticMethodCall" typeId="tpee.1081236700937" id="2808756344206284525">
                      <link role="baseMethodDeclaration" roleId="tpee.1068499141037" targetNodeId="5cl8.~UIUtil%dgetListSelectionBackground()%cjava%dawt%dColor" resolveInfo="getListSelectionBackground" />
                      <link role="classConcept" roleId="tpee.1144433194310" targetNodeId="5cl8.~UIUtil" resolveInfo="UIUtil" />
                    </node>
                    <node role="ifFalse" roleId="tpee.1163668934364" type="tpee.StaticMethodCall" typeId="tpee.1081236700937" id="2808756344206284526">
                      <link role="baseMethodDeclaration" roleId="tpee.1068499141037" targetNodeId="5cl8.~UIUtil%dgetListBackground()%cjava%dawt%dColor" resolveInfo="getListBackground" />
                      <link role="classConcept" roleId="tpee.1144433194310" targetNodeId="5cl8.~UIUtil" resolveInfo="UIUtil" />
                    </node>
                  </node>
                </node>
              </node>
            </node>
            <node role="statement" roleId="tpee.1068581517665" type="tpee.ExpressionStatement" typeId="tpee.1068580123155" id="2808756344206284527">
              <node role="expression" roleId="tpee.1068580123156" type="tpee.LocalInstanceMethodCall" typeId="tpee.3066917033203108594" id="2808756344206284528">
                <link role="baseMethodDeclaration" roleId="tpee.1068499141037" targetNodeId="1t7x.~Container%dadd(java%dawt%dComponent,java%dlang%dObject)%cvoid" resolveInfo="add" />
                <node role="actualArgument" roleId="tpee.1068499141038" type="tpee.LocalVariableReference" typeId="tpee.1068581242866" id="2808756344206284529">
                  <link role="variableDeclaration" roleId="tpee.1068581517664" targetNodeId="2808756344206284506" resolveInfo="spacer" />
                </node>
                <node role="actualArgument" roleId="tpee.1068499141038" type="tpee.StaticFieldReference" typeId="tpee.1070533707846" id="2808756344206284530">
                  <link role="classifier" roleId="tpee.1144433057691" targetNodeId="1t7x.~BorderLayout" resolveInfo="BorderLayout" />
                  <link role="variableDeclaration" roleId="tpee.1068581517664" targetNodeId="1t7x.~BorderLayout%dCENTER" resolveInfo="CENTER" />
                </node>
              </node>
            </node>
          </node>
        </node>
        <node role="statement" roleId="tpee.1068581517665" type="tpee.LocalVariableDeclarationStatement" typeId="tpee.1068581242864" id="2808756344206284531">
          <node role="localVariableDeclaration" roleId="tpee.1068581242865" type="tpee.LocalVariableDeclaration" typeId="tpee.1068581242863" id="2808756344206284532">
            <property name="name" nameId="tpck.1169194664001" value="leftCellRendererComponent" />
            <property name="isFinal" nameId="tpee.1176718929932" value="true" />
            <node role="type" roleId="tpee.5680397130376446158" type="tpee.ClassifierType" typeId="tpee.1107535904670" id="2808756344206284533">
              <link role="classifier" roleId="tpee.1107535924139" targetNodeId="1t7x.~Component" resolveInfo="Component" />
            </node>
            <node role="initializer" roleId="tpee.1068431790190" type="tpee.DotExpression" typeId="tpee.1197027756228" id="2808756344206284534">
              <node role="operand" roleId="tpee.1197027771414" type="tpee.GenericNewExpression" typeId="tpee.1145552977093" id="2808756344206284535">
                <node role="creator" roleId="tpee.1145553007750" type="tpee.ClassCreator" typeId="tpee.1212685548494" id="2808756344206284536">
                  <link role="baseMethodDeclaration" roleId="tpee.1068499141037" targetNodeId="2808756344206284342" resolveInfo="NodeListCellRenderer.LeftRenderer" />
                  <node role="actualArgument" roleId="tpee.1068499141038" type="tpee.LocalVariableReference" typeId="tpee.1068581242866" id="2808756344206284537">
                    <link role="variableDeclaration" roleId="tpee.1068581517664" targetNodeId="2808756344206284472" resolveInfo="moduleName" />
                  </node>
                </node>
              </node>
              <node role="operation" roleId="tpee.1197027833540" type="tpee.InstanceMethodCallOperation" typeId="tpee.1202948039474" id="2808756344206284538">
                <link role="baseMethodDeclaration" roleId="tpee.1068499141037" targetNodeId="btw8.~ColoredListCellRenderer%dgetListCellRendererComponent(javax%dswing%dJList,java%dlang%dObject,int,boolean,boolean)%cjava%dawt%dComponent" resolveInfo="getListCellRendererComponent" />
                <node role="actualArgument" roleId="tpee.1068499141038" type="tpee.ParameterReference" typeId="tpee.1068581242874" id="2808756344206284539">
                  <link role="variableDeclaration" roleId="tpee.1068581517664" targetNodeId="2808756344206284458" resolveInfo="list" />
                </node>
                <node role="actualArgument" roleId="tpee.1068499141038" type="tpee.ParameterReference" typeId="tpee.1068581242874" id="2808756344206284540">
                  <link role="variableDeclaration" roleId="tpee.1068581517664" targetNodeId="2808756344206284460" resolveInfo="value" />
                </node>
                <node role="actualArgument" roleId="tpee.1068499141038" type="tpee.ParameterReference" typeId="tpee.1068581242874" id="2808756344206284541">
                  <link role="variableDeclaration" roleId="tpee.1068581517664" targetNodeId="2808756344206284462" resolveInfo="index" />
                </node>
                <node role="actualArgument" roleId="tpee.1068499141038" type="tpee.ParameterReference" typeId="tpee.1068581242874" id="2808756344206284542">
                  <link role="variableDeclaration" roleId="tpee.1068581517664" targetNodeId="2808756344206284464" resolveInfo="isSelected" />
                </node>
                <node role="actualArgument" roleId="tpee.1068499141038" type="tpee.ParameterReference" typeId="tpee.1068581242874" id="2808756344206284543">
                  <link role="variableDeclaration" roleId="tpee.1068581517664" targetNodeId="2808756344206284466" resolveInfo="cellHasFocus" />
                </node>
              </node>
            </node>
          </node>
        </node>
        <node role="statement" roleId="tpee.1068581517665" type="tpee.ExpressionStatement" typeId="tpee.1068580123155" id="2808756344206284544">
          <node role="expression" roleId="tpee.1068580123156" type="tpee.LocalInstanceMethodCall" typeId="tpee.3066917033203108594" id="2808756344206284545">
            <link role="baseMethodDeclaration" roleId="tpee.1068499141037" targetNodeId="1t7x.~Container%dadd(java%dawt%dComponent,java%dlang%dObject)%cvoid" resolveInfo="add" />
            <node role="actualArgument" roleId="tpee.1068499141038" type="tpee.LocalVariableReference" typeId="tpee.1068581242866" id="2808756344206284546">
              <link role="variableDeclaration" roleId="tpee.1068581517664" targetNodeId="2808756344206284532" resolveInfo="leftCellRendererComponent" />
            </node>
            <node role="actualArgument" roleId="tpee.1068499141038" type="tpee.StaticFieldReference" typeId="tpee.1070533707846" id="2808756344206284547">
              <link role="classifier" roleId="tpee.1144433057691" targetNodeId="1t7x.~BorderLayout" resolveInfo="BorderLayout" />
              <link role="variableDeclaration" roleId="tpee.1068581517664" targetNodeId="1t7x.~BorderLayout%dWEST" resolveInfo="WEST" />
            </node>
          </node>
        </node>
        <node role="statement" roleId="tpee.1068581517665" type="tpee.ExpressionStatement" typeId="tpee.1068580123155" id="2808756344206284548">
          <node role="expression" roleId="tpee.1068580123156" type="tpee.LocalInstanceMethodCall" typeId="tpee.3066917033203108594" id="2808756344206284549">
            <link role="baseMethodDeclaration" roleId="tpee.1068499141037" targetNodeId="dbrf.~JComponent%dsetBackground(java%dawt%dColor)%cvoid" resolveInfo="setBackground" />
            <node role="actualArgument" roleId="tpee.1068499141038" type="tpee.TernaryOperatorExpression" typeId="tpee.1163668896201" id="2808756344206284550">
              <node role="condition" roleId="tpee.1163668914799" type="tpee.ParameterReference" typeId="tpee.1068581242874" id="2808756344206284551">
                <link role="variableDeclaration" roleId="tpee.1068581517664" targetNodeId="2808756344206284464" resolveInfo="isSelected" />
              </node>
              <node role="ifTrue" roleId="tpee.1163668922816" type="tpee.StaticMethodCall" typeId="tpee.1081236700937" id="2808756344206284552">
                <link role="baseMethodDeclaration" roleId="tpee.1068499141037" targetNodeId="5cl8.~UIUtil%dgetListSelectionBackground()%cjava%dawt%dColor" resolveInfo="getListSelectionBackground" />
                <link role="classConcept" roleId="tpee.1144433194310" targetNodeId="5cl8.~UIUtil" resolveInfo="UIUtil" />
              </node>
              <node role="ifFalse" roleId="tpee.1163668934364" type="tpee.StaticMethodCall" typeId="tpee.1081236700937" id="2808756344206284553">
                <link role="baseMethodDeclaration" roleId="tpee.1068499141037" targetNodeId="5cl8.~UIUtil%dgetListBackground()%cjava%dawt%dColor" resolveInfo="getListBackground" />
                <link role="classConcept" roleId="tpee.1144433194310" targetNodeId="5cl8.~UIUtil" resolveInfo="UIUtil" />
              </node>
            </node>
          </node>
        </node>
        <node role="statement" roleId="tpee.1068581517665" type="tpee.ReturnStatement" typeId="tpee.1068581242878" id="2808756344206284554">
          <node role="expression" roleId="tpee.1068581517676" type="tpee.ThisExpression" typeId="tpee.1070475354124" id="2808756344206284555" />
        </node>
      </node>
    </node>
    <node role="member" roleId="tpee.5375687026011219971" type="tpee.InstanceMethodDeclaration" typeId="tpee.1068580123165" id="2808756344206284556">
      <property name="name" nameId="tpck.1169194664001" value="getRightCellRenderer" />
      <node role="visibility" roleId="tpee.1178549979242" type="tpee.ProtectedVisibility" typeId="tpee.1146644641414" id="2808756344206284557" />
      <node role="returnType" roleId="tpee.1068580123133" type="tpee.ClassifierType" typeId="tpee.1107535904670" id="2808756344206284558">
        <link role="classifier" roleId="tpee.1107535924139" targetNodeId="dbrf.~DefaultListCellRenderer" resolveInfo="DefaultListCellRenderer" />
      </node>
      <node role="body" roleId="tpee.1068580123135" type="tpee.StatementList" typeId="tpee.1068580123136" id="2808756344206284559">
        <node role="statement" roleId="tpee.1068581517665" type="tpee.ReturnStatement" typeId="tpee.1068581242878" id="2808756344206284560">
          <node role="expression" roleId="tpee.1068581517676" type="tpee.NullLiteral" typeId="tpee.1070534058343" id="2808756344206284561" />
        </node>
      </node>
      <node role="annotation" roleId="tpee.1188208488637" type="tpee.AnnotationInstance" typeId="tpee.1188207840427" id="2808756344206284562">
        <link role="annotation" roleId="tpee.1188208074048" targetNodeId="68ai.~Nullable" resolveInfo="Nullable" />
      </node>
    </node>
    <node role="member" roleId="tpee.5375687026011219971" type="tpee.InstanceMethodDeclaration" typeId="tpee.1068580123165" id="2808756344206284563">
      <property name="isAbstract" nameId="tpee.1178608670077" value="true" />
      <property name="name" nameId="tpck.1169194664001" value="getElementText" />
      <node role="visibility" roleId="tpee.1178549979242" type="tpee.PublicVisibility" typeId="tpee.1146644602865" id="2808756344206284564" />
      <node role="returnType" roleId="tpee.1068580123133" type="tpee.ClassifierType" typeId="tpee.1107535904670" id="2808756344206284565">
        <link role="classifier" roleId="tpee.1107535924139" targetNodeId="e2lb.~String" resolveInfo="String" />
      </node>
      <node role="parameter" roleId="tpee.1068580123134" type="tpee.ParameterDeclaration" typeId="tpee.1068498886292" id="2808756344206284566">
        <property name="name" nameId="tpck.1169194664001" value="element" />
        <node role="type" roleId="tpee.5680397130376446158" type="tpee.TypeVariableReference" typeId="tpee.1109283449304" id="2808756344206284567">
          <link role="typeVariableDeclaration" roleId="tpee.1109283546497" targetNodeId="2808756344206284333" resolveInfo="T" />
        </node>
      </node>
      <node role="body" roleId="tpee.1068580123135" type="tpee.StatementList" typeId="tpee.1068580123136" id="2808756344206284568" />
    </node>
    <node role="member" roleId="tpee.5375687026011219971" type="tpee.InstanceMethodDeclaration" typeId="tpee.1068580123165" id="2808756344206284569">
      <property name="isAbstract" nameId="tpee.1178608670077" value="true" />
      <property name="name" nameId="tpck.1169194664001" value="getContainerText" />
      <node role="visibility" roleId="tpee.1178549979242" type="tpee.ProtectedVisibility" typeId="tpee.1146644641414" id="2808756344206284570" />
      <node role="returnType" roleId="tpee.1068580123133" type="tpee.ClassifierType" typeId="tpee.1107535904670" id="2808756344206284571">
        <link role="classifier" roleId="tpee.1107535924139" targetNodeId="e2lb.~String" resolveInfo="String" />
      </node>
      <node role="parameter" roleId="tpee.1068580123134" type="tpee.ParameterDeclaration" typeId="tpee.1068498886292" id="2808756344206284572">
        <property name="name" nameId="tpck.1169194664001" value="element" />
        <node role="type" roleId="tpee.5680397130376446158" type="tpee.TypeVariableReference" typeId="tpee.1109283449304" id="2808756344206284573">
          <link role="typeVariableDeclaration" roleId="tpee.1109283546497" targetNodeId="2808756344206284333" resolveInfo="T" />
        </node>
      </node>
      <node role="parameter" roleId="tpee.1068580123134" type="tpee.ParameterDeclaration" typeId="tpee.1068498886292" id="2808756344206284574">
        <property name="name" nameId="tpck.1169194664001" value="name" />
        <property name="isFinal" nameId="tpee.1176718929932" value="true" />
        <node role="type" roleId="tpee.5680397130376446158" type="tpee.ClassifierType" typeId="tpee.1107535904670" id="2808756344206284575">
          <link role="classifier" roleId="tpee.1107535924139" targetNodeId="e2lb.~String" resolveInfo="String" />
        </node>
      </node>
      <node role="body" roleId="tpee.1068580123135" type="tpee.StatementList" typeId="tpee.1068580123136" id="2808756344206284576" />
      <node role="annotation" roleId="tpee.1188208488637" type="tpee.AnnotationInstance" typeId="tpee.1188207840427" id="2808756344206284577">
        <link role="annotation" roleId="tpee.1188208074048" targetNodeId="68ai.~Nullable" resolveInfo="Nullable" />
      </node>
    </node>
    <node role="member" roleId="tpee.5375687026011219971" type="tpee.InstanceMethodDeclaration" typeId="tpee.1068580123165" id="2808756344206284578">
      <property name="isAbstract" nameId="tpee.1178608670077" value="true" />
      <property name="name" nameId="tpck.1169194664001" value="getIcon" />
      <node role="visibility" roleId="tpee.1178549979242" type="tpee.ProtectedVisibility" typeId="tpee.1146644641414" id="2808756344206284579" />
      <node role="returnType" roleId="tpee.1068580123133" type="tpee.ClassifierType" typeId="tpee.1107535904670" id="2808756344206284580">
        <link role="classifier" roleId="tpee.1107535924139" targetNodeId="dbrf.~Icon" resolveInfo="Icon" />
      </node>
      <node role="parameter" roleId="tpee.1068580123134" type="tpee.ParameterDeclaration" typeId="tpee.1068498886292" id="2808756344206284581">
        <property name="name" nameId="tpck.1169194664001" value="element" />
        <node role="type" roleId="tpee.5680397130376446158" type="tpee.TypeVariableReference" typeId="tpee.1109283449304" id="2808756344206284582">
          <link role="typeVariableDeclaration" roleId="tpee.1109283546497" targetNodeId="2808756344206284333" resolveInfo="T" />
        </node>
      </node>
      <node role="body" roleId="tpee.1068580123135" type="tpee.StatementList" typeId="tpee.1068580123136" id="2808756344206284583" />
    </node>
    <node role="member" roleId="tpee.5375687026011219971" type="tpee.InstanceMethodDeclaration" typeId="tpee.1068580123165" id="2808756344206284584">
      <property name="name" nameId="tpck.1169194664001" value="getComparator" />
      <node role="visibility" roleId="tpee.1178549979242" type="tpee.PublicVisibility" typeId="tpee.1146644602865" id="2808756344206284585" />
      <node role="returnType" roleId="tpee.1068580123133" type="tpee.ClassifierType" typeId="tpee.1107535904670" id="2808756344206284586">
        <link role="classifier" roleId="tpee.1107535924139" targetNodeId="k7g3.~Comparator" resolveInfo="Comparator" />
        <node role="parameter" roleId="tpee.1109201940907" type="tpee.TypeVariableReference" typeId="tpee.1109283449304" id="2808756344206284587">
          <link role="typeVariableDeclaration" roleId="tpee.1109283546497" targetNodeId="2808756344206284333" resolveInfo="T" />
        </node>
      </node>
      <node role="body" roleId="tpee.1068580123135" type="tpee.StatementList" typeId="tpee.1068580123136" id="2808756344206284588">
        <node role="statement" roleId="tpee.1068581517665" type="tpee.ReturnStatement" typeId="tpee.1068581242878" id="2808756344206284589">
          <node role="expression" roleId="tpee.1068581517676" type="tpee.GenericNewExpression" typeId="tpee.1145552977093" id="2808756344206284590">
            <node role="creator" roleId="tpee.1145553007750" type="tpee.AnonymousClassCreator" typeId="tpee.1182160077978" id="2808756344206284591">
              <node role="cls" roleId="tpee.1182160096073" type="tpee.AnonymousClass" typeId="tpee.1170345865475" id="2808756344206284592">
                <property name="name" nameId="tpck.1169194664001" value="" />
                <link role="classifier" roleId="tpee.1170346070688" targetNodeId="k7g3.~Comparator" resolveInfo="Comparator" />
                <link role="baseMethodDeclaration" roleId="tpee.1068499141037" targetNodeId="e2lb.~Object%d&lt;init&gt;()" resolveInfo="Object" />
                <node role="typeParameter" roleId="tpee.1201186121363" type="tpee.TypeVariableReference" typeId="tpee.1109283449304" id="2808756344206284593">
                  <link role="typeVariableDeclaration" roleId="tpee.1109283546497" targetNodeId="2808756344206284333" resolveInfo="T" />
                </node>
                <node role="member" roleId="tpee.5375687026011219971" type="tpee.InstanceMethodDeclaration" typeId="tpee.1068580123165" id="2808756344206284594">
                  <property name="name" nameId="tpck.1169194664001" value="compare" />
                  <node role="visibility" roleId="tpee.1178549979242" type="tpee.PublicVisibility" typeId="tpee.1146644602865" id="2808756344206284595" />
                  <node role="returnType" roleId="tpee.1068580123133" type="tpee.IntegerType" typeId="tpee.1070534370425" id="2808756344206284596" />
                  <node role="parameter" roleId="tpee.1068580123134" type="tpee.ParameterDeclaration" typeId="tpee.1068498886292" id="2808756344206284597">
                    <property name="name" nameId="tpck.1169194664001" value="o1" />
                    <node role="type" roleId="tpee.5680397130376446158" type="tpee.TypeVariableReference" typeId="tpee.1109283449304" id="2808756344206284598">
                      <link role="typeVariableDeclaration" roleId="tpee.1109283546497" targetNodeId="2808756344206284333" resolveInfo="T" />
                    </node>
                  </node>
                  <node role="parameter" roleId="tpee.1068580123134" type="tpee.ParameterDeclaration" typeId="tpee.1068498886292" id="2808756344206284599">
                    <property name="name" nameId="tpck.1169194664001" value="o2" />
                    <node role="type" roleId="tpee.5680397130376446158" type="tpee.TypeVariableReference" typeId="tpee.1109283449304" id="2808756344206284600">
                      <link role="typeVariableDeclaration" roleId="tpee.1109283546497" targetNodeId="2808756344206284333" resolveInfo="T" />
                    </node>
                  </node>
                  <node role="body" roleId="tpee.1068580123135" type="tpee.StatementList" typeId="tpee.1068580123136" id="2808756344206284601">
                    <node role="statement" roleId="tpee.1068581517665" type="tpee.ReturnStatement" typeId="tpee.1068581242878" id="2808756344206284602">
                      <node role="expression" roleId="tpee.1068581517676" type="tpee.DotExpression" typeId="tpee.1197027756228" id="2808756344206284603">
                        <node role="operand" roleId="tpee.1197027771414" type="tpee.LocalInstanceMethodCall" typeId="tpee.3066917033203108594" id="2808756344206284604">
                          <link role="baseMethodDeclaration" roleId="tpee.1068499141037" targetNodeId="2808756344206284609" resolveInfo="getText" />
                          <node role="actualArgument" roleId="tpee.1068499141038" type="tpee.ParameterReference" typeId="tpee.1068581242874" id="2808756344206284605">
                            <link role="variableDeclaration" roleId="tpee.1068581517664" targetNodeId="2808756344206284597" resolveInfo="o1" />
                          </node>
                        </node>
                        <node role="operation" roleId="tpee.1197027833540" type="tpee.InstanceMethodCallOperation" typeId="tpee.1202948039474" id="2808756344206284606">
                          <link role="baseMethodDeclaration" roleId="tpee.1068499141037" targetNodeId="e2lb.~String%dcompareTo(java%dlang%dString)%cint" resolveInfo="compareTo" />
                          <node role="actualArgument" roleId="tpee.1068499141038" type="tpee.LocalInstanceMethodCall" typeId="tpee.3066917033203108594" id="2808756344206284607">
                            <link role="baseMethodDeclaration" roleId="tpee.1068499141037" targetNodeId="2808756344206284609" resolveInfo="getText" />
                            <node role="actualArgument" roleId="tpee.1068499141038" type="tpee.ParameterReference" typeId="tpee.1068581242874" id="2808756344206284608">
                              <link role="variableDeclaration" roleId="tpee.1068581517664" targetNodeId="2808756344206284599" resolveInfo="o2" />
                            </node>
                          </node>
                        </node>
                      </node>
                    </node>
                  </node>
                </node>
                <node role="member" roleId="tpee.5375687026011219971" type="tpee.InstanceMethodDeclaration" typeId="tpee.1068580123165" id="2808756344206284609">
                  <property name="name" nameId="tpck.1169194664001" value="getText" />
                  <node role="visibility" roleId="tpee.1178549979242" type="tpee.PrivateVisibility" typeId="tpee.1146644623116" id="2808756344206284610" />
                  <node role="returnType" roleId="tpee.1068580123133" type="tpee.ClassifierType" typeId="tpee.1107535904670" id="2808756344206284611">
                    <link role="classifier" roleId="tpee.1107535924139" targetNodeId="e2lb.~String" resolveInfo="String" />
                  </node>
                  <node role="parameter" roleId="tpee.1068580123134" type="tpee.ParameterDeclaration" typeId="tpee.1068498886292" id="2808756344206284612">
                    <property name="name" nameId="tpck.1169194664001" value="element" />
                    <node role="type" roleId="tpee.5680397130376446158" type="tpee.TypeVariableReference" typeId="tpee.1109283449304" id="2808756344206284613">
                      <link role="typeVariableDeclaration" roleId="tpee.1109283546497" targetNodeId="2808756344206284333" resolveInfo="T" />
                    </node>
                  </node>
                  <node role="body" roleId="tpee.1068580123135" type="tpee.StatementList" typeId="tpee.1068580123136" id="2808756344206284614">
                    <node role="statement" roleId="tpee.1068581517665" type="tpee.LocalVariableDeclarationStatement" typeId="tpee.1068581242864" id="2808756344206284615">
                      <node role="localVariableDeclaration" roleId="tpee.1068581242865" type="tpee.LocalVariableDeclaration" typeId="tpee.1068581242863" id="2808756344206284616">
                        <property name="name" nameId="tpck.1169194664001" value="elementText" />
                        <node role="type" roleId="tpee.5680397130376446158" type="tpee.ClassifierType" typeId="tpee.1107535904670" id="2808756344206284617">
                          <link role="classifier" roleId="tpee.1107535924139" targetNodeId="e2lb.~String" resolveInfo="String" />
                        </node>
                        <node role="initializer" roleId="tpee.1068431790190" type="tpee.LocalInstanceMethodCall" typeId="tpee.3066917033203108594" id="2808756344206284618">
                          <link role="baseMethodDeclaration" roleId="tpee.1068499141037" targetNodeId="2808756344206284563" resolveInfo="getElementText" />
                          <node role="actualArgument" roleId="tpee.1068499141038" type="tpee.ParameterReference" typeId="tpee.1068581242874" id="2808756344206284619">
                            <link role="variableDeclaration" roleId="tpee.1068581517664" targetNodeId="2808756344206284612" resolveInfo="element" />
                          </node>
                        </node>
                      </node>
                    </node>
                    <node role="statement" roleId="tpee.1068581517665" type="tpee.LocalVariableDeclarationStatement" typeId="tpee.1068581242864" id="2808756344206284620">
                      <node role="localVariableDeclaration" roleId="tpee.1068581242865" type="tpee.LocalVariableDeclaration" typeId="tpee.1068581242863" id="2808756344206284621">
                        <property name="name" nameId="tpck.1169194664001" value="containerText" />
                        <node role="type" roleId="tpee.5680397130376446158" type="tpee.ClassifierType" typeId="tpee.1107535904670" id="2808756344206284622">
                          <link role="classifier" roleId="tpee.1107535924139" targetNodeId="e2lb.~String" resolveInfo="String" />
                        </node>
                        <node role="initializer" roleId="tpee.1068431790190" type="tpee.LocalInstanceMethodCall" typeId="tpee.3066917033203108594" id="2808756344206284623">
                          <link role="baseMethodDeclaration" roleId="tpee.1068499141037" targetNodeId="2808756344206284569" resolveInfo="getContainerText" />
                          <node role="actualArgument" roleId="tpee.1068499141038" type="tpee.ParameterReference" typeId="tpee.1068581242874" id="2808756344206284624">
                            <link role="variableDeclaration" roleId="tpee.1068581517664" targetNodeId="2808756344206284612" resolveInfo="element" />
                          </node>
                          <node role="actualArgument" roleId="tpee.1068499141038" type="tpee.LocalVariableReference" typeId="tpee.1068581242866" id="2808756344206284625">
                            <link role="variableDeclaration" roleId="tpee.1068581517664" targetNodeId="2808756344206284616" resolveInfo="elementText" />
                          </node>
                        </node>
                      </node>
                    </node>
                    <node role="statement" roleId="tpee.1068581517665" type="tpee.ReturnStatement" typeId="tpee.1068581242878" id="2808756344206284626">
                      <node role="expression" roleId="tpee.1068581517676" type="tpee.TernaryOperatorExpression" typeId="tpee.1163668896201" id="2808756344206284627">
                        <node role="condition" roleId="tpee.1163668914799" type="tpee.NotEqualsExpression" typeId="tpee.1073239437375" id="2808756344206284628">
                          <node role="leftExpression" roleId="tpee.1081773367580" type="tpee.LocalVariableReference" typeId="tpee.1068581242866" id="2808756344206284629">
                            <link role="variableDeclaration" roleId="tpee.1068581517664" targetNodeId="2808756344206284621" resolveInfo="containerText" />
                          </node>
                          <node role="rightExpression" roleId="tpee.1081773367579" type="tpee.NullLiteral" typeId="tpee.1070534058343" id="2808756344206284630" />
                        </node>
                        <node role="ifTrue" roleId="tpee.1163668922816" type="tpee.PlusExpression" typeId="tpee.1068581242875" id="2808756344206284631">
                          <node role="leftExpression" roleId="tpee.1081773367580" type="tpee.PlusExpression" typeId="tpee.1068581242875" id="2808756344206284632">
                            <node role="leftExpression" roleId="tpee.1081773367580" type="tpee.LocalVariableReference" typeId="tpee.1068581242866" id="2808756344206284633">
                              <link role="variableDeclaration" roleId="tpee.1068581517664" targetNodeId="2808756344206284616" resolveInfo="elementText" />
                            </node>
                            <node role="rightExpression" roleId="tpee.1081773367579" type="tpee.StringLiteral" typeId="tpee.1070475926800" id="2808756344206284634">
                              <property name="value" nameId="tpee.1070475926801" value=" " />
                            </node>
                          </node>
                          <node role="rightExpression" roleId="tpee.1081773367579" type="tpee.LocalVariableReference" typeId="tpee.1068581242866" id="2808756344206284635">
                            <link role="variableDeclaration" roleId="tpee.1068581517664" targetNodeId="2808756344206284621" resolveInfo="containerText" />
                          </node>
                        </node>
                        <node role="ifFalse" roleId="tpee.1163668934364" type="tpee.LocalVariableReference" typeId="tpee.1068581242866" id="2808756344206284636">
                          <link role="variableDeclaration" roleId="tpee.1068581517664" targetNodeId="2808756344206284616" resolveInfo="elementText" />
                        </node>
                      </node>
                    </node>
                  </node>
                </node>
              </node>
            </node>
          </node>
        </node>
      </node>
    </node>
    <node role="member" roleId="tpee.5375687026011219971" type="tpee.ClassConcept" typeId="tpee.1068390468198" id="2808756344206284336">
      <property name="name" nameId="tpck.1169194664001" value="LeftRenderer" />
      <property name="nonStatic" nameId="tpee.521412098689998745" value="true" />
      <node role="visibility" roleId="tpee.1178549979242" type="tpee.PrivateVisibility" typeId="tpee.1146644623116" id="2808756344206284337" />
      <node role="superclass" roleId="tpee.1165602531693" type="tpee.ClassifierType" typeId="tpee.1107535904670" id="2808756344206284338">
        <link role="classifier" roleId="tpee.1107535924139" targetNodeId="btw8.~ColoredListCellRenderer" resolveInfo="ColoredListCellRenderer" />
      </node>
      <node role="member" roleId="tpee.5375687026011219971" type="tpee.FieldDeclaration" typeId="tpee.1068390468200" id="2808756344206284339">
        <property name="name" nameId="tpck.1169194664001" value="myModuleName" />
        <property name="isFinal" nameId="tpee.1176718929932" value="true" />
        <node role="type" roleId="tpee.5680397130376446158" type="tpee.ClassifierType" typeId="tpee.1107535904670" id="2808756344206284340">
          <link role="classifier" roleId="tpee.1107535924139" targetNodeId="e2lb.~String" resolveInfo="String" />
        </node>
        <node role="visibility" roleId="tpee.1178549979242" type="tpee.PrivateVisibility" typeId="tpee.1146644623116" id="2808756344206284341" />
      </node>
      <node role="member" roleId="tpee.5375687026011219971" type="tpee.ConstructorDeclaration" typeId="tpee.1068580123140" id="2808756344206284342">
        <node role="visibility" roleId="tpee.1178549979242" type="tpee.PublicVisibility" typeId="tpee.1146644602865" id="2808756344206284343" />
        <node role="returnType" roleId="tpee.1068580123133" type="tpee.VoidType" typeId="tpee.1068581517677" id="2808756344206284344" />
        <node role="parameter" roleId="tpee.1068580123134" type="tpee.ParameterDeclaration" typeId="tpee.1068498886292" id="2808756344206284345">
          <property name="name" nameId="tpck.1169194664001" value="moduleName" />
          <property name="isFinal" nameId="tpee.1176718929932" value="true" />
          <node role="type" roleId="tpee.5680397130376446158" type="tpee.ClassifierType" typeId="tpee.1107535904670" id="2808756344206284346">
            <link role="classifier" roleId="tpee.1107535924139" targetNodeId="e2lb.~String" resolveInfo="String" />
          </node>
        </node>
        <node role="body" roleId="tpee.1068580123135" type="tpee.StatementList" typeId="tpee.1068580123136" id="2808756344206284347">
          <node role="statement" roleId="tpee.1068581517665" type="tpee.ExpressionStatement" typeId="tpee.1068580123155" id="2808756344206284348">
            <node role="expression" roleId="tpee.1068580123156" type="tpee.AssignmentExpression" typeId="tpee.1068498886294" id="2808756344206284349">
              <node role="lValue" roleId="tpee.1068498886295" type="tpee.LocalInstanceFieldReference" typeId="tpee.7785501532031639928" id="2808756344206284350">
                <link role="variableDeclaration" roleId="tpee.1068581517664" targetNodeId="2808756344206284339" resolveInfo="myModuleName" />
              </node>
              <node role="rValue" roleId="tpee.1068498886297" type="tpee.ParameterReference" typeId="tpee.1068581242874" id="2808756344206284351">
                <link role="variableDeclaration" roleId="tpee.1068581517664" targetNodeId="2808756344206284345" resolveInfo="moduleName" />
              </node>
            </node>
          </node>
        </node>
      </node>
      <node role="member" roleId="tpee.5375687026011219971" type="tpee.InstanceMethodDeclaration" typeId="tpee.1068580123165" id="2808756344206284352">
        <property name="name" nameId="tpck.1169194664001" value="customizeCellRenderer" />
        <node role="visibility" roleId="tpee.1178549979242" type="tpee.ProtectedVisibility" typeId="tpee.1146644641414" id="2808756344206284353" />
        <node role="returnType" roleId="tpee.1068580123133" type="tpee.VoidType" typeId="tpee.1068581517677" id="2808756344206284354" />
        <node role="parameter" roleId="tpee.1068580123134" type="tpee.ParameterDeclaration" typeId="tpee.1068498886292" id="2808756344206284355">
          <property name="name" nameId="tpck.1169194664001" value="list" />
          <node role="type" roleId="tpee.5680397130376446158" type="tpee.ClassifierType" typeId="tpee.1107535904670" id="2808756344206284356">
            <link role="classifier" roleId="tpee.1107535924139" targetNodeId="dbrf.~JList" resolveInfo="JList" />
          </node>
        </node>
        <node role="parameter" roleId="tpee.1068580123134" type="tpee.ParameterDeclaration" typeId="tpee.1068498886292" id="2808756344206284357">
          <property name="name" nameId="tpck.1169194664001" value="value" />
          <node role="type" roleId="tpee.5680397130376446158" type="tpee.ClassifierType" typeId="tpee.1107535904670" id="2808756344206284358">
            <link role="classifier" roleId="tpee.1107535924139" targetNodeId="e2lb.~Object" resolveInfo="Object" />
          </node>
        </node>
        <node role="parameter" roleId="tpee.1068580123134" type="tpee.ParameterDeclaration" typeId="tpee.1068498886292" id="2808756344206284359">
          <property name="name" nameId="tpck.1169194664001" value="index" />
          <node role="type" roleId="tpee.5680397130376446158" type="tpee.IntegerType" typeId="tpee.1070534370425" id="2808756344206284360" />
        </node>
        <node role="parameter" roleId="tpee.1068580123134" type="tpee.ParameterDeclaration" typeId="tpee.1068498886292" id="2808756344206284361">
          <property name="name" nameId="tpck.1169194664001" value="selected" />
          <node role="type" roleId="tpee.5680397130376446158" type="tpee.BooleanType" typeId="tpee.1070534644030" id="2808756344206284362" />
        </node>
        <node role="parameter" roleId="tpee.1068580123134" type="tpee.ParameterDeclaration" typeId="tpee.1068498886292" id="2808756344206284363">
          <property name="name" nameId="tpck.1169194664001" value="hasFocus" />
          <node role="type" roleId="tpee.5680397130376446158" type="tpee.BooleanType" typeId="tpee.1070534644030" id="2808756344206284364" />
        </node>
        <node role="body" roleId="tpee.1068580123135" type="tpee.StatementList" typeId="tpee.1068580123136" id="2808756344206284365">
          <node role="statement" roleId="tpee.1068581517665" type="tpee.LocalVariableDeclarationStatement" typeId="tpee.1068581242864" id="2808756344206284366">
            <node role="localVariableDeclaration" roleId="tpee.1068581242865" type="tpee.LocalVariableDeclaration" typeId="tpee.1068581242863" id="2808756344206284367">
              <property name="name" nameId="tpck.1169194664001" value="element" />
              <node role="type" roleId="tpee.5680397130376446158" type="tpee.TypeVariableReference" typeId="tpee.1109283449304" id="2808756344206284368">
                <link role="typeVariableDeclaration" roleId="tpee.1109283546497" targetNodeId="2808756344206284333" resolveInfo="T" />
              </node>
              <node role="initializer" roleId="tpee.1068431790190" type="tpee.CastExpression" typeId="tpee.1070534934090" id="2808756344206284369">
                <node role="expression" roleId="tpee.1070534934092" type="tpee.ParameterReference" typeId="tpee.1068581242874" id="2808756344206284370">
                  <link role="variableDeclaration" roleId="tpee.1068581517664" targetNodeId="2808756344206284357" resolveInfo="value" />
                </node>
                <node role="type" roleId="tpee.1070534934091" type="tpee.TypeVariableReference" typeId="tpee.1109283449304" id="2808756344206284371">
                  <link role="typeVariableDeclaration" roleId="tpee.1109283546497" targetNodeId="2808756344206284333" resolveInfo="T" />
                </node>
              </node>
            </node>
          </node>
          <node role="statement" roleId="tpee.1068581517665" type="tpee.LocalVariableDeclarationStatement" typeId="tpee.1068581242864" id="2808756344206284372">
            <node role="localVariableDeclaration" roleId="tpee.1068581242865" type="tpee.LocalVariableDeclaration" typeId="tpee.1068581242863" id="2808756344206284373">
              <property name="name" nameId="tpck.1169194664001" value="name" />
              <node role="type" roleId="tpee.5680397130376446158" type="tpee.ClassifierType" typeId="tpee.1107535904670" id="2808756344206284374">
                <link role="classifier" roleId="tpee.1107535924139" targetNodeId="e2lb.~String" resolveInfo="String" />
              </node>
              <node role="initializer" roleId="tpee.1068431790190" type="tpee.LocalInstanceMethodCall" typeId="tpee.3066917033203108594" id="2808756344206284375">
                <link role="baseMethodDeclaration" roleId="tpee.1068499141037" targetNodeId="2808756344206284563" resolveInfo="getElementText" />
                <node role="actualArgument" roleId="tpee.1068499141038" type="tpee.CastExpression" typeId="tpee.1070534934090" id="2808756344206284376">
                  <node role="expression" roleId="tpee.1070534934092" type="tpee.LocalVariableReference" typeId="tpee.1068581242866" id="2808756344206284377">
                    <link role="variableDeclaration" roleId="tpee.1068581517664" targetNodeId="2808756344206284367" resolveInfo="element" />
                  </node>
                  <node role="type" roleId="tpee.1070534934091" type="tpee.TypeVariableReference" typeId="tpee.1109283449304" id="2808756344206284378">
                    <link role="typeVariableDeclaration" roleId="tpee.1109283546497" targetNodeId="2808756344206284333" resolveInfo="T" />
                  </node>
                </node>
              </node>
            </node>
          </node>
          <node role="statement" roleId="tpee.1068581517665" type="tpee.LocalVariableDeclarationStatement" typeId="tpee.1068581242864" id="2808756344206284379">
            <node role="localVariableDeclaration" roleId="tpee.1068581242865" type="tpee.LocalVariableDeclaration" typeId="tpee.1068581242863" id="2808756344206284380">
              <property name="name" nameId="tpck.1169194664001" value="color" />
              <node role="type" roleId="tpee.5680397130376446158" type="tpee.ClassifierType" typeId="tpee.1107535904670" id="2808756344206284381">
                <link role="classifier" roleId="tpee.1107535924139" targetNodeId="1t7x.~Color" resolveInfo="Color" />
              </node>
              <node role="initializer" roleId="tpee.1068431790190" type="tpee.DotExpression" typeId="tpee.1197027756228" id="2808756344206284382">
                <node role="operand" roleId="tpee.1197027771414" type="tpee.ParameterReference" typeId="tpee.1068581242874" id="2808756344206284383">
                  <link role="variableDeclaration" roleId="tpee.1068581517664" targetNodeId="2808756344206284355" resolveInfo="list" />
                </node>
                <node role="operation" roleId="tpee.1197027833540" type="tpee.InstanceMethodCallOperation" typeId="tpee.1202948039474" id="2808756344206284384">
                  <link role="baseMethodDeclaration" roleId="tpee.1068499141037" targetNodeId="1t7x.~Component%dgetForeground()%cjava%dawt%dColor" resolveInfo="getForeground" />
                </node>
              </node>
            </node>
          </node>
          <node role="statement" roleId="tpee.1068581517665" type="tpee.LocalVariableDeclarationStatement" typeId="tpee.1068581242864" id="2808756344206284385">
            <node role="localVariableDeclaration" roleId="tpee.1068581242865" type="tpee.LocalVariableDeclaration" typeId="tpee.1068581242863" id="2808756344206284386">
              <property name="name" nameId="tpck.1169194664001" value="nameAttributes" />
              <node role="type" roleId="tpee.5680397130376446158" type="tpee.ClassifierType" typeId="tpee.1107535904670" id="2808756344206284387">
                <link role="classifier" roleId="tpee.1107535924139" targetNodeId="btw8.~SimpleTextAttributes" resolveInfo="SimpleTextAttributes" />
              </node>
              <node role="initializer" roleId="tpee.1068431790190" type="tpee.GenericNewExpression" typeId="tpee.1145552977093" id="2808756344206284388">
                <node role="creator" roleId="tpee.1145553007750" type="tpee.ClassCreator" typeId="tpee.1212685548494" id="2808756344206284389">
                  <link role="baseMethodDeclaration" roleId="tpee.1068499141037" targetNodeId="btw8.~SimpleTextAttributes%d&lt;init&gt;(int,java%dawt%dColor)" resolveInfo="SimpleTextAttributes" />
                  <node role="actualArgument" roleId="tpee.1068499141038" type="tpee.StaticFieldReference" typeId="tpee.1070533707846" id="2808756344206284390">
                    <link role="classifier" roleId="tpee.1144433057691" targetNodeId="1t7x.~Font" resolveInfo="Font" />
                    <link role="variableDeclaration" roleId="tpee.1068581517664" targetNodeId="1t7x.~Font%dPLAIN" resolveInfo="PLAIN" />
                  </node>
                  <node role="actualArgument" roleId="tpee.1068499141038" type="tpee.LocalVariableReference" typeId="tpee.1068581242866" id="2808756344206284391">
                    <link role="variableDeclaration" roleId="tpee.1068581517664" targetNodeId="2808756344206284380" resolveInfo="color" />
                  </node>
                </node>
<<<<<<< HEAD
                <node role="member" roleId="tpee.5375687026011219971" type="tpee.InstanceMethodDeclaration" typeId="tpee.1068580123165" id="2808756344206284609">
                  <property name="name" nameId="tpck.1169194664001" value="getText" />
                  <node role="visibility" roleId="tpee.1178549979242" type="tpee.PrivateVisibility" typeId="tpee.1146644623116" id="2808756344206284610" />
                  <node role="returnType" roleId="tpee.1068580123133" type="tpee.ClassifierType" typeId="tpee.1107535904670" id="2808756344206284611">
                    <link role="classifier" roleId="tpee.1107535924139" targetNodeId="e2lb.~String" resolveInfo="String" />
=======
              </node>
            </node>
          </node>
          <node role="statement" roleId="tpee.1068581517665" type="tpee.AssertStatement" typeId="tpee.1160998861373" id="2808756344206284392">
            <node role="condition" roleId="tpee.1160998896846" type="tpee.NotEqualsExpression" typeId="tpee.1073239437375" id="2808756344206284393">
              <node role="leftExpression" roleId="tpee.1081773367580" type="tpee.LocalVariableReference" typeId="tpee.1068581242866" id="2808756344206284394">
                <link role="variableDeclaration" roleId="tpee.1068581517664" targetNodeId="2808756344206284373" resolveInfo="name" />
              </node>
              <node role="rightExpression" roleId="tpee.1081773367579" type="tpee.NullLiteral" typeId="tpee.1070534058343" id="2808756344206284395" />
            </node>
            <node role="message" roleId="tpee.1160998916832" type="tpee.PlusExpression" typeId="tpee.1068581242875" id="2808756344206284396">
              <node role="leftExpression" roleId="tpee.1081773367580" type="tpee.StringLiteral" typeId="tpee.1070475926800" id="2808756344206284397">
                <property name="value" nameId="tpee.1070475926801" value="Null name for PSI element " />
              </node>
              <node role="rightExpression" roleId="tpee.1081773367579" type="tpee.LocalVariableReference" typeId="tpee.1068581242866" id="2808756344206284398">
                <link role="variableDeclaration" roleId="tpee.1068581517664" targetNodeId="2808756344206284367" resolveInfo="element" />
              </node>
            </node>
          </node>
          <node role="statement" roleId="tpee.1068581517665" type="tpee.ExpressionStatement" typeId="tpee.1068580123155" id="2808756344206284399">
            <node role="expression" roleId="tpee.1068580123156" type="tpee.LocalInstanceMethodCall" typeId="tpee.3066917033203108594" id="2808756344206284400">
              <link role="baseMethodDeclaration" roleId="tpee.1068499141037" targetNodeId="btw8.~SimpleColoredComponent%dappend(java%dlang%dString,com%dintellij%dui%dSimpleTextAttributes)%cvoid" resolveInfo="append" />
              <node role="actualArgument" roleId="tpee.1068499141038" type="tpee.LocalVariableReference" typeId="tpee.1068581242866" id="2808756344206284401">
                <link role="variableDeclaration" roleId="tpee.1068581517664" targetNodeId="2808756344206284373" resolveInfo="name" />
              </node>
              <node role="actualArgument" roleId="tpee.1068499141038" type="tpee.LocalVariableReference" typeId="tpee.1068581242866" id="2808756344206284402">
                <link role="variableDeclaration" roleId="tpee.1068581517664" targetNodeId="2808756344206284386" resolveInfo="nameAttributes" />
              </node>
            </node>
          </node>
          <node role="statement" roleId="tpee.1068581517665" type="tpee.ExpressionStatement" typeId="tpee.1068580123155" id="2808756344206284403">
            <node role="expression" roleId="tpee.1068580123156" type="tpee.LocalInstanceMethodCall" typeId="tpee.3066917033203108594" id="2808756344206284404">
              <link role="baseMethodDeclaration" roleId="tpee.1068499141037" targetNodeId="btw8.~SimpleColoredComponent%dsetIcon(javax%dswing%dIcon)%cvoid" resolveInfo="setIcon" />
              <node role="actualArgument" roleId="tpee.1068499141038" type="tpee.DotExpression" typeId="tpee.1197027756228" id="2808756344206284405">
                <node role="operand" roleId="tpee.1197027771414" type="tpee.ThisExpression" typeId="tpee.1070475354124" id="2808756344206284406">
                  <link role="classConcept" roleId="tpee.1182955020723" targetNodeId="2808756344206284331" resolveInfo="NodeListCellRenderer" />
                </node>
                <node role="operation" roleId="tpee.1197027833540" type="tpee.InstanceMethodCallOperation" typeId="tpee.1202948039474" id="2808756344206284407">
                  <link role="baseMethodDeclaration" roleId="tpee.1068499141037" targetNodeId="2808756344206284578" resolveInfo="getIcon" />
                  <node role="actualArgument" roleId="tpee.1068499141038" type="tpee.LocalVariableReference" typeId="tpee.1068581242866" id="2808756344206284408">
                    <link role="variableDeclaration" roleId="tpee.1068581517664" targetNodeId="2808756344206284367" resolveInfo="element" />
>>>>>>> 9161bcdd
                  </node>
                </node>
              </node>
            </node>
          </node>
          <node role="statement" roleId="tpee.1068581517665" type="tpee.LocalVariableDeclarationStatement" typeId="tpee.1068581242864" id="2808756344206284409">
            <node role="localVariableDeclaration" roleId="tpee.1068581242865" type="tpee.LocalVariableDeclaration" typeId="tpee.1068581242863" id="2808756344206284410">
              <property name="name" nameId="tpck.1169194664001" value="containerText" />
              <node role="type" roleId="tpee.5680397130376446158" type="tpee.ClassifierType" typeId="tpee.1107535904670" id="2808756344206284411">
                <link role="classifier" roleId="tpee.1107535924139" targetNodeId="e2lb.~String" resolveInfo="String" />
              </node>
              <node role="initializer" roleId="tpee.1068431790190" type="tpee.LocalInstanceMethodCall" typeId="tpee.3066917033203108594" id="2808756344206284412">
                <link role="baseMethodDeclaration" roleId="tpee.1068499141037" targetNodeId="2808756344206284569" resolveInfo="getContainerText" />
                <node role="actualArgument" roleId="tpee.1068499141038" type="tpee.LocalVariableReference" typeId="tpee.1068581242866" id="2808756344206284413">
                  <link role="variableDeclaration" roleId="tpee.1068581517664" targetNodeId="2808756344206284367" resolveInfo="element" />
                </node>
                <node role="actualArgument" roleId="tpee.1068499141038" type="tpee.PlusExpression" typeId="tpee.1068581242875" id="2808756344206284414">
                  <node role="leftExpression" roleId="tpee.1081773367580" type="tpee.LocalVariableReference" typeId="tpee.1068581242866" id="2808756344206284415">
                    <link role="variableDeclaration" roleId="tpee.1068581517664" targetNodeId="2808756344206284373" resolveInfo="name" />
                  </node>
                  <node role="rightExpression" roleId="tpee.1081773367579" type="tpee.ParenthesizedExpression" typeId="tpee.1079359253375" id="2808756344206284416">
                    <node role="expression" roleId="tpee.1079359253376" type="tpee.TernaryOperatorExpression" typeId="tpee.1163668896201" id="2808756344206284417">
                      <node role="condition" roleId="tpee.1163668914799" type="tpee.NotEqualsExpression" typeId="tpee.1073239437375" id="2808756344206284418">
                        <node role="leftExpression" roleId="tpee.1081773367580" type="tpee.LocalInstanceFieldReference" typeId="tpee.7785501532031639928" id="2808756344206284419">
                          <link role="variableDeclaration" roleId="tpee.1068581517664" targetNodeId="2808756344206284339" resolveInfo="myModuleName" />
                        </node>
                        <node role="rightExpression" roleId="tpee.1081773367579" type="tpee.NullLiteral" typeId="tpee.1070534058343" id="2808756344206284420" />
                      </node>
                      <node role="ifTrue" roleId="tpee.1163668922816" type="tpee.PlusExpression" typeId="tpee.1068581242875" id="2808756344206284421">
                        <node role="leftExpression" roleId="tpee.1081773367580" type="tpee.LocalInstanceFieldReference" typeId="tpee.7785501532031639928" id="2808756344206284422">
                          <link role="variableDeclaration" roleId="tpee.1068581517664" targetNodeId="2808756344206284339" resolveInfo="myModuleName" />
                        </node>
                        <node role="rightExpression" roleId="tpee.1081773367579" type="tpee.StringLiteral" typeId="tpee.1070475926800" id="2808756344206284423">
                          <property name="value" nameId="tpee.1070475926801" value="        " />
                        </node>
                      </node>
                      <node role="ifFalse" roleId="tpee.1163668934364" type="tpee.StringLiteral" typeId="tpee.1070475926800" id="2808756344206284424">
                        <property name="value" nameId="tpee.1070475926801" value="" />
                      </node>
                    </node>
                  </node>
                </node>
              </node>
            </node>
          </node>
          <node role="statement" roleId="tpee.1068581517665" type="tpee.IfStatement" typeId="tpee.1068580123159" id="2808756344206284425">
            <node role="condition" roleId="tpee.1068580123160" type="tpee.NotEqualsExpression" typeId="tpee.1073239437375" id="2808756344206284426">
              <node role="leftExpression" roleId="tpee.1081773367580" type="tpee.LocalVariableReference" typeId="tpee.1068581242866" id="2808756344206284427">
                <link role="variableDeclaration" roleId="tpee.1068581517664" targetNodeId="2808756344206284410" resolveInfo="containerText" />
              </node>
              <node role="rightExpression" roleId="tpee.1081773367579" type="tpee.NullLiteral" typeId="tpee.1070534058343" id="2808756344206284428" />
            </node>
            <node role="ifTrue" roleId="tpee.1068580123161" type="tpee.StatementList" typeId="tpee.1068580123136" id="2808756344206284429">
              <node role="statement" roleId="tpee.1068581517665" type="tpee.ExpressionStatement" typeId="tpee.1068580123155" id="2808756344206284430">
                <node role="expression" roleId="tpee.1068580123156" type="tpee.LocalInstanceMethodCall" typeId="tpee.3066917033203108594" id="2808756344206284431">
                  <link role="baseMethodDeclaration" roleId="tpee.1068499141037" targetNodeId="btw8.~SimpleColoredComponent%dappend(java%dlang%dString,com%dintellij%dui%dSimpleTextAttributes)%cvoid" resolveInfo="append" />
                  <node role="actualArgument" roleId="tpee.1068499141038" type="tpee.PlusExpression" typeId="tpee.1068581242875" id="2808756344206284432">
                    <node role="leftExpression" roleId="tpee.1081773367580" type="tpee.StringLiteral" typeId="tpee.1070475926800" id="2808756344206284433">
                      <property name="value" nameId="tpee.1070475926801" value=" " />
                    </node>
                    <node role="rightExpression" roleId="tpee.1081773367579" type="tpee.LocalVariableReference" typeId="tpee.1068581242866" id="2808756344206284434">
                      <link role="variableDeclaration" roleId="tpee.1068581517664" targetNodeId="2808756344206284410" resolveInfo="containerText" />
                    </node>
                  </node>
                  <node role="actualArgument" roleId="tpee.1068499141038" type="tpee.GenericNewExpression" typeId="tpee.1145552977093" id="2808756344206284435">
                    <node role="creator" roleId="tpee.1145553007750" type="tpee.ClassCreator" typeId="tpee.1212685548494" id="2808756344206284436">
                      <link role="baseMethodDeclaration" roleId="tpee.1068499141037" targetNodeId="btw8.~SimpleTextAttributes%d&lt;init&gt;(int,java%dawt%dColor)" resolveInfo="SimpleTextAttributes" />
                      <node role="actualArgument" roleId="tpee.1068499141038" type="tpee.StaticFieldReference" typeId="tpee.1070533707846" id="2808756344206284437">
                        <link role="classifier" roleId="tpee.1144433057691" targetNodeId="1t7x.~Font" resolveInfo="Font" />
                        <link role="variableDeclaration" roleId="tpee.1068581517664" targetNodeId="1t7x.~Font%dPLAIN" resolveInfo="PLAIN" />
                      </node>
                      <node role="actualArgument" roleId="tpee.1068499141038" type="tpee.StaticFieldReference" typeId="tpee.1070533707846" id="2808756344206284438">
                        <link role="classifier" roleId="tpee.1144433057691" targetNodeId="1t7x.~Color" resolveInfo="Color" />
                        <link role="variableDeclaration" roleId="tpee.1068581517664" targetNodeId="1t7x.~Color%dGRAY" resolveInfo="GRAY" />
                      </node>
                    </node>
                  </node>
                </node>
              </node>
            </node>
          </node>
          <node role="statement" roleId="tpee.1068581517665" type="tpee.ExpressionStatement" typeId="tpee.1068580123155" id="2808756344206284439">
            <node role="expression" roleId="tpee.1068580123156" type="tpee.LocalInstanceMethodCall" typeId="tpee.3066917033203108594" id="2808756344206284440">
              <link role="baseMethodDeclaration" roleId="tpee.1068499141037" targetNodeId="btw8.~SimpleColoredComponent%dsetPaintFocusBorder(boolean)%cvoid" resolveInfo="setPaintFocusBorder" />
              <node role="actualArgument" roleId="tpee.1068499141038" type="tpee.BooleanConstant" typeId="tpee.1068580123137" id="2808756344206284441" />
            </node>
          </node>
          <node role="statement" roleId="tpee.1068581517665" type="tpee.ExpressionStatement" typeId="tpee.1068580123155" id="2808756344206284442">
            <node role="expression" roleId="tpee.1068580123156" type="tpee.LocalInstanceMethodCall" typeId="tpee.3066917033203108594" id="2808756344206284443">
              <link role="baseMethodDeclaration" roleId="tpee.1068499141037" targetNodeId="dbrf.~JComponent%dsetBackground(java%dawt%dColor)%cvoid" resolveInfo="setBackground" />
              <node role="actualArgument" roleId="tpee.1068499141038" type="tpee.TernaryOperatorExpression" typeId="tpee.1163668896201" id="2808756344206284444">
                <node role="condition" roleId="tpee.1163668914799" type="tpee.ParameterReference" typeId="tpee.1068581242874" id="2808756344206284445">
                  <link role="variableDeclaration" roleId="tpee.1068581517664" targetNodeId="2808756344206284361" resolveInfo="selected" />
                </node>
                <node role="ifTrue" roleId="tpee.1163668922816" type="tpee.StaticMethodCall" typeId="tpee.1081236700937" id="2808756344206284446">
                  <link role="baseMethodDeclaration" roleId="tpee.1068499141037" targetNodeId="5cl8.~UIUtil%dgetListSelectionBackground()%cjava%dawt%dColor" resolveInfo="getListSelectionBackground" />
                  <link role="classConcept" roleId="tpee.1144433194310" targetNodeId="5cl8.~UIUtil" resolveInfo="UIUtil" />
                </node>
                <node role="ifFalse" roleId="tpee.1163668934364" type="tpee.StaticMethodCall" typeId="tpee.1081236700937" id="2808756344206284447">
                  <link role="baseMethodDeclaration" roleId="tpee.1068499141037" targetNodeId="5cl8.~UIUtil%dgetListBackground()%cjava%dawt%dColor" resolveInfo="getListBackground" />
                  <link role="classConcept" roleId="tpee.1144433194310" targetNodeId="5cl8.~UIUtil" resolveInfo="UIUtil" />
                </node>
              </node>
            </node>
          </node>
        </node>
      </node>
    </node>
    <node role="member" roleId="tpee.5375687026011219971" type="tpee.ClassConcept" typeId="tpee.1068390468198" id="2808756344206284336">
      <property name="name" nameId="tpck.1169194664001" value="LeftRenderer" />
      <property name="nonStatic" nameId="tpee.521412098689998745" value="true" />
      <node role="visibility" roleId="tpee.1178549979242" type="tpee.PrivateVisibility" typeId="tpee.1146644623116" id="2808756344206284337" />
      <node role="superclass" roleId="tpee.1165602531693" type="tpee.ClassifierType" typeId="tpee.1107535904670" id="2808756344206284338">
        <link role="classifier" roleId="tpee.1107535924139" targetNodeId="btw8.~ColoredListCellRenderer" resolveInfo="ColoredListCellRenderer" />
      </node>
      <node role="member" roleId="tpee.5375687026011219971" type="tpee.FieldDeclaration" typeId="tpee.1068390468200" id="2808756344206284339">
        <property name="name" nameId="tpck.1169194664001" value="myModuleName" />
        <property name="isFinal" nameId="tpee.1176718929932" value="true" />
        <node role="type" roleId="tpee.5680397130376446158" type="tpee.ClassifierType" typeId="tpee.1107535904670" id="2808756344206284340">
          <link role="classifier" roleId="tpee.1107535924139" targetNodeId="e2lb.~String" resolveInfo="String" />
        </node>
        <node role="visibility" roleId="tpee.1178549979242" type="tpee.PrivateVisibility" typeId="tpee.1146644623116" id="2808756344206284341" />
      </node>
      <node role="member" roleId="tpee.5375687026011219971" type="tpee.ConstructorDeclaration" typeId="tpee.1068580123140" id="2808756344206284342">
        <node role="visibility" roleId="tpee.1178549979242" type="tpee.PublicVisibility" typeId="tpee.1146644602865" id="2808756344206284343" />
        <node role="returnType" roleId="tpee.1068580123133" type="tpee.VoidType" typeId="tpee.1068581517677" id="2808756344206284344" />
        <node role="parameter" roleId="tpee.1068580123134" type="tpee.ParameterDeclaration" typeId="tpee.1068498886292" id="2808756344206284345">
          <property name="name" nameId="tpck.1169194664001" value="moduleName" />
          <property name="isFinal" nameId="tpee.1176718929932" value="true" />
          <node role="type" roleId="tpee.5680397130376446158" type="tpee.ClassifierType" typeId="tpee.1107535904670" id="2808756344206284346">
            <link role="classifier" roleId="tpee.1107535924139" targetNodeId="e2lb.~String" resolveInfo="String" />
          </node>
        </node>
        <node role="body" roleId="tpee.1068580123135" type="tpee.StatementList" typeId="tpee.1068580123136" id="2808756344206284347">
          <node role="statement" roleId="tpee.1068581517665" type="tpee.ExpressionStatement" typeId="tpee.1068580123155" id="2808756344206284348">
            <node role="expression" roleId="tpee.1068580123156" type="tpee.AssignmentExpression" typeId="tpee.1068498886294" id="2808756344206284349">
              <node role="lValue" roleId="tpee.1068498886295" type="tpee.LocalInstanceFieldReference" typeId="tpee.7785501532031639928" id="2808756344206284350">
                <link role="variableDeclaration" roleId="tpee.1068581517664" targetNodeId="2808756344206284339" resolveInfo="myModuleName" />
              </node>
              <node role="rValue" roleId="tpee.1068498886297" type="tpee.ParameterReference" typeId="tpee.1068581242874" id="2808756344206284351">
                <link role="variableDeclaration" roleId="tpee.1068581517664" targetNodeId="2808756344206284345" resolveInfo="moduleName" />
              </node>
            </node>
          </node>
        </node>
      </node>
      <node role="member" roleId="tpee.5375687026011219971" type="tpee.InstanceMethodDeclaration" typeId="tpee.1068580123165" id="2808756344206284352">
        <property name="name" nameId="tpck.1169194664001" value="customizeCellRenderer" />
        <node role="visibility" roleId="tpee.1178549979242" type="tpee.ProtectedVisibility" typeId="tpee.1146644641414" id="2808756344206284353" />
        <node role="returnType" roleId="tpee.1068580123133" type="tpee.VoidType" typeId="tpee.1068581517677" id="2808756344206284354" />
        <node role="parameter" roleId="tpee.1068580123134" type="tpee.ParameterDeclaration" typeId="tpee.1068498886292" id="2808756344206284355">
          <property name="name" nameId="tpck.1169194664001" value="list" />
          <node role="type" roleId="tpee.5680397130376446158" type="tpee.ClassifierType" typeId="tpee.1107535904670" id="2808756344206284356">
            <link role="classifier" roleId="tpee.1107535924139" targetNodeId="dbrf.~JList" resolveInfo="JList" />
          </node>
        </node>
        <node role="parameter" roleId="tpee.1068580123134" type="tpee.ParameterDeclaration" typeId="tpee.1068498886292" id="2808756344206284357">
          <property name="name" nameId="tpck.1169194664001" value="value" />
          <node role="type" roleId="tpee.5680397130376446158" type="tpee.ClassifierType" typeId="tpee.1107535904670" id="2808756344206284358">
            <link role="classifier" roleId="tpee.1107535924139" targetNodeId="e2lb.~Object" resolveInfo="Object" />
          </node>
        </node>
        <node role="parameter" roleId="tpee.1068580123134" type="tpee.ParameterDeclaration" typeId="tpee.1068498886292" id="2808756344206284359">
          <property name="name" nameId="tpck.1169194664001" value="index" />
          <node role="type" roleId="tpee.5680397130376446158" type="tpee.IntegerType" typeId="tpee.1070534370425" id="2808756344206284360" />
        </node>
        <node role="parameter" roleId="tpee.1068580123134" type="tpee.ParameterDeclaration" typeId="tpee.1068498886292" id="2808756344206284361">
          <property name="name" nameId="tpck.1169194664001" value="selected" />
          <node role="type" roleId="tpee.5680397130376446158" type="tpee.BooleanType" typeId="tpee.1070534644030" id="2808756344206284362" />
        </node>
        <node role="parameter" roleId="tpee.1068580123134" type="tpee.ParameterDeclaration" typeId="tpee.1068498886292" id="2808756344206284363">
          <property name="name" nameId="tpck.1169194664001" value="hasFocus" />
          <node role="type" roleId="tpee.5680397130376446158" type="tpee.BooleanType" typeId="tpee.1070534644030" id="2808756344206284364" />
        </node>
        <node role="body" roleId="tpee.1068580123135" type="tpee.StatementList" typeId="tpee.1068580123136" id="2808756344206284365">
          <node role="statement" roleId="tpee.1068581517665" type="tpee.LocalVariableDeclarationStatement" typeId="tpee.1068581242864" id="2808756344206284366">
            <node role="localVariableDeclaration" roleId="tpee.1068581242865" type="tpee.LocalVariableDeclaration" typeId="tpee.1068581242863" id="2808756344206284367">
              <property name="name" nameId="tpck.1169194664001" value="element" />
              <node role="type" roleId="tpee.5680397130376446158" type="tpee.TypeVariableReference" typeId="tpee.1109283449304" id="2808756344206284368">
                <link role="typeVariableDeclaration" roleId="tpee.1109283546497" targetNodeId="2808756344206284333" resolveInfo="T" />
              </node>
              <node role="initializer" roleId="tpee.1068431790190" type="tpee.CastExpression" typeId="tpee.1070534934090" id="2808756344206284369">
                <node role="expression" roleId="tpee.1070534934092" type="tpee.ParameterReference" typeId="tpee.1068581242874" id="2808756344206284370">
                  <link role="variableDeclaration" roleId="tpee.1068581517664" targetNodeId="2808756344206284357" resolveInfo="value" />
                </node>
                <node role="type" roleId="tpee.1070534934091" type="tpee.TypeVariableReference" typeId="tpee.1109283449304" id="2808756344206284371">
                  <link role="typeVariableDeclaration" roleId="tpee.1109283546497" targetNodeId="2808756344206284333" resolveInfo="T" />
                </node>
              </node>
            </node>
          </node>
          <node role="statement" roleId="tpee.1068581517665" type="tpee.LocalVariableDeclarationStatement" typeId="tpee.1068581242864" id="2808756344206284372">
            <node role="localVariableDeclaration" roleId="tpee.1068581242865" type="tpee.LocalVariableDeclaration" typeId="tpee.1068581242863" id="2808756344206284373">
              <property name="name" nameId="tpck.1169194664001" value="name" />
              <node role="type" roleId="tpee.5680397130376446158" type="tpee.ClassifierType" typeId="tpee.1107535904670" id="2808756344206284374">
                <link role="classifier" roleId="tpee.1107535924139" targetNodeId="e2lb.~String" resolveInfo="String" />
              </node>
              <node role="initializer" roleId="tpee.1068431790190" type="tpee.LocalInstanceMethodCall" typeId="tpee.3066917033203108594" id="2808756344206284375">
                <link role="baseMethodDeclaration" roleId="tpee.1068499141037" targetNodeId="2808756344206284563" resolveInfo="getElementText" />
                <node role="actualArgument" roleId="tpee.1068499141038" type="tpee.CastExpression" typeId="tpee.1070534934090" id="2808756344206284376">
                  <node role="expression" roleId="tpee.1070534934092" type="tpee.LocalVariableReference" typeId="tpee.1068581242866" id="2808756344206284377">
                    <link role="variableDeclaration" roleId="tpee.1068581517664" targetNodeId="2808756344206284367" resolveInfo="element" />
                  </node>
                  <node role="type" roleId="tpee.1070534934091" type="tpee.TypeVariableReference" typeId="tpee.1109283449304" id="2808756344206284378">
                    <link role="typeVariableDeclaration" roleId="tpee.1109283546497" targetNodeId="2808756344206284333" resolveInfo="T" />
                  </node>
                </node>
              </node>
            </node>
          </node>
          <node role="statement" roleId="tpee.1068581517665" type="tpee.LocalVariableDeclarationStatement" typeId="tpee.1068581242864" id="2808756344206284379">
            <node role="localVariableDeclaration" roleId="tpee.1068581242865" type="tpee.LocalVariableDeclaration" typeId="tpee.1068581242863" id="2808756344206284380">
              <property name="name" nameId="tpck.1169194664001" value="color" />
              <node role="type" roleId="tpee.5680397130376446158" type="tpee.ClassifierType" typeId="tpee.1107535904670" id="2808756344206284381">
                <link role="classifier" roleId="tpee.1107535924139" targetNodeId="1t7x.~Color" resolveInfo="Color" />
              </node>
              <node role="initializer" roleId="tpee.1068431790190" type="tpee.DotExpression" typeId="tpee.1197027756228" id="2808756344206284382">
                <node role="operand" roleId="tpee.1197027771414" type="tpee.ParameterReference" typeId="tpee.1068581242874" id="2808756344206284383">
                  <link role="variableDeclaration" roleId="tpee.1068581517664" targetNodeId="2808756344206284355" resolveInfo="list" />
                </node>
                <node role="operation" roleId="tpee.1197027833540" type="tpee.InstanceMethodCallOperation" typeId="tpee.1202948039474" id="2808756344206284384">
                  <link role="baseMethodDeclaration" roleId="tpee.1068499141037" targetNodeId="1t7x.~Component%dgetForeground()%cjava%dawt%dColor" resolveInfo="getForeground" />
                </node>
              </node>
            </node>
          </node>
          <node role="statement" roleId="tpee.1068581517665" type="tpee.LocalVariableDeclarationStatement" typeId="tpee.1068581242864" id="2808756344206284385">
            <node role="localVariableDeclaration" roleId="tpee.1068581242865" type="tpee.LocalVariableDeclaration" typeId="tpee.1068581242863" id="2808756344206284386">
              <property name="name" nameId="tpck.1169194664001" value="nameAttributes" />
              <node role="type" roleId="tpee.5680397130376446158" type="tpee.ClassifierType" typeId="tpee.1107535904670" id="2808756344206284387">
                <link role="classifier" roleId="tpee.1107535924139" targetNodeId="btw8.~SimpleTextAttributes" resolveInfo="SimpleTextAttributes" />
              </node>
              <node role="initializer" roleId="tpee.1068431790190" type="tpee.GenericNewExpression" typeId="tpee.1145552977093" id="2808756344206284388">
                <node role="creator" roleId="tpee.1145553007750" type="tpee.ClassCreator" typeId="tpee.1212685548494" id="2808756344206284389">
                  <link role="baseMethodDeclaration" roleId="tpee.1068499141037" targetNodeId="btw8.~SimpleTextAttributes%d&lt;init&gt;(int,java%dawt%dColor)" resolveInfo="SimpleTextAttributes" />
                  <node role="actualArgument" roleId="tpee.1068499141038" type="tpee.StaticFieldReference" typeId="tpee.1070533707846" id="2808756344206284390">
                    <link role="classifier" roleId="tpee.1144433057691" targetNodeId="1t7x.~Font" resolveInfo="Font" />
                    <link role="variableDeclaration" roleId="tpee.1068581517664" targetNodeId="1t7x.~Font%dPLAIN" resolveInfo="PLAIN" />
                  </node>
                  <node role="actualArgument" roleId="tpee.1068499141038" type="tpee.LocalVariableReference" typeId="tpee.1068581242866" id="2808756344206284391">
                    <link role="variableDeclaration" roleId="tpee.1068581517664" targetNodeId="2808756344206284380" resolveInfo="color" />
                  </node>
                </node>
              </node>
            </node>
          </node>
          <node role="statement" roleId="tpee.1068581517665" type="tpee.AssertStatement" typeId="tpee.1160998861373" id="2808756344206284392">
            <node role="condition" roleId="tpee.1160998896846" type="tpee.NotEqualsExpression" typeId="tpee.1073239437375" id="2808756344206284393">
              <node role="leftExpression" roleId="tpee.1081773367580" type="tpee.LocalVariableReference" typeId="tpee.1068581242866" id="2808756344206284394">
                <link role="variableDeclaration" roleId="tpee.1068581517664" targetNodeId="2808756344206284373" resolveInfo="name" />
              </node>
              <node role="rightExpression" roleId="tpee.1081773367579" type="tpee.NullLiteral" typeId="tpee.1070534058343" id="2808756344206284395" />
            </node>
            <node role="message" roleId="tpee.1160998916832" type="tpee.PlusExpression" typeId="tpee.1068581242875" id="2808756344206284396">
              <node role="leftExpression" roleId="tpee.1081773367580" type="tpee.StringLiteral" typeId="tpee.1070475926800" id="2808756344206284397">
                <property name="value" nameId="tpee.1070475926801" value="Null name for PSI element " />
              </node>
              <node role="rightExpression" roleId="tpee.1081773367579" type="tpee.LocalVariableReference" typeId="tpee.1068581242866" id="2808756344206284398">
                <link role="variableDeclaration" roleId="tpee.1068581517664" targetNodeId="2808756344206284367" resolveInfo="element" />
              </node>
            </node>
          </node>
          <node role="statement" roleId="tpee.1068581517665" type="tpee.ExpressionStatement" typeId="tpee.1068580123155" id="2808756344206284399">
            <node role="expression" roleId="tpee.1068580123156" type="tpee.LocalInstanceMethodCall" typeId="tpee.3066917033203108594" id="2808756344206284400">
              <link role="baseMethodDeclaration" roleId="tpee.1068499141037" targetNodeId="btw8.~SimpleColoredComponent%dappend(java%dlang%dString,com%dintellij%dui%dSimpleTextAttributes)%cvoid" resolveInfo="append" />
              <node role="actualArgument" roleId="tpee.1068499141038" type="tpee.LocalVariableReference" typeId="tpee.1068581242866" id="2808756344206284401">
                <link role="variableDeclaration" roleId="tpee.1068581517664" targetNodeId="2808756344206284373" resolveInfo="name" />
              </node>
              <node role="actualArgument" roleId="tpee.1068499141038" type="tpee.LocalVariableReference" typeId="tpee.1068581242866" id="2808756344206284402">
                <link role="variableDeclaration" roleId="tpee.1068581517664" targetNodeId="2808756344206284386" resolveInfo="nameAttributes" />
              </node>
            </node>
          </node>
          <node role="statement" roleId="tpee.1068581517665" type="tpee.ExpressionStatement" typeId="tpee.1068580123155" id="2808756344206284403">
            <node role="expression" roleId="tpee.1068580123156" type="tpee.LocalInstanceMethodCall" typeId="tpee.3066917033203108594" id="2808756344206284404">
              <link role="baseMethodDeclaration" roleId="tpee.1068499141037" targetNodeId="btw8.~SimpleColoredComponent%dsetIcon(javax%dswing%dIcon)%cvoid" resolveInfo="setIcon" />
              <node role="actualArgument" roleId="tpee.1068499141038" type="tpee.DotExpression" typeId="tpee.1197027756228" id="2808756344206284405">
                <node role="operand" roleId="tpee.1197027771414" type="tpee.ThisExpression" typeId="tpee.1070475354124" id="2808756344206284406">
                  <link role="classConcept" roleId="tpee.1182955020723" targetNodeId="2808756344206284331" resolveInfo="NodeListCellRenderer" />
                </node>
                <node role="operation" roleId="tpee.1197027833540" type="tpee.InstanceMethodCallOperation" typeId="tpee.1202948039474" id="2808756344206284407">
                  <link role="baseMethodDeclaration" roleId="tpee.1068499141037" targetNodeId="2808756344206284578" resolveInfo="getIcon" />
                  <node role="actualArgument" roleId="tpee.1068499141038" type="tpee.LocalVariableReference" typeId="tpee.1068581242866" id="2808756344206284408">
                    <link role="variableDeclaration" roleId="tpee.1068581517664" targetNodeId="2808756344206284367" resolveInfo="element" />
                  </node>
                </node>
              </node>
            </node>
          </node>
          <node role="statement" roleId="tpee.1068581517665" type="tpee.LocalVariableDeclarationStatement" typeId="tpee.1068581242864" id="2808756344206284409">
            <node role="localVariableDeclaration" roleId="tpee.1068581242865" type="tpee.LocalVariableDeclaration" typeId="tpee.1068581242863" id="2808756344206284410">
              <property name="name" nameId="tpck.1169194664001" value="containerText" />
              <node role="type" roleId="tpee.5680397130376446158" type="tpee.ClassifierType" typeId="tpee.1107535904670" id="2808756344206284411">
                <link role="classifier" roleId="tpee.1107535924139" targetNodeId="e2lb.~String" resolveInfo="String" />
              </node>
              <node role="initializer" roleId="tpee.1068431790190" type="tpee.LocalInstanceMethodCall" typeId="tpee.3066917033203108594" id="2808756344206284412">
                <link role="baseMethodDeclaration" roleId="tpee.1068499141037" targetNodeId="2808756344206284569" resolveInfo="getContainerText" />
                <node role="actualArgument" roleId="tpee.1068499141038" type="tpee.LocalVariableReference" typeId="tpee.1068581242866" id="2808756344206284413">
                  <link role="variableDeclaration" roleId="tpee.1068581517664" targetNodeId="2808756344206284367" resolveInfo="element" />
                </node>
                <node role="actualArgument" roleId="tpee.1068499141038" type="tpee.PlusExpression" typeId="tpee.1068581242875" id="2808756344206284414">
                  <node role="leftExpression" roleId="tpee.1081773367580" type="tpee.LocalVariableReference" typeId="tpee.1068581242866" id="2808756344206284415">
                    <link role="variableDeclaration" roleId="tpee.1068581517664" targetNodeId="2808756344206284373" resolveInfo="name" />
                  </node>
                  <node role="rightExpression" roleId="tpee.1081773367579" type="tpee.ParenthesizedExpression" typeId="tpee.1079359253375" id="2808756344206284416">
                    <node role="expression" roleId="tpee.1079359253376" type="tpee.TernaryOperatorExpression" typeId="tpee.1163668896201" id="2808756344206284417">
                      <node role="condition" roleId="tpee.1163668914799" type="tpee.NotEqualsExpression" typeId="tpee.1073239437375" id="2808756344206284418">
                        <node role="leftExpression" roleId="tpee.1081773367580" type="tpee.LocalInstanceFieldReference" typeId="tpee.7785501532031639928" id="2808756344206284419">
                          <link role="variableDeclaration" roleId="tpee.1068581517664" targetNodeId="2808756344206284339" resolveInfo="myModuleName" />
                        </node>
                        <node role="rightExpression" roleId="tpee.1081773367579" type="tpee.NullLiteral" typeId="tpee.1070534058343" id="2808756344206284420" />
                      </node>
                      <node role="ifTrue" roleId="tpee.1163668922816" type="tpee.PlusExpression" typeId="tpee.1068581242875" id="2808756344206284421">
                        <node role="leftExpression" roleId="tpee.1081773367580" type="tpee.LocalInstanceFieldReference" typeId="tpee.7785501532031639928" id="2808756344206284422">
                          <link role="variableDeclaration" roleId="tpee.1068581517664" targetNodeId="2808756344206284339" resolveInfo="myModuleName" />
                        </node>
                        <node role="rightExpression" roleId="tpee.1081773367579" type="tpee.StringLiteral" typeId="tpee.1070475926800" id="2808756344206284423">
                          <property name="value" nameId="tpee.1070475926801" value="        " />
                        </node>
                      </node>
                      <node role="ifFalse" roleId="tpee.1163668934364" type="tpee.StringLiteral" typeId="tpee.1070475926800" id="2808756344206284424">
                        <property name="value" nameId="tpee.1070475926801" value="" />
                      </node>
                    </node>
                  </node>
                </node>
              </node>
            </node>
          </node>
          <node role="statement" roleId="tpee.1068581517665" type="tpee.IfStatement" typeId="tpee.1068580123159" id="2808756344206284425">
            <node role="condition" roleId="tpee.1068580123160" type="tpee.NotEqualsExpression" typeId="tpee.1073239437375" id="2808756344206284426">
              <node role="leftExpression" roleId="tpee.1081773367580" type="tpee.LocalVariableReference" typeId="tpee.1068581242866" id="2808756344206284427">
                <link role="variableDeclaration" roleId="tpee.1068581517664" targetNodeId="2808756344206284410" resolveInfo="containerText" />
              </node>
              <node role="rightExpression" roleId="tpee.1081773367579" type="tpee.NullLiteral" typeId="tpee.1070534058343" id="2808756344206284428" />
            </node>
            <node role="ifTrue" roleId="tpee.1068580123161" type="tpee.StatementList" typeId="tpee.1068580123136" id="2808756344206284429">
              <node role="statement" roleId="tpee.1068581517665" type="tpee.ExpressionStatement" typeId="tpee.1068580123155" id="2808756344206284430">
                <node role="expression" roleId="tpee.1068580123156" type="tpee.LocalInstanceMethodCall" typeId="tpee.3066917033203108594" id="2808756344206284431">
                  <link role="baseMethodDeclaration" roleId="tpee.1068499141037" targetNodeId="btw8.~SimpleColoredComponent%dappend(java%dlang%dString,com%dintellij%dui%dSimpleTextAttributes)%cvoid" resolveInfo="append" />
                  <node role="actualArgument" roleId="tpee.1068499141038" type="tpee.PlusExpression" typeId="tpee.1068581242875" id="2808756344206284432">
                    <node role="leftExpression" roleId="tpee.1081773367580" type="tpee.StringLiteral" typeId="tpee.1070475926800" id="2808756344206284433">
                      <property name="value" nameId="tpee.1070475926801" value=" " />
                    </node>
                    <node role="rightExpression" roleId="tpee.1081773367579" type="tpee.LocalVariableReference" typeId="tpee.1068581242866" id="2808756344206284434">
                      <link role="variableDeclaration" roleId="tpee.1068581517664" targetNodeId="2808756344206284410" resolveInfo="containerText" />
                    </node>
                  </node>
                  <node role="actualArgument" roleId="tpee.1068499141038" type="tpee.GenericNewExpression" typeId="tpee.1145552977093" id="2808756344206284435">
                    <node role="creator" roleId="tpee.1145553007750" type="tpee.ClassCreator" typeId="tpee.1212685548494" id="2808756344206284436">
                      <link role="baseMethodDeclaration" roleId="tpee.1068499141037" targetNodeId="btw8.~SimpleTextAttributes%d&lt;init&gt;(int,java%dawt%dColor)" resolveInfo="SimpleTextAttributes" />
                      <node role="actualArgument" roleId="tpee.1068499141038" type="tpee.StaticFieldReference" typeId="tpee.1070533707846" id="2808756344206284437">
                        <link role="classifier" roleId="tpee.1144433057691" targetNodeId="1t7x.~Font" resolveInfo="Font" />
                        <link role="variableDeclaration" roleId="tpee.1068581517664" targetNodeId="1t7x.~Font%dPLAIN" resolveInfo="PLAIN" />
                      </node>
                      <node role="actualArgument" roleId="tpee.1068499141038" type="tpee.StaticFieldReference" typeId="tpee.1070533707846" id="2808756344206284438">
                        <link role="classifier" roleId="tpee.1144433057691" targetNodeId="1t7x.~Color" resolveInfo="Color" />
                        <link role="variableDeclaration" roleId="tpee.1068581517664" targetNodeId="1t7x.~Color%dGRAY" resolveInfo="GRAY" />
                      </node>
                    </node>
                  </node>
                </node>
              </node>
            </node>
          </node>
          <node role="statement" roleId="tpee.1068581517665" type="tpee.ExpressionStatement" typeId="tpee.1068580123155" id="2808756344206284439">
            <node role="expression" roleId="tpee.1068580123156" type="tpee.LocalInstanceMethodCall" typeId="tpee.3066917033203108594" id="2808756344206284440">
              <link role="baseMethodDeclaration" roleId="tpee.1068499141037" targetNodeId="btw8.~SimpleColoredComponent%dsetPaintFocusBorder(boolean)%cvoid" resolveInfo="setPaintFocusBorder" />
              <node role="actualArgument" roleId="tpee.1068499141038" type="tpee.BooleanConstant" typeId="tpee.1068580123137" id="2808756344206284441" />
            </node>
          </node>
          <node role="statement" roleId="tpee.1068581517665" type="tpee.ExpressionStatement" typeId="tpee.1068580123155" id="2808756344206284442">
            <node role="expression" roleId="tpee.1068580123156" type="tpee.LocalInstanceMethodCall" typeId="tpee.3066917033203108594" id="2808756344206284443">
              <link role="baseMethodDeclaration" roleId="tpee.1068499141037" targetNodeId="dbrf.~JComponent%dsetBackground(java%dawt%dColor)%cvoid" resolveInfo="setBackground" />
              <node role="actualArgument" roleId="tpee.1068499141038" type="tpee.TernaryOperatorExpression" typeId="tpee.1163668896201" id="2808756344206284444">
                <node role="condition" roleId="tpee.1163668914799" type="tpee.ParameterReference" typeId="tpee.1068581242874" id="2808756344206284445">
                  <link role="variableDeclaration" roleId="tpee.1068581517664" targetNodeId="2808756344206284361" resolveInfo="selected" />
                </node>
                <node role="ifTrue" roleId="tpee.1163668922816" type="tpee.StaticMethodCall" typeId="tpee.1081236700937" id="2808756344206284446">
                  <link role="baseMethodDeclaration" roleId="tpee.1068499141037" targetNodeId="5cl8.~UIUtil%dgetListSelectionBackground()%cjava%dawt%dColor" resolveInfo="getListSelectionBackground" />
                  <link role="classConcept" roleId="tpee.1144433194310" targetNodeId="5cl8.~UIUtil" resolveInfo="UIUtil" />
                </node>
                <node role="ifFalse" roleId="tpee.1163668934364" type="tpee.StaticMethodCall" typeId="tpee.1081236700937" id="2808756344206284447">
                  <link role="baseMethodDeclaration" roleId="tpee.1068499141037" targetNodeId="5cl8.~UIUtil%dgetListBackground()%cjava%dawt%dColor" resolveInfo="getListBackground" />
                  <link role="classConcept" roleId="tpee.1144433194310" targetNodeId="5cl8.~UIUtil" resolveInfo="UIUtil" />
                </node>
              </node>
            </node>
          </node>
        </node>
      </node>
    </node>
  </root>
</model>
<|MERGE_RESOLUTION|>--- conflicted
+++ resolved
@@ -1595,7 +1595,6 @@
               <node role="creator" roleId="tpee.1145553007750" type="tpee.ClassCreator" typeId="tpee.1212685548494" id="2808756344206284095">
                 <link role="baseMethodDeclaration" roleId="tpee.1068499141037" targetNodeId="2808756344206283974" resolveInfo="GoToHelper.MethodCellRenderer" />
               </node>
-<<<<<<< HEAD
             </node>
           </node>
         </node>
@@ -1666,77 +1665,6 @@
               </node>
               <node role="rightExpression" roleId="tpee.1081773367579" type="tpee.StringLiteral" typeId="tpee.1070475926800" id="2808756344206284123">
                 <property name="value" nameId="tpee.1070475926801" value="()" />
-=======
-            </node>
-          </node>
-        </node>
-        <node role="statement" roleId="tpee.1068581517665" type="tpee.ExpressionStatement" typeId="tpee.1068580123155" id="2808756344206284096">
-          <node role="expression" roleId="tpee.1068580123156" type="tpee.StaticMethodCall" typeId="tpee.1081236700937" id="2808756344206284097">
-            <link role="classConcept" roleId="tpee.1144433194310" targetNodeId="2808756344206283880" resolveInfo="GoToHelper" />
-            <link role="baseMethodDeclaration" roleId="tpee.1068499141037" targetNodeId="2808756344206284163" resolveInfo="showMenu" />
-            <node role="actualArgument" roleId="tpee.1068499141038" type="tpee.ParameterReference" typeId="tpee.1068581242874" id="2808756344206284098">
-              <link role="variableDeclaration" roleId="tpee.1068581517664" targetNodeId="2808756344206284076" resolveInfo="point" />
-            </node>
-            <node role="actualArgument" roleId="tpee.1068499141038" type="tpee.ParameterReference" typeId="tpee.1068581242874" id="2808756344206284099">
-              <link role="variableDeclaration" roleId="tpee.1068581517664" targetNodeId="2808756344206284078" resolveInfo="project" />
-            </node>
-            <node role="actualArgument" roleId="tpee.1068499141038" type="tpee.LocalVariableReference" typeId="tpee.1068581242866" id="2808756344206284100">
-              <link role="variableDeclaration" roleId="tpee.1068581517664" targetNodeId="2808756344206284084" resolveInfo="title" />
-            </node>
-            <node role="actualArgument" roleId="tpee.1068499141038" type="tpee.ParameterReference" typeId="tpee.1068581242874" id="2808756344206284101">
-              <link role="variableDeclaration" roleId="tpee.1068581517664" targetNodeId="2808756344206284073" resolveInfo="nodes" />
-            </node>
-            <node role="actualArgument" roleId="tpee.1068499141038" type="tpee.LocalVariableReference" typeId="tpee.1068581242866" id="2808756344206284102">
-              <link role="variableDeclaration" roleId="tpee.1068581517664" targetNodeId="2808756344206284092" resolveInfo="renderer" />
-            </node>
-          </node>
-        </node>
-      </node>
-    </node>
-    <node role="member" roleId="tpee.5375687026011219971" type="tpee.StaticMethodDeclaration" typeId="tpee.1081236700938" id="2808756344206284103">
-      <property name="name" nameId="tpck.1169194664001" value="showOverridenMethodsMenu" />
-      <node role="visibility" roleId="tpee.1178549979242" type="tpee.PublicVisibility" typeId="tpee.1146644602865" id="2808756344206284104" />
-      <node role="returnType" roleId="tpee.1068580123133" type="tpee.VoidType" typeId="tpee.1068581517677" id="2808756344206284105" />
-      <node role="parameter" roleId="tpee.1068580123134" type="tpee.ParameterDeclaration" typeId="tpee.1068498886292" id="2808756344206284106">
-        <property name="name" nameId="tpck.1169194664001" value="nodes" />
-        <node role="type" roleId="tpee.5680397130376446158" type="tp2q.ListType" typeId="tp2q.1151688443754" id="2808756344206284107">
-          <node role="elementType" roleId="tp2q.1151688676805" type="tpee.ClassifierType" typeId="tpee.1107535904670" id="2808756344206284108">
-            <link role="classifier" roleId="tpee.1107535924139" targetNodeId="cu2c.~SNodePointer" resolveInfo="SNodePointer" />
-          </node>
-        </node>
-      </node>
-      <node role="parameter" roleId="tpee.1068580123134" type="tpee.ParameterDeclaration" typeId="tpee.1068498886292" id="2808756344206284109">
-        <property name="name" nameId="tpck.1169194664001" value="point" />
-        <node role="type" roleId="tpee.5680397130376446158" type="tpee.ClassifierType" typeId="tpee.1107535904670" id="2808756344206284110">
-          <link role="classifier" roleId="tpee.1107535924139" targetNodeId="mjhk.~RelativePoint" resolveInfo="RelativePoint" />
-        </node>
-      </node>
-      <node role="parameter" roleId="tpee.1068580123134" type="tpee.ParameterDeclaration" typeId="tpee.1068498886292" id="2808756344206284111">
-        <property name="name" nameId="tpck.1169194664001" value="project" />
-        <node role="type" roleId="tpee.5680397130376446158" type="tpee.ClassifierType" typeId="tpee.1107535904670" id="2808756344206284112">
-          <link role="classifier" roleId="tpee.1107535924139" targetNodeId="vsqj.~Project" resolveInfo="Project" />
-        </node>
-      </node>
-      <node role="parameter" roleId="tpee.1068580123134" type="tpee.ParameterDeclaration" typeId="tpee.1068498886292" id="2808756344206284113">
-        <property name="name" nameId="tpck.1169194664001" value="methodName" />
-        <node role="type" roleId="tpee.5680397130376446158" type="tpee.StringType" typeId="tpee.1225271177708" id="2808756344206284114" />
-      </node>
-      <node role="body" roleId="tpee.1068580123135" type="tpee.StatementList" typeId="tpee.1068580123136" id="2808756344206284115">
-        <node role="statement" roleId="tpee.1068581517665" type="tpee.LocalVariableDeclarationStatement" typeId="tpee.1068581242864" id="2808756344206284116">
-          <node role="localVariableDeclaration" roleId="tpee.1068581242865" type="tpee.LocalVariableDeclaration" typeId="tpee.1068581242863" id="2808756344206284117">
-            <property name="name" nameId="tpck.1169194664001" value="title" />
-            <node role="type" roleId="tpee.5680397130376446158" type="tpee.StringType" typeId="tpee.1225271177708" id="2808756344206284118" />
-            <node role="initializer" roleId="tpee.1068431790190" type="tpee.PlusExpression" typeId="tpee.1068581242875" id="2808756344206284119">
-              <node role="leftExpression" roleId="tpee.1081773367580" type="tpee.PlusExpression" typeId="tpee.1068581242875" id="2808756344206284120">
-                <node role="leftExpression" roleId="tpee.1081773367580" type="tpee.StringLiteral" typeId="tpee.1070475926800" id="2808756344206284121">
-                  <property name="value" nameId="tpee.1070475926801" value="Choose super method of" />
-                </node>
-                <node role="rightExpression" roleId="tpee.1081773367579" type="tpee.ParameterReference" typeId="tpee.1068581242874" id="2808756344206284122">
-                  <link role="variableDeclaration" roleId="tpee.1068581517664" targetNodeId="2808756344206284113" resolveInfo="methodName" />
-                </node>
-              </node>
-              <node role="rightExpression" roleId="tpee.1081773367579" type="tpee.StringLiteral" typeId="tpee.1070475926800" id="2808756344206284123">
-                <property name="value" nameId="tpee.1070475926801" value="()" />
               </node>
             </node>
           </node>
@@ -1820,22 +1748,10 @@
             <node role="initializer" roleId="tpee.1068431790190" type="tpee.GenericNewExpression" typeId="tpee.1145552977093" id="2808756344206284154">
               <node role="creator" roleId="tpee.1145553007750" type="tpee.ClassCreator" typeId="tpee.1212685548494" id="2808756344206284155">
                 <link role="baseMethodDeclaration" roleId="tpee.1068499141037" targetNodeId="2808756344206283886" resolveInfo="GoToHelper.DefaultNodeNavigationItemCellRenderer" />
->>>>>>> 9161bcdd
-              </node>
-            </node>
-          </node>
-        </node>
-<<<<<<< HEAD
-        <node role="statement" roleId="tpee.1068581517665" type="tpee.LocalVariableDeclarationStatement" typeId="tpee.1068581242864" id="2808756344206284124">
-          <node role="localVariableDeclaration" roleId="tpee.1068581242865" type="tpee.LocalVariableDeclaration" typeId="tpee.1068581242863" id="2808756344206284125">
-            <property name="name" nameId="tpck.1169194664001" value="renderer" />
-            <node role="type" roleId="tpee.5680397130376446158" type="tpee.ClassifierType" typeId="tpee.1107535904670" id="2808756344206284126">
-              <link role="classifier" roleId="tpee.1107535924139" targetNodeId="2808756344206283971" resolveInfo="GoToHelper.MethodCellRenderer" />
-            </node>
-            <node role="initializer" roleId="tpee.1068431790190" type="tpee.GenericNewExpression" typeId="tpee.1145552977093" id="2808756344206284127">
-              <node role="creator" roleId="tpee.1145553007750" type="tpee.ClassCreator" typeId="tpee.1212685548494" id="2808756344206284128">
-                <link role="baseMethodDeclaration" roleId="tpee.1068499141037" targetNodeId="2808756344206283974" resolveInfo="GoToHelper.MethodCellRenderer" />
-=======
+              </node>
+            </node>
+          </node>
+        </node>
         <node role="statement" roleId="tpee.1068581517665" type="tpee.ExpressionStatement" typeId="tpee.1068580123155" id="2808756344206284156">
           <node role="expression" roleId="tpee.1068580123156" type="tpee.StaticMethodCall" typeId="tpee.1081236700937" id="2808756344206284157">
             <link role="classConcept" roleId="tpee.1144433194310" targetNodeId="2808756344206283880" resolveInfo="GoToHelper" />
@@ -1954,31 +1870,10 @@
                     </node>
                   </node>
                 </node>
->>>>>>> 9161bcdd
-              </node>
-            </node>
-          </node>
-        </node>
-<<<<<<< HEAD
-        <node role="statement" roleId="tpee.1068581517665" type="tpee.ExpressionStatement" typeId="tpee.1068580123155" id="2808756344206284129">
-          <node role="expression" roleId="tpee.1068580123156" type="tpee.StaticMethodCall" typeId="tpee.1081236700937" id="2808756344206284130">
-            <link role="classConcept" roleId="tpee.1144433194310" targetNodeId="2808756344206283880" resolveInfo="GoToHelper" />
-            <link role="baseMethodDeclaration" roleId="tpee.1068499141037" targetNodeId="2808756344206284163" resolveInfo="showMenu" />
-            <node role="actualArgument" roleId="tpee.1068499141038" type="tpee.ParameterReference" typeId="tpee.1068581242874" id="2808756344206284131">
-              <link role="variableDeclaration" roleId="tpee.1068581517664" targetNodeId="2808756344206284109" resolveInfo="point" />
-            </node>
-            <node role="actualArgument" roleId="tpee.1068499141038" type="tpee.ParameterReference" typeId="tpee.1068581242874" id="2808756344206284132">
-              <link role="variableDeclaration" roleId="tpee.1068581517664" targetNodeId="2808756344206284111" resolveInfo="project" />
-            </node>
-            <node role="actualArgument" roleId="tpee.1068499141038" type="tpee.LocalVariableReference" typeId="tpee.1068581242866" id="2808756344206284133">
-              <link role="variableDeclaration" roleId="tpee.1068581517664" targetNodeId="2808756344206284117" resolveInfo="title" />
-            </node>
-            <node role="actualArgument" roleId="tpee.1068499141038" type="tpee.ParameterReference" typeId="tpee.1068581242874" id="2808756344206284134">
-              <link role="variableDeclaration" roleId="tpee.1068581517664" targetNodeId="2808756344206284106" resolveInfo="nodes" />
-            </node>
-            <node role="actualArgument" roleId="tpee.1068499141038" type="tpee.LocalVariableReference" typeId="tpee.1068581242866" id="2808756344206284135">
-              <link role="variableDeclaration" roleId="tpee.1068581517664" targetNodeId="2808756344206284125" resolveInfo="renderer" />
-=======
+              </node>
+            </node>
+          </node>
+        </node>
         <node role="statement" roleId="tpee.1068581517665" type="tpee.ExpressionStatement" typeId="tpee.1068580123155" id="2808756344206284204">
           <node role="expression" roleId="tpee.1068580123156" type="tpee.StaticMethodCall" typeId="tpee.1081236700937" id="2808756344206284205">
             <link role="classConcept" roleId="tpee.1144433194310" targetNodeId="k7g3.~Collections" resolveInfo="Collections" />
@@ -2011,221 +1906,11 @@
             </node>
             <node role="actualArgument" roleId="tpee.1068499141038" type="tpee.ParameterReference" typeId="tpee.1068581242874" id="2808756344206465196">
               <link role="variableDeclaration" roleId="tpee.1068581517664" targetNodeId="2808756344206284175" resolveInfo="renderer" />
->>>>>>> 9161bcdd
             </node>
           </node>
         </node>
       </node>
     </node>
-<<<<<<< HEAD
-    <node role="member" roleId="tpee.5375687026011219971" type="tpee.StaticMethodDeclaration" typeId="tpee.1081236700938" id="2808756344206284136">
-      <property name="name" nameId="tpck.1169194664001" value="showInheritedClassesMenu" />
-      <node role="visibility" roleId="tpee.1178549979242" type="tpee.PublicVisibility" typeId="tpee.1146644602865" id="2808756344206284137" />
-      <node role="returnType" roleId="tpee.1068580123133" type="tpee.VoidType" typeId="tpee.1068581517677" id="2808756344206284138" />
-      <node role="parameter" roleId="tpee.1068580123134" type="tpee.ParameterDeclaration" typeId="tpee.1068498886292" id="2808756344206284139">
-        <property name="name" nameId="tpck.1169194664001" value="nodes" />
-        <node role="type" roleId="tpee.5680397130376446158" type="tp2q.ListType" typeId="tp2q.1151688443754" id="2808756344206284140">
-          <node role="elementType" roleId="tp2q.1151688676805" type="tpee.ClassifierType" typeId="tpee.1107535904670" id="2808756344206284141">
-            <link role="classifier" roleId="tpee.1107535924139" targetNodeId="cu2c.~SNodePointer" resolveInfo="SNodePointer" />
-          </node>
-        </node>
-      </node>
-      <node role="parameter" roleId="tpee.1068580123134" type="tpee.ParameterDeclaration" typeId="tpee.1068498886292" id="2808756344206284142">
-        <property name="name" nameId="tpck.1169194664001" value="point" />
-        <node role="type" roleId="tpee.5680397130376446158" type="tpee.ClassifierType" typeId="tpee.1107535904670" id="2808756344206284143">
-          <link role="classifier" roleId="tpee.1107535924139" targetNodeId="mjhk.~RelativePoint" resolveInfo="RelativePoint" />
-        </node>
-      </node>
-      <node role="parameter" roleId="tpee.1068580123134" type="tpee.ParameterDeclaration" typeId="tpee.1068498886292" id="2808756344206284144">
-        <property name="name" nameId="tpck.1169194664001" value="project" />
-        <node role="type" roleId="tpee.5680397130376446158" type="tpee.ClassifierType" typeId="tpee.1107535904670" id="2808756344206284145">
-          <link role="classifier" roleId="tpee.1107535924139" targetNodeId="vsqj.~Project" resolveInfo="Project" />
-        </node>
-      </node>
-      <node role="body" roleId="tpee.1068580123135" type="tpee.StatementList" typeId="tpee.1068580123136" id="2808756344206284146">
-        <node role="statement" roleId="tpee.1068581517665" type="tpee.LocalVariableDeclarationStatement" typeId="tpee.1068581242864" id="2808756344206284147">
-          <node role="localVariableDeclaration" roleId="tpee.1068581242865" type="tpee.LocalVariableDeclaration" typeId="tpee.1068581242863" id="2808756344206284148">
-            <property name="name" nameId="tpck.1169194664001" value="title" />
-            <node role="type" roleId="tpee.5680397130376446158" type="tpee.StringType" typeId="tpee.1225271177708" id="2808756344206284149" />
-            <node role="initializer" roleId="tpee.1068431790190" type="tpee.StringLiteral" typeId="tpee.1070475926800" id="2808756344206284150">
-              <property name="value" nameId="tpee.1070475926801" value="Choose inherited class to navigate to" />
-            </node>
-          </node>
-        </node>
-        <node role="statement" roleId="tpee.1068581517665" type="tpee.LocalVariableDeclarationStatement" typeId="tpee.1068581242864" id="2808756344206284151">
-          <node role="localVariableDeclaration" roleId="tpee.1068581242865" type="tpee.LocalVariableDeclaration" typeId="tpee.1068581242863" id="2808756344206284152">
-            <property name="name" nameId="tpck.1169194664001" value="renderer" />
-            <node role="type" roleId="tpee.5680397130376446158" type="tpee.ClassifierType" typeId="tpee.1107535904670" id="2808756344206284153">
-              <link role="classifier" roleId="tpee.1107535924139" targetNodeId="2808756344206283882" resolveInfo="GoToHelper.DefaultNodeNavigationItemCellRenderer" />
-            </node>
-            <node role="initializer" roleId="tpee.1068431790190" type="tpee.GenericNewExpression" typeId="tpee.1145552977093" id="2808756344206284154">
-              <node role="creator" roleId="tpee.1145553007750" type="tpee.ClassCreator" typeId="tpee.1212685548494" id="2808756344206284155">
-                <link role="baseMethodDeclaration" roleId="tpee.1068499141037" targetNodeId="2808756344206283886" resolveInfo="GoToHelper.DefaultNodeNavigationItemCellRenderer" />
-              </node>
-            </node>
-          </node>
-        </node>
-        <node role="statement" roleId="tpee.1068581517665" type="tpee.ExpressionStatement" typeId="tpee.1068580123155" id="2808756344206284156">
-          <node role="expression" roleId="tpee.1068580123156" type="tpee.StaticMethodCall" typeId="tpee.1081236700937" id="2808756344206284157">
-            <link role="classConcept" roleId="tpee.1144433194310" targetNodeId="2808756344206283880" resolveInfo="GoToHelper" />
-            <link role="baseMethodDeclaration" roleId="tpee.1068499141037" targetNodeId="2808756344206284163" resolveInfo="showMenu" />
-            <node role="actualArgument" roleId="tpee.1068499141038" type="tpee.ParameterReference" typeId="tpee.1068581242874" id="2808756344206284158">
-              <link role="variableDeclaration" roleId="tpee.1068581517664" targetNodeId="2808756344206284142" resolveInfo="point" />
-            </node>
-            <node role="actualArgument" roleId="tpee.1068499141038" type="tpee.ParameterReference" typeId="tpee.1068581242874" id="2808756344206284159">
-              <link role="variableDeclaration" roleId="tpee.1068581517664" targetNodeId="2808756344206284144" resolveInfo="project" />
-            </node>
-            <node role="actualArgument" roleId="tpee.1068499141038" type="tpee.LocalVariableReference" typeId="tpee.1068581242866" id="2808756344206284160">
-              <link role="variableDeclaration" roleId="tpee.1068581517664" targetNodeId="2808756344206284148" resolveInfo="title" />
-            </node>
-            <node role="actualArgument" roleId="tpee.1068499141038" type="tpee.ParameterReference" typeId="tpee.1068581242874" id="2808756344206284161">
-              <link role="variableDeclaration" roleId="tpee.1068581517664" targetNodeId="2808756344206284139" resolveInfo="nodes" />
-            </node>
-            <node role="actualArgument" roleId="tpee.1068499141038" type="tpee.LocalVariableReference" typeId="tpee.1068581242866" id="2808756344206284162">
-              <link role="variableDeclaration" roleId="tpee.1068581517664" targetNodeId="2808756344206284152" resolveInfo="renderer" />
-            </node>
-          </node>
-        </node>
-      </node>
-    </node>
-    <node role="member" roleId="tpee.5375687026011219971" type="tpee.StaticMethodDeclaration" typeId="tpee.1081236700938" id="2808756344206284163">
-      <property name="name" nameId="tpck.1169194664001" value="showMenu" />
-      <node role="visibility" roleId="tpee.1178549979242" type="tpee.PrivateVisibility" typeId="tpee.1146644623116" id="2808756344206284164" />
-      <node role="returnType" roleId="tpee.1068580123133" type="tpee.VoidType" typeId="tpee.1068581517677" id="2808756344206284165" />
-      <node role="parameter" roleId="tpee.1068580123134" type="tpee.ParameterDeclaration" typeId="tpee.1068498886292" id="2808756344206284166">
-        <property name="name" nameId="tpck.1169194664001" value="point" />
-        <node role="type" roleId="tpee.5680397130376446158" type="tpee.ClassifierType" typeId="tpee.1107535904670" id="2808756344206284167">
-          <link role="classifier" roleId="tpee.1107535924139" targetNodeId="mjhk.~RelativePoint" resolveInfo="RelativePoint" />
-        </node>
-      </node>
-      <node role="parameter" roleId="tpee.1068580123134" type="tpee.ParameterDeclaration" typeId="tpee.1068498886292" id="2808756344206284168">
-        <property name="name" nameId="tpck.1169194664001" value="project" />
-        <node role="type" roleId="tpee.5680397130376446158" type="tpee.ClassifierType" typeId="tpee.1107535904670" id="2808756344206284169">
-          <link role="classifier" roleId="tpee.1107535924139" targetNodeId="vsqj.~Project" resolveInfo="Project" />
-        </node>
-      </node>
-      <node role="parameter" roleId="tpee.1068580123134" type="tpee.ParameterDeclaration" typeId="tpee.1068498886292" id="2808756344206284170">
-        <property name="name" nameId="tpck.1169194664001" value="title" />
-        <node role="type" roleId="tpee.5680397130376446158" type="tpee.StringType" typeId="tpee.1225271177708" id="2808756344206284171" />
-      </node>
-      <node role="parameter" roleId="tpee.1068580123134" type="tpee.ParameterDeclaration" typeId="tpee.1068498886292" id="2808756344206284172">
-        <property name="name" nameId="tpck.1169194664001" value="nodes" />
-        <node role="type" roleId="tpee.5680397130376446158" type="tp2q.ListType" typeId="tp2q.1151688443754" id="2808756344206284173">
-          <node role="elementType" roleId="tp2q.1151688676805" type="tpee.ClassifierType" typeId="tpee.1107535904670" id="2808756344206284174">
-            <link role="classifier" roleId="tpee.1107535924139" targetNodeId="cu2c.~SNodePointer" resolveInfo="SNodePointer" />
-          </node>
-        </node>
-      </node>
-      <node role="parameter" roleId="tpee.1068580123134" type="tpee.ParameterDeclaration" typeId="tpee.1068498886292" id="2808756344206284175">
-        <property name="name" nameId="tpck.1169194664001" value="renderer" />
-        <node role="type" roleId="tpee.5680397130376446158" type="tpee.ClassifierType" typeId="tpee.1107535904670" id="2808756344206284176">
-          <link role="classifier" roleId="tpee.1107535924139" targetNodeId="2808756344206284331" resolveInfo="NodeListCellRenderer" />
-        </node>
-      </node>
-      <node role="body" roleId="tpee.1068580123135" type="tpee.StatementList" typeId="tpee.1068580123136" id="2808756344206284177">
-        <node role="statement" roleId="tpee.1068581517665" type="tpee.IfStatement" typeId="tpee.1068580123159" id="2808756344206284178">
-          <node role="condition" roleId="tpee.1068580123160" type="tpee.DotExpression" typeId="tpee.1197027756228" id="2808756344206284179">
-            <node role="operand" roleId="tpee.1197027771414" type="tpee.ParameterReference" typeId="tpee.1068581242874" id="2808756344206284180">
-              <link role="variableDeclaration" roleId="tpee.1068581517664" targetNodeId="2808756344206284172" resolveInfo="nodes" />
-            </node>
-            <node role="operation" roleId="tpee.1197027833540" type="tp2q.IsEmptyOperation" typeId="tp2q.1165530316231" id="2808756344206284181" />
-          </node>
-          <node role="ifTrue" roleId="tpee.1068580123161" type="tpee.StatementList" typeId="tpee.1068580123136" id="2808756344206284182">
-            <node role="statement" roleId="tpee.1068581517665" type="tpee.ReturnStatement" typeId="tpee.1068581242878" id="2808756344206284183" />
-          </node>
-        </node>
-        <node role="statement" roleId="tpee.1068581517665" type="tpee.LocalVariableDeclarationStatement" typeId="tpee.1068581242864" id="2808756344206284184">
-          <node role="localVariableDeclaration" roleId="tpee.1068581242865" type="tpee.LocalVariableDeclaration" typeId="tpee.1068581242863" id="2808756344206284185">
-            <property name="name" nameId="tpck.1169194664001" value="navigatables" />
-            <node role="type" roleId="tpee.5680397130376446158" type="tpee.ClassifierType" typeId="tpee.1107535904670" id="2808756344206284186">
-              <link role="classifier" roleId="tpee.1107535924139" targetNodeId="k7g3.~List" resolveInfo="List" />
-              <node role="parameter" roleId="tpee.1109201940907" type="tpee.ClassifierType" typeId="tpee.1107535904670" id="2808756344206284187">
-                <link role="classifier" roleId="tpee.1107535924139" targetNodeId="5qhg.~NodeNavigatable" resolveInfo="NodeNavigatable" />
-              </node>
-            </node>
-            <node role="initializer" roleId="tpee.1068431790190" type="tpee.GenericNewExpression" typeId="tpee.1145552977093" id="2808756344206284188">
-              <node role="creator" roleId="tpee.1145553007750" type="tpee.ClassCreator" typeId="tpee.1212685548494" id="2808756344206284189">
-                <link role="baseMethodDeclaration" roleId="tpee.1068499141037" targetNodeId="k7g3.~ArrayList%d&lt;init&gt;()" resolveInfo="ArrayList" />
-                <node role="typeParameter" roleId="tpee.1212687122400" type="tpee.ClassifierType" typeId="tpee.1107535904670" id="2808756344206284190">
-                  <link role="classifier" roleId="tpee.1107535924139" targetNodeId="5qhg.~NodeNavigatable" resolveInfo="NodeNavigatable" />
-                </node>
-              </node>
-            </node>
-          </node>
-        </node>
-        <node role="statement" roleId="tpee.1068581517665" type="tpee.ForeachStatement" typeId="tpee.1144226303539" id="2808756344206284191">
-          <node role="iterable" roleId="tpee.1144226360166" type="tpee.ParameterReference" typeId="tpee.1068581242874" id="2808756344206284192">
-            <link role="variableDeclaration" roleId="tpee.1068581517664" targetNodeId="2808756344206284172" resolveInfo="nodes" />
-          </node>
-          <node role="variable" roleId="tpee.1144230900587" type="tpee.LocalVariableDeclaration" typeId="tpee.1068581242863" id="2808756344206284193">
-            <property name="name" nameId="tpck.1169194664001" value="node" />
-            <node role="type" roleId="tpee.5680397130376446158" type="tpee.ClassifierType" typeId="tpee.1107535904670" id="2808756344206284194">
-              <link role="classifier" roleId="tpee.1107535924139" targetNodeId="cu2c.~SNodePointer" resolveInfo="SNodePointer" />
-            </node>
-          </node>
-          <node role="body" roleId="tpee.1154032183016" type="tpee.StatementList" typeId="tpee.1068580123136" id="2808756344206284195">
-            <node role="statement" roleId="tpee.1068581517665" type="tpee.ExpressionStatement" typeId="tpee.1068580123155" id="2808756344206284196">
-              <node role="expression" roleId="tpee.1068580123156" type="tpee.DotExpression" typeId="tpee.1197027756228" id="2808756344206284197">
-                <node role="operand" roleId="tpee.1197027771414" type="tpee.LocalVariableReference" typeId="tpee.1068581242866" id="2808756344206284198">
-                  <link role="variableDeclaration" roleId="tpee.1068581517664" targetNodeId="2808756344206284185" resolveInfo="navigatables" />
-                </node>
-                <node role="operation" roleId="tpee.1197027833540" type="tpee.InstanceMethodCallOperation" typeId="tpee.1202948039474" id="2808756344206284199">
-                  <link role="baseMethodDeclaration" roleId="tpee.1068499141037" targetNodeId="k7g3.~List%dadd(java%dlang%dObject)%cboolean" resolveInfo="add" />
-                  <node role="actualArgument" roleId="tpee.1068499141038" type="tpee.GenericNewExpression" typeId="tpee.1145552977093" id="2808756344206284200">
-                    <node role="creator" roleId="tpee.1145553007750" type="tpee.ClassCreator" typeId="tpee.1212685548494" id="2808756344206284201">
-                      <link role="baseMethodDeclaration" roleId="tpee.1068499141037" targetNodeId="5qhg.~NodeNavigatable%d&lt;init&gt;(jetbrains%dmps%dproject%dProject,jetbrains%dmps%dsmodel%dSNodePointer)" resolveInfo="NodeNavigatable" />
-                      <node role="actualArgument" roleId="tpee.1068499141038" type="tpee.ParameterReference" typeId="tpee.1068581242874" id="2808756344206284202">
-                        <link role="variableDeclaration" roleId="tpee.1068581517664" targetNodeId="2808756344206284168" resolveInfo="project" />
-                      </node>
-                      <node role="actualArgument" roleId="tpee.1068499141038" type="tpee.LocalVariableReference" typeId="tpee.1068581242866" id="2808756344206284203">
-                        <link role="variableDeclaration" roleId="tpee.1068581517664" targetNodeId="2808756344206284193" resolveInfo="node" />
-                      </node>
-                    </node>
-                  </node>
-                </node>
-              </node>
-            </node>
-          </node>
-        </node>
-        <node role="statement" roleId="tpee.1068581517665" type="tpee.ExpressionStatement" typeId="tpee.1068580123155" id="2808756344206284204">
-          <node role="expression" roleId="tpee.1068580123156" type="tpee.StaticMethodCall" typeId="tpee.1081236700937" id="2808756344206284205">
-            <link role="classConcept" roleId="tpee.1144433194310" targetNodeId="k7g3.~Collections" resolveInfo="Collections" />
-            <link role="baseMethodDeclaration" roleId="tpee.1068499141037" targetNodeId="k7g3.~Collections%dsort(java%dutil%dList,java%dutil%dComparator)%cvoid" resolveInfo="sort" />
-            <node role="actualArgument" roleId="tpee.1068499141038" type="tpee.LocalVariableReference" typeId="tpee.1068581242866" id="2808756344206284206">
-              <link role="variableDeclaration" roleId="tpee.1068581517664" targetNodeId="2808756344206284185" resolveInfo="navigatables" />
-            </node>
-            <node role="actualArgument" roleId="tpee.1068499141038" type="tpee.DotExpression" typeId="tpee.1197027756228" id="2808756344206284207">
-              <node role="operand" roleId="tpee.1197027771414" type="tpee.ParameterReference" typeId="tpee.1068581242874" id="2808756344206284208">
-                <link role="variableDeclaration" roleId="tpee.1068581517664" targetNodeId="2808756344206284175" resolveInfo="renderer" />
-              </node>
-              <node role="operation" roleId="tpee.1197027833540" type="tpee.InstanceMethodCallOperation" typeId="tpee.1202948039474" id="2808756344206284209">
-                <link role="baseMethodDeclaration" roleId="tpee.1068499141037" targetNodeId="2808756344206284584" resolveInfo="getComparator" />
-              </node>
-            </node>
-          </node>
-        </node>
-        <node role="statement" roleId="tpee.1068581517665" type="tpee.ExpressionStatement" typeId="tpee.1068580123155" id="2808756344206284210">
-          <node role="expression" roleId="tpee.1068580123156" type="tpee.StaticMethodCall" typeId="tpee.1081236700937" id="2808756344206465192">
-            <link role="baseMethodDeclaration" roleId="tpee.1068499141037" targetNodeId="2808756344206284216" resolveInfo="openTargets" />
-            <link role="classConcept" roleId="tpee.1144433194310" targetNodeId="2808756344206283880" resolveInfo="GoToHelper" />
-            <node role="actualArgument" roleId="tpee.1068499141038" type="tpee.ParameterReference" typeId="tpee.1068581242874" id="2808756344206465193">
-              <link role="variableDeclaration" roleId="tpee.1068581517664" targetNodeId="2808756344206284166" resolveInfo="point" />
-            </node>
-            <node role="actualArgument" roleId="tpee.1068499141038" type="tpee.LocalVariableReference" typeId="tpee.1068581242866" id="2808756344206465194">
-              <link role="variableDeclaration" roleId="tpee.1068581517664" targetNodeId="2808756344206284185" resolveInfo="navigatables" />
-            </node>
-            <node role="actualArgument" roleId="tpee.1068499141038" type="tpee.ParameterReference" typeId="tpee.1068581242874" id="2808756344206465195">
-              <link role="variableDeclaration" roleId="tpee.1068581517664" targetNodeId="2808756344206284170" resolveInfo="title" />
-            </node>
-            <node role="actualArgument" roleId="tpee.1068499141038" type="tpee.ParameterReference" typeId="tpee.1068581242874" id="2808756344206465196">
-              <link role="variableDeclaration" roleId="tpee.1068581517664" targetNodeId="2808756344206284175" resolveInfo="renderer" />
-            </node>
-          </node>
-        </node>
-      </node>
-    </node>
-=======
->>>>>>> 9161bcdd
     <node role="member" roleId="tpee.5375687026011219971" type="tpee.StaticMethodDeclaration" typeId="tpee.1081236700938" id="2808756344206284216">
       <property name="name" nameId="tpck.1169194664001" value="openTargets" />
       <node role="visibility" roleId="tpee.1178549979242" type="tpee.PrivateVisibility" typeId="tpee.1146644623116" id="3494221159223191601" />
@@ -2932,7 +2617,6 @@
               <node role="operand" roleId="tpee.1197027771414" type="tpee.StaticMethodCall" typeId="tpee.1081236700937" id="2808756344206283898">
                 <link role="baseMethodDeclaration" roleId="tpee.1068499141037" targetNodeId="cu2c.~ModelAccess%dinstance()%cjetbrains%dmps%dsmodel%dModelAccess" resolveInfo="instance" />
                 <link role="classConcept" roleId="tpee.1144433194310" targetNodeId="cu2c.~ModelAccess" resolveInfo="ModelAccess" />
-<<<<<<< HEAD
               </node>
               <node role="operation" roleId="tpee.1197027833540" type="tpee.InstanceMethodCallOperation" typeId="tpee.1202948039474" id="2808756344206283899">
                 <link role="baseMethodDeclaration" roleId="tpee.1068499141037" targetNodeId="cu2c.~ModelCommandExecutor%drunReadAction(jetbrains%dmps%dutil%dComputable)%cjava%dlang%dObject" resolveInfo="runReadAction" />
@@ -2982,57 +2666,6 @@
             <link role="classifier" roleId="tpee.1107535924139" targetNodeId="5qhg.~NodeNavigatable" resolveInfo="NodeNavigatable" />
           </node>
         </node>
-=======
-              </node>
-              <node role="operation" roleId="tpee.1197027833540" type="tpee.InstanceMethodCallOperation" typeId="tpee.1202948039474" id="2808756344206283899">
-                <link role="baseMethodDeclaration" roleId="tpee.1068499141037" targetNodeId="cu2c.~ModelCommandExecutor%drunReadAction(jetbrains%dmps%dutil%dComputable)%cjava%dlang%dObject" resolveInfo="runReadAction" />
-                <node role="actualArgument" roleId="tpee.1068499141038" type="tpee.GenericNewExpression" typeId="tpee.1145552977093" id="2808756344206283900">
-                  <node role="creator" roleId="tpee.1145553007750" type="tpee.AnonymousClassCreator" typeId="tpee.1182160077978" id="2808756344206283901">
-                    <node role="cls" roleId="tpee.1182160096073" type="tpee.AnonymousClass" typeId="tpee.1170345865475" id="2808756344206283902">
-                      <property name="name" nameId="tpck.1169194664001" value="" />
-                      <link role="baseMethodDeclaration" roleId="tpee.1068499141037" targetNodeId="e2lb.~Object%d&lt;init&gt;()" resolveInfo="Object" />
-                      <link role="classifier" roleId="tpee.1170346070688" targetNodeId="msyo.~Computable" resolveInfo="Computable" />
-                      <node role="typeParameter" roleId="tpee.1201186121363" type="tpee.StringType" typeId="tpee.1225271177708" id="2808756344206283903" />
-                      <node role="member" roleId="tpee.5375687026011219971" type="tpee.InstanceMethodDeclaration" typeId="tpee.1068580123165" id="2808756344206283904">
-                        <property name="name" nameId="tpck.1169194664001" value="compute" />
-                        <node role="visibility" roleId="tpee.1178549979242" type="tpee.PublicVisibility" typeId="tpee.1146644602865" id="2808756344206283905" />
-                        <node role="returnType" roleId="tpee.1068580123133" type="tpee.StringType" typeId="tpee.1225271177708" id="2808756344206283906" />
-                        <node role="body" roleId="tpee.1068580123135" type="tpee.StatementList" typeId="tpee.1068580123136" id="2808756344206283907">
-                          <node role="statement" roleId="tpee.1068581517665" type="tpee.ReturnStatement" typeId="tpee.1068581242878" id="2808756344206283908">
-                            <node role="expression" roleId="tpee.1068581517676" type="tpee.DotExpression" typeId="tpee.1197027756228" id="2808756344206283909">
-                              <node role="operand" roleId="tpee.1197027771414" type="tpee.LocalInstanceMethodCall" typeId="tpee.3066917033203108594" id="2808756344206283910">
-                                <link role="baseMethodDeclaration" roleId="tpee.1068499141037" targetNodeId="2808756344206283948" resolveInfo="getLabelNode" />
-                                <node role="actualArgument" roleId="tpee.1068499141038" type="tpee.ParameterReference" typeId="tpee.1068581242874" id="2808756344206283911">
-                                  <link role="variableDeclaration" roleId="tpee.1068581517664" targetNodeId="2808756344206283893" resolveInfo="element" />
-                                </node>
-                              </node>
-                              <node role="operation" roleId="tpee.1197027833540" type="tpee.InstanceMethodCallOperation" typeId="tpee.1202948039474" id="2808756344206283912">
-                                <link role="baseMethodDeclaration" roleId="tpee.1068499141037" targetNodeId="cu2c.~SNode%dgetPresentation()%cjava%dlang%dString" resolveInfo="getPresentation" />
-                              </node>
-                            </node>
-                          </node>
-                        </node>
-                      </node>
-                    </node>
-                  </node>
-                </node>
-              </node>
-            </node>
-          </node>
-        </node>
-      </node>
-      <node role="member" roleId="tpee.5375687026011219971" type="tpee.InstanceMethodDeclaration" typeId="tpee.1068580123165" id="2808756344206283913">
-        <property name="name" nameId="tpck.1169194664001" value="getContainerText" />
-        <node role="visibility" roleId="tpee.1178549979242" type="tpee.ProtectedVisibility" typeId="tpee.1146644641414" id="2808756344206283914" />
-        <node role="returnType" roleId="tpee.1068580123133" type="tpee.StringType" typeId="tpee.1225271177708" id="2808756344206283915" />
-        <node role="parameter" roleId="tpee.1068580123134" type="tpee.ParameterDeclaration" typeId="tpee.1068498886292" id="2808756344206283916">
-          <property name="name" nameId="tpck.1169194664001" value="element" />
-          <property name="isFinal" nameId="tpee.1176718929932" value="true" />
-          <node role="type" roleId="tpee.5680397130376446158" type="tpee.ClassifierType" typeId="tpee.1107535904670" id="2808756344206283917">
-            <link role="classifier" roleId="tpee.1107535924139" targetNodeId="5qhg.~NodeNavigatable" resolveInfo="NodeNavigatable" />
-          </node>
-        </node>
->>>>>>> 9161bcdd
         <node role="parameter" roleId="tpee.1068580123134" type="tpee.ParameterDeclaration" typeId="tpee.1068498886292" id="2808756344206283918">
           <property name="name" nameId="tpck.1169194664001" value="name" />
           <node role="type" roleId="tpee.5680397130376446158" type="tpee.StringType" typeId="tpee.1225271177708" id="2808756344206283919" />
@@ -3075,7 +2708,6 @@
                       </node>
                     </node>
                   </node>
-<<<<<<< HEAD
                 </node>
               </node>
             </node>
@@ -3103,15 +2735,12 @@
                 <link role="baseMethodDeclaration" roleId="tpee.1068499141037" targetNodeId="2808756344206283948" resolveInfo="getLabelNode" />
                 <node role="actualArgument" roleId="tpee.1068499141038" type="tpee.ParameterReference" typeId="tpee.1068581242874" id="2808756344206283947">
                   <link role="variableDeclaration" roleId="tpee.1068581517664" targetNodeId="2808756344206283941" resolveInfo="element" />
-=======
->>>>>>> 9161bcdd
-                </node>
-              </node>
-            </node>
-          </node>
-        </node>
-      </node>
-<<<<<<< HEAD
+                </node>
+              </node>
+            </node>
+          </node>
+        </node>
+      </node>
       <node role="member" roleId="tpee.5375687026011219971" type="tpee.InstanceMethodDeclaration" typeId="tpee.1068580123165" id="2808756344206283948">
         <property name="name" nameId="tpck.1169194664001" value="getLabelNode" />
         <node role="visibility" roleId="tpee.1178549979242" type="tpee.ProtectedVisibility" typeId="tpee.1146644641414" id="2808756344206283949" />
@@ -3137,36 +2766,11 @@
               </node>
               <node role="operation" roleId="tpee.1197027833540" type="tpee.InstanceMethodCallOperation" typeId="tpee.1202948039474" id="2808756344206283959">
                 <link role="baseMethodDeclaration" roleId="tpee.1068499141037" targetNodeId="cu2c.~SNodePointer%dgetNode()%cjetbrains%dmps%dsmodel%dSNode" resolveInfo="getNode" />
-=======
-      <node role="member" roleId="tpee.5375687026011219971" type="tpee.InstanceMethodDeclaration" typeId="tpee.1068580123165" id="2808756344206283938">
-        <property name="name" nameId="tpck.1169194664001" value="getIcon" />
-        <node role="visibility" roleId="tpee.1178549979242" type="tpee.ProtectedVisibility" typeId="tpee.1146644641414" id="2808756344206283939" />
-        <node role="returnType" roleId="tpee.1068580123133" type="tpee.ClassifierType" typeId="tpee.1107535904670" id="2808756344206283940">
-          <link role="classifier" roleId="tpee.1107535924139" targetNodeId="dbrf.~Icon" resolveInfo="Icon" />
-        </node>
-        <node role="parameter" roleId="tpee.1068580123134" type="tpee.ParameterDeclaration" typeId="tpee.1068498886292" id="2808756344206283941">
-          <property name="name" nameId="tpck.1169194664001" value="element" />
-          <node role="type" roleId="tpee.5680397130376446158" type="tpee.ClassifierType" typeId="tpee.1107535904670" id="2808756344206283942">
-            <link role="classifier" roleId="tpee.1107535924139" targetNodeId="5qhg.~NodeNavigatable" resolveInfo="NodeNavigatable" />
-          </node>
-        </node>
-        <node role="body" roleId="tpee.1068580123135" type="tpee.StatementList" typeId="tpee.1068580123136" id="2808756344206283943">
-          <node role="statement" roleId="tpee.1068581517665" type="tpee.ReturnStatement" typeId="tpee.1068581242878" id="2808756344206283944">
-            <node role="expression" roleId="tpee.1068581517676" type="tpee.StaticMethodCall" typeId="tpee.1081236700937" id="2808756344206283945">
-              <link role="baseMethodDeclaration" roleId="tpee.1068499141037" targetNodeId="sn11.2434140849679604466" resolveInfo="getIconFor" />
-              <link role="classConcept" roleId="tpee.1144433194310" targetNodeId="sn11.2434140849679604371" resolveInfo="IconManager" />
-              <node role="actualArgument" roleId="tpee.1068499141038" type="tpee.LocalInstanceMethodCall" typeId="tpee.3066917033203108594" id="2808756344206283946">
-                <link role="baseMethodDeclaration" roleId="tpee.1068499141037" targetNodeId="2808756344206283948" resolveInfo="getLabelNode" />
-                <node role="actualArgument" roleId="tpee.1068499141038" type="tpee.ParameterReference" typeId="tpee.1068581242874" id="2808756344206283947">
-                  <link role="variableDeclaration" roleId="tpee.1068581517664" targetNodeId="2808756344206283941" resolveInfo="element" />
-                </node>
->>>>>>> 9161bcdd
-              </node>
-            </node>
-          </node>
-        </node>
-      </node>
-<<<<<<< HEAD
+              </node>
+            </node>
+          </node>
+        </node>
+      </node>
       <node role="member" roleId="tpee.5375687026011219971" type="tpee.InstanceMethodDeclaration" typeId="tpee.1068580123165" id="2808756344206283960">
         <property name="name" nameId="tpck.1169194664001" value="getContainerNode" />
         <node role="visibility" roleId="tpee.1178549979242" type="tpee.ProtectedVisibility" typeId="tpee.1146644641414" id="2808756344206283961" />
@@ -3190,39 +2794,11 @@
               </node>
               <node role="operation" roleId="tpee.1197027833540" type="tpee.InstanceMethodCallOperation" typeId="tpee.1202948039474" id="2808756344206283970">
                 <link role="baseMethodDeclaration" roleId="tpee.1068499141037" targetNodeId="cu2c.~SNode%dgetTopmostAncestor()%cjetbrains%dmps%dsmodel%dSNode" resolveInfo="getTopmostAncestor" />
-=======
-      <node role="member" roleId="tpee.5375687026011219971" type="tpee.InstanceMethodDeclaration" typeId="tpee.1068580123165" id="2808756344206283948">
-        <property name="name" nameId="tpck.1169194664001" value="getLabelNode" />
-        <node role="visibility" roleId="tpee.1178549979242" type="tpee.ProtectedVisibility" typeId="tpee.1146644641414" id="2808756344206283949" />
-        <node role="returnType" roleId="tpee.1068580123133" type="tpee.ClassifierType" typeId="tpee.1107535904670" id="2808756344206283950">
-          <link role="classifier" roleId="tpee.1107535924139" targetNodeId="cu2c.~SNode" resolveInfo="SNode" />
-        </node>
-        <node role="parameter" roleId="tpee.1068580123134" type="tpee.ParameterDeclaration" typeId="tpee.1068498886292" id="2808756344206283951">
-          <property name="name" nameId="tpck.1169194664001" value="element" />
-          <node role="type" roleId="tpee.5680397130376446158" type="tpee.ClassifierType" typeId="tpee.1107535904670" id="2808756344206283952">
-            <link role="classifier" roleId="tpee.1107535924139" targetNodeId="5qhg.~NodeNavigatable" resolveInfo="NodeNavigatable" />
-          </node>
-        </node>
-        <node role="body" roleId="tpee.1068580123135" type="tpee.StatementList" typeId="tpee.1068580123136" id="2808756344206283953">
-          <node role="statement" roleId="tpee.1068581517665" type="tpee.ReturnStatement" typeId="tpee.1068581242878" id="2808756344206283954">
-            <node role="expression" roleId="tpee.1068581517676" type="tpee.DotExpression" typeId="tpee.1197027756228" id="2808756344206283955">
-              <node role="operand" roleId="tpee.1197027771414" type="tpee.DotExpression" typeId="tpee.1197027756228" id="2808756344206283956">
-                <node role="operand" roleId="tpee.1197027771414" type="tpee.ParameterReference" typeId="tpee.1068581242874" id="2808756344206283957">
-                  <link role="variableDeclaration" roleId="tpee.1068581517664" targetNodeId="2808756344206283951" resolveInfo="element" />
-                </node>
-                <node role="operation" roleId="tpee.1197027833540" type="tpee.InstanceMethodCallOperation" typeId="tpee.1202948039474" id="2808756344206283958">
-                  <link role="baseMethodDeclaration" roleId="tpee.1068499141037" targetNodeId="5qhg.~NodeNavigatable%dgetNodePointer()%cjetbrains%dmps%dsmodel%dSNodePointer" resolveInfo="getNodePointer" />
-                </node>
-              </node>
-              <node role="operation" roleId="tpee.1197027833540" type="tpee.InstanceMethodCallOperation" typeId="tpee.1202948039474" id="2808756344206283959">
-                <link role="baseMethodDeclaration" roleId="tpee.1068499141037" targetNodeId="cu2c.~SNodePointer%dgetNode()%cjetbrains%dmps%dsmodel%dSNode" resolveInfo="getNode" />
->>>>>>> 9161bcdd
-              </node>
-            </node>
-          </node>
-        </node>
-      </node>
-<<<<<<< HEAD
+              </node>
+            </node>
+          </node>
+        </node>
+      </node>
     </node>
     <node role="member" roleId="tpee.5375687026011219971" type="tpee.ClassConcept" typeId="tpee.1068390468198" id="2808756344206283971">
       <property name="name" nameId="tpck.1169194664001" value="MethodCellRenderer" />
@@ -3246,59 +2822,6 @@
             <link role="classifier" roleId="tpee.1107535924139" targetNodeId="5qhg.~NodeNavigatable" resolveInfo="NodeNavigatable" />
           </node>
         </node>
-=======
-      <node role="member" roleId="tpee.5375687026011219971" type="tpee.InstanceMethodDeclaration" typeId="tpee.1068580123165" id="2808756344206283960">
-        <property name="name" nameId="tpck.1169194664001" value="getContainerNode" />
-        <node role="visibility" roleId="tpee.1178549979242" type="tpee.ProtectedVisibility" typeId="tpee.1146644641414" id="2808756344206283961" />
-        <node role="returnType" roleId="tpee.1068580123133" type="tpee.ClassifierType" typeId="tpee.1107535904670" id="2808756344206283962">
-          <link role="classifier" roleId="tpee.1107535924139" targetNodeId="cu2c.~SNode" resolveInfo="SNode" />
-        </node>
-        <node role="parameter" roleId="tpee.1068580123134" type="tpee.ParameterDeclaration" typeId="tpee.1068498886292" id="2808756344206283963">
-          <property name="name" nameId="tpck.1169194664001" value="element" />
-          <node role="type" roleId="tpee.5680397130376446158" type="tpee.ClassifierType" typeId="tpee.1107535904670" id="2808756344206283964">
-            <link role="classifier" roleId="tpee.1107535924139" targetNodeId="5qhg.~NodeNavigatable" resolveInfo="NodeNavigatable" />
-          </node>
-        </node>
-        <node role="body" roleId="tpee.1068580123135" type="tpee.StatementList" typeId="tpee.1068580123136" id="2808756344206283965">
-          <node role="statement" roleId="tpee.1068581517665" type="tpee.ReturnStatement" typeId="tpee.1068581242878" id="2808756344206283966">
-            <node role="expression" roleId="tpee.1068581517676" type="tpee.DotExpression" typeId="tpee.1197027756228" id="2808756344206283967">
-              <node role="operand" roleId="tpee.1197027771414" type="tpee.LocalInstanceMethodCall" typeId="tpee.3066917033203108594" id="2808756344206283968">
-                <link role="baseMethodDeclaration" roleId="tpee.1068499141037" targetNodeId="2808756344206283948" resolveInfo="getLabelNode" />
-                <node role="actualArgument" roleId="tpee.1068499141038" type="tpee.ParameterReference" typeId="tpee.1068581242874" id="2808756344206283969">
-                  <link role="variableDeclaration" roleId="tpee.1068581517664" targetNodeId="2808756344206283963" resolveInfo="element" />
-                </node>
-              </node>
-              <node role="operation" roleId="tpee.1197027833540" type="tpee.InstanceMethodCallOperation" typeId="tpee.1202948039474" id="2808756344206283970">
-                <link role="baseMethodDeclaration" roleId="tpee.1068499141037" targetNodeId="cu2c.~SNode%dgetTopmostAncestor()%cjetbrains%dmps%dsmodel%dSNode" resolveInfo="getTopmostAncestor" />
-              </node>
-            </node>
-          </node>
-        </node>
-      </node>
-    </node>
-    <node role="member" roleId="tpee.5375687026011219971" type="tpee.ClassConcept" typeId="tpee.1068390468198" id="2808756344206283971">
-      <property name="name" nameId="tpck.1169194664001" value="MethodCellRenderer" />
-      <node role="visibility" roleId="tpee.1178549979242" type="tpee.PublicVisibility" typeId="tpee.1146644602865" id="2808756344206283972" />
-      <node role="superclass" roleId="tpee.1165602531693" type="tpee.ClassifierType" typeId="tpee.1107535904670" id="2808756344206283973">
-        <link role="classifier" roleId="tpee.1107535924139" targetNodeId="2808756344206283882" resolveInfo="GoToHelper.DefaultNodeNavigationItemCellRenderer" />
-      </node>
-      <node role="member" roleId="tpee.5375687026011219971" type="tpee.ConstructorDeclaration" typeId="tpee.1068580123140" id="2808756344206283974">
-        <node role="visibility" roleId="tpee.1178549979242" type="tpee.PublicVisibility" typeId="tpee.1146644602865" id="2808756344206283975" />
-        <node role="returnType" roleId="tpee.1068580123133" type="tpee.VoidType" typeId="tpee.1068581517677" id="2808756344206283976" />
-        <node role="body" roleId="tpee.1068580123135" type="tpee.StatementList" typeId="tpee.1068580123136" id="2808756344206283977" />
-      </node>
-      <node role="member" roleId="tpee.5375687026011219971" type="tpee.InstanceMethodDeclaration" typeId="tpee.1068580123165" id="2808756344206283978">
-        <property name="name" nameId="tpck.1169194664001" value="getElementText" />
-        <node role="visibility" roleId="tpee.1178549979242" type="tpee.PublicVisibility" typeId="tpee.1146644602865" id="2808756344206283979" />
-        <node role="returnType" roleId="tpee.1068580123133" type="tpee.StringType" typeId="tpee.1225271177708" id="2808756344206283980" />
-        <node role="parameter" roleId="tpee.1068580123134" type="tpee.ParameterDeclaration" typeId="tpee.1068498886292" id="2808756344206283981">
-          <property name="name" nameId="tpck.1169194664001" value="element" />
-          <property name="isFinal" nameId="tpee.1176718929932" value="true" />
-          <node role="type" roleId="tpee.5680397130376446158" type="tpee.ClassifierType" typeId="tpee.1107535904670" id="2808756344206283982">
-            <link role="classifier" roleId="tpee.1107535924139" targetNodeId="5qhg.~NodeNavigatable" resolveInfo="NodeNavigatable" />
-          </node>
-        </node>
->>>>>>> 9161bcdd
         <node role="body" roleId="tpee.1068580123135" type="tpee.StatementList" typeId="tpee.1068580123136" id="2808756344206283983">
           <node role="statement" roleId="tpee.1068581517665" type="tpee.ReturnStatement" typeId="tpee.1068581242878" id="2808756344206283984">
             <node role="expression" roleId="tpee.1068581517676" type="tpee.DotExpression" typeId="tpee.1197027756228" id="2808756344206283985">
@@ -3446,19 +2969,10 @@
                 <node role="operand" roleId="tpee.1197027771414" type="tpee.DotExpression" typeId="tpee.1197027756228" id="2808756344206284047">
                   <node role="operand" roleId="tpee.1197027771414" type="tpee.ParameterReference" typeId="tpee.1068581242874" id="2808756344206284048">
                     <link role="variableDeclaration" roleId="tpee.1068581517664" targetNodeId="2808756344206284040" resolveInfo="element" />
-<<<<<<< HEAD
                   </node>
                   <node role="operation" roleId="tpee.1197027833540" type="tpee.InstanceMethodCallOperation" typeId="tpee.1202948039474" id="2808756344206284049">
                     <link role="baseMethodDeclaration" roleId="tpee.1068499141037" targetNodeId="5qhg.~NodeNavigatable%dgetNodePointer()%cjetbrains%dmps%dsmodel%dSNodePointer" resolveInfo="getNodePointer" />
-=======
->>>>>>> 9161bcdd
-                  </node>
-                  <node role="operation" roleId="tpee.1197027833540" type="tpee.InstanceMethodCallOperation" typeId="tpee.1202948039474" id="2808756344206284049">
-                    <link role="baseMethodDeclaration" roleId="tpee.1068499141037" targetNodeId="5qhg.~NodeNavigatable%dgetNodePointer()%cjetbrains%dmps%dsmodel%dSNodePointer" resolveInfo="getNodePointer" />
-                  </node>
-                </node>
-                <node role="operation" roleId="tpee.1197027833540" type="tpee.InstanceMethodCallOperation" typeId="tpee.1202948039474" id="2808756344206284050">
-                  <link role="baseMethodDeclaration" roleId="tpee.1068499141037" targetNodeId="cu2c.~SNodePointer%dgetNode()%cjetbrains%dmps%dsmodel%dSNode" resolveInfo="getNode" />
+                  </node>
                 </node>
                 <node role="operation" roleId="tpee.1197027833540" type="tpee.InstanceMethodCallOperation" typeId="tpee.1202948039474" id="2808756344206284050">
                   <link role="baseMethodDeclaration" roleId="tpee.1068499141037" targetNodeId="cu2c.~SNodePointer%dgetNode()%cjetbrains%dmps%dsmodel%dSNode" resolveInfo="getNode" />
@@ -3471,7 +2985,6 @@
               <node role="statement" roleId="tpee.1068581517665" type="tpee.ReturnStatement" typeId="tpee.1068581242878" id="2808756344206284053">
                 <node role="expression" roleId="tpee.1068581517676" type="tpee.NullLiteral" typeId="tpee.1070534058343" id="2808756344206284054" />
               </node>
-<<<<<<< HEAD
             </node>
             <node role="condition" roleId="tpee.1068580123160" type="tpee.EqualsExpression" typeId="tpee.1068580123152" id="2808756344206284055">
               <node role="rightExpression" roleId="tpee.1081773367579" type="tpee.NullLiteral" typeId="tpee.1070534058343" id="2808756344206284056" />
@@ -3492,28 +3005,6 @@
               </node>
             </node>
           </node>
-=======
-            </node>
-            <node role="condition" roleId="tpee.1068580123160" type="tpee.EqualsExpression" typeId="tpee.1068580123152" id="2808756344206284055">
-              <node role="rightExpression" roleId="tpee.1081773367579" type="tpee.NullLiteral" typeId="tpee.1070534058343" id="2808756344206284056" />
-              <node role="leftExpression" roleId="tpee.1081773367580" type="tpee.LocalVariableReference" typeId="tpee.1068581242866" id="2808756344206284057">
-                <link role="variableDeclaration" roleId="tpee.1068581517664" targetNodeId="2808756344206284044" resolveInfo="node" />
-              </node>
-            </node>
-          </node>
-          <node role="statement" roleId="tpee.1068581517665" type="tpee.LocalVariableDeclarationStatement" typeId="tpee.1068581242864" id="2808756344206284058">
-            <node role="localVariableDeclaration" roleId="tpee.1068581242865" type="tpee.LocalVariableDeclaration" typeId="tpee.1068581242863" id="2808756344206284059">
-              <property name="name" nameId="tpck.1169194664001" value="parentNode" />
-              <node role="type" roleId="tpee.5680397130376446158" type="tp25.SNodeType" typeId="tp25.1138055754698" id="2808756344206284060" />
-              <node role="initializer" roleId="tpee.1068431790190" type="tpee.DotExpression" typeId="tpee.1197027756228" id="2808756344206284061">
-                <node role="operand" roleId="tpee.1197027771414" type="tpee.LocalVariableReference" typeId="tpee.1068581242866" id="2808756344206284062">
-                  <link role="variableDeclaration" roleId="tpee.1068581517664" targetNodeId="2808756344206284044" resolveInfo="node" />
-                </node>
-                <node role="operation" roleId="tpee.1197027833540" type="tp25.Node_GetParentOperation" typeId="tp25.1139613262185" id="2808756344206284063" />
-              </node>
-            </node>
-          </node>
->>>>>>> 9161bcdd
           <node role="statement" roleId="tpee.1068581517665" type="tpee.ReturnStatement" typeId="tpee.1068581242878" id="2808756344206284064">
             <node role="expression" roleId="tpee.1068581517676" type="tpee.LocalVariableReference" typeId="tpee.1068581242866" id="2808756344206284065">
               <link role="variableDeclaration" roleId="tpee.1068581517664" targetNodeId="2808756344206284059" resolveInfo="parentNode" />
@@ -4161,13 +3652,6 @@
                     <link role="variableDeclaration" roleId="tpee.1068581517664" targetNodeId="2808756344206284380" resolveInfo="color" />
                   </node>
                 </node>
-<<<<<<< HEAD
-                <node role="member" roleId="tpee.5375687026011219971" type="tpee.InstanceMethodDeclaration" typeId="tpee.1068580123165" id="2808756344206284609">
-                  <property name="name" nameId="tpck.1169194664001" value="getText" />
-                  <node role="visibility" roleId="tpee.1178549979242" type="tpee.PrivateVisibility" typeId="tpee.1146644623116" id="2808756344206284610" />
-                  <node role="returnType" roleId="tpee.1068580123133" type="tpee.ClassifierType" typeId="tpee.1107535904670" id="2808756344206284611">
-                    <link role="classifier" roleId="tpee.1107535924139" targetNodeId="e2lb.~String" resolveInfo="String" />
-=======
               </node>
             </node>
           </node>
@@ -4209,7 +3693,6 @@
                   <link role="baseMethodDeclaration" roleId="tpee.1068499141037" targetNodeId="2808756344206284578" resolveInfo="getIcon" />
                   <node role="actualArgument" roleId="tpee.1068499141038" type="tpee.LocalVariableReference" typeId="tpee.1068581242866" id="2808756344206284408">
                     <link role="variableDeclaration" roleId="tpee.1068581517664" targetNodeId="2808756344206284367" resolveInfo="element" />
->>>>>>> 9161bcdd
                   </node>
                 </node>
               </node>
@@ -4318,289 +3801,5 @@
         </node>
       </node>
     </node>
-    <node role="member" roleId="tpee.5375687026011219971" type="tpee.ClassConcept" typeId="tpee.1068390468198" id="2808756344206284336">
-      <property name="name" nameId="tpck.1169194664001" value="LeftRenderer" />
-      <property name="nonStatic" nameId="tpee.521412098689998745" value="true" />
-      <node role="visibility" roleId="tpee.1178549979242" type="tpee.PrivateVisibility" typeId="tpee.1146644623116" id="2808756344206284337" />
-      <node role="superclass" roleId="tpee.1165602531693" type="tpee.ClassifierType" typeId="tpee.1107535904670" id="2808756344206284338">
-        <link role="classifier" roleId="tpee.1107535924139" targetNodeId="btw8.~ColoredListCellRenderer" resolveInfo="ColoredListCellRenderer" />
-      </node>
-      <node role="member" roleId="tpee.5375687026011219971" type="tpee.FieldDeclaration" typeId="tpee.1068390468200" id="2808756344206284339">
-        <property name="name" nameId="tpck.1169194664001" value="myModuleName" />
-        <property name="isFinal" nameId="tpee.1176718929932" value="true" />
-        <node role="type" roleId="tpee.5680397130376446158" type="tpee.ClassifierType" typeId="tpee.1107535904670" id="2808756344206284340">
-          <link role="classifier" roleId="tpee.1107535924139" targetNodeId="e2lb.~String" resolveInfo="String" />
-        </node>
-        <node role="visibility" roleId="tpee.1178549979242" type="tpee.PrivateVisibility" typeId="tpee.1146644623116" id="2808756344206284341" />
-      </node>
-      <node role="member" roleId="tpee.5375687026011219971" type="tpee.ConstructorDeclaration" typeId="tpee.1068580123140" id="2808756344206284342">
-        <node role="visibility" roleId="tpee.1178549979242" type="tpee.PublicVisibility" typeId="tpee.1146644602865" id="2808756344206284343" />
-        <node role="returnType" roleId="tpee.1068580123133" type="tpee.VoidType" typeId="tpee.1068581517677" id="2808756344206284344" />
-        <node role="parameter" roleId="tpee.1068580123134" type="tpee.ParameterDeclaration" typeId="tpee.1068498886292" id="2808756344206284345">
-          <property name="name" nameId="tpck.1169194664001" value="moduleName" />
-          <property name="isFinal" nameId="tpee.1176718929932" value="true" />
-          <node role="type" roleId="tpee.5680397130376446158" type="tpee.ClassifierType" typeId="tpee.1107535904670" id="2808756344206284346">
-            <link role="classifier" roleId="tpee.1107535924139" targetNodeId="e2lb.~String" resolveInfo="String" />
-          </node>
-        </node>
-        <node role="body" roleId="tpee.1068580123135" type="tpee.StatementList" typeId="tpee.1068580123136" id="2808756344206284347">
-          <node role="statement" roleId="tpee.1068581517665" type="tpee.ExpressionStatement" typeId="tpee.1068580123155" id="2808756344206284348">
-            <node role="expression" roleId="tpee.1068580123156" type="tpee.AssignmentExpression" typeId="tpee.1068498886294" id="2808756344206284349">
-              <node role="lValue" roleId="tpee.1068498886295" type="tpee.LocalInstanceFieldReference" typeId="tpee.7785501532031639928" id="2808756344206284350">
-                <link role="variableDeclaration" roleId="tpee.1068581517664" targetNodeId="2808756344206284339" resolveInfo="myModuleName" />
-              </node>
-              <node role="rValue" roleId="tpee.1068498886297" type="tpee.ParameterReference" typeId="tpee.1068581242874" id="2808756344206284351">
-                <link role="variableDeclaration" roleId="tpee.1068581517664" targetNodeId="2808756344206284345" resolveInfo="moduleName" />
-              </node>
-            </node>
-          </node>
-        </node>
-      </node>
-      <node role="member" roleId="tpee.5375687026011219971" type="tpee.InstanceMethodDeclaration" typeId="tpee.1068580123165" id="2808756344206284352">
-        <property name="name" nameId="tpck.1169194664001" value="customizeCellRenderer" />
-        <node role="visibility" roleId="tpee.1178549979242" type="tpee.ProtectedVisibility" typeId="tpee.1146644641414" id="2808756344206284353" />
-        <node role="returnType" roleId="tpee.1068580123133" type="tpee.VoidType" typeId="tpee.1068581517677" id="2808756344206284354" />
-        <node role="parameter" roleId="tpee.1068580123134" type="tpee.ParameterDeclaration" typeId="tpee.1068498886292" id="2808756344206284355">
-          <property name="name" nameId="tpck.1169194664001" value="list" />
-          <node role="type" roleId="tpee.5680397130376446158" type="tpee.ClassifierType" typeId="tpee.1107535904670" id="2808756344206284356">
-            <link role="classifier" roleId="tpee.1107535924139" targetNodeId="dbrf.~JList" resolveInfo="JList" />
-          </node>
-        </node>
-        <node role="parameter" roleId="tpee.1068580123134" type="tpee.ParameterDeclaration" typeId="tpee.1068498886292" id="2808756344206284357">
-          <property name="name" nameId="tpck.1169194664001" value="value" />
-          <node role="type" roleId="tpee.5680397130376446158" type="tpee.ClassifierType" typeId="tpee.1107535904670" id="2808756344206284358">
-            <link role="classifier" roleId="tpee.1107535924139" targetNodeId="e2lb.~Object" resolveInfo="Object" />
-          </node>
-        </node>
-        <node role="parameter" roleId="tpee.1068580123134" type="tpee.ParameterDeclaration" typeId="tpee.1068498886292" id="2808756344206284359">
-          <property name="name" nameId="tpck.1169194664001" value="index" />
-          <node role="type" roleId="tpee.5680397130376446158" type="tpee.IntegerType" typeId="tpee.1070534370425" id="2808756344206284360" />
-        </node>
-        <node role="parameter" roleId="tpee.1068580123134" type="tpee.ParameterDeclaration" typeId="tpee.1068498886292" id="2808756344206284361">
-          <property name="name" nameId="tpck.1169194664001" value="selected" />
-          <node role="type" roleId="tpee.5680397130376446158" type="tpee.BooleanType" typeId="tpee.1070534644030" id="2808756344206284362" />
-        </node>
-        <node role="parameter" roleId="tpee.1068580123134" type="tpee.ParameterDeclaration" typeId="tpee.1068498886292" id="2808756344206284363">
-          <property name="name" nameId="tpck.1169194664001" value="hasFocus" />
-          <node role="type" roleId="tpee.5680397130376446158" type="tpee.BooleanType" typeId="tpee.1070534644030" id="2808756344206284364" />
-        </node>
-        <node role="body" roleId="tpee.1068580123135" type="tpee.StatementList" typeId="tpee.1068580123136" id="2808756344206284365">
-          <node role="statement" roleId="tpee.1068581517665" type="tpee.LocalVariableDeclarationStatement" typeId="tpee.1068581242864" id="2808756344206284366">
-            <node role="localVariableDeclaration" roleId="tpee.1068581242865" type="tpee.LocalVariableDeclaration" typeId="tpee.1068581242863" id="2808756344206284367">
-              <property name="name" nameId="tpck.1169194664001" value="element" />
-              <node role="type" roleId="tpee.5680397130376446158" type="tpee.TypeVariableReference" typeId="tpee.1109283449304" id="2808756344206284368">
-                <link role="typeVariableDeclaration" roleId="tpee.1109283546497" targetNodeId="2808756344206284333" resolveInfo="T" />
-              </node>
-              <node role="initializer" roleId="tpee.1068431790190" type="tpee.CastExpression" typeId="tpee.1070534934090" id="2808756344206284369">
-                <node role="expression" roleId="tpee.1070534934092" type="tpee.ParameterReference" typeId="tpee.1068581242874" id="2808756344206284370">
-                  <link role="variableDeclaration" roleId="tpee.1068581517664" targetNodeId="2808756344206284357" resolveInfo="value" />
-                </node>
-                <node role="type" roleId="tpee.1070534934091" type="tpee.TypeVariableReference" typeId="tpee.1109283449304" id="2808756344206284371">
-                  <link role="typeVariableDeclaration" roleId="tpee.1109283546497" targetNodeId="2808756344206284333" resolveInfo="T" />
-                </node>
-              </node>
-            </node>
-          </node>
-          <node role="statement" roleId="tpee.1068581517665" type="tpee.LocalVariableDeclarationStatement" typeId="tpee.1068581242864" id="2808756344206284372">
-            <node role="localVariableDeclaration" roleId="tpee.1068581242865" type="tpee.LocalVariableDeclaration" typeId="tpee.1068581242863" id="2808756344206284373">
-              <property name="name" nameId="tpck.1169194664001" value="name" />
-              <node role="type" roleId="tpee.5680397130376446158" type="tpee.ClassifierType" typeId="tpee.1107535904670" id="2808756344206284374">
-                <link role="classifier" roleId="tpee.1107535924139" targetNodeId="e2lb.~String" resolveInfo="String" />
-              </node>
-              <node role="initializer" roleId="tpee.1068431790190" type="tpee.LocalInstanceMethodCall" typeId="tpee.3066917033203108594" id="2808756344206284375">
-                <link role="baseMethodDeclaration" roleId="tpee.1068499141037" targetNodeId="2808756344206284563" resolveInfo="getElementText" />
-                <node role="actualArgument" roleId="tpee.1068499141038" type="tpee.CastExpression" typeId="tpee.1070534934090" id="2808756344206284376">
-                  <node role="expression" roleId="tpee.1070534934092" type="tpee.LocalVariableReference" typeId="tpee.1068581242866" id="2808756344206284377">
-                    <link role="variableDeclaration" roleId="tpee.1068581517664" targetNodeId="2808756344206284367" resolveInfo="element" />
-                  </node>
-                  <node role="type" roleId="tpee.1070534934091" type="tpee.TypeVariableReference" typeId="tpee.1109283449304" id="2808756344206284378">
-                    <link role="typeVariableDeclaration" roleId="tpee.1109283546497" targetNodeId="2808756344206284333" resolveInfo="T" />
-                  </node>
-                </node>
-              </node>
-            </node>
-          </node>
-          <node role="statement" roleId="tpee.1068581517665" type="tpee.LocalVariableDeclarationStatement" typeId="tpee.1068581242864" id="2808756344206284379">
-            <node role="localVariableDeclaration" roleId="tpee.1068581242865" type="tpee.LocalVariableDeclaration" typeId="tpee.1068581242863" id="2808756344206284380">
-              <property name="name" nameId="tpck.1169194664001" value="color" />
-              <node role="type" roleId="tpee.5680397130376446158" type="tpee.ClassifierType" typeId="tpee.1107535904670" id="2808756344206284381">
-                <link role="classifier" roleId="tpee.1107535924139" targetNodeId="1t7x.~Color" resolveInfo="Color" />
-              </node>
-              <node role="initializer" roleId="tpee.1068431790190" type="tpee.DotExpression" typeId="tpee.1197027756228" id="2808756344206284382">
-                <node role="operand" roleId="tpee.1197027771414" type="tpee.ParameterReference" typeId="tpee.1068581242874" id="2808756344206284383">
-                  <link role="variableDeclaration" roleId="tpee.1068581517664" targetNodeId="2808756344206284355" resolveInfo="list" />
-                </node>
-                <node role="operation" roleId="tpee.1197027833540" type="tpee.InstanceMethodCallOperation" typeId="tpee.1202948039474" id="2808756344206284384">
-                  <link role="baseMethodDeclaration" roleId="tpee.1068499141037" targetNodeId="1t7x.~Component%dgetForeground()%cjava%dawt%dColor" resolveInfo="getForeground" />
-                </node>
-              </node>
-            </node>
-          </node>
-          <node role="statement" roleId="tpee.1068581517665" type="tpee.LocalVariableDeclarationStatement" typeId="tpee.1068581242864" id="2808756344206284385">
-            <node role="localVariableDeclaration" roleId="tpee.1068581242865" type="tpee.LocalVariableDeclaration" typeId="tpee.1068581242863" id="2808756344206284386">
-              <property name="name" nameId="tpck.1169194664001" value="nameAttributes" />
-              <node role="type" roleId="tpee.5680397130376446158" type="tpee.ClassifierType" typeId="tpee.1107535904670" id="2808756344206284387">
-                <link role="classifier" roleId="tpee.1107535924139" targetNodeId="btw8.~SimpleTextAttributes" resolveInfo="SimpleTextAttributes" />
-              </node>
-              <node role="initializer" roleId="tpee.1068431790190" type="tpee.GenericNewExpression" typeId="tpee.1145552977093" id="2808756344206284388">
-                <node role="creator" roleId="tpee.1145553007750" type="tpee.ClassCreator" typeId="tpee.1212685548494" id="2808756344206284389">
-                  <link role="baseMethodDeclaration" roleId="tpee.1068499141037" targetNodeId="btw8.~SimpleTextAttributes%d&lt;init&gt;(int,java%dawt%dColor)" resolveInfo="SimpleTextAttributes" />
-                  <node role="actualArgument" roleId="tpee.1068499141038" type="tpee.StaticFieldReference" typeId="tpee.1070533707846" id="2808756344206284390">
-                    <link role="classifier" roleId="tpee.1144433057691" targetNodeId="1t7x.~Font" resolveInfo="Font" />
-                    <link role="variableDeclaration" roleId="tpee.1068581517664" targetNodeId="1t7x.~Font%dPLAIN" resolveInfo="PLAIN" />
-                  </node>
-                  <node role="actualArgument" roleId="tpee.1068499141038" type="tpee.LocalVariableReference" typeId="tpee.1068581242866" id="2808756344206284391">
-                    <link role="variableDeclaration" roleId="tpee.1068581517664" targetNodeId="2808756344206284380" resolveInfo="color" />
-                  </node>
-                </node>
-              </node>
-            </node>
-          </node>
-          <node role="statement" roleId="tpee.1068581517665" type="tpee.AssertStatement" typeId="tpee.1160998861373" id="2808756344206284392">
-            <node role="condition" roleId="tpee.1160998896846" type="tpee.NotEqualsExpression" typeId="tpee.1073239437375" id="2808756344206284393">
-              <node role="leftExpression" roleId="tpee.1081773367580" type="tpee.LocalVariableReference" typeId="tpee.1068581242866" id="2808756344206284394">
-                <link role="variableDeclaration" roleId="tpee.1068581517664" targetNodeId="2808756344206284373" resolveInfo="name" />
-              </node>
-              <node role="rightExpression" roleId="tpee.1081773367579" type="tpee.NullLiteral" typeId="tpee.1070534058343" id="2808756344206284395" />
-            </node>
-            <node role="message" roleId="tpee.1160998916832" type="tpee.PlusExpression" typeId="tpee.1068581242875" id="2808756344206284396">
-              <node role="leftExpression" roleId="tpee.1081773367580" type="tpee.StringLiteral" typeId="tpee.1070475926800" id="2808756344206284397">
-                <property name="value" nameId="tpee.1070475926801" value="Null name for PSI element " />
-              </node>
-              <node role="rightExpression" roleId="tpee.1081773367579" type="tpee.LocalVariableReference" typeId="tpee.1068581242866" id="2808756344206284398">
-                <link role="variableDeclaration" roleId="tpee.1068581517664" targetNodeId="2808756344206284367" resolveInfo="element" />
-              </node>
-            </node>
-          </node>
-          <node role="statement" roleId="tpee.1068581517665" type="tpee.ExpressionStatement" typeId="tpee.1068580123155" id="2808756344206284399">
-            <node role="expression" roleId="tpee.1068580123156" type="tpee.LocalInstanceMethodCall" typeId="tpee.3066917033203108594" id="2808756344206284400">
-              <link role="baseMethodDeclaration" roleId="tpee.1068499141037" targetNodeId="btw8.~SimpleColoredComponent%dappend(java%dlang%dString,com%dintellij%dui%dSimpleTextAttributes)%cvoid" resolveInfo="append" />
-              <node role="actualArgument" roleId="tpee.1068499141038" type="tpee.LocalVariableReference" typeId="tpee.1068581242866" id="2808756344206284401">
-                <link role="variableDeclaration" roleId="tpee.1068581517664" targetNodeId="2808756344206284373" resolveInfo="name" />
-              </node>
-              <node role="actualArgument" roleId="tpee.1068499141038" type="tpee.LocalVariableReference" typeId="tpee.1068581242866" id="2808756344206284402">
-                <link role="variableDeclaration" roleId="tpee.1068581517664" targetNodeId="2808756344206284386" resolveInfo="nameAttributes" />
-              </node>
-            </node>
-          </node>
-          <node role="statement" roleId="tpee.1068581517665" type="tpee.ExpressionStatement" typeId="tpee.1068580123155" id="2808756344206284403">
-            <node role="expression" roleId="tpee.1068580123156" type="tpee.LocalInstanceMethodCall" typeId="tpee.3066917033203108594" id="2808756344206284404">
-              <link role="baseMethodDeclaration" roleId="tpee.1068499141037" targetNodeId="btw8.~SimpleColoredComponent%dsetIcon(javax%dswing%dIcon)%cvoid" resolveInfo="setIcon" />
-              <node role="actualArgument" roleId="tpee.1068499141038" type="tpee.DotExpression" typeId="tpee.1197027756228" id="2808756344206284405">
-                <node role="operand" roleId="tpee.1197027771414" type="tpee.ThisExpression" typeId="tpee.1070475354124" id="2808756344206284406">
-                  <link role="classConcept" roleId="tpee.1182955020723" targetNodeId="2808756344206284331" resolveInfo="NodeListCellRenderer" />
-                </node>
-                <node role="operation" roleId="tpee.1197027833540" type="tpee.InstanceMethodCallOperation" typeId="tpee.1202948039474" id="2808756344206284407">
-                  <link role="baseMethodDeclaration" roleId="tpee.1068499141037" targetNodeId="2808756344206284578" resolveInfo="getIcon" />
-                  <node role="actualArgument" roleId="tpee.1068499141038" type="tpee.LocalVariableReference" typeId="tpee.1068581242866" id="2808756344206284408">
-                    <link role="variableDeclaration" roleId="tpee.1068581517664" targetNodeId="2808756344206284367" resolveInfo="element" />
-                  </node>
-                </node>
-              </node>
-            </node>
-          </node>
-          <node role="statement" roleId="tpee.1068581517665" type="tpee.LocalVariableDeclarationStatement" typeId="tpee.1068581242864" id="2808756344206284409">
-            <node role="localVariableDeclaration" roleId="tpee.1068581242865" type="tpee.LocalVariableDeclaration" typeId="tpee.1068581242863" id="2808756344206284410">
-              <property name="name" nameId="tpck.1169194664001" value="containerText" />
-              <node role="type" roleId="tpee.5680397130376446158" type="tpee.ClassifierType" typeId="tpee.1107535904670" id="2808756344206284411">
-                <link role="classifier" roleId="tpee.1107535924139" targetNodeId="e2lb.~String" resolveInfo="String" />
-              </node>
-              <node role="initializer" roleId="tpee.1068431790190" type="tpee.LocalInstanceMethodCall" typeId="tpee.3066917033203108594" id="2808756344206284412">
-                <link role="baseMethodDeclaration" roleId="tpee.1068499141037" targetNodeId="2808756344206284569" resolveInfo="getContainerText" />
-                <node role="actualArgument" roleId="tpee.1068499141038" type="tpee.LocalVariableReference" typeId="tpee.1068581242866" id="2808756344206284413">
-                  <link role="variableDeclaration" roleId="tpee.1068581517664" targetNodeId="2808756344206284367" resolveInfo="element" />
-                </node>
-                <node role="actualArgument" roleId="tpee.1068499141038" type="tpee.PlusExpression" typeId="tpee.1068581242875" id="2808756344206284414">
-                  <node role="leftExpression" roleId="tpee.1081773367580" type="tpee.LocalVariableReference" typeId="tpee.1068581242866" id="2808756344206284415">
-                    <link role="variableDeclaration" roleId="tpee.1068581517664" targetNodeId="2808756344206284373" resolveInfo="name" />
-                  </node>
-                  <node role="rightExpression" roleId="tpee.1081773367579" type="tpee.ParenthesizedExpression" typeId="tpee.1079359253375" id="2808756344206284416">
-                    <node role="expression" roleId="tpee.1079359253376" type="tpee.TernaryOperatorExpression" typeId="tpee.1163668896201" id="2808756344206284417">
-                      <node role="condition" roleId="tpee.1163668914799" type="tpee.NotEqualsExpression" typeId="tpee.1073239437375" id="2808756344206284418">
-                        <node role="leftExpression" roleId="tpee.1081773367580" type="tpee.LocalInstanceFieldReference" typeId="tpee.7785501532031639928" id="2808756344206284419">
-                          <link role="variableDeclaration" roleId="tpee.1068581517664" targetNodeId="2808756344206284339" resolveInfo="myModuleName" />
-                        </node>
-                        <node role="rightExpression" roleId="tpee.1081773367579" type="tpee.NullLiteral" typeId="tpee.1070534058343" id="2808756344206284420" />
-                      </node>
-                      <node role="ifTrue" roleId="tpee.1163668922816" type="tpee.PlusExpression" typeId="tpee.1068581242875" id="2808756344206284421">
-                        <node role="leftExpression" roleId="tpee.1081773367580" type="tpee.LocalInstanceFieldReference" typeId="tpee.7785501532031639928" id="2808756344206284422">
-                          <link role="variableDeclaration" roleId="tpee.1068581517664" targetNodeId="2808756344206284339" resolveInfo="myModuleName" />
-                        </node>
-                        <node role="rightExpression" roleId="tpee.1081773367579" type="tpee.StringLiteral" typeId="tpee.1070475926800" id="2808756344206284423">
-                          <property name="value" nameId="tpee.1070475926801" value="        " />
-                        </node>
-                      </node>
-                      <node role="ifFalse" roleId="tpee.1163668934364" type="tpee.StringLiteral" typeId="tpee.1070475926800" id="2808756344206284424">
-                        <property name="value" nameId="tpee.1070475926801" value="" />
-                      </node>
-                    </node>
-                  </node>
-                </node>
-              </node>
-            </node>
-          </node>
-          <node role="statement" roleId="tpee.1068581517665" type="tpee.IfStatement" typeId="tpee.1068580123159" id="2808756344206284425">
-            <node role="condition" roleId="tpee.1068580123160" type="tpee.NotEqualsExpression" typeId="tpee.1073239437375" id="2808756344206284426">
-              <node role="leftExpression" roleId="tpee.1081773367580" type="tpee.LocalVariableReference" typeId="tpee.1068581242866" id="2808756344206284427">
-                <link role="variableDeclaration" roleId="tpee.1068581517664" targetNodeId="2808756344206284410" resolveInfo="containerText" />
-              </node>
-              <node role="rightExpression" roleId="tpee.1081773367579" type="tpee.NullLiteral" typeId="tpee.1070534058343" id="2808756344206284428" />
-            </node>
-            <node role="ifTrue" roleId="tpee.1068580123161" type="tpee.StatementList" typeId="tpee.1068580123136" id="2808756344206284429">
-              <node role="statement" roleId="tpee.1068581517665" type="tpee.ExpressionStatement" typeId="tpee.1068580123155" id="2808756344206284430">
-                <node role="expression" roleId="tpee.1068580123156" type="tpee.LocalInstanceMethodCall" typeId="tpee.3066917033203108594" id="2808756344206284431">
-                  <link role="baseMethodDeclaration" roleId="tpee.1068499141037" targetNodeId="btw8.~SimpleColoredComponent%dappend(java%dlang%dString,com%dintellij%dui%dSimpleTextAttributes)%cvoid" resolveInfo="append" />
-                  <node role="actualArgument" roleId="tpee.1068499141038" type="tpee.PlusExpression" typeId="tpee.1068581242875" id="2808756344206284432">
-                    <node role="leftExpression" roleId="tpee.1081773367580" type="tpee.StringLiteral" typeId="tpee.1070475926800" id="2808756344206284433">
-                      <property name="value" nameId="tpee.1070475926801" value=" " />
-                    </node>
-                    <node role="rightExpression" roleId="tpee.1081773367579" type="tpee.LocalVariableReference" typeId="tpee.1068581242866" id="2808756344206284434">
-                      <link role="variableDeclaration" roleId="tpee.1068581517664" targetNodeId="2808756344206284410" resolveInfo="containerText" />
-                    </node>
-                  </node>
-                  <node role="actualArgument" roleId="tpee.1068499141038" type="tpee.GenericNewExpression" typeId="tpee.1145552977093" id="2808756344206284435">
-                    <node role="creator" roleId="tpee.1145553007750" type="tpee.ClassCreator" typeId="tpee.1212685548494" id="2808756344206284436">
-                      <link role="baseMethodDeclaration" roleId="tpee.1068499141037" targetNodeId="btw8.~SimpleTextAttributes%d&lt;init&gt;(int,java%dawt%dColor)" resolveInfo="SimpleTextAttributes" />
-                      <node role="actualArgument" roleId="tpee.1068499141038" type="tpee.StaticFieldReference" typeId="tpee.1070533707846" id="2808756344206284437">
-                        <link role="classifier" roleId="tpee.1144433057691" targetNodeId="1t7x.~Font" resolveInfo="Font" />
-                        <link role="variableDeclaration" roleId="tpee.1068581517664" targetNodeId="1t7x.~Font%dPLAIN" resolveInfo="PLAIN" />
-                      </node>
-                      <node role="actualArgument" roleId="tpee.1068499141038" type="tpee.StaticFieldReference" typeId="tpee.1070533707846" id="2808756344206284438">
-                        <link role="classifier" roleId="tpee.1144433057691" targetNodeId="1t7x.~Color" resolveInfo="Color" />
-                        <link role="variableDeclaration" roleId="tpee.1068581517664" targetNodeId="1t7x.~Color%dGRAY" resolveInfo="GRAY" />
-                      </node>
-                    </node>
-                  </node>
-                </node>
-              </node>
-            </node>
-          </node>
-          <node role="statement" roleId="tpee.1068581517665" type="tpee.ExpressionStatement" typeId="tpee.1068580123155" id="2808756344206284439">
-            <node role="expression" roleId="tpee.1068580123156" type="tpee.LocalInstanceMethodCall" typeId="tpee.3066917033203108594" id="2808756344206284440">
-              <link role="baseMethodDeclaration" roleId="tpee.1068499141037" targetNodeId="btw8.~SimpleColoredComponent%dsetPaintFocusBorder(boolean)%cvoid" resolveInfo="setPaintFocusBorder" />
-              <node role="actualArgument" roleId="tpee.1068499141038" type="tpee.BooleanConstant" typeId="tpee.1068580123137" id="2808756344206284441" />
-            </node>
-          </node>
-          <node role="statement" roleId="tpee.1068581517665" type="tpee.ExpressionStatement" typeId="tpee.1068580123155" id="2808756344206284442">
-            <node role="expression" roleId="tpee.1068580123156" type="tpee.LocalInstanceMethodCall" typeId="tpee.3066917033203108594" id="2808756344206284443">
-              <link role="baseMethodDeclaration" roleId="tpee.1068499141037" targetNodeId="dbrf.~JComponent%dsetBackground(java%dawt%dColor)%cvoid" resolveInfo="setBackground" />
-              <node role="actualArgument" roleId="tpee.1068499141038" type="tpee.TernaryOperatorExpression" typeId="tpee.1163668896201" id="2808756344206284444">
-                <node role="condition" roleId="tpee.1163668914799" type="tpee.ParameterReference" typeId="tpee.1068581242874" id="2808756344206284445">
-                  <link role="variableDeclaration" roleId="tpee.1068581517664" targetNodeId="2808756344206284361" resolveInfo="selected" />
-                </node>
-                <node role="ifTrue" roleId="tpee.1163668922816" type="tpee.StaticMethodCall" typeId="tpee.1081236700937" id="2808756344206284446">
-                  <link role="baseMethodDeclaration" roleId="tpee.1068499141037" targetNodeId="5cl8.~UIUtil%dgetListSelectionBackground()%cjava%dawt%dColor" resolveInfo="getListSelectionBackground" />
-                  <link role="classConcept" roleId="tpee.1144433194310" targetNodeId="5cl8.~UIUtil" resolveInfo="UIUtil" />
-                </node>
-                <node role="ifFalse" roleId="tpee.1163668934364" type="tpee.StaticMethodCall" typeId="tpee.1081236700937" id="2808756344206284447">
-                  <link role="baseMethodDeclaration" roleId="tpee.1068499141037" targetNodeId="5cl8.~UIUtil%dgetListBackground()%cjava%dawt%dColor" resolveInfo="getListBackground" />
-                  <link role="classConcept" roleId="tpee.1144433194310" targetNodeId="5cl8.~UIUtil" resolveInfo="UIUtil" />
-                </node>
-              </node>
-            </node>
-          </node>
-        </node>
-      </node>
-    </node>
   </root>
 </model>
