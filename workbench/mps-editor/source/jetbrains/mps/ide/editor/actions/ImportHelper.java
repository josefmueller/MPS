--- conflicted
+++ resolved
@@ -324,11 +324,7 @@
             dependency[0] = false;
           }
 
-<<<<<<< HEAD
-          if (!VisibilityUtil.isVisible(myModule, myModel)) {
-=======
           if (!VisibilityUtil.isVisible(myModule, modelToImport)) {
->>>>>>> f41488bc
             module[0] = moduleToImport.getModuleReference();
           }
         }
