--- conflicted
+++ resolved
@@ -32,12 +32,9 @@
 import jetbrains.mps.smodel.MPSModuleRepository;
 import jetbrains.mps.smodel.ModelAccess;
 import jetbrains.mps.smodel.ModuleRepositoryFacade;
-<<<<<<< HEAD
-import jetbrains.mps.smodel.SModelOperations;
-=======
 import jetbrains.mps.smodel.SModelInternal;
 import jetbrains.mps.smodel.SModelRepository;
->>>>>>> a820e882
+import jetbrains.mps.smodel.SModelOperations;
 import jetbrains.mps.smodel.SModelStereotype;
 import jetbrains.mps.smodel.adapter.IdHelper;
 import jetbrains.mps.smodel.tempmodel.TemporaryModels;
@@ -205,14 +202,8 @@
             alreadyImported = SModelOperations.getAllImportedLanguages(myModel);
           }
           for (Language l : langs) {
-<<<<<<< HEAD
             if (alreadyImported.contains(l.getModuleReference())) {
               continue;
-=======
-            if (myModel != null) {
-              Collection<SLanguageId> impLangs = ((SModelInternal) myModel).getModelDepsManager().getAllImportedLanguagesIds();
-              if (impLangs.contains(IdHelper.getLanguageId(l))) continue;
->>>>>>> a820e882
             }
             importCandidates.add(l.getModuleReference());
           }
