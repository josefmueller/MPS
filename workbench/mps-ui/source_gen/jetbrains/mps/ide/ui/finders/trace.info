<?xml version="1.0" encoding="UTF-8"?>
<debug-info>
  <concept fqn="jetbrains.mps.baseLanguage.structure.AssertStatement" />
  <concept fqn="jetbrains.mps.baseLanguage.structure.BlockStatement" />
  <concept fqn="jetbrains.mps.baseLanguage.structure.ConstructorDeclaration" />
  <concept fqn="jetbrains.mps.baseLanguage.structure.ContinueStatement" />
  <concept fqn="jetbrains.mps.baseLanguage.structure.ExpressionStatement" />
  <concept fqn="jetbrains.mps.baseLanguage.structure.ForeachStatement" />
  <concept fqn="jetbrains.mps.baseLanguage.structure.IfStatement" />
  <concept fqn="jetbrains.mps.baseLanguage.structure.InstanceMethodDeclaration" />
  <concept fqn="jetbrains.mps.baseLanguage.structure.LocalVariableDeclarationStatement" />
  <concept fqn="jetbrains.mps.baseLanguage.structure.ReturnStatement" />
  <concept fqn="jetbrains.mps.baseLanguage.structure.SingleLineComment" />
  <concept fqn="jetbrains.mps.baseLanguage.structure.Statement" />
  <concept fqn="jetbrains.mps.baseLanguage.structure.StaticFieldDeclaration" />
  <concept fqn="jetbrains.mps.baseLanguage.structure.StaticMethodDeclaration" />
  <root nodeRef="r:50589489-29e2-47e3-84bb-6bbe4094b4ce(jetbrains.mps.ide.ui.finders)/4132059805486520986">
    <file name="ModuleUsagesFinder.java">
<<<<<<< HEAD
      <node id="4132059805486520987" at="27,0,28,0" concept="11" trace="USED_BY" />
      <node id="4132059805486520991" at="28,0,29,0" concept="11" trace="DEPENDENT_MODULES" />
      <node id="4132059805486520995" at="29,0,30,0" concept="11" trace="RUNTIME_MODULES" />
      <node id="4132059805486520999" at="30,0,31,0" concept="11" trace="EXTENDING_LANGUAGES" />
      <node id="4132059805486521003" at="31,0,32,0" concept="11" trace="EXTENDING_GENERATORS" />
      <node id="4132059805486521007" at="32,0,33,0" concept="11" trace="EXPORTED_BY" />
      <node id="4132059805486521011" at="33,0,34,0" concept="11" trace="MODELS_WRITTEN_IN_LANGUAGE" />
      <node id="4132059805486521015" at="34,0,35,0" concept="11" trace="NODES_IN_LANGUAGE" />
      <node id="4132059805486521034" at="39,73,40,54" concept="8" />
      <node id="4132059805486521039" at="40,54,41,51" concept="8" />
      <node id="4132059805486521052" at="42,52,43,27" concept="9" />
      <node id="4132059805486521054" at="44,5,45,60" concept="8" />
      <node id="4132059805486521060" at="45,60,46,54" concept="8" />
      <node id="4132059805486521066" at="46,54,47,41" concept="8" />
      <node id="4132059805486521082" at="49,33,50,29" concept="9" />
      <node id="4132059805486521084" at="51,7,52,0" concept="10" />
      <node id="4132059805486521090" at="53,39,54,82" concept="4" />
      <node id="4132059805486521099" at="55,46,56,82" concept="4" />
      <node id="4132059805486521111" at="57,44,58,78" concept="4" />
      <node id="4132059805486521126" at="59,47,60,84" concept="4" />
      <node id="4132059805486521133" at="61,7,62,0" concept="10" />
      <node id="4132059805486521136" at="63,5,64,0" concept="10" />
      <node id="4132059805486521137" at="64,0,65,25" concept="9" />
      <node id="4132059805486521158" at="68,76,69,119" concept="4" />
      <node id="4132059805486521179" at="71,100,72,109" concept="4" />
      <node id="4132059805486521190" at="72,109,73,69" concept="4" />
      <node id="4132059805486521215" at="77,91,78,121" concept="4" />
      <node id="4132059805486521236" at="80,100,81,109" concept="4" />
      <node id="4132059805486521247" at="81,109,82,69" concept="4" />
      <node id="4132059805486521261" at="84,76,85,119" concept="4" />
      <node id="4132059805486521282" at="87,95,88,117" concept="4" />
      <node id="4132059805486521293" at="88,117,89,69" concept="4" />
      <node id="4132059805486521316" at="93,65,94,109" concept="4" />
      <node id="4132059805486521336" at="96,74,97,115" concept="4" />
      <node id="4132059805486521365" at="101,71,102,124" concept="4" />
      <node id="4132059805486521385" at="104,77,105,121" concept="4" />
      <node id="4132059805486521406" at="107,101,108,111" concept="4" />
      <node id="4132059805486521417" at="108,111,109,70" concept="4" />
      <node id="4132059805486521422" at="110,5,111,0" concept="10" />
      <node id="4132059805486521445" at="115,61,116,17" concept="3" />
      <node id="4132059805486521455" at="118,95,119,39" concept="8" />
      <node id="4132059805486521461" at="119,39,120,125" concept="4" />
      <node id="2323617542423182684" at="124,78,125,49" concept="8" />
      <node id="2323617542423331239" at="126,62,127,34" concept="4" />
      <node id="2323617542423336261" at="128,5,129,18" concept="9" />
      <node id="4132059805486521021" at="36,0,38,0" concept="2" trace="ModuleUsagesFinder#()V" />
      <node id="4132059805486521045" at="41,51,44,5" concept="6" />
      <node id="4132059805486521077" at="48,47,51,7" concept="6" />
      <node id="4132059805486521149" at="67,112,70,5" concept="6" />
      <node id="4132059805486521205" at="76,112,79,5" concept="6" />
      <node id="4132059805486521252" at="83,5,86,5" concept="6" />
      <node id="4132059805486521308" at="92,106,95,5" concept="6" />
      <node id="4132059805486521327" at="95,5,98,5" concept="6" />
      <node id="4132059805486521357" at="100,115,103,5" concept="6" />
      <node id="4132059805486521376" at="103,5,106,5" concept="6" />
      <node id="4132059805486521440" at="114,54,117,7" concept="6" />
      <node id="2323617542423291581" at="125,49,128,5" concept="5" />
      <node id="4132059805486521169" at="70,5,74,5" concept="6" />
      <node id="4132059805486521226" at="79,5,83,5" concept="6" />
      <node id="4132059805486521272" at="86,5,90,5" concept="6" />
      <node id="4132059805486521396" at="106,5,110,5" concept="6" />
      <node id="4132059805486521446" at="117,7,121,7" concept="6" />
      <node id="2323617542423177066" at="124,0,131,0" concept="12" trace="getDeclaredDependenciesTargets#(Lorg/jetbrains/mps/openapi/module/SModule;)Ljava/util/Set;" />
      <node id="4132059805486521298" at="92,0,100,0" concept="7" trace="collectUsagesInDevKit#(Lorg/jetbrains/mps/openapi/module/SModule;Ljetbrains/mps/project/DevKit;Ljetbrains/mps/ide/findusages/model/SearchResults;)V" />
      <node id="4132059805486521085" at="52,0,61,7" concept="6" />
      <node id="4132059805486521139" at="67,0,76,0" concept="7" trace="collectUsagesInSolution#(Lorg/jetbrains/mps/openapi/module/SModule;Ljetbrains/mps/project/Solution;Ljetbrains/mps/ide/findusages/model/SearchResults;)V" />
      <node id="4132059805486521433" at="113,106,122,5" concept="5" />
      <node id="4132059805486521423" at="113,0,124,0" concept="7" trace="collectUsagesInModels#(Lorg/jetbrains/mps/openapi/module/SModule;Lorg/jetbrains/mps/openapi/module/SModule;Ljetbrains/mps/ide/findusages/model/SearchResults;)V" />
      <node id="4132059805486521347" at="100,0,113,0" concept="7" trace="collectUsagesInGenerator#(Lorg/jetbrains/mps/openapi/module/SModule;Ljetbrains/mps/smodel/Generator;Ljetbrains/mps/ide/findusages/model/SearchResults;)V" />
      <node id="4132059805486521072" at="47,41,63,5" concept="5" />
      <node id="4132059805486521195" at="76,0,92,0" concept="7" trace="collectUsagesInLanguage#(Lorg/jetbrains/mps/openapi/module/SModule;Ljetbrains/mps/smodel/Language;Ljetbrains/mps/ide/findusages/model/SearchResults;)V" />
      <node id="4132059805486521026" at="38,0,67,0" concept="7" trace="find#(Ljetbrains/mps/ide/findusages/model/SearchQuery;Lorg/jetbrains/mps/openapi/util/ProgressMonitor;)Ljetbrains/mps/ide/findusages/model/SearchResults;" />
      <scope id="4132059805486521024" at="36,31,36,31" />
      <scope id="4132059805486521051" at="42,52,43,27" />
      <scope id="4132059805486521081" at="49,33,50,29" />
      <scope id="4132059805486521089" at="53,39,54,82" />
      <scope id="4132059805486521098" at="55,46,56,82" />
      <scope id="4132059805486521110" at="57,44,58,78" />
      <scope id="4132059805486521125" at="59,47,60,84" />
      <scope id="4132059805486521157" at="68,76,69,119" />
      <scope id="4132059805486521214" at="77,91,78,121" />
      <scope id="4132059805486521260" at="84,76,85,119" />
      <scope id="4132059805486521315" at="93,65,94,109" />
      <scope id="4132059805486521335" at="96,74,97,115" />
      <scope id="4132059805486521364" at="101,71,102,124" />
      <scope id="4132059805486521384" at="104,77,105,121" />
      <scope id="4132059805486521444" at="115,61,116,17" />
      <scope id="2323617542423291584" at="126,62,127,34" />
      <scope id="4132059805486521021" at="36,0,38,0" />
      <scope id="4132059805486521178" at="71,100,73,69" />
      <scope id="4132059805486521235" at="80,100,82,69" />
      <scope id="4132059805486521281" at="87,95,89,69" />
      <scope id="4132059805486521405" at="107,101,109,70" />
      <scope id="4132059805486521454" at="118,95,120,125">
        <var name="model" id="4132059805486521456" />
      </scope>
      <scope id="2323617542423291581" at="125,49,128,5">
        <var name="dep" id="2323617542423291587" />
      </scope>
      <scope id="2323617542423177069" at="124,78,129,18">
        <var name="result" id="2323617542423182685" />
      </scope>
      <scope id="4132059805486521307" at="92,106,98,5" />
      <scope id="4132059805486521148" at="67,112,74,5" />
      <scope id="4132059805486521439" at="114,54,121,7" />
      <scope id="2323617542423177066" at="124,0,131,0">
        <var name="module" id="2323617542423181348" />
      </scope>
      <scope id="4132059805486521298" at="92,0,100,0">
=======
      <node id="4132059805486520987" at="29,0,30,0" concept="12" trace="USED_BY" />
      <node id="4132059805486520991" at="30,0,31,0" concept="12" trace="DEPENDENT_MODULES" />
      <node id="4132059805486520995" at="31,0,32,0" concept="12" trace="RUNTIME_MODULES" />
      <node id="4132059805486520999" at="32,0,33,0" concept="12" trace="EXTENDING_LANGUAGES" />
      <node id="4132059805486521003" at="33,0,34,0" concept="12" trace="EXTENDING_GENERATORS" />
      <node id="4132059805486521007" at="34,0,35,0" concept="12" trace="EXPORTED_BY" />
      <node id="4132059805486521011" at="35,0,36,0" concept="12" trace="MODELS_WRITTEN_IN_LANGUAGE" />
      <node id="4132059805486521015" at="36,0,37,0" concept="12" trace="NODES_IN_LANGUAGE" />
      <node id="4132059805486521034" at="43,73,44,54" concept="8" />
      <node id="4132059805486521039" at="44,54,45,51" concept="8" />
      <node id="4132059805486521052" at="46,52,47,27" concept="9" />
      <node id="4132059805486521054" at="48,5,49,60" concept="8" />
      <node id="4132059805486521060" at="49,60,50,54" concept="8" />
      <node id="4132059805486521066" at="50,54,51,41" concept="8" />
      <node id="4132059805486521082" at="53,33,54,29" concept="9" />
      <node id="4132059805486521084" at="55,7,56,0" concept="11" />
      <node id="4132059805486521090" at="57,39,58,82" concept="4" />
      <node id="4132059805486521099" at="59,46,60,82" concept="4" />
      <node id="4132059805486521111" at="61,44,62,78" concept="4" />
      <node id="4132059805486521126" at="63,47,64,84" concept="4" />
      <node id="4132059805486521133" at="65,7,66,0" concept="11" />
      <node id="4132059805486521136" at="67,5,68,0" concept="11" />
      <node id="4132059805486521137" at="68,0,69,25" concept="9" />
      <node id="4132059805486521158" at="73,76,74,119" concept="4" />
      <node id="4132059805486521179" at="76,100,77,109" concept="4" />
      <node id="4132059805486521190" at="77,109,78,69" concept="4" />
      <node id="4132059805486521215" at="83,91,84,121" concept="4" />
      <node id="4132059805486521236" at="86,100,87,109" concept="4" />
      <node id="4132059805486521247" at="87,109,88,69" concept="4" />
      <node id="4132059805486521261" at="90,76,91,119" concept="4" />
      <node id="4132059805486521282" at="93,95,94,117" concept="4" />
      <node id="4132059805486521293" at="94,117,95,69" concept="4" />
      <node id="4132059805486521316" at="100,65,101,109" concept="4" />
      <node id="4132059805486521336" at="103,74,104,115" concept="4" />
      <node id="954099380646556056" at="108,115,109,31" concept="8" />
      <node id="954099380646562164" at="109,31,110,31" concept="8" />
      <node id="954099380646586592" at="110,31,111,31" concept="8" />
      <node id="954099380646564814" at="113,55,114,26" concept="4" />
      <node id="954099380646589066" at="115,62,116,26" concept="4" />
      <node id="954099380646565482" at="117,14,118,26" concept="4" />
      <node id="4132059805486521365" at="121,21,122,105" concept="4" />
      <node id="4132059805486521385" at="124,21,125,119" concept="4" />
      <node id="954099380646589777" at="127,21,128,121" concept="4" />
      <node id="4132059805486521406" at="130,101,131,111" concept="4" />
      <node id="4132059805486521417" at="131,111,132,70" concept="4" />
      <node id="4132059805486521422" at="133,5,134,0" concept="11" />
      <node id="4132059805486521445" at="139,61,140,17" concept="3" />
      <node id="4132059805486521455" at="142,95,143,39" concept="8" />
      <node id="4132059805486521461" at="143,39,144,125" concept="4" />
      <node id="2323617542423182684" at="149,78,150,49" concept="8" />
      <node id="2323617542423331239" at="151,62,152,34" concept="4" />
      <node id="2323617542423336261" at="153,5,154,18" concept="9" />
      <node id="954099380646487645" at="157,78,158,95" concept="10" />
      <node id="954099380646490228" at="158,95,159,69" concept="8" />
      <node id="954099380646520305" at="160,60,161,99" concept="10" />
      <node id="954099380646515561" at="162,39,163,20" concept="4" />
      <node id="954099380646503311" at="165,5,166,14" concept="9" />
      <node id="4132059805486521021" at="39,0,41,0" concept="2" trace="ModuleUsagesFinder#()V" />
      <node id="954099380646542145" at="117,12,119,7" concept="1" />
      <node id="4132059805486521045" at="45,51,48,5" concept="6" />
      <node id="4132059805486521077" at="52,47,55,7" concept="6" />
      <node id="4132059805486521149" at="72,112,75,5" concept="6" />
      <node id="4132059805486521205" at="82,112,85,5" concept="6" />
      <node id="4132059805486521252" at="89,5,92,5" concept="6" />
      <node id="4132059805486521308" at="99,106,102,5" concept="6" />
      <node id="4132059805486521327" at="102,5,105,5" concept="6" />
      <node id="4132059805486521357" at="120,5,123,5" concept="6" />
      <node id="4132059805486521376" at="123,5,126,5" concept="6" />
      <node id="954099380646589774" at="126,5,129,5" concept="6" />
      <node id="4132059805486521440" at="138,54,141,7" concept="6" />
      <node id="2323617542423291581" at="150,49,153,5" concept="5" />
      <node id="954099380646504049" at="161,99,164,7" concept="6" />
      <node id="4132059805486521169" at="75,5,79,5" concept="6" />
      <node id="4132059805486521226" at="85,5,89,5" concept="6" />
      <node id="4132059805486521272" at="92,5,96,5" concept="6" />
      <node id="4132059805486521396" at="129,5,133,5" concept="6" />
      <node id="4132059805486521446" at="141,7,145,7" concept="6" />
      <node id="954099380646499448" at="159,69,165,5" concept="5" />
      <node id="954099380646530767" at="112,73,119,7" concept="6" />
      <node id="2323617542423177066" at="149,0,156,0" concept="13" trace="getDeclaredDependenciesTargets#(Lorg/jetbrains/mps/openapi/module/SModule;)Ljava/util/Set;" />
      <node id="4132059805486521298" at="99,0,107,0" concept="7" trace="collectUsagesInDevKit#(Lorg/jetbrains/mps/openapi/module/SModule;Ljetbrains/mps/project/DevKit;Ljetbrains/mps/ide/findusages/model/SearchResults;)V" />
      <node id="4132059805486521085" at="56,0,65,7" concept="6" />
      <node id="4132059805486521139" at="72,0,81,0" concept="7" trace="collectUsagesInSolution#(Lorg/jetbrains/mps/openapi/module/SModule;Ljetbrains/mps/project/Solution;Ljetbrains/mps/ide/findusages/model/SearchResults;)V" />
      <node id="954099380646523276" at="111,31,120,5" concept="5" />
      <node id="4132059805486521433" at="137,106,146,5" concept="5" />
      <node id="4132059805486521423" at="137,0,148,0" concept="7" trace="collectUsagesInModels#(Lorg/jetbrains/mps/openapi/module/SModule;Lorg/jetbrains/mps/openapi/module/SModule;Ljetbrains/mps/ide/findusages/model/SearchResults;)V" />
      <node id="954099380646483615" at="157,0,168,0" concept="13" trace="findDependencies#(Lorg/jetbrains/mps/openapi/module/SModule;Lorg/jetbrains/mps/openapi/module/SModule;)Ljava/util/Set;" />
      <node id="4132059805486521072" at="51,41,67,5" concept="5" />
      <node id="4132059805486521195" at="82,0,98,0" concept="7" trace="collectUsagesInLanguage#(Lorg/jetbrains/mps/openapi/module/SModule;Ljetbrains/mps/smodel/Language;Ljetbrains/mps/ide/findusages/model/SearchResults;)V" />
      <node id="4132059805486521347" at="108,0,136,0" concept="7" trace="collectUsagesInGenerator#(Lorg/jetbrains/mps/openapi/module/SModule;Ljetbrains/mps/smodel/Generator;Ljetbrains/mps/ide/findusages/model/SearchResults;)V" />
      <node id="4132059805486521026" at="42,0,71,0" concept="7" trace="find#(Ljetbrains/mps/ide/findusages/model/SearchQuery;Lorg/jetbrains/mps/openapi/util/ProgressMonitor;)Ljetbrains/mps/ide/findusages/model/SearchResults;" />
      <scope id="4132059805486521024" at="39,31,39,31" />
      <scope id="4132059805486521051" at="46,52,47,27" />
      <scope id="4132059805486521081" at="53,33,54,29" />
      <scope id="4132059805486521089" at="57,39,58,82" />
      <scope id="4132059805486521098" at="59,46,60,82" />
      <scope id="4132059805486521110" at="61,44,62,78" />
      <scope id="4132059805486521125" at="63,47,64,84" />
      <scope id="4132059805486521157" at="73,76,74,119" />
      <scope id="4132059805486521214" at="83,91,84,121" />
      <scope id="4132059805486521260" at="90,76,91,119" />
      <scope id="4132059805486521315" at="100,65,101,109" />
      <scope id="4132059805486521335" at="103,74,104,115" />
      <scope id="954099380646530768" at="113,55,114,26" />
      <scope id="954099380646585524" at="115,62,116,26" />
      <scope id="954099380646542146" at="117,14,118,26" />
      <scope id="4132059805486521364" at="121,21,122,105" />
      <scope id="4132059805486521384" at="124,21,125,119" />
      <scope id="954099380646589776" at="127,21,128,121" />
      <scope id="4132059805486521444" at="139,61,140,17" />
      <scope id="2323617542423291584" at="151,62,152,34" />
      <scope id="954099380646504050" at="162,39,163,20" />
      <scope id="4132059805486521021" at="39,0,41,0" />
      <scope id="4132059805486521178" at="76,100,78,69" />
      <scope id="4132059805486521235" at="86,100,88,69" />
      <scope id="4132059805486521281" at="93,95,95,69" />
      <scope id="4132059805486521405" at="130,101,132,70" />
      <scope id="4132059805486521454" at="142,95,144,125">
        <var name="model" id="4132059805486521456" />
      </scope>
      <scope id="2323617542423291581" at="150,49,153,5">
        <var name="dep" id="2323617542423291587" />
      </scope>
      <scope id="954099380646499452" at="160,60,164,7" />
      <scope id="2323617542423177069" at="149,78,154,18">
        <var name="result" id="2323617542423182685" />
      </scope>
      <scope id="4132059805486521307" at="99,106,105,5" />
      <scope id="954099380646499448" at="159,69,165,5">
        <var name="dep" id="954099380646499157" />
      </scope>
      <scope id="4132059805486521148" at="72,112,79,5" />
      <scope id="954099380646523279" at="112,73,119,7" />
      <scope id="4132059805486521439" at="138,54,145,7" />
      <scope id="2323617542423177066" at="149,0,156,0">
        <var name="module" id="2323617542423181348" />
      </scope>
      <scope id="4132059805486521298" at="99,0,107,0">
>>>>>>> bf3a2c62
        <var name="devKit" id="4132059805486521303" />
        <var name="searchResults" id="4132059805486521305" />
        <var name="searchedModule" id="4132059805486521301" />
      </scope>
<<<<<<< HEAD
      <scope id="4132059805486521139" at="67,0,76,0">
=======
      <scope id="4132059805486521139" at="72,0,81,0">
>>>>>>> bf3a2c62
        <var name="searchResults" id="4132059805486521146" />
        <var name="searchedModule" id="4132059805486521142" />
        <var name="solution" id="4132059805486521144" />
      </scope>
<<<<<<< HEAD
      <scope id="4132059805486521432" at="113,106,122,5" />
      <scope id="4132059805486521433" at="113,106,122,5">
        <var name="modelDescriptor" id="4132059805486521437" />
      </scope>
      <scope id="4132059805486521356" at="100,115,111,0" />
      <scope id="4132059805486521423" at="113,0,124,0">
=======
      <scope id="954099380646523276" at="111,31,120,5">
        <var name="dep" id="954099380646523282" />
      </scope>
      <scope id="4132059805486521432" at="137,106,146,5" />
      <scope id="4132059805486521433" at="137,106,146,5">
        <var name="modelDescriptor" id="4132059805486521437" />
      </scope>
      <scope id="954099380646442553" at="157,78,166,14">
        <var name="rv" id="954099380646490229" />
      </scope>
      <scope id="4132059805486521423" at="137,0,148,0">
>>>>>>> bf3a2c62
        <var name="owner" id="4132059805486521428" />
        <var name="searchResults" id="4132059805486521430" />
        <var name="searchedModule" id="4132059805486521426" />
      </scope>
<<<<<<< HEAD
      <scope id="4132059805486521347" at="100,0,113,0">
        <var name="generator" id="4132059805486521352" />
        <var name="searchResults" id="4132059805486521354" />
        <var name="searchedModule" id="4132059805486521350" />
      </scope>
      <scope id="4132059805486521076" at="48,47,62,0" />
      <scope id="4132059805486521204" at="76,112,90,5" />
      <scope id="4132059805486521072" at="47,41,63,5">
        <var name="module" id="4132059805486521134" />
      </scope>
      <scope id="4132059805486521195" at="76,0,92,0">
=======
      <scope id="954099380646483615" at="157,0,168,0">
        <var name="from" id="954099380646481463" />
        <var name="to" id="954099380646482369" />
      </scope>
      <scope id="4132059805486521076" at="52,47,66,0" />
      <scope id="4132059805486521204" at="82,112,96,5" />
      <scope id="4132059805486521072" at="51,41,67,5">
        <var name="module" id="4132059805486521134" />
      </scope>
      <scope id="4132059805486521195" at="82,0,98,0">
>>>>>>> bf3a2c62
        <var name="language" id="4132059805486521200" />
        <var name="searchResults" id="4132059805486521202" />
        <var name="searchedModule" id="4132059805486521198" />
      </scope>
<<<<<<< HEAD
      <scope id="4132059805486521033" at="39,73,65,25">
=======
      <scope id="4132059805486521033" at="43,73,69,25">
>>>>>>> bf3a2c62
        <var name="moduleHolder" id="4132059805486521055" />
        <var name="objectHolder" id="4132059805486521040" />
        <var name="scope" id="4132059805486521067" />
        <var name="searchResults" id="4132059805486521035" />
        <var name="searchedModule" id="4132059805486521061" />
      </scope>
<<<<<<< HEAD
      <scope id="4132059805486521026" at="38,0,67,0">
        <var name="monitor" id="4132059805486521031" />
        <var name="query" id="4132059805486521029" />
      </scope>
      <unit id="4132059805486520986" at="26,0,132,0" name="jetbrains.mps.ide.ui.finders.ModuleUsagesFinder" />
=======
      <scope id="4132059805486521356" at="108,115,134,0">
        <var name="depExtends" id="954099380646556059" />
        <var name="depRegular" id="954099380646586593" />
        <var name="depRuntime" id="954099380646562167" />
      </scope>
      <scope id="4132059805486521347" at="108,0,136,0">
        <var name="generator" id="4132059805486521352" />
        <var name="searchResults" id="4132059805486521354" />
        <var name="searchedModule" id="4132059805486521350" />
      </scope>
      <scope id="4132059805486521026" at="42,0,71,0">
        <var name="monitor" id="4132059805486521031" />
        <var name="query" id="4132059805486521029" />
      </scope>
      <unit id="4132059805486520986" at="28,0,169,0" name="jetbrains.mps.ide.ui.finders.ModuleUsagesFinder" />
>>>>>>> bf3a2c62
    </file>
  </root>
  <root nodeRef="r:50589489-29e2-47e3-84bb-6bbe4094b4ce(jetbrains.mps.ide.ui.finders)/4132059805486521473">
    <file name="ModelUsagesFinder.java">
<<<<<<< HEAD
      <node id="4132059805486521488" at="29,73,30,54" concept="8" />
      <node id="4132059805486521493" at="30,54,31,45" concept="8" />
      <node id="4132059805486521499" at="31,45,32,41" concept="0" />
      <node id="4132059805486521503" at="32,41,33,72" concept="8" />
      <node id="4132059805486521512" at="33,72,34,57" concept="4" />
      <node id="4132059805486521549" at="37,35,38,31" concept="9" />
      <node id="4132059805486521556" at="40,63,41,19" concept="3" />
      <node id="4132059805486521575" at="45,80,46,23" concept="3" />
      <node id="4132059805486521576" at="47,13,48,88" concept="8" />
      <node id="4132059805486521587" at="49,47,50,23" concept="3" />
      <node id="4132059805486521594" at="52,62,53,102" concept="4" />
      <node id="1578360511943522179" at="58,12,59,168" concept="8" />
      <node id="1578360511943517111" at="59,168,60,0" concept="10" />
      <node id="4132059805486521730" at="62,35,63,31" concept="9" />
      <node id="4132059805486521737" at="65,63,66,19" concept="3" />
      <node id="4132059805486521747" at="67,9,68,109" concept="4" />
      <node id="4132059805486521760" at="70,5,71,25" concept="9" />
      <node id="4132059805486521536" at="73,69,74,47" concept="9" />
      <node id="4132059805486521476" at="26,0,28,0" concept="2" trace="ModelUsagesFinder#()V" />
      <node id="4132059805486521544" at="36,109,39,9" concept="6" />
      <node id="4132059805486521551" at="39,9,42,9" concept="6" />
      <node id="4132059805486521569" at="44,61,47,13" concept="6" />
      <node id="4132059805486521582" at="48,88,51,13" concept="6" />
      <node id="4132059805486521588" at="51,13,54,13" concept="6" />
      <node id="4132059805486521725" at="61,45,64,9" concept="6" />
      <node id="4132059805486521732" at="64,9,67,9" concept="6" />
      <node id="4132059805486521536" at="73,0,76,0" concept="12" trace="as_s8v3jk_a0a0a0f0b#(Ljava/lang/Object;Ljava/lang/Class;)null" />
      <node id="4132059805486521718" at="60,0,69,7" concept="5" />
      <node id="4132059805486521564" at="43,70,55,11" concept="5" />
      <node id="4132059805486521716" at="58,10,70,5" concept="1" />
      <node id="4132059805486521557" at="42,9,56,9" concept="5" />
      <node id="4132059805486521532" at="35,50,57,7" concept="5" />
      <node id="4132059805486521525" at="34,57,70,5" concept="6" />
      <node id="4132059805486521480" at="28,0,73,0" concept="7" trace="find#(Ljetbrains/mps/ide/findusages/model/SearchQuery;Lorg/jetbrains/mps/openapi/util/ProgressMonitor;)Ljetbrains/mps/ide/findusages/model/SearchResults;" />
=======
      <node id="4132059805486521488" at="30,73,31,54" concept="8" />
      <node id="4132059805486521493" at="31,54,32,45" concept="8" />
      <node id="4132059805486521499" at="32,45,33,41" concept="0" />
      <node id="4132059805486521503" at="33,41,34,72" concept="8" />
      <node id="4132059805486521512" at="34,72,35,57" concept="4" />
      <node id="4132059805486521549" at="38,35,39,31" concept="9" />
      <node id="4132059805486521556" at="41,63,42,19" concept="3" />
      <node id="4132059805486521575" at="46,80,47,23" concept="3" />
      <node id="4132059805486521576" at="48,13,49,88" concept="8" />
      <node id="4132059805486521587" at="50,47,51,23" concept="3" />
      <node id="4132059805486521594" at="53,62,54,102" concept="4" />
      <node id="1578360511943522179" at="59,12,60,168" concept="8" />
      <node id="1578360511943517111" at="60,168,61,0" concept="11" />
      <node id="4132059805486521730" at="63,35,64,31" concept="9" />
      <node id="4132059805486521737" at="66,63,67,19" concept="3" />
      <node id="4132059805486521747" at="68,9,69,109" concept="4" />
      <node id="4132059805486521760" at="71,5,72,25" concept="9" />
      <node id="4132059805486521536" at="75,69,76,47" concept="9" />
      <node id="4132059805486521476" at="26,0,28,0" concept="2" trace="ModelUsagesFinder#()V" />
      <node id="4132059805486521544" at="37,109,40,9" concept="6" />
      <node id="4132059805486521551" at="40,9,43,9" concept="6" />
      <node id="4132059805486521569" at="45,61,48,13" concept="6" />
      <node id="4132059805486521582" at="49,88,52,13" concept="6" />
      <node id="4132059805486521588" at="52,13,55,13" concept="6" />
      <node id="4132059805486521725" at="62,45,65,9" concept="6" />
      <node id="4132059805486521732" at="65,9,68,9" concept="6" />
      <node id="4132059805486521536" at="75,0,78,0" concept="13" trace="as_s8v3jk_a0a0a0f0b#(Ljava/lang/Object;Ljava/lang/Class;)null" />
      <node id="4132059805486521718" at="61,0,70,7" concept="5" />
      <node id="4132059805486521564" at="44,70,56,11" concept="5" />
      <node id="4132059805486521716" at="59,10,71,5" concept="1" />
      <node id="4132059805486521557" at="43,9,57,9" concept="5" />
      <node id="4132059805486521532" at="36,50,58,7" concept="5" />
      <node id="4132059805486521525" at="35,57,71,5" concept="6" />
      <node id="4132059805486521480" at="29,0,74,0" concept="7" trace="find#(Ljetbrains/mps/ide/findusages/model/SearchQuery;Lorg/jetbrains/mps/openapi/util/ProgressMonitor;)Ljetbrains/mps/ide/findusages/model/SearchResults;" />
>>>>>>> bf3a2c62
      <scope id="4132059805486521479" at="26,30,26,30" />
      <scope id="4132059805486521548" at="37,35,38,31" />
      <scope id="4132059805486521555" at="40,63,41,19" />
      <scope id="4132059805486521574" at="45,80,46,23" />
      <scope id="4132059805486521586" at="49,47,50,23" />
      <scope id="4132059805486521593" at="52,62,53,102" />
      <scope id="4132059805486521729" at="62,35,63,31" />
      <scope id="4132059805486521736" at="65,63,66,19" />
      <scope id="4132059805486521536" at="73,69,74,47" />
      <scope id="4132059805486521476" at="26,0,28,0" />
      <scope id="4132059805486521536" at="73,0,76,0">
        <var name="o" id="4132059805486521536" />
        <var name="type" id="4132059805486521536" />
      </scope>
      <scope id="4132059805486521724" at="61,45,68,109" />
      <scope id="4132059805486521718" at="60,0,69,7">
        <var name="modelDescriptor" id="4132059805486521722" />
      </scope>
      <scope id="4132059805486521568" at="44,61,54,13">
        <var name="targetModelReference" id="4132059805486521577" />
      </scope>
      <scope id="4132059805486521717" at="58,12,69,7">
        <var name="usages" id="1578360511943522178" />
      </scope>
      <scope id="4132059805486521563" at="43,70,55,11" />
      <scope id="4132059805486521564" at="43,70,55,11">
        <var name="reference" id="4132059805486521605" />
      </scope>
      <scope id="4132059805486521557" at="42,9,56,9">
        <var name="node" id="4132059805486521607" />
      </scope>
      <scope id="4132059805486521543" at="36,109,56,9" />
      <scope id="4132059805486521531" at="35,50,57,7" />
      <scope id="4132059805486521532" at="35,50,57,7">
        <var name="modelDescriptor" id="4132059805486521541" />
      </scope>
      <scope id="4132059805486521487" at="29,73,71,25">
        <var name="holder" id="4132059805486521494" />
        <var name="modelReference" id="4132059805486521504" />
        <var name="searchResults" id="4132059805486521489" />
      </scope>
      <scope id="4132059805486521480" at="28,0,73,0">
        <var name="monitor" id="4132059805486521485" />
        <var name="query" id="4132059805486521483" />
      </scope>
      <unit id="4132059805486521473" at="25,0,77,0" name="jetbrains.mps.ide.ui.finders.ModelUsagesFinder" />
    </file>
  </root>
  <root nodeRef="r:50589489-29e2-47e3-84bb-6bbe4094b4ce(jetbrains.mps.ide.ui.finders)/4132059805486521762">
    <file name="LanguageUsagesFinder.java">
<<<<<<< HEAD
      <node id="4132059805486521765" at="31,0,32,0" concept="11" trace="USED_BY" />
      <node id="4132059805486521769" at="32,0,33,0" concept="11" trace="DEPENDENT_MODULES" />
      <node id="4132059805486521773" at="33,0,34,0" concept="11" trace="EXTENDING_LANGUAGES" />
      <node id="4132059805486521777" at="34,0,35,0" concept="11" trace="EXPORTED_BY" />
      <node id="4132059805486521781" at="35,0,36,0" concept="11" trace="MODELS_WRITTEN_IN_LANGUAGE" />
      <node id="4132059805486521785" at="36,0,37,0" concept="11" trace="NODES_IN_LANGUAGE" />
      <node id="4132059805486521802" at="41,73,42,54" concept="8" />
      <node id="4132059805486521807" at="42,54,43,51" concept="8" />
      <node id="4132059805486521820" at="44,52,45,27" concept="9" />
      <node id="4132059805486521822" at="46,5,47,60" concept="8" />
      <node id="4132059805486521828" at="47,60,48,54" concept="8" />
      <node id="4132059805486521847" at="50,92,51,84" concept="8" />
      <node id="4132059805486521856" at="51,84,52,56" concept="4" />
      <node id="4132059805486521872" at="55,50,56,27" concept="9" />
      <node id="4132059805486521874" at="57,5,58,50" concept="8" />
      <node id="4132059805486521880" at="58,50,59,41" concept="8" />
      <node id="4132059805486521906" at="62,35,63,31" concept="9" />
      <node id="4132059805486521913" at="65,41,66,78" concept="4" />
      <node id="4132059805486521925" at="68,41,69,78" concept="4" />
      <node id="4132059805486521937" at="71,39,72,74" concept="4" />
      <node id="4132059805486521951" at="75,57,76,53" concept="4" />
      <node id="4132059805486521970" at="77,110,78,71" concept="4" />
      <node id="4132059805486521975" at="80,5,81,25" concept="9" />
      <node id="4132059805486521996" at="84,78,85,100" concept="4" />
      <node id="4132059805486522017" at="87,102,88,90" concept="4" />
      <node id="4132059805486522028" at="88,90,89,71" concept="4" />
      <node id="4132059805486522053" at="93,93,94,102" concept="4" />
      <node id="4132059805486522074" at="96,102,97,90" concept="4" />
      <node id="4132059805486522085" at="97,90,98,71" concept="4" />
      <node id="4132059805486522099" at="100,78,101,100" concept="4" />
      <node id="4132059805486522128" at="105,67,106,90" concept="4" />
      <node id="4132059805486522148" at="108,76,109,96" concept="4" />
      <node id="4132059805486522181" at="114,61,115,17" concept="3" />
      <node id="4132059805486522191" at="117,97,118,39" concept="8" />
      <node id="4132059805486522197" at="118,39,119,106" concept="4" />
      <node id="4132059805486522225" at="124,59,125,13" concept="9" />
      <node id="4132059805486522239" at="128,66,129,95" concept="4" />
      <node id="2323617542423439583" at="133,78,134,49" concept="8" />
      <node id="2323617542423439595" at="135,62,136,34" concept="4" />
      <node id="2323617542423439604" at="137,5,138,18" concept="9" />
      <node id="4132059805486521895" at="140,69,141,47" concept="9" />
      <node id="4132059805486521962" at="143,70,144,47" concept="9" />
      <node id="4132059805486521790" at="38,0,40,0" concept="2" trace="LanguageUsagesFinder#()V" />
      <node id="4132059805486521813" at="43,51,46,5" concept="6" />
      <node id="4132059805486521865" at="54,5,57,5" concept="6" />
      <node id="4132059805486521901" at="61,91,64,9" concept="6" />
      <node id="4132059805486521908" at="64,9,67,9" concept="6" />
      <node id="4132059805486521920" at="67,9,70,9" concept="6" />
      <node id="4132059805486521932" at="70,9,73,9" concept="6" />
      <node id="4132059805486521958" at="76,53,79,7" concept="5" />
      <node id="4132059805486521987" at="83,115,86,5" concept="6" />
      <node id="4132059805486522043" at="92,115,95,5" concept="6" />
      <node id="4132059805486522090" at="99,5,102,5" concept="6" />
      <node id="4132059805486522120" at="104,109,107,5" concept="6" />
      <node id="4132059805486522139" at="107,5,110,5" concept="6" />
      <node id="4132059805486522176" at="113,54,116,7" concept="6" />
      <node id="4132059805486522218" at="123,117,126,5" concept="6" />
      <node id="4132059805486522233" at="127,66,130,7" concept="6" />
      <node id="2323617542423439590" at="134,49,137,5" concept="5" />
      <node id="4132059805486521895" at="140,0,143,0" concept="12" trace="as_m2sz3c_a0a0a0j0i#(Ljava/lang/Object;Ljava/lang/Class;)null" />
      <node id="4132059805486521962" at="143,0,146,0" concept="12" trace="as_m2sz3c_a0a0b0a9a8#(Ljava/lang/Object;Ljava/lang/Class;)null" />
      <node id="4132059805486521839" at="49,43,53,7" concept="5" />
      <node id="4132059805486522007" at="86,5,90,5" concept="6" />
      <node id="4132059805486522064" at="95,5,99,5" concept="6" />
      <node id="4132059805486522182" at="116,7,120,7" concept="6" />
      <node id="4132059805486522226" at="126,5,131,5" concept="5" />
      <node id="4132059805486521834" at="48,54,54,5" concept="6" />
      <node id="2323617542423439581" at="133,0,140,0" concept="12" trace="getDeclaredDependenciesTargets#(Lorg/jetbrains/mps/openapi/module/SModule;)Ljava/util/Set;" />
      <node id="4132059805486522110" at="104,0,112,0" concept="7" trace="collectUsagesInDevKit#(Ljetbrains/mps/smodel/Language;Ljetbrains/mps/project/DevKit;Ljetbrains/mps/ide/findusages/model/SearchResults;)V" />
      <node id="4132059805486521977" at="83,0,92,0" concept="7" trace="collectUsagesInSolution#(Ljetbrains/mps/smodel/Language;Ljetbrains/mps/project/Solution;Ljetbrains/mps/ide/findusages/model/SearchResults;)V" />
      <node id="4132059805486522169" at="112,109,121,5" concept="5" />
      <node id="4132059805486522208" at="123,0,133,0" concept="7" trace="collectUsagesInModel#(Ljetbrains/mps/smodel/Language;Lorg/jetbrains/mps/openapi/model/SModel;Ljetbrains/mps/ide/findusages/model/SearchResults;)V" />
      <node id="4132059805486522159" at="112,0,123,0" concept="7" trace="collectUsagesInModels#(Ljetbrains/mps/smodel/Language;Lorg/jetbrains/mps/openapi/module/SModule;Ljetbrains/mps/ide/findusages/model/SearchResults;)V" />
      <node id="4132059805486522033" at="92,0,104,0" concept="7" trace="collectUsagesInLanguage#(Ljetbrains/mps/smodel/Language;Ljetbrains/mps/smodel/Language;Ljetbrains/mps/ide/findusages/model/SearchResults;)V" />
      <node id="4132059805486521891" at="60,39,74,7" concept="5" />
      <node id="4132059805486521886" at="59,41,80,5" concept="6" />
      <node id="4132059805486521794" at="40,0,83,0" concept="7" trace="find#(Ljetbrains/mps/ide/findusages/model/SearchQuery;Lorg/jetbrains/mps/openapi/util/ProgressMonitor;)Ljetbrains/mps/ide/findusages/model/SearchResults;" />
      <scope id="4132059805486521793" at="38,33,38,33" />
      <scope id="4132059805486521819" at="44,52,45,27" />
      <scope id="4132059805486521871" at="55,50,56,27" />
      <scope id="4132059805486521905" at="62,35,63,31" />
      <scope id="4132059805486521912" at="65,41,66,78" />
      <scope id="4132059805486521924" at="68,41,69,78" />
      <scope id="4132059805486521936" at="71,39,72,74" />
      <scope id="4132059805486521969" at="77,110,78,71" />
      <scope id="4132059805486521995" at="84,78,85,100" />
      <scope id="4132059805486522052" at="93,93,94,102" />
      <scope id="4132059805486522098" at="100,78,101,100" />
      <scope id="4132059805486522127" at="105,67,106,90" />
      <scope id="4132059805486522147" at="108,76,109,96" />
      <scope id="4132059805486522180" at="114,61,115,17" />
      <scope id="4132059805486522224" at="124,59,125,13" />
      <scope id="4132059805486522238" at="128,66,129,95" />
      <scope id="2323617542423439594" at="135,62,136,34" />
      <scope id="4132059805486521895" at="140,69,141,47" />
      <scope id="4132059805486521962" at="143,70,144,47" />
      <scope id="4132059805486521790" at="38,0,40,0" />
      <scope id="4132059805486521846" at="50,92,52,56">
=======
      <node id="4132059805486521765" at="31,0,32,0" concept="12" trace="USED_BY" />
      <node id="4132059805486521769" at="32,0,33,0" concept="12" trace="DEPENDENT_MODULES" />
      <node id="4132059805486521773" at="33,0,34,0" concept="12" trace="EXTENDING_LANGUAGES" />
      <node id="4132059805486521777" at="34,0,35,0" concept="12" trace="EXPORTED_BY" />
      <node id="4132059805486521781" at="35,0,36,0" concept="12" trace="MODELS_WRITTEN_IN_LANGUAGE" />
      <node id="4132059805486521785" at="36,0,37,0" concept="12" trace="NODES_IN_LANGUAGE" />
      <node id="4132059805486521802" at="43,73,44,54" concept="8" />
      <node id="4132059805486521807" at="44,54,45,51" concept="8" />
      <node id="4132059805486521820" at="46,52,47,27" concept="9" />
      <node id="4132059805486521822" at="48,5,49,60" concept="8" />
      <node id="4132059805486521828" at="49,60,50,54" concept="8" />
      <node id="4132059805486521847" at="52,92,53,84" concept="8" />
      <node id="4132059805486521856" at="53,84,54,56" concept="4" />
      <node id="4132059805486521872" at="57,50,58,27" concept="9" />
      <node id="4132059805486521874" at="59,5,60,50" concept="8" />
      <node id="4132059805486521880" at="60,50,61,41" concept="8" />
      <node id="4132059805486521906" at="64,35,65,31" concept="9" />
      <node id="4132059805486521913" at="67,41,68,78" concept="4" />
      <node id="4132059805486521925" at="70,41,71,78" concept="4" />
      <node id="4132059805486521937" at="73,39,74,74" concept="4" />
      <node id="4132059805486521951" at="77,57,78,53" concept="4" />
      <node id="4132059805486521970" at="79,110,80,71" concept="4" />
      <node id="4132059805486521975" at="82,5,83,25" concept="9" />
      <node id="4132059805486521996" at="87,78,88,100" concept="4" />
      <node id="4132059805486522017" at="90,102,91,90" concept="4" />
      <node id="4132059805486522028" at="91,90,92,71" concept="4" />
      <node id="4132059805486522053" at="97,93,98,102" concept="4" />
      <node id="4132059805486522074" at="100,102,101,90" concept="4" />
      <node id="4132059805486522085" at="101,90,102,71" concept="4" />
      <node id="4132059805486522099" at="104,78,105,100" concept="4" />
      <node id="4132059805486522128" at="110,67,111,90" concept="4" />
      <node id="4132059805486522148" at="113,76,114,96" concept="4" />
      <node id="4132059805486522181" at="120,61,121,17" concept="3" />
      <node id="4132059805486522191" at="123,97,124,39" concept="8" />
      <node id="4132059805486522197" at="124,39,125,106" concept="4" />
      <node id="4132059805486522225" at="131,59,132,13" concept="9" />
      <node id="4132059805486522239" at="135,66,136,95" concept="4" />
      <node id="2323617542423439583" at="141,78,142,49" concept="8" />
      <node id="2323617542423439595" at="143,62,144,34" concept="4" />
      <node id="2323617542423439604" at="145,5,146,18" concept="9" />
      <node id="4132059805486521895" at="149,69,150,47" concept="9" />
      <node id="4132059805486521962" at="153,70,154,47" concept="9" />
      <node id="4132059805486521790" at="39,0,41,0" concept="2" trace="LanguageUsagesFinder#()V" />
      <node id="4132059805486521813" at="45,51,48,5" concept="6" />
      <node id="4132059805486521865" at="56,5,59,5" concept="6" />
      <node id="4132059805486521901" at="63,91,66,9" concept="6" />
      <node id="4132059805486521908" at="66,9,69,9" concept="6" />
      <node id="4132059805486521920" at="69,9,72,9" concept="6" />
      <node id="4132059805486521932" at="72,9,75,9" concept="6" />
      <node id="4132059805486521958" at="78,53,81,7" concept="5" />
      <node id="4132059805486521987" at="86,115,89,5" concept="6" />
      <node id="4132059805486522043" at="96,115,99,5" concept="6" />
      <node id="4132059805486522090" at="103,5,106,5" concept="6" />
      <node id="4132059805486522120" at="109,109,112,5" concept="6" />
      <node id="4132059805486522139" at="112,5,115,5" concept="6" />
      <node id="4132059805486522176" at="119,54,122,7" concept="6" />
      <node id="4132059805486522218" at="130,117,133,5" concept="6" />
      <node id="4132059805486522233" at="134,66,137,7" concept="6" />
      <node id="2323617542423439590" at="142,49,145,5" concept="5" />
      <node id="4132059805486521895" at="149,0,152,0" concept="13" trace="as_m2sz3c_a0a0a0j0i#(Ljava/lang/Object;Ljava/lang/Class;)null" />
      <node id="4132059805486521962" at="153,0,156,0" concept="13" trace="as_m2sz3c_a0a0b0a9a8#(Ljava/lang/Object;Ljava/lang/Class;)null" />
      <node id="4132059805486521839" at="51,43,55,7" concept="5" />
      <node id="4132059805486522007" at="89,5,93,5" concept="6" />
      <node id="4132059805486522064" at="99,5,103,5" concept="6" />
      <node id="4132059805486522182" at="122,7,126,7" concept="6" />
      <node id="4132059805486522226" at="133,5,138,5" concept="5" />
      <node id="4132059805486521834" at="50,54,56,5" concept="6" />
      <node id="2323617542423439581" at="141,0,148,0" concept="13" trace="getDeclaredDependenciesTargets#(Lorg/jetbrains/mps/openapi/module/SModule;)Ljava/util/Set;" />
      <node id="4132059805486522110" at="109,0,117,0" concept="7" trace="collectUsagesInDevKit#(Ljetbrains/mps/smodel/Language;Ljetbrains/mps/project/DevKit;Ljetbrains/mps/ide/findusages/model/SearchResults;)V" />
      <node id="4132059805486521977" at="86,0,95,0" concept="7" trace="collectUsagesInSolution#(Ljetbrains/mps/smodel/Language;Ljetbrains/mps/project/Solution;Ljetbrains/mps/ide/findusages/model/SearchResults;)V" />
      <node id="4132059805486522169" at="118,109,127,5" concept="5" />
      <node id="4132059805486522208" at="130,0,140,0" concept="7" trace="collectUsagesInModel#(Ljetbrains/mps/smodel/Language;Lorg/jetbrains/mps/openapi/model/SModel;Ljetbrains/mps/ide/findusages/model/SearchResults;)V" />
      <node id="4132059805486522159" at="118,0,129,0" concept="7" trace="collectUsagesInModels#(Ljetbrains/mps/smodel/Language;Lorg/jetbrains/mps/openapi/module/SModule;Ljetbrains/mps/ide/findusages/model/SearchResults;)V" />
      <node id="4132059805486522033" at="96,0,108,0" concept="7" trace="collectUsagesInLanguage#(Ljetbrains/mps/smodel/Language;Ljetbrains/mps/smodel/Language;Ljetbrains/mps/ide/findusages/model/SearchResults;)V" />
      <node id="4132059805486521891" at="62,39,76,7" concept="5" />
      <node id="4132059805486521886" at="61,41,82,5" concept="6" />
      <node id="4132059805486521794" at="42,0,85,0" concept="7" trace="find#(Ljetbrains/mps/ide/findusages/model/SearchQuery;Lorg/jetbrains/mps/openapi/util/ProgressMonitor;)Ljetbrains/mps/ide/findusages/model/SearchResults;" />
      <scope id="4132059805486521793" at="39,33,39,33" />
      <scope id="4132059805486521819" at="46,52,47,27" />
      <scope id="4132059805486521871" at="57,50,58,27" />
      <scope id="4132059805486521905" at="64,35,65,31" />
      <scope id="4132059805486521912" at="67,41,68,78" />
      <scope id="4132059805486521924" at="70,41,71,78" />
      <scope id="4132059805486521936" at="73,39,74,74" />
      <scope id="4132059805486521969" at="79,110,80,71" />
      <scope id="4132059805486521995" at="87,78,88,100" />
      <scope id="4132059805486522052" at="97,93,98,102" />
      <scope id="4132059805486522098" at="104,78,105,100" />
      <scope id="4132059805486522127" at="110,67,111,90" />
      <scope id="4132059805486522147" at="113,76,114,96" />
      <scope id="4132059805486522180" at="120,61,121,17" />
      <scope id="4132059805486522224" at="131,59,132,13" />
      <scope id="4132059805486522238" at="135,66,136,95" />
      <scope id="2323617542423439594" at="143,62,144,34" />
      <scope id="4132059805486521895" at="149,69,150,47" />
      <scope id="4132059805486521962" at="153,70,154,47" />
      <scope id="4132059805486521790" at="39,0,41,0" />
      <scope id="4132059805486521846" at="52,92,54,56">
>>>>>>> bf3a2c62
        <var name="innerQuery" id="4132059805486521848" />
      </scope>
      <scope id="4132059805486522016" at="87,102,89,71" />
      <scope id="4132059805486522073" at="96,102,98,71" />
      <scope id="4132059805486522190" at="117,97,119,106">
        <var name="model" id="4132059805486522192" />
      </scope>
      <scope id="4132059805486521958" at="76,53,79,7">
        <var name="modelDescriptor" id="4132059805486521967" />
      </scope>
      <scope id="4132059805486522232" at="127,66,130,7" />
      <scope id="2323617542423439590" at="134,49,137,5">
        <var name="dep" id="2323617542423439602" />
      </scope>
      <scope id="4132059805486521895" at="140,0,143,0">
        <var name="o" id="4132059805486521895" />
        <var name="type" id="4132059805486521895" />
      </scope>
      <scope id="4132059805486521962" at="143,0,146,0">
        <var name="o" id="4132059805486521962" />
        <var name="type" id="4132059805486521962" />
      </scope>
      <scope id="4132059805486521838" at="49,43,53,7" />
      <scope id="4132059805486521839" at="49,43,53,7">
        <var name="devKiltLanguage" id="4132059805486521863" />
      </scope>
      <scope id="4132059805486521950" at="75,57,79,7" />
      <scope id="4132059805486522226" at="126,5,131,5">
        <var name="node" id="4132059805486522250" />
      </scope>
      <scope id="2323617542423439582" at="133,78,138,18">
        <var name="result" id="2323617542423439584" />
      </scope>
      <scope id="4132059805486522119" at="104,109,110,5" />
      <scope id="4132059805486521986" at="83,115,90,5" />
      <scope id="4132059805486522175" at="113,54,120,7" />
      <scope id="2323617542423439581" at="133,0,140,0">
        <var name="module" id="2323617542423439609" />
      </scope>
      <scope id="4132059805486522110" at="104,0,112,0">
        <var name="devKit" id="4132059805486522115" />
        <var name="searchResults" id="4132059805486522117" />
        <var name="searchedLanguage" id="4132059805486522113" />
      </scope>
      <scope id="4132059805486522217" at="123,117,131,5" />
      <scope id="4132059805486521977" at="83,0,92,0">
        <var name="searchResults" id="4132059805486521984" />
        <var name="searchedLanguage" id="4132059805486521980" />
        <var name="solution" id="4132059805486521982" />
      </scope>
      <scope id="4132059805486522168" at="112,109,121,5" />
      <scope id="4132059805486522169" at="112,109,121,5">
        <var name="modelDescriptor" id="4132059805486522173" />
      </scope>
      <scope id="4132059805486522042" at="92,115,102,5" />
      <scope id="4132059805486522208" at="123,0,133,0">
        <var name="modelDescriptor" id="4132059805486522213" />
        <var name="searchResults" id="4132059805486522215" />
        <var name="searchedLanguage" id="4132059805486522211" />
      </scope>
      <scope id="4132059805486522159" at="112,0,123,0">
        <var name="owner" id="4132059805486522164" />
        <var name="searchResults" id="4132059805486522166" />
        <var name="searchedLanguage" id="4132059805486522162" />
      </scope>
      <scope id="4132059805486521900" at="61,91,73,9" />
      <scope id="4132059805486522033" at="92,0,104,0">
        <var name="language" id="4132059805486522038" />
        <var name="searchResults" id="4132059805486522040" />
        <var name="searchedLanguage" id="4132059805486522036" />
      </scope>
      <scope id="4132059805486521890" at="60,39,74,7" />
      <scope id="4132059805486521891" at="60,39,74,7">
        <var name="module" id="4132059805486521898" />
      </scope>
      <scope id="4132059805486521801" at="41,73,81,25">
        <var name="language" id="4132059805486521875" />
        <var name="moduleHolder" id="4132059805486521823" />
        <var name="objectHolder" id="4132059805486521808" />
        <var name="scope" id="4132059805486521881" />
        <var name="searchResults" id="4132059805486521803" />
        <var name="searchedModule" id="4132059805486521829" />
      </scope>
      <scope id="4132059805486521794" at="40,0,83,0">
        <var name="monitor" id="4132059805486521799" />
        <var name="query" id="4132059805486521797" />
      </scope>
      <unit id="4132059805486521762" at="30,0,147,0" name="jetbrains.mps.ide.ui.finders.LanguageUsagesFinder" />
    </file>
  </root>
</debug-info>
<|MERGE_RESOLUTION|>--- conflicted
+++ resolved
@@ -16,117 +16,6 @@
   <concept fqn="jetbrains.mps.baseLanguage.structure.StaticMethodDeclaration" />
   <root nodeRef="r:50589489-29e2-47e3-84bb-6bbe4094b4ce(jetbrains.mps.ide.ui.finders)/4132059805486520986">
     <file name="ModuleUsagesFinder.java">
-<<<<<<< HEAD
-      <node id="4132059805486520987" at="27,0,28,0" concept="11" trace="USED_BY" />
-      <node id="4132059805486520991" at="28,0,29,0" concept="11" trace="DEPENDENT_MODULES" />
-      <node id="4132059805486520995" at="29,0,30,0" concept="11" trace="RUNTIME_MODULES" />
-      <node id="4132059805486520999" at="30,0,31,0" concept="11" trace="EXTENDING_LANGUAGES" />
-      <node id="4132059805486521003" at="31,0,32,0" concept="11" trace="EXTENDING_GENERATORS" />
-      <node id="4132059805486521007" at="32,0,33,0" concept="11" trace="EXPORTED_BY" />
-      <node id="4132059805486521011" at="33,0,34,0" concept="11" trace="MODELS_WRITTEN_IN_LANGUAGE" />
-      <node id="4132059805486521015" at="34,0,35,0" concept="11" trace="NODES_IN_LANGUAGE" />
-      <node id="4132059805486521034" at="39,73,40,54" concept="8" />
-      <node id="4132059805486521039" at="40,54,41,51" concept="8" />
-      <node id="4132059805486521052" at="42,52,43,27" concept="9" />
-      <node id="4132059805486521054" at="44,5,45,60" concept="8" />
-      <node id="4132059805486521060" at="45,60,46,54" concept="8" />
-      <node id="4132059805486521066" at="46,54,47,41" concept="8" />
-      <node id="4132059805486521082" at="49,33,50,29" concept="9" />
-      <node id="4132059805486521084" at="51,7,52,0" concept="10" />
-      <node id="4132059805486521090" at="53,39,54,82" concept="4" />
-      <node id="4132059805486521099" at="55,46,56,82" concept="4" />
-      <node id="4132059805486521111" at="57,44,58,78" concept="4" />
-      <node id="4132059805486521126" at="59,47,60,84" concept="4" />
-      <node id="4132059805486521133" at="61,7,62,0" concept="10" />
-      <node id="4132059805486521136" at="63,5,64,0" concept="10" />
-      <node id="4132059805486521137" at="64,0,65,25" concept="9" />
-      <node id="4132059805486521158" at="68,76,69,119" concept="4" />
-      <node id="4132059805486521179" at="71,100,72,109" concept="4" />
-      <node id="4132059805486521190" at="72,109,73,69" concept="4" />
-      <node id="4132059805486521215" at="77,91,78,121" concept="4" />
-      <node id="4132059805486521236" at="80,100,81,109" concept="4" />
-      <node id="4132059805486521247" at="81,109,82,69" concept="4" />
-      <node id="4132059805486521261" at="84,76,85,119" concept="4" />
-      <node id="4132059805486521282" at="87,95,88,117" concept="4" />
-      <node id="4132059805486521293" at="88,117,89,69" concept="4" />
-      <node id="4132059805486521316" at="93,65,94,109" concept="4" />
-      <node id="4132059805486521336" at="96,74,97,115" concept="4" />
-      <node id="4132059805486521365" at="101,71,102,124" concept="4" />
-      <node id="4132059805486521385" at="104,77,105,121" concept="4" />
-      <node id="4132059805486521406" at="107,101,108,111" concept="4" />
-      <node id="4132059805486521417" at="108,111,109,70" concept="4" />
-      <node id="4132059805486521422" at="110,5,111,0" concept="10" />
-      <node id="4132059805486521445" at="115,61,116,17" concept="3" />
-      <node id="4132059805486521455" at="118,95,119,39" concept="8" />
-      <node id="4132059805486521461" at="119,39,120,125" concept="4" />
-      <node id="2323617542423182684" at="124,78,125,49" concept="8" />
-      <node id="2323617542423331239" at="126,62,127,34" concept="4" />
-      <node id="2323617542423336261" at="128,5,129,18" concept="9" />
-      <node id="4132059805486521021" at="36,0,38,0" concept="2" trace="ModuleUsagesFinder#()V" />
-      <node id="4132059805486521045" at="41,51,44,5" concept="6" />
-      <node id="4132059805486521077" at="48,47,51,7" concept="6" />
-      <node id="4132059805486521149" at="67,112,70,5" concept="6" />
-      <node id="4132059805486521205" at="76,112,79,5" concept="6" />
-      <node id="4132059805486521252" at="83,5,86,5" concept="6" />
-      <node id="4132059805486521308" at="92,106,95,5" concept="6" />
-      <node id="4132059805486521327" at="95,5,98,5" concept="6" />
-      <node id="4132059805486521357" at="100,115,103,5" concept="6" />
-      <node id="4132059805486521376" at="103,5,106,5" concept="6" />
-      <node id="4132059805486521440" at="114,54,117,7" concept="6" />
-      <node id="2323617542423291581" at="125,49,128,5" concept="5" />
-      <node id="4132059805486521169" at="70,5,74,5" concept="6" />
-      <node id="4132059805486521226" at="79,5,83,5" concept="6" />
-      <node id="4132059805486521272" at="86,5,90,5" concept="6" />
-      <node id="4132059805486521396" at="106,5,110,5" concept="6" />
-      <node id="4132059805486521446" at="117,7,121,7" concept="6" />
-      <node id="2323617542423177066" at="124,0,131,0" concept="12" trace="getDeclaredDependenciesTargets#(Lorg/jetbrains/mps/openapi/module/SModule;)Ljava/util/Set;" />
-      <node id="4132059805486521298" at="92,0,100,0" concept="7" trace="collectUsagesInDevKit#(Lorg/jetbrains/mps/openapi/module/SModule;Ljetbrains/mps/project/DevKit;Ljetbrains/mps/ide/findusages/model/SearchResults;)V" />
-      <node id="4132059805486521085" at="52,0,61,7" concept="6" />
-      <node id="4132059805486521139" at="67,0,76,0" concept="7" trace="collectUsagesInSolution#(Lorg/jetbrains/mps/openapi/module/SModule;Ljetbrains/mps/project/Solution;Ljetbrains/mps/ide/findusages/model/SearchResults;)V" />
-      <node id="4132059805486521433" at="113,106,122,5" concept="5" />
-      <node id="4132059805486521423" at="113,0,124,0" concept="7" trace="collectUsagesInModels#(Lorg/jetbrains/mps/openapi/module/SModule;Lorg/jetbrains/mps/openapi/module/SModule;Ljetbrains/mps/ide/findusages/model/SearchResults;)V" />
-      <node id="4132059805486521347" at="100,0,113,0" concept="7" trace="collectUsagesInGenerator#(Lorg/jetbrains/mps/openapi/module/SModule;Ljetbrains/mps/smodel/Generator;Ljetbrains/mps/ide/findusages/model/SearchResults;)V" />
-      <node id="4132059805486521072" at="47,41,63,5" concept="5" />
-      <node id="4132059805486521195" at="76,0,92,0" concept="7" trace="collectUsagesInLanguage#(Lorg/jetbrains/mps/openapi/module/SModule;Ljetbrains/mps/smodel/Language;Ljetbrains/mps/ide/findusages/model/SearchResults;)V" />
-      <node id="4132059805486521026" at="38,0,67,0" concept="7" trace="find#(Ljetbrains/mps/ide/findusages/model/SearchQuery;Lorg/jetbrains/mps/openapi/util/ProgressMonitor;)Ljetbrains/mps/ide/findusages/model/SearchResults;" />
-      <scope id="4132059805486521024" at="36,31,36,31" />
-      <scope id="4132059805486521051" at="42,52,43,27" />
-      <scope id="4132059805486521081" at="49,33,50,29" />
-      <scope id="4132059805486521089" at="53,39,54,82" />
-      <scope id="4132059805486521098" at="55,46,56,82" />
-      <scope id="4132059805486521110" at="57,44,58,78" />
-      <scope id="4132059805486521125" at="59,47,60,84" />
-      <scope id="4132059805486521157" at="68,76,69,119" />
-      <scope id="4132059805486521214" at="77,91,78,121" />
-      <scope id="4132059805486521260" at="84,76,85,119" />
-      <scope id="4132059805486521315" at="93,65,94,109" />
-      <scope id="4132059805486521335" at="96,74,97,115" />
-      <scope id="4132059805486521364" at="101,71,102,124" />
-      <scope id="4132059805486521384" at="104,77,105,121" />
-      <scope id="4132059805486521444" at="115,61,116,17" />
-      <scope id="2323617542423291584" at="126,62,127,34" />
-      <scope id="4132059805486521021" at="36,0,38,0" />
-      <scope id="4132059805486521178" at="71,100,73,69" />
-      <scope id="4132059805486521235" at="80,100,82,69" />
-      <scope id="4132059805486521281" at="87,95,89,69" />
-      <scope id="4132059805486521405" at="107,101,109,70" />
-      <scope id="4132059805486521454" at="118,95,120,125">
-        <var name="model" id="4132059805486521456" />
-      </scope>
-      <scope id="2323617542423291581" at="125,49,128,5">
-        <var name="dep" id="2323617542423291587" />
-      </scope>
-      <scope id="2323617542423177069" at="124,78,129,18">
-        <var name="result" id="2323617542423182685" />
-      </scope>
-      <scope id="4132059805486521307" at="92,106,98,5" />
-      <scope id="4132059805486521148" at="67,112,74,5" />
-      <scope id="4132059805486521439" at="114,54,121,7" />
-      <scope id="2323617542423177066" at="124,0,131,0">
-        <var name="module" id="2323617542423181348" />
-      </scope>
-      <scope id="4132059805486521298" at="92,0,100,0">
-=======
       <node id="4132059805486520987" at="29,0,30,0" concept="12" trace="USED_BY" />
       <node id="4132059805486520991" at="30,0,31,0" concept="12" trace="DEPENDENT_MODULES" />
       <node id="4132059805486520995" at="31,0,32,0" concept="12" trace="RUNTIME_MODULES" />
@@ -135,241 +24,200 @@
       <node id="4132059805486521007" at="34,0,35,0" concept="12" trace="EXPORTED_BY" />
       <node id="4132059805486521011" at="35,0,36,0" concept="12" trace="MODELS_WRITTEN_IN_LANGUAGE" />
       <node id="4132059805486521015" at="36,0,37,0" concept="12" trace="NODES_IN_LANGUAGE" />
-      <node id="4132059805486521034" at="43,73,44,54" concept="8" />
-      <node id="4132059805486521039" at="44,54,45,51" concept="8" />
-      <node id="4132059805486521052" at="46,52,47,27" concept="9" />
-      <node id="4132059805486521054" at="48,5,49,60" concept="8" />
-      <node id="4132059805486521060" at="49,60,50,54" concept="8" />
-      <node id="4132059805486521066" at="50,54,51,41" concept="8" />
-      <node id="4132059805486521082" at="53,33,54,29" concept="9" />
-      <node id="4132059805486521084" at="55,7,56,0" concept="11" />
-      <node id="4132059805486521090" at="57,39,58,82" concept="4" />
-      <node id="4132059805486521099" at="59,46,60,82" concept="4" />
-      <node id="4132059805486521111" at="61,44,62,78" concept="4" />
-      <node id="4132059805486521126" at="63,47,64,84" concept="4" />
-      <node id="4132059805486521133" at="65,7,66,0" concept="11" />
-      <node id="4132059805486521136" at="67,5,68,0" concept="11" />
-      <node id="4132059805486521137" at="68,0,69,25" concept="9" />
-      <node id="4132059805486521158" at="73,76,74,119" concept="4" />
-      <node id="4132059805486521179" at="76,100,77,109" concept="4" />
-      <node id="4132059805486521190" at="77,109,78,69" concept="4" />
-      <node id="4132059805486521215" at="83,91,84,121" concept="4" />
-      <node id="4132059805486521236" at="86,100,87,109" concept="4" />
-      <node id="4132059805486521247" at="87,109,88,69" concept="4" />
-      <node id="4132059805486521261" at="90,76,91,119" concept="4" />
-      <node id="4132059805486521282" at="93,95,94,117" concept="4" />
-      <node id="4132059805486521293" at="94,117,95,69" concept="4" />
-      <node id="4132059805486521316" at="100,65,101,109" concept="4" />
-      <node id="4132059805486521336" at="103,74,104,115" concept="4" />
-      <node id="954099380646556056" at="108,115,109,31" concept="8" />
-      <node id="954099380646562164" at="109,31,110,31" concept="8" />
-      <node id="954099380646586592" at="110,31,111,31" concept="8" />
-      <node id="954099380646564814" at="113,55,114,26" concept="4" />
-      <node id="954099380646589066" at="115,62,116,26" concept="4" />
-      <node id="954099380646565482" at="117,14,118,26" concept="4" />
-      <node id="4132059805486521365" at="121,21,122,105" concept="4" />
-      <node id="4132059805486521385" at="124,21,125,119" concept="4" />
-      <node id="954099380646589777" at="127,21,128,121" concept="4" />
-      <node id="4132059805486521406" at="130,101,131,111" concept="4" />
-      <node id="4132059805486521417" at="131,111,132,70" concept="4" />
-      <node id="4132059805486521422" at="133,5,134,0" concept="11" />
-      <node id="4132059805486521445" at="139,61,140,17" concept="3" />
-      <node id="4132059805486521455" at="142,95,143,39" concept="8" />
-      <node id="4132059805486521461" at="143,39,144,125" concept="4" />
-      <node id="2323617542423182684" at="149,78,150,49" concept="8" />
-      <node id="2323617542423331239" at="151,62,152,34" concept="4" />
-      <node id="2323617542423336261" at="153,5,154,18" concept="9" />
-      <node id="954099380646487645" at="157,78,158,95" concept="10" />
-      <node id="954099380646490228" at="158,95,159,69" concept="8" />
-      <node id="954099380646520305" at="160,60,161,99" concept="10" />
-      <node id="954099380646515561" at="162,39,163,20" concept="4" />
-      <node id="954099380646503311" at="165,5,166,14" concept="9" />
-      <node id="4132059805486521021" at="39,0,41,0" concept="2" trace="ModuleUsagesFinder#()V" />
-      <node id="954099380646542145" at="117,12,119,7" concept="1" />
-      <node id="4132059805486521045" at="45,51,48,5" concept="6" />
-      <node id="4132059805486521077" at="52,47,55,7" concept="6" />
-      <node id="4132059805486521149" at="72,112,75,5" concept="6" />
-      <node id="4132059805486521205" at="82,112,85,5" concept="6" />
-      <node id="4132059805486521252" at="89,5,92,5" concept="6" />
-      <node id="4132059805486521308" at="99,106,102,5" concept="6" />
-      <node id="4132059805486521327" at="102,5,105,5" concept="6" />
-      <node id="4132059805486521357" at="120,5,123,5" concept="6" />
-      <node id="4132059805486521376" at="123,5,126,5" concept="6" />
-      <node id="954099380646589774" at="126,5,129,5" concept="6" />
-      <node id="4132059805486521440" at="138,54,141,7" concept="6" />
-      <node id="2323617542423291581" at="150,49,153,5" concept="5" />
-      <node id="954099380646504049" at="161,99,164,7" concept="6" />
-      <node id="4132059805486521169" at="75,5,79,5" concept="6" />
-      <node id="4132059805486521226" at="85,5,89,5" concept="6" />
-      <node id="4132059805486521272" at="92,5,96,5" concept="6" />
-      <node id="4132059805486521396" at="129,5,133,5" concept="6" />
-      <node id="4132059805486521446" at="141,7,145,7" concept="6" />
-      <node id="954099380646499448" at="159,69,165,5" concept="5" />
-      <node id="954099380646530767" at="112,73,119,7" concept="6" />
-      <node id="2323617542423177066" at="149,0,156,0" concept="13" trace="getDeclaredDependenciesTargets#(Lorg/jetbrains/mps/openapi/module/SModule;)Ljava/util/Set;" />
-      <node id="4132059805486521298" at="99,0,107,0" concept="7" trace="collectUsagesInDevKit#(Lorg/jetbrains/mps/openapi/module/SModule;Ljetbrains/mps/project/DevKit;Ljetbrains/mps/ide/findusages/model/SearchResults;)V" />
-      <node id="4132059805486521085" at="56,0,65,7" concept="6" />
-      <node id="4132059805486521139" at="72,0,81,0" concept="7" trace="collectUsagesInSolution#(Lorg/jetbrains/mps/openapi/module/SModule;Ljetbrains/mps/project/Solution;Ljetbrains/mps/ide/findusages/model/SearchResults;)V" />
-      <node id="954099380646523276" at="111,31,120,5" concept="5" />
-      <node id="4132059805486521433" at="137,106,146,5" concept="5" />
-      <node id="4132059805486521423" at="137,0,148,0" concept="7" trace="collectUsagesInModels#(Lorg/jetbrains/mps/openapi/module/SModule;Lorg/jetbrains/mps/openapi/module/SModule;Ljetbrains/mps/ide/findusages/model/SearchResults;)V" />
-      <node id="954099380646483615" at="157,0,168,0" concept="13" trace="findDependencies#(Lorg/jetbrains/mps/openapi/module/SModule;Lorg/jetbrains/mps/openapi/module/SModule;)Ljava/util/Set;" />
-      <node id="4132059805486521072" at="51,41,67,5" concept="5" />
-      <node id="4132059805486521195" at="82,0,98,0" concept="7" trace="collectUsagesInLanguage#(Lorg/jetbrains/mps/openapi/module/SModule;Ljetbrains/mps/smodel/Language;Ljetbrains/mps/ide/findusages/model/SearchResults;)V" />
-      <node id="4132059805486521347" at="108,0,136,0" concept="7" trace="collectUsagesInGenerator#(Lorg/jetbrains/mps/openapi/module/SModule;Ljetbrains/mps/smodel/Generator;Ljetbrains/mps/ide/findusages/model/SearchResults;)V" />
-      <node id="4132059805486521026" at="42,0,71,0" concept="7" trace="find#(Ljetbrains/mps/ide/findusages/model/SearchQuery;Lorg/jetbrains/mps/openapi/util/ProgressMonitor;)Ljetbrains/mps/ide/findusages/model/SearchResults;" />
-      <scope id="4132059805486521024" at="39,31,39,31" />
-      <scope id="4132059805486521051" at="46,52,47,27" />
-      <scope id="4132059805486521081" at="53,33,54,29" />
-      <scope id="4132059805486521089" at="57,39,58,82" />
-      <scope id="4132059805486521098" at="59,46,60,82" />
-      <scope id="4132059805486521110" at="61,44,62,78" />
-      <scope id="4132059805486521125" at="63,47,64,84" />
-      <scope id="4132059805486521157" at="73,76,74,119" />
-      <scope id="4132059805486521214" at="83,91,84,121" />
-      <scope id="4132059805486521260" at="90,76,91,119" />
-      <scope id="4132059805486521315" at="100,65,101,109" />
-      <scope id="4132059805486521335" at="103,74,104,115" />
-      <scope id="954099380646530768" at="113,55,114,26" />
-      <scope id="954099380646585524" at="115,62,116,26" />
-      <scope id="954099380646542146" at="117,14,118,26" />
-      <scope id="4132059805486521364" at="121,21,122,105" />
-      <scope id="4132059805486521384" at="124,21,125,119" />
-      <scope id="954099380646589776" at="127,21,128,121" />
-      <scope id="4132059805486521444" at="139,61,140,17" />
-      <scope id="2323617542423291584" at="151,62,152,34" />
-      <scope id="954099380646504050" at="162,39,163,20" />
-      <scope id="4132059805486521021" at="39,0,41,0" />
-      <scope id="4132059805486521178" at="76,100,78,69" />
-      <scope id="4132059805486521235" at="86,100,88,69" />
-      <scope id="4132059805486521281" at="93,95,95,69" />
-      <scope id="4132059805486521405" at="130,101,132,70" />
-      <scope id="4132059805486521454" at="142,95,144,125">
+      <node id="4132059805486521034" at="41,73,42,54" concept="8" />
+      <node id="4132059805486521039" at="42,54,43,51" concept="8" />
+      <node id="4132059805486521052" at="44,52,45,27" concept="9" />
+      <node id="4132059805486521054" at="46,5,47,60" concept="8" />
+      <node id="4132059805486521060" at="47,60,48,54" concept="8" />
+      <node id="4132059805486521066" at="48,54,49,41" concept="8" />
+      <node id="4132059805486521082" at="51,33,52,29" concept="9" />
+      <node id="4132059805486521084" at="53,7,54,0" concept="11" />
+      <node id="4132059805486521090" at="55,39,56,82" concept="4" />
+      <node id="4132059805486521099" at="57,46,58,82" concept="4" />
+      <node id="4132059805486521111" at="59,44,60,78" concept="4" />
+      <node id="4132059805486521126" at="61,47,62,84" concept="4" />
+      <node id="4132059805486521133" at="63,7,64,0" concept="11" />
+      <node id="4132059805486521136" at="65,5,66,0" concept="11" />
+      <node id="4132059805486521137" at="66,0,67,25" concept="9" />
+      <node id="4132059805486521158" at="70,76,71,119" concept="4" />
+      <node id="4132059805486521179" at="73,100,74,109" concept="4" />
+      <node id="4132059805486521190" at="74,109,75,69" concept="4" />
+      <node id="4132059805486521215" at="79,91,80,121" concept="4" />
+      <node id="4132059805486521236" at="82,100,83,109" concept="4" />
+      <node id="4132059805486521247" at="83,109,84,69" concept="4" />
+      <node id="4132059805486521261" at="86,76,87,119" concept="4" />
+      <node id="4132059805486521282" at="89,95,90,117" concept="4" />
+      <node id="4132059805486521293" at="90,117,91,69" concept="4" />
+      <node id="4132059805486521316" at="95,65,96,109" concept="4" />
+      <node id="4132059805486521336" at="98,74,99,115" concept="4" />
+      <node id="954099380646556056" at="102,115,103,31" concept="8" />
+      <node id="954099380646562164" at="103,31,104,31" concept="8" />
+      <node id="954099380646586592" at="104,31,105,31" concept="8" />
+      <node id="954099380646564814" at="107,55,108,26" concept="4" />
+      <node id="954099380646589066" at="109,62,110,26" concept="4" />
+      <node id="954099380646565482" at="111,14,112,26" concept="4" />
+      <node id="4132059805486521365" at="115,21,116,105" concept="4" />
+      <node id="4132059805486521385" at="118,21,119,119" concept="4" />
+      <node id="954099380646589777" at="121,21,122,121" concept="4" />
+      <node id="4132059805486521406" at="124,101,125,111" concept="4" />
+      <node id="4132059805486521417" at="125,111,126,70" concept="4" />
+      <node id="4132059805486521422" at="127,5,128,0" concept="11" />
+      <node id="4132059805486521445" at="132,61,133,17" concept="3" />
+      <node id="4132059805486521455" at="135,95,136,39" concept="8" />
+      <node id="4132059805486521461" at="136,39,137,125" concept="4" />
+      <node id="2323617542423182684" at="141,78,142,49" concept="8" />
+      <node id="2323617542423331239" at="143,62,144,34" concept="4" />
+      <node id="2323617542423336261" at="145,5,146,18" concept="9" />
+      <node id="954099380646487645" at="148,78,149,95" concept="10" />
+      <node id="954099380646490228" at="149,95,150,69" concept="8" />
+      <node id="954099380646520305" at="151,60,152,99" concept="10" />
+      <node id="954099380646515561" at="153,39,154,20" concept="4" />
+      <node id="954099380646503311" at="156,5,157,14" concept="9" />
+      <node id="4132059805486521021" at="38,0,40,0" concept="2" trace="ModuleUsagesFinder#()V" />
+      <node id="954099380646542145" at="111,12,113,7" concept="1" />
+      <node id="4132059805486521045" at="43,51,46,5" concept="6" />
+      <node id="4132059805486521077" at="50,47,53,7" concept="6" />
+      <node id="4132059805486521149" at="69,112,72,5" concept="6" />
+      <node id="4132059805486521205" at="78,112,81,5" concept="6" />
+      <node id="4132059805486521252" at="85,5,88,5" concept="6" />
+      <node id="4132059805486521308" at="94,106,97,5" concept="6" />
+      <node id="4132059805486521327" at="97,5,100,5" concept="6" />
+      <node id="4132059805486521357" at="114,5,117,5" concept="6" />
+      <node id="4132059805486521376" at="117,5,120,5" concept="6" />
+      <node id="954099380646589774" at="120,5,123,5" concept="6" />
+      <node id="4132059805486521440" at="131,54,134,7" concept="6" />
+      <node id="2323617542423291581" at="142,49,145,5" concept="5" />
+      <node id="954099380646504049" at="152,99,155,7" concept="6" />
+      <node id="4132059805486521169" at="72,5,76,5" concept="6" />
+      <node id="4132059805486521226" at="81,5,85,5" concept="6" />
+      <node id="4132059805486521272" at="88,5,92,5" concept="6" />
+      <node id="4132059805486521396" at="123,5,127,5" concept="6" />
+      <node id="4132059805486521446" at="134,7,138,7" concept="6" />
+      <node id="954099380646499448" at="150,69,156,5" concept="5" />
+      <node id="954099380646530767" at="106,73,113,7" concept="6" />
+      <node id="2323617542423177066" at="141,0,148,0" concept="13" trace="getDeclaredDependenciesTargets#(Lorg/jetbrains/mps/openapi/module/SModule;)Ljava/util/Set;" />
+      <node id="4132059805486521298" at="94,0,102,0" concept="7" trace="collectUsagesInDevKit#(Lorg/jetbrains/mps/openapi/module/SModule;Ljetbrains/mps/project/DevKit;Ljetbrains/mps/ide/findusages/model/SearchResults;)V" />
+      <node id="4132059805486521085" at="54,0,63,7" concept="6" />
+      <node id="4132059805486521139" at="69,0,78,0" concept="7" trace="collectUsagesInSolution#(Lorg/jetbrains/mps/openapi/module/SModule;Ljetbrains/mps/project/Solution;Ljetbrains/mps/ide/findusages/model/SearchResults;)V" />
+      <node id="954099380646523276" at="105,31,114,5" concept="5" />
+      <node id="4132059805486521433" at="130,106,139,5" concept="5" />
+      <node id="4132059805486521423" at="130,0,141,0" concept="7" trace="collectUsagesInModels#(Lorg/jetbrains/mps/openapi/module/SModule;Lorg/jetbrains/mps/openapi/module/SModule;Ljetbrains/mps/ide/findusages/model/SearchResults;)V" />
+      <node id="954099380646483615" at="148,0,159,0" concept="13" trace="findDependencies#(Lorg/jetbrains/mps/openapi/module/SModule;Lorg/jetbrains/mps/openapi/module/SModule;)Ljava/util/Set;" />
+      <node id="4132059805486521072" at="49,41,65,5" concept="5" />
+      <node id="4132059805486521195" at="78,0,94,0" concept="7" trace="collectUsagesInLanguage#(Lorg/jetbrains/mps/openapi/module/SModule;Ljetbrains/mps/smodel/Language;Ljetbrains/mps/ide/findusages/model/SearchResults;)V" />
+      <node id="4132059805486521347" at="102,0,130,0" concept="7" trace="collectUsagesInGenerator#(Lorg/jetbrains/mps/openapi/module/SModule;Ljetbrains/mps/smodel/Generator;Ljetbrains/mps/ide/findusages/model/SearchResults;)V" />
+      <node id="4132059805486521026" at="40,0,69,0" concept="7" trace="find#(Ljetbrains/mps/ide/findusages/model/SearchQuery;Lorg/jetbrains/mps/openapi/util/ProgressMonitor;)Ljetbrains/mps/ide/findusages/model/SearchResults;" />
+      <scope id="4132059805486521024" at="38,31,38,31" />
+      <scope id="4132059805486521051" at="44,52,45,27" />
+      <scope id="4132059805486521081" at="51,33,52,29" />
+      <scope id="4132059805486521089" at="55,39,56,82" />
+      <scope id="4132059805486521098" at="57,46,58,82" />
+      <scope id="4132059805486521110" at="59,44,60,78" />
+      <scope id="4132059805486521125" at="61,47,62,84" />
+      <scope id="4132059805486521157" at="70,76,71,119" />
+      <scope id="4132059805486521214" at="79,91,80,121" />
+      <scope id="4132059805486521260" at="86,76,87,119" />
+      <scope id="4132059805486521315" at="95,65,96,109" />
+      <scope id="4132059805486521335" at="98,74,99,115" />
+      <scope id="954099380646530768" at="107,55,108,26" />
+      <scope id="954099380646585524" at="109,62,110,26" />
+      <scope id="954099380646542146" at="111,14,112,26" />
+      <scope id="4132059805486521364" at="115,21,116,105" />
+      <scope id="4132059805486521384" at="118,21,119,119" />
+      <scope id="954099380646589776" at="121,21,122,121" />
+      <scope id="4132059805486521444" at="132,61,133,17" />
+      <scope id="2323617542423291584" at="143,62,144,34" />
+      <scope id="954099380646504050" at="153,39,154,20" />
+      <scope id="4132059805486521021" at="38,0,40,0" />
+      <scope id="4132059805486521178" at="73,100,75,69" />
+      <scope id="4132059805486521235" at="82,100,84,69" />
+      <scope id="4132059805486521281" at="89,95,91,69" />
+      <scope id="4132059805486521405" at="124,101,126,70" />
+      <scope id="4132059805486521454" at="135,95,137,125">
         <var name="model" id="4132059805486521456" />
       </scope>
-      <scope id="2323617542423291581" at="150,49,153,5">
+      <scope id="2323617542423291581" at="142,49,145,5">
         <var name="dep" id="2323617542423291587" />
       </scope>
-      <scope id="954099380646499452" at="160,60,164,7" />
-      <scope id="2323617542423177069" at="149,78,154,18">
+      <scope id="954099380646499452" at="151,60,155,7" />
+      <scope id="2323617542423177069" at="141,78,146,18">
         <var name="result" id="2323617542423182685" />
       </scope>
-      <scope id="4132059805486521307" at="99,106,105,5" />
-      <scope id="954099380646499448" at="159,69,165,5">
+      <scope id="4132059805486521307" at="94,106,100,5" />
+      <scope id="954099380646499448" at="150,69,156,5">
         <var name="dep" id="954099380646499157" />
       </scope>
-      <scope id="4132059805486521148" at="72,112,79,5" />
-      <scope id="954099380646523279" at="112,73,119,7" />
-      <scope id="4132059805486521439" at="138,54,145,7" />
-      <scope id="2323617542423177066" at="149,0,156,0">
+      <scope id="4132059805486521148" at="69,112,76,5" />
+      <scope id="954099380646523279" at="106,73,113,7" />
+      <scope id="4132059805486521439" at="131,54,138,7" />
+      <scope id="2323617542423177066" at="141,0,148,0">
         <var name="module" id="2323617542423181348" />
       </scope>
-      <scope id="4132059805486521298" at="99,0,107,0">
->>>>>>> bf3a2c62
+      <scope id="4132059805486521298" at="94,0,102,0">
         <var name="devKit" id="4132059805486521303" />
         <var name="searchResults" id="4132059805486521305" />
         <var name="searchedModule" id="4132059805486521301" />
       </scope>
-<<<<<<< HEAD
-      <scope id="4132059805486521139" at="67,0,76,0">
-=======
-      <scope id="4132059805486521139" at="72,0,81,0">
->>>>>>> bf3a2c62
+      <scope id="4132059805486521139" at="69,0,78,0">
         <var name="searchResults" id="4132059805486521146" />
         <var name="searchedModule" id="4132059805486521142" />
         <var name="solution" id="4132059805486521144" />
       </scope>
-<<<<<<< HEAD
-      <scope id="4132059805486521432" at="113,106,122,5" />
-      <scope id="4132059805486521433" at="113,106,122,5">
+      <scope id="954099380646523276" at="105,31,114,5">
+        <var name="dep" id="954099380646523282" />
+      </scope>
+      <scope id="4132059805486521432" at="130,106,139,5" />
+      <scope id="4132059805486521433" at="130,106,139,5">
         <var name="modelDescriptor" id="4132059805486521437" />
       </scope>
-      <scope id="4132059805486521356" at="100,115,111,0" />
-      <scope id="4132059805486521423" at="113,0,124,0">
-=======
-      <scope id="954099380646523276" at="111,31,120,5">
-        <var name="dep" id="954099380646523282" />
-      </scope>
-      <scope id="4132059805486521432" at="137,106,146,5" />
-      <scope id="4132059805486521433" at="137,106,146,5">
-        <var name="modelDescriptor" id="4132059805486521437" />
-      </scope>
-      <scope id="954099380646442553" at="157,78,166,14">
+      <scope id="954099380646442553" at="148,78,157,14">
         <var name="rv" id="954099380646490229" />
       </scope>
-      <scope id="4132059805486521423" at="137,0,148,0">
->>>>>>> bf3a2c62
+      <scope id="4132059805486521423" at="130,0,141,0">
         <var name="owner" id="4132059805486521428" />
         <var name="searchResults" id="4132059805486521430" />
         <var name="searchedModule" id="4132059805486521426" />
       </scope>
-<<<<<<< HEAD
-      <scope id="4132059805486521347" at="100,0,113,0">
-        <var name="generator" id="4132059805486521352" />
-        <var name="searchResults" id="4132059805486521354" />
-        <var name="searchedModule" id="4132059805486521350" />
-      </scope>
-      <scope id="4132059805486521076" at="48,47,62,0" />
-      <scope id="4132059805486521204" at="76,112,90,5" />
-      <scope id="4132059805486521072" at="47,41,63,5">
-        <var name="module" id="4132059805486521134" />
-      </scope>
-      <scope id="4132059805486521195" at="76,0,92,0">
-=======
-      <scope id="954099380646483615" at="157,0,168,0">
+      <scope id="954099380646483615" at="148,0,159,0">
         <var name="from" id="954099380646481463" />
         <var name="to" id="954099380646482369" />
       </scope>
-      <scope id="4132059805486521076" at="52,47,66,0" />
-      <scope id="4132059805486521204" at="82,112,96,5" />
-      <scope id="4132059805486521072" at="51,41,67,5">
+      <scope id="4132059805486521076" at="50,47,64,0" />
+      <scope id="4132059805486521204" at="78,112,92,5" />
+      <scope id="4132059805486521072" at="49,41,65,5">
         <var name="module" id="4132059805486521134" />
       </scope>
-      <scope id="4132059805486521195" at="82,0,98,0">
->>>>>>> bf3a2c62
+      <scope id="4132059805486521195" at="78,0,94,0">
         <var name="language" id="4132059805486521200" />
         <var name="searchResults" id="4132059805486521202" />
         <var name="searchedModule" id="4132059805486521198" />
       </scope>
-<<<<<<< HEAD
-      <scope id="4132059805486521033" at="39,73,65,25">
-=======
-      <scope id="4132059805486521033" at="43,73,69,25">
->>>>>>> bf3a2c62
+      <scope id="4132059805486521033" at="41,73,67,25">
         <var name="moduleHolder" id="4132059805486521055" />
         <var name="objectHolder" id="4132059805486521040" />
         <var name="scope" id="4132059805486521067" />
         <var name="searchResults" id="4132059805486521035" />
         <var name="searchedModule" id="4132059805486521061" />
       </scope>
-<<<<<<< HEAD
-      <scope id="4132059805486521026" at="38,0,67,0">
-        <var name="monitor" id="4132059805486521031" />
-        <var name="query" id="4132059805486521029" />
-      </scope>
-      <unit id="4132059805486520986" at="26,0,132,0" name="jetbrains.mps.ide.ui.finders.ModuleUsagesFinder" />
-=======
-      <scope id="4132059805486521356" at="108,115,134,0">
+      <scope id="4132059805486521356" at="102,115,128,0">
         <var name="depExtends" id="954099380646556059" />
         <var name="depRegular" id="954099380646586593" />
         <var name="depRuntime" id="954099380646562167" />
       </scope>
-      <scope id="4132059805486521347" at="108,0,136,0">
+      <scope id="4132059805486521347" at="102,0,130,0">
         <var name="generator" id="4132059805486521352" />
         <var name="searchResults" id="4132059805486521354" />
         <var name="searchedModule" id="4132059805486521350" />
       </scope>
-      <scope id="4132059805486521026" at="42,0,71,0">
+      <scope id="4132059805486521026" at="40,0,69,0">
         <var name="monitor" id="4132059805486521031" />
         <var name="query" id="4132059805486521029" />
       </scope>
-      <unit id="4132059805486520986" at="28,0,169,0" name="jetbrains.mps.ide.ui.finders.ModuleUsagesFinder" />
->>>>>>> bf3a2c62
+      <unit id="4132059805486520986" at="28,0,160,0" name="jetbrains.mps.ide.ui.finders.ModuleUsagesFinder" />
     </file>
   </root>
   <root nodeRef="r:50589489-29e2-47e3-84bb-6bbe4094b4ce(jetbrains.mps.ide.ui.finders)/4132059805486521473">
     <file name="ModelUsagesFinder.java">
-<<<<<<< HEAD
       <node id="4132059805486521488" at="29,73,30,54" concept="8" />
       <node id="4132059805486521493" at="30,54,31,45" concept="8" />
       <node id="4132059805486521499" at="31,45,32,41" concept="0" />
@@ -382,7 +230,7 @@
       <node id="4132059805486521587" at="49,47,50,23" concept="3" />
       <node id="4132059805486521594" at="52,62,53,102" concept="4" />
       <node id="1578360511943522179" at="58,12,59,168" concept="8" />
-      <node id="1578360511943517111" at="59,168,60,0" concept="10" />
+      <node id="1578360511943517111" at="59,168,60,0" concept="11" />
       <node id="4132059805486521730" at="62,35,63,31" concept="9" />
       <node id="4132059805486521737" at="65,63,66,19" concept="3" />
       <node id="4132059805486521747" at="67,9,68,109" concept="4" />
@@ -396,7 +244,7 @@
       <node id="4132059805486521588" at="51,13,54,13" concept="6" />
       <node id="4132059805486521725" at="61,45,64,9" concept="6" />
       <node id="4132059805486521732" at="64,9,67,9" concept="6" />
-      <node id="4132059805486521536" at="73,0,76,0" concept="12" trace="as_s8v3jk_a0a0a0f0b#(Ljava/lang/Object;Ljava/lang/Class;)null" />
+      <node id="4132059805486521536" at="73,0,76,0" concept="13" trace="as_s8v3jk_a0a0a0f0b#(Ljava/lang/Object;Ljava/lang/Class;)null" />
       <node id="4132059805486521718" at="60,0,69,7" concept="5" />
       <node id="4132059805486521564" at="43,70,55,11" concept="5" />
       <node id="4132059805486521716" at="58,10,70,5" concept="1" />
@@ -404,42 +252,6 @@
       <node id="4132059805486521532" at="35,50,57,7" concept="5" />
       <node id="4132059805486521525" at="34,57,70,5" concept="6" />
       <node id="4132059805486521480" at="28,0,73,0" concept="7" trace="find#(Ljetbrains/mps/ide/findusages/model/SearchQuery;Lorg/jetbrains/mps/openapi/util/ProgressMonitor;)Ljetbrains/mps/ide/findusages/model/SearchResults;" />
-=======
-      <node id="4132059805486521488" at="30,73,31,54" concept="8" />
-      <node id="4132059805486521493" at="31,54,32,45" concept="8" />
-      <node id="4132059805486521499" at="32,45,33,41" concept="0" />
-      <node id="4132059805486521503" at="33,41,34,72" concept="8" />
-      <node id="4132059805486521512" at="34,72,35,57" concept="4" />
-      <node id="4132059805486521549" at="38,35,39,31" concept="9" />
-      <node id="4132059805486521556" at="41,63,42,19" concept="3" />
-      <node id="4132059805486521575" at="46,80,47,23" concept="3" />
-      <node id="4132059805486521576" at="48,13,49,88" concept="8" />
-      <node id="4132059805486521587" at="50,47,51,23" concept="3" />
-      <node id="4132059805486521594" at="53,62,54,102" concept="4" />
-      <node id="1578360511943522179" at="59,12,60,168" concept="8" />
-      <node id="1578360511943517111" at="60,168,61,0" concept="11" />
-      <node id="4132059805486521730" at="63,35,64,31" concept="9" />
-      <node id="4132059805486521737" at="66,63,67,19" concept="3" />
-      <node id="4132059805486521747" at="68,9,69,109" concept="4" />
-      <node id="4132059805486521760" at="71,5,72,25" concept="9" />
-      <node id="4132059805486521536" at="75,69,76,47" concept="9" />
-      <node id="4132059805486521476" at="26,0,28,0" concept="2" trace="ModelUsagesFinder#()V" />
-      <node id="4132059805486521544" at="37,109,40,9" concept="6" />
-      <node id="4132059805486521551" at="40,9,43,9" concept="6" />
-      <node id="4132059805486521569" at="45,61,48,13" concept="6" />
-      <node id="4132059805486521582" at="49,88,52,13" concept="6" />
-      <node id="4132059805486521588" at="52,13,55,13" concept="6" />
-      <node id="4132059805486521725" at="62,45,65,9" concept="6" />
-      <node id="4132059805486521732" at="65,9,68,9" concept="6" />
-      <node id="4132059805486521536" at="75,0,78,0" concept="13" trace="as_s8v3jk_a0a0a0f0b#(Ljava/lang/Object;Ljava/lang/Class;)null" />
-      <node id="4132059805486521718" at="61,0,70,7" concept="5" />
-      <node id="4132059805486521564" at="44,70,56,11" concept="5" />
-      <node id="4132059805486521716" at="59,10,71,5" concept="1" />
-      <node id="4132059805486521557" at="43,9,57,9" concept="5" />
-      <node id="4132059805486521532" at="36,50,58,7" concept="5" />
-      <node id="4132059805486521525" at="35,57,71,5" concept="6" />
-      <node id="4132059805486521480" at="29,0,74,0" concept="7" trace="find#(Ljetbrains/mps/ide/findusages/model/SearchQuery;Lorg/jetbrains/mps/openapi/util/ProgressMonitor;)Ljetbrains/mps/ide/findusages/model/SearchResults;" />
->>>>>>> bf3a2c62
       <scope id="4132059805486521479" at="26,30,26,30" />
       <scope id="4132059805486521548" at="37,35,38,31" />
       <scope id="4132059805486521555" at="40,63,41,19" />
@@ -490,13 +302,12 @@
   </root>
   <root nodeRef="r:50589489-29e2-47e3-84bb-6bbe4094b4ce(jetbrains.mps.ide.ui.finders)/4132059805486521762">
     <file name="LanguageUsagesFinder.java">
-<<<<<<< HEAD
-      <node id="4132059805486521765" at="31,0,32,0" concept="11" trace="USED_BY" />
-      <node id="4132059805486521769" at="32,0,33,0" concept="11" trace="DEPENDENT_MODULES" />
-      <node id="4132059805486521773" at="33,0,34,0" concept="11" trace="EXTENDING_LANGUAGES" />
-      <node id="4132059805486521777" at="34,0,35,0" concept="11" trace="EXPORTED_BY" />
-      <node id="4132059805486521781" at="35,0,36,0" concept="11" trace="MODELS_WRITTEN_IN_LANGUAGE" />
-      <node id="4132059805486521785" at="36,0,37,0" concept="11" trace="NODES_IN_LANGUAGE" />
+      <node id="4132059805486521765" at="31,0,32,0" concept="12" trace="USED_BY" />
+      <node id="4132059805486521769" at="32,0,33,0" concept="12" trace="DEPENDENT_MODULES" />
+      <node id="4132059805486521773" at="33,0,34,0" concept="12" trace="EXTENDING_LANGUAGES" />
+      <node id="4132059805486521777" at="34,0,35,0" concept="12" trace="EXPORTED_BY" />
+      <node id="4132059805486521781" at="35,0,36,0" concept="12" trace="MODELS_WRITTEN_IN_LANGUAGE" />
+      <node id="4132059805486521785" at="36,0,37,0" concept="12" trace="NODES_IN_LANGUAGE" />
       <node id="4132059805486521802" at="41,73,42,54" concept="8" />
       <node id="4132059805486521807" at="42,54,43,51" concept="8" />
       <node id="4132059805486521820" at="44,52,45,27" concept="9" />
@@ -550,15 +361,15 @@
       <node id="4132059805486522218" at="123,117,126,5" concept="6" />
       <node id="4132059805486522233" at="127,66,130,7" concept="6" />
       <node id="2323617542423439590" at="134,49,137,5" concept="5" />
-      <node id="4132059805486521895" at="140,0,143,0" concept="12" trace="as_m2sz3c_a0a0a0j0i#(Ljava/lang/Object;Ljava/lang/Class;)null" />
-      <node id="4132059805486521962" at="143,0,146,0" concept="12" trace="as_m2sz3c_a0a0b0a9a8#(Ljava/lang/Object;Ljava/lang/Class;)null" />
+      <node id="4132059805486521895" at="140,0,143,0" concept="13" trace="as_m2sz3c_a0a0a0j0i#(Ljava/lang/Object;Ljava/lang/Class;)null" />
+      <node id="4132059805486521962" at="143,0,146,0" concept="13" trace="as_m2sz3c_a0a0b0a9a8#(Ljava/lang/Object;Ljava/lang/Class;)null" />
       <node id="4132059805486521839" at="49,43,53,7" concept="5" />
       <node id="4132059805486522007" at="86,5,90,5" concept="6" />
       <node id="4132059805486522064" at="95,5,99,5" concept="6" />
       <node id="4132059805486522182" at="116,7,120,7" concept="6" />
       <node id="4132059805486522226" at="126,5,131,5" concept="5" />
       <node id="4132059805486521834" at="48,54,54,5" concept="6" />
-      <node id="2323617542423439581" at="133,0,140,0" concept="12" trace="getDeclaredDependenciesTargets#(Lorg/jetbrains/mps/openapi/module/SModule;)Ljava/util/Set;" />
+      <node id="2323617542423439581" at="133,0,140,0" concept="13" trace="getDeclaredDependenciesTargets#(Lorg/jetbrains/mps/openapi/module/SModule;)Ljava/util/Set;" />
       <node id="4132059805486522110" at="104,0,112,0" concept="7" trace="collectUsagesInDevKit#(Ljetbrains/mps/smodel/Language;Ljetbrains/mps/project/DevKit;Ljetbrains/mps/ide/findusages/model/SearchResults;)V" />
       <node id="4132059805486521977" at="83,0,92,0" concept="7" trace="collectUsagesInSolution#(Ljetbrains/mps/smodel/Language;Ljetbrains/mps/project/Solution;Ljetbrains/mps/ide/findusages/model/SearchResults;)V" />
       <node id="4132059805486522169" at="112,109,121,5" concept="5" />
@@ -589,106 +400,6 @@
       <scope id="4132059805486521962" at="143,70,144,47" />
       <scope id="4132059805486521790" at="38,0,40,0" />
       <scope id="4132059805486521846" at="50,92,52,56">
-=======
-      <node id="4132059805486521765" at="31,0,32,0" concept="12" trace="USED_BY" />
-      <node id="4132059805486521769" at="32,0,33,0" concept="12" trace="DEPENDENT_MODULES" />
-      <node id="4132059805486521773" at="33,0,34,0" concept="12" trace="EXTENDING_LANGUAGES" />
-      <node id="4132059805486521777" at="34,0,35,0" concept="12" trace="EXPORTED_BY" />
-      <node id="4132059805486521781" at="35,0,36,0" concept="12" trace="MODELS_WRITTEN_IN_LANGUAGE" />
-      <node id="4132059805486521785" at="36,0,37,0" concept="12" trace="NODES_IN_LANGUAGE" />
-      <node id="4132059805486521802" at="43,73,44,54" concept="8" />
-      <node id="4132059805486521807" at="44,54,45,51" concept="8" />
-      <node id="4132059805486521820" at="46,52,47,27" concept="9" />
-      <node id="4132059805486521822" at="48,5,49,60" concept="8" />
-      <node id="4132059805486521828" at="49,60,50,54" concept="8" />
-      <node id="4132059805486521847" at="52,92,53,84" concept="8" />
-      <node id="4132059805486521856" at="53,84,54,56" concept="4" />
-      <node id="4132059805486521872" at="57,50,58,27" concept="9" />
-      <node id="4132059805486521874" at="59,5,60,50" concept="8" />
-      <node id="4132059805486521880" at="60,50,61,41" concept="8" />
-      <node id="4132059805486521906" at="64,35,65,31" concept="9" />
-      <node id="4132059805486521913" at="67,41,68,78" concept="4" />
-      <node id="4132059805486521925" at="70,41,71,78" concept="4" />
-      <node id="4132059805486521937" at="73,39,74,74" concept="4" />
-      <node id="4132059805486521951" at="77,57,78,53" concept="4" />
-      <node id="4132059805486521970" at="79,110,80,71" concept="4" />
-      <node id="4132059805486521975" at="82,5,83,25" concept="9" />
-      <node id="4132059805486521996" at="87,78,88,100" concept="4" />
-      <node id="4132059805486522017" at="90,102,91,90" concept="4" />
-      <node id="4132059805486522028" at="91,90,92,71" concept="4" />
-      <node id="4132059805486522053" at="97,93,98,102" concept="4" />
-      <node id="4132059805486522074" at="100,102,101,90" concept="4" />
-      <node id="4132059805486522085" at="101,90,102,71" concept="4" />
-      <node id="4132059805486522099" at="104,78,105,100" concept="4" />
-      <node id="4132059805486522128" at="110,67,111,90" concept="4" />
-      <node id="4132059805486522148" at="113,76,114,96" concept="4" />
-      <node id="4132059805486522181" at="120,61,121,17" concept="3" />
-      <node id="4132059805486522191" at="123,97,124,39" concept="8" />
-      <node id="4132059805486522197" at="124,39,125,106" concept="4" />
-      <node id="4132059805486522225" at="131,59,132,13" concept="9" />
-      <node id="4132059805486522239" at="135,66,136,95" concept="4" />
-      <node id="2323617542423439583" at="141,78,142,49" concept="8" />
-      <node id="2323617542423439595" at="143,62,144,34" concept="4" />
-      <node id="2323617542423439604" at="145,5,146,18" concept="9" />
-      <node id="4132059805486521895" at="149,69,150,47" concept="9" />
-      <node id="4132059805486521962" at="153,70,154,47" concept="9" />
-      <node id="4132059805486521790" at="39,0,41,0" concept="2" trace="LanguageUsagesFinder#()V" />
-      <node id="4132059805486521813" at="45,51,48,5" concept="6" />
-      <node id="4132059805486521865" at="56,5,59,5" concept="6" />
-      <node id="4132059805486521901" at="63,91,66,9" concept="6" />
-      <node id="4132059805486521908" at="66,9,69,9" concept="6" />
-      <node id="4132059805486521920" at="69,9,72,9" concept="6" />
-      <node id="4132059805486521932" at="72,9,75,9" concept="6" />
-      <node id="4132059805486521958" at="78,53,81,7" concept="5" />
-      <node id="4132059805486521987" at="86,115,89,5" concept="6" />
-      <node id="4132059805486522043" at="96,115,99,5" concept="6" />
-      <node id="4132059805486522090" at="103,5,106,5" concept="6" />
-      <node id="4132059805486522120" at="109,109,112,5" concept="6" />
-      <node id="4132059805486522139" at="112,5,115,5" concept="6" />
-      <node id="4132059805486522176" at="119,54,122,7" concept="6" />
-      <node id="4132059805486522218" at="130,117,133,5" concept="6" />
-      <node id="4132059805486522233" at="134,66,137,7" concept="6" />
-      <node id="2323617542423439590" at="142,49,145,5" concept="5" />
-      <node id="4132059805486521895" at="149,0,152,0" concept="13" trace="as_m2sz3c_a0a0a0j0i#(Ljava/lang/Object;Ljava/lang/Class;)null" />
-      <node id="4132059805486521962" at="153,0,156,0" concept="13" trace="as_m2sz3c_a0a0b0a9a8#(Ljava/lang/Object;Ljava/lang/Class;)null" />
-      <node id="4132059805486521839" at="51,43,55,7" concept="5" />
-      <node id="4132059805486522007" at="89,5,93,5" concept="6" />
-      <node id="4132059805486522064" at="99,5,103,5" concept="6" />
-      <node id="4132059805486522182" at="122,7,126,7" concept="6" />
-      <node id="4132059805486522226" at="133,5,138,5" concept="5" />
-      <node id="4132059805486521834" at="50,54,56,5" concept="6" />
-      <node id="2323617542423439581" at="141,0,148,0" concept="13" trace="getDeclaredDependenciesTargets#(Lorg/jetbrains/mps/openapi/module/SModule;)Ljava/util/Set;" />
-      <node id="4132059805486522110" at="109,0,117,0" concept="7" trace="collectUsagesInDevKit#(Ljetbrains/mps/smodel/Language;Ljetbrains/mps/project/DevKit;Ljetbrains/mps/ide/findusages/model/SearchResults;)V" />
-      <node id="4132059805486521977" at="86,0,95,0" concept="7" trace="collectUsagesInSolution#(Ljetbrains/mps/smodel/Language;Ljetbrains/mps/project/Solution;Ljetbrains/mps/ide/findusages/model/SearchResults;)V" />
-      <node id="4132059805486522169" at="118,109,127,5" concept="5" />
-      <node id="4132059805486522208" at="130,0,140,0" concept="7" trace="collectUsagesInModel#(Ljetbrains/mps/smodel/Language;Lorg/jetbrains/mps/openapi/model/SModel;Ljetbrains/mps/ide/findusages/model/SearchResults;)V" />
-      <node id="4132059805486522159" at="118,0,129,0" concept="7" trace="collectUsagesInModels#(Ljetbrains/mps/smodel/Language;Lorg/jetbrains/mps/openapi/module/SModule;Ljetbrains/mps/ide/findusages/model/SearchResults;)V" />
-      <node id="4132059805486522033" at="96,0,108,0" concept="7" trace="collectUsagesInLanguage#(Ljetbrains/mps/smodel/Language;Ljetbrains/mps/smodel/Language;Ljetbrains/mps/ide/findusages/model/SearchResults;)V" />
-      <node id="4132059805486521891" at="62,39,76,7" concept="5" />
-      <node id="4132059805486521886" at="61,41,82,5" concept="6" />
-      <node id="4132059805486521794" at="42,0,85,0" concept="7" trace="find#(Ljetbrains/mps/ide/findusages/model/SearchQuery;Lorg/jetbrains/mps/openapi/util/ProgressMonitor;)Ljetbrains/mps/ide/findusages/model/SearchResults;" />
-      <scope id="4132059805486521793" at="39,33,39,33" />
-      <scope id="4132059805486521819" at="46,52,47,27" />
-      <scope id="4132059805486521871" at="57,50,58,27" />
-      <scope id="4132059805486521905" at="64,35,65,31" />
-      <scope id="4132059805486521912" at="67,41,68,78" />
-      <scope id="4132059805486521924" at="70,41,71,78" />
-      <scope id="4132059805486521936" at="73,39,74,74" />
-      <scope id="4132059805486521969" at="79,110,80,71" />
-      <scope id="4132059805486521995" at="87,78,88,100" />
-      <scope id="4132059805486522052" at="97,93,98,102" />
-      <scope id="4132059805486522098" at="104,78,105,100" />
-      <scope id="4132059805486522127" at="110,67,111,90" />
-      <scope id="4132059805486522147" at="113,76,114,96" />
-      <scope id="4132059805486522180" at="120,61,121,17" />
-      <scope id="4132059805486522224" at="131,59,132,13" />
-      <scope id="4132059805486522238" at="135,66,136,95" />
-      <scope id="2323617542423439594" at="143,62,144,34" />
-      <scope id="4132059805486521895" at="149,69,150,47" />
-      <scope id="4132059805486521962" at="153,70,154,47" />
-      <scope id="4132059805486521790" at="39,0,41,0" />
-      <scope id="4132059805486521846" at="52,92,54,56">
->>>>>>> bf3a2c62
         <var name="innerQuery" id="4132059805486521848" />
       </scope>
       <scope id="4132059805486522016" at="87,102,89,71" />
