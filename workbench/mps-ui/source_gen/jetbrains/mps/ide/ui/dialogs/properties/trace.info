--- conflicted
+++ resolved
@@ -20,68 +20,10 @@
   <concept fqn="jetbrains.mps.baseLanguage.structure.ThrowStatement" />
   <concept fqn="jetbrains.mps.baseLanguage.structure.WhileStatement" />
   <root nodeRef="r:25996281-7301-4cd9-9368-f68f49d5af63(jetbrains.mps.ide.ui.dialogs.properties)/3995997045458686420">
-<<<<<<< HEAD
-    <nodeInfo nodeId="3995997045458686421" fileName="StateUtil.java" startLine="13" startPosition="0" endLine="14" endPosition="0" conceptFqName="jetbrains.mps.baseLanguage.structure.StaticFieldDeclaration" propertyString="normal" />
-    <nodeInfo nodeId="3995997045458686429" fileName="StateUtil.java" startLine="18" startPosition="75" endLine="19" endPosition="85" conceptFqName="jetbrains.mps.baseLanguage.structure.ReturnStatement" />
-    <nodeInfo nodeId="3995997045458686442" fileName="StateUtil.java" startLine="22" startPosition="71" endLine="23" endPosition="83" conceptFqName="jetbrains.mps.baseLanguage.structure.ReturnStatement" />
-    <nodeInfo nodeId="3995997045458686455" fileName="StateUtil.java" startLine="26" startPosition="50" endLine="27" endPosition="61" conceptFqName="jetbrains.mps.baseLanguage.structure.LocalVariableDeclarationStatement" />
-    <nodeInfo nodeId="3995997045458686470" fileName="StateUtil.java" startLine="28" startPosition="43" endLine="29" endPosition="19" conceptFqName="jetbrains.mps.baseLanguage.structure.ReturnStatement" />
-    <nodeInfo nodeId="3995997045458686472" fileName="StateUtil.java" startLine="30" startPosition="5" endLine="31" endPosition="16" conceptFqName="jetbrains.mps.baseLanguage.structure.ReturnStatement" />
-    <nodeInfo nodeId="3995997045458686523" fileName="StateUtil.java" startLine="35" startPosition="28" endLine="36" endPosition="15" conceptFqName="jetbrains.mps.baseLanguage.structure.ReturnStatement" />
-    <nodeInfo nodeId="3995997045458686531" fileName="StateUtil.java" startLine="38" startPosition="28" endLine="39" endPosition="16" conceptFqName="jetbrains.mps.baseLanguage.structure.ReturnStatement" />
-    <nodeInfo nodeId="3995997045458686537" fileName="StateUtil.java" startLine="40" startPosition="5" endLine="41" endPosition="13" conceptFqName="jetbrains.mps.baseLanguage.structure.ReturnStatement" />
-    <nodeInfo nodeId="3995997045458686584" fileName="StateUtil.java" startLine="44" startPosition="87" endLine="45" endPosition="69" conceptFqName="jetbrains.mps.baseLanguage.structure.ReturnStatement" />
-    <nodeInfo nodeId="3995997045458686594" fileName="StateUtil.java" startLine="48" startPosition="57" endLine="49" endPosition="59" conceptFqName="jetbrains.mps.baseLanguage.structure.ReturnStatement" />
-    <nodeInfo nodeId="3995997045458686605" fileName="StateUtil.java" startLine="15" startPosition="0" endLine="17" endPosition="0" conceptFqName="jetbrains.mps.baseLanguage.structure.ConstructorDeclaration" propertyString="StateUtil#()V" />
-    <nodeInfo nodeId="3995997045458686425" fileName="StateUtil.java" startLine="18" startPosition="0" endLine="21" endPosition="0" conceptFqName="jetbrains.mps.baseLanguage.structure.StaticMethodDeclaration" propertyString="isAvailable#(Lorg/jetbrains/mps/openapi/model/SModelReference;)Z" />
-    <nodeInfo nodeId="3995997045458686438" fileName="StateUtil.java" startLine="22" startPosition="0" endLine="25" endPosition="0" conceptFqName="jetbrains.mps.baseLanguage.structure.StaticMethodDeclaration" propertyString="isAvailable#(Lorg/jetbrains/mps/openapi/module/SModuleReference;)Z" />
-    <nodeInfo nodeId="3995997045458686460" fileName="StateUtil.java" startLine="27" startPosition="61" endLine="30" endPosition="5" conceptFqName="jetbrains.mps.baseLanguage.structure.IfStatement" />
-    <nodeInfo nodeId="3995997045458686521" fileName="StateUtil.java" startLine="34" startPosition="59" endLine="37" endPosition="5" conceptFqName="jetbrains.mps.baseLanguage.structure.IfStatement" />
-    <nodeInfo nodeId="3995997045458686529" fileName="StateUtil.java" startLine="37" startPosition="5" endLine="40" endPosition="5" conceptFqName="jetbrains.mps.baseLanguage.structure.IfStatement" />
-    <nodeInfo nodeId="3995997045458686576" fileName="StateUtil.java" startLine="44" startPosition="0" endLine="47" endPosition="0" conceptFqName="jetbrains.mps.baseLanguage.structure.StaticMethodDeclaration" propertyString="compare#(Lorg/jetbrains/mps/openapi/module/SModuleReference;Lorg/jetbrains/mps/openapi/module/SModuleReference;)I" />
-    <nodeInfo nodeId="3995997045458686590" fileName="StateUtil.java" startLine="48" startPosition="0" endLine="51" endPosition="0" conceptFqName="jetbrains.mps.baseLanguage.structure.StaticMethodDeclaration" propertyString="compare#(Ljava/lang/String;Ljava/lang/String;)I" />
-    <nodeInfo nodeId="3995997045458686451" fileName="StateUtil.java" startLine="26" startPosition="0" endLine="33" endPosition="0" conceptFqName="jetbrains.mps.baseLanguage.structure.StaticMethodDeclaration" propertyString="isAvailable#(Ljava/lang/String;)Z" />
-    <nodeInfo nodeId="3995997045458686517" fileName="StateUtil.java" startLine="34" startPosition="0" endLine="43" endPosition="0" conceptFqName="jetbrains.mps.baseLanguage.structure.StaticMethodDeclaration" propertyString="compare#(ZZ)I" />
-    <scopeInfo nodeId="3995997045458686608" fileName="StateUtil.java" startLine="15" startPosition="22" endLine="15" endPosition="22" />
-    <scopeInfo nodeId="3995997045458686428" fileName="StateUtil.java" startLine="18" startPosition="75" endLine="19" endPosition="85" />
-    <scopeInfo nodeId="3995997045458686441" fileName="StateUtil.java" startLine="22" startPosition="71" endLine="23" endPosition="83" />
-    <scopeInfo nodeId="3995997045458686469" fileName="StateUtil.java" startLine="28" startPosition="43" endLine="29" endPosition="19" />
-    <scopeInfo nodeId="3995997045458686522" fileName="StateUtil.java" startLine="35" startPosition="28" endLine="36" endPosition="15" />
-    <scopeInfo nodeId="3995997045458686530" fileName="StateUtil.java" startLine="38" startPosition="28" endLine="39" endPosition="16" />
-    <scopeInfo nodeId="3995997045458686583" fileName="StateUtil.java" startLine="44" startPosition="87" endLine="45" endPosition="69" />
-    <scopeInfo nodeId="3995997045458686593" fileName="StateUtil.java" startLine="48" startPosition="57" endLine="49" endPosition="59" />
-    <scopeInfo nodeId="3995997045458686605" fileName="StateUtil.java" startLine="15" startPosition="0" endLine="17" endPosition="0" />
-    <scopeInfo nodeId="3995997045458686425" fileName="StateUtil.java" startLine="18" startPosition="0" endLine="21" endPosition="0">
-      <varInfo nodeId="3995997045458686436" varName="modelReference" />
-    </scopeInfo>
-    <scopeInfo nodeId="3995997045458686438" fileName="StateUtil.java" startLine="22" startPosition="0" endLine="25" endPosition="0">
-      <varInfo nodeId="3995997045458686449" varName="moduleReference" />
-    </scopeInfo>
-    <scopeInfo nodeId="3995997045458686576" fileName="StateUtil.java" startLine="44" startPosition="0" endLine="47" endPosition="0">
-      <varInfo nodeId="3995997045458686577" varName="moduleRef1" />
-      <varInfo nodeId="3995997045458686579" varName="moduleRef2" />
-    </scopeInfo>
-    <scopeInfo nodeId="3995997045458686590" fileName="StateUtil.java" startLine="48" startPosition="0" endLine="51" endPosition="0">
-      <varInfo nodeId="3995997045458686600" varName="path1" />
-      <varInfo nodeId="3995997045458686602" varName="path2" />
-    </scopeInfo>
-    <scopeInfo nodeId="3995997045458686454" fileName="StateUtil.java" startLine="26" startPosition="50" endLine="31" endPosition="16">
-      <varInfo nodeId="3995997045458686456" varName="file" />
-    </scopeInfo>
-    <scopeInfo nodeId="3995997045458686451" fileName="StateUtil.java" startLine="26" startPosition="0" endLine="33" endPosition="0">
-      <varInfo nodeId="3995997045458686474" varName="path" />
-    </scopeInfo>
-    <scopeInfo nodeId="3995997045458686520" fileName="StateUtil.java" startLine="34" startPosition="59" endLine="41" endPosition="13" />
-    <scopeInfo nodeId="3995997045458686517" fileName="StateUtil.java" startLine="34" startPosition="0" endLine="43" endPosition="0">
-      <varInfo nodeId="3995997045458686539" varName="isOk1" />
-      <varInfo nodeId="3995997045458686541" varName="isOk2" />
-    </scopeInfo>
-    <unitInfo nodeId="3995997045458686420" fileName="StateUtil.java" startLine="12" startPosition="0" endLine="52" endPosition="0" unitName="jetbrains.mps.ide.ui.dialogs.properties.StateUtil" />
-=======
     <file name="StateUtil.java">
       <node id="3995997045458686421" at="13,0,14,0" concept="14" trace="normal" />
       <node id="3995997045458686429" at="18,75,19,85" concept="11" />
-      <node id="3995997045458686442" at="22,71,23,80" concept="11" />
+      <node id="3995997045458686442" at="22,71,23,83" concept="11" />
       <node id="3995997045458686455" at="26,50,27,61" concept="10" />
       <node id="3995997045458686470" at="28,43,29,19" concept="11" />
       <node id="3995997045458686472" at="30,5,31,16" concept="11" />
@@ -102,7 +44,7 @@
       <node id="3995997045458686517" at="34,0,43,0" concept="15" trace="compare#(ZZ)I" />
       <scope id="3995997045458686608" at="15,22,15,22" />
       <scope id="3995997045458686428" at="18,75,19,85" />
-      <scope id="3995997045458686441" at="22,71,23,80" />
+      <scope id="3995997045458686441" at="22,71,23,83" />
       <scope id="3995997045458686469" at="28,43,29,19" />
       <scope id="3995997045458686522" at="35,28,36,15" />
       <scope id="3995997045458686530" at="38,28,39,16" />
@@ -136,7 +78,6 @@
       </scope>
       <unit id="3995997045458686420" at="12,0,52,0" name="jetbrains.mps.ide.ui.dialogs.properties.StateUtil" />
     </file>
->>>>>>> 0583c357
   </root>
   <root nodeRef="r:25996281-7301-4cd9-9368-f68f49d5af63(jetbrains.mps.ide.ui.dialogs.properties)/3995997045458695685">
     <file name="ModelProperties.java">
@@ -485,905 +426,217 @@
     </file>
   </root>
   <root nodeRef="r:25996281-7301-4cd9-9368-f68f49d5af63(jetbrains.mps.ide.ui.dialogs.properties)/3995997045458704258">
-<<<<<<< HEAD
-    <nodeInfo nodeId="3995997045458704832" fileName="MappingSelectTree.java" startLine="31" startPosition="44" endLine="32" endPosition="12" conceptFqName="jetbrains.mps.baseLanguage.structure.SuperConstructorInvocation" />
-    <nodeInfo nodeId="3995997045458704833" fileName="MappingSelectTree.java" startLine="32" startPosition="12" endLine="33" endPosition="66" conceptFqName="jetbrains.mps.baseLanguage.structure.ExpressionStatement" />
-    <nodeInfo nodeId="3995997045458704837" fileName="MappingSelectTree.java" startLine="33" startPosition="66" endLine="34" endPosition="62" conceptFqName="jetbrains.mps.baseLanguage.structure.ExpressionStatement" />
-    <nodeInfo nodeId="3995997045458704841" fileName="MappingSelectTree.java" startLine="34" startPosition="62" endLine="35" endPosition="22" conceptFqName="jetbrains.mps.baseLanguage.structure.ExpressionStatement" />
-    <nodeInfo nodeId="3995997045458704844" fileName="MappingSelectTree.java" startLine="35" startPosition="22" endLine="36" endPosition="30" conceptFqName="jetbrains.mps.baseLanguage.structure.ExpressionStatement" />
-    <nodeInfo nodeId="3995997045458704851" fileName="MappingSelectTree.java" startLine="37" startPosition="17" endLine="38" endPosition="32" conceptFqName="jetbrains.mps.baseLanguage.structure.ExpressionStatement" />
-    <nodeInfo nodeId="3995997045458704264" fileName="MappingSelectTree.java" startLine="43" startPosition="0" endLine="44" endPosition="0" conceptFqName="jetbrains.mps.baseLanguage.structure.FieldDeclaration" propertyString="myRenderer" />
-    <nodeInfo nodeId="3995997045458704272" fileName="MappingSelectTree.java" startLine="45" startPosition="35" endLine="46" endPosition="49" conceptFqName="jetbrains.mps.baseLanguage.structure.LocalVariableDeclarationStatement" />
-    <nodeInfo nodeId="3995997045458704282" fileName="MappingSelectTree.java" startLine="47" startPosition="25" endLine="48" endPosition="33" conceptFqName="jetbrains.mps.baseLanguage.structure.ExpressionStatement" />
-    <nodeInfo nodeId="3995997045458704287" fileName="MappingSelectTree.java" startLine="49" startPosition="7" endLine="50" endPosition="86" conceptFqName="jetbrains.mps.baseLanguage.structure.LocalVariableDeclarationStatement" />
-    <nodeInfo nodeId="3995997045458704294" fileName="MappingSelectTree.java" startLine="50" startPosition="86" endLine="51" endPosition="69" conceptFqName="jetbrains.mps.baseLanguage.structure.ExpressionStatement" />
-    <nodeInfo nodeId="3995997045458704308" fileName="MappingSelectTree.java" startLine="54" startPosition="36" endLine="55" endPosition="24" conceptFqName="jetbrains.mps.baseLanguage.structure.ReturnStatement" />
-    <nodeInfo nodeId="3995997045458704328" fileName="MappingSelectTree.java" startLine="59" startPosition="154" endLine="60" endPosition="81" conceptFqName="jetbrains.mps.baseLanguage.structure.LocalVariableDeclarationStatement" />
-    <nodeInfo nodeId="3995997045458704333" fileName="MappingSelectTree.java" startLine="60" startPosition="81" endLine="61" endPosition="81" conceptFqName="jetbrains.mps.baseLanguage.structure.LocalVariableDeclarationStatement" />
-    <nodeInfo nodeId="3995997045458704338" fileName="MappingSelectTree.java" startLine="61" startPosition="81" endLine="62" endPosition="71" conceptFqName="jetbrains.mps.baseLanguage.structure.LocalVariableDeclarationStatement" />
-    <nodeInfo nodeId="3995997045458704343" fileName="MappingSelectTree.java" startLine="62" startPosition="71" endLine="63" endPosition="71" conceptFqName="jetbrains.mps.baseLanguage.structure.LocalVariableDeclarationStatement" />
-    <nodeInfo nodeId="3995997045458704348" fileName="MappingSelectTree.java" startLine="63" startPosition="71" endLine="64" endPosition="46" conceptFqName="jetbrains.mps.baseLanguage.structure.ExpressionStatement" />
-    <nodeInfo nodeId="3995997045458704370" fileName="MappingSelectTree.java" startLine="65" startPosition="21" endLine="66" endPosition="54" conceptFqName="jetbrains.mps.baseLanguage.structure.ExpressionStatement" />
-    <nodeInfo nodeId="3995997045458704375" fileName="MappingSelectTree.java" startLine="66" startPosition="54" endLine="67" endPosition="54" conceptFqName="jetbrains.mps.baseLanguage.structure.ExpressionStatement" />
-    <nodeInfo nodeId="3995997045458704359" fileName="MappingSelectTree.java" startLine="68" startPosition="14" endLine="69" endPosition="49" conceptFqName="jetbrains.mps.baseLanguage.structure.ExpressionStatement" />
-    <nodeInfo nodeId="3995997045458704364" fileName="MappingSelectTree.java" startLine="69" startPosition="49" endLine="70" endPosition="49" conceptFqName="jetbrains.mps.baseLanguage.structure.ExpressionStatement" />
-    <nodeInfo nodeId="3995997045458704380" fileName="MappingSelectTree.java" startLine="71" startPosition="7" endLine="72" endPosition="73" conceptFqName="jetbrains.mps.baseLanguage.structure.LocalVariableDeclarationStatement" />
-    <nodeInfo nodeId="3995997045458704386" fileName="MappingSelectTree.java" startLine="72" startPosition="73" endLine="73" endPosition="98" conceptFqName="jetbrains.mps.baseLanguage.structure.LocalVariableDeclarationStatement" />
-    <nodeInfo nodeId="3995997045458704428" fileName="MappingSelectTree.java" startLine="77" startPosition="75" endLine="78" endPosition="96" conceptFqName="jetbrains.mps.baseLanguage.structure.LocalVariableDeclarationStatement" />
-    <nodeInfo nodeId="3995997045458704436" fileName="MappingSelectTree.java" startLine="78" startPosition="96" endLine="79" endPosition="47" conceptFqName="jetbrains.mps.baseLanguage.structure.ExpressionStatement" />
-    <nodeInfo nodeId="3995997045458704443" fileName="MappingSelectTree.java" startLine="79" startPosition="47" endLine="80" endPosition="54" conceptFqName="jetbrains.mps.baseLanguage.structure.ExpressionStatement" />
-    <nodeInfo nodeId="3995997045458704417" fileName="MappingSelectTree.java" startLine="81" startPosition="18" endLine="82" endPosition="37" conceptFqName="jetbrains.mps.baseLanguage.structure.ExpressionStatement" />
-    <nodeInfo nodeId="3995997045458704422" fileName="MappingSelectTree.java" startLine="82" startPosition="37" endLine="83" endPosition="42" conceptFqName="jetbrains.mps.baseLanguage.structure.ExpressionStatement" />
-    <nodeInfo nodeId="3995997045458704450" fileName="MappingSelectTree.java" startLine="86" startPosition="9" endLine="87" endPosition="24" conceptFqName="jetbrains.mps.baseLanguage.structure.ReturnStatement" />
-    <nodeInfo nodeId="3995997045458704456" fileName="MappingSelectTree.java" startLine="92" startPosition="0" endLine="93" endPosition="0" conceptFqName="jetbrains.mps.baseLanguage.structure.FieldDeclaration" propertyString="myRenderer" />
-    <nodeInfo nodeId="3995997045458704461" fileName="MappingSelectTree.java" startLine="93" startPosition="0" endLine="94" endPosition="0" conceptFqName="jetbrains.mps.baseLanguage.structure.FieldDeclaration" propertyString="myObject" />
-    <nodeInfo nodeId="3995997045458704471" fileName="MappingSelectTree.java" startLine="99" startPosition="40" endLine="100" endPosition="52" conceptFqName="jetbrains.mps.baseLanguage.structure.LocalVariableDeclarationStatement" />
-    <nodeInfo nodeId="3995997045458704477" fileName="MappingSelectTree.java" startLine="100" startPosition="52" endLine="101" endPosition="38" conceptFqName="jetbrains.mps.baseLanguage.structure.LocalVariableDeclarationStatement" />
-    <nodeInfo nodeId="3995997045458704545" fileName="MappingSelectTree.java" startLine="102" startPosition="63" endLine="103" endPosition="70" conceptFqName="jetbrains.mps.baseLanguage.structure.ExpressionStatement" />
-    <nodeInfo nodeId="3995997045458704533" fileName="MappingSelectTree.java" startLine="105" startPosition="65" endLine="106" endPosition="111" conceptFqName="jetbrains.mps.baseLanguage.structure.ExpressionStatement" />
-    <nodeInfo nodeId="3995997045458704521" fileName="MappingSelectTree.java" startLine="108" startPosition="67" endLine="109" endPosition="115" conceptFqName="jetbrains.mps.baseLanguage.structure.ExpressionStatement" />
-    <nodeInfo nodeId="3995997045458704509" fileName="MappingSelectTree.java" startLine="111" startPosition="66" endLine="112" endPosition="113" conceptFqName="jetbrains.mps.baseLanguage.structure.ExpressionStatement" />
-    <nodeInfo nodeId="3995997045458704498" fileName="MappingSelectTree.java" startLine="113" startPosition="14" endLine="114" endPosition="96" conceptFqName="jetbrains.mps.baseLanguage.structure.ThrowStatement" />
-    <nodeInfo nodeId="3995997045458704553" fileName="MappingSelectTree.java" startLine="115" startPosition="7" endLine="116" endPosition="46" conceptFqName="jetbrains.mps.baseLanguage.structure.ExpressionStatement" />
-    <nodeInfo nodeId="3995997045458704560" fileName="MappingSelectTree.java" startLine="116" startPosition="46" endLine="117" endPosition="18" conceptFqName="jetbrains.mps.baseLanguage.structure.ReturnStatement" />
-    <nodeInfo nodeId="3995997045458704578" fileName="MappingSelectTree.java" startLine="121" startPosition="134" endLine="122" endPosition="111" conceptFqName="jetbrains.mps.baseLanguage.structure.LocalVariableDeclarationStatement" />
-    <nodeInfo nodeId="3995997045458704591" fileName="MappingSelectTree.java" startLine="122" startPosition="111" endLine="123" endPosition="67" conceptFqName="jetbrains.mps.baseLanguage.structure.LocalVariableDeclarationStatement" />
-    <nodeInfo nodeId="3995997045458704597" fileName="MappingSelectTree.java" startLine="123" startPosition="67" endLine="124" endPosition="67" conceptFqName="jetbrains.mps.baseLanguage.structure.ExpressionStatement" />
-    <nodeInfo nodeId="3995997045458704622" fileName="MappingSelectTree.java" startLine="128" startPosition="58" endLine="129" endPosition="57" conceptFqName="jetbrains.mps.baseLanguage.structure.ExpressionStatement" />
-    <nodeInfo nodeId="3995997045458704631" fileName="MappingSelectTree.java" startLine="133" startPosition="40" endLine="134" endPosition="59" conceptFqName="jetbrains.mps.baseLanguage.structure.ExpressionStatement" />
-    <nodeInfo nodeId="3995997045458704639" fileName="MappingSelectTree.java" startLine="135" startPosition="7" endLine="136" endPosition="20" conceptFqName="jetbrains.mps.baseLanguage.structure.ReturnStatement" />
-    <nodeInfo nodeId="3995997045458704644" fileName="MappingSelectTree.java" startLine="141" startPosition="0" endLine="142" endPosition="0" conceptFqName="jetbrains.mps.baseLanguage.structure.FieldDeclaration" propertyString="myText" />
-    <nodeInfo nodeId="3995997045458704652" fileName="MappingSelectTree.java" startLine="143" startPosition="38" endLine="144" endPosition="18" conceptFqName="jetbrains.mps.baseLanguage.structure.SuperConstructorInvocation" />
-    <nodeInfo nodeId="3995997045458704654" fileName="MappingSelectTree.java" startLine="144" startPosition="18" endLine="145" endPosition="20" conceptFqName="jetbrains.mps.baseLanguage.structure.ExpressionStatement" />
-    <nodeInfo nodeId="3995997045458704662" fileName="MappingSelectTree.java" startLine="149" startPosition="29" endLine="150" endPosition="20" conceptFqName="jetbrains.mps.baseLanguage.structure.ReturnStatement" />
-    <nodeInfo nodeId="3995997045458704672" fileName="MappingSelectTree.java" startLine="155" startPosition="49" endLine="156" endPosition="17" conceptFqName="jetbrains.mps.baseLanguage.structure.SuperConstructorInvocation" />
-    <nodeInfo nodeId="3995997045458704678" fileName="MappingSelectTree.java" startLine="160" startPosition="41" endLine="161" endPosition="49" conceptFqName="jetbrains.mps.baseLanguage.structure.ReturnStatement" />
-    <nodeInfo nodeId="3995997045458704686" fileName="MappingSelectTree.java" startLine="165" startPosition="29" endLine="166" endPosition="100" conceptFqName="jetbrains.mps.baseLanguage.structure.LocalVariableDeclarationStatement" />
-    <nodeInfo nodeId="3995997045458704700" fileName="MappingSelectTree.java" startLine="167" startPosition="30" endLine="168" endPosition="35" conceptFqName="jetbrains.mps.baseLanguage.structure.ReturnStatement" />
-    <nodeInfo nodeId="3995997045458704702" fileName="MappingSelectTree.java" startLine="169" startPosition="7" endLine="170" endPosition="34" conceptFqName="jetbrains.mps.baseLanguage.structure.ReturnStatement" />
-    <nodeInfo nodeId="3995997045458704714" fileName="MappingSelectTree.java" startLine="175" startPosition="56" endLine="176" endPosition="23" conceptFqName="jetbrains.mps.baseLanguage.structure.SuperConstructorInvocation" />
-    <nodeInfo nodeId="3995997045458704720" fileName="MappingSelectTree.java" startLine="180" startPosition="40" endLine="181" endPosition="49" conceptFqName="jetbrains.mps.baseLanguage.structure.ReturnStatement" />
-    <nodeInfo nodeId="3995997045458704728" fileName="MappingSelectTree.java" startLine="185" startPosition="29" endLine="186" endPosition="108" conceptFqName="jetbrains.mps.baseLanguage.structure.ReturnStatement" />
-    <nodeInfo nodeId="3995997045458704741" fileName="MappingSelectTree.java" startLine="191" startPosition="48" endLine="192" endPosition="17" conceptFqName="jetbrains.mps.baseLanguage.structure.SuperConstructorInvocation" />
-    <nodeInfo nodeId="3995997045458704747" fileName="MappingSelectTree.java" startLine="196" startPosition="39" endLine="197" endPosition="46" conceptFqName="jetbrains.mps.baseLanguage.structure.ReturnStatement" />
-    <nodeInfo nodeId="3995997045458704755" fileName="MappingSelectTree.java" startLine="201" startPosition="29" endLine="202" endPosition="78" conceptFqName="jetbrains.mps.baseLanguage.structure.ReturnStatement" />
-    <nodeInfo nodeId="3995997045458704763" fileName="MappingSelectTree.java" startLine="207" startPosition="0" endLine="208" endPosition="0" conceptFqName="jetbrains.mps.baseLanguage.structure.FieldDeclaration" propertyString="mySelected" />
-    <nodeInfo nodeId="3995997045458704766" fileName="MappingSelectTree.java" startLine="208" startPosition="0" endLine="209" endPosition="0" conceptFqName="jetbrains.mps.baseLanguage.structure.FieldDeclaration" propertyString="myObject" />
-    <nodeInfo nodeId="3995997045458704769" fileName="MappingSelectTree.java" startLine="209" startPosition="0" endLine="210" endPosition="0" conceptFqName="jetbrains.mps.baseLanguage.structure.FieldDeclaration" propertyString="myChecksUnder" />
-    <nodeInfo nodeId="3995997045458704777" fileName="MappingSelectTree.java" startLine="211" startPosition="36" endLine="212" endPosition="24" conceptFqName="jetbrains.mps.baseLanguage.structure.ExpressionStatement" />
-    <nodeInfo nodeId="3995997045458704781" fileName="MappingSelectTree.java" startLine="212" startPosition="24" endLine="213" endPosition="28" conceptFqName="jetbrains.mps.baseLanguage.structure.ExpressionStatement" />
-    <nodeInfo nodeId="3995997045458704789" fileName="MappingSelectTree.java" startLine="216" startPosition="31" endLine="217" endPosition="22" conceptFqName="jetbrains.mps.baseLanguage.structure.ReturnStatement" />
-    <nodeInfo nodeId="3995997045458704795" fileName="MappingSelectTree.java" startLine="220" startPosition="36" endLine="221" endPosition="27" conceptFqName="jetbrains.mps.baseLanguage.structure.ReturnStatement" />
-    <nodeInfo nodeId="3995997045458704803" fileName="MappingSelectTree.java" startLine="224" startPosition="53" endLine="225" endPosition="34" conceptFqName="jetbrains.mps.baseLanguage.structure.ExpressionStatement" />
-    <nodeInfo nodeId="3995997045458704811" fileName="MappingSelectTree.java" startLine="228" startPosition="33" endLine="229" endPosition="24" conceptFqName="jetbrains.mps.baseLanguage.structure.ReturnStatement" />
-    <nodeInfo nodeId="3995997045458704819" fileName="MappingSelectTree.java" startLine="232" startPosition="47" endLine="233" endPosition="28" conceptFqName="jetbrains.mps.baseLanguage.structure.ExpressionStatement" />
-    <nodeInfo nodeId="3995997045458704823" fileName="MappingSelectTree.java" startLine="236" startPosition="0" endLine="237" endPosition="0" conceptFqName="jetbrains.mps.baseLanguage.structure.InstanceMethodDeclaration" propertyString="getText#()Ljava/lang/String;" />
-    <nodeInfo nodeId="3995997045458704464" fileName="MappingSelectTree.java" startLine="95" startPosition="0" endLine="97" endPosition="0" conceptFqName="jetbrains.mps.baseLanguage.structure.ConstructorDeclaration" propertyString="CheckBoxNodeEditor#()V" />
-    <nodeInfo nodeId="3995997045458704496" fileName="MappingSelectTree.java" startLine="113" startPosition="12" endLine="115" endPosition="7" conceptFqName="jetbrains.mps.baseLanguage.structure.BlockStatement" />
-    <nodeInfo nodeId="3995997045458704848" fileName="MappingSelectTree.java" startLine="36" startPosition="30" endLine="39" endPosition="5" conceptFqName="jetbrains.mps.baseLanguage.structure.IfStatement" />
-    <nodeInfo nodeId="3995997045458704277" fileName="MappingSelectTree.java" startLine="46" startPosition="49" endLine="49" endPosition="7" conceptFqName="jetbrains.mps.baseLanguage.structure.IfStatement" />
-    <nodeInfo nodeId="3995997045458704304" fileName="MappingSelectTree.java" startLine="54" startPosition="0" endLine="57" endPosition="0" conceptFqName="jetbrains.mps.baseLanguage.structure.InstanceMethodDeclaration" propertyString="getRenderer#()Ljavax/swing/JCheckBox;" />
-    <nodeInfo nodeId="3995997045458704357" fileName="MappingSelectTree.java" startLine="68" startPosition="12" endLine="71" endPosition="7" conceptFqName="jetbrains.mps.baseLanguage.structure.BlockStatement" />
-    <nodeInfo nodeId="3995997045458704415" fileName="MappingSelectTree.java" startLine="81" startPosition="16" endLine="84" endPosition="11" conceptFqName="jetbrains.mps.baseLanguage.structure.BlockStatement" />
-    <nodeInfo nodeId="3995997045458704617" fileName="MappingSelectTree.java" startLine="127" startPosition="59" endLine="130" endPosition="11" conceptFqName="jetbrains.mps.baseLanguage.structure.IfStatement" />
-    <nodeInfo nodeId="3995997045458704626" fileName="MappingSelectTree.java" startLine="132" startPosition="8" endLine="135" endPosition="7" conceptFqName="jetbrains.mps.baseLanguage.structure.IfStatement" />
-    <nodeInfo nodeId="3995997045458704667" fileName="MappingSelectTree.java" startLine="155" startPosition="0" endLine="158" endPosition="0" conceptFqName="jetbrains.mps.baseLanguage.structure.ConstructorDeclaration" propertyString="GenRefNodeData#(Lorg/jetbrains/mps/openapi/module/SModuleReference;)V" />
-    <nodeInfo nodeId="3995997045458704695" fileName="MappingSelectTree.java" startLine="166" startPosition="100" endLine="169" endPosition="7" conceptFqName="jetbrains.mps.baseLanguage.structure.IfStatement" />
-    <nodeInfo nodeId="3995997045458704709" fileName="MappingSelectTree.java" startLine="175" startPosition="0" endLine="178" endPosition="0" conceptFqName="jetbrains.mps.baseLanguage.structure.ConstructorDeclaration" propertyString="ModelRefNodeData#(Lorg/jetbrains/mps/openapi/model/SModelReference;)V" />
-    <nodeInfo nodeId="3995997045458704736" fileName="MappingSelectTree.java" startLine="191" startPosition="0" endLine="194" endPosition="0" conceptFqName="jetbrains.mps.baseLanguage.structure.ConstructorDeclaration" propertyString="NodeRefNodeData#(Lorg/jetbrains/mps/openapi/model/SNodeReference;)V" />
-    <nodeInfo nodeId="3995997045458704785" fileName="MappingSelectTree.java" startLine="216" startPosition="0" endLine="219" endPosition="0" conceptFqName="jetbrains.mps.baseLanguage.structure.InstanceMethodDeclaration" propertyString="getObject#()Ljava/lang/Object;" />
-    <nodeInfo nodeId="3995997045458704791" fileName="MappingSelectTree.java" startLine="220" startPosition="0" endLine="223" endPosition="0" conceptFqName="jetbrains.mps.baseLanguage.structure.InstanceMethodDeclaration" propertyString="isChecksUnder#()Z" />
-    <nodeInfo nodeId="3995997045458704797" fileName="MappingSelectTree.java" startLine="224" startPosition="0" endLine="227" endPosition="0" conceptFqName="jetbrains.mps.baseLanguage.structure.InstanceMethodDeclaration" propertyString="setChecksUnder#(Z)V" />
-    <nodeInfo nodeId="3995997045458704807" fileName="MappingSelectTree.java" startLine="228" startPosition="0" endLine="231" endPosition="0" conceptFqName="jetbrains.mps.baseLanguage.structure.InstanceMethodDeclaration" propertyString="isSelected#()Z" />
-    <nodeInfo nodeId="3995997045458704813" fileName="MappingSelectTree.java" startLine="232" startPosition="0" endLine="235" endPosition="0" conceptFqName="jetbrains.mps.baseLanguage.structure.InstanceMethodDeclaration" propertyString="setSelected#(Z)V" />
-    <nodeInfo nodeId="3995997045458704647" fileName="MappingSelectTree.java" startLine="143" startPosition="0" endLine="147" endPosition="0" conceptFqName="jetbrains.mps.baseLanguage.structure.ConstructorDeclaration" propertyString="RootNodeData#(Ljava/lang/String;)V" />
-    <nodeInfo nodeId="3995997045458704658" fileName="MappingSelectTree.java" startLine="148" startPosition="0" endLine="152" endPosition="0" conceptFqName="jetbrains.mps.baseLanguage.structure.InstanceMethodDeclaration" propertyString="getText#()Ljava/lang/String;" />
-    <nodeInfo nodeId="3995997045458704674" fileName="MappingSelectTree.java" startLine="159" startPosition="0" endLine="163" endPosition="0" conceptFqName="jetbrains.mps.baseLanguage.structure.InstanceMethodDeclaration" propertyString="getObject#()Lorg/jetbrains/mps/openapi/module/SModuleReference;" />
-    <nodeInfo nodeId="3995997045458704716" fileName="MappingSelectTree.java" startLine="179" startPosition="0" endLine="183" endPosition="0" conceptFqName="jetbrains.mps.baseLanguage.structure.InstanceMethodDeclaration" propertyString="getObject#()Lorg/jetbrains/mps/openapi/model/SModelReference;" />
-    <nodeInfo nodeId="3995997045458704724" fileName="MappingSelectTree.java" startLine="184" startPosition="0" endLine="188" endPosition="0" conceptFqName="jetbrains.mps.baseLanguage.structure.InstanceMethodDeclaration" propertyString="getText#()Ljava/lang/String;" />
-    <nodeInfo nodeId="3995997045458704743" fileName="MappingSelectTree.java" startLine="195" startPosition="0" endLine="199" endPosition="0" conceptFqName="jetbrains.mps.baseLanguage.structure.InstanceMethodDeclaration" propertyString="getObject#()Lorg/jetbrains/mps/openapi/model/SNodeReference;" />
-    <nodeInfo nodeId="3995997045458704751" fileName="MappingSelectTree.java" startLine="200" startPosition="0" endLine="204" endPosition="0" conceptFqName="jetbrains.mps.baseLanguage.structure.InstanceMethodDeclaration" propertyString="getText#()Ljava/lang/String;" />
-    <nodeInfo nodeId="3995997045458704772" fileName="MappingSelectTree.java" startLine="211" startPosition="0" endLine="215" endPosition="0" conceptFqName="jetbrains.mps.baseLanguage.structure.ConstructorDeclaration" propertyString="NodeData#(Ljava/lang/Object;)V" />
-    <nodeInfo nodeId="3995997045458704492" fileName="MappingSelectTree.java" startLine="110" startPosition="12" endLine="115" endPosition="7" conceptFqName="jetbrains.mps.baseLanguage.structure.IfStatement" />
-    <nodeInfo nodeId="3995997045458704611" fileName="MappingSelectTree.java" startLine="126" startPosition="0" endLine="132" endPosition="0" conceptFqName="jetbrains.mps.baseLanguage.structure.InstanceMethodDeclaration" propertyString="itemStateChanged#(Ljava/awt/event/ItemEvent;)V" />
-    <nodeInfo nodeId="3995997045458704355" fileName="MappingSelectTree.java" startLine="64" startPosition="46" endLine="71" endPosition="7" conceptFqName="jetbrains.mps.baseLanguage.structure.IfStatement" />
-    <nodeInfo nodeId="3995997045458704269" fileName="MappingSelectTree.java" startLine="45" startPosition="0" endLine="53" endPosition="0" conceptFqName="jetbrains.mps.baseLanguage.structure.ConstructorDeclaration" propertyString="CheckBoxNodeRenderer#()V" />
-    <nodeInfo nodeId="3995997045458704409" fileName="MappingSelectTree.java" startLine="76" startPosition="27" endLine="84" endPosition="11" conceptFqName="jetbrains.mps.baseLanguage.structure.IfStatement" />
-    <nodeInfo nodeId="3995997045458704488" fileName="MappingSelectTree.java" startLine="107" startPosition="12" endLine="115" endPosition="7" conceptFqName="jetbrains.mps.baseLanguage.structure.IfStatement" />
-    <nodeInfo nodeId="3995997045458704605" fileName="MappingSelectTree.java" startLine="124" startPosition="67" endLine="132" endPosition="8" conceptFqName="jetbrains.mps.baseLanguage.structure.LocalVariableDeclarationStatement" />
-    <nodeInfo nodeId="3995997045458704682" fileName="MappingSelectTree.java" startLine="164" startPosition="0" endLine="172" endPosition="0" conceptFqName="jetbrains.mps.baseLanguage.structure.InstanceMethodDeclaration" propertyString="getText#()Ljava/lang/String;" />
-    <nodeInfo nodeId="3995997045458704827" fileName="MappingSelectTree.java" startLine="31" startPosition="0" endLine="41" endPosition="0" conceptFqName="jetbrains.mps.baseLanguage.structure.ConstructorDeclaration" propertyString="MappingSelectTree#(Z)V" />
-    <nodeInfo nodeId="3995997045458704405" fileName="MappingSelectTree.java" startLine="75" startPosition="0" endLine="86" endPosition="0" conceptFqName="jetbrains.mps.baseLanguage.structure.InstanceMethodDeclaration" propertyString="run#()V" />
-    <nodeInfo nodeId="3995997045458704484" fileName="MappingSelectTree.java" startLine="104" startPosition="12" endLine="115" endPosition="7" conceptFqName="jetbrains.mps.baseLanguage.structure.IfStatement" />
-    <nodeInfo nodeId="3995997045458704398" fileName="MappingSelectTree.java" startLine="73" startPosition="98" endLine="86" endPosition="9" conceptFqName="jetbrains.mps.baseLanguage.structure.ExpressionStatement" />
-    <nodeInfo nodeId="3995997045458704480" fileName="MappingSelectTree.java" startLine="101" startPosition="38" endLine="115" endPosition="7" conceptFqName="jetbrains.mps.baseLanguage.structure.IfStatement" />
-    <nodeInfo nodeId="3995997045458704562" fileName="MappingSelectTree.java" startLine="120" startPosition="0" endLine="138" endPosition="0" conceptFqName="jetbrains.mps.baseLanguage.structure.InstanceMethodDeclaration" propertyString="getTreeCellEditorComponent#(Ljavax/swing/JTree;Ljava/lang/Object;ZZZI)Ljava/awt/Component;" />
-    <nodeInfo nodeId="3995997045458704467" fileName="MappingSelectTree.java" startLine="98" startPosition="0" endLine="119" endPosition="0" conceptFqName="jetbrains.mps.baseLanguage.structure.InstanceMethodDeclaration" propertyString="getCellEditorValue#()Ljava/lang/Object;" />
-    <nodeInfo nodeId="3995997045458704310" fileName="MappingSelectTree.java" startLine="58" startPosition="0" endLine="89" endPosition="0" conceptFqName="jetbrains.mps.baseLanguage.structure.InstanceMethodDeclaration" propertyString="getTreeCellRendererComponent#(Ljavax/swing/JTree;Ljava/lang/Object;ZZZIZ)Ljava/awt/Component;" />
-    <scopeInfo nodeId="3995997045458704466" fileName="MappingSelectTree.java" startLine="95" startPosition="33" endLine="95" endPosition="33" />
-    <scopeInfo nodeId="3995997045458704850" fileName="MappingSelectTree.java" startLine="37" startPosition="17" endLine="38" endPosition="32" />
-    <scopeInfo nodeId="3995997045458704281" fileName="MappingSelectTree.java" startLine="47" startPosition="25" endLine="48" endPosition="33" />
-    <scopeInfo nodeId="3995997045458704307" fileName="MappingSelectTree.java" startLine="54" startPosition="36" endLine="55" endPosition="24" />
-    <scopeInfo nodeId="3995997045458704544" fileName="MappingSelectTree.java" startLine="102" startPosition="63" endLine="103" endPosition="70" />
-    <scopeInfo nodeId="3995997045458704532" fileName="MappingSelectTree.java" startLine="105" startPosition="65" endLine="106" endPosition="111" />
-    <scopeInfo nodeId="3995997045458704520" fileName="MappingSelectTree.java" startLine="108" startPosition="67" endLine="109" endPosition="115" />
-    <scopeInfo nodeId="3995997045458704508" fileName="MappingSelectTree.java" startLine="111" startPosition="66" endLine="112" endPosition="113" />
-    <scopeInfo nodeId="3995997045458704497" fileName="MappingSelectTree.java" startLine="113" startPosition="14" endLine="114" endPosition="96" />
-    <scopeInfo nodeId="3995997045458704621" fileName="MappingSelectTree.java" startLine="128" startPosition="58" endLine="129" endPosition="57" />
-    <scopeInfo nodeId="3995997045458704630" fileName="MappingSelectTree.java" startLine="133" startPosition="40" endLine="134" endPosition="59" />
-    <scopeInfo nodeId="3995997045458704661" fileName="MappingSelectTree.java" startLine="149" startPosition="29" endLine="150" endPosition="20" />
-    <scopeInfo nodeId="3995997045458704671" fileName="MappingSelectTree.java" startLine="155" startPosition="49" endLine="156" endPosition="17" />
-    <scopeInfo nodeId="3995997045458704677" fileName="MappingSelectTree.java" startLine="160" startPosition="41" endLine="161" endPosition="49" />
-    <scopeInfo nodeId="3995997045458704699" fileName="MappingSelectTree.java" startLine="167" startPosition="30" endLine="168" endPosition="35" />
-    <scopeInfo nodeId="3995997045458704713" fileName="MappingSelectTree.java" startLine="175" startPosition="56" endLine="176" endPosition="23" />
-    <scopeInfo nodeId="3995997045458704719" fileName="MappingSelectTree.java" startLine="180" startPosition="40" endLine="181" endPosition="49" />
-    <scopeInfo nodeId="3995997045458704727" fileName="MappingSelectTree.java" startLine="185" startPosition="29" endLine="186" endPosition="108" />
-    <scopeInfo nodeId="3995997045458704740" fileName="MappingSelectTree.java" startLine="191" startPosition="48" endLine="192" endPosition="17" />
-    <scopeInfo nodeId="3995997045458704746" fileName="MappingSelectTree.java" startLine="196" startPosition="39" endLine="197" endPosition="46" />
-    <scopeInfo nodeId="3995997045458704754" fileName="MappingSelectTree.java" startLine="201" startPosition="29" endLine="202" endPosition="78" />
-    <scopeInfo nodeId="3995997045458704788" fileName="MappingSelectTree.java" startLine="216" startPosition="31" endLine="217" endPosition="22" />
-    <scopeInfo nodeId="3995997045458704794" fileName="MappingSelectTree.java" startLine="220" startPosition="36" endLine="221" endPosition="27" />
-    <scopeInfo nodeId="3995997045458704802" fileName="MappingSelectTree.java" startLine="224" startPosition="53" endLine="225" endPosition="34" />
-    <scopeInfo nodeId="3995997045458704810" fileName="MappingSelectTree.java" startLine="228" startPosition="33" endLine="229" endPosition="24" />
-    <scopeInfo nodeId="3995997045458704818" fileName="MappingSelectTree.java" startLine="232" startPosition="47" endLine="233" endPosition="28" />
-    <scopeInfo nodeId="3995997045458704823" fileName="MappingSelectTree.java" startLine="236" startPosition="0" endLine="237" endPosition="0" />
-    <scopeInfo nodeId="3995997045458704369" fileName="MappingSelectTree.java" startLine="65" startPosition="21" endLine="67" endPosition="54" />
-    <scopeInfo nodeId="3995997045458704358" fileName="MappingSelectTree.java" startLine="68" startPosition="14" endLine="70" endPosition="49" />
-    <scopeInfo nodeId="3995997045458704416" fileName="MappingSelectTree.java" startLine="81" startPosition="18" endLine="83" endPosition="42" />
-    <scopeInfo nodeId="3995997045458704464" fileName="MappingSelectTree.java" startLine="95" startPosition="0" endLine="97" endPosition="0" />
-    <scopeInfo nodeId="3995997045458704651" fileName="MappingSelectTree.java" startLine="143" startPosition="38" endLine="145" endPosition="20" />
-    <scopeInfo nodeId="3995997045458704776" fileName="MappingSelectTree.java" startLine="211" startPosition="36" endLine="213" endPosition="28" />
-    <scopeInfo nodeId="3995997045458704304" fileName="MappingSelectTree.java" startLine="54" startPosition="0" endLine="57" endPosition="0" />
-    <scopeInfo nodeId="3995997045458704427" fileName="MappingSelectTree.java" startLine="77" startPosition="75" endLine="80" endPosition="54">
-      <varInfo nodeId="3995997045458704429" varName="data" />
-    </scopeInfo>
-    <scopeInfo nodeId="3995997045458704616" fileName="MappingSelectTree.java" startLine="127" startPosition="59" endLine="130" endPosition="11" />
-    <scopeInfo nodeId="3995997045458704667" fileName="MappingSelectTree.java" startLine="155" startPosition="0" endLine="158" endPosition="0">
-      <varInfo nodeId="3995997045458704669" varName="ref" />
-    </scopeInfo>
-    <scopeInfo nodeId="3995997045458704709" fileName="MappingSelectTree.java" startLine="175" startPosition="0" endLine="178" endPosition="0">
-      <varInfo nodeId="3995997045458704711" varName="reference" />
-    </scopeInfo>
-    <scopeInfo nodeId="3995997045458704736" fileName="MappingSelectTree.java" startLine="191" startPosition="0" endLine="194" endPosition="0">
-      <varInfo nodeId="3995997045458704738" varName="ref" />
-    </scopeInfo>
-    <scopeInfo nodeId="3995997045458704785" fileName="MappingSelectTree.java" startLine="216" startPosition="0" endLine="219" endPosition="0" />
-    <scopeInfo nodeId="3995997045458704791" fileName="MappingSelectTree.java" startLine="220" startPosition="0" endLine="223" endPosition="0" />
-    <scopeInfo nodeId="3995997045458704797" fileName="MappingSelectTree.java" startLine="224" startPosition="0" endLine="227" endPosition="0">
-      <varInfo nodeId="3995997045458704800" varName="checksUnder" />
-    </scopeInfo>
-    <scopeInfo nodeId="3995997045458704807" fileName="MappingSelectTree.java" startLine="228" startPosition="0" endLine="231" endPosition="0" />
-    <scopeInfo nodeId="3995997045458704813" fileName="MappingSelectTree.java" startLine="232" startPosition="0" endLine="235" endPosition="0">
-      <varInfo nodeId="3995997045458704816" varName="newValue" />
-    </scopeInfo>
-    <scopeInfo nodeId="3995997045458704647" fileName="MappingSelectTree.java" startLine="143" startPosition="0" endLine="147" endPosition="0">
-      <varInfo nodeId="3995997045458704649" varName="text" />
-    </scopeInfo>
-    <scopeInfo nodeId="3995997045458704658" fileName="MappingSelectTree.java" startLine="148" startPosition="0" endLine="152" endPosition="0" />
-    <scopeInfo nodeId="3995997045458704674" fileName="MappingSelectTree.java" startLine="159" startPosition="0" endLine="163" endPosition="0" />
-    <scopeInfo nodeId="3995997045458704716" fileName="MappingSelectTree.java" startLine="179" startPosition="0" endLine="183" endPosition="0" />
-    <scopeInfo nodeId="3995997045458704724" fileName="MappingSelectTree.java" startLine="184" startPosition="0" endLine="188" endPosition="0" />
-    <scopeInfo nodeId="3995997045458704743" fileName="MappingSelectTree.java" startLine="195" startPosition="0" endLine="199" endPosition="0" />
-    <scopeInfo nodeId="3995997045458704751" fileName="MappingSelectTree.java" startLine="200" startPosition="0" endLine="204" endPosition="0" />
-    <scopeInfo nodeId="3995997045458704772" fileName="MappingSelectTree.java" startLine="211" startPosition="0" endLine="215" endPosition="0">
-      <varInfo nodeId="3995997045458704774" varName="object" />
-    </scopeInfo>
-    <scopeInfo nodeId="3995997045458704685" fileName="MappingSelectTree.java" startLine="165" startPosition="29" endLine="170" endPosition="34">
-      <varInfo nodeId="3995997045458704687" varName="generator" />
-    </scopeInfo>
-    <scopeInfo nodeId="3995997045458704271" fileName="MappingSelectTree.java" startLine="45" startPosition="35" endLine="51" endPosition="69">
-      <varInfo nodeId="3995997045458704273" varName="font" />
-      <varInfo nodeId="3995997045458704288" varName="iconBorder" />
-    </scopeInfo>
-    <scopeInfo nodeId="3995997045458704611" fileName="MappingSelectTree.java" startLine="126" startPosition="0" endLine="132" endPosition="0">
-      <varInfo nodeId="3995997045458704614" varName="itemEvent" />
-    </scopeInfo>
-    <scopeInfo nodeId="3995997045458704831" fileName="MappingSelectTree.java" startLine="31" startPosition="44" endLine="39" endPosition="5" />
-    <scopeInfo nodeId="3995997045458704269" fileName="MappingSelectTree.java" startLine="45" startPosition="0" endLine="53" endPosition="0" />
-    <scopeInfo nodeId="3995997045458704408" fileName="MappingSelectTree.java" startLine="76" startPosition="27" endLine="84" endPosition="11" />
-    <scopeInfo nodeId="3995997045458704682" fileName="MappingSelectTree.java" startLine="164" startPosition="0" endLine="172" endPosition="0" />
-    <scopeInfo nodeId="3995997045458704827" fileName="MappingSelectTree.java" startLine="31" startPosition="0" endLine="41" endPosition="0">
-      <varInfo nodeId="3995997045458704829" varName="isLeft" />
-    </scopeInfo>
-    <scopeInfo nodeId="3995997045458704405" fileName="MappingSelectTree.java" startLine="75" startPosition="0" endLine="86" endPosition="0" />
-    <scopeInfo nodeId="3995997045458704577" fileName="MappingSelectTree.java" startLine="121" startPosition="134" endLine="136" endPosition="20">
-      <varInfo nodeId="3995997045458704579" varName="editor" />
-      <varInfo nodeId="3995997045458704606" varName="itemListener" />
-      <varInfo nodeId="3995997045458704592" varName="node" />
-    </scopeInfo>
-    <scopeInfo nodeId="3995997045458704470" fileName="MappingSelectTree.java" startLine="99" startPosition="40" endLine="117" endPosition="18">
-      <varInfo nodeId="3995997045458704472" varName="checkbox" />
-      <varInfo nodeId="3995997045458704478" varName="data" />
-    </scopeInfo>
-    <scopeInfo nodeId="3995997045458704562" fileName="MappingSelectTree.java" startLine="120" startPosition="0" endLine="138" endPosition="0">
-      <varInfo nodeId="3995997045458704571" varName="expanded" />
-      <varInfo nodeId="3995997045458704573" varName="leaf" />
-      <varInfo nodeId="3995997045458704575" varName="row" />
-      <varInfo nodeId="3995997045458704569" varName="selected" />
-      <varInfo nodeId="3995997045458704565" varName="tree" />
-      <varInfo nodeId="3995997045458704567" varName="value" />
-    </scopeInfo>
-    <scopeInfo nodeId="3995997045458704467" fileName="MappingSelectTree.java" startLine="98" startPosition="0" endLine="119" endPosition="0" />
-    <scopeInfo nodeId="3995997045458704327" fileName="MappingSelectTree.java" startLine="59" startPosition="154" endLine="87" endPosition="24">
-      <varInfo nodeId="3995997045458704381" varName="node" />
-      <varInfo nodeId="3995997045458704334" varName="selectionBackground" />
-      <varInfo nodeId="3995997045458704329" varName="selectionForeground" />
-      <varInfo nodeId="3995997045458704387" varName="text" />
-      <varInfo nodeId="3995997045458704344" varName="textBackground" />
-      <varInfo nodeId="3995997045458704339" varName="textForeground" />
-    </scopeInfo>
-    <scopeInfo nodeId="3995997045458704310" fileName="MappingSelectTree.java" startLine="58" startPosition="0" endLine="89" endPosition="0">
-      <varInfo nodeId="3995997045458704319" varName="expanded" />
-      <varInfo nodeId="3995997045458704325" varName="hasFocus" />
-      <varInfo nodeId="3995997045458704321" varName="leaf" />
-      <varInfo nodeId="3995997045458704323" varName="row" />
-      <varInfo nodeId="3995997045458704317" varName="selected" />
-      <varInfo nodeId="3995997045458704313" varName="tree" />
-      <varInfo nodeId="3995997045458704315" varName="value" />
-    </scopeInfo>
-    <unitInfo nodeId="3995997045458704610" fileName="MappingSelectTree.java" startLine="125" startPosition="38" endLine="132" endPosition="7" unitName="jetbrains.mps.ide.ui.dialogs.properties.MappingSelectTree$1" />
-    <unitInfo nodeId="3995997045458704404" fileName="MappingSelectTree.java" startLine="74" startPosition="47" endLine="86" endPosition="7" unitName="jetbrains.mps.ide.ui.dialogs.properties.MappingSelectTree$1" />
-    <unitInfo nodeId="3995997045458704641" fileName="MappingSelectTree.java" startLine="140" startPosition="0" endLine="153" endPosition="0" unitName="jetbrains.mps.ide.ui.dialogs.properties.MappingSelectTree$RootNodeData" />
-    <unitInfo nodeId="3995997045458704706" fileName="MappingSelectTree.java" startLine="174" startPosition="0" endLine="189" endPosition="0" unitName="jetbrains.mps.ide.ui.dialogs.properties.MappingSelectTree$ModelRefNodeData" />
-    <unitInfo nodeId="3995997045458704733" fileName="MappingSelectTree.java" startLine="190" startPosition="0" endLine="205" endPosition="0" unitName="jetbrains.mps.ide.ui.dialogs.properties.MappingSelectTree$NodeRefNodeData" />
-    <unitInfo nodeId="3995997045458704664" fileName="MappingSelectTree.java" startLine="154" startPosition="0" endLine="173" endPosition="0" unitName="jetbrains.mps.ide.ui.dialogs.properties.MappingSelectTree$GenRefNodeData" />
-    <unitInfo nodeId="3995997045458704761" fileName="MappingSelectTree.java" startLine="206" startPosition="0" endLine="238" endPosition="0" unitName="jetbrains.mps.ide.ui.dialogs.properties.MappingSelectTree$NodeData" />
-    <unitInfo nodeId="3995997045458704261" fileName="MappingSelectTree.java" startLine="42" startPosition="0" endLine="90" endPosition="0" unitName="jetbrains.mps.ide.ui.dialogs.properties.MappingSelectTree$CheckBoxNodeRenderer" />
-    <unitInfo nodeId="3995997045458704452" fileName="MappingSelectTree.java" startLine="91" startPosition="0" endLine="139" endPosition="0" unitName="jetbrains.mps.ide.ui.dialogs.properties.MappingSelectTree$CheckBoxNodeEditor" />
-    <unitInfo nodeId="3995997045458704258" fileName="MappingSelectTree.java" startLine="30" startPosition="0" endLine="239" endPosition="0" unitName="jetbrains.mps.ide.ui.dialogs.properties.MappingSelectTree" />
-  </root>
-  <root nodeRef="r:25996281-7301-4cd9-9368-f68f49d5af63(jetbrains.mps.ide.ui.dialogs.properties)/3995997045458704854">
-    <nodeInfo nodeId="3995997045458704857" fileName="EditOperandDialog.java" startLine="37" startPosition="0" endLine="38" endPosition="0" conceptFqName="jetbrains.mps.baseLanguage.structure.FieldDeclaration" propertyString="myResult" />
-    <nodeInfo nodeId="3995997045458704860" fileName="EditOperandDialog.java" startLine="38" startPosition="0" endLine="39" endPosition="0" conceptFqName="jetbrains.mps.baseLanguage.structure.FieldDeclaration" propertyString="myMainComponent" />
-    <nodeInfo nodeId="3995997045458704863" fileName="EditOperandDialog.java" startLine="39" startPosition="0" endLine="40" endPosition="0" conceptFqName="jetbrains.mps.baseLanguage.structure.FieldDeclaration" propertyString="myTree" />
-    <nodeInfo nodeId="3995997045458704878" fileName="EditOperandDialog.java" startLine="41" startPosition="157" endLine="42" endPosition="16" conceptFqName="jetbrains.mps.baseLanguage.structure.SuperConstructorInvocation" />
-    <nodeInfo nodeId="3995997045458704880" fileName="EditOperandDialog.java" startLine="42" startPosition="16" endLine="43" endPosition="32" conceptFqName="jetbrains.mps.baseLanguage.structure.ExpressionStatement" />
-    <nodeInfo nodeId="3995997045458704883" fileName="EditOperandDialog.java" startLine="43" startPosition="32" endLine="44" endPosition="121" conceptFqName="jetbrains.mps.baseLanguage.structure.LocalVariableDeclarationStatement" />
-    <nodeInfo nodeId="3995997045458704934" fileName="EditOperandDialog.java" startLine="48" startPosition="21" endLine="49" endPosition="47" conceptFqName="jetbrains.mps.baseLanguage.structure.ExpressionStatement" />
-    <nodeInfo nodeId="3995997045458704906" fileName="EditOperandDialog.java" startLine="50" startPosition="16" endLine="51" endPosition="47" conceptFqName="jetbrains.mps.baseLanguage.structure.ExpressionStatement" />
-    <nodeInfo nodeId="3995997045458704915" fileName="EditOperandDialog.java" startLine="52" startPosition="54" endLine="53" endPosition="92" conceptFqName="jetbrains.mps.baseLanguage.structure.LocalVariableDeclarationStatement" />
-    <nodeInfo nodeId="3995997045458704929" fileName="EditOperandDialog.java" startLine="54" startPosition="30" endLine="55" endPosition="44" conceptFqName="jetbrains.mps.baseLanguage.structure.ExpressionStatement" />
-    <nodeInfo nodeId="3995997045458704938" fileName="EditOperandDialog.java" startLine="60" startPosition="7" endLine="61" endPosition="45" conceptFqName="jetbrains.mps.baseLanguage.structure.ExpressionStatement" />
-    <nodeInfo nodeId="3995997045458704943" fileName="EditOperandDialog.java" startLine="61" startPosition="45" endLine="62" endPosition="43" conceptFqName="jetbrains.mps.baseLanguage.structure.ExpressionStatement" />
-    <nodeInfo nodeId="3995997045458704949" fileName="EditOperandDialog.java" startLine="62" startPosition="43" endLine="63" endPosition="55" conceptFqName="jetbrains.mps.baseLanguage.structure.ExpressionStatement" />
-    <nodeInfo nodeId="3995997045458704957" fileName="EditOperandDialog.java" startLine="63" startPosition="55" endLine="64" endPosition="26" conceptFqName="jetbrains.mps.baseLanguage.structure.ExpressionStatement" />
-    <nodeInfo nodeId="3995997045458704960" fileName="EditOperandDialog.java" startLine="64" startPosition="26" endLine="65" endPosition="37" conceptFqName="jetbrains.mps.baseLanguage.structure.ExpressionStatement" />
-    <nodeInfo nodeId="3995997045458704964" fileName="EditOperandDialog.java" startLine="65" startPosition="37" endLine="66" endPosition="65" conceptFqName="jetbrains.mps.baseLanguage.structure.ExpressionStatement" />
-    <nodeInfo nodeId="3995997045458704969" fileName="EditOperandDialog.java" startLine="66" startPosition="65" endLine="67" endPosition="0" conceptFqName="jetbrains.mps.baseLanguage.structure.Statement" />
-    <nodeInfo nodeId="3995997045458704970" fileName="EditOperandDialog.java" startLine="67" startPosition="0" endLine="68" endPosition="11" conceptFqName="jetbrains.mps.baseLanguage.structure.ExpressionStatement" />
-    <nodeInfo nodeId="3995997045458704980" fileName="EditOperandDialog.java" startLine="71" startPosition="75" endLine="72" endPosition="92" conceptFqName="jetbrains.mps.baseLanguage.structure.LocalVariableDeclarationStatement" />
-    <nodeInfo nodeId="3995997045458704993" fileName="EditOperandDialog.java" startLine="73" startPosition="35" endLine="74" endPosition="80" conceptFqName="jetbrains.mps.baseLanguage.structure.LocalVariableDeclarationStatement" />
-    <nodeInfo nodeId="3995997045458705006" fileName="EditOperandDialog.java" startLine="75" startPosition="27" endLine="76" endPosition="56" conceptFqName="jetbrains.mps.baseLanguage.structure.ExpressionStatement" />
-    <nodeInfo nodeId="3995997045458705027" fileName="EditOperandDialog.java" startLine="79" startPosition="52" endLine="80" endPosition="76" conceptFqName="jetbrains.mps.baseLanguage.structure.ExpressionStatement" />
-    <nodeInfo nodeId="3995997045458705044" fileName="EditOperandDialog.java" startLine="84" startPosition="79" endLine="85" endPosition="110" conceptFqName="jetbrains.mps.baseLanguage.structure.LocalVariableDeclarationStatement" />
-    <nodeInfo nodeId="3995997045458705052" fileName="EditOperandDialog.java" startLine="85" startPosition="110" endLine="86" endPosition="73" conceptFqName="jetbrains.mps.baseLanguage.structure.LocalVariableDeclarationStatement" />
-    <nodeInfo nodeId="3995997045458705058" fileName="EditOperandDialog.java" startLine="86" startPosition="73" endLine="87" endPosition="22" conceptFqName="jetbrains.mps.baseLanguage.structure.ExpressionStatement" />
-    <nodeInfo nodeId="3995997045458705070" fileName="EditOperandDialog.java" startLine="88" startPosition="61" endLine="89" endPosition="122" conceptFqName="jetbrains.mps.baseLanguage.structure.LocalVariableDeclarationStatement" />
-    <nodeInfo nodeId="3995997045458705078" fileName="EditOperandDialog.java" startLine="89" startPosition="122" endLine="90" endPosition="79" conceptFqName="jetbrains.mps.baseLanguage.structure.LocalVariableDeclarationStatement" />
-    <nodeInfo nodeId="3995997045458705084" fileName="EditOperandDialog.java" startLine="90" startPosition="79" endLine="91" endPosition="29" conceptFqName="jetbrains.mps.baseLanguage.structure.ExpressionStatement" />
-    <nodeInfo nodeId="3995997045458705101" fileName="EditOperandDialog.java" startLine="92" startPosition="144" endLine="93" endPosition="54" conceptFqName="jetbrains.mps.baseLanguage.structure.LocalVariableDeclarationStatement" />
-    <nodeInfo nodeId="3995997045458705107" fileName="EditOperandDialog.java" startLine="93" startPosition="54" endLine="94" endPosition="95" conceptFqName="jetbrains.mps.baseLanguage.structure.LocalVariableDeclarationStatement" />
-    <nodeInfo nodeId="3995997045458705113" fileName="EditOperandDialog.java" startLine="94" startPosition="95" endLine="95" endPosition="79" conceptFqName="jetbrains.mps.baseLanguage.structure.LocalVariableDeclarationStatement" />
-    <nodeInfo nodeId="3995997045458705119" fileName="EditOperandDialog.java" startLine="95" startPosition="79" endLine="96" endPosition="32" conceptFqName="jetbrains.mps.baseLanguage.structure.ExpressionStatement" />
-    <nodeInfo nodeId="3995997045458705129" fileName="EditOperandDialog.java" startLine="103" startPosition="44" endLine="104" endPosition="27" conceptFqName="jetbrains.mps.baseLanguage.structure.ReturnStatement" />
-    <nodeInfo nodeId="3995997045458705135" fileName="EditOperandDialog.java" startLine="107" startPosition="48" endLine="108" endPosition="20" conceptFqName="jetbrains.mps.baseLanguage.structure.ReturnStatement" />
-    <nodeInfo nodeId="3995997045458705147" fileName="EditOperandDialog.java" startLine="111" startPosition="114" endLine="112" endPosition="92" conceptFqName="jetbrains.mps.baseLanguage.structure.LocalVariableDeclarationStatement" />
-    <nodeInfo nodeId="3995997045458705214" fileName="EditOperandDialog.java" startLine="115" startPosition="56" endLine="116" endPosition="85" conceptFqName="jetbrains.mps.baseLanguage.structure.LocalVariableDeclarationStatement" />
-    <nodeInfo nodeId="3995997045458705223" fileName="EditOperandDialog.java" startLine="116" startPosition="85" endLine="117" endPosition="100" conceptFqName="jetbrains.mps.baseLanguage.structure.LocalVariableDeclarationStatement" />
-    <nodeInfo nodeId="3995997045458705231" fileName="EditOperandDialog.java" startLine="117" startPosition="100" endLine="118" endPosition="38" conceptFqName="jetbrains.mps.baseLanguage.structure.ExpressionStatement" />
-    <nodeInfo nodeId="3995997045458705196" fileName="EditOperandDialog.java" startLine="120" startPosition="14" endLine="121" endPosition="35" conceptFqName="jetbrains.mps.baseLanguage.structure.ExpressionStatement" />
-    <nodeInfo nodeId="3995997045458705185" fileName="EditOperandDialog.java" startLine="124" startPosition="55" endLine="125" endPosition="66" conceptFqName="jetbrains.mps.baseLanguage.structure.ExpressionStatement" />
-    <nodeInfo nodeId="3995997045458705178" fileName="EditOperandDialog.java" startLine="128" startPosition="98" endLine="129" endPosition="64" conceptFqName="jetbrains.mps.baseLanguage.structure.ExpressionStatement" />
-    <nodeInfo nodeId="3995997045458705244" fileName="EditOperandDialog.java" startLine="134" startPosition="97" endLine="135" endPosition="53" conceptFqName="jetbrains.mps.baseLanguage.structure.LocalVariableDeclarationStatement" />
-    <nodeInfo nodeId="3995997045458705250" fileName="EditOperandDialog.java" startLine="135" startPosition="53" endLine="136" endPosition="43" conceptFqName="jetbrains.mps.baseLanguage.structure.LocalVariableDeclarationStatement" />
-    <nodeInfo nodeId="3995997045458705261" fileName="EditOperandDialog.java" startLine="137" startPosition="40" endLine="138" endPosition="85" conceptFqName="jetbrains.mps.baseLanguage.structure.LocalVariableDeclarationStatement" />
-    <nodeInfo nodeId="3995997045458705269" fileName="EditOperandDialog.java" startLine="138" startPosition="85" endLine="139" endPosition="108" conceptFqName="jetbrains.mps.baseLanguage.structure.LocalVariableDeclarationStatement" />
-    <nodeInfo nodeId="3995997045458705285" fileName="EditOperandDialog.java" startLine="140" startPosition="49" endLine="141" endPosition="76" conceptFqName="jetbrains.mps.baseLanguage.structure.LocalVariableDeclarationStatement" />
-    <nodeInfo nodeId="3995997045458705291" fileName="EditOperandDialog.java" startLine="141" startPosition="76" endLine="142" endPosition="97" conceptFqName="jetbrains.mps.baseLanguage.structure.LocalVariableDeclarationStatement" />
-    <nodeInfo nodeId="3995997045458705352" fileName="EditOperandDialog.java" startLine="143" startPosition="64" endLine="144" endPosition="37" conceptFqName="jetbrains.mps.baseLanguage.structure.ExpressionStatement" />
-    <nodeInfo nodeId="3995997045458705345" fileName="EditOperandDialog.java" startLine="146" startPosition="62" endLine="147" endPosition="76" conceptFqName="jetbrains.mps.baseLanguage.structure.ExpressionStatement" />
-    <nodeInfo nodeId="3995997045458705324" fileName="EditOperandDialog.java" startLine="151" startPosition="57" endLine="152" endPosition="71" conceptFqName="jetbrains.mps.baseLanguage.structure.ExpressionStatement" />
-    <nodeInfo nodeId="3995997045458705335" fileName="EditOperandDialog.java" startLine="153" startPosition="61" endLine="154" endPosition="66" conceptFqName="jetbrains.mps.baseLanguage.structure.ExpressionStatement" />
-    <nodeInfo nodeId="3995997045458705391" fileName="EditOperandDialog.java" startLine="164" startPosition="51" endLine="165" endPosition="65" conceptFqName="jetbrains.mps.baseLanguage.structure.ExpressionStatement" />
-    <nodeInfo nodeId="3995997045458705384" fileName="EditOperandDialog.java" startLine="167" startPosition="48" endLine="168" endPosition="60" conceptFqName="jetbrains.mps.baseLanguage.structure.ExpressionStatement" />
-    <nodeInfo nodeId="3995997045458705405" fileName="EditOperandDialog.java" startLine="173" startPosition="97" endLine="174" endPosition="105" conceptFqName="jetbrains.mps.baseLanguage.structure.LocalVariableDeclarationStatement" />
-    <nodeInfo nodeId="3995997045458705412" fileName="EditOperandDialog.java" startLine="174" startPosition="105" endLine="175" endPosition="61" conceptFqName="jetbrains.mps.baseLanguage.structure.ExpressionStatement" />
-    <nodeInfo nodeId="3995997045458705416" fileName="EditOperandDialog.java" startLine="175" startPosition="61" endLine="176" endPosition="43" conceptFqName="jetbrains.mps.baseLanguage.structure.LocalVariableDeclarationStatement" />
-    <nodeInfo nodeId="3995997045458705427" fileName="EditOperandDialog.java" startLine="177" startPosition="40" endLine="178" endPosition="85" conceptFqName="jetbrains.mps.baseLanguage.structure.LocalVariableDeclarationStatement" />
-    <nodeInfo nodeId="3995997045458705435" fileName="EditOperandDialog.java" startLine="178" startPosition="85" endLine="179" endPosition="112" conceptFqName="jetbrains.mps.baseLanguage.structure.LocalVariableDeclarationStatement" />
-    <nodeInfo nodeId="3995997045458705443" fileName="EditOperandDialog.java" startLine="179" startPosition="112" endLine="180" endPosition="78" conceptFqName="jetbrains.mps.baseLanguage.structure.ExpressionStatement" />
-    <nodeInfo nodeId="3995997045458705471" fileName="EditOperandDialog.java" startLine="182" startPosition="46" endLine="183" endPosition="38" conceptFqName="jetbrains.mps.baseLanguage.structure.ExpressionStatement" />
-    <nodeInfo nodeId="3995997045458705466" fileName="EditOperandDialog.java" startLine="184" startPosition="16" endLine="185" endPosition="44" conceptFqName="jetbrains.mps.baseLanguage.structure.ExpressionStatement" />
-    <nodeInfo nodeId="3995997045458705484" fileName="EditOperandDialog.java" startLine="191" startPosition="96" endLine="192" endPosition="90" conceptFqName="jetbrains.mps.baseLanguage.structure.LocalVariableDeclarationStatement" />
-    <nodeInfo nodeId="3995997045458705495" fileName="EditOperandDialog.java" startLine="192" startPosition="90" endLine="193" endPosition="43" conceptFqName="jetbrains.mps.baseLanguage.structure.LocalVariableDeclarationStatement" />
-    <nodeInfo nodeId="3995997045458705506" fileName="EditOperandDialog.java" startLine="194" startPosition="40" endLine="195" endPosition="85" conceptFqName="jetbrains.mps.baseLanguage.structure.LocalVariableDeclarationStatement" />
-    <nodeInfo nodeId="3995997045458705514" fileName="EditOperandDialog.java" startLine="195" startPosition="85" endLine="196" endPosition="110" conceptFqName="jetbrains.mps.baseLanguage.structure.LocalVariableDeclarationStatement" />
-    <nodeInfo nodeId="3995997045458705530" fileName="EditOperandDialog.java" startLine="197" startPosition="67" endLine="198" endPosition="36" conceptFqName="jetbrains.mps.baseLanguage.structure.ExpressionStatement" />
-    <nodeInfo nodeId="3995997045458705541" fileName="EditOperandDialog.java" startLine="203" startPosition="84" endLine="204" endPosition="92" conceptFqName="jetbrains.mps.baseLanguage.structure.LocalVariableDeclarationStatement" />
-    <nodeInfo nodeId="3995997045458705555" fileName="EditOperandDialog.java" startLine="205" startPosition="38" endLine="206" endPosition="45" conceptFqName="jetbrains.mps.baseLanguage.structure.ReturnStatement" />
-    <nodeInfo nodeId="3995997045458705563" fileName="EditOperandDialog.java" startLine="208" startPosition="32" endLine="209" endPosition="46" conceptFqName="jetbrains.mps.baseLanguage.structure.ReturnStatement" />
-    <nodeInfo nodeId="3995997045458705566" fileName="EditOperandDialog.java" startLine="210" startPosition="5" endLine="211" endPosition="74" conceptFqName="jetbrains.mps.baseLanguage.structure.LocalVariableDeclarationStatement" />
-    <nodeInfo nodeId="3995997045458705601" fileName="EditOperandDialog.java" startLine="212" startPosition="33" endLine="213" endPosition="55" conceptFqName="jetbrains.mps.baseLanguage.structure.ReturnStatement" />
-    <nodeInfo nodeId="3995997045458705580" fileName="EditOperandDialog.java" startLine="214" startPosition="12" endLine="215" endPosition="63" conceptFqName="jetbrains.mps.baseLanguage.structure.LocalVariableDeclarationStatement" />
-    <nodeInfo nodeId="3995997045458705590" fileName="EditOperandDialog.java" startLine="216" startPosition="55" endLine="217" endPosition="70" conceptFqName="jetbrains.mps.baseLanguage.structure.ExpressionStatement" />
-    <nodeInfo nodeId="3995997045458705598" fileName="EditOperandDialog.java" startLine="218" startPosition="7" endLine="219" endPosition="20" conceptFqName="jetbrains.mps.baseLanguage.structure.ReturnStatement" />
-    <nodeInfo nodeId="3995997045458705613" fileName="EditOperandDialog.java" startLine="223" startPosition="90" endLine="224" endPosition="71" conceptFqName="jetbrains.mps.baseLanguage.structure.LocalVariableDeclarationStatement" />
-    <nodeInfo nodeId="3995997045458705618" fileName="EditOperandDialog.java" startLine="224" startPosition="71" endLine="225" endPosition="105" conceptFqName="jetbrains.mps.baseLanguage.structure.LocalVariableDeclarationStatement" />
-    <nodeInfo nodeId="3995997045458705626" fileName="EditOperandDialog.java" startLine="225" startPosition="105" endLine="226" endPosition="46" conceptFqName="jetbrains.mps.baseLanguage.structure.ExpressionStatement" />
-    <nodeInfo nodeId="3995997045458705687" fileName="EditOperandDialog.java" startLine="227" startPosition="32" endLine="228" endPosition="63" conceptFqName="jetbrains.mps.baseLanguage.structure.ExpressionStatement" />
-    <nodeInfo nodeId="3995997045458705639" fileName="EditOperandDialog.java" startLine="229" startPosition="12" endLine="230" endPosition="77" conceptFqName="jetbrains.mps.baseLanguage.structure.LocalVariableDeclarationStatement" />
-    <nodeInfo nodeId="3995997045458705677" fileName="EditOperandDialog.java" startLine="231" startPosition="35" endLine="232" endPosition="71" conceptFqName="jetbrains.mps.baseLanguage.structure.ExpressionStatement" />
-    <nodeInfo nodeId="3995997045458705653" fileName="EditOperandDialog.java" startLine="233" startPosition="14" endLine="234" endPosition="71" conceptFqName="jetbrains.mps.baseLanguage.structure.LocalVariableDeclarationStatement" />
-    <nodeInfo nodeId="3995997045458705663" fileName="EditOperandDialog.java" startLine="235" startPosition="57" endLine="236" endPosition="74" conceptFqName="jetbrains.mps.baseLanguage.structure.ExpressionStatement" />
-    <nodeInfo nodeId="3995997045458705671" fileName="EditOperandDialog.java" startLine="237" startPosition="9" endLine="238" endPosition="46" conceptFqName="jetbrains.mps.baseLanguage.structure.ExpressionStatement" />
-    <nodeInfo nodeId="3995997045458705693" fileName="EditOperandDialog.java" startLine="240" startPosition="5" endLine="241" endPosition="18" conceptFqName="jetbrains.mps.baseLanguage.structure.ReturnStatement" />
-    <nodeInfo nodeId="3995997045458705701" fileName="EditOperandDialog.java" startLine="244" startPosition="86" endLine="245" endPosition="109" conceptFqName="jetbrains.mps.baseLanguage.structure.LocalVariableDeclarationStatement" />
-    <nodeInfo nodeId="3995997045458705715" fileName="EditOperandDialog.java" startLine="246" startPosition="38" endLine="247" endPosition="45" conceptFqName="jetbrains.mps.baseLanguage.structure.ReturnStatement" />
-    <nodeInfo nodeId="3995997045458705723" fileName="EditOperandDialog.java" startLine="249" startPosition="32" endLine="250" endPosition="69" conceptFqName="jetbrains.mps.baseLanguage.structure.LocalVariableDeclarationStatement" />
-    <nodeInfo nodeId="3995997045458705728" fileName="EditOperandDialog.java" startLine="250" startPosition="69" endLine="251" endPosition="58" conceptFqName="jetbrains.mps.baseLanguage.structure.ExpressionStatement" />
-    <nodeInfo nodeId="3995997045458705737" fileName="EditOperandDialog.java" startLine="251" startPosition="58" endLine="252" endPosition="28" conceptFqName="jetbrains.mps.baseLanguage.structure.ExpressionStatement" />
-    <nodeInfo nodeId="3995997045458705742" fileName="EditOperandDialog.java" startLine="252" startPosition="28" endLine="253" endPosition="20" conceptFqName="jetbrains.mps.baseLanguage.structure.ReturnStatement" />
-    <nodeInfo nodeId="3995997045458705744" fileName="EditOperandDialog.java" startLine="254" startPosition="5" endLine="255" endPosition="75" conceptFqName="jetbrains.mps.baseLanguage.structure.LocalVariableDeclarationStatement" />
-    <nodeInfo nodeId="3995997045458705779" fileName="EditOperandDialog.java" startLine="256" startPosition="33" endLine="257" endPosition="50" conceptFqName="jetbrains.mps.baseLanguage.structure.ReturnStatement" />
-    <nodeInfo nodeId="3995997045458705758" fileName="EditOperandDialog.java" startLine="258" startPosition="12" endLine="259" endPosition="63" conceptFqName="jetbrains.mps.baseLanguage.structure.LocalVariableDeclarationStatement" />
-    <nodeInfo nodeId="3995997045458705768" fileName="EditOperandDialog.java" startLine="260" startPosition="55" endLine="261" endPosition="65" conceptFqName="jetbrains.mps.baseLanguage.structure.ExpressionStatement" />
-    <nodeInfo nodeId="3995997045458705776" fileName="EditOperandDialog.java" startLine="262" startPosition="7" endLine="263" endPosition="20" conceptFqName="jetbrains.mps.baseLanguage.structure.ReturnStatement" />
-    <nodeInfo nodeId="3995997045458705791" fileName="EditOperandDialog.java" startLine="267" startPosition="85" endLine="268" endPosition="107" conceptFqName="jetbrains.mps.baseLanguage.structure.LocalVariableDeclarationStatement" />
-    <nodeInfo nodeId="3995997045458705799" fileName="EditOperandDialog.java" startLine="268" startPosition="107" endLine="269" endPosition="67" conceptFqName="jetbrains.mps.baseLanguage.structure.LocalVariableDeclarationStatement" />
-    <nodeInfo nodeId="3995997045458705804" fileName="EditOperandDialog.java" startLine="269" startPosition="67" endLine="270" endPosition="76" conceptFqName="jetbrains.mps.baseLanguage.structure.ExpressionStatement" />
-    <nodeInfo nodeId="3995997045458705815" fileName="EditOperandDialog.java" startLine="270" startPosition="76" endLine="271" endPosition="109" conceptFqName="jetbrains.mps.baseLanguage.structure.ExpressionStatement" />
-    <nodeInfo nodeId="3995997045458705828" fileName="EditOperandDialog.java" startLine="271" startPosition="109" endLine="272" endPosition="18" conceptFqName="jetbrains.mps.baseLanguage.structure.ReturnStatement" />
-    <nodeInfo nodeId="3995997045458705837" fileName="EditOperandDialog.java" startLine="275" startPosition="91" endLine="276" endPosition="82" conceptFqName="jetbrains.mps.baseLanguage.structure.LocalVariableDeclarationStatement" />
-    <nodeInfo nodeId="3995997045458705844" fileName="EditOperandDialog.java" startLine="276" startPosition="82" endLine="277" endPosition="43" conceptFqName="jetbrains.mps.baseLanguage.structure.LocalVariableDeclarationStatement" />
-    <nodeInfo nodeId="3995997045458705855" fileName="EditOperandDialog.java" startLine="278" startPosition="40" endLine="279" endPosition="85" conceptFqName="jetbrains.mps.baseLanguage.structure.LocalVariableDeclarationStatement" />
-    <nodeInfo nodeId="3995997045458705863" fileName="EditOperandDialog.java" startLine="279" startPosition="85" endLine="280" endPosition="96" conceptFqName="jetbrains.mps.baseLanguage.structure.LocalVariableDeclarationStatement" />
-    <nodeInfo nodeId="3995997045458705876" fileName="EditOperandDialog.java" startLine="281" startPosition="38" endLine="282" endPosition="26" conceptFqName="jetbrains.mps.baseLanguage.structure.ExpressionStatement" />
-    <nodeInfo nodeId="3995997045458705881" fileName="EditOperandDialog.java" startLine="284" startPosition="5" endLine="285" endPosition="18" conceptFqName="jetbrains.mps.baseLanguage.structure.ReturnStatement" />
-    <nodeInfo nodeId="3995997045458705889" fileName="EditOperandDialog.java" startLine="288" startPosition="64" endLine="289" endPosition="32" conceptFqName="jetbrains.mps.baseLanguage.structure.LocalVariableDeclarationStatement" />
-    <nodeInfo nodeId="3995997045458705893" fileName="EditOperandDialog.java" startLine="289" startPosition="32" endLine="290" endPosition="67" conceptFqName="jetbrains.mps.baseLanguage.structure.LocalVariableDeclarationStatement" />
-    <nodeInfo nodeId="3995997045458705905" fileName="EditOperandDialog.java" startLine="291" startPosition="40" endLine="292" endPosition="60" conceptFqName="jetbrains.mps.baseLanguage.structure.LocalVariableDeclarationStatement" />
-    <nodeInfo nodeId="3995997045458705911" fileName="EditOperandDialog.java" startLine="292" startPosition="60" endLine="293" endPosition="57" conceptFqName="jetbrains.mps.baseLanguage.structure.ExpressionStatement" />
-    <nodeInfo nodeId="3995997045458705918" fileName="EditOperandDialog.java" startLine="294" startPosition="5" endLine="295" endPosition="92" conceptFqName="jetbrains.mps.baseLanguage.structure.LocalVariableDeclarationStatement" />
-    <nodeInfo nodeId="3995997045458705926" fileName="EditOperandDialog.java" startLine="295" startPosition="92" endLine="296" endPosition="63" conceptFqName="jetbrains.mps.baseLanguage.structure.LocalVariableDeclarationStatement" />
-    <nodeInfo nodeId="3995997045458705934" fileName="EditOperandDialog.java" startLine="296" startPosition="63" endLine="297" endPosition="41" conceptFqName="jetbrains.mps.baseLanguage.structure.ExpressionStatement" />
-    <nodeInfo nodeId="3995997045458705939" fileName="EditOperandDialog.java" startLine="297" startPosition="41" endLine="298" endPosition="23" conceptFqName="jetbrains.mps.baseLanguage.structure.ReturnStatement" />
-    <nodeInfo nodeId="3995997045458705945" fileName="EditOperandDialog.java" startLine="302" startPosition="31" endLine="303" endPosition="93" conceptFqName="jetbrains.mps.baseLanguage.structure.LocalVariableDeclarationStatement" />
-    <nodeInfo nodeId="3995997045458705955" fileName="EditOperandDialog.java" startLine="303" startPosition="93" endLine="304" endPosition="26" conceptFqName="jetbrains.mps.baseLanguage.structure.ExpressionStatement" />
-    <nodeInfo nodeId="3995997045458705972" fileName="EditOperandDialog.java" startLine="307" startPosition="50" endLine="308" endPosition="39" conceptFqName="jetbrains.mps.baseLanguage.structure.ReturnStatement" />
-    <nodeInfo nodeId="3995997045458705975" fileName="EditOperandDialog.java" startLine="310" startPosition="7" endLine="311" endPosition="23" conceptFqName="jetbrains.mps.baseLanguage.structure.ExpressionStatement" />
-    <nodeInfo nodeId="3995997045458705982" fileName="EditOperandDialog.java" startLine="315" startPosition="32" endLine="316" endPosition="20" conceptFqName="jetbrains.mps.baseLanguage.structure.ExpressionStatement" />
-    <nodeInfo nodeId="3995997045458705986" fileName="EditOperandDialog.java" startLine="316" startPosition="20" endLine="317" endPosition="27" conceptFqName="jetbrains.mps.baseLanguage.structure.ExpressionStatement" />
-    <nodeInfo nodeId="3995997045458705194" fileName="EditOperandDialog.java" startLine="120" startPosition="12" endLine="122" endPosition="7" conceptFqName="jetbrains.mps.baseLanguage.structure.BlockStatement" />
-    <nodeInfo nodeId="3995997045458705464" fileName="EditOperandDialog.java" startLine="184" startPosition="14" endLine="186" endPosition="9" conceptFqName="jetbrains.mps.baseLanguage.structure.BlockStatement" />
-    <nodeInfo nodeId="3995997045458704924" fileName="EditOperandDialog.java" startLine="53" startPosition="92" endLine="56" endPosition="13" conceptFqName="jetbrains.mps.baseLanguage.structure.IfStatement" />
-    <nodeInfo nodeId="3995997045458705001" fileName="EditOperandDialog.java" startLine="74" startPosition="80" endLine="77" endPosition="7" conceptFqName="jetbrains.mps.baseLanguage.structure.IfStatement" />
-    <nodeInfo nodeId="3995997045458705015" fileName="EditOperandDialog.java" startLine="78" startPosition="5" endLine="81" endPosition="5" conceptFqName="jetbrains.mps.baseLanguage.structure.ForStatement" />
-    <nodeInfo nodeId="3995997045458705131" fileName="EditOperandDialog.java" startLine="107" startPosition="0" endLine="110" endPosition="0" conceptFqName="jetbrains.mps.baseLanguage.structure.InstanceMethodDeclaration" propertyString="getResult#()Ljetbrains/mps/project/structure/modules/mappingpriorities/MappingConfig_AbstractRef;" />
-    <nodeInfo nodeId="3995997045458705168" fileName="EditOperandDialog.java" startLine="127" startPosition="50" endLine="130" endPosition="7" conceptFqName="jetbrains.mps.baseLanguage.structure.ForeachStatement" />
-    <nodeInfo nodeId="3995997045458705379" fileName="EditOperandDialog.java" startLine="166" startPosition="12" endLine="169" endPosition="7" conceptFqName="jetbrains.mps.baseLanguage.structure.IfStatement" />
-    <nodeInfo nodeId="3995997045458705522" fileName="EditOperandDialog.java" startLine="196" startPosition="110" endLine="199" endPosition="7" conceptFqName="jetbrains.mps.baseLanguage.structure.IfStatement" />
-    <nodeInfo nodeId="3995997045458705549" fileName="EditOperandDialog.java" startLine="204" startPosition="92" endLine="207" endPosition="5" conceptFqName="jetbrains.mps.baseLanguage.structure.IfStatement" />
-    <nodeInfo nodeId="3995997045458705558" fileName="EditOperandDialog.java" startLine="207" startPosition="5" endLine="210" endPosition="5" conceptFqName="jetbrains.mps.baseLanguage.structure.IfStatement" />
-    <nodeInfo nodeId="3995997045458705585" fileName="EditOperandDialog.java" startLine="215" startPosition="63" endLine="218" endPosition="7" conceptFqName="jetbrains.mps.baseLanguage.structure.ForeachStatement" />
-    <nodeInfo nodeId="3995997045458705658" fileName="EditOperandDialog.java" startLine="234" startPosition="71" endLine="237" endPosition="9" conceptFqName="jetbrains.mps.baseLanguage.structure.ForeachStatement" />
-    <nodeInfo nodeId="3995997045458705709" fileName="EditOperandDialog.java" startLine="245" startPosition="109" endLine="248" endPosition="5" conceptFqName="jetbrains.mps.baseLanguage.structure.IfStatement" />
-    <nodeInfo nodeId="3995997045458705763" fileName="EditOperandDialog.java" startLine="259" startPosition="63" endLine="262" endPosition="7" conceptFqName="jetbrains.mps.baseLanguage.structure.ForeachStatement" />
-    <nodeInfo nodeId="3995997045458705871" fileName="EditOperandDialog.java" startLine="280" startPosition="96" endLine="283" endPosition="7" conceptFqName="jetbrains.mps.baseLanguage.structure.IfStatement" />
-    <nodeInfo nodeId="3995997045458705900" fileName="EditOperandDialog.java" startLine="290" startPosition="67" endLine="294" endPosition="5" conceptFqName="jetbrains.mps.baseLanguage.structure.WhileStatement" />
-    <nodeInfo nodeId="3995997045458705968" fileName="EditOperandDialog.java" startLine="306" startPosition="0" endLine="310" endPosition="0" conceptFqName="jetbrains.mps.baseLanguage.structure.InstanceMethodDeclaration" propertyString="compute#()Ljetbrains/mps/project/structure/modules/mappingpriorities/MappingConfig_AbstractRef;" />
-    <nodeInfo nodeId="3995997045458705124" fileName="EditOperandDialog.java" startLine="101" startPosition="0" endLine="106" endPosition="0" conceptFqName="jetbrains.mps.baseLanguage.structure.InstanceMethodDeclaration" propertyString="createCenterPanel#()Ljavax/swing/JComponent;" />
-    <nodeInfo nodeId="3995997045458705202" fileName="EditOperandDialog.java" startLine="114" startPosition="19" endLine="119" endPosition="9" conceptFqName="jetbrains.mps.baseLanguage.structure.ForStatement" />
-    <nodeInfo nodeId="3995997045458705163" fileName="EditOperandDialog.java" startLine="126" startPosition="10" endLine="131" endPosition="5" conceptFqName="jetbrains.mps.baseLanguage.structure.IfStatement" />
-    <nodeInfo nodeId="3995997045458705322" fileName="EditOperandDialog.java" startLine="150" startPosition="107" endLine="155" endPosition="13" conceptFqName="jetbrains.mps.baseLanguage.structure.IfStatement" />
-    <nodeInfo nodeId="3995997045458705457" fileName="EditOperandDialog.java" startLine="181" startPosition="49" endLine="186" endPosition="9" conceptFqName="jetbrains.mps.baseLanguage.structure.IfStatement" />
-    <nodeInfo nodeId="3995997045458705978" fileName="EditOperandDialog.java" startLine="314" startPosition="0" endLine="319" endPosition="0" conceptFqName="jetbrains.mps.baseLanguage.structure.InstanceMethodDeclaration" propertyString="doCancelAction#()V" />
-    <nodeInfo nodeId="3995997045458704910" fileName="EditOperandDialog.java" startLine="51" startPosition="47" endLine="57" endPosition="11" conceptFqName="jetbrains.mps.baseLanguage.structure.ForeachStatement" />
-    <nodeInfo nodeId="3995997045458704988" fileName="EditOperandDialog.java" startLine="72" startPosition="92" endLine="78" endPosition="5" conceptFqName="jetbrains.mps.baseLanguage.structure.IfStatement" />
-    <nodeInfo nodeId="3995997045458705089" fileName="EditOperandDialog.java" startLine="91" startPosition="29" endLine="97" endPosition="7" conceptFqName="jetbrains.mps.baseLanguage.structure.ForeachStatement" />
-    <nodeInfo nodeId="3995997045458705375" fileName="EditOperandDialog.java" startLine="163" startPosition="101" endLine="169" endPosition="7" conceptFqName="jetbrains.mps.baseLanguage.structure.IfStatement" />
-    <nodeInfo nodeId="3995997045458705578" fileName="EditOperandDialog.java" startLine="214" startPosition="10" endLine="220" endPosition="5" conceptFqName="jetbrains.mps.baseLanguage.structure.BlockStatement" />
-    <nodeInfo nodeId="3995997045458705651" fileName="EditOperandDialog.java" startLine="233" startPosition="12" endLine="239" endPosition="7" conceptFqName="jetbrains.mps.baseLanguage.structure.BlockStatement" />
-    <nodeInfo nodeId="3995997045458705718" fileName="EditOperandDialog.java" startLine="248" startPosition="5" endLine="254" endPosition="5" conceptFqName="jetbrains.mps.baseLanguage.structure.IfStatement" />
-    <nodeInfo nodeId="3995997045458705756" fileName="EditOperandDialog.java" startLine="258" startPosition="10" endLine="264" endPosition="5" conceptFqName="jetbrains.mps.baseLanguage.structure.BlockStatement" />
-    <nodeInfo nodeId="3995997045458705958" fileName="EditOperandDialog.java" startLine="304" startPosition="26" endLine="310" endPosition="7" conceptFqName="jetbrains.mps.baseLanguage.structure.ExpressionStatement" />
-    <nodeInfo nodeId="3995997045458705312" fileName="EditOperandDialog.java" startLine="149" startPosition="59" endLine="156" endPosition="11" conceptFqName="jetbrains.mps.baseLanguage.structure.ForeachStatement" />
-    <nodeInfo nodeId="3995997045458705449" fileName="EditOperandDialog.java" startLine="180" startPosition="78" endLine="187" endPosition="7" conceptFqName="jetbrains.mps.baseLanguage.structure.IfStatement" />
-    <nodeInfo nodeId="3995997045458705501" fileName="EditOperandDialog.java" startLine="193" startPosition="43" endLine="200" endPosition="5" conceptFqName="jetbrains.mps.baseLanguage.structure.WhileStatement" />
-    <nodeInfo nodeId="3995997045458705785" fileName="EditOperandDialog.java" startLine="267" startPosition="0" endLine="274" endPosition="0" conceptFqName="jetbrains.mps.baseLanguage.structure.InstanceMethodDeclaration" propertyString="getNodeMappingRef#(Ljavax/swing/tree/DefaultMutableTreeNode;)Ljetbrains/mps/project/structure/modules/mappingpriorities/MappingConfig_AbstractRef;" />
-    <nodeInfo nodeId="3995997045458705850" fileName="EditOperandDialog.java" startLine="277" startPosition="43" endLine="284" endPosition="5" conceptFqName="jetbrains.mps.baseLanguage.structure.WhileStatement" />
-    <nodeInfo nodeId="3995997045458704904" fileName="EditOperandDialog.java" startLine="50" startPosition="14" endLine="58" endPosition="9" conceptFqName="jetbrains.mps.baseLanguage.structure.BlockStatement" />
-    <nodeInfo nodeId="3995997045458705159" fileName="EditOperandDialog.java" startLine="123" startPosition="10" endLine="131" endPosition="5" conceptFqName="jetbrains.mps.baseLanguage.structure.IfStatement" />
-    <nodeInfo nodeId="3995997045458705365" fileName="EditOperandDialog.java" startLine="162" startPosition="98" endLine="170" endPosition="5" conceptFqName="jetbrains.mps.baseLanguage.structure.ForeachStatement" />
-    <nodeInfo nodeId="3995997045458705192" fileName="EditOperandDialog.java" startLine="113" startPosition="56" endLine="122" endPosition="7" conceptFqName="jetbrains.mps.baseLanguage.structure.IfStatement" />
-    <nodeInfo nodeId="3995997045458705307" fileName="EditOperandDialog.java" startLine="148" startPosition="14" endLine="157" endPosition="9" conceptFqName="jetbrains.mps.baseLanguage.structure.IfStatement" />
-    <nodeInfo nodeId="3995997045458705572" fileName="EditOperandDialog.java" startLine="211" startPosition="74" endLine="220" endPosition="5" conceptFqName="jetbrains.mps.baseLanguage.structure.IfStatement" />
-    <nodeInfo nodeId="3995997045458705645" fileName="EditOperandDialog.java" startLine="230" startPosition="77" endLine="239" endPosition="7" conceptFqName="jetbrains.mps.baseLanguage.structure.IfStatement" />
-    <nodeInfo nodeId="3995997045458705750" fileName="EditOperandDialog.java" startLine="255" startPosition="75" endLine="264" endPosition="5" conceptFqName="jetbrains.mps.baseLanguage.structure.IfStatement" />
-    <nodeInfo nodeId="3995997045458705357" fileName="EditOperandDialog.java" startLine="162" startPosition="0" endLine="172" endPosition="0" conceptFqName="jetbrains.mps.baseLanguage.structure.InstanceMethodDeclaration" propertyString="setMappingRefSet#(Ljavax/swing/tree/DefaultMutableTreeNode;Ljetbrains/mps/project/structure/modules/mappingpriorities/MappingConfig_RefSet;)V" />
-    <nodeInfo nodeId="3995997045458704902" fileName="EditOperandDialog.java" startLine="47" startPosition="25" endLine="58" endPosition="9" conceptFqName="jetbrains.mps.baseLanguage.structure.IfStatement" />
-    <nodeInfo nodeId="3995997045458705063" fileName="EditOperandDialog.java" startLine="87" startPosition="22" endLine="98" endPosition="5" conceptFqName="jetbrains.mps.baseLanguage.structure.ForeachStatement" />
-    <nodeInfo nodeId="3995997045458705476" fileName="EditOperandDialog.java" startLine="191" startPosition="0" endLine="202" endPosition="0" conceptFqName="jetbrains.mps.baseLanguage.structure.InstanceMethodDeclaration" propertyString="setNodeMappingRef#(Ljavax/swing/tree/DefaultMutableTreeNode;Ljetbrains/mps/project/structure/modules/mappingpriorities/MappingConfig_SimpleRef;)V" />
-    <nodeInfo nodeId="3995997045458705637" fileName="EditOperandDialog.java" startLine="229" startPosition="10" endLine="240" endPosition="5" conceptFqName="jetbrains.mps.baseLanguage.structure.BlockStatement" />
-    <nodeInfo nodeId="3995997045458704972" fileName="EditOperandDialog.java" startLine="71" startPosition="0" endLine="83" endPosition="0" conceptFqName="jetbrains.mps.baseLanguage.structure.InstanceMethodDeclaration" propertyString="expandCheckedUnder#(Ljavax/swing/JTree;Ljavax/swing/tree/DefaultMutableTreeNode;)V" />
-    <nodeInfo nodeId="3995997045458705303" fileName="EditOperandDialog.java" startLine="145" startPosition="14" endLine="157" endPosition="9" conceptFqName="jetbrains.mps.baseLanguage.structure.IfStatement" />
-    <nodeInfo nodeId="3995997045458705422" fileName="EditOperandDialog.java" startLine="176" startPosition="43" endLine="188" endPosition="5" conceptFqName="jetbrains.mps.baseLanguage.structure.WhileStatement" />
-    <nodeInfo nodeId="3995997045458705830" fileName="EditOperandDialog.java" startLine="275" startPosition="0" endLine="287" endPosition="0" conceptFqName="jetbrains.mps.baseLanguage.structure.InstanceMethodDeclaration" propertyString="getChildrenWithChecks#(Ljavax/swing/tree/DefaultMutableTreeNode;)Ljava/util/List;" />
-    <nodeInfo nodeId="3995997045458705883" fileName="EditOperandDialog.java" startLine="288" startPosition="0" endLine="300" endPosition="0" conceptFqName="jetbrains.mps.baseLanguage.structure.InstanceMethodDeclaration" propertyString="setCheckedUnder#(Ljavax/swing/tree/DefaultMutableTreeNode;)Z" />
-    <nodeInfo nodeId="3995997045458705941" fileName="EditOperandDialog.java" startLine="301" startPosition="0" endLine="313" endPosition="0" conceptFqName="jetbrains.mps.baseLanguage.structure.InstanceMethodDeclaration" propertyString="doOKAction#()V" />
-    <nodeInfo nodeId="3995997045458704898" fileName="EditOperandDialog.java" startLine="46" startPosition="0" endLine="60" endPosition="0" conceptFqName="jetbrains.mps.baseLanguage.structure.InstanceMethodDeclaration" propertyString="run#()V" />
-    <nodeInfo nodeId="3995997045458705633" fileName="EditOperandDialog.java" startLine="226" startPosition="46" endLine="240" endPosition="5" conceptFqName="jetbrains.mps.baseLanguage.structure.IfStatement" />
-    <nodeInfo nodeId="3995997045458705299" fileName="EditOperandDialog.java" startLine="142" startPosition="97" endLine="157" endPosition="9" conceptFqName="jetbrains.mps.baseLanguage.structure.IfStatement" />
-    <nodeInfo nodeId="3995997045458704891" fileName="EditOperandDialog.java" startLine="44" startPosition="121" endLine="60" endPosition="7" conceptFqName="jetbrains.mps.baseLanguage.structure.ExpressionStatement" />
-    <nodeInfo nodeId="3995997045458705036" fileName="EditOperandDialog.java" startLine="84" startPosition="0" endLine="100" endPosition="0" conceptFqName="jetbrains.mps.baseLanguage.structure.InstanceMethodDeclaration" propertyString="addGeneratorModels#(Ljetbrains/mps/smodel/Generator;Ljavax/swing/tree/DefaultMutableTreeNode;)V" />
-    <nodeInfo nodeId="3995997045458705397" fileName="EditOperandDialog.java" startLine="173" startPosition="0" endLine="190" endPosition="0" conceptFqName="jetbrains.mps.baseLanguage.structure.InstanceMethodDeclaration" propertyString="setModelMappingRef#(Ljavax/swing/tree/DefaultMutableTreeNode;Ljetbrains/mps/project/structure/modules/mappingpriorities/MappingConfig_SimpleRef;)V" />
-    <nodeInfo nodeId="3995997045458705155" fileName="EditOperandDialog.java" startLine="112" startPosition="92" endLine="131" endPosition="5" conceptFqName="jetbrains.mps.baseLanguage.structure.IfStatement" />
-    <nodeInfo nodeId="3995997045458705277" fileName="EditOperandDialog.java" startLine="139" startPosition="108" endLine="158" endPosition="7" conceptFqName="jetbrains.mps.baseLanguage.structure.IfStatement" />
-    <nodeInfo nodeId="3995997045458705535" fileName="EditOperandDialog.java" startLine="203" startPosition="0" endLine="222" endPosition="0" conceptFqName="jetbrains.mps.baseLanguage.structure.InstanceMethodDeclaration" propertyString="getRootMappingRef#(Ljavax/swing/tree/DefaultMutableTreeNode;)Ljetbrains/mps/project/structure/modules/mappingpriorities/MappingConfig_AbstractRef;" />
-    <nodeInfo nodeId="3995997045458705607" fileName="EditOperandDialog.java" startLine="223" startPosition="0" endLine="243" endPosition="0" conceptFqName="jetbrains.mps.baseLanguage.structure.InstanceMethodDeclaration" propertyString="getGeneratorMappingRef#(Ljavax/swing/tree/DefaultMutableTreeNode;)Ljetbrains/mps/project/structure/modules/mappingpriorities/MappingConfig_AbstractRef;" />
-    <nodeInfo nodeId="3995997045458705137" fileName="EditOperandDialog.java" startLine="111" startPosition="0" endLine="133" endPosition="0" conceptFqName="jetbrains.mps.baseLanguage.structure.InstanceMethodDeclaration" propertyString="setRootMappingRef#(Ljavax/swing/tree/DefaultMutableTreeNode;Ljetbrains/mps/project/structure/modules/mappingpriorities/MappingConfig_AbstractRef;Z)V" />
-    <nodeInfo nodeId="3995997045458705695" fileName="EditOperandDialog.java" startLine="244" startPosition="0" endLine="266" endPosition="0" conceptFqName="jetbrains.mps.baseLanguage.structure.InstanceMethodDeclaration" propertyString="getModelMappingRef#(Ljavax/swing/tree/DefaultMutableTreeNode;)Ljetbrains/mps/project/structure/modules/mappingpriorities/MappingConfig_AbstractRef;" />
-    <nodeInfo nodeId="3995997045458705256" fileName="EditOperandDialog.java" startLine="136" startPosition="43" endLine="159" endPosition="5" conceptFqName="jetbrains.mps.baseLanguage.structure.WhileStatement" />
-    <nodeInfo nodeId="3995997045458705236" fileName="EditOperandDialog.java" startLine="134" startPosition="0" endLine="161" endPosition="0" conceptFqName="jetbrains.mps.baseLanguage.structure.InstanceMethodDeclaration" propertyString="setGenMappingRef#(Ljavax/swing/tree/DefaultMutableTreeNode;Ljetbrains/mps/project/structure/modules/mappingpriorities/MappingConfig_ExternalRef;)V" />
-    <nodeInfo nodeId="3995997045458704866" fileName="EditOperandDialog.java" startLine="41" startPosition="0" endLine="70" endPosition="0" conceptFqName="jetbrains.mps.baseLanguage.structure.ConstructorDeclaration" propertyString="EditOperandDialog#(Ljetbrains/mps/smodel/Generator;Ljava/util/List;Ljetbrains/mps/project/structure/modules/mappingpriorities/MappingConfig_AbstractRef;Z)V" />
-    <scopeInfo nodeId="3995997045458704933" fileName="EditOperandDialog.java" startLine="48" startPosition="21" endLine="49" endPosition="47" />
-    <scopeInfo nodeId="3995997045458704928" fileName="EditOperandDialog.java" startLine="54" startPosition="30" endLine="55" endPosition="44" />
-    <scopeInfo nodeId="3995997045458705005" fileName="EditOperandDialog.java" startLine="75" startPosition="27" endLine="76" endPosition="56" />
-    <scopeInfo nodeId="3995997045458705026" fileName="EditOperandDialog.java" startLine="79" startPosition="52" endLine="80" endPosition="76" />
-    <scopeInfo nodeId="3995997045458705128" fileName="EditOperandDialog.java" startLine="103" startPosition="44" endLine="104" endPosition="27" />
-    <scopeInfo nodeId="3995997045458705134" fileName="EditOperandDialog.java" startLine="107" startPosition="48" endLine="108" endPosition="20" />
-    <scopeInfo nodeId="3995997045458705195" fileName="EditOperandDialog.java" startLine="120" startPosition="14" endLine="121" endPosition="35" />
-    <scopeInfo nodeId="3995997045458705184" fileName="EditOperandDialog.java" startLine="124" startPosition="55" endLine="125" endPosition="66" />
-    <scopeInfo nodeId="3995997045458705177" fileName="EditOperandDialog.java" startLine="128" startPosition="98" endLine="129" endPosition="64" />
-    <scopeInfo nodeId="3995997045458705351" fileName="EditOperandDialog.java" startLine="143" startPosition="64" endLine="144" endPosition="37" />
-    <scopeInfo nodeId="3995997045458705344" fileName="EditOperandDialog.java" startLine="146" startPosition="62" endLine="147" endPosition="76" />
-    <scopeInfo nodeId="3995997045458705323" fileName="EditOperandDialog.java" startLine="151" startPosition="57" endLine="152" endPosition="71" />
-    <scopeInfo nodeId="3995997045458705334" fileName="EditOperandDialog.java" startLine="153" startPosition="61" endLine="154" endPosition="66" />
-    <scopeInfo nodeId="3995997045458705390" fileName="EditOperandDialog.java" startLine="164" startPosition="51" endLine="165" endPosition="65" />
-    <scopeInfo nodeId="3995997045458705383" fileName="EditOperandDialog.java" startLine="167" startPosition="48" endLine="168" endPosition="60" />
-    <scopeInfo nodeId="3995997045458705470" fileName="EditOperandDialog.java" startLine="182" startPosition="46" endLine="183" endPosition="38" />
-    <scopeInfo nodeId="3995997045458705465" fileName="EditOperandDialog.java" startLine="184" startPosition="16" endLine="185" endPosition="44" />
-    <scopeInfo nodeId="3995997045458705529" fileName="EditOperandDialog.java" startLine="197" startPosition="67" endLine="198" endPosition="36" />
-    <scopeInfo nodeId="3995997045458705554" fileName="EditOperandDialog.java" startLine="205" startPosition="38" endLine="206" endPosition="45" />
-    <scopeInfo nodeId="3995997045458705562" fileName="EditOperandDialog.java" startLine="208" startPosition="32" endLine="209" endPosition="46" />
-    <scopeInfo nodeId="3995997045458705600" fileName="EditOperandDialog.java" startLine="212" startPosition="33" endLine="213" endPosition="55" />
-    <scopeInfo nodeId="3995997045458705589" fileName="EditOperandDialog.java" startLine="216" startPosition="55" endLine="217" endPosition="70" />
-    <scopeInfo nodeId="3995997045458705686" fileName="EditOperandDialog.java" startLine="227" startPosition="32" endLine="228" endPosition="63" />
-    <scopeInfo nodeId="3995997045458705676" fileName="EditOperandDialog.java" startLine="231" startPosition="35" endLine="232" endPosition="71" />
-    <scopeInfo nodeId="3995997045458705662" fileName="EditOperandDialog.java" startLine="235" startPosition="57" endLine="236" endPosition="74" />
-    <scopeInfo nodeId="3995997045458705714" fileName="EditOperandDialog.java" startLine="246" startPosition="38" endLine="247" endPosition="45" />
-    <scopeInfo nodeId="3995997045458705778" fileName="EditOperandDialog.java" startLine="256" startPosition="33" endLine="257" endPosition="50" />
-    <scopeInfo nodeId="3995997045458705767" fileName="EditOperandDialog.java" startLine="260" startPosition="55" endLine="261" endPosition="65" />
-    <scopeInfo nodeId="3995997045458705875" fileName="EditOperandDialog.java" startLine="281" startPosition="38" endLine="282" endPosition="26" />
-    <scopeInfo nodeId="3995997045458705971" fileName="EditOperandDialog.java" startLine="307" startPosition="50" endLine="308" endPosition="39" />
-    <scopeInfo nodeId="3995997045458705904" fileName="EditOperandDialog.java" startLine="291" startPosition="40" endLine="293" endPosition="57">
-      <varInfo nodeId="3995997045458705906" varName="child" />
-    </scopeInfo>
-    <scopeInfo nodeId="3995997045458705981" fileName="EditOperandDialog.java" startLine="315" startPosition="32" endLine="317" endPosition="27" />
-    <scopeInfo nodeId="3995997045458705015" fileName="EditOperandDialog.java" startLine="78" startPosition="5" endLine="81" endPosition="5">
-      <varInfo nodeId="3995997045458705021" varName="i" />
-    </scopeInfo>
-    <scopeInfo nodeId="3995997045458705131" fileName="EditOperandDialog.java" startLine="107" startPosition="0" endLine="110" endPosition="0" />
-    <scopeInfo nodeId="3995997045458705213" fileName="EditOperandDialog.java" startLine="115" startPosition="56" endLine="118" endPosition="38">
-      <varInfo nodeId="3995997045458705215" varName="child" />
-      <varInfo nodeId="3995997045458705224" varName="childData" />
-    </scopeInfo>
-    <scopeInfo nodeId="3995997045458705167" fileName="EditOperandDialog.java" startLine="127" startPosition="50" endLine="130" endPosition="7" />
-    <scopeInfo nodeId="3995997045458705168" fileName="EditOperandDialog.java" startLine="127" startPosition="50" endLine="130" endPosition="7">
-      <varInfo nodeId="3995997045458705175" varName="ref" />
-    </scopeInfo>
-    <scopeInfo nodeId="3995997045458705585" fileName="EditOperandDialog.java" startLine="215" startPosition="63" endLine="218" endPosition="7">
-      <varInfo nodeId="3995997045458705587" varName="child" />
-    </scopeInfo>
-    <scopeInfo nodeId="3995997045458705658" fileName="EditOperandDialog.java" startLine="234" startPosition="71" endLine="237" endPosition="9">
-      <varInfo nodeId="3995997045458705660" varName="child" />
-    </scopeInfo>
-    <scopeInfo nodeId="3995997045458705763" fileName="EditOperandDialog.java" startLine="259" startPosition="63" endLine="262" endPosition="7">
-      <varInfo nodeId="3995997045458705765" varName="child" />
-    </scopeInfo>
-    <scopeInfo nodeId="3995997045458704914" fileName="EditOperandDialog.java" startLine="52" startPosition="54" endLine="56" endPosition="13">
-      <varInfo nodeId="3995997045458704916" varName="gen" />
-    </scopeInfo>
-    <scopeInfo nodeId="3995997045458704992" fileName="EditOperandDialog.java" startLine="73" startPosition="35" endLine="77" endPosition="7">
-      <varInfo nodeId="3995997045458704994" varName="parent" />
-    </scopeInfo>
-    <scopeInfo nodeId="3995997045458705100" fileName="EditOperandDialog.java" startLine="92" startPosition="144" endLine="96" endPosition="32">
-      <varInfo nodeId="3995997045458705108" varName="nodeData" />
-      <varInfo nodeId="3995997045458705114" varName="nodeNode" />
-      <varInfo nodeId="3995997045458705102" varName="np" />
-    </scopeInfo>
-    <scopeInfo nodeId="3995997045458705722" fileName="EditOperandDialog.java" startLine="249" startPosition="32" endLine="253" endPosition="20">
-      <varInfo nodeId="3995997045458705724" varName="result" />
-    </scopeInfo>
-    <scopeInfo nodeId="3995997045458705968" fileName="EditOperandDialog.java" startLine="306" startPosition="0" endLine="310" endPosition="0" />
-    <scopeInfo nodeId="3995997045458705124" fileName="EditOperandDialog.java" startLine="101" startPosition="0" endLine="106" endPosition="0" />
-    <scopeInfo nodeId="3995997045458705201" fileName="EditOperandDialog.java" startLine="114" startPosition="19" endLine="119" endPosition="9" />
-    <scopeInfo nodeId="3995997045458705202" fileName="EditOperandDialog.java" startLine="114" startPosition="19" endLine="119" endPosition="9">
-      <varInfo nodeId="3995997045458705208" varName="i" />
-    </scopeInfo>
-    <scopeInfo nodeId="3995997045458705321" fileName="EditOperandDialog.java" startLine="150" startPosition="107" endLine="155" endPosition="13" />
-    <scopeInfo nodeId="3995997045458705456" fileName="EditOperandDialog.java" startLine="181" startPosition="49" endLine="186" endPosition="9" />
-    <scopeInfo nodeId="3995997045458705505" fileName="EditOperandDialog.java" startLine="194" startPosition="40" endLine="199" endPosition="7">
-      <varInfo nodeId="3995997045458705507" varName="child" />
-      <varInfo nodeId="3995997045458705515" varName="childData" />
-    </scopeInfo>
-    <scopeInfo nodeId="3995997045458705579" fileName="EditOperandDialog.java" startLine="214" startPosition="12" endLine="219" endPosition="20">
-      <varInfo nodeId="3995997045458705581" varName="result" />
-    </scopeInfo>
-    <scopeInfo nodeId="3995997045458705652" fileName="EditOperandDialog.java" startLine="233" startPosition="14" endLine="238" endPosition="46">
-      <varInfo nodeId="3995997045458705654" varName="modelsResult" />
-    </scopeInfo>
-    <scopeInfo nodeId="3995997045458705757" fileName="EditOperandDialog.java" startLine="258" startPosition="12" endLine="263" endPosition="20">
-      <varInfo nodeId="3995997045458705759" varName="result" />
-    </scopeInfo>
-    <scopeInfo nodeId="3995997045458705790" fileName="EditOperandDialog.java" startLine="267" startPosition="85" endLine="272" endPosition="18">
-      <varInfo nodeId="3995997045458705800" varName="result" />
-      <varInfo nodeId="3995997045458705792" varName="rootData" />
-    </scopeInfo>
-    <scopeInfo nodeId="3995997045458705854" fileName="EditOperandDialog.java" startLine="278" startPosition="40" endLine="283" endPosition="7">
-      <varInfo nodeId="3995997045458705856" varName="child" />
-      <varInfo nodeId="3995997045458705864" varName="childData" />
-    </scopeInfo>
-    <scopeInfo nodeId="3995997045458705978" fileName="EditOperandDialog.java" startLine="314" startPosition="0" endLine="319" endPosition="0" />
-    <scopeInfo nodeId="3995997045458704910" fileName="EditOperandDialog.java" startLine="51" startPosition="47" endLine="57" endPosition="11">
-      <varInfo nodeId="3995997045458704912" varName="ref" />
-    </scopeInfo>
-    <scopeInfo nodeId="3995997045458705089" fileName="EditOperandDialog.java" startLine="91" startPosition="29" endLine="97" endPosition="7">
-      <varInfo nodeId="3995997045458705098" varName="mapping" />
-    </scopeInfo>
-    <scopeInfo nodeId="3995997045458705374" fileName="EditOperandDialog.java" startLine="163" startPosition="101" endLine="169" endPosition="7" />
-    <scopeInfo nodeId="3995997045458704905" fileName="EditOperandDialog.java" startLine="50" startPosition="16" endLine="57" endPosition="11" />
-    <scopeInfo nodeId="3995997045458705311" fileName="EditOperandDialog.java" startLine="149" startPosition="59" endLine="156" endPosition="11" />
-    <scopeInfo nodeId="3995997045458705312" fileName="EditOperandDialog.java" startLine="149" startPosition="59" endLine="156" endPosition="11">
-      <varInfo nodeId="3995997045458705319" varName="ref" />
-    </scopeInfo>
-    <scopeInfo nodeId="3995997045458705785" fileName="EditOperandDialog.java" startLine="267" startPosition="0" endLine="274" endPosition="0">
-      <varInfo nodeId="3995997045458705788" varName="nRoot" />
-    </scopeInfo>
-    <scopeInfo nodeId="3995997045458705364" fileName="EditOperandDialog.java" startLine="162" startPosition="98" endLine="170" endPosition="5" />
-    <scopeInfo nodeId="3995997045458705365" fileName="EditOperandDialog.java" startLine="162" startPosition="98" endLine="170" endPosition="5">
-      <varInfo nodeId="3995997045458705372" varName="ref" />
-    </scopeInfo>
-    <scopeInfo nodeId="3995997045458705069" fileName="EditOperandDialog.java" startLine="88" startPosition="61" endLine="97" endPosition="7">
-      <varInfo nodeId="3995997045458705071" varName="modelData" />
-      <varInfo nodeId="3995997045458705079" varName="modelNode" />
-    </scopeInfo>
-    <scopeInfo nodeId="3995997045458705191" fileName="EditOperandDialog.java" startLine="113" startPosition="56" endLine="122" endPosition="7" />
-    <scopeInfo nodeId="3995997045458705483" fileName="EditOperandDialog.java" startLine="191" startPosition="96" endLine="200" endPosition="5">
-      <varInfo nodeId="3995997045458705496" varName="children" />
-      <varInfo nodeId="3995997045458705485" varName="nodeRef" />
-    </scopeInfo>
-    <scopeInfo nodeId="3995997045458705944" fileName="EditOperandDialog.java" startLine="302" startPosition="31" endLine="311" endPosition="23">
-      <varInfo nodeId="3995997045458705946" varName="root" />
-    </scopeInfo>
-    <scopeInfo nodeId="3995997045458704979" fileName="EditOperandDialog.java" startLine="71" startPosition="75" endLine="81" endPosition="5">
-      <varInfo nodeId="3995997045458704981" varName="nodeData" />
-    </scopeInfo>
-    <scopeInfo nodeId="3995997045458705357" fileName="EditOperandDialog.java" startLine="162" startPosition="0" endLine="172" endPosition="0">
-      <varInfo nodeId="3995997045458705360" varName="child" />
-      <varInfo nodeId="3995997045458705362" varName="innerOperand" />
-    </scopeInfo>
-    <scopeInfo nodeId="3995997045458705426" fileName="EditOperandDialog.java" startLine="177" startPosition="40" endLine="187" endPosition="7">
-      <varInfo nodeId="3995997045458705428" varName="child" />
-      <varInfo nodeId="3995997045458705436" varName="childData" />
-    </scopeInfo>
-    <scopeInfo nodeId="3995997045458705638" fileName="EditOperandDialog.java" startLine="229" startPosition="12" endLine="239" endPosition="7">
-      <varInfo nodeId="3995997045458705640" varName="chChildren" />
-    </scopeInfo>
-    <scopeInfo nodeId="3995997045458705836" fileName="EditOperandDialog.java" startLine="275" startPosition="91" endLine="285" endPosition="18">
-      <varInfo nodeId="3995997045458705845" varName="children" />
-      <varInfo nodeId="3995997045458705838" varName="result" />
-    </scopeInfo>
-    <scopeInfo nodeId="3995997045458705888" fileName="EditOperandDialog.java" startLine="288" startPosition="64" endLine="298" endPosition="23">
-      <varInfo nodeId="3995997045458705927" varName="checksUnder" />
-      <varInfo nodeId="3995997045458705890" varName="childChecks" />
-      <varInfo nodeId="3995997045458705894" varName="children" />
-      <varInfo nodeId="3995997045458705919" varName="rootData" />
-    </scopeInfo>
-    <scopeInfo nodeId="3995997045458704901" fileName="EditOperandDialog.java" startLine="47" startPosition="25" endLine="58" endPosition="9" />
-    <scopeInfo nodeId="3995997045458705063" fileName="EditOperandDialog.java" startLine="87" startPosition="22" endLine="98" endPosition="5">
-      <varInfo nodeId="3995997045458705067" varName="templateModel" />
-    </scopeInfo>
-    <scopeInfo nodeId="3995997045458705476" fileName="EditOperandDialog.java" startLine="191" startPosition="0" endLine="202" endPosition="0">
-      <varInfo nodeId="3995997045458705481" varName="operand" />
-      <varInfo nodeId="3995997045458705479" varName="root" />
-    </scopeInfo>
-    <scopeInfo nodeId="3995997045458704972" fileName="EditOperandDialog.java" startLine="71" startPosition="0" endLine="83" endPosition="0">
-      <varInfo nodeId="3995997045458704977" varName="node" />
-      <varInfo nodeId="3995997045458704975" varName="tree" />
-    </scopeInfo>
-    <scopeInfo nodeId="3995997045458705830" fileName="EditOperandDialog.java" startLine="275" startPosition="0" endLine="287" endPosition="0">
-      <varInfo nodeId="3995997045458705834" varName="root" />
-    </scopeInfo>
-    <scopeInfo nodeId="3995997045458705883" fileName="EditOperandDialog.java" startLine="288" startPosition="0" endLine="300" endPosition="0">
-      <varInfo nodeId="3995997045458705886" varName="root" />
-    </scopeInfo>
-    <scopeInfo nodeId="3995997045458705941" fileName="EditOperandDialog.java" startLine="301" startPosition="0" endLine="313" endPosition="0" />
-    <scopeInfo nodeId="3995997045458704898" fileName="EditOperandDialog.java" startLine="46" startPosition="0" endLine="60" endPosition="0" />
-    <scopeInfo nodeId="3995997045458705043" fileName="EditOperandDialog.java" startLine="84" startPosition="79" endLine="98" endPosition="5">
-      <varInfo nodeId="3995997045458705045" varName="genData" />
-      <varInfo nodeId="3995997045458705053" varName="genNode" />
-    </scopeInfo>
-    <scopeInfo nodeId="3995997045458705404" fileName="EditOperandDialog.java" startLine="173" startPosition="97" endLine="188" endPosition="5">
-      <varInfo nodeId="3995997045458705417" varName="children" />
-      <varInfo nodeId="3995997045458705406" varName="modRef" />
-    </scopeInfo>
-    <scopeInfo nodeId="3995997045458705036" fileName="EditOperandDialog.java" startLine="84" startPosition="0" endLine="100" endPosition="0">
-      <varInfo nodeId="3995997045458705039" varName="gen" />
-      <varInfo nodeId="3995997045458705041" varName="root" />
-    </scopeInfo>
-    <scopeInfo nodeId="3995997045458705284" fileName="EditOperandDialog.java" startLine="140" startPosition="49" endLine="157" endPosition="9">
-      <varInfo nodeId="3995997045458705286" varName="innerOperand" />
-      <varInfo nodeId="3995997045458705292" varName="rootData" />
-    </scopeInfo>
-    <scopeInfo nodeId="3995997045458705397" fileName="EditOperandDialog.java" startLine="173" startPosition="0" endLine="190" endPosition="0">
-      <varInfo nodeId="3995997045458705402" varName="operand" />
-      <varInfo nodeId="3995997045458705400" varName="root" />
-    </scopeInfo>
-    <scopeInfo nodeId="3995997045458705540" fileName="EditOperandDialog.java" startLine="203" startPosition="84" endLine="220" endPosition="5">
-      <varInfo nodeId="3995997045458705567" varName="chChildren" />
-      <varInfo nodeId="3995997045458705542" varName="rootData" />
-    </scopeInfo>
-    <scopeInfo nodeId="3995997045458705612" fileName="EditOperandDialog.java" startLine="223" startPosition="90" endLine="241" endPosition="18">
-      <varInfo nodeId="3995997045458705614" varName="result" />
-      <varInfo nodeId="3995997045458705619" varName="rootData" />
-    </scopeInfo>
-    <scopeInfo nodeId="3995997045458705535" fileName="EditOperandDialog.java" startLine="203" startPosition="0" endLine="222" endPosition="0">
-      <varInfo nodeId="3995997045458705538" varName="root" />
-    </scopeInfo>
-    <scopeInfo nodeId="3995997045458705146" fileName="EditOperandDialog.java" startLine="111" startPosition="114" endLine="131" endPosition="5">
-      <varInfo nodeId="3995997045458705148" varName="rootData" />
-    </scopeInfo>
-    <scopeInfo nodeId="3995997045458705607" fileName="EditOperandDialog.java" startLine="223" startPosition="0" endLine="243" endPosition="0">
-      <varInfo nodeId="3995997045458705610" varName="gRoot" />
-    </scopeInfo>
-    <scopeInfo nodeId="3995997045458705700" fileName="EditOperandDialog.java" startLine="244" startPosition="86" endLine="264" endPosition="5">
-      <varInfo nodeId="3995997045458705745" varName="chChildren" />
-      <varInfo nodeId="3995997045458705702" varName="rootData" />
-    </scopeInfo>
-    <scopeInfo nodeId="3995997045458705260" fileName="EditOperandDialog.java" startLine="137" startPosition="40" endLine="158" endPosition="7">
-      <varInfo nodeId="3995997045458705262" varName="child" />
-      <varInfo nodeId="3995997045458705270" varName="childData" />
-    </scopeInfo>
-    <scopeInfo nodeId="3995997045458705137" fileName="EditOperandDialog.java" startLine="111" startPosition="0" endLine="133" endPosition="0">
-      <varInfo nodeId="3995997045458705144" varName="isLeft" />
-      <varInfo nodeId="3995997045458705142" varName="operand" />
-      <varInfo nodeId="3995997045458705140" varName="root" />
-    </scopeInfo>
-    <scopeInfo nodeId="3995997045458705695" fileName="EditOperandDialog.java" startLine="244" startPosition="0" endLine="266" endPosition="0">
-      <varInfo nodeId="3995997045458705698" varName="mRoot" />
-    </scopeInfo>
-    <scopeInfo nodeId="3995997045458705243" fileName="EditOperandDialog.java" startLine="134" startPosition="97" endLine="159" endPosition="5">
-      <varInfo nodeId="3995997045458705251" varName="children" />
-      <varInfo nodeId="3995997045458705245" varName="modRef" />
-    </scopeInfo>
-    <scopeInfo nodeId="3995997045458704877" fileName="EditOperandDialog.java" startLine="41" startPosition="157" endLine="68" endPosition="11">
-      <varInfo nodeId="3995997045458704884" varName="root" />
-    </scopeInfo>
-    <scopeInfo nodeId="3995997045458705236" fileName="EditOperandDialog.java" startLine="134" startPosition="0" endLine="161" endPosition="0">
-      <varInfo nodeId="3995997045458705241" varName="operand" />
-      <varInfo nodeId="3995997045458705239" varName="root" />
-    </scopeInfo>
-    <scopeInfo nodeId="3995997045458704866" fileName="EditOperandDialog.java" startLine="41" startPosition="0" endLine="70" endPosition="0">
-      <varInfo nodeId="3995997045458704868" varName="currentGen" />
-      <varInfo nodeId="3995997045458704870" varName="depGenerators" />
-      <varInfo nodeId="3995997045458704875" varName="isLeft" />
-      <varInfo nodeId="3995997045458704873" varName="operand" />
-    </scopeInfo>
-    <unitInfo nodeId="3995997045458705966" fileName="EditOperandDialog.java" startLine="305" startPosition="56" endLine="310" endPosition="5" unitName="jetbrains.mps.ide.ui.dialogs.properties.EditOperandDialog$2" />
-    <unitInfo nodeId="3995997045458704897" fileName="EditOperandDialog.java" startLine="45" startPosition="45" endLine="60" endPosition="5" unitName="jetbrains.mps.ide.ui.dialogs.properties.EditOperandDialog$1" />
-    <unitInfo nodeId="3995997045458704854" fileName="EditOperandDialog.java" startLine="36" startPosition="0" endLine="320" endPosition="0" unitName="jetbrains.mps.ide.ui.dialogs.properties.EditOperandDialog" />
-=======
     <file name="MappingSelectTree.java">
-      <node id="3995997045458704832" at="30,44,31,12" concept="16" />
-      <node id="3995997045458704833" at="31,12,32,66" concept="4" />
-      <node id="3995997045458704837" at="32,66,33,62" concept="4" />
-      <node id="3995997045458704841" at="33,62,34,22" concept="4" />
-      <node id="3995997045458704844" at="34,22,35,30" concept="4" />
-      <node id="3995997045458704851" at="36,17,37,32" concept="4" />
-      <node id="3995997045458704264" at="42,0,43,0" concept="5" trace="myRenderer" />
-      <node id="3995997045458704272" at="44,35,45,49" concept="10" />
-      <node id="3995997045458704282" at="46,25,47,33" concept="4" />
-      <node id="3995997045458704287" at="48,7,49,86" concept="10" />
-      <node id="3995997045458704294" at="49,86,50,69" concept="4" />
-      <node id="3995997045458704308" at="53,36,54,24" concept="11" />
-      <node id="3995997045458704328" at="58,154,59,81" concept="10" />
-      <node id="3995997045458704333" at="59,81,60,81" concept="10" />
-      <node id="3995997045458704338" at="60,81,61,71" concept="10" />
-      <node id="3995997045458704343" at="61,71,62,71" concept="10" />
-      <node id="3995997045458704348" at="62,71,63,46" concept="4" />
-      <node id="3995997045458704370" at="64,21,65,54" concept="4" />
-      <node id="3995997045458704375" at="65,54,66,54" concept="4" />
-      <node id="3995997045458704359" at="67,14,68,49" concept="4" />
-      <node id="3995997045458704364" at="68,49,69,49" concept="4" />
-      <node id="3995997045458704380" at="70,7,71,73" concept="10" />
-      <node id="3995997045458704386" at="71,73,72,98" concept="10" />
-      <node id="3995997045458704428" at="76,75,77,96" concept="10" />
-      <node id="3995997045458704436" at="77,96,78,47" concept="4" />
-      <node id="3995997045458704443" at="78,47,79,54" concept="4" />
-      <node id="3995997045458704417" at="80,18,81,37" concept="4" />
-      <node id="3995997045458704422" at="81,37,82,42" concept="4" />
-      <node id="3995997045458704450" at="85,9,86,24" concept="11" />
-      <node id="3995997045458704456" at="91,0,92,0" concept="5" trace="myRenderer" />
-      <node id="3995997045458704461" at="92,0,93,0" concept="5" trace="myObject" />
-      <node id="3995997045458704471" at="98,40,99,52" concept="10" />
-      <node id="3995997045458704477" at="99,52,100,38" concept="10" />
-      <node id="3995997045458704545" at="101,63,102,70" concept="4" />
-      <node id="3995997045458704533" at="104,65,105,111" concept="4" />
-      <node id="3995997045458704521" at="107,67,108,115" concept="4" />
-      <node id="3995997045458704509" at="110,66,111,113" concept="4" />
-      <node id="3995997045458704498" at="112,14,113,96" concept="17" />
-      <node id="3995997045458704553" at="114,7,115,46" concept="4" />
-      <node id="3995997045458704560" at="115,46,116,18" concept="11" />
-      <node id="3995997045458704578" at="120,134,121,111" concept="10" />
-      <node id="3995997045458704591" at="121,111,122,67" concept="10" />
-      <node id="3995997045458704597" at="122,67,123,67" concept="4" />
-      <node id="3995997045458704622" at="127,58,128,57" concept="4" />
-      <node id="3995997045458704631" at="132,40,133,59" concept="4" />
-      <node id="3995997045458704639" at="134,7,135,20" concept="11" />
-      <node id="3995997045458704644" at="140,0,141,0" concept="5" trace="myText" />
-      <node id="3995997045458704652" at="142,38,143,18" concept="16" />
-      <node id="3995997045458704654" at="143,18,144,20" concept="4" />
-      <node id="3995997045458704662" at="148,29,149,20" concept="11" />
-      <node id="3995997045458704672" at="154,49,155,17" concept="16" />
-      <node id="3995997045458704678" at="159,41,160,49" concept="11" />
-      <node id="3995997045458704686" at="164,29,165,97" concept="10" />
-      <node id="3995997045458704700" at="166,30,167,35" concept="11" />
-      <node id="3995997045458704702" at="168,7,169,34" concept="11" />
-      <node id="3995997045458704714" at="174,56,175,23" concept="16" />
-      <node id="3995997045458704720" at="179,40,180,49" concept="11" />
-      <node id="3995997045458704728" at="184,29,185,108" concept="11" />
-      <node id="3995997045458704741" at="190,48,191,17" concept="16" />
-      <node id="3995997045458704747" at="195,39,196,46" concept="11" />
-      <node id="3995997045458704755" at="200,29,201,78" concept="11" />
-      <node id="3995997045458704763" at="206,0,207,0" concept="5" trace="mySelected" />
-      <node id="3995997045458704766" at="207,0,208,0" concept="5" trace="myObject" />
-      <node id="3995997045458704769" at="208,0,209,0" concept="5" trace="myChecksUnder" />
-      <node id="3995997045458704777" at="210,36,211,24" concept="4" />
-      <node id="3995997045458704781" at="211,24,212,28" concept="4" />
-      <node id="3995997045458704789" at="215,31,216,22" concept="11" />
-      <node id="3995997045458704795" at="219,36,220,27" concept="11" />
-      <node id="3995997045458704803" at="223,53,224,34" concept="4" />
-      <node id="3995997045458704811" at="227,33,228,24" concept="11" />
-      <node id="3995997045458704819" at="231,47,232,28" concept="4" />
-      <node id="3995997045458704823" at="235,0,236,0" concept="9" trace="getText#()Ljava/lang/String;" />
-      <node id="3995997045458704464" at="94,0,96,0" concept="2" trace="CheckBoxNodeEditor#()V" />
-      <node id="3995997045458704496" at="112,12,114,7" concept="1" />
-      <node id="3995997045458704848" at="35,30,38,5" concept="8" />
-      <node id="3995997045458704277" at="45,49,48,7" concept="8" />
-      <node id="3995997045458704304" at="53,0,56,0" concept="9" trace="getRenderer#()Ljavax/swing/JCheckBox;" />
-      <node id="3995997045458704357" at="67,12,70,7" concept="1" />
-      <node id="3995997045458704415" at="80,16,83,11" concept="1" />
-      <node id="3995997045458704617" at="126,59,129,11" concept="8" />
-      <node id="3995997045458704626" at="131,8,134,7" concept="8" />
-      <node id="3995997045458704667" at="154,0,157,0" concept="2" trace="GenRefNodeData#(Lorg/jetbrains/mps/openapi/module/SModuleReference;)V" />
-      <node id="3995997045458704695" at="165,97,168,7" concept="8" />
-      <node id="3995997045458704709" at="174,0,177,0" concept="2" trace="ModelRefNodeData#(Lorg/jetbrains/mps/openapi/model/SModelReference;)V" />
-      <node id="3995997045458704736" at="190,0,193,0" concept="2" trace="NodeRefNodeData#(Lorg/jetbrains/mps/openapi/model/SNodeReference;)V" />
-      <node id="3995997045458704785" at="215,0,218,0" concept="9" trace="getObject#()Ljava/lang/Object;" />
-      <node id="3995997045458704791" at="219,0,222,0" concept="9" trace="isChecksUnder#()Z" />
-      <node id="3995997045458704797" at="223,0,226,0" concept="9" trace="setChecksUnder#(Z)V" />
-      <node id="3995997045458704807" at="227,0,230,0" concept="9" trace="isSelected#()Z" />
-      <node id="3995997045458704813" at="231,0,234,0" concept="9" trace="setSelected#(Z)V" />
-      <node id="3995997045458704647" at="142,0,146,0" concept="2" trace="RootNodeData#(Ljava/lang/String;)V" />
-      <node id="3995997045458704658" at="147,0,151,0" concept="9" trace="getText#()Ljava/lang/String;" />
-      <node id="3995997045458704674" at="158,0,162,0" concept="9" trace="getObject#()Lorg/jetbrains/mps/openapi/module/SModuleReference;" />
-      <node id="3995997045458704716" at="178,0,182,0" concept="9" trace="getObject#()Lorg/jetbrains/mps/openapi/model/SModelReference;" />
-      <node id="3995997045458704724" at="183,0,187,0" concept="9" trace="getText#()Ljava/lang/String;" />
-      <node id="3995997045458704743" at="194,0,198,0" concept="9" trace="getObject#()Lorg/jetbrains/mps/openapi/model/SNodeReference;" />
-      <node id="3995997045458704751" at="199,0,203,0" concept="9" trace="getText#()Ljava/lang/String;" />
-      <node id="3995997045458704772" at="210,0,214,0" concept="2" trace="NodeData#(Ljava/lang/Object;)V" />
-      <node id="3995997045458704492" at="109,12,114,7" concept="8" />
-      <node id="3995997045458704611" at="125,0,131,0" concept="9" trace="itemStateChanged#(Ljava/awt/event/ItemEvent;)V" />
-      <node id="3995997045458704355" at="63,46,70,7" concept="8" />
-      <node id="3995997045458704269" at="44,0,52,0" concept="2" trace="CheckBoxNodeRenderer#()V" />
-      <node id="3995997045458704409" at="75,27,83,11" concept="8" />
-      <node id="3995997045458704488" at="106,12,114,7" concept="8" />
-      <node id="3995997045458704605" at="123,67,131,8" concept="10" />
-      <node id="3995997045458704682" at="163,0,171,0" concept="9" trace="getText#()Ljava/lang/String;" />
-      <node id="3995997045458704827" at="30,0,40,0" concept="2" trace="MappingSelectTree#(Z)V" />
-      <node id="3995997045458704405" at="74,0,85,0" concept="9" trace="run#()V" />
-      <node id="3995997045458704484" at="103,12,114,7" concept="8" />
-      <node id="3995997045458704398" at="72,98,85,9" concept="4" />
-      <node id="3995997045458704480" at="100,38,114,7" concept="8" />
-      <node id="3995997045458704562" at="119,0,137,0" concept="9" trace="getTreeCellEditorComponent#(Ljavax/swing/JTree;Ljava/lang/Object;ZZZI)Ljava/awt/Component;" />
-      <node id="3995997045458704467" at="97,0,118,0" concept="9" trace="getCellEditorValue#()Ljava/lang/Object;" />
-      <node id="3995997045458704310" at="57,0,88,0" concept="9" trace="getTreeCellRendererComponent#(Ljavax/swing/JTree;Ljava/lang/Object;ZZZIZ)Ljava/awt/Component;" />
-      <scope id="3995997045458704466" at="94,33,94,33" />
-      <scope id="3995997045458704850" at="36,17,37,32" />
-      <scope id="3995997045458704281" at="46,25,47,33" />
-      <scope id="3995997045458704307" at="53,36,54,24" />
-      <scope id="3995997045458704544" at="101,63,102,70" />
-      <scope id="3995997045458704532" at="104,65,105,111" />
-      <scope id="3995997045458704520" at="107,67,108,115" />
-      <scope id="3995997045458704508" at="110,66,111,113" />
-      <scope id="3995997045458704497" at="112,14,113,96" />
-      <scope id="3995997045458704621" at="127,58,128,57" />
-      <scope id="3995997045458704630" at="132,40,133,59" />
-      <scope id="3995997045458704661" at="148,29,149,20" />
-      <scope id="3995997045458704671" at="154,49,155,17" />
-      <scope id="3995997045458704677" at="159,41,160,49" />
-      <scope id="3995997045458704699" at="166,30,167,35" />
-      <scope id="3995997045458704713" at="174,56,175,23" />
-      <scope id="3995997045458704719" at="179,40,180,49" />
-      <scope id="3995997045458704727" at="184,29,185,108" />
-      <scope id="3995997045458704740" at="190,48,191,17" />
-      <scope id="3995997045458704746" at="195,39,196,46" />
-      <scope id="3995997045458704754" at="200,29,201,78" />
-      <scope id="3995997045458704788" at="215,31,216,22" />
-      <scope id="3995997045458704794" at="219,36,220,27" />
-      <scope id="3995997045458704802" at="223,53,224,34" />
-      <scope id="3995997045458704810" at="227,33,228,24" />
-      <scope id="3995997045458704818" at="231,47,232,28" />
-      <scope id="3995997045458704823" at="235,0,236,0" />
-      <scope id="3995997045458704369" at="64,21,66,54" />
-      <scope id="3995997045458704358" at="67,14,69,49" />
-      <scope id="3995997045458704416" at="80,18,82,42" />
-      <scope id="3995997045458704464" at="94,0,96,0" />
-      <scope id="3995997045458704651" at="142,38,144,20" />
-      <scope id="3995997045458704776" at="210,36,212,28" />
-      <scope id="3995997045458704304" at="53,0,56,0" />
-      <scope id="3995997045458704427" at="76,75,79,54">
+      <node id="3995997045458704832" at="31,44,32,12" concept="16" />
+      <node id="3995997045458704833" at="32,12,33,66" concept="4" />
+      <node id="3995997045458704837" at="33,66,34,62" concept="4" />
+      <node id="3995997045458704841" at="34,62,35,22" concept="4" />
+      <node id="3995997045458704844" at="35,22,36,30" concept="4" />
+      <node id="3995997045458704851" at="37,17,38,32" concept="4" />
+      <node id="3995997045458704264" at="43,0,44,0" concept="5" trace="myRenderer" />
+      <node id="3995997045458704272" at="45,35,46,49" concept="10" />
+      <node id="3995997045458704282" at="47,25,48,33" concept="4" />
+      <node id="3995997045458704287" at="49,7,50,86" concept="10" />
+      <node id="3995997045458704294" at="50,86,51,69" concept="4" />
+      <node id="3995997045458704308" at="54,36,55,24" concept="11" />
+      <node id="3995997045458704328" at="59,154,60,81" concept="10" />
+      <node id="3995997045458704333" at="60,81,61,81" concept="10" />
+      <node id="3995997045458704338" at="61,81,62,71" concept="10" />
+      <node id="3995997045458704343" at="62,71,63,71" concept="10" />
+      <node id="3995997045458704348" at="63,71,64,46" concept="4" />
+      <node id="3995997045458704370" at="65,21,66,54" concept="4" />
+      <node id="3995997045458704375" at="66,54,67,54" concept="4" />
+      <node id="3995997045458704359" at="68,14,69,49" concept="4" />
+      <node id="3995997045458704364" at="69,49,70,49" concept="4" />
+      <node id="3995997045458704380" at="71,7,72,73" concept="10" />
+      <node id="3995997045458704386" at="72,73,73,98" concept="10" />
+      <node id="3995997045458704428" at="77,75,78,96" concept="10" />
+      <node id="3995997045458704436" at="78,96,79,47" concept="4" />
+      <node id="3995997045458704443" at="79,47,80,54" concept="4" />
+      <node id="3995997045458704417" at="81,18,82,37" concept="4" />
+      <node id="3995997045458704422" at="82,37,83,42" concept="4" />
+      <node id="3995997045458704450" at="86,9,87,24" concept="11" />
+      <node id="3995997045458704456" at="92,0,93,0" concept="5" trace="myRenderer" />
+      <node id="3995997045458704461" at="93,0,94,0" concept="5" trace="myObject" />
+      <node id="3995997045458704471" at="99,40,100,52" concept="10" />
+      <node id="3995997045458704477" at="100,52,101,38" concept="10" />
+      <node id="3995997045458704545" at="102,63,103,70" concept="4" />
+      <node id="3995997045458704533" at="105,65,106,111" concept="4" />
+      <node id="3995997045458704521" at="108,67,109,115" concept="4" />
+      <node id="3995997045458704509" at="111,66,112,113" concept="4" />
+      <node id="3995997045458704498" at="113,14,114,96" concept="17" />
+      <node id="3995997045458704553" at="115,7,116,46" concept="4" />
+      <node id="3995997045458704560" at="116,46,117,18" concept="11" />
+      <node id="3995997045458704578" at="121,134,122,111" concept="10" />
+      <node id="3995997045458704591" at="122,111,123,67" concept="10" />
+      <node id="3995997045458704597" at="123,67,124,67" concept="4" />
+      <node id="3995997045458704622" at="128,58,129,57" concept="4" />
+      <node id="3995997045458704631" at="133,40,134,59" concept="4" />
+      <node id="3995997045458704639" at="135,7,136,20" concept="11" />
+      <node id="3995997045458704644" at="141,0,142,0" concept="5" trace="myText" />
+      <node id="3995997045458704652" at="143,38,144,18" concept="16" />
+      <node id="3995997045458704654" at="144,18,145,20" concept="4" />
+      <node id="3995997045458704662" at="149,29,150,20" concept="11" />
+      <node id="3995997045458704672" at="155,49,156,17" concept="16" />
+      <node id="3995997045458704678" at="160,41,161,49" concept="11" />
+      <node id="3995997045458704686" at="165,29,166,100" concept="10" />
+      <node id="3995997045458704700" at="167,30,168,35" concept="11" />
+      <node id="3995997045458704702" at="169,7,170,34" concept="11" />
+      <node id="3995997045458704714" at="175,56,176,23" concept="16" />
+      <node id="3995997045458704720" at="180,40,181,49" concept="11" />
+      <node id="3995997045458704728" at="185,29,186,108" concept="11" />
+      <node id="3995997045458704741" at="191,48,192,17" concept="16" />
+      <node id="3995997045458704747" at="196,39,197,46" concept="11" />
+      <node id="3995997045458704755" at="201,29,202,78" concept="11" />
+      <node id="3995997045458704763" at="207,0,208,0" concept="5" trace="mySelected" />
+      <node id="3995997045458704766" at="208,0,209,0" concept="5" trace="myObject" />
+      <node id="3995997045458704769" at="209,0,210,0" concept="5" trace="myChecksUnder" />
+      <node id="3995997045458704777" at="211,36,212,24" concept="4" />
+      <node id="3995997045458704781" at="212,24,213,28" concept="4" />
+      <node id="3995997045458704789" at="216,31,217,22" concept="11" />
+      <node id="3995997045458704795" at="220,36,221,27" concept="11" />
+      <node id="3995997045458704803" at="224,53,225,34" concept="4" />
+      <node id="3995997045458704811" at="228,33,229,24" concept="11" />
+      <node id="3995997045458704819" at="232,47,233,28" concept="4" />
+      <node id="3995997045458704823" at="236,0,237,0" concept="9" trace="getText#()Ljava/lang/String;" />
+      <node id="3995997045458704464" at="95,0,97,0" concept="2" trace="CheckBoxNodeEditor#()V" />
+      <node id="3995997045458704496" at="113,12,115,7" concept="1" />
+      <node id="3995997045458704848" at="36,30,39,5" concept="8" />
+      <node id="3995997045458704277" at="46,49,49,7" concept="8" />
+      <node id="3995997045458704304" at="54,0,57,0" concept="9" trace="getRenderer#()Ljavax/swing/JCheckBox;" />
+      <node id="3995997045458704357" at="68,12,71,7" concept="1" />
+      <node id="3995997045458704415" at="81,16,84,11" concept="1" />
+      <node id="3995997045458704617" at="127,59,130,11" concept="8" />
+      <node id="3995997045458704626" at="132,8,135,7" concept="8" />
+      <node id="3995997045458704667" at="155,0,158,0" concept="2" trace="GenRefNodeData#(Lorg/jetbrains/mps/openapi/module/SModuleReference;)V" />
+      <node id="3995997045458704695" at="166,100,169,7" concept="8" />
+      <node id="3995997045458704709" at="175,0,178,0" concept="2" trace="ModelRefNodeData#(Lorg/jetbrains/mps/openapi/model/SModelReference;)V" />
+      <node id="3995997045458704736" at="191,0,194,0" concept="2" trace="NodeRefNodeData#(Lorg/jetbrains/mps/openapi/model/SNodeReference;)V" />
+      <node id="3995997045458704785" at="216,0,219,0" concept="9" trace="getObject#()Ljava/lang/Object;" />
+      <node id="3995997045458704791" at="220,0,223,0" concept="9" trace="isChecksUnder#()Z" />
+      <node id="3995997045458704797" at="224,0,227,0" concept="9" trace="setChecksUnder#(Z)V" />
+      <node id="3995997045458704807" at="228,0,231,0" concept="9" trace="isSelected#()Z" />
+      <node id="3995997045458704813" at="232,0,235,0" concept="9" trace="setSelected#(Z)V" />
+      <node id="3995997045458704647" at="143,0,147,0" concept="2" trace="RootNodeData#(Ljava/lang/String;)V" />
+      <node id="3995997045458704658" at="148,0,152,0" concept="9" trace="getText#()Ljava/lang/String;" />
+      <node id="3995997045458704674" at="159,0,163,0" concept="9" trace="getObject#()Lorg/jetbrains/mps/openapi/module/SModuleReference;" />
+      <node id="3995997045458704716" at="179,0,183,0" concept="9" trace="getObject#()Lorg/jetbrains/mps/openapi/model/SModelReference;" />
+      <node id="3995997045458704724" at="184,0,188,0" concept="9" trace="getText#()Ljava/lang/String;" />
+      <node id="3995997045458704743" at="195,0,199,0" concept="9" trace="getObject#()Lorg/jetbrains/mps/openapi/model/SNodeReference;" />
+      <node id="3995997045458704751" at="200,0,204,0" concept="9" trace="getText#()Ljava/lang/String;" />
+      <node id="3995997045458704772" at="211,0,215,0" concept="2" trace="NodeData#(Ljava/lang/Object;)V" />
+      <node id="3995997045458704492" at="110,12,115,7" concept="8" />
+      <node id="3995997045458704611" at="126,0,132,0" concept="9" trace="itemStateChanged#(Ljava/awt/event/ItemEvent;)V" />
+      <node id="3995997045458704355" at="64,46,71,7" concept="8" />
+      <node id="3995997045458704269" at="45,0,53,0" concept="2" trace="CheckBoxNodeRenderer#()V" />
+      <node id="3995997045458704409" at="76,27,84,11" concept="8" />
+      <node id="3995997045458704488" at="107,12,115,7" concept="8" />
+      <node id="3995997045458704605" at="124,67,132,8" concept="10" />
+      <node id="3995997045458704682" at="164,0,172,0" concept="9" trace="getText#()Ljava/lang/String;" />
+      <node id="3995997045458704827" at="31,0,41,0" concept="2" trace="MappingSelectTree#(Z)V" />
+      <node id="3995997045458704405" at="75,0,86,0" concept="9" trace="run#()V" />
+      <node id="3995997045458704484" at="104,12,115,7" concept="8" />
+      <node id="3995997045458704398" at="73,98,86,9" concept="4" />
+      <node id="3995997045458704480" at="101,38,115,7" concept="8" />
+      <node id="3995997045458704562" at="120,0,138,0" concept="9" trace="getTreeCellEditorComponent#(Ljavax/swing/JTree;Ljava/lang/Object;ZZZI)Ljava/awt/Component;" />
+      <node id="3995997045458704467" at="98,0,119,0" concept="9" trace="getCellEditorValue#()Ljava/lang/Object;" />
+      <node id="3995997045458704310" at="58,0,89,0" concept="9" trace="getTreeCellRendererComponent#(Ljavax/swing/JTree;Ljava/lang/Object;ZZZIZ)Ljava/awt/Component;" />
+      <scope id="3995997045458704466" at="95,33,95,33" />
+      <scope id="3995997045458704850" at="37,17,38,32" />
+      <scope id="3995997045458704281" at="47,25,48,33" />
+      <scope id="3995997045458704307" at="54,36,55,24" />
+      <scope id="3995997045458704544" at="102,63,103,70" />
+      <scope id="3995997045458704532" at="105,65,106,111" />
+      <scope id="3995997045458704520" at="108,67,109,115" />
+      <scope id="3995997045458704508" at="111,66,112,113" />
+      <scope id="3995997045458704497" at="113,14,114,96" />
+      <scope id="3995997045458704621" at="128,58,129,57" />
+      <scope id="3995997045458704630" at="133,40,134,59" />
+      <scope id="3995997045458704661" at="149,29,150,20" />
+      <scope id="3995997045458704671" at="155,49,156,17" />
+      <scope id="3995997045458704677" at="160,41,161,49" />
+      <scope id="3995997045458704699" at="167,30,168,35" />
+      <scope id="3995997045458704713" at="175,56,176,23" />
+      <scope id="3995997045458704719" at="180,40,181,49" />
+      <scope id="3995997045458704727" at="185,29,186,108" />
+      <scope id="3995997045458704740" at="191,48,192,17" />
+      <scope id="3995997045458704746" at="196,39,197,46" />
+      <scope id="3995997045458704754" at="201,29,202,78" />
+      <scope id="3995997045458704788" at="216,31,217,22" />
+      <scope id="3995997045458704794" at="220,36,221,27" />
+      <scope id="3995997045458704802" at="224,53,225,34" />
+      <scope id="3995997045458704810" at="228,33,229,24" />
+      <scope id="3995997045458704818" at="232,47,233,28" />
+      <scope id="3995997045458704823" at="236,0,237,0" />
+      <scope id="3995997045458704369" at="65,21,67,54" />
+      <scope id="3995997045458704358" at="68,14,70,49" />
+      <scope id="3995997045458704416" at="81,18,83,42" />
+      <scope id="3995997045458704464" at="95,0,97,0" />
+      <scope id="3995997045458704651" at="143,38,145,20" />
+      <scope id="3995997045458704776" at="211,36,213,28" />
+      <scope id="3995997045458704304" at="54,0,57,0" />
+      <scope id="3995997045458704427" at="77,75,80,54">
         <var name="data" id="3995997045458704429" />
       </scope>
-      <scope id="3995997045458704616" at="126,59,129,11" />
-      <scope id="3995997045458704667" at="154,0,157,0">
+      <scope id="3995997045458704616" at="127,59,130,11" />
+      <scope id="3995997045458704667" at="155,0,158,0">
         <var name="ref" id="3995997045458704669" />
       </scope>
-      <scope id="3995997045458704709" at="174,0,177,0">
+      <scope id="3995997045458704709" at="175,0,178,0">
         <var name="reference" id="3995997045458704711" />
       </scope>
-      <scope id="3995997045458704736" at="190,0,193,0">
+      <scope id="3995997045458704736" at="191,0,194,0">
         <var name="ref" id="3995997045458704738" />
       </scope>
-      <scope id="3995997045458704785" at="215,0,218,0" />
-      <scope id="3995997045458704791" at="219,0,222,0" />
-      <scope id="3995997045458704797" at="223,0,226,0">
+      <scope id="3995997045458704785" at="216,0,219,0" />
+      <scope id="3995997045458704791" at="220,0,223,0" />
+      <scope id="3995997045458704797" at="224,0,227,0">
         <var name="checksUnder" id="3995997045458704800" />
       </scope>
-      <scope id="3995997045458704807" at="227,0,230,0" />
-      <scope id="3995997045458704813" at="231,0,234,0">
+      <scope id="3995997045458704807" at="228,0,231,0" />
+      <scope id="3995997045458704813" at="232,0,235,0">
         <var name="newValue" id="3995997045458704816" />
       </scope>
-      <scope id="3995997045458704647" at="142,0,146,0">
+      <scope id="3995997045458704647" at="143,0,147,0">
         <var name="text" id="3995997045458704649" />
       </scope>
-      <scope id="3995997045458704658" at="147,0,151,0" />
-      <scope id="3995997045458704674" at="158,0,162,0" />
-      <scope id="3995997045458704716" at="178,0,182,0" />
-      <scope id="3995997045458704724" at="183,0,187,0" />
-      <scope id="3995997045458704743" at="194,0,198,0" />
-      <scope id="3995997045458704751" at="199,0,203,0" />
-      <scope id="3995997045458704772" at="210,0,214,0">
+      <scope id="3995997045458704658" at="148,0,152,0" />
+      <scope id="3995997045458704674" at="159,0,163,0" />
+      <scope id="3995997045458704716" at="179,0,183,0" />
+      <scope id="3995997045458704724" at="184,0,188,0" />
+      <scope id="3995997045458704743" at="195,0,199,0" />
+      <scope id="3995997045458704751" at="200,0,204,0" />
+      <scope id="3995997045458704772" at="211,0,215,0">
         <var name="object" id="3995997045458704774" />
       </scope>
-      <scope id="3995997045458704685" at="164,29,169,34">
+      <scope id="3995997045458704685" at="165,29,170,34">
         <var name="generator" id="3995997045458704687" />
       </scope>
-      <scope id="3995997045458704271" at="44,35,50,69">
+      <scope id="3995997045458704271" at="45,35,51,69">
         <var name="font" id="3995997045458704273" />
         <var name="iconBorder" id="3995997045458704288" />
       </scope>
-      <scope id="3995997045458704611" at="125,0,131,0">
+      <scope id="3995997045458704611" at="126,0,132,0">
         <var name="itemEvent" id="3995997045458704614" />
       </scope>
-      <scope id="3995997045458704831" at="30,44,38,5" />
-      <scope id="3995997045458704269" at="44,0,52,0" />
-      <scope id="3995997045458704408" at="75,27,83,11" />
-      <scope id="3995997045458704682" at="163,0,171,0" />
-      <scope id="3995997045458704827" at="30,0,40,0">
+      <scope id="3995997045458704831" at="31,44,39,5" />
+      <scope id="3995997045458704269" at="45,0,53,0" />
+      <scope id="3995997045458704408" at="76,27,84,11" />
+      <scope id="3995997045458704682" at="164,0,172,0" />
+      <scope id="3995997045458704827" at="31,0,41,0">
         <var name="isLeft" id="3995997045458704829" />
       </scope>
-      <scope id="3995997045458704405" at="74,0,85,0" />
-      <scope id="3995997045458704577" at="120,134,135,20">
+      <scope id="3995997045458704405" at="75,0,86,0" />
+      <scope id="3995997045458704577" at="121,134,136,20">
         <var name="editor" id="3995997045458704579" />
         <var name="itemListener" id="3995997045458704606" />
         <var name="node" id="3995997045458704592" />
       </scope>
-      <scope id="3995997045458704470" at="98,40,116,18">
+      <scope id="3995997045458704470" at="99,40,117,18">
         <var name="checkbox" id="3995997045458704472" />
         <var name="data" id="3995997045458704478" />
       </scope>
-      <scope id="3995997045458704562" at="119,0,137,0">
+      <scope id="3995997045458704562" at="120,0,138,0">
         <var name="expanded" id="3995997045458704571" />
         <var name="leaf" id="3995997045458704573" />
         <var name="row" id="3995997045458704575" />
@@ -1391,8 +644,8 @@
         <var name="tree" id="3995997045458704565" />
         <var name="value" id="3995997045458704567" />
       </scope>
-      <scope id="3995997045458704467" at="97,0,118,0" />
-      <scope id="3995997045458704327" at="58,154,86,24">
+      <scope id="3995997045458704467" at="98,0,119,0" />
+      <scope id="3995997045458704327" at="59,154,87,24">
         <var name="node" id="3995997045458704381" />
         <var name="selectionBackground" id="3995997045458704334" />
         <var name="selectionForeground" id="3995997045458704329" />
@@ -1400,7 +653,7 @@
         <var name="textBackground" id="3995997045458704344" />
         <var name="textForeground" id="3995997045458704339" />
       </scope>
-      <scope id="3995997045458704310" at="57,0,88,0">
+      <scope id="3995997045458704310" at="58,0,89,0">
         <var name="expanded" id="3995997045458704319" />
         <var name="hasFocus" id="3995997045458704325" />
         <var name="leaf" id="3995997045458704321" />
@@ -1409,460 +662,459 @@
         <var name="tree" id="3995997045458704313" />
         <var name="value" id="3995997045458704315" />
       </scope>
-      <unit id="3995997045458704610" at="124,38,131,7" name="jetbrains.mps.ide.ui.dialogs.properties.MappingSelectTree$1" />
-      <unit id="3995997045458704404" at="73,47,85,7" name="jetbrains.mps.ide.ui.dialogs.properties.MappingSelectTree$1" />
-      <unit id="3995997045458704641" at="139,0,152,0" name="jetbrains.mps.ide.ui.dialogs.properties.MappingSelectTree$RootNodeData" />
-      <unit id="3995997045458704706" at="173,0,188,0" name="jetbrains.mps.ide.ui.dialogs.properties.MappingSelectTree$ModelRefNodeData" />
-      <unit id="3995997045458704733" at="189,0,204,0" name="jetbrains.mps.ide.ui.dialogs.properties.MappingSelectTree$NodeRefNodeData" />
-      <unit id="3995997045458704664" at="153,0,172,0" name="jetbrains.mps.ide.ui.dialogs.properties.MappingSelectTree$GenRefNodeData" />
-      <unit id="3995997045458704761" at="205,0,237,0" name="jetbrains.mps.ide.ui.dialogs.properties.MappingSelectTree$NodeData" />
-      <unit id="3995997045458704261" at="41,0,89,0" name="jetbrains.mps.ide.ui.dialogs.properties.MappingSelectTree$CheckBoxNodeRenderer" />
-      <unit id="3995997045458704452" at="90,0,138,0" name="jetbrains.mps.ide.ui.dialogs.properties.MappingSelectTree$CheckBoxNodeEditor" />
-      <unit id="3995997045458704258" at="29,0,238,0" name="jetbrains.mps.ide.ui.dialogs.properties.MappingSelectTree" />
+      <unit id="3995997045458704610" at="125,38,132,7" name="jetbrains.mps.ide.ui.dialogs.properties.MappingSelectTree$1" />
+      <unit id="3995997045458704404" at="74,47,86,7" name="jetbrains.mps.ide.ui.dialogs.properties.MappingSelectTree$1" />
+      <unit id="3995997045458704641" at="140,0,153,0" name="jetbrains.mps.ide.ui.dialogs.properties.MappingSelectTree$RootNodeData" />
+      <unit id="3995997045458704706" at="174,0,189,0" name="jetbrains.mps.ide.ui.dialogs.properties.MappingSelectTree$ModelRefNodeData" />
+      <unit id="3995997045458704733" at="190,0,205,0" name="jetbrains.mps.ide.ui.dialogs.properties.MappingSelectTree$NodeRefNodeData" />
+      <unit id="3995997045458704664" at="154,0,173,0" name="jetbrains.mps.ide.ui.dialogs.properties.MappingSelectTree$GenRefNodeData" />
+      <unit id="3995997045458704761" at="206,0,238,0" name="jetbrains.mps.ide.ui.dialogs.properties.MappingSelectTree$NodeData" />
+      <unit id="3995997045458704261" at="42,0,90,0" name="jetbrains.mps.ide.ui.dialogs.properties.MappingSelectTree$CheckBoxNodeRenderer" />
+      <unit id="3995997045458704452" at="91,0,139,0" name="jetbrains.mps.ide.ui.dialogs.properties.MappingSelectTree$CheckBoxNodeEditor" />
+      <unit id="3995997045458704258" at="30,0,239,0" name="jetbrains.mps.ide.ui.dialogs.properties.MappingSelectTree" />
     </file>
   </root>
   <root nodeRef="r:25996281-7301-4cd9-9368-f68f49d5af63(jetbrains.mps.ide.ui.dialogs.properties)/3995997045458704854">
     <file name="EditOperandDialog.java">
-      <node id="3995997045458704857" at="36,0,37,0" concept="5" trace="myResult" />
-      <node id="3995997045458704860" at="37,0,38,0" concept="5" trace="myMainComponent" />
-      <node id="3995997045458704863" at="38,0,39,0" concept="5" trace="myTree" />
-      <node id="3995997045458704878" at="40,157,41,16" concept="16" />
-      <node id="3995997045458704880" at="41,16,42,32" concept="4" />
-      <node id="3995997045458704883" at="42,32,43,121" concept="10" />
-      <node id="3995997045458704934" at="47,21,48,47" concept="4" />
-      <node id="3995997045458704906" at="49,16,50,47" concept="4" />
-      <node id="3995997045458704915" at="51,54,52,89" concept="10" />
-      <node id="3995997045458704929" at="53,30,54,44" concept="4" />
-      <node id="3995997045458704938" at="59,7,60,45" concept="4" />
-      <node id="3995997045458704943" at="60,45,61,43" concept="4" />
-      <node id="3995997045458704949" at="61,43,62,55" concept="4" />
-      <node id="3995997045458704957" at="62,55,63,26" concept="4" />
-      <node id="3995997045458704960" at="63,26,64,37" concept="4" />
-      <node id="3995997045458704964" at="64,37,65,65" concept="4" />
-      <node id="3995997045458704969" at="65,65,66,0" concept="13" />
-      <node id="3995997045458704970" at="66,0,67,11" concept="4" />
-      <node id="3995997045458704980" at="70,75,71,92" concept="10" />
-      <node id="3995997045458704993" at="72,35,73,80" concept="10" />
-      <node id="3995997045458705006" at="74,27,75,56" concept="4" />
-      <node id="3995997045458705027" at="78,52,79,76" concept="4" />
-      <node id="3995997045458705044" at="83,79,84,110" concept="10" />
-      <node id="3995997045458705052" at="84,110,85,73" concept="10" />
-      <node id="3995997045458705058" at="85,73,86,22" concept="4" />
-      <node id="3995997045458705070" at="87,61,88,122" concept="10" />
-      <node id="3995997045458705078" at="88,122,89,79" concept="10" />
-      <node id="3995997045458705084" at="89,79,90,29" concept="4" />
-      <node id="3995997045458705101" at="91,144,92,54" concept="10" />
-      <node id="3995997045458705107" at="92,54,93,95" concept="10" />
-      <node id="3995997045458705113" at="93,95,94,79" concept="10" />
-      <node id="3995997045458705119" at="94,79,95,32" concept="4" />
-      <node id="3995997045458705129" at="102,44,103,27" concept="11" />
-      <node id="3995997045458705135" at="106,48,107,20" concept="11" />
-      <node id="3995997045458705147" at="110,114,111,92" concept="10" />
-      <node id="3995997045458705214" at="114,56,115,85" concept="10" />
-      <node id="3995997045458705223" at="115,85,116,100" concept="10" />
-      <node id="3995997045458705231" at="116,100,117,38" concept="4" />
-      <node id="3995997045458705196" at="119,14,120,35" concept="4" />
-      <node id="3995997045458705185" at="123,55,124,66" concept="4" />
-      <node id="3995997045458705178" at="127,98,128,64" concept="4" />
-      <node id="3995997045458705244" at="133,97,134,53" concept="10" />
-      <node id="3995997045458705250" at="134,53,135,43" concept="10" />
-      <node id="3995997045458705261" at="136,40,137,85" concept="10" />
-      <node id="3995997045458705269" at="137,85,138,108" concept="10" />
-      <node id="3995997045458705285" at="139,49,140,76" concept="10" />
-      <node id="3995997045458705291" at="140,76,141,97" concept="10" />
-      <node id="3995997045458705352" at="142,64,143,37" concept="4" />
-      <node id="3995997045458705345" at="145,62,146,76" concept="4" />
-      <node id="3995997045458705324" at="150,57,151,71" concept="4" />
-      <node id="3995997045458705335" at="152,61,153,66" concept="4" />
-      <node id="3995997045458705391" at="163,51,164,65" concept="4" />
-      <node id="3995997045458705384" at="166,48,167,60" concept="4" />
-      <node id="3995997045458705405" at="172,97,173,105" concept="10" />
-      <node id="3995997045458705412" at="173,105,174,61" concept="4" />
-      <node id="3995997045458705416" at="174,61,175,43" concept="10" />
-      <node id="3995997045458705427" at="176,40,177,85" concept="10" />
-      <node id="3995997045458705435" at="177,85,178,112" concept="10" />
-      <node id="3995997045458705443" at="178,112,179,78" concept="4" />
-      <node id="3995997045458705471" at="181,46,182,38" concept="4" />
-      <node id="3995997045458705466" at="183,16,184,44" concept="4" />
-      <node id="3995997045458705484" at="190,96,191,90" concept="10" />
-      <node id="3995997045458705495" at="191,90,192,43" concept="10" />
-      <node id="3995997045458705506" at="193,40,194,85" concept="10" />
-      <node id="3995997045458705514" at="194,85,195,110" concept="10" />
-      <node id="3995997045458705530" at="196,67,197,36" concept="4" />
-      <node id="3995997045458705541" at="202,84,203,92" concept="10" />
-      <node id="3995997045458705555" at="204,38,205,45" concept="11" />
-      <node id="3995997045458705563" at="207,32,208,46" concept="11" />
-      <node id="3995997045458705566" at="209,5,210,74" concept="10" />
-      <node id="3995997045458705601" at="211,33,212,55" concept="11" />
-      <node id="3995997045458705580" at="213,12,214,63" concept="10" />
-      <node id="3995997045458705590" at="215,55,216,70" concept="4" />
-      <node id="3995997045458705598" at="217,7,218,20" concept="11" />
-      <node id="3995997045458705613" at="222,90,223,71" concept="10" />
-      <node id="3995997045458705618" at="223,71,224,105" concept="10" />
-      <node id="3995997045458705626" at="224,105,225,46" concept="4" />
-      <node id="3995997045458705687" at="226,32,227,63" concept="4" />
-      <node id="3995997045458705639" at="228,12,229,77" concept="10" />
-      <node id="3995997045458705677" at="230,35,231,71" concept="4" />
-      <node id="3995997045458705653" at="232,14,233,71" concept="10" />
-      <node id="3995997045458705663" at="234,57,235,74" concept="4" />
-      <node id="3995997045458705671" at="236,9,237,46" concept="4" />
-      <node id="3995997045458705693" at="239,5,240,18" concept="11" />
-      <node id="3995997045458705701" at="243,86,244,109" concept="10" />
-      <node id="3995997045458705715" at="245,38,246,45" concept="11" />
-      <node id="3995997045458705723" at="248,32,249,69" concept="10" />
-      <node id="3995997045458705728" at="249,69,250,58" concept="4" />
-      <node id="3995997045458705737" at="250,58,251,28" concept="4" />
-      <node id="3995997045458705742" at="251,28,252,20" concept="11" />
-      <node id="3995997045458705744" at="253,5,254,75" concept="10" />
-      <node id="3995997045458705779" at="255,33,256,50" concept="11" />
-      <node id="3995997045458705758" at="257,12,258,63" concept="10" />
-      <node id="3995997045458705768" at="259,55,260,65" concept="4" />
-      <node id="3995997045458705776" at="261,7,262,20" concept="11" />
-      <node id="3995997045458705791" at="266,85,267,107" concept="10" />
-      <node id="3995997045458705799" at="267,107,268,67" concept="10" />
-      <node id="3995997045458705804" at="268,67,269,76" concept="4" />
-      <node id="3995997045458705815" at="269,76,270,109" concept="4" />
-      <node id="3995997045458705828" at="270,109,271,18" concept="11" />
-      <node id="3995997045458705837" at="274,91,275,82" concept="10" />
-      <node id="3995997045458705844" at="275,82,276,43" concept="10" />
-      <node id="3995997045458705855" at="277,40,278,85" concept="10" />
-      <node id="3995997045458705863" at="278,85,279,96" concept="10" />
-      <node id="3995997045458705876" at="280,38,281,26" concept="4" />
-      <node id="3995997045458705881" at="283,5,284,18" concept="11" />
-      <node id="3995997045458705889" at="287,64,288,32" concept="10" />
-      <node id="3995997045458705893" at="288,32,289,67" concept="10" />
-      <node id="3995997045458705905" at="290,40,291,60" concept="10" />
-      <node id="3995997045458705911" at="291,60,292,57" concept="4" />
-      <node id="3995997045458705918" at="293,5,294,92" concept="10" />
-      <node id="3995997045458705926" at="294,92,295,63" concept="10" />
-      <node id="3995997045458705934" at="295,63,296,41" concept="4" />
-      <node id="3995997045458705939" at="296,41,297,23" concept="11" />
-      <node id="3995997045458705945" at="301,31,302,93" concept="10" />
-      <node id="3995997045458705955" at="302,93,303,26" concept="4" />
-      <node id="3995997045458705972" at="306,50,307,39" concept="11" />
-      <node id="3995997045458705975" at="309,7,310,23" concept="4" />
-      <node id="3995997045458705982" at="314,32,315,20" concept="4" />
-      <node id="3995997045458705986" at="315,20,316,27" concept="4" />
-      <node id="3995997045458705194" at="119,12,121,7" concept="1" />
-      <node id="3995997045458705464" at="183,14,185,9" concept="1" />
-      <node id="3995997045458704924" at="52,89,55,13" concept="8" />
-      <node id="3995997045458705001" at="73,80,76,7" concept="8" />
-      <node id="3995997045458705015" at="77,5,80,5" concept="6" />
-      <node id="3995997045458705131" at="106,0,109,0" concept="9" trace="getResult#()Ljetbrains/mps/project/structure/modules/mappingpriorities/MappingConfig_AbstractRef;" />
-      <node id="3995997045458705168" at="126,50,129,7" concept="7" />
-      <node id="3995997045458705379" at="165,12,168,7" concept="8" />
-      <node id="3995997045458705522" at="195,110,198,7" concept="8" />
-      <node id="3995997045458705549" at="203,92,206,5" concept="8" />
-      <node id="3995997045458705558" at="206,5,209,5" concept="8" />
-      <node id="3995997045458705585" at="214,63,217,7" concept="7" />
-      <node id="3995997045458705658" at="233,71,236,9" concept="7" />
-      <node id="3995997045458705709" at="244,109,247,5" concept="8" />
-      <node id="3995997045458705763" at="258,63,261,7" concept="7" />
-      <node id="3995997045458705871" at="279,96,282,7" concept="8" />
-      <node id="3995997045458705900" at="289,67,293,5" concept="18" />
-      <node id="3995997045458705968" at="305,0,309,0" concept="9" trace="compute#()Ljetbrains/mps/project/structure/modules/mappingpriorities/MappingConfig_AbstractRef;" />
-      <node id="3995997045458705124" at="100,0,105,0" concept="9" trace="createCenterPanel#()Ljavax/swing/JComponent;" />
-      <node id="3995997045458705202" at="113,19,118,9" concept="6" />
-      <node id="3995997045458705163" at="125,10,130,5" concept="8" />
-      <node id="3995997045458705322" at="149,107,154,13" concept="8" />
-      <node id="3995997045458705457" at="180,49,185,9" concept="8" />
-      <node id="3995997045458705978" at="313,0,318,0" concept="9" trace="doCancelAction#()V" />
-      <node id="3995997045458704910" at="50,47,56,11" concept="7" />
-      <node id="3995997045458704988" at="71,92,77,5" concept="8" />
-      <node id="3995997045458705089" at="90,29,96,7" concept="7" />
-      <node id="3995997045458705375" at="162,101,168,7" concept="8" />
-      <node id="3995997045458705578" at="213,10,219,5" concept="1" />
-      <node id="3995997045458705651" at="232,12,238,7" concept="1" />
-      <node id="3995997045458705718" at="247,5,253,5" concept="8" />
-      <node id="3995997045458705756" at="257,10,263,5" concept="1" />
-      <node id="3995997045458705958" at="303,26,309,7" concept="4" />
-      <node id="3995997045458705312" at="148,59,155,11" concept="7" />
-      <node id="3995997045458705449" at="179,78,186,7" concept="8" />
-      <node id="3995997045458705501" at="192,43,199,5" concept="18" />
-      <node id="3995997045458705785" at="266,0,273,0" concept="9" trace="getNodeMappingRef#(Ljavax/swing/tree/DefaultMutableTreeNode;)Ljetbrains/mps/project/structure/modules/mappingpriorities/MappingConfig_AbstractRef;" />
-      <node id="3995997045458705850" at="276,43,283,5" concept="18" />
-      <node id="3995997045458704904" at="49,14,57,9" concept="1" />
-      <node id="3995997045458705159" at="122,10,130,5" concept="8" />
-      <node id="3995997045458705365" at="161,98,169,5" concept="7" />
-      <node id="3995997045458705192" at="112,56,121,7" concept="8" />
-      <node id="3995997045458705307" at="147,14,156,9" concept="8" />
-      <node id="3995997045458705572" at="210,74,219,5" concept="8" />
-      <node id="3995997045458705645" at="229,77,238,7" concept="8" />
-      <node id="3995997045458705750" at="254,75,263,5" concept="8" />
-      <node id="3995997045458705357" at="161,0,171,0" concept="9" trace="setMappingRefSet#(Ljavax/swing/tree/DefaultMutableTreeNode;Ljetbrains/mps/project/structure/modules/mappingpriorities/MappingConfig_RefSet;)V" />
-      <node id="3995997045458704902" at="46,25,57,9" concept="8" />
-      <node id="3995997045458705063" at="86,22,97,5" concept="7" />
-      <node id="3995997045458705476" at="190,0,201,0" concept="9" trace="setNodeMappingRef#(Ljavax/swing/tree/DefaultMutableTreeNode;Ljetbrains/mps/project/structure/modules/mappingpriorities/MappingConfig_SimpleRef;)V" />
-      <node id="3995997045458705637" at="228,10,239,5" concept="1" />
-      <node id="3995997045458704972" at="70,0,82,0" concept="9" trace="expandCheckedUnder#(Ljavax/swing/JTree;Ljavax/swing/tree/DefaultMutableTreeNode;)V" />
-      <node id="3995997045458705303" at="144,14,156,9" concept="8" />
-      <node id="3995997045458705422" at="175,43,187,5" concept="18" />
-      <node id="3995997045458705830" at="274,0,286,0" concept="9" trace="getChildrenWithChecks#(Ljavax/swing/tree/DefaultMutableTreeNode;)Ljava/util/List;" />
-      <node id="3995997045458705883" at="287,0,299,0" concept="9" trace="setCheckedUnder#(Ljavax/swing/tree/DefaultMutableTreeNode;)Z" />
-      <node id="3995997045458705941" at="300,0,312,0" concept="9" trace="doOKAction#()V" />
-      <node id="3995997045458704898" at="45,0,59,0" concept="9" trace="run#()V" />
-      <node id="3995997045458705633" at="225,46,239,5" concept="8" />
-      <node id="3995997045458705299" at="141,97,156,9" concept="8" />
-      <node id="3995997045458704891" at="43,121,59,7" concept="4" />
-      <node id="3995997045458705036" at="83,0,99,0" concept="9" trace="addGeneratorModels#(Ljetbrains/mps/smodel/Generator;Ljavax/swing/tree/DefaultMutableTreeNode;)V" />
-      <node id="3995997045458705397" at="172,0,189,0" concept="9" trace="setModelMappingRef#(Ljavax/swing/tree/DefaultMutableTreeNode;Ljetbrains/mps/project/structure/modules/mappingpriorities/MappingConfig_SimpleRef;)V" />
-      <node id="3995997045458705155" at="111,92,130,5" concept="8" />
-      <node id="3995997045458705277" at="138,108,157,7" concept="8" />
-      <node id="3995997045458705535" at="202,0,221,0" concept="9" trace="getRootMappingRef#(Ljavax/swing/tree/DefaultMutableTreeNode;)Ljetbrains/mps/project/structure/modules/mappingpriorities/MappingConfig_AbstractRef;" />
-      <node id="3995997045458705607" at="222,0,242,0" concept="9" trace="getGeneratorMappingRef#(Ljavax/swing/tree/DefaultMutableTreeNode;)Ljetbrains/mps/project/structure/modules/mappingpriorities/MappingConfig_AbstractRef;" />
-      <node id="3995997045458705137" at="110,0,132,0" concept="9" trace="setRootMappingRef#(Ljavax/swing/tree/DefaultMutableTreeNode;Ljetbrains/mps/project/structure/modules/mappingpriorities/MappingConfig_AbstractRef;Z)V" />
-      <node id="3995997045458705695" at="243,0,265,0" concept="9" trace="getModelMappingRef#(Ljavax/swing/tree/DefaultMutableTreeNode;)Ljetbrains/mps/project/structure/modules/mappingpriorities/MappingConfig_AbstractRef;" />
-      <node id="3995997045458705256" at="135,43,158,5" concept="18" />
-      <node id="3995997045458705236" at="133,0,160,0" concept="9" trace="setGenMappingRef#(Ljavax/swing/tree/DefaultMutableTreeNode;Ljetbrains/mps/project/structure/modules/mappingpriorities/MappingConfig_ExternalRef;)V" />
-      <node id="3995997045458704866" at="40,0,69,0" concept="2" trace="EditOperandDialog#(Ljetbrains/mps/smodel/Generator;Ljava/util/List;Ljetbrains/mps/project/structure/modules/mappingpriorities/MappingConfig_AbstractRef;Z)V" />
-      <scope id="3995997045458704933" at="47,21,48,47" />
-      <scope id="3995997045458704928" at="53,30,54,44" />
-      <scope id="3995997045458705005" at="74,27,75,56" />
-      <scope id="3995997045458705026" at="78,52,79,76" />
-      <scope id="3995997045458705128" at="102,44,103,27" />
-      <scope id="3995997045458705134" at="106,48,107,20" />
-      <scope id="3995997045458705195" at="119,14,120,35" />
-      <scope id="3995997045458705184" at="123,55,124,66" />
-      <scope id="3995997045458705177" at="127,98,128,64" />
-      <scope id="3995997045458705351" at="142,64,143,37" />
-      <scope id="3995997045458705344" at="145,62,146,76" />
-      <scope id="3995997045458705323" at="150,57,151,71" />
-      <scope id="3995997045458705334" at="152,61,153,66" />
-      <scope id="3995997045458705390" at="163,51,164,65" />
-      <scope id="3995997045458705383" at="166,48,167,60" />
-      <scope id="3995997045458705470" at="181,46,182,38" />
-      <scope id="3995997045458705465" at="183,16,184,44" />
-      <scope id="3995997045458705529" at="196,67,197,36" />
-      <scope id="3995997045458705554" at="204,38,205,45" />
-      <scope id="3995997045458705562" at="207,32,208,46" />
-      <scope id="3995997045458705600" at="211,33,212,55" />
-      <scope id="3995997045458705589" at="215,55,216,70" />
-      <scope id="3995997045458705686" at="226,32,227,63" />
-      <scope id="3995997045458705676" at="230,35,231,71" />
-      <scope id="3995997045458705662" at="234,57,235,74" />
-      <scope id="3995997045458705714" at="245,38,246,45" />
-      <scope id="3995997045458705778" at="255,33,256,50" />
-      <scope id="3995997045458705767" at="259,55,260,65" />
-      <scope id="3995997045458705875" at="280,38,281,26" />
-      <scope id="3995997045458705971" at="306,50,307,39" />
-      <scope id="3995997045458705904" at="290,40,292,57">
+      <node id="3995997045458704857" at="37,0,38,0" concept="5" trace="myResult" />
+      <node id="3995997045458704860" at="38,0,39,0" concept="5" trace="myMainComponent" />
+      <node id="3995997045458704863" at="39,0,40,0" concept="5" trace="myTree" />
+      <node id="3995997045458704878" at="41,157,42,16" concept="16" />
+      <node id="3995997045458704880" at="42,16,43,32" concept="4" />
+      <node id="3995997045458704883" at="43,32,44,121" concept="10" />
+      <node id="3995997045458704934" at="48,21,49,47" concept="4" />
+      <node id="3995997045458704906" at="50,16,51,47" concept="4" />
+      <node id="3995997045458704915" at="52,54,53,92" concept="10" />
+      <node id="3995997045458704929" at="54,30,55,44" concept="4" />
+      <node id="3995997045458704938" at="60,7,61,45" concept="4" />
+      <node id="3995997045458704943" at="61,45,62,43" concept="4" />
+      <node id="3995997045458704949" at="62,43,63,55" concept="4" />
+      <node id="3995997045458704957" at="63,55,64,26" concept="4" />
+      <node id="3995997045458704960" at="64,26,65,37" concept="4" />
+      <node id="3995997045458704964" at="65,37,66,65" concept="4" />
+      <node id="3995997045458704969" at="66,65,67,0" concept="13" />
+      <node id="3995997045458704970" at="67,0,68,11" concept="4" />
+      <node id="3995997045458704980" at="71,75,72,92" concept="10" />
+      <node id="3995997045458704993" at="73,35,74,80" concept="10" />
+      <node id="3995997045458705006" at="75,27,76,56" concept="4" />
+      <node id="3995997045458705027" at="79,52,80,76" concept="4" />
+      <node id="3995997045458705044" at="84,79,85,110" concept="10" />
+      <node id="3995997045458705052" at="85,110,86,73" concept="10" />
+      <node id="3995997045458705058" at="86,73,87,22" concept="4" />
+      <node id="3995997045458705070" at="88,61,89,122" concept="10" />
+      <node id="3995997045458705078" at="89,122,90,79" concept="10" />
+      <node id="3995997045458705084" at="90,79,91,29" concept="4" />
+      <node id="3995997045458705101" at="92,144,93,54" concept="10" />
+      <node id="3995997045458705107" at="93,54,94,95" concept="10" />
+      <node id="3995997045458705113" at="94,95,95,79" concept="10" />
+      <node id="3995997045458705119" at="95,79,96,32" concept="4" />
+      <node id="3995997045458705129" at="103,44,104,27" concept="11" />
+      <node id="3995997045458705135" at="107,48,108,20" concept="11" />
+      <node id="3995997045458705147" at="111,114,112,92" concept="10" />
+      <node id="3995997045458705214" at="115,56,116,85" concept="10" />
+      <node id="3995997045458705223" at="116,85,117,100" concept="10" />
+      <node id="3995997045458705231" at="117,100,118,38" concept="4" />
+      <node id="3995997045458705196" at="120,14,121,35" concept="4" />
+      <node id="3995997045458705185" at="124,55,125,66" concept="4" />
+      <node id="3995997045458705178" at="128,98,129,64" concept="4" />
+      <node id="3995997045458705244" at="134,97,135,53" concept="10" />
+      <node id="3995997045458705250" at="135,53,136,43" concept="10" />
+      <node id="3995997045458705261" at="137,40,138,85" concept="10" />
+      <node id="3995997045458705269" at="138,85,139,108" concept="10" />
+      <node id="3995997045458705285" at="140,49,141,76" concept="10" />
+      <node id="3995997045458705291" at="141,76,142,97" concept="10" />
+      <node id="3995997045458705352" at="143,64,144,37" concept="4" />
+      <node id="3995997045458705345" at="146,62,147,76" concept="4" />
+      <node id="3995997045458705324" at="151,57,152,71" concept="4" />
+      <node id="3995997045458705335" at="153,61,154,66" concept="4" />
+      <node id="3995997045458705391" at="164,51,165,65" concept="4" />
+      <node id="3995997045458705384" at="167,48,168,60" concept="4" />
+      <node id="3995997045458705405" at="173,97,174,105" concept="10" />
+      <node id="3995997045458705412" at="174,105,175,61" concept="4" />
+      <node id="3995997045458705416" at="175,61,176,43" concept="10" />
+      <node id="3995997045458705427" at="177,40,178,85" concept="10" />
+      <node id="3995997045458705435" at="178,85,179,112" concept="10" />
+      <node id="3995997045458705443" at="179,112,180,78" concept="4" />
+      <node id="3995997045458705471" at="182,46,183,38" concept="4" />
+      <node id="3995997045458705466" at="184,16,185,44" concept="4" />
+      <node id="3995997045458705484" at="191,96,192,90" concept="10" />
+      <node id="3995997045458705495" at="192,90,193,43" concept="10" />
+      <node id="3995997045458705506" at="194,40,195,85" concept="10" />
+      <node id="3995997045458705514" at="195,85,196,110" concept="10" />
+      <node id="3995997045458705530" at="197,67,198,36" concept="4" />
+      <node id="3995997045458705541" at="203,84,204,92" concept="10" />
+      <node id="3995997045458705555" at="205,38,206,45" concept="11" />
+      <node id="3995997045458705563" at="208,32,209,46" concept="11" />
+      <node id="3995997045458705566" at="210,5,211,74" concept="10" />
+      <node id="3995997045458705601" at="212,33,213,55" concept="11" />
+      <node id="3995997045458705580" at="214,12,215,63" concept="10" />
+      <node id="3995997045458705590" at="216,55,217,70" concept="4" />
+      <node id="3995997045458705598" at="218,7,219,20" concept="11" />
+      <node id="3995997045458705613" at="223,90,224,71" concept="10" />
+      <node id="3995997045458705618" at="224,71,225,105" concept="10" />
+      <node id="3995997045458705626" at="225,105,226,46" concept="4" />
+      <node id="3995997045458705687" at="227,32,228,63" concept="4" />
+      <node id="3995997045458705639" at="229,12,230,77" concept="10" />
+      <node id="3995997045458705677" at="231,35,232,71" concept="4" />
+      <node id="3995997045458705653" at="233,14,234,71" concept="10" />
+      <node id="3995997045458705663" at="235,57,236,74" concept="4" />
+      <node id="3995997045458705671" at="237,9,238,46" concept="4" />
+      <node id="3995997045458705693" at="240,5,241,18" concept="11" />
+      <node id="3995997045458705701" at="244,86,245,109" concept="10" />
+      <node id="3995997045458705715" at="246,38,247,45" concept="11" />
+      <node id="3995997045458705723" at="249,32,250,69" concept="10" />
+      <node id="3995997045458705728" at="250,69,251,58" concept="4" />
+      <node id="3995997045458705737" at="251,58,252,28" concept="4" />
+      <node id="3995997045458705742" at="252,28,253,20" concept="11" />
+      <node id="3995997045458705744" at="254,5,255,75" concept="10" />
+      <node id="3995997045458705779" at="256,33,257,50" concept="11" />
+      <node id="3995997045458705758" at="258,12,259,63" concept="10" />
+      <node id="3995997045458705768" at="260,55,261,65" concept="4" />
+      <node id="3995997045458705776" at="262,7,263,20" concept="11" />
+      <node id="3995997045458705791" at="267,85,268,107" concept="10" />
+      <node id="3995997045458705799" at="268,107,269,67" concept="10" />
+      <node id="3995997045458705804" at="269,67,270,76" concept="4" />
+      <node id="3995997045458705815" at="270,76,271,109" concept="4" />
+      <node id="3995997045458705828" at="271,109,272,18" concept="11" />
+      <node id="3995997045458705837" at="275,91,276,82" concept="10" />
+      <node id="3995997045458705844" at="276,82,277,43" concept="10" />
+      <node id="3995997045458705855" at="278,40,279,85" concept="10" />
+      <node id="3995997045458705863" at="279,85,280,96" concept="10" />
+      <node id="3995997045458705876" at="281,38,282,26" concept="4" />
+      <node id="3995997045458705881" at="284,5,285,18" concept="11" />
+      <node id="3995997045458705889" at="288,64,289,32" concept="10" />
+      <node id="3995997045458705893" at="289,32,290,67" concept="10" />
+      <node id="3995997045458705905" at="291,40,292,60" concept="10" />
+      <node id="3995997045458705911" at="292,60,293,57" concept="4" />
+      <node id="3995997045458705918" at="294,5,295,92" concept="10" />
+      <node id="3995997045458705926" at="295,92,296,63" concept="10" />
+      <node id="3995997045458705934" at="296,63,297,41" concept="4" />
+      <node id="3995997045458705939" at="297,41,298,23" concept="11" />
+      <node id="3995997045458705945" at="302,31,303,93" concept="10" />
+      <node id="3995997045458705955" at="303,93,304,26" concept="4" />
+      <node id="3995997045458705972" at="307,50,308,39" concept="11" />
+      <node id="3995997045458705975" at="310,7,311,23" concept="4" />
+      <node id="3995997045458705982" at="315,32,316,20" concept="4" />
+      <node id="3995997045458705986" at="316,20,317,27" concept="4" />
+      <node id="3995997045458705194" at="120,12,122,7" concept="1" />
+      <node id="3995997045458705464" at="184,14,186,9" concept="1" />
+      <node id="3995997045458704924" at="53,92,56,13" concept="8" />
+      <node id="3995997045458705001" at="74,80,77,7" concept="8" />
+      <node id="3995997045458705015" at="78,5,81,5" concept="6" />
+      <node id="3995997045458705131" at="107,0,110,0" concept="9" trace="getResult#()Ljetbrains/mps/project/structure/modules/mappingpriorities/MappingConfig_AbstractRef;" />
+      <node id="3995997045458705168" at="127,50,130,7" concept="7" />
+      <node id="3995997045458705379" at="166,12,169,7" concept="8" />
+      <node id="3995997045458705522" at="196,110,199,7" concept="8" />
+      <node id="3995997045458705549" at="204,92,207,5" concept="8" />
+      <node id="3995997045458705558" at="207,5,210,5" concept="8" />
+      <node id="3995997045458705585" at="215,63,218,7" concept="7" />
+      <node id="3995997045458705658" at="234,71,237,9" concept="7" />
+      <node id="3995997045458705709" at="245,109,248,5" concept="8" />
+      <node id="3995997045458705763" at="259,63,262,7" concept="7" />
+      <node id="3995997045458705871" at="280,96,283,7" concept="8" />
+      <node id="3995997045458705900" at="290,67,294,5" concept="18" />
+      <node id="3995997045458705968" at="306,0,310,0" concept="9" trace="compute#()Ljetbrains/mps/project/structure/modules/mappingpriorities/MappingConfig_AbstractRef;" />
+      <node id="3995997045458705124" at="101,0,106,0" concept="9" trace="createCenterPanel#()Ljavax/swing/JComponent;" />
+      <node id="3995997045458705202" at="114,19,119,9" concept="6" />
+      <node id="3995997045458705163" at="126,10,131,5" concept="8" />
+      <node id="3995997045458705322" at="150,107,155,13" concept="8" />
+      <node id="3995997045458705457" at="181,49,186,9" concept="8" />
+      <node id="3995997045458705978" at="314,0,319,0" concept="9" trace="doCancelAction#()V" />
+      <node id="3995997045458704910" at="51,47,57,11" concept="7" />
+      <node id="3995997045458704988" at="72,92,78,5" concept="8" />
+      <node id="3995997045458705089" at="91,29,97,7" concept="7" />
+      <node id="3995997045458705375" at="163,101,169,7" concept="8" />
+      <node id="3995997045458705578" at="214,10,220,5" concept="1" />
+      <node id="3995997045458705651" at="233,12,239,7" concept="1" />
+      <node id="3995997045458705718" at="248,5,254,5" concept="8" />
+      <node id="3995997045458705756" at="258,10,264,5" concept="1" />
+      <node id="3995997045458705958" at="304,26,310,7" concept="4" />
+      <node id="3995997045458705312" at="149,59,156,11" concept="7" />
+      <node id="3995997045458705449" at="180,78,187,7" concept="8" />
+      <node id="3995997045458705501" at="193,43,200,5" concept="18" />
+      <node id="3995997045458705785" at="267,0,274,0" concept="9" trace="getNodeMappingRef#(Ljavax/swing/tree/DefaultMutableTreeNode;)Ljetbrains/mps/project/structure/modules/mappingpriorities/MappingConfig_AbstractRef;" />
+      <node id="3995997045458705850" at="277,43,284,5" concept="18" />
+      <node id="3995997045458704904" at="50,14,58,9" concept="1" />
+      <node id="3995997045458705159" at="123,10,131,5" concept="8" />
+      <node id="3995997045458705365" at="162,98,170,5" concept="7" />
+      <node id="3995997045458705192" at="113,56,122,7" concept="8" />
+      <node id="3995997045458705307" at="148,14,157,9" concept="8" />
+      <node id="3995997045458705572" at="211,74,220,5" concept="8" />
+      <node id="3995997045458705645" at="230,77,239,7" concept="8" />
+      <node id="3995997045458705750" at="255,75,264,5" concept="8" />
+      <node id="3995997045458705357" at="162,0,172,0" concept="9" trace="setMappingRefSet#(Ljavax/swing/tree/DefaultMutableTreeNode;Ljetbrains/mps/project/structure/modules/mappingpriorities/MappingConfig_RefSet;)V" />
+      <node id="3995997045458704902" at="47,25,58,9" concept="8" />
+      <node id="3995997045458705063" at="87,22,98,5" concept="7" />
+      <node id="3995997045458705476" at="191,0,202,0" concept="9" trace="setNodeMappingRef#(Ljavax/swing/tree/DefaultMutableTreeNode;Ljetbrains/mps/project/structure/modules/mappingpriorities/MappingConfig_SimpleRef;)V" />
+      <node id="3995997045458705637" at="229,10,240,5" concept="1" />
+      <node id="3995997045458704972" at="71,0,83,0" concept="9" trace="expandCheckedUnder#(Ljavax/swing/JTree;Ljavax/swing/tree/DefaultMutableTreeNode;)V" />
+      <node id="3995997045458705303" at="145,14,157,9" concept="8" />
+      <node id="3995997045458705422" at="176,43,188,5" concept="18" />
+      <node id="3995997045458705830" at="275,0,287,0" concept="9" trace="getChildrenWithChecks#(Ljavax/swing/tree/DefaultMutableTreeNode;)Ljava/util/List;" />
+      <node id="3995997045458705883" at="288,0,300,0" concept="9" trace="setCheckedUnder#(Ljavax/swing/tree/DefaultMutableTreeNode;)Z" />
+      <node id="3995997045458705941" at="301,0,313,0" concept="9" trace="doOKAction#()V" />
+      <node id="3995997045458704898" at="46,0,60,0" concept="9" trace="run#()V" />
+      <node id="3995997045458705633" at="226,46,240,5" concept="8" />
+      <node id="3995997045458705299" at="142,97,157,9" concept="8" />
+      <node id="3995997045458704891" at="44,121,60,7" concept="4" />
+      <node id="3995997045458705036" at="84,0,100,0" concept="9" trace="addGeneratorModels#(Ljetbrains/mps/smodel/Generator;Ljavax/swing/tree/DefaultMutableTreeNode;)V" />
+      <node id="3995997045458705397" at="173,0,190,0" concept="9" trace="setModelMappingRef#(Ljavax/swing/tree/DefaultMutableTreeNode;Ljetbrains/mps/project/structure/modules/mappingpriorities/MappingConfig_SimpleRef;)V" />
+      <node id="3995997045458705155" at="112,92,131,5" concept="8" />
+      <node id="3995997045458705277" at="139,108,158,7" concept="8" />
+      <node id="3995997045458705535" at="203,0,222,0" concept="9" trace="getRootMappingRef#(Ljavax/swing/tree/DefaultMutableTreeNode;)Ljetbrains/mps/project/structure/modules/mappingpriorities/MappingConfig_AbstractRef;" />
+      <node id="3995997045458705607" at="223,0,243,0" concept="9" trace="getGeneratorMappingRef#(Ljavax/swing/tree/DefaultMutableTreeNode;)Ljetbrains/mps/project/structure/modules/mappingpriorities/MappingConfig_AbstractRef;" />
+      <node id="3995997045458705137" at="111,0,133,0" concept="9" trace="setRootMappingRef#(Ljavax/swing/tree/DefaultMutableTreeNode;Ljetbrains/mps/project/structure/modules/mappingpriorities/MappingConfig_AbstractRef;Z)V" />
+      <node id="3995997045458705695" at="244,0,266,0" concept="9" trace="getModelMappingRef#(Ljavax/swing/tree/DefaultMutableTreeNode;)Ljetbrains/mps/project/structure/modules/mappingpriorities/MappingConfig_AbstractRef;" />
+      <node id="3995997045458705256" at="136,43,159,5" concept="18" />
+      <node id="3995997045458705236" at="134,0,161,0" concept="9" trace="setGenMappingRef#(Ljavax/swing/tree/DefaultMutableTreeNode;Ljetbrains/mps/project/structure/modules/mappingpriorities/MappingConfig_ExternalRef;)V" />
+      <node id="3995997045458704866" at="41,0,70,0" concept="2" trace="EditOperandDialog#(Ljetbrains/mps/smodel/Generator;Ljava/util/List;Ljetbrains/mps/project/structure/modules/mappingpriorities/MappingConfig_AbstractRef;Z)V" />
+      <scope id="3995997045458704933" at="48,21,49,47" />
+      <scope id="3995997045458704928" at="54,30,55,44" />
+      <scope id="3995997045458705005" at="75,27,76,56" />
+      <scope id="3995997045458705026" at="79,52,80,76" />
+      <scope id="3995997045458705128" at="103,44,104,27" />
+      <scope id="3995997045458705134" at="107,48,108,20" />
+      <scope id="3995997045458705195" at="120,14,121,35" />
+      <scope id="3995997045458705184" at="124,55,125,66" />
+      <scope id="3995997045458705177" at="128,98,129,64" />
+      <scope id="3995997045458705351" at="143,64,144,37" />
+      <scope id="3995997045458705344" at="146,62,147,76" />
+      <scope id="3995997045458705323" at="151,57,152,71" />
+      <scope id="3995997045458705334" at="153,61,154,66" />
+      <scope id="3995997045458705390" at="164,51,165,65" />
+      <scope id="3995997045458705383" at="167,48,168,60" />
+      <scope id="3995997045458705470" at="182,46,183,38" />
+      <scope id="3995997045458705465" at="184,16,185,44" />
+      <scope id="3995997045458705529" at="197,67,198,36" />
+      <scope id="3995997045458705554" at="205,38,206,45" />
+      <scope id="3995997045458705562" at="208,32,209,46" />
+      <scope id="3995997045458705600" at="212,33,213,55" />
+      <scope id="3995997045458705589" at="216,55,217,70" />
+      <scope id="3995997045458705686" at="227,32,228,63" />
+      <scope id="3995997045458705676" at="231,35,232,71" />
+      <scope id="3995997045458705662" at="235,57,236,74" />
+      <scope id="3995997045458705714" at="246,38,247,45" />
+      <scope id="3995997045458705778" at="256,33,257,50" />
+      <scope id="3995997045458705767" at="260,55,261,65" />
+      <scope id="3995997045458705875" at="281,38,282,26" />
+      <scope id="3995997045458705971" at="307,50,308,39" />
+      <scope id="3995997045458705904" at="291,40,293,57">
         <var name="child" id="3995997045458705906" />
       </scope>
-      <scope id="3995997045458705981" at="314,32,316,27" />
-      <scope id="3995997045458705015" at="77,5,80,5">
+      <scope id="3995997045458705981" at="315,32,317,27" />
+      <scope id="3995997045458705015" at="78,5,81,5">
         <var name="i" id="3995997045458705021" />
       </scope>
-      <scope id="3995997045458705131" at="106,0,109,0" />
-      <scope id="3995997045458705213" at="114,56,117,38">
+      <scope id="3995997045458705131" at="107,0,110,0" />
+      <scope id="3995997045458705213" at="115,56,118,38">
         <var name="child" id="3995997045458705215" />
         <var name="childData" id="3995997045458705224" />
       </scope>
-      <scope id="3995997045458705167" at="126,50,129,7" />
-      <scope id="3995997045458705168" at="126,50,129,7">
+      <scope id="3995997045458705167" at="127,50,130,7" />
+      <scope id="3995997045458705168" at="127,50,130,7">
         <var name="ref" id="3995997045458705175" />
       </scope>
-      <scope id="3995997045458705585" at="214,63,217,7">
+      <scope id="3995997045458705585" at="215,63,218,7">
         <var name="child" id="3995997045458705587" />
       </scope>
-      <scope id="3995997045458705658" at="233,71,236,9">
+      <scope id="3995997045458705658" at="234,71,237,9">
         <var name="child" id="3995997045458705660" />
       </scope>
-      <scope id="3995997045458705763" at="258,63,261,7">
+      <scope id="3995997045458705763" at="259,63,262,7">
         <var name="child" id="3995997045458705765" />
       </scope>
-      <scope id="3995997045458704914" at="51,54,55,13">
+      <scope id="3995997045458704914" at="52,54,56,13">
         <var name="gen" id="3995997045458704916" />
       </scope>
-      <scope id="3995997045458704992" at="72,35,76,7">
+      <scope id="3995997045458704992" at="73,35,77,7">
         <var name="parent" id="3995997045458704994" />
       </scope>
-      <scope id="3995997045458705100" at="91,144,95,32">
+      <scope id="3995997045458705100" at="92,144,96,32">
         <var name="nodeData" id="3995997045458705108" />
         <var name="nodeNode" id="3995997045458705114" />
         <var name="np" id="3995997045458705102" />
       </scope>
-      <scope id="3995997045458705722" at="248,32,252,20">
+      <scope id="3995997045458705722" at="249,32,253,20">
         <var name="result" id="3995997045458705724" />
       </scope>
-      <scope id="3995997045458705968" at="305,0,309,0" />
-      <scope id="3995997045458705124" at="100,0,105,0" />
-      <scope id="3995997045458705201" at="113,19,118,9" />
-      <scope id="3995997045458705202" at="113,19,118,9">
+      <scope id="3995997045458705968" at="306,0,310,0" />
+      <scope id="3995997045458705124" at="101,0,106,0" />
+      <scope id="3995997045458705201" at="114,19,119,9" />
+      <scope id="3995997045458705202" at="114,19,119,9">
         <var name="i" id="3995997045458705208" />
       </scope>
-      <scope id="3995997045458705321" at="149,107,154,13" />
-      <scope id="3995997045458705456" at="180,49,185,9" />
-      <scope id="3995997045458705505" at="193,40,198,7">
+      <scope id="3995997045458705321" at="150,107,155,13" />
+      <scope id="3995997045458705456" at="181,49,186,9" />
+      <scope id="3995997045458705505" at="194,40,199,7">
         <var name="child" id="3995997045458705507" />
         <var name="childData" id="3995997045458705515" />
       </scope>
-      <scope id="3995997045458705579" at="213,12,218,20">
+      <scope id="3995997045458705579" at="214,12,219,20">
         <var name="result" id="3995997045458705581" />
       </scope>
-      <scope id="3995997045458705652" at="232,14,237,46">
+      <scope id="3995997045458705652" at="233,14,238,46">
         <var name="modelsResult" id="3995997045458705654" />
       </scope>
-      <scope id="3995997045458705757" at="257,12,262,20">
+      <scope id="3995997045458705757" at="258,12,263,20">
         <var name="result" id="3995997045458705759" />
       </scope>
-      <scope id="3995997045458705790" at="266,85,271,18">
+      <scope id="3995997045458705790" at="267,85,272,18">
         <var name="result" id="3995997045458705800" />
         <var name="rootData" id="3995997045458705792" />
       </scope>
-      <scope id="3995997045458705854" at="277,40,282,7">
+      <scope id="3995997045458705854" at="278,40,283,7">
         <var name="child" id="3995997045458705856" />
         <var name="childData" id="3995997045458705864" />
       </scope>
-      <scope id="3995997045458705978" at="313,0,318,0" />
-      <scope id="3995997045458704910" at="50,47,56,11">
+      <scope id="3995997045458705978" at="314,0,319,0" />
+      <scope id="3995997045458704910" at="51,47,57,11">
         <var name="ref" id="3995997045458704912" />
       </scope>
-      <scope id="3995997045458705089" at="90,29,96,7">
+      <scope id="3995997045458705089" at="91,29,97,7">
         <var name="mapping" id="3995997045458705098" />
       </scope>
-      <scope id="3995997045458705374" at="162,101,168,7" />
-      <scope id="3995997045458704905" at="49,16,56,11" />
-      <scope id="3995997045458705311" at="148,59,155,11" />
-      <scope id="3995997045458705312" at="148,59,155,11">
+      <scope id="3995997045458705374" at="163,101,169,7" />
+      <scope id="3995997045458704905" at="50,16,57,11" />
+      <scope id="3995997045458705311" at="149,59,156,11" />
+      <scope id="3995997045458705312" at="149,59,156,11">
         <var name="ref" id="3995997045458705319" />
       </scope>
-      <scope id="3995997045458705785" at="266,0,273,0">
+      <scope id="3995997045458705785" at="267,0,274,0">
         <var name="nRoot" id="3995997045458705788" />
       </scope>
-      <scope id="3995997045458705364" at="161,98,169,5" />
-      <scope id="3995997045458705365" at="161,98,169,5">
+      <scope id="3995997045458705364" at="162,98,170,5" />
+      <scope id="3995997045458705365" at="162,98,170,5">
         <var name="ref" id="3995997045458705372" />
       </scope>
-      <scope id="3995997045458705069" at="87,61,96,7">
+      <scope id="3995997045458705069" at="88,61,97,7">
         <var name="modelData" id="3995997045458705071" />
         <var name="modelNode" id="3995997045458705079" />
       </scope>
-      <scope id="3995997045458705191" at="112,56,121,7" />
-      <scope id="3995997045458705483" at="190,96,199,5">
+      <scope id="3995997045458705191" at="113,56,122,7" />
+      <scope id="3995997045458705483" at="191,96,200,5">
         <var name="children" id="3995997045458705496" />
         <var name="nodeRef" id="3995997045458705485" />
       </scope>
-      <scope id="3995997045458705944" at="301,31,310,23">
+      <scope id="3995997045458705944" at="302,31,311,23">
         <var name="root" id="3995997045458705946" />
       </scope>
-      <scope id="3995997045458704979" at="70,75,80,5">
+      <scope id="3995997045458704979" at="71,75,81,5">
         <var name="nodeData" id="3995997045458704981" />
       </scope>
-      <scope id="3995997045458705357" at="161,0,171,0">
+      <scope id="3995997045458705357" at="162,0,172,0">
         <var name="child" id="3995997045458705360" />
         <var name="innerOperand" id="3995997045458705362" />
       </scope>
-      <scope id="3995997045458705426" at="176,40,186,7">
+      <scope id="3995997045458705426" at="177,40,187,7">
         <var name="child" id="3995997045458705428" />
         <var name="childData" id="3995997045458705436" />
       </scope>
-      <scope id="3995997045458705638" at="228,12,238,7">
+      <scope id="3995997045458705638" at="229,12,239,7">
         <var name="chChildren" id="3995997045458705640" />
       </scope>
-      <scope id="3995997045458705836" at="274,91,284,18">
+      <scope id="3995997045458705836" at="275,91,285,18">
         <var name="children" id="3995997045458705845" />
         <var name="result" id="3995997045458705838" />
       </scope>
-      <scope id="3995997045458705888" at="287,64,297,23">
+      <scope id="3995997045458705888" at="288,64,298,23">
         <var name="checksUnder" id="3995997045458705927" />
         <var name="childChecks" id="3995997045458705890" />
         <var name="children" id="3995997045458705894" />
         <var name="rootData" id="3995997045458705919" />
       </scope>
-      <scope id="3995997045458704901" at="46,25,57,9" />
-      <scope id="3995997045458705063" at="86,22,97,5">
+      <scope id="3995997045458704901" at="47,25,58,9" />
+      <scope id="3995997045458705063" at="87,22,98,5">
         <var name="templateModel" id="3995997045458705067" />
       </scope>
-      <scope id="3995997045458705476" at="190,0,201,0">
+      <scope id="3995997045458705476" at="191,0,202,0">
         <var name="operand" id="3995997045458705481" />
         <var name="root" id="3995997045458705479" />
       </scope>
-      <scope id="3995997045458704972" at="70,0,82,0">
+      <scope id="3995997045458704972" at="71,0,83,0">
         <var name="node" id="3995997045458704977" />
         <var name="tree" id="3995997045458704975" />
       </scope>
-      <scope id="3995997045458705830" at="274,0,286,0">
+      <scope id="3995997045458705830" at="275,0,287,0">
         <var name="root" id="3995997045458705834" />
       </scope>
-      <scope id="3995997045458705883" at="287,0,299,0">
+      <scope id="3995997045458705883" at="288,0,300,0">
         <var name="root" id="3995997045458705886" />
       </scope>
-      <scope id="3995997045458705941" at="300,0,312,0" />
-      <scope id="3995997045458704898" at="45,0,59,0" />
-      <scope id="3995997045458705043" at="83,79,97,5">
+      <scope id="3995997045458705941" at="301,0,313,0" />
+      <scope id="3995997045458704898" at="46,0,60,0" />
+      <scope id="3995997045458705043" at="84,79,98,5">
         <var name="genData" id="3995997045458705045" />
         <var name="genNode" id="3995997045458705053" />
       </scope>
-      <scope id="3995997045458705404" at="172,97,187,5">
+      <scope id="3995997045458705404" at="173,97,188,5">
         <var name="children" id="3995997045458705417" />
         <var name="modRef" id="3995997045458705406" />
       </scope>
-      <scope id="3995997045458705036" at="83,0,99,0">
+      <scope id="3995997045458705036" at="84,0,100,0">
         <var name="gen" id="3995997045458705039" />
         <var name="root" id="3995997045458705041" />
       </scope>
-      <scope id="3995997045458705284" at="139,49,156,9">
+      <scope id="3995997045458705284" at="140,49,157,9">
         <var name="innerOperand" id="3995997045458705286" />
         <var name="rootData" id="3995997045458705292" />
       </scope>
-      <scope id="3995997045458705397" at="172,0,189,0">
+      <scope id="3995997045458705397" at="173,0,190,0">
         <var name="operand" id="3995997045458705402" />
         <var name="root" id="3995997045458705400" />
       </scope>
-      <scope id="3995997045458705540" at="202,84,219,5">
+      <scope id="3995997045458705540" at="203,84,220,5">
         <var name="chChildren" id="3995997045458705567" />
         <var name="rootData" id="3995997045458705542" />
       </scope>
-      <scope id="3995997045458705612" at="222,90,240,18">
+      <scope id="3995997045458705612" at="223,90,241,18">
         <var name="result" id="3995997045458705614" />
         <var name="rootData" id="3995997045458705619" />
       </scope>
-      <scope id="3995997045458705535" at="202,0,221,0">
+      <scope id="3995997045458705535" at="203,0,222,0">
         <var name="root" id="3995997045458705538" />
       </scope>
-      <scope id="3995997045458705146" at="110,114,130,5">
+      <scope id="3995997045458705146" at="111,114,131,5">
         <var name="rootData" id="3995997045458705148" />
       </scope>
-      <scope id="3995997045458705607" at="222,0,242,0">
+      <scope id="3995997045458705607" at="223,0,243,0">
         <var name="gRoot" id="3995997045458705610" />
       </scope>
-      <scope id="3995997045458705700" at="243,86,263,5">
+      <scope id="3995997045458705700" at="244,86,264,5">
         <var name="chChildren" id="3995997045458705745" />
         <var name="rootData" id="3995997045458705702" />
       </scope>
-      <scope id="3995997045458705260" at="136,40,157,7">
+      <scope id="3995997045458705260" at="137,40,158,7">
         <var name="child" id="3995997045458705262" />
         <var name="childData" id="3995997045458705270" />
       </scope>
-      <scope id="3995997045458705137" at="110,0,132,0">
+      <scope id="3995997045458705137" at="111,0,133,0">
         <var name="isLeft" id="3995997045458705144" />
         <var name="operand" id="3995997045458705142" />
         <var name="root" id="3995997045458705140" />
       </scope>
-      <scope id="3995997045458705695" at="243,0,265,0">
+      <scope id="3995997045458705695" at="244,0,266,0">
         <var name="mRoot" id="3995997045458705698" />
       </scope>
-      <scope id="3995997045458705243" at="133,97,158,5">
+      <scope id="3995997045458705243" at="134,97,159,5">
         <var name="children" id="3995997045458705251" />
         <var name="modRef" id="3995997045458705245" />
       </scope>
-      <scope id="3995997045458704877" at="40,157,67,11">
+      <scope id="3995997045458704877" at="41,157,68,11">
         <var name="root" id="3995997045458704884" />
       </scope>
-      <scope id="3995997045458705236" at="133,0,160,0">
+      <scope id="3995997045458705236" at="134,0,161,0">
         <var name="operand" id="3995997045458705241" />
         <var name="root" id="3995997045458705239" />
       </scope>
-      <scope id="3995997045458704866" at="40,0,69,0">
+      <scope id="3995997045458704866" at="41,0,70,0">
         <var name="currentGen" id="3995997045458704868" />
         <var name="depGenerators" id="3995997045458704870" />
         <var name="isLeft" id="3995997045458704875" />
         <var name="operand" id="3995997045458704873" />
       </scope>
-      <unit id="3995997045458705966" at="304,56,309,5" name="jetbrains.mps.ide.ui.dialogs.properties.EditOperandDialog$2" />
-      <unit id="3995997045458704897" at="44,45,59,5" name="jetbrains.mps.ide.ui.dialogs.properties.EditOperandDialog$1" />
-      <unit id="3995997045458704854" at="35,0,319,0" name="jetbrains.mps.ide.ui.dialogs.properties.EditOperandDialog" />
+      <unit id="3995997045458705966" at="305,56,310,5" name="jetbrains.mps.ide.ui.dialogs.properties.EditOperandDialog$2" />
+      <unit id="3995997045458704897" at="45,45,60,5" name="jetbrains.mps.ide.ui.dialogs.properties.EditOperandDialog$1" />
+      <unit id="3995997045458704854" at="36,0,320,0" name="jetbrains.mps.ide.ui.dialogs.properties.EditOperandDialog" />
     </file>
->>>>>>> 0583c357
   </root>
 </debug-info>
