<?xml version="1.0" encoding="UTF-8"?>
<module type="JAVA_MODULE" version="4">
  <component name="NewModuleRootManager" inherit-compiler-output="false">
    <output url="file://$MODULE_DIR$/classes" />
    <output-test url="file://$MODULE_DIR$/classes" />
    <exclude-output />
    <content url="file://$MODULE_DIR$">
      <sourceFolder url="file://$MODULE_DIR$/source" isTestSource="false" />
      <sourceFolder url="file://$MODULE_DIR$/source_gen" isTestSource="false" />
    </content>
    <orderEntry type="inheritedJdk" />
    <orderEntry type="sourceFolder" forTests="false" />
    <orderEntry type="library" name="Annotations" level="project" />
    <orderEntry type="library" name="Idea-plaform" level="project" />
    <orderEntry type="module" module-name="kernel" />
    <orderEntry type="module" module-name="mps-platform" />
    <orderEntry type="module" module-name="collections-runtime" />
    <orderEntry type="module" module-name="Closures-runtime" />
    <orderEntry type="module" module-name="persistence" />
    <orderEntry type="module" module-name="mps-icons" />
    <orderEntry type="module" module-name="findUsages-runtime" />
    <orderEntry type="module" module-name="generator-engine" />
    <orderEntry type="module" module-name="editor-api" />
<<<<<<< HEAD
    <orderEntry type="module" module-name="actions-runtime" />
=======
    <orderEntry type="module" module-name="make-runtime" />
>>>>>>> 8cd3805f
  </component>
</module>
<|MERGE_RESOLUTION|>--- conflicted
+++ resolved
@@ -21,10 +21,6 @@
     <orderEntry type="module" module-name="findUsages-runtime" />
     <orderEntry type="module" module-name="generator-engine" />
     <orderEntry type="module" module-name="editor-api" />
-<<<<<<< HEAD
-    <orderEntry type="module" module-name="actions-runtime" />
-=======
     <orderEntry type="module" module-name="make-runtime" />
->>>>>>> 8cd3805f
   </component>
 </module>
