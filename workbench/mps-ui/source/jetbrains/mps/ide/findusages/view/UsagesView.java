/*
 * Copyright 2003-2015 JetBrains s.r.o.
 *
 * Licensed under the Apache License, Version 2.0 (the "License");
 * you may not use this file except in compliance with the License.
 * You may obtain a copy of the License at
 *
 * http://www.apache.org/licenses/LICENSE-2.0
 *
 * Unless required by applicable law or agreed to in writing, software
 * distributed under the License is distributed on an "AS IS" BASIS,
 * WITHOUT WARRANTIES OR CONDITIONS OF ANY KIND, either express or implied.
 * See the License for the specific language governing permissions and
 * limitations under the License.
 */
package jetbrains.mps.ide.findusages.view;

import com.intellij.icons.AllIcons.Actions;
import com.intellij.icons.AllIcons.General;
import com.intellij.icons.AllIcons.Toolwindows;
import com.intellij.ide.OccurenceNavigator;
import com.intellij.openapi.actionSystem.ActionGroup;
import com.intellij.openapi.actionSystem.ActionManager;
import com.intellij.openapi.actionSystem.ActionPlaces;
import com.intellij.openapi.actionSystem.ActionToolbar;
import com.intellij.openapi.actionSystem.AnAction;
import com.intellij.openapi.actionSystem.AnActionEvent;
import com.intellij.openapi.actionSystem.DataContext;
import com.intellij.openapi.actionSystem.DataProvider;
import com.intellij.openapi.actionSystem.DefaultActionGroup;
import com.intellij.openapi.actionSystem.PlatformDataKeys;
import com.intellij.openapi.progress.ProgressIndicator;
import com.intellij.openapi.progress.ProgressManager;
import com.intellij.openapi.progress.Task.Modal;
import jetbrains.mps.generator.GenerationFacade;
import jetbrains.mps.ide.actions.MPSActions;
import jetbrains.mps.ide.actions.MPSCommonDataKeys;
import jetbrains.mps.ide.findusages.CantLoadSomethingException;
import jetbrains.mps.ide.findusages.CantSaveSomethingException;
import jetbrains.mps.ide.findusages.IExternalizeable;
import jetbrains.mps.ide.findusages.model.IResultProvider;
import jetbrains.mps.ide.findusages.model.SearchQuery;
import jetbrains.mps.ide.findusages.model.SearchResults;
import jetbrains.mps.ide.findusages.model.holders.IHolder;
import jetbrains.mps.ide.findusages.model.holders.VoidHolder;
import jetbrains.mps.ide.findusages.view.icons.IconManager;
import jetbrains.mps.ide.findusages.view.treeholder.treeview.INodeRepresentator;
import jetbrains.mps.ide.findusages.view.treeholder.treeview.UsagesTreeComponent;
import jetbrains.mps.ide.findusages.view.treeholder.treeview.ViewOptions;
import jetbrains.mps.ide.project.ProjectHelper;
import jetbrains.mps.make.IMakeService;
import jetbrains.mps.make.MakeSession;
import jetbrains.mps.progress.ProgressMonitorAdapter;
import jetbrains.mps.project.Project;
import jetbrains.mps.project.ProjectOperationContext;
import jetbrains.mps.smodel.resources.ModelsToResources;
import org.jdom.Element;
import org.jetbrains.annotations.NonNls;
import org.jetbrains.annotations.NotNull;
import org.jetbrains.annotations.Nullable;
import org.jetbrains.mps.openapi.model.SModel;
import org.jetbrains.mps.openapi.model.SNode;
import org.jetbrains.mps.openapi.model.SNodeReference;
import org.jetbrains.mps.openapi.util.ProgressMonitor;

import javax.swing.BorderFactory;
import javax.swing.Icon;
import javax.swing.JComponent;
import javax.swing.JPanel;
import javax.swing.SwingConstants;
import java.awt.BorderLayout;
import java.awt.Dimension;
import java.util.ArrayList;
import java.util.Collection;
import java.util.List;
import java.util.Set;
import java.util.concurrent.atomic.AtomicReference;

public class UsagesView implements IExternalizeable {
  //read/write constants
  private static final String QUERY = "query";
  private static final String RESULT_PROVIDER = "result_provider";
  private static final String CLASS_NAME = "class_name";
  private static final String TREE_WRAPPER = "tree_wrapper";

  private Project myProject;

  //my components
  private JPanel myPanel;
  private UsagesTreeComponent myTreeComponent;
  private String myCaption = "Usages";
  private Icon myIcon = Toolwindows.ToolWindowFind;

  // note: this field is not restored from XML
  private SearchResults myLastResults;

  public UsagesView(com.intellij.openapi.project.Project project, ViewOptions defaultOptions) {
    this(ProjectHelper.toMPSProject(project), defaultOptions);
  }

  public UsagesView(Project mpsProject, ViewOptions defaultOptions) {
    myProject = mpsProject;

    myTreeComponent = new UsagesTreeComponent(defaultOptions, myProject);
    myPanel = new RootPanel(myTreeComponent.getOccurenceNavigator());

    JPanel treeWrapperPanel = new JPanel(new BorderLayout());
    JPanel treeToolbarPanel = new JPanel(new BorderLayout());
    treeToolbarPanel.add(myTreeComponent.getViewToolbar(), BorderLayout.NORTH);
    treeWrapperPanel.add(treeToolbarPanel, BorderLayout.WEST);
    treeWrapperPanel.add(myTreeComponent, BorderLayout.CENTER);
    myPanel.add(treeWrapperPanel, BorderLayout.CENTER);

    myPanel.setMinimumSize(new Dimension());
  }

  public void dispose() {
    myTreeComponent.dispose();
  }

  //----RUN STUFF----

<<<<<<< HEAD
  public void setRunOptions(IResultProvider resultProvider, SearchQuery searchQuery, ButtonConfiguration buttonConfiguration) {
    ThreadUtils.assertEDT();
    assert !myIsInitialized;
    myIsInitialized = true;
    myResultProvider = resultProvider;
    mySearchQuery = searchQuery;
    myButtonConfiguration = buttonConfiguration;
    myPanel.add(new ActionsToolbar(buttonConfiguration), BorderLayout.WEST);
  }

  public void setRunOptions(IResultProvider resultProvider, SearchQuery searchQuery, ButtonConfiguration buttonConfiguration, SearchResults results) {
    setRunOptions(resultProvider, searchQuery, buttonConfiguration);
    setContents(results);
  }

=======
>>>>>>> cf24cec5
  public void setContents(SearchResults results) {
    myLastResults = results;
    myTreeComponent.setContents(results);
  }

  public void setCustomNodeRepresentator(INodeRepresentator nodeRepresentator) {
    myTreeComponent.setCustomRepresentator(nodeRepresentator);
  }

  //----COMPONENT STUFF----

  public JComponent getComponent() {
    return myPanel;
  }

  public String getCaption() {
    return myCaption;
  }

  public void setCaption(String caption) {
    myCaption = caption;
  }

  public Icon getIcon() {
    return myIcon;
  }

  public void setIcon(Icon icon) {
    myIcon = icon;
  }

  public void setActions(AnAction... actions) {
    DefaultActionGroup ag = new DefaultActionGroup();
    ag.addAll(actions);
    ag.addAll(myTreeComponent.getActionsToolbar());
    myPanel.add(createActionsToolbar(ag), BorderLayout.WEST);
  }

  public void setActions(Collection<? extends AnAction> actions) {
    setActions(actions.toArray(new AnAction[actions.size()]));
  }

  public void close() {}

  //----RESULTS MANIPUALTION STUFF----

  public Set<SModel> getIncludedModels() {
    return myTreeComponent.getIncludedModels();
  }

  public Set<SModel> getAllModels() {
    return myTreeComponent.getAllModels();
  }

  public List<SNodeReference> getIncludedResultNodes() {
    return myTreeComponent.getIncludedResultNodes();
  }

  public List<SNodeReference> getAllResultNodes() {
    return myTreeComponent.getAllResultNodes();
  }

  public SearchResults getSearchResults() {
    return myLastResults;
  }

  public UsagesTreeComponent getTreeComponent() {
    return myTreeComponent;
  }

  //----SAVE/LOAD STUFF----

  @Override
  public void read(Element element, Project project) throws CantLoadSomethingException {
    Element treeWrapperXML = element.getChild(TREE_WRAPPER);
    myTreeComponent.read(treeWrapperXML, project);
  }

  @Override
  public void write(Element element, Project project) throws CantSaveSomethingException {
    Element treeWrapperXML = new Element(TREE_WRAPPER);
    myTreeComponent.write(treeWrapperXML, project);
    element.addContent(treeWrapperXML);
  }

  private static class RootPanel extends JPanel implements OccurenceNavigator, DataProvider {
    private final OccurenceNavigator myOccurrenceNavigator;
    public RootPanel(@Nullable OccurenceNavigator occurrenceNavigator) {
      super(new BorderLayout());
      myOccurrenceNavigator = occurrenceNavigator;
    }

    @Override
    public boolean hasNextOccurence() {
      return myOccurrenceNavigator != null && myOccurrenceNavigator.hasNextOccurence();
    }

    @Override
    public boolean hasPreviousOccurence() {
      return myOccurrenceNavigator != null && myOccurrenceNavigator.hasPreviousOccurence();
    }

    @Override
    public OccurenceInfo goNextOccurence() {
      return myOccurrenceNavigator != null ? myOccurrenceNavigator.goNextOccurence() : null;
    }

    @Override
    public OccurenceInfo goPreviousOccurence() {
      return myOccurrenceNavigator != null ? myOccurrenceNavigator.goPreviousOccurence() : null;
    }

    @Override
    public String getNextOccurenceActionName() {
      return myOccurrenceNavigator != null ? myOccurrenceNavigator.getNextOccurenceActionName() : "";
    }

    @Override
    public String getPreviousOccurenceActionName() {
      return myOccurrenceNavigator != null ? myOccurrenceNavigator.getPreviousOccurenceActionName() : "";
    }

    @Nullable
    @Override
    public Object getData(@NonNls String dataId) {
      if (PlatformDataKeys.HELP_ID.is(dataId)) {
        return "ideaInterface.usagesView";
      }
      return null;
    }
  }

  private JPanel createActionsToolbar(ActionGroup ag) {
    JPanel rv = new JPanel();
    rv.setBorder(BorderFactory.createEmptyBorder(2, 1, 2, 1));
    ActionToolbar actionToolbar = ActionManager.getInstance().createActionToolbar(ActionPlaces.UNKNOWN, ag, false);
    actionToolbar.setOrientation(SwingConstants.VERTICAL);
    rv.add(actionToolbar.getComponent());
    return rv;
  }

  public static class RerunAction extends AnAction {
    private final UsagesView myView;
    private SearchTask mySearchTask;
    private String myProgressText = "Searching";

    public RerunAction(UsagesView view, String text) {
      this(view, text, "", Actions.Rerun);
    }
    public RerunAction(UsagesView view, String text, String description, Icon icon) {
      super(text, description, icon);
      myView = view;
    }
    
    public void setProgressText(@NotNull String text) {
      myProgressText = text;
    }

    public void setRunOptions(IResultProvider resultProvider, SearchQuery searchQuery) {
      setRunOptions(new SearchTask(resultProvider, searchQuery));
    }
    public void setRunOptions(SearchTask searchTask) {
      mySearchTask = searchTask;
    }

    @Override
    public void update(@NotNull AnActionEvent e) {
      super.update(e);
      e.getPresentation().setEnabled(mySearchTask != null);
    }

    @Override
    public void actionPerformed(@NotNull AnActionEvent e) {
      assert mySearchTask != null;
      if (!mySearchTask.canExecute()) {
        return;
      }
      ProgressManager.getInstance().run(new Modal(ProjectHelper.toIdeaProject(myView.myProject), myProgressText, true) {
        @Override
        public void run(@NotNull final ProgressIndicator indicator) {
          indicator.setIndeterminate(true);
          SearchResults sr = mySearchTask.execute(myView.myProject, new ProgressMonitorAdapter(indicator));
          sr.removeDuplicates();
          myView.setContents(sr);
        }
      });
    }
  }

  /**
   * Abstraction of search activity one could execute several times.
   * Use {@link #canExecute()} and {@link #execute(jetbrains.mps.project.Project, org.jetbrains.mps.openapi.util.ProgressMonitor)}.
   */
  public static final class SearchTask implements Runnable {
    private final IResultProvider myResultProvider;
    private final SearchQuery mySearchQuery;
    private SearchResults myLastResults;
    private ProgressMonitor myProgress;

    public SearchTask(@NotNull IResultProvider resultProvider, @NotNull SearchQuery searchQuery) {
      myResultProvider = resultProvider;
      mySearchQuery = searchQuery;
    }
    public String getCaption() {
      return mySearchQuery.getCaption();
    }

    public Icon getIcon() {
      return IconManager.getIconForIHolder(mySearchQuery.getObjectHolder());
    }

    public boolean canExecute() {
      if (mySearchQuery.getScope() == null) {
        return false;
      }
      final IHolder holder = mySearchQuery.getObjectHolder();
      return !(holder instanceof VoidHolder) && holder.getObject() != null;
    }

    public Object getSearchObject() {
      final IHolder objectHolder = mySearchQuery.getObjectHolder();
      if (objectHolder instanceof VoidHolder) {
        return null;
      }
      return objectHolder.getObject();
    }

    public SearchResults execute(Project mpsProject, ProgressMonitor progressMonitor) {
      myProgress = progressMonitor;
      mpsProject.getModelAccess().runReadAction(this);
      return getSearchResults();
    }

    @Override
    public void run() {
      myLastResults = myResultProvider.getResults(mySearchQuery, myProgress);
    }

    public SearchResults getSearchResults() {
      return myLastResults;
    }

    @Nullable
    public static SearchTask read(Element element, Project mpsProject) throws CantLoadSomethingException {
      Element resultProviderXML = element.getChild(RESULT_PROVIDER);
      if (resultProviderXML != null) {
        String className = resultProviderXML.getAttributeValue(CLASS_NAME);
        try {
          IResultProvider resultProvider = (IResultProvider) Class.forName(className).newInstance();
          resultProvider.read(resultProviderXML, mpsProject);
          Element queryXML = element.getChild(QUERY);
          SearchQuery searchQuery = new SearchQuery(queryXML, mpsProject);
          return new SearchTask(resultProvider, searchQuery);
        } catch (Throwable t) {
          throw new CantLoadSomethingException("Can't instantiate result provider: " + className, t);
        }
      }
      return null;
    }

    public void write(Element element, Project mpsProject) throws CantSaveSomethingException {
      Element resultProviderXML = new Element(RESULT_PROVIDER);
      resultProviderXML.setAttribute(CLASS_NAME, myResultProvider.getClass().getName());
      myResultProvider.write(resultProviderXML, mpsProject);
      element.addContent(resultProviderXML);

      Element queryXML = new Element(QUERY);
      mySearchQuery.write(queryXML, mpsProject);
      element.addContent(queryXML);
    }
  }

  public static class RebuildAction extends AnAction {
    private final AtomicReference<MakeSession> myMakeSession = new AtomicReference<MakeSession>();
    private final UsagesView myView;

    public RebuildAction(UsagesView view) {
      this(view, "Rebuild models", "", Actions.Compile);
    }
    public RebuildAction(UsagesView view, String text, String description, Icon icon) {
      super(text, description, icon);
      myView = view;
    }

    @Override
    public void update(@NotNull AnActionEvent e) {
      e.getPresentation().setEnabled(myMakeSession.get() == null && !IMakeService.INSTANCE.isSessionActive());
    }

    @Override
    public void actionPerformed(@NotNull AnActionEvent e) {
      List<SModel> models = new ArrayList<SModel>();
      for (SModel modelDescriptor : myView.getIncludedModels()) {
        if (GenerationFacade.canGenerate(modelDescriptor)) {
          models.add(modelDescriptor);
        }
      }

      ProjectOperationContext context = new ProjectOperationContext(myView.myProject);
      if (myMakeSession.compareAndSet(null, new MakeSession(context))) {
        try {
          if (IMakeService.INSTANCE.get().openNewSession(myMakeSession.get())) {
            IMakeService.INSTANCE.get().make(myMakeSession.get(), new ModelsToResources(context, models).resources(false));
          }
        } finally {
          myMakeSession.set(null);
        }
      }
    }
  }
}<|MERGE_RESOLUTION|>--- conflicted
+++ resolved
@@ -120,24 +120,6 @@
 
   //----RUN STUFF----
 
-<<<<<<< HEAD
-  public void setRunOptions(IResultProvider resultProvider, SearchQuery searchQuery, ButtonConfiguration buttonConfiguration) {
-    ThreadUtils.assertEDT();
-    assert !myIsInitialized;
-    myIsInitialized = true;
-    myResultProvider = resultProvider;
-    mySearchQuery = searchQuery;
-    myButtonConfiguration = buttonConfiguration;
-    myPanel.add(new ActionsToolbar(buttonConfiguration), BorderLayout.WEST);
-  }
-
-  public void setRunOptions(IResultProvider resultProvider, SearchQuery searchQuery, ButtonConfiguration buttonConfiguration, SearchResults results) {
-    setRunOptions(resultProvider, searchQuery, buttonConfiguration);
-    setContents(results);
-  }
-
-=======
->>>>>>> cf24cec5
   public void setContents(SearchResults results) {
     myLastResults = results;
     myTreeComponent.setContents(results);
