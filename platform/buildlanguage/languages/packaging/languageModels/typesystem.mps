--- conflicted
+++ resolved
@@ -17,42 +17,27 @@
     <node type="tpd4.NonTypesystemRule" typeId="tpd4.1195214364922" id="1205349754730">
       <property name="name" nameId="tpck.1169194664001" value="NonEmptyArchiveName" />
       <property name="overrides" nameId="tpd4.1195213689297" value="true" />
-<<<<<<< HEAD
-=======
-      <property name="virtualPackage" nameId="tpck.1193676396447" value="projectComponents" />
->>>>>>> a8fa9f26
+      <property name="virtualPackage" nameId="tpck.1193676396447" value="projectComponents" />
     </node>
     <node type="tpd4.NonTypesystemRule" typeId="tpd4.1195214364922" id="1205350407971">
       <property name="name" nameId="tpck.1169194664001" value="NonEmptyFileName" />
       <property name="overrides" nameId="tpd4.1195213689297" value="true" />
-<<<<<<< HEAD
-=======
-      <property name="virtualPackage" nameId="tpck.1193676396447" value="projectComponents" />
->>>>>>> a8fa9f26
+      <property name="virtualPackage" nameId="tpck.1193676396447" value="projectComponents" />
     </node>
     <node type="tpd4.NonTypesystemRule" typeId="tpd4.1195214364922" id="1205350446240">
       <property name="name" nameId="tpck.1169194664001" value="NonEmptyFolderName" />
       <property name="overrides" nameId="tpd4.1195213689297" value="true" />
-<<<<<<< HEAD
-=======
-      <property name="virtualPackage" nameId="tpck.1193676396447" value="projectComponents" />
->>>>>>> a8fa9f26
+      <property name="virtualPackage" nameId="tpck.1193676396447" value="projectComponents" />
     </node>
     <node type="tpd4.NonTypesystemRule" typeId="tpd4.1195214364922" id="1209458877820">
       <property name="name" nameId="tpck.1169194664001" value="DuplicateModule" />
       <property name="overrides" nameId="tpd4.1195213689297" value="true" />
-<<<<<<< HEAD
-=======
-      <property name="virtualPackage" nameId="tpck.1193676396447" value="projectComponents" />
->>>>>>> a8fa9f26
+      <property name="virtualPackage" nameId="tpck.1193676396447" value="projectComponents" />
     </node>
     <node type="tpd4.NonTypesystemRule" typeId="tpd4.1195214364922" id="1209470392210">
       <property name="name" nameId="tpck.1169194664001" value="NotExisingModule" />
       <property name="overrides" nameId="tpd4.1195213689297" value="false" />
-<<<<<<< HEAD
-=======
-      <property name="virtualPackage" nameId="tpck.1193676396447" value="projectComponents" />
->>>>>>> a8fa9f26
+      <property name="virtualPackage" nameId="tpck.1193676396447" value="projectComponents" />
     </node>
   </roots>
   <root id="1205349754730">
