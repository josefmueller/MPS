--- conflicted
+++ resolved
@@ -5,6 +5,7 @@
   <language namespace="a79f53b6-9aaa-48eb-9fbb-aaec80a6da9a(jetbrains.mps.build.custommps)" />
   <language namespace="0b608d44-1308-418d-8715-22d040c3b3cc(jetbrains.mps.buildlanguage)" />
   <language namespace="fba399db-f591-45dc-a279-e2a2a986e262(jetbrains.mps.build.generictasks)" />
+  <language namespace="ceab5195-25ea-4f22-9b92-103b95ca8c0c(jetbrains.mps.lang.core)" />
   <language-engaged-on-generation namespace="3c6d6f72-fc0d-4d9d-8c5d-cb82e96c422b(jetbrains.mps.build.packaging.mps)" />
   <import index="tps4" modelUID="r:00000000-0000-4000-0000-011c895904d8(jetbrains.mps.build.packaging.structure)" version="8" implicit="yes" />
   <import index="tpsk" modelUID="r:00000000-0000-4000-0000-011c895904c8(jetbrains.mps.buildlanguage.structure)" version="21" implicit="yes" />
@@ -104,10 +105,6 @@
       <property name="virtualPackage" nameId="tpck.1193676396447" value="modules" />
       <property name="name" nameId="tpck.1169194664001" value="mps.solutions" />
     </node>
-    <node type="tps4.Block" typeId="tps4.701559220729212645" id="8431776905956472851">
-      <property name="name" nameId="tpck.1169194664001" value="workbench" />
-      <property name="virtualPackage" nameId="tpck.1193676396447" value="modules" />
-    </node>
     <node type="tps4.Block" typeId="tps4.701559220729212645" id="2738111162319948310">
       <property name="virtualPackage" nameId="tpck.1193676396447" value="modules.core" />
       <property name="name" nameId="tpck.1169194664001" value="core.execution" />
@@ -147,6 +144,9 @@
           </node>
         </node>
         <node role="entry" roleId="tps4.1203617897549" type="tps4.Folder" typeId="tps4.1203598512427" id="2235195415637076985">
+          <node role="title" roleId="tps4.1205340441197" type="tps4.SimpleString" typeId="tps4.1205339044029" id="2235195415637076986">
+            <property name="name" nameId="tps4.1223641503366" value="lib" />
+          </node>
           <node role="entry" roleId="tps4.1203617897549" type="tps4.Copy" typeId="tps4.1204015075559" id="4789416207834122801">
             <property name="name" nameId="tpck.1169194664001" value="" />
             <property name="excludes" nameId="tps4.1204107538752" value="src/, **/*.zip" />
@@ -161,9 +161,6 @@
               </node>
             </node>
           </node>
-          <node role="title" roleId="tps4.1205340441197" type="tps4.SimpleString" typeId="tps4.1205339044029" id="2235195415637076986">
-            <property name="name" nameId="tps4.1223641503366" value="lib" />
-          </node>
           <node role="entry" roleId="tps4.1203617897549" type="tps4.BlockReference" typeId="tps4.701559220729139189" id="2235195415637076988">
             <link role="block" roleId="tps4.701559220729212648" targetNodeId="8431776905956472400" resolveInfo="MPS-src.zip" />
           </node>
@@ -437,14 +434,14 @@
           <node role="entry" roleId="tps4.1203617897549" type="tps4.BlockReference" typeId="tps4.701559220729139189" id="2235195415637077025">
             <link role="block" roleId="tps4.701559220729212648" targetNodeId="8431776905956472858" resolveInfo="core" />
           </node>
+          <node role="title" roleId="tps4.1205340441197" type="tps4.SimpleString" typeId="tps4.1205339044029" id="2235195415637077026">
+            <property name="name" nameId="tps4.1223641503366" value="languages" />
+          </node>
           <node role="entry" roleId="tps4.1203617897549" type="tps4.BlockReference" typeId="tps4.701559220729139189" id="2235195415637077028">
             <link role="block" roleId="tps4.701559220729212648" targetNodeId="8431776905956472948" resolveInfo="util" />
           </node>
           <node role="entry" roleId="tps4.1203617897549" type="tps4.BlockReference" typeId="tps4.701559220729139189" id="2235195415637077029">
             <link role="block" roleId="tps4.701559220729212648" targetNodeId="8431776905956472682" resolveInfo="generate.ant.task.jar" />
-          </node>
-          <node role="title" roleId="tps4.1205340441197" type="tps4.SimpleString" typeId="tps4.1205339044029" id="2235195415637077026">
-            <property name="name" nameId="tps4.1223641503366" value="languages" />
           </node>
         </node>
         <node role="entry" roleId="tps4.1203617897549" type="tps4.Folder" typeId="tps4.1203598512427" id="2235195415637077031">
@@ -1877,26 +1874,9 @@
     <node role="entry" roleId="tps4.701559220729212646" type="tps4.BlockReference" typeId="tps4.701559220729139189" id="8431776905956472863">
       <link role="block" roleId="tps4.701559220729212648" targetNodeId="8431776905956472896" resolveInfo="core.debug" />
     </node>
-<<<<<<< HEAD
-    <node role="entry" roleId="tps4.701559220729212646" type="tps4.BlockReference" typeId="tps4.701559220729139189" id="3646513537109008773">
-      <link role="block" roleId="tps4.701559220729212648" targetNodeId="3646513537109008769" resolveInfo="core.make" />
-    </node>
-    <node role="entry" roleId="tps4.701559220729212646" type="tps4.BlockReference" typeId="tps4.701559220729139189" id="2738111162319948318">
+    <node role="entry" roleId="tps4.701559220729212646" type="tps4.BlockReference" typeId="tps4.701559220729139189" id="8669189765730048454">
       <link role="block" roleId="tps4.701559220729212648" targetNodeId="2738111162319948310" resolveInfo="core.execution" />
     </node>
-    <node role="entry" roleId="tps4.701559220729212646" type="tps4.Module" typeId="tps4.1203599702327" id="7359352800256522353">
-      <property name="id" nameId="tps4.1222447189012" value="b55d8dfc-0d9d-43d5-886d-c644e7083bff" />
-      <property name="name" nameId="tpck.1169194664001" value="stubUtils" />
-    </node>
-    <node role="entry" roleId="tps4.701559220729212646" type="tps4.Module" typeId="tps4.1203599702327" id="8431776905956472864">
-      <property name="id" nameId="tps4.1222447189012" value="2d3c70e9-aab2-4870-8d8d-6036800e4103" />
-    </node>
-    <node role="entry" roleId="tps4.701559220729212646" type="tps4.Module" typeId="tps4.1203599702327" id="7564508967674307306">
-      <property name="id" nameId="tps4.1222447189012" value="20c6e580-bdc5-4067-8049-d7e3265a86de" />
-      <property name="name" nameId="tpck.1169194664001" value="jetbrains.mps.typesystemEngine" />
-    </node>
-=======
->>>>>>> 20321a5f
   </root>
   <root id="8431776905956472865">
     <node role="entry" roleId="tps4.701559220729212646" type="tps4.Folder" typeId="tps4.1203598512427" id="8431776905956472866">
@@ -2460,15 +2440,6 @@
       <property name="doNotJar" nameId="tps4.2850282874221099799" value="true" />
     </node>
   </root>
-  <root id="8431776905956472851">
-    <node role="entry" roleId="tps4.701559220729212646" type="tps4.Module" typeId="tps4.1203599702327" id="8431776905956472852">
-      <property name="id" nameId="tps4.1222447189012" value="019b622b-0aef-4dd3-86d0-4eef01f3f6bb" />
-    </node>
-    <node role="entry" roleId="tps4.701559220729212646" type="tps4.Module" typeId="tps4.1203599702327" id="5964898485563794371">
-      <property name="id" nameId="tps4.1222447189012" value="1c0088d4-c911-46d4-ace1-4500911173b5" />
-      <property name="name" nameId="tpck.1169194664001" value="jetbrains.mps.workbench.make" />
-    </node>
-  </root>
   <root id="2738111162319948310">
     <node role="entry" roleId="tps4.701559220729212646" type="tps4.Folder" typeId="tps4.1203598512427" id="2738111162319948320">
       <node role="entry" roleId="tps4.1203617897549" type="tps4.Module" typeId="tps4.1203599702327" id="2738111162319948324">
