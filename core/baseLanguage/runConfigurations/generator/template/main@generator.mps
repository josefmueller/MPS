<?xml version="1.0" encoding="UTF-8"?>
<model modelUID="r:6ca9e89f-d17e-40d3-aff6-7953521fc77e(jetbrains.mps.baseLanguage.runConfigurations.generator.template.main@generator)">
  <persistence version="7" />
  <language namespace="b401a680-8325-4110-8fd3-84331ff25bef(jetbrains.mps.lang.generator)" />
  <language namespace="d7706f63-9be2-479c-a3da-ae92af1e64d5(jetbrains.mps.lang.generator.generationContext)" />
  <language namespace="f3061a53-9226-4cc5-a443-f952ceaf5816(jetbrains.mps.baseLanguage)" />
  <language namespace="28f9e497-3b42-4291-aeba-0a1039153ab1(jetbrains.mps.lang.plugin)" />
  <language namespace="443f4c36-fcf5-4eb6-9500-8d06ed259e3e(jetbrains.mps.baseLanguage.classifiers)" />
  <language namespace="83888646-71ce-4f1c-9c53-c54016f6ad4f(jetbrains.mps.baseLanguage.collections)" />
  <language namespace="ceab5195-25ea-4f22-9b92-103b95ca8c0c(jetbrains.mps.lang.core)" />
  <language namespace="82c32a3b-4a54-4fc1-b551-7ff9f198d7c1(jetbrains.mps.baseLanguage.runConfigurations)" />
  <language namespace="df345b11-b8c7-4213-ac66-48d2a9b75d88(jetbrains.mps.baseLanguageInternal)" />
  <language namespace="fd392034-7849-419d-9071-12563d152375(jetbrains.mps.baseLanguage.closures)" />
  <language namespace="5d6bee4c-f891-4a93-a0c9-e2268726ae47(jetbrains.mps.uiLanguage)" />
  <language namespace="7a5dda62-9140-4668-ab76-d5ed1746f2b2(jetbrains.mps.lang.typesystem)" />
  <language namespace="13744753-c81f-424a-9c1b-cf8943bf4e86(jetbrains.mps.lang.sharedConcepts)" />
  <language namespace="d4615e3b-d671-4ba9-af01-2b78369b0ba7(jetbrains.mps.lang.pattern)" />
  <language namespace="a247e09e-2435-45ba-b8d2-07e93feba96a(jetbrains.mps.baseLanguage.tuples)" />
  <language namespace="7866978e-a0f0-4cc7-81bc-4d213d9375e1(jetbrains.mps.lang.smodel)" />
  <language namespace="3a13115c-633c-4c5c-bbcc-75c4219e9555(jetbrains.mps.lang.quotation)" />
  <language namespace="756e911c-3f1f-4a48-bdf5-a2ceb91b723c(jetbrains.mps.execution.settings)" />
  <import index="11eb" modelUID="r:550fbd90-c9f2-4576-a8a6-223eca16d68b(jetbrains.mps.baseLanguage.runConfigurations.structure)" version="0" />
  <import index="g3s4" modelUID="r:44be5a71-98f4-4137-88b1-8ccaf67186a8(jetbrains.mps.baseLanguage.runConfigurations.behavior)" version="-1" />
  <import index="6n7d" modelUID="r:9e14a2a5-2074-4212-bc2f-81b31dc2b4fd(jetbrains.mps.lang.plugin.generator.baseLanguage.template.runconfigs@generator)" version="-1" />
  <import index="fmpm" modelUID="r:b9858adc-db8e-47c0-9e2e-ef86ca91a020(jetbrains.mps.baseLanguage.runConfigurations.runtime)" version="-1" />
  <import index="tp4s" modelUID="r:00000000-0000-4000-0000-011c89590360(jetbrains.mps.lang.plugin.behavior)" version="-1" />
  <import index="tp4k" modelUID="r:00000000-0000-4000-0000-011c89590368(jetbrains.mps.lang.plugin.structure)" version="23" />
  <import index="tpee" modelUID="r:00000000-0000-4000-0000-011c895902ca(jetbrains.mps.baseLanguage.structure)" version="3" />
  <import index="2yaq" modelUID="f:java_stub#37a3367b-1fb2-44d8-aa6b-18075e74e003#jetbrains.mps.debug(jetbrains.mps.debug@java_stub)" version="-1" />
  <import index="1hm1" modelUID="f:java_stub#37a3367b-1fb2-44d8-aa6b-18075e74e003#com.intellij.execution(com.intellij.execution@java_stub)" version="-1" />
  <import index="e2lb" modelUID="f:java_stub#6354ebe7-c22a-4a0f-ac54-50b52ab9b065#java.lang(java.lang@java_stub)" version="-1" />
  <import index="juez" modelUID="f:java_stub#37a3367b-1fb2-44d8-aa6b-18075e74e003#com.intellij.execution.executors(com.intellij.execution.executors@java_stub)" version="-1" />
  <import index="dbrf" modelUID="f:java_stub#6354ebe7-c22a-4a0f-ac54-50b52ab9b065#javax.swing(javax.swing@java_stub)" version="-1" />
  <import index="1t7x" modelUID="f:java_stub#6354ebe7-c22a-4a0f-ac54-50b52ab9b065#java.awt(java.awt@java_stub)" version="-1" />
  <import index="s7ni" modelUID="f:java_stub#37a3367b-1fb2-44d8-aa6b-18075e74e003#com.intellij.execution.runners(com.intellij.execution.runners@java_stub)" version="-1" />
  <import index="lkfb" modelUID="f:java_stub#37a3367b-1fb2-44d8-aa6b-18075e74e003#jetbrains.mps.smodel(jetbrains.mps.smodel@java_stub)" version="-1" />
  <import index="r27b" modelUID="f:java_stub#37a3367b-1fb2-44d8-aa6b-18075e74e003#org.jetbrains.annotations(org.jetbrains.annotations@java_stub)" version="-1" />
  <import index="27v0" modelUID="f:java_stub#37a3367b-1fb2-44d8-aa6b-18075e74e003#com.intellij.openapi.project(com.intellij.openapi.project@java_stub)" version="-1" />
  <import index="vfxe" modelUID="f:java_stub#37a3367b-1fb2-44d8-aa6b-18075e74e003#com.intellij.execution.configurations(com.intellij.execution.configurations@java_stub)" version="-1" />
  <import index="8bce" modelUID="f:java_stub#37a3367b-1fb2-44d8-aa6b-18075e74e003#jetbrains.mps.logging(jetbrains.mps.logging@java_stub)" version="-1" />
  <import index="uqw6" modelUID="f:java_stub#37a3367b-1fb2-44d8-aa6b-18075e74e003#jetbrains.mps.plugins.pluginparts.runconfigs(MPS.Classpath/jetbrains.mps.plugins.pluginparts.runconfigs@java_stub)" version="-1" />
  <import index="dmyu" modelUID="r:c6eeedda-084d-4659-9c4d-80b7768f2bb2(jetbrains.mps.baseLanguage.textGen)" version="-1" />
  <import index="swvc" modelUID="f:java_stub#37a3367b-1fb2-44d8-aa6b-18075e74e003#jetbrains.mps.baseLanguage.util.plugin.run(MPS.Classpath/jetbrains.mps.baseLanguage.util.plugin.run@java_stub)" version="-1" />
  <import index="gw47" modelUID="f:java_stub#37a3367b-1fb2-44d8-aa6b-18075e74e003#jetbrains.mps.ide.util(MPS.Classpath/jetbrains.mps.ide.util@java_stub)" version="-1" />
  <import index="30pf" modelUID="f:java_stub#37a3367b-1fb2-44d8-aa6b-18075e74e003#jetbrains.mps.util(MPS.Classpath/jetbrains.mps.util@java_stub)" version="-1" />
  <import index="tp2c" modelUID="r:00000000-0000-4000-0000-011c89590338(jetbrains.mps.baseLanguage.closures.structure)" version="3" implicit="yes" />
  <import index="tpck" modelUID="r:00000000-0000-4000-0000-011c89590288(jetbrains.mps.lang.core.structure)" version="0" implicit="yes" />
  <import index="tpcw" modelUID="r:00000000-0000-4000-0000-011c895902bc(jetbrains.mps.lang.sharedConcepts.structure)" version="0" implicit="yes" />
  <import index="tp25" modelUID="r:00000000-0000-4000-0000-011c89590301(jetbrains.mps.lang.smodel.structure)" version="16" implicit="yes" />
  <import index="tp4f" modelUID="r:00000000-0000-4000-0000-011c89590373(jetbrains.mps.baseLanguage.classifiers.structure)" version="0" implicit="yes" />
  <import index="tpf3" modelUID="r:00000000-0000-4000-0000-011c895902f3(jetbrains.mps.lang.generator.generationContext.structure)" version="0" implicit="yes" />
  <import index="tpf8" modelUID="r:00000000-0000-4000-0000-011c895902e8(jetbrains.mps.lang.generator.structure)" version="2" implicit="yes" />
  <import index="tp3r" modelUID="r:00000000-0000-4000-0000-011c8959034b(jetbrains.mps.lang.quotation.structure)" version="0" implicit="yes" />
  <import index="tp2q" modelUID="r:00000000-0000-4000-0000-011c8959032e(jetbrains.mps.baseLanguage.collections.structure)" version="7" implicit="yes" />
  <import index="tpd4" modelUID="r:00000000-0000-4000-0000-011c895902b4(jetbrains.mps.lang.typesystem.structure)" version="3" implicit="yes" />
  <import index="tp68" modelUID="r:00000000-0000-4000-0000-011c895903ac(jetbrains.mps.baseLanguageInternal.structure)" version="1" implicit="yes" />
  <import index="tphr" modelUID="r:00000000-0000-4000-0000-011c89590553(jetbrains.mps.uiLanguage.structure)" version="1" implicit="yes" />
  <import index="cx9y" modelUID="r:309aeee7-bee8-445c-b31d-35928d1da75f(jetbrains.mps.baseLanguage.tuples.structure)" version="2" implicit="yes" />
  <import index="fb9u" modelUID="r:0194e190-08ef-44f6-ab95-d9cffdb7e27b(jetbrains.mps.execution.settings.structure)" version="0" implicit="yes" />
  <roots>
    <node type="tpf8.TemplateDeclaration" typeId="tpf8.1092059087312" id="8126994885493114576">
      <property name="name" nameId="tpck.1169194664001" value="reduce_IJavaRunConfigurationParameter_FunctionParameter" />
      <link role="applicableConcept" roleId="tpf8.1168285871518" targetNodeId="11eb.1810772216404800349" resolveInfo="IJavaRunConfigurationParameter" />
    </node>
    <node type="tp4k.RunConfigurationDeclaration" typeId="tp4k.7035278950562851062" id="8126994885493665468">
      <property name="name" nameId="tpck.1169194664001" value="JavaRunConfiguration" />
      <property name="iconPath" nameId="tp4k.678887849223472622" value="${mps_home}/about.txt" />
      <property name="isDebuggable" nameId="tp4k.8255351389868176934" value="true" />
      <property name="virtualPackage" nameId="tpck.1193676396447" value="java" />
      <link role="stateTypeParameter" roleId="tp4k.8591610611835621641" targetNodeId="fmpm.8255351389869681567" resolveInfo="JavaRunProfileState" />
    </node>
    <node type="tpf8.MappingConfiguration" typeId="tpf8.1095416546421" id="6629582826328981981">
      <property name="name" nameId="tpck.1169194664001" value="main" />
    </node>
    <node type="tpee.ClassConcept" typeId="tpee.1068390468198" id="3251065477410581227">
      <property name="name" nameId="tpck.1169194664001" value="JavaEditorComponent" />
      <property name="virtualPackage" nameId="tpck.1193676396447" value="java" />
    </node>
    <node type="tpf8.MappingScript" typeId="tpf8.1195499912406" id="7549816165173146546">
      <property name="name" nameId="tpck.1169194664001" value="setComponentAnnotations" />
      <property name="scriptKind" nameId="tpf8.1195595592106" value="pre_processing" />
      <property name="modifiesModel" nameId="tpf8.1195595611951" value="true" />
    </node>
    <node type="tpf8.TemplateDeclaration" typeId="tpf8.1092059087312" id="7549816165173155086">
      <property name="name" nameId="tpck.1169194664001" value="reduce_UserComponentReference" />
      <link role="applicableConcept" roleId="tpf8.1168285871518" targetNodeId="tp4k.3452826078638178132" resolveInfo="ComponentReference" />
    </node>
    <node type="tpf8.TemplateDeclaration" typeId="tpf8.1092059087312" id="6951161063040195050">
      <property name="name" nameId="tpck.1169194664001" value="reduce_RunConfigType" />
      <link role="applicableConcept" roleId="tpf8.1168285871518" targetNodeId="tp4k.7974234327424524992" resolveInfo="RunConfigType" />
    </node>
    <node type="tpf8.TemplateDeclaration" typeId="tpf8.1092059087312" id="6951161063040395936">
      <property name="name" nameId="tpck.1169194664001" value="reduce_CreateRunConfigStatement" />
      <link role="applicableConcept" roleId="tpf8.1168285871518" targetNodeId="tp4k.7066926174333289651" resolveInfo="CreateRunConfigStatement" />
    </node>
    <node type="tpf8.TemplateDeclaration" typeId="tpf8.1092059087312" id="5147346160405481762">
      <property name="name" nameId="tpck.1169194664001" value="weave_JavaNodeRunConfigurationExecute" />
      <property name="virtualPackage" nameId="tpck.1193676396447" value="node" />
      <link role="applicableConcept" roleId="tpf8.1168285871518" targetNodeId="11eb.8456022385895583119" resolveInfo="JavaNodeRunConfiguration" />
    </node>
    <node type="tpf8.TemplateDeclaration" typeId="tpf8.1092059087312" id="664608570000532559">
      <property name="name" nameId="tpck.1169194664001" value="weave_JavaNodeRunConfiguration" />
      <property name="virtualPackage" nameId="tpck.1193676396447" value="node" />
      <link role="applicableConcept" roleId="tpf8.1168285871518" targetNodeId="11eb.8456022385895583119" resolveInfo="JavaNodeRunConfiguration" />
    </node>
    <node type="tpf8.TemplateDeclaration" typeId="tpf8.1092059087312" id="1614521997361898028">
      <property name="name" nameId="tpck.1169194664001" value="weave_JavaNodeRunConfigurationCheck" />
      <property name="virtualPackage" nameId="tpck.1193676396447" value="node" />
      <link role="applicableConcept" roleId="tpf8.1168285871518" targetNodeId="11eb.8456022385895583119" resolveInfo="JavaNodeRunConfiguration" />
    </node>
    <node type="tpf8.TemplateDeclaration" typeId="tpf8.1092059087312" id="1491021298367441738">
      <property name="name" nameId="tpck.1169194664001" value="weave_JavaRunConfigurationCheck" />
      <property name="virtualPackage" nameId="tpck.1193676396447" value="java" />
      <link role="applicableConcept" roleId="tpf8.1168285871518" targetNodeId="11eb.655818460756091959" resolveInfo="JavaRunConfiguration" />
    </node>
    <node type="tpf8.TemplateDeclaration" typeId="tpf8.1092059087312" id="2392137962931159131">
      <property name="name" nameId="tpck.1169194664001" value="weave_JavaRunConfigurationExecute" />
      <property name="virtualPackage" nameId="tpck.1193676396447" value="java" />
      <link role="applicableConcept" roleId="tpf8.1168285871518" targetNodeId="11eb.655818460756091959" resolveInfo="JavaRunConfiguration" />
    </node>
    <node type="tpf8.TemplateDeclaration" typeId="tpf8.1092059087312" id="1633282062187307822">
      <property name="name" nameId="tpck.1169194664001" value="weave_JavaNodeRunConfigurationEditor_FieldDeclaration" />
      <property name="virtualPackage" nameId="tpck.1193676396447" value="node" />
      <link role="applicableConcept" roleId="tpf8.1168285871518" targetNodeId="11eb.8456022385895583119" resolveInfo="JavaNodeRunConfiguration" />
    </node>
    <node type="tpf8.TemplateSwitch" typeId="tpf8.1112730859144" id="6784027201968272728">
      <property name="name" nameId="tpck.1169194664001" value="switch_ICheckConfigBlockForJava" />
      <property name="virtualPackage" nameId="tpck.1193676396447" value="java" />
      <link role="modifiedSwitch" roleId="tpf8.1112820671508" targetNodeId="6n7d.2392137962931144929" resolveInfo="switch_ICheckConfigBlock" />
    </node>
    <node type="tpf8.TemplateDeclaration" typeId="tpf8.1092059087312" id="6784027201968276216">
      <property name="name" nameId="tpck.1169194664001" value="case_JavaCheckBlock" />
      <property name="virtualPackage" nameId="tpck.1193676396447" value="node" />
      <link role="applicableConcept" roleId="tpf8.1168285871518" targetNodeId="11eb.8456022385895584871" resolveInfo="JavaCheckBlock" />
    </node>
    <node type="tpf8.TemplateDeclaration" typeId="tpf8.1092059087312" id="6784027201969600140">
      <property name="name" nameId="tpck.1169194664001" value="weave_JavaNodeRunConfigurationEditor_ComponentAddition" />
      <property name="virtualPackage" nameId="tpck.1193676396447" value="node" />
      <link role="applicableConcept" roleId="tpf8.1168285871518" targetNodeId="11eb.8456022385895583119" resolveInfo="JavaNodeRunConfiguration" />
    </node>
    <node type="tpf8.TemplateDeclaration" typeId="tpf8.1092059087312" id="8755168384251012597">
      <property name="name" nameId="tpck.1169194664001" value="weave_JavaNodeRunConfigurationEditor_Apply" />
      <property name="virtualPackage" nameId="tpck.1193676396447" value="node" />
      <link role="applicableConcept" roleId="tpf8.1168285871518" targetNodeId="11eb.8456022385895583119" resolveInfo="JavaNodeRunConfiguration" />
    </node>
    <node type="tpf8.TemplateDeclaration" typeId="tpf8.1092059087312" id="8755168384251798560">
      <property name="name" nameId="tpck.1169194664001" value="weave_JavaNodeRunConfigurationEditor_Reset" />
      <property name="virtualPackage" nameId="tpck.1193676396447" value="node" />
      <link role="applicableConcept" roleId="tpf8.1168285871518" targetNodeId="11eb.8456022385895583119" resolveInfo="JavaNodeRunConfiguration" />
    </node>
    <node type="tpf8.TemplateDeclaration" typeId="tpf8.1092059087312" id="3361586479361545629">
      <property name="name" nameId="tpck.1169194664001" value="reduce_NodeRunConfigPropertyInstance" />
      <property name="virtualPackage" nameId="tpck.1193676396447" value="node" />
      <link role="applicableConcept" roleId="tpf8.1168285871518" targetNodeId="11eb.3361586479360705438" resolveInfo="NodeRunConfigPropertyInstance" />
    </node>
    <node type="tpf8.TemplateDeclaration" typeId="tpf8.1092059087312" id="5842104767989368460">
      <property name="name" nameId="tpck.1169194664001" value="reduce_Node_FunctionParameter" />
      <property name="virtualPackage" nameId="tpck.1193676396447" value="node" />
      <link role="applicableConcept" roleId="tpf8.1168285871518" targetNodeId="11eb.3607966867310075767" resolveInfo="Node_FunctionParameter" />
    </node>
    <node type="tpf8.TemplateDeclaration" typeId="tpf8.1092059087312" id="1566895476211683266">
      <property name="name" nameId="tpck.1169194664001" value="reduce_ComponentReferenceInsideOfOnChangeBlock" />
      <link role="applicableConcept" roleId="tpf8.1168285871518" targetNodeId="tp4k.3452826078638178132" resolveInfo="ComponentReference" />
    </node>
    <node type="tpf8.MappingScript" typeId="tpf8.1195499912406" id="9192672578696349736">
      <property name="name" nameId="tpck.1169194664001" value="addRetrunStatementToIsApplicable" />
      <property name="scriptKind" nameId="tpf8.1195595592106" value="pre_processing" />
      <property name="modifiesModel" nameId="tpf8.1195595611951" value="true" />
    </node>
    <node type="tpf8.TemplateDeclaration" typeId="tpf8.1092059087312" id="1769265426473528892">
      <property name="name" nameId="tpck.1169194664001" value="reduce_Node_FunctionParameterInMake" />
      <link role="applicableConcept" roleId="tpf8.1168285871518" targetNodeId="11eb.3607966867310075767" resolveInfo="Node_FunctionParameter" />
    </node>
  </roots>
  <root id="8126994885493114576">
    <node role="contentNode" roleId="tpf8.1092060348987" type="tp68.InternalVariableReference" typeId="tp68.1176743162354" id="4729163311832394026">
      <property name="name" nameId="tp68.1176743296073" value="javaRunParameters" />
      <node role="type" roleId="tp68.1176743202636" type="tpee.ClassifierType" typeId="tpee.1107535904670" id="4729163311832394028">
        <link role="classifier" roleId="tpee.1107535924139" targetNodeId="swvc.~ConfigRunParameters" resolveInfo="ConfigRunParameters" />
        <node role="smodelAttribute" roleId="tpck.5169995583184591170" type="tpf8.CopySrcNodeMacro" typeId="tpf8.1114706874351" id="1810772216404834498">
          <node role="sourceNodeQuery" roleId="tpf8.1168024447342" type="tpf8.SourceSubstituteMacro_SourceNodeQuery" typeId="tpf8.1168024337012" id="1810772216404834499">
            <node role="body" roleId="tpee.1137022507850" type="tpee.StatementList" typeId="tpee.1068580123136" id="1810772216404834500">
              <node role="statement" roleId="tpee.1068581517665" type="tpee.ExpressionStatement" typeId="tpee.1068580123155" id="1810772216404834501">
                <node role="expression" roleId="tpee.1068580123156" type="tpee.DotExpression" typeId="tpee.1197027756228" id="1810772216404834503">
                  <node role="operand" roleId="tpee.1197027771414" type="tpf8.TemplateFunctionParameter_sourceNode" typeId="tpf8.1167169188348" id="1810772216404834502" />
                  <node role="operation" roleId="tpee.1197027833540" type="tp25.Node_ConceptMethodCall" typeId="tp25.1179409122411" id="1810772216404834507">
                    <link role="baseMethodDeclaration" roleId="tpee.1068499141037" targetNodeId="g3s4.1810772216404820824" resolveInfo="getParameterType" />
                  </node>
                </node>
              </node>
            </node>
          </node>
        </node>
      </node>
      <node role="smodelAttribute" roleId="tpck.5169995583184591170" type="tpf8.TemplateFragment" typeId="tpf8.1095672379244" id="4729163311832566780" />
      <node role="smodelAttribute" roleId="tpck.5169995583184591170" type="tpf8.PropertyMacro" typeId="tpf8.1087833241328" id="1810772216404819115">
        <property name="propertyName" nameId="tpck.1757699476691236117" value="name" />
        <node role="propertyValueFunction" roleId="tpf8.1167756362303" type="tpf8.PropertyMacro_GetPropertyValue" typeId="tpf8.1167756080639" id="1810772216404819116">
          <node role="body" roleId="tpee.1137022507850" type="tpee.StatementList" typeId="tpee.1068580123136" id="1810772216404819117">
            <node role="statement" roleId="tpee.1068581517665" type="tpee.ExpressionStatement" typeId="tpee.1068580123155" id="1810772216404820811">
              <node role="expression" roleId="tpee.1068580123156" type="tpee.DotExpression" typeId="tpee.1197027756228" id="1810772216404820813">
                <node role="operand" roleId="tpee.1197027771414" type="tpf8.TemplateFunctionParameter_sourceNode" typeId="tpf8.1167169188348" id="1810772216404820812" />
                <node role="operation" roleId="tpee.1197027833540" type="tp25.Node_ConceptMethodCall" typeId="tp25.1179409122411" id="1810772216404820817">
                  <link role="baseMethodDeclaration" roleId="tpee.1068499141037" targetNodeId="g3s4.1810772216404807669" resolveInfo="getVariableForExecuteBlockName" />
                </node>
              </node>
            </node>
          </node>
        </node>
      </node>
    </node>
  </root>
  <root id="8126994885493665468">
    <node role="executionParameter" roleId="tp4k.8179323502814846487" type="tp4k.RunConfigExecutionParameterDeclaration" typeId="tp4k.8179323502814630510" id="1905391470717577616">
      <node role="smodelAttribute" roleId="tpck.5169995583184591170" type="tpf8.CopySrcListMacro" typeId="tpf8.1114729360583" id="1905391470717577618">
        <node role="sourceNodesQuery" roleId="tpf8.1168278589236" type="tpf8.SourceSubstituteMacro_SourceNodesQuery" typeId="tpf8.1167951910403" id="1905391470717577619">
          <node role="body" roleId="tpee.1137022507850" type="tpee.StatementList" typeId="tpee.1068580123136" id="1905391470717577620">
            <node role="statement" roleId="tpee.1068581517665" type="tpee.ExpressionStatement" typeId="tpee.1068580123155" id="1905391470717585310">
              <node role="expression" roleId="tpee.1068580123156" type="tpee.DotExpression" typeId="tpee.1197027756228" id="1905391470717585312">
                <node role="operand" roleId="tpee.1197027771414" type="tpf8.TemplateFunctionParameter_sourceNode" typeId="tpf8.1167169188348" id="1905391470717585311" />
                <node role="operation" roleId="tpee.1197027833540" type="tp25.SLinkListAccess" typeId="tp25.1138056282393" id="1905391470717585316">
                  <link role="link" roleId="tp25.1138056546658" targetNodeId="tp4k.8179323502814846487" />
                </node>
              </node>
            </node>
          </node>
        </node>
      </node>
    </node>
    <node role="property" roleId="tp4k.8294332872984117193" type="tp4k.PersistentPropertyDeclaration" typeId="tp4k.1210179190070" id="8126994885493673896">
      <property name="name" nameId="tpck.1169194664001" value="myJavaRunParameters" />
      <node role="type" roleId="tpee.5680397130376446158" type="tpee.ClassifierType" typeId="tpee.1107535904670" id="4420760924880196929">
        <link role="classifier" roleId="tpee.1107535924139" targetNodeId="swvc.~ConfigRunParameters" resolveInfo="ConfigRunParameters" />
      </node>
      <node role="smodelAttribute" roleId="tpck.5169995583184591170" type="tpf8.PropertyMacro" typeId="tpf8.1087833241328" id="8126994885493673899">
        <property name="propertyName" nameId="tpck.1757699476691236117" value="name" />
        <node role="propertyValueFunction" roleId="tpf8.1167756362303" type="tpf8.PropertyMacro_GetPropertyValue" typeId="tpf8.1167756080639" id="8126994885493673900">
          <node role="body" roleId="tpee.1137022507850" type="tpee.StatementList" typeId="tpee.1068580123136" id="8126994885493673901">
            <node role="statement" roleId="tpee.1068581517665" type="tpee.ExpressionStatement" typeId="tpee.1068580123155" id="8126994885493673902">
              <node role="expression" roleId="tpee.1068580123156" type="tpee.DotExpression" typeId="tpee.1197027756228" id="8126994885493673904">
                <node role="operand" roleId="tpee.1197027771414" type="tpf8.TemplateFunctionParameter_sourceNode" typeId="tpf8.1167169188348" id="8126994885493673903" />
                <node role="operation" roleId="tpee.1197027833540" type="tp25.Node_ConceptMethodCall" typeId="tp25.1179409122411" id="8126994885493673908">
                  <link role="baseMethodDeclaration" roleId="tpee.1068499141037" targetNodeId="g3s4.8126994885493113070" resolveInfo="getParameterFieldName" />
                </node>
              </node>
            </node>
          </node>
        </node>
      </node>
      <node role="initializer" roleId="tpee.1068431790190" type="tpee.GenericNewExpression" typeId="tpee.1145552977093" id="1905391470718346203">
        <node role="creator" roleId="tpee.1145553007750" type="tpee.ClassCreator" typeId="tpee.1212685548494" id="1905391470718346204">
          <link role="baseMethodDeclaration" roleId="tpee.1068499141037" targetNodeId="swvc.~ConfigRunParameters%d&lt;init&gt;()" resolveInfo="ConfigRunParameters" />
        </node>
      </node>
    </node>
    <node role="property" roleId="tp4k.8294332872984117193" type="tp4k.PersistentPropertyDeclaration" typeId="tp4k.1210179190070" id="5334136372061420458">
      <property name="name" nameId="tpck.1169194664001" value="property" />
      <node role="type" roleId="tpee.5680397130376446158" type="tpee.StringType" typeId="tpee.1225271177708" id="3361586479361881565" />
      <node role="smodelAttribute" roleId="tpck.5169995583184591170" type="tpf8.CopySrcListMacro" typeId="tpf8.1114729360583" id="5334136372061420461">
        <node role="sourceNodesQuery" roleId="tpf8.1168278589236" type="tpf8.SourceSubstituteMacro_SourceNodesQuery" typeId="tpf8.1167951910403" id="5334136372061420462">
          <node role="body" roleId="tpee.1137022507850" type="tpee.StatementList" typeId="tpee.1068580123136" id="5334136372061420463">
            <node role="statement" roleId="tpee.1068581517665" type="tpee.ExpressionStatement" typeId="tpee.1068580123155" id="5334136372061423663">
              <node role="expression" roleId="tpee.1068580123156" type="tpee.DotExpression" typeId="tpee.1197027756228" id="5334136372061423665">
                <node role="operand" roleId="tpee.1197027771414" type="tpf8.TemplateFunctionParameter_sourceNode" typeId="tpf8.1167169188348" id="5334136372061423664" />
                <node role="operation" roleId="tpee.1197027833540" type="tp25.SLinkListAccess" typeId="tp25.1138056282393" id="5334136372061423669">
                  <link role="link" roleId="tp25.1138056546658" targetNodeId="tp4k.8294332872984117193" />
                </node>
              </node>
            </node>
          </node>
        </node>
      </node>
    </node>
    <node role="editor" roleId="tp4k.162872405267681133" type="tp4k.ConfigurationEditorDeclaration" typeId="tp4k.162872405267681132" id="8126994885493665469">
      <node role="editor" roleId="tp4k.162872405267681134" type="tpee.GenericNewExpression" typeId="tpee.1145552977093" id="3251065477410812660">
        <node role="creator" roleId="tpee.1145553007750" type="tpee.ClassCreator" typeId="tpee.1212685548494" id="3251065477410858819">
          <link role="baseMethodDeclaration" roleId="tpee.1068499141037" targetNodeId="3251065477410581229" resolveInfo="JavaEditorComponent" />
          <node role="smodelAttribute" roleId="tpck.5169995583184591170" type="tpf8.ReferenceMacro" typeId="tpf8.1088761943574" id="3251065477410858821">
            <property name="linkRole" nameId="tpck.1757699476691236116" value="baseMethodDeclaration" />
            <node role="referentFunction" roleId="tpf8.1167770376702" type="tpf8.ReferenceMacro_GetReferent" typeId="tpf8.1167770111131" id="3251065477410858822">
              <node role="body" roleId="tpee.1137022507850" type="tpee.StatementList" typeId="tpee.1068580123136" id="3251065477410858823">
                <node role="statement" roleId="tpee.1068581517665" type="tpee.ExpressionStatement" typeId="tpee.1068580123155" id="3251065477410858824">
                  <node role="expression" roleId="tpee.1068580123156" type="tpee.DotExpression" typeId="tpee.1197027756228" id="3251065477410865582">
                    <node role="operand" roleId="tpee.1197027771414" type="tpee.DotExpression" typeId="tpee.1197027756228" id="3251065477410865577">
                      <node role="operand" roleId="tpee.1197027771414" type="tpee.DotExpression" typeId="tpee.1197027756228" id="3251065477410858826">
                        <node role="operand" roleId="tpee.1197027771414" type="tpf3.TemplateFunctionParameter_generationContext" typeId="tpf3.1216860049635" id="3251065477410858825" />
                        <node role="operation" roleId="tpee.1197027833540" type="tpf3.GenerationContextOp_GetOutputByLabelAndInput" typeId="tpf3.1216860049627" id="3251065477410858830">
                          <link role="label" roleId="tpf3.1216860049628" targetNodeId="3251065477410858820" resolveInfo="map_JavaRunConfigurationToEditorComponent" />
                          <node role="inputNode" roleId="tpf3.1216860049632" type="tpf8.TemplateFunctionParameter_sourceNode" typeId="tpf8.1167169188348" id="3251065477410858832" />
                        </node>
                      </node>
                      <node role="operation" roleId="tpee.1197027833540" type="tp25.SLinkListAccess" typeId="tp25.1138056282393" id="3251065477410865581">
                        <link role="link" roleId="tp25.1138056546658" targetNodeId="tpee.1068390468201" />
                      </node>
                    </node>
                    <node role="operation" roleId="tpee.1197027833540" type="tp2q.GetFirstOperation" typeId="tp2q.1165525191778" id="3251065477410865586" />
                  </node>
                </node>
              </node>
            </node>
          </node>
        </node>
      </node>
      <node role="applyBlock" roleId="tp4k.162872405267681159" type="tp4k.ApplyEditorBlock" typeId="tp4k.162872405267681153" id="3251065477411291366">
        <node role="body" roleId="tpee.1137022507850" type="tpee.StatementList" typeId="tpee.1068580123136" id="3251065477411291367">
          <node role="statement" roleId="tpee.1068581517665" type="tpee.ExpressionStatement" typeId="tpee.1068580123155" id="3251065477411314446">
            <node role="expression" roleId="tpee.1068580123156" type="tpee.DotExpression" typeId="tpee.1197027756228" id="3251065477411314448">
              <node role="operand" roleId="tpee.1197027771414" type="tp4k.ComponentReference" typeId="tp4k.3452826078638178132" id="3251065477411314447" />
              <node role="operation" roleId="tpee.1197027833540" type="tpee.InstanceMethodCallOperation" typeId="tpee.1202948039474" id="3251065477411315331">
                <link role="baseMethodDeclaration" roleId="tpee.1068499141037" targetNodeId="3251065477411287192" resolveInfo="apply" />
                <node role="actualArgument" roleId="tpee.1068499141038" type="tp4f.ThisClassifierExpression" typeId="tp4f.1205752633985" id="3251065477411315332" />
              </node>
            </node>
          </node>
          <node role="statement" roleId="tpee.1068581517665" type="tpee.LocalVariableDeclarationStatement" typeId="tpee.1068581242864" id="5842104767989368190">
            <node role="localVariableDeclaration" roleId="tpee.1068581242865" type="tpee.LocalVariableDeclaration" typeId="tpee.1068581242863" id="5842104767989368191">
              <property name="name" nameId="tpck.1169194664001" value="javaRunParameters" />
              <property name="isFinal" nameId="tpee.1176718929932" value="true" />
              <node role="type" roleId="tpee.5680397130376446158" type="tpee.ClassifierType" typeId="tpee.1107535904670" id="4420760924880196930">
                <link role="classifier" roleId="tpee.1107535924139" targetNodeId="swvc.~ConfigRunParameters" resolveInfo="ConfigRunParameters" />
              </node>
              <node role="initializer" roleId="tpee.1068431790190" type="tpee.DotExpression" typeId="tpee.1197027756228" id="5842104767989368194">
                <node role="operand" roleId="tpee.1197027771414" type="tp4f.ThisClassifierExpression" typeId="tp4f.1205752633985" id="5842104767989368195" />
                <node role="operation" roleId="tpee.1197027833540" type="tp4k.PersistentPropertyReference" typeId="tp4k.1210180874794" id="5842104767989368196">
                  <link role="member" roleId="tp4f.1205756909548" targetNodeId="8126994885493673896" resolveInfo="myJavaRunParameters" />
                </node>
              </node>
            </node>
          </node>
          <node role="statement" roleId="tpee.1068581517665" type="tpee.BlockStatement" typeId="tpee.1082485599095" id="3251065477411867961">
            <node role="statements" roleId="tpee.1082485599096" type="tpee.StatementList" typeId="tpee.1068580123136" id="3251065477411867962">
              <node role="smodelAttribute" roleId="tpck.5169995583184591170" type="tpf8.CopySrcNodeMacro" typeId="tpf8.1114706874351" id="3251065477411867965">
                <node role="sourceNodeQuery" roleId="tpf8.1168024447342" type="tpf8.SourceSubstituteMacro_SourceNodeQuery" typeId="tpf8.1168024337012" id="3251065477411867966">
                  <node role="body" roleId="tpee.1137022507850" type="tpee.StatementList" typeId="tpee.1068580123136" id="3251065477411867967">
                    <node role="statement" roleId="tpee.1068581517665" type="tpee.ExpressionStatement" typeId="tpee.1068580123155" id="3251065477411867968">
                      <node role="expression" roleId="tpee.1068580123156" type="tpee.DotExpression" typeId="tpee.1197027756228" id="3251065477411867980">
                        <node role="operand" roleId="tpee.1197027771414" type="tpee.DotExpression" typeId="tpee.1197027756228" id="3251065477411867975">
                          <node role="operand" roleId="tpee.1197027771414" type="tpee.DotExpression" typeId="tpee.1197027756228" id="3251065477411867970">
                            <node role="operand" roleId="tpee.1197027771414" type="tpf8.TemplateFunctionParameter_sourceNode" typeId="tpf8.1167169188348" id="3251065477411867969" />
                            <node role="operation" roleId="tpee.1197027833540" type="tp25.SLinkAccess" typeId="tp25.1138056143562" id="3251065477411867974">
                              <link role="link" roleId="tp25.1138056516764" targetNodeId="tp4k.162872405267681133" />
                            </node>
                          </node>
                          <node role="operation" roleId="tpee.1197027833540" type="tp25.SLinkAccess" typeId="tp25.1138056143562" id="3251065477411867979">
                            <link role="link" roleId="tp25.1138056516764" targetNodeId="tp4k.162872405267681159" />
                          </node>
                        </node>
                        <node role="operation" roleId="tpee.1197027833540" type="tp25.SLinkAccess" typeId="tp25.1138056143562" id="3251065477411867984">
                          <link role="link" roleId="tp25.1138056516764" targetNodeId="tpee.1137022507850" />
                        </node>
                      </node>
                    </node>
                  </node>
                </node>
              </node>
            </node>
            <node role="smodelAttribute" roleId="tpck.5169995583184591170" type="tpf8.IfMacro" typeId="tpf8.1118773211870" id="3251065477411868083">
              <node role="conditionFunction" roleId="tpf8.1167945861827" type="tpf8.IfMacro_Condition" typeId="tpf8.1167945743726" id="3251065477411868084">
                <node role="body" roleId="tpee.1137022507850" type="tpee.StatementList" typeId="tpee.1068580123136" id="3251065477411868085">
                  <node role="statement" roleId="tpee.1068581517665" type="tpee.ExpressionStatement" typeId="tpee.1068580123155" id="3251065477411868086">
                    <node role="expression" roleId="tpee.1068580123156" type="tpee.AndExpression" typeId="tpee.1080120340718" id="2195473424935857355">
                      <node role="rightExpression" roleId="tpee.1081773367579" type="tpee.DotExpression" typeId="tpee.1197027756228" id="3251065477411868098">
                        <node role="operand" roleId="tpee.1197027771414" type="tpee.DotExpression" typeId="tpee.1197027756228" id="3251065477411868093">
                          <node role="operand" roleId="tpee.1197027771414" type="tpee.DotExpression" typeId="tpee.1197027756228" id="3251065477411868088">
                            <node role="operand" roleId="tpee.1197027771414" type="tpf8.TemplateFunctionParameter_sourceNode" typeId="tpf8.1167169188348" id="3251065477411868087" />
                            <node role="operation" roleId="tpee.1197027833540" type="tp25.SLinkAccess" typeId="tp25.1138056143562" id="3251065477411868092">
                              <link role="link" roleId="tp25.1138056516764" targetNodeId="tp4k.162872405267681133" />
                            </node>
                          </node>
                          <node role="operation" roleId="tpee.1197027833540" type="tp25.SLinkAccess" typeId="tp25.1138056143562" id="3251065477411868097">
                            <link role="link" roleId="tp25.1138056516764" targetNodeId="tp4k.162872405267681159" />
                          </node>
                        </node>
                        <node role="operation" roleId="tpee.1197027833540" type="tp25.Node_IsNotNullOperation" typeId="tp25.1172008320231" id="3251065477411868102" />
                      </node>
                      <node role="leftExpression" roleId="tpee.1081773367580" type="tpee.DotExpression" typeId="tpee.1197027756228" id="2195473424935857361">
                        <node role="operand" roleId="tpee.1197027771414" type="tpee.DotExpression" typeId="tpee.1197027756228" id="2195473424935857358">
                          <node role="operand" roleId="tpee.1197027771414" type="tpf8.TemplateFunctionParameter_sourceNode" typeId="tpf8.1167169188348" id="2195473424935857359" />
                          <node role="operation" roleId="tpee.1197027833540" type="tp25.SLinkAccess" typeId="tp25.1138056143562" id="2195473424935857360">
                            <link role="link" roleId="tp25.1138056516764" targetNodeId="tp4k.162872405267681133" />
                          </node>
                        </node>
                        <node role="operation" roleId="tpee.1197027833540" type="tp25.Node_IsNotNullOperation" typeId="tp25.1172008320231" id="2195473424935857365" />
                      </node>
                    </node>
                  </node>
                </node>
              </node>
            </node>
          </node>
        </node>
      </node>
      <node role="resetBlock" roleId="tp4k.162872405267681160" type="tp4k.ResetEditorBlock" typeId="tp4k.162872405267681154" id="3251065477411315333">
        <node role="body" roleId="tpee.1137022507850" type="tpee.StatementList" typeId="tpee.1068580123136" id="3251065477411315334">
          <node role="statement" roleId="tpee.1068581517665" type="tpee.ExpressionStatement" typeId="tpee.1068580123155" id="3251065477411315336">
            <node role="expression" roleId="tpee.1068580123156" type="tpee.DotExpression" typeId="tpee.1197027756228" id="3251065477411315338">
              <node role="operand" roleId="tpee.1197027771414" type="tp4k.ComponentReference" typeId="tp4k.3452826078638178132" id="3251065477411315337" />
              <node role="operation" roleId="tpee.1197027833540" type="tpee.InstanceMethodCallOperation" typeId="tpee.1202948039474" id="3251065477411315343">
                <link role="baseMethodDeclaration" roleId="tpee.1068499141037" targetNodeId="3251065477411287198" resolveInfo="reset" />
                <node role="actualArgument" roleId="tpee.1068499141038" type="tp4f.ThisClassifierExpression" typeId="tp4f.1205752633985" id="3251065477411315344" />
              </node>
            </node>
          </node>
          <node role="statement" roleId="tpee.1068581517665" type="tpee.LocalVariableDeclarationStatement" typeId="tpee.1068581242864" id="5842104767989368205">
            <node role="localVariableDeclaration" roleId="tpee.1068581242865" type="tpee.LocalVariableDeclaration" typeId="tpee.1068581242863" id="5842104767989368206">
              <property name="name" nameId="tpck.1169194664001" value="javaRunParameters" />
              <property name="isFinal" nameId="tpee.1176718929932" value="true" />
              <node role="type" roleId="tpee.5680397130376446158" type="tpee.ClassifierType" typeId="tpee.1107535904670" id="4420760924880196931">
                <link role="classifier" roleId="tpee.1107535924139" targetNodeId="swvc.~ConfigRunParameters" resolveInfo="ConfigRunParameters" />
              </node>
              <node role="initializer" roleId="tpee.1068431790190" type="tpee.DotExpression" typeId="tpee.1197027756228" id="5842104767989368208">
                <node role="operand" roleId="tpee.1197027771414" type="tp4f.ThisClassifierExpression" typeId="tp4f.1205752633985" id="5842104767989368209" />
                <node role="operation" roleId="tpee.1197027833540" type="tp4k.PersistentPropertyReference" typeId="tp4k.1210180874794" id="5842104767989368210">
                  <link role="member" roleId="tp4f.1205756909548" targetNodeId="8126994885493673896" resolveInfo="myJavaRunParameters" />
                </node>
              </node>
            </node>
          </node>
          <node role="statement" roleId="tpee.1068581517665" type="tpee.BlockStatement" typeId="tpee.1082485599095" id="3251065477411867986">
            <node role="statements" roleId="tpee.1082485599096" type="tpee.StatementList" typeId="tpee.1068580123136" id="3251065477411867987">
              <node role="smodelAttribute" roleId="tpck.5169995583184591170" type="tpf8.CopySrcNodeMacro" typeId="tpf8.1114706874351" id="3251065477411867990">
                <node role="sourceNodeQuery" roleId="tpf8.1168024447342" type="tpf8.SourceSubstituteMacro_SourceNodeQuery" typeId="tpf8.1168024337012" id="3251065477411867991">
                  <node role="body" roleId="tpee.1137022507850" type="tpee.StatementList" typeId="tpee.1068580123136" id="3251065477411867992">
                    <node role="statement" roleId="tpee.1068581517665" type="tpee.ExpressionStatement" typeId="tpee.1068580123155" id="3251065477411867993">
                      <node role="expression" roleId="tpee.1068580123156" type="tpee.DotExpression" typeId="tpee.1197027756228" id="3251065477411868005">
                        <node role="operand" roleId="tpee.1197027771414" type="tpee.DotExpression" typeId="tpee.1197027756228" id="3251065477411868000">
                          <node role="operand" roleId="tpee.1197027771414" type="tpee.DotExpression" typeId="tpee.1197027756228" id="3251065477411867995">
                            <node role="operand" roleId="tpee.1197027771414" type="tpf8.TemplateFunctionParameter_sourceNode" typeId="tpf8.1167169188348" id="3251065477411867994" />
                            <node role="operation" roleId="tpee.1197027833540" type="tp25.SLinkAccess" typeId="tp25.1138056143562" id="3251065477411867999">
                              <link role="link" roleId="tp25.1138056516764" targetNodeId="tp4k.162872405267681133" />
                            </node>
                          </node>
                          <node role="operation" roleId="tpee.1197027833540" type="tp25.SLinkAccess" typeId="tp25.1138056143562" id="3251065477411868004">
                            <link role="link" roleId="tp25.1138056516764" targetNodeId="tp4k.162872405267681160" />
                          </node>
                        </node>
                        <node role="operation" roleId="tpee.1197027833540" type="tp25.SLinkAccess" typeId="tp25.1138056143562" id="3251065477411868009">
                          <link role="link" roleId="tp25.1138056516764" targetNodeId="tpee.1137022507850" />
                        </node>
                      </node>
                    </node>
                  </node>
                </node>
              </node>
            </node>
            <node role="smodelAttribute" roleId="tpck.5169995583184591170" type="tpf8.IfMacro" typeId="tpf8.1118773211870" id="3251065477411868057">
              <node role="conditionFunction" roleId="tpf8.1167945861827" type="tpf8.IfMacro_Condition" typeId="tpf8.1167945743726" id="3251065477411868058">
                <node role="body" roleId="tpee.1137022507850" type="tpee.StatementList" typeId="tpee.1068580123136" id="3251065477411868059">
                  <node role="statement" roleId="tpee.1068581517665" type="tpee.ExpressionStatement" typeId="tpee.1068580123155" id="3251065477411868060">
                    <node role="expression" roleId="tpee.1068580123156" type="tpee.AndExpression" typeId="tpee.1080120340718" id="2195473424935857366">
                      <node role="rightExpression" roleId="tpee.1081773367579" type="tpee.DotExpression" typeId="tpee.1197027756228" id="3251065477411868077">
                        <node role="operand" roleId="tpee.1197027771414" type="tpee.DotExpression" typeId="tpee.1197027756228" id="3251065477411868072">
                          <node role="operand" roleId="tpee.1197027771414" type="tpee.DotExpression" typeId="tpee.1197027756228" id="3251065477411868067">
                            <node role="operand" roleId="tpee.1197027771414" type="tpee.DotExpression" typeId="tpee.1197027756228" id="3251065477411868062">
                              <node role="operand" roleId="tpee.1197027771414" type="tpf8.TemplateFunctionParameter_sourceNode" typeId="tpf8.1167169188348" id="3251065477411868061" />
                              <node role="operation" roleId="tpee.1197027833540" type="tp25.SLinkAccess" typeId="tp25.1138056143562" id="3251065477411868066">
                                <link role="link" roleId="tp25.1138056516764" targetNodeId="tp4k.162872405267681133" />
                              </node>
                            </node>
                            <node role="operation" roleId="tpee.1197027833540" type="tp25.SLinkAccess" typeId="tp25.1138056143562" id="3251065477411868071">
                              <link role="link" roleId="tp25.1138056516764" targetNodeId="tp4k.162872405267681160" />
                            </node>
                          </node>
                          <node role="operation" roleId="tpee.1197027833540" type="tp25.SLinkAccess" typeId="tp25.1138056143562" id="3251065477411868076">
                            <link role="link" roleId="tp25.1138056516764" targetNodeId="tpee.1137022507850" />
                          </node>
                        </node>
                        <node role="operation" roleId="tpee.1197027833540" type="tp25.Node_IsNotNullOperation" typeId="tp25.1172008320231" id="3251065477411868081" />
                      </node>
                      <node role="leftExpression" roleId="tpee.1081773367580" type="tpee.DotExpression" typeId="tpee.1197027756228" id="2195473424935857369">
                        <node role="operand" roleId="tpee.1197027771414" type="tpee.DotExpression" typeId="tpee.1197027756228" id="2195473424935857370">
                          <node role="operand" roleId="tpee.1197027771414" type="tpf8.TemplateFunctionParameter_sourceNode" typeId="tpf8.1167169188348" id="2195473424935857371" />
                          <node role="operation" roleId="tpee.1197027833540" type="tp25.SLinkAccess" typeId="tp25.1138056143562" id="2195473424935857372">
                            <link role="link" roleId="tp25.1138056516764" targetNodeId="tp4k.162872405267681133" />
                          </node>
                        </node>
                        <node role="operation" roleId="tpee.1197027833540" type="tp25.Node_IsNotNullOperation" typeId="tp25.1172008320231" id="2195473424935857373" />
                      </node>
                    </node>
                  </node>
                </node>
              </node>
            </node>
          </node>
        </node>
      </node>
      <node role="disposeBlock" roleId="tp4k.162872405267681161" type="tp4k.DisposeEditorBlock" typeId="tp4k.162872405267681155" id="3251065477411315345">
        <node role="body" roleId="tpee.1137022507850" type="tpee.StatementList" typeId="tpee.1068580123136" id="3251065477411315346">
          <node role="statement" roleId="tpee.1068581517665" type="tpee.ExpressionStatement" typeId="tpee.1068580123155" id="3251065477411315348">
            <node role="expression" roleId="tpee.1068580123156" type="tpee.DotExpression" typeId="tpee.1197027756228" id="3251065477411315350">
              <node role="operand" roleId="tpee.1197027771414" type="tp4k.ComponentReference" typeId="tp4k.3452826078638178132" id="3251065477411315349" />
              <node role="operation" roleId="tpee.1197027833540" type="tpee.InstanceMethodCallOperation" typeId="tpee.1202948039474" id="3251065477411315355">
                <link role="baseMethodDeclaration" roleId="tpee.1068499141037" targetNodeId="3251065477411287202" resolveInfo="dispose" />
              </node>
            </node>
          </node>
          <node role="statement" roleId="tpee.1068581517665" type="tpee.BlockStatement" typeId="tpee.1082485599095" id="3251065477411868011">
            <node role="statements" roleId="tpee.1082485599096" type="tpee.StatementList" typeId="tpee.1068580123136" id="3251065477411868012">
              <node role="smodelAttribute" roleId="tpck.5169995583184591170" type="tpf8.CopySrcNodeMacro" typeId="tpf8.1114706874351" id="3251065477411868015">
                <node role="sourceNodeQuery" roleId="tpf8.1168024447342" type="tpf8.SourceSubstituteMacro_SourceNodeQuery" typeId="tpf8.1168024337012" id="3251065477411868016">
                  <node role="body" roleId="tpee.1137022507850" type="tpee.StatementList" typeId="tpee.1068580123136" id="3251065477411868017">
                    <node role="statement" roleId="tpee.1068581517665" type="tpee.ExpressionStatement" typeId="tpee.1068580123155" id="3251065477411868018">
                      <node role="expression" roleId="tpee.1068580123156" type="tpee.DotExpression" typeId="tpee.1197027756228" id="3251065477411868030">
                        <node role="operand" roleId="tpee.1197027771414" type="tpee.DotExpression" typeId="tpee.1197027756228" id="3251065477411868025">
                          <node role="operand" roleId="tpee.1197027771414" type="tpee.DotExpression" typeId="tpee.1197027756228" id="3251065477411868020">
                            <node role="operand" roleId="tpee.1197027771414" type="tpf8.TemplateFunctionParameter_sourceNode" typeId="tpf8.1167169188348" id="3251065477411868019" />
                            <node role="operation" roleId="tpee.1197027833540" type="tp25.SLinkAccess" typeId="tp25.1138056143562" id="3251065477411868024">
                              <link role="link" roleId="tp25.1138056516764" targetNodeId="tp4k.162872405267681133" />
                            </node>
                          </node>
                          <node role="operation" roleId="tpee.1197027833540" type="tp25.SLinkAccess" typeId="tp25.1138056143562" id="3251065477411868029">
                            <link role="link" roleId="tp25.1138056516764" targetNodeId="tp4k.162872405267681161" />
                          </node>
                        </node>
                        <node role="operation" roleId="tpee.1197027833540" type="tp25.SLinkAccess" typeId="tp25.1138056143562" id="3251065477411868034">
                          <link role="link" roleId="tp25.1138056516764" targetNodeId="tpee.1137022507850" />
                        </node>
                      </node>
                    </node>
                  </node>
                </node>
              </node>
            </node>
            <node role="smodelAttribute" roleId="tpck.5169995583184591170" type="tpf8.IfMacro" typeId="tpf8.1118773211870" id="3251065477411868036">
              <node role="conditionFunction" roleId="tpf8.1167945861827" type="tpf8.IfMacro_Condition" typeId="tpf8.1167945743726" id="3251065477411868037">
                <node role="body" roleId="tpee.1137022507850" type="tpee.StatementList" typeId="tpee.1068580123136" id="3251065477411868038">
                  <node role="statement" roleId="tpee.1068581517665" type="tpee.ExpressionStatement" typeId="tpee.1068580123155" id="3251065477411868039">
                    <node role="expression" roleId="tpee.1068580123156" type="tpee.AndExpression" typeId="tpee.1080120340718" id="2195473424935857374">
                      <node role="rightExpression" roleId="tpee.1081773367579" type="tpee.DotExpression" typeId="tpee.1197027756228" id="3251065477411868051">
                        <node role="operand" roleId="tpee.1197027771414" type="tpee.DotExpression" typeId="tpee.1197027756228" id="3251065477411868046">
                          <node role="operand" roleId="tpee.1197027771414" type="tpee.DotExpression" typeId="tpee.1197027756228" id="3251065477411868041">
                            <node role="operand" roleId="tpee.1197027771414" type="tpf8.TemplateFunctionParameter_sourceNode" typeId="tpf8.1167169188348" id="3251065477411868040" />
                            <node role="operation" roleId="tpee.1197027833540" type="tp25.SLinkAccess" typeId="tp25.1138056143562" id="3251065477411868045">
                              <link role="link" roleId="tp25.1138056516764" targetNodeId="tp4k.162872405267681133" />
                            </node>
                          </node>
                          <node role="operation" roleId="tpee.1197027833540" type="tp25.SLinkAccess" typeId="tp25.1138056143562" id="3251065477411868050">
                            <link role="link" roleId="tp25.1138056516764" targetNodeId="tp4k.162872405267681161" />
                          </node>
                        </node>
                        <node role="operation" roleId="tpee.1197027833540" type="tp25.Node_IsNotNullOperation" typeId="tp25.1172008320231" id="3251065477411868055" />
                      </node>
                      <node role="leftExpression" roleId="tpee.1081773367580" type="tpee.DotExpression" typeId="tpee.1197027756228" id="2195473424935857377">
                        <node role="operand" roleId="tpee.1197027771414" type="tpee.DotExpression" typeId="tpee.1197027756228" id="2195473424935857378">
                          <node role="operand" roleId="tpee.1197027771414" type="tpf8.TemplateFunctionParameter_sourceNode" typeId="tpf8.1167169188348" id="2195473424935857379" />
                          <node role="operation" roleId="tpee.1197027833540" type="tp25.SLinkAccess" typeId="tp25.1138056143562" id="2195473424935857380">
                            <link role="link" roleId="tp25.1138056516764" targetNodeId="tp4k.162872405267681133" />
                          </node>
                        </node>
                        <node role="operation" roleId="tpee.1197027833540" type="tp25.Node_IsNotNullOperation" typeId="tp25.1172008320231" id="2195473424935857381" />
                      </node>
                    </node>
                  </node>
                </node>
              </node>
            </node>
          </node>
        </node>
      </node>
    </node>
    <node role="smodelAttribute" roleId="tpck.5169995583184591170" type="tpf8.RootTemplateAnnotation" typeId="tpf8.1168619357332" id="8126994885493665472">
      <link role="applicableConcept" roleId="tpf8.1168619429071" targetNodeId="11eb.655818460756091959" resolveInfo="JavaRunConfiguration" />
    </node>
    <node role="smodelAttribute" roleId="tpck.5169995583184591170" type="tpf8.PropertyMacro" typeId="tpf8.1087833241328" id="8126994885493673839">
      <property name="propertyName" nameId="tpck.1757699476691236117" value="name" />
      <node role="propertyValueFunction" roleId="tpf8.1167756362303" type="tpf8.PropertyMacro_GetPropertyValue" typeId="tpf8.1167756080639" id="8126994885493673840">
        <node role="body" roleId="tpee.1137022507850" type="tpee.StatementList" typeId="tpee.1068580123136" id="8126994885493673841">
          <node role="statement" roleId="tpee.1068581517665" type="tpee.ExpressionStatement" typeId="tpee.1068580123155" id="8126994885493673842">
            <node role="expression" roleId="tpee.1068580123156" type="tpee.DotExpression" typeId="tpee.1197027756228" id="8126994885493673844">
              <node role="operand" roleId="tpee.1197027771414" type="tpf8.TemplateFunctionParameter_sourceNode" typeId="tpf8.1167169188348" id="8126994885493673843" />
              <node role="operation" roleId="tpee.1197027833540" type="tp25.SPropertyAccess" typeId="tp25.1138056022639" id="8126994885493673848">
                <link role="property" roleId="tp25.1138056395725" targetNodeId="tpck.1169194664001" resolveInfo="name" />
              </node>
            </node>
          </node>
        </node>
      </node>
    </node>
    <node role="smodelAttribute" roleId="tpck.5169995583184591170" type="tpf8.ReferenceMacro" typeId="tpf8.1088761943574" id="8126994885493673850">
      <property name="linkRole" nameId="tpck.1757699476691236116" value="configType" />
      <node role="referentFunction" roleId="tpf8.1167770376702" type="tpf8.ReferenceMacro_GetReferent" typeId="tpf8.1167770111131" id="8126994885493673851">
        <node role="body" roleId="tpee.1137022507850" type="tpee.StatementList" typeId="tpee.1068580123136" id="8126994885493673852">
          <node role="statement" roleId="tpee.1068581517665" type="tpee.ExpressionStatement" typeId="tpee.1068580123155" id="8126994885493673853">
            <node role="expression" roleId="tpee.1068580123156" type="tpee.DotExpression" typeId="tpee.1197027756228" id="8126994885493673855">
              <node role="operand" roleId="tpee.1197027771414" type="tpf8.TemplateFunctionParameter_sourceNode" typeId="tpf8.1167169188348" id="8126994885493673854" />
              <node role="operation" roleId="tpee.1197027833540" type="tp25.SLinkAccess" typeId="tp25.1138056143562" id="8126994885493673859">
                <link role="link" roleId="tp25.1138056516764" targetNodeId="tp4k.678887849223536804" />
              </node>
            </node>
          </node>
        </node>
      </node>
    </node>
    <node role="smodelAttribute" roleId="tpck.5169995583184591170" type="tpf8.PropertyMacro" typeId="tpf8.1087833241328" id="8126994885493673860">
      <property name="propertyName" nameId="tpck.1757699476691236117" value="caption" />
      <node role="propertyValueFunction" roleId="tpf8.1167756362303" type="tpf8.PropertyMacro_GetPropertyValue" typeId="tpf8.1167756080639" id="8126994885493673861">
        <node role="body" roleId="tpee.1137022507850" type="tpee.StatementList" typeId="tpee.1068580123136" id="8126994885493673862">
          <node role="statement" roleId="tpee.1068581517665" type="tpee.ExpressionStatement" typeId="tpee.1068580123155" id="8126994885493673863">
            <node role="expression" roleId="tpee.1068580123156" type="tpee.DotExpression" typeId="tpee.1197027756228" id="8126994885493673865">
              <node role="operand" roleId="tpee.1197027771414" type="tpf8.TemplateFunctionParameter_sourceNode" typeId="tpf8.1167169188348" id="8126994885493673864" />
              <node role="operation" roleId="tpee.1197027833540" type="tp25.SPropertyAccess" typeId="tp25.1138056022639" id="8126994885493673869">
                <link role="property" roleId="tp25.1138056395725" targetNodeId="tp4k.678887849223472623" resolveInfo="caption" />
              </node>
            </node>
          </node>
        </node>
      </node>
    </node>
    <node role="smodelAttribute" roleId="tpck.5169995583184591170" type="tpf8.PropertyMacro" typeId="tpf8.1087833241328" id="8126994885493673870">
      <property name="propertyName" nameId="tpck.1757699476691236117" value="iconPath" />
      <node role="propertyValueFunction" roleId="tpf8.1167756362303" type="tpf8.PropertyMacro_GetPropertyValue" typeId="tpf8.1167756080639" id="8126994885493673871">
        <node role="body" roleId="tpee.1137022507850" type="tpee.StatementList" typeId="tpee.1068580123136" id="8126994885493673872">
          <node role="statement" roleId="tpee.1068581517665" type="tpee.ExpressionStatement" typeId="tpee.1068580123155" id="8126994885493673873">
            <node role="expression" roleId="tpee.1068580123156" type="tpee.DotExpression" typeId="tpee.1197027756228" id="8126994885493673875">
              <node role="operand" roleId="tpee.1197027771414" type="tpf8.TemplateFunctionParameter_sourceNode" typeId="tpf8.1167169188348" id="8126994885493673874" />
              <node role="operation" roleId="tpee.1197027833540" type="tp25.SPropertyAccess" typeId="tp25.1138056022639" id="8126994885493673879">
                <link role="property" roleId="tp25.1138056395725" targetNodeId="tp4k.678887849223472622" resolveInfo="iconPath" />
              </node>
            </node>
          </node>
        </node>
      </node>
    </node>
    <node role="iconBlock" roleId="tp4k.678887849223472878" type="tp4k.GetConfigurationIconBlock" typeId="tp4k.678887849223472871" id="8126994885493673881">
      <node role="body" roleId="tpee.1137022507850" type="tpee.StatementList" typeId="tpee.1068580123136" id="8126994885493673882">
        <node role="statement" roleId="tpee.1068581517665" type="tpee.ExpressionStatement" typeId="tpee.1068580123155" id="8126994885493673894">
          <node role="expression" roleId="tpee.1068580123156" type="tpee.NullLiteral" typeId="tpee.1070534058343" id="8126994885493673895" />
        </node>
      </node>
      <node role="smodelAttribute" roleId="tpck.5169995583184591170" type="tpf8.CopySrcNodeMacro" typeId="tpf8.1114706874351" id="8126994885493673884">
        <node role="sourceNodeQuery" roleId="tpf8.1168024447342" type="tpf8.SourceSubstituteMacro_SourceNodeQuery" typeId="tpf8.1168024337012" id="8126994885493673885">
          <node role="body" roleId="tpee.1137022507850" type="tpee.StatementList" typeId="tpee.1068580123136" id="8126994885493673886">
            <node role="statement" roleId="tpee.1068581517665" type="tpee.ExpressionStatement" typeId="tpee.1068580123155" id="8126994885493673887">
              <node role="expression" roleId="tpee.1068580123156" type="tpee.DotExpression" typeId="tpee.1197027756228" id="8126994885493673889">
                <node role="operand" roleId="tpee.1197027771414" type="tpf8.TemplateFunctionParameter_sourceNode" typeId="tpf8.1167169188348" id="8126994885493673888" />
                <node role="operation" roleId="tpee.1197027833540" type="tp25.SLinkAccess" typeId="tp25.1138056143562" id="8126994885493673893">
                  <link role="link" roleId="tp25.1138056516764" targetNodeId="tp4k.678887849223472878" />
                </node>
              </node>
            </node>
          </node>
        </node>
      </node>
    </node>
    <node role="executeBlock" roleId="tp4k.678887849223472885" type="tp4k.ExecuteConfigBlock" typeId="tp4k.678887849223472884" id="5334136372060739814">
      <node role="body" roleId="tpee.1137022507850" type="tpee.StatementList" typeId="tpee.1068580123136" id="5334136372060739815">
        <node role="statement" roleId="tpee.1068581517665" type="tpee.LocalVariableDeclarationStatement" typeId="tpee.1068581242864" id="4729163311832224199">
          <node role="localVariableDeclaration" roleId="tpee.1068581242865" type="tpee.LocalVariableDeclaration" typeId="tpee.1068581242863" id="4729163311832224200">
            <property name="name" nameId="tpck.1169194664001" value="javaRunParameters" />
            <property name="isFinal" nameId="tpee.1176718929932" value="true" />
            <node role="type" roleId="tpee.5680397130376446158" type="tpee.ClassifierType" typeId="tpee.1107535904670" id="4420760924880196932">
              <link role="classifier" roleId="tpee.1107535924139" targetNodeId="swvc.~ConfigRunParameters" resolveInfo="ConfigRunParameters" />
            </node>
            <node role="initializer" roleId="tpee.1068431790190" type="tpee.DotExpression" typeId="tpee.1197027756228" id="4729163311832224211">
              <node role="operand" roleId="tpee.1197027771414" type="tpee.DotExpression" typeId="tpee.1197027756228" id="4729163311832224206">
                <node role="operand" roleId="tpee.1197027771414" type="tp4f.ThisClassifierExpression" typeId="tp4f.1205752633985" id="4729163311832224205" />
                <node role="operation" roleId="tpee.1197027833540" type="tp4k.PersistentPropertyReference" typeId="tp4k.1210180874794" id="4729163311832224210">
                  <link role="member" roleId="tp4f.1205756909548" targetNodeId="8126994885493673896" resolveInfo="myJavaRunParameters" />
                </node>
              </node>
              <node role="operation" roleId="tpee.1197027833540" type="tpee.InstanceMethodCallOperation" typeId="tpee.1202948039474" id="4729163311832224215">
                <link role="baseMethodDeclaration" roleId="tpee.1068499141037" targetNodeId="swvc.~ConfigRunParameters%dcopy()%cjetbrains%dmps%dbaseLanguage%dutil%dplugin%drun%dConfigRunParameters" resolveInfo="copy" />
              </node>
            </node>
          </node>
        </node>
        <node role="statement" roleId="tpee.1068581517665" type="tpee.BlockStatement" typeId="tpee.1082485599095" id="3405970486215439948">
          <node role="statements" roleId="tpee.1082485599096" type="tpee.StatementList" typeId="tpee.1068580123136" id="3405970486215439949">
            <node role="statement" roleId="tpee.1068581517665" type="tpee.SingleLineComment" typeId="tpee.6329021646629104954" id="3405970486215439953">
              <node role="commentPart" roleId="tpee.6329021646629175155" type="tpee.TextCommentPart" typeId="tpee.6329021646629104957" id="3405970486215439954">
                <property name="text" nameId="tpee.6329021646629104958" value="add debug arguments if runned under debug" />
              </node>
            </node>
            <node role="statement" roleId="tpee.1068581517665" type="tpee.IfStatement" typeId="tpee.1068580123159" id="3405970486215439955">
              <node role="ifTrue" roleId="tpee.1068580123161" type="tpee.StatementList" typeId="tpee.1068580123136" id="3405970486215439956">
                <node role="statement" roleId="tpee.1068581517665" type="tpee.LocalVariableDeclarationStatement" typeId="tpee.1068581242864" id="3405970486215439957">
                  <node role="localVariableDeclaration" roleId="tpee.1068581242865" type="tpee.LocalVariableDeclaration" typeId="tpee.1068581242863" id="3405970486215439958">
                    <property name="name" nameId="tpck.1169194664001" value="args" />
                    <node role="type" roleId="tpee.5680397130376446158" type="tpee.StringType" typeId="tpee.1225271177708" id="3405970486215439959" />
                    <node role="initializer" roleId="tpee.1068431790190" type="tp4k.GetUserDataExpression" typeId="tp4k.492938830216689663" id="3405970486215439960">
                      <node role="argument" roleId="tp4k.492938830216704705" type="tpee.StaticFieldReference" typeId="tpee.1070533707846" id="3405970486215439961">
                        <link role="classifier" roleId="tpee.1144433057691" targetNodeId="2yaq.~DebuggerKeys" resolveInfo="DebuggerKeys" />
                        <link role="variableDeclaration" roleId="tpee.1068581517664" targetNodeId="2yaq.~DebuggerKeys%dCONNECTION_SETTINGS" resolveInfo="CONNECTION_SETTINGS" />
                      </node>
                    </node>
                  </node>
                </node>
                <node role="statement" roleId="tpee.1068581517665" type="tpee.LocalVariableDeclarationStatement" typeId="tpee.1068581242864" id="3405970486215439962">
                  <node role="localVariableDeclaration" roleId="tpee.1068581242865" type="tpee.LocalVariableDeclaration" typeId="tpee.1068581242863" id="3405970486215439963">
                    <property name="name" nameId="tpck.1169194664001" value="oldVmParams" />
                    <node role="type" roleId="tpee.5680397130376446158" type="tpee.StringType" typeId="tpee.1225271177708" id="3405970486215439964" />
                    <node role="initializer" roleId="tpee.1068431790190" type="tpee.DotExpression" typeId="tpee.1197027756228" id="3405970486215439965">
                      <node role="operand" roleId="tpee.1197027771414" type="tpee.LocalVariableReference" typeId="tpee.1068581242866" id="3405970486215439966">
                        <link role="variableDeclaration" roleId="tpee.1068581517664" targetNodeId="4729163311832224200" resolveInfo="javaRunParameters" />
                      </node>
                      <node role="operation" roleId="tpee.1197027833540" type="tpee.InstanceMethodCallOperation" typeId="tpee.1202948039474" id="3405970486215439967">
                        <link role="baseMethodDeclaration" roleId="tpee.1068499141037" targetNodeId="swvc.~ConfigRunParameters%dgetVMParameters()%cjava%dlang%dString" resolveInfo="getVMParameters" />
                      </node>
                    </node>
                  </node>
                </node>
                <node role="statement" roleId="tpee.1068581517665" type="tpee.IfStatement" typeId="tpee.1068580123159" id="3405970486215439968">
                  <node role="ifTrue" roleId="tpee.1068580123161" type="tpee.StatementList" typeId="tpee.1068580123136" id="3405970486215439969">
                    <node role="statement" roleId="tpee.1068581517665" type="tpee.ExpressionStatement" typeId="tpee.1068580123155" id="3405970486215439970">
                      <node role="expression" roleId="tpee.1068580123156" type="tpee.PlusAssignmentExpression" typeId="tpee.1215695189714" id="3405970486215439971">
                        <node role="rValue" roleId="tpee.1068498886297" type="tpee.StringLiteral" typeId="tpee.1070475926800" id="3405970486215439972">
                          <property name="value" nameId="tpee.1070475926801" value=" " />
                        </node>
                        <node role="lValue" roleId="tpee.1068498886295" type="tpee.LocalVariableReference" typeId="tpee.1068581242866" id="3405970486215439973">
                          <link role="variableDeclaration" roleId="tpee.1068581517664" targetNodeId="3405970486215439963" resolveInfo="oldVmParams" />
                        </node>
                      </node>
                    </node>
                  </node>
                  <node role="condition" roleId="tpee.1068580123160" type="tpee.DotExpression" typeId="tpee.1197027756228" id="3405970486215439974">
                    <node role="operand" roleId="tpee.1197027771414" type="tpee.LocalVariableReference" typeId="tpee.1068581242866" id="3405970486215439975">
                      <link role="variableDeclaration" roleId="tpee.1068581517664" targetNodeId="3405970486215439963" resolveInfo="oldVmParams" />
                    </node>
                    <node role="operation" roleId="tpee.1197027833540" type="tpee.IsNotEmptyOperation" typeId="tpee.1225271408483" id="3405970486215439976" />
                  </node>
                  <node role="ifFalseStatement" roleId="tpee.1082485599094" type="tpee.BlockStatement" typeId="tpee.1082485599095" id="1053283424754076479">
                    <node role="statements" roleId="tpee.1082485599096" type="tpee.StatementList" typeId="tpee.1068580123136" id="1053283424754076480">
                      <node role="statement" roleId="tpee.1068581517665" type="tpee.ExpressionStatement" typeId="tpee.1068580123155" id="1053283424754083822">
                        <node role="expression" roleId="tpee.1068580123156" type="tpee.AssignmentExpression" typeId="tpee.1068498886294" id="1053283424754083878">
                          <node role="rValue" roleId="tpee.1068498886297" type="tpee.StringLiteral" typeId="tpee.1070475926800" id="1053283424754083881">
                            <property name="value" nameId="tpee.1070475926801" value="" />
                          </node>
                          <node role="lValue" roleId="tpee.1068498886295" type="tpee.LocalVariableReference" typeId="tpee.1068581242866" id="1053283424754083823">
                            <link role="variableDeclaration" roleId="tpee.1068581517664" targetNodeId="3405970486215439963" resolveInfo="oldVmParams" />
                          </node>
                        </node>
                      </node>
                    </node>
                  </node>
                </node>
                <node role="statement" roleId="tpee.1068581517665" type="tpee.ExpressionStatement" typeId="tpee.1068580123155" id="3405970486215439977">
                  <node role="expression" roleId="tpee.1068580123156" type="tpee.DotExpression" typeId="tpee.1197027756228" id="3405970486215439978">
                    <node role="operand" roleId="tpee.1197027771414" type="tpee.LocalVariableReference" typeId="tpee.1068581242866" id="3405970486215439979">
                      <link role="variableDeclaration" roleId="tpee.1068581517664" targetNodeId="4729163311832224200" resolveInfo="javaRunParameters" />
                    </node>
                    <node role="operation" roleId="tpee.1197027833540" type="tpee.InstanceMethodCallOperation" typeId="tpee.1202948039474" id="3405970486215439980">
                      <link role="baseMethodDeclaration" roleId="tpee.1068499141037" targetNodeId="swvc.~ConfigRunParameters%dsetVMParameters(java%dlang%dString)%cvoid" resolveInfo="setVMParameters" />
                      <node role="actualArgument" roleId="tpee.1068499141038" type="tpee.PlusExpression" typeId="tpee.1068581242875" id="3405970486215439981">
                        <node role="rightExpression" roleId="tpee.1081773367579" type="tpee.LocalVariableReference" typeId="tpee.1068581242866" id="3405970486215439982">
                          <link role="variableDeclaration" roleId="tpee.1068581517664" targetNodeId="3405970486215439958" resolveInfo="args" />
                        </node>
                        <node role="leftExpression" roleId="tpee.1081773367580" type="tpee.LocalVariableReference" typeId="tpee.1068581242866" id="3405970486215439983">
                          <link role="variableDeclaration" roleId="tpee.1068581517664" targetNodeId="3405970486215439963" resolveInfo="oldVmParams" />
                        </node>
                      </node>
                    </node>
                  </node>
                </node>
              </node>
              <node role="condition" roleId="tpee.1068580123160" type="tpee.DotExpression" typeId="tpee.1197027756228" id="3405970486215439984">
                <node role="operand" roleId="tpee.1197027771414" type="tpee.DotExpression" typeId="tpee.1197027756228" id="3405970486215439985">
                  <node role="operand" roleId="tpee.1197027771414" type="tp4k.Executor_FunctionParameter" typeId="tp4k.678887849223882678" id="3405970486215439986" />
                  <node role="operation" roleId="tpee.1197027833540" type="tpee.InstanceMethodCallOperation" typeId="tpee.1202948039474" id="3405970486215439987">
                    <link role="baseMethodDeclaration" roleId="tpee.1068499141037" targetNodeId="1hm1.~Executor%dgetId()%cjava%dlang%dString" resolveInfo="getId" />
                  </node>
                </node>
                <node role="operation" roleId="tpee.1197027833540" type="tpee.InstanceMethodCallOperation" typeId="tpee.1202948039474" id="3405970486215439988">
                  <link role="baseMethodDeclaration" roleId="tpee.1068499141037" targetNodeId="e2lb.~String%dequals(java%dlang%dObject)%cboolean" resolveInfo="equals" />
                  <node role="actualArgument" roleId="tpee.1068499141038" type="tpee.StaticFieldReference" typeId="tpee.1070533707846" id="3405970486215439989">
                    <link role="classifier" roleId="tpee.1144433057691" targetNodeId="juez.~DefaultDebugExecutor" resolveInfo="DefaultDebugExecutor" />
                    <link role="variableDeclaration" roleId="tpee.1068581517664" targetNodeId="juez.~DefaultDebugExecutor%dEXECUTOR_ID" resolveInfo="EXECUTOR_ID" />
                  </node>
                </node>
              </node>
            </node>
          </node>
          <node role="smodelAttribute" roleId="tpck.5169995583184591170" type="tpf8.IfMacro" typeId="tpf8.1118773211870" id="3405970486215439992">
            <node role="conditionFunction" roleId="tpf8.1167945861827" type="tpf8.IfMacro_Condition" typeId="tpf8.1167945743726" id="3405970486215439993">
              <node role="body" roleId="tpee.1137022507850" type="tpee.StatementList" typeId="tpee.1068580123136" id="3405970486215439994">
                <node role="statement" roleId="tpee.1068581517665" type="tpee.ExpressionStatement" typeId="tpee.1068580123155" id="3405970486215439995">
                  <node role="expression" roleId="tpee.1068580123156" type="tpee.DotExpression" typeId="tpee.1197027756228" id="3405970486215439997">
                    <node role="operand" roleId="tpee.1197027771414" type="tpf8.TemplateFunctionParameter_sourceNode" typeId="tpf8.1167169188348" id="3405970486215439996" />
                    <node role="operation" roleId="tpee.1197027833540" type="tp25.SPropertyAccess" typeId="tp25.1138056022639" id="3405970486215440001">
                      <link role="property" roleId="tp25.1138056395725" targetNodeId="tp4k.8255351389868176934" resolveInfo="isDebuggable" />
                    </node>
                  </node>
                </node>
              </node>
            </node>
          </node>
        </node>
      </node>
    </node>
    <node role="checkBlock" roleId="tp4k.678887849223472883" type="tp4k.CheckConfigurationBlock" typeId="tp4k.678887849223472879" id="5892046807761613355">
      <node role="body" roleId="tpee.1137022507850" type="tpee.StatementList" typeId="tpee.1068580123136" id="5892046807761613356">
        <node role="statement" roleId="tpee.1068581517665" type="tpee.LocalVariableDeclarationStatement" typeId="tpee.1068581242864" id="5892046807761613357">
          <node role="localVariableDeclaration" roleId="tpee.1068581242865" type="tpee.LocalVariableDeclaration" typeId="tpee.1068581242863" id="5892046807761613358">
            <property name="name" nameId="tpck.1169194664001" value="paramsReport" />
            <node role="type" roleId="tpee.5680397130376446158" type="tpee.StringType" typeId="tpee.1225271177708" id="5892046807761613359" />
            <node role="initializer" roleId="tpee.1068431790190" type="tpee.DotExpression" typeId="tpee.1197027756228" id="5892046807761613360">
              <node role="operand" roleId="tpee.1197027771414" type="tpee.DotExpression" typeId="tpee.1197027756228" id="5892046807761613361">
                <node role="operand" roleId="tpee.1197027771414" type="tp4f.ThisClassifierExpression" typeId="tp4f.1205752633985" id="5892046807761613362" />
                <node role="operation" roleId="tpee.1197027833540" type="tp4k.PersistentPropertyReference" typeId="tp4k.1210180874794" id="5892046807761613363">
                  <link role="member" roleId="tp4f.1205756909548" targetNodeId="8126994885493673896" resolveInfo="myJavaRunParameters" />
                </node>
              </node>
              <node role="operation" roleId="tpee.1197027833540" type="tpee.InstanceMethodCallOperation" typeId="tpee.1202948039474" id="5892046807761613364">
                <link role="baseMethodDeclaration" roleId="tpee.1068499141037" targetNodeId="swvc.~ConfigRunParameters%dgetErrorReport()%cjava%dlang%dString" resolveInfo="getErrorReport" />
              </node>
            </node>
          </node>
        </node>
        <node role="statement" roleId="tpee.1068581517665" type="tpee.IfStatement" typeId="tpee.1068580123159" id="5892046807761613365">
          <node role="ifTrue" roleId="tpee.1068580123161" type="tpee.StatementList" typeId="tpee.1068580123136" id="5892046807761613366">
            <node role="statement" roleId="tpee.1068581517665" type="tp4k.ReportErrorStatement" typeId="tp4k.8821770403474030735" id="5892046807761613367">
              <node role="error" roleId="tp4k.8821770403474030754" type="tpee.LocalVariableReference" typeId="tpee.1068581242866" id="5892046807761613368">
                <link role="variableDeclaration" roleId="tpee.1068581517664" targetNodeId="5892046807761613358" resolveInfo="paramsReport" />
              </node>
            </node>
          </node>
          <node role="condition" roleId="tpee.1068580123160" type="tpee.NotEqualsExpression" typeId="tpee.1073239437375" id="5892046807761613369">
            <node role="rightExpression" roleId="tpee.1081773367579" type="tpee.NullLiteral" typeId="tpee.1070534058343" id="5892046807761613370" />
            <node role="leftExpression" roleId="tpee.1081773367580" type="tpee.LocalVariableReference" typeId="tpee.1068581242866" id="5892046807761613371">
              <link role="variableDeclaration" roleId="tpee.1068581517664" targetNodeId="5892046807761613358" resolveInfo="paramsReport" />
            </node>
          </node>
        </node>
      </node>
    </node>
    <node role="methodDeclaration" roleId="tp4k.5334136372059561350" type="tp4k.RunConfigurationMethodDeclaration" typeId="tp4k.3018238135942601771" id="7549816165174012054">
      <property name="name" nameId="tpck.1169194664001" value="additionalMethodDeclaration" />
      <node role="returnType" roleId="tpee.1068580123133" type="tpee.VoidType" typeId="tpee.1068581517677" id="5147346160405467029" />
      <node role="body" roleId="tpee.1068580123135" type="tpee.StatementList" typeId="tpee.1068580123136" id="7549816165174012056" />
      <node role="smodelAttribute" roleId="tpck.5169995583184591170" type="tpf8.CopySrcListMacro" typeId="tpf8.1114729360583" id="7549816165174012062">
        <node role="sourceNodesQuery" roleId="tpf8.1168278589236" type="tpf8.SourceSubstituteMacro_SourceNodesQuery" typeId="tpf8.1167951910403" id="7549816165174012063">
          <node role="body" roleId="tpee.1137022507850" type="tpee.StatementList" typeId="tpee.1068580123136" id="7549816165174012064">
            <node role="statement" roleId="tpee.1068581517665" type="tpee.ExpressionStatement" typeId="tpee.1068580123155" id="7549816165174020051">
              <node role="expression" roleId="tpee.1068580123156" type="tpee.DotExpression" typeId="tpee.1197027756228" id="7549816165174020053">
                <node role="operand" roleId="tpee.1197027771414" type="tpf8.TemplateFunctionParameter_sourceNode" typeId="tpf8.1167169188348" id="7549816165174020052" />
                <node role="operation" roleId="tpee.1197027833540" type="tp25.SLinkListAccess" typeId="tp25.1138056282393" id="7549816165174020057">
                  <link role="link" roleId="tp25.1138056546658" targetNodeId="tp4k.5334136372059561350" />
                </node>
              </node>
            </node>
          </node>
        </node>
      </node>
      <node role="visibility" roleId="tpee.1178549979242" type="tpee.PrivateVisibility" typeId="tpee.1146644623116" id="5147346160405467028" />
    </node>
    <node role="smodelAttribute" roleId="tpck.5169995583184591170" type="tpf8.PropertyMacro" typeId="tpf8.1087833241328" id="8255351389869477990">
      <property name="propertyName" nameId="tpck.1757699476691236117" value="isDebuggable" />
      <node role="propertyValueFunction" roleId="tpf8.1167756362303" type="tpf8.PropertyMacro_GetPropertyValue" typeId="tpf8.1167756080639" id="8255351389869477991">
        <node role="body" roleId="tpee.1137022507850" type="tpee.StatementList" typeId="tpee.1068580123136" id="8255351389869477992">
          <node role="statement" roleId="tpee.1068581517665" type="tpee.ExpressionStatement" typeId="tpee.1068580123155" id="8255351389869487150">
            <node role="expression" roleId="tpee.1068580123156" type="tpee.DotExpression" typeId="tpee.1197027756228" id="8255351389869487152">
              <node role="operand" roleId="tpee.1197027771414" type="tpf8.TemplateFunctionParameter_sourceNode" typeId="tpf8.1167169188348" id="8255351389869487151" />
              <node role="operation" roleId="tpee.1197027833540" type="tp25.SPropertyAccess" typeId="tp25.1138056022639" id="8255351389869487156">
                <link role="property" roleId="tp25.1138056395725" targetNodeId="tp4k.8255351389868176934" resolveInfo="isDebuggable" />
              </node>
            </node>
          </node>
        </node>
      </node>
    </node>
    <node role="debugSessionCreator" roleId="tp4k.8255351389869184300" type="tp4k.DebugSessionCreator" typeId="tp4k.8255351389869159733" id="8255351389869487157">
      <node role="body" roleId="tpee.1137022507850" type="tpee.StatementList" typeId="tpee.1068580123136" id="8255351389869487158">
        <node role="statement" roleId="tpee.1068581517665" type="tpee.ReturnStatement" typeId="tpee.1068581242878" id="8255351389869487969">
          <node role="expression" roleId="tpee.1068581517676" type="tpee.NullLiteral" typeId="tpee.1070534058343" id="8255351389869487971" />
        </node>
      </node>
      <node role="smodelAttribute" roleId="tpck.5169995583184591170" type="tpf8.IfMacro" typeId="tpf8.1118773211870" id="8255351389869487973">
        <node role="conditionFunction" roleId="tpf8.1167945861827" type="tpf8.IfMacro_Condition" typeId="tpf8.1167945743726" id="8255351389869487974">
          <node role="body" roleId="tpee.1137022507850" type="tpee.StatementList" typeId="tpee.1068580123136" id="8255351389869487975">
            <node role="statement" roleId="tpee.1068581517665" type="tpee.ExpressionStatement" typeId="tpee.1068580123155" id="8255351389869487976">
              <node role="expression" roleId="tpee.1068580123156" type="tpee.DotExpression" typeId="tpee.1197027756228" id="8255351389869487983">
                <node role="operand" roleId="tpee.1197027771414" type="tpee.DotExpression" typeId="tpee.1197027756228" id="8255351389869487978">
                  <node role="operand" roleId="tpee.1197027771414" type="tpf8.TemplateFunctionParameter_sourceNode" typeId="tpf8.1167169188348" id="8255351389869487977" />
                  <node role="operation" roleId="tpee.1197027833540" type="tp25.SLinkAccess" typeId="tp25.1138056143562" id="8255351389869487982">
                    <link role="link" roleId="tp25.1138056516764" targetNodeId="tp4k.8255351389869184300" />
                  </node>
                </node>
                <node role="operation" roleId="tpee.1197027833540" type="tp25.Node_IsNotNullOperation" typeId="tp25.1172008320231" id="8255351389869487987" />
              </node>
            </node>
          </node>
        </node>
      </node>
      <node role="smodelAttribute" roleId="tpck.5169995583184591170" type="tpf8.CopySrcNodeMacro" typeId="tpf8.1114706874351" id="8255351389869487989">
        <node role="sourceNodeQuery" roleId="tpf8.1168024447342" type="tpf8.SourceSubstituteMacro_SourceNodeQuery" typeId="tpf8.1168024337012" id="8255351389869487990">
          <node role="body" roleId="tpee.1137022507850" type="tpee.StatementList" typeId="tpee.1068580123136" id="8255351389869487991">
            <node role="statement" roleId="tpee.1068581517665" type="tpee.ExpressionStatement" typeId="tpee.1068580123155" id="8255351389869487992">
              <node role="expression" roleId="tpee.1068580123156" type="tpee.DotExpression" typeId="tpee.1197027756228" id="8255351389869487994">
                <node role="operand" roleId="tpee.1197027771414" type="tpf8.TemplateFunctionParameter_sourceNode" typeId="tpf8.1167169188348" id="8255351389869487993" />
                <node role="operation" roleId="tpee.1197027833540" type="tp25.SLinkAccess" typeId="tp25.1138056143562" id="8255351389869487998">
                  <link role="link" roleId="tp25.1138056516764" targetNodeId="tp4k.8255351389869184300" />
                </node>
              </node>
            </node>
          </node>
        </node>
      </node>
    </node>
    <node role="smodelAttribute" roleId="tpck.5169995583184591170" type="tpf8.ReferenceMacro" typeId="tpf8.1088761943574" id="9017024590936794724">
      <property name="linkRole" nameId="tpck.1757699476691236116" value="stateTypeParameter" />
      <node role="referentFunction" roleId="tpf8.1167770376702" type="tpf8.ReferenceMacro_GetReferent" typeId="tpf8.1167770111131" id="9017024590936794725">
        <node role="body" roleId="tpee.1137022507850" type="tpee.StatementList" typeId="tpee.1068580123136" id="9017024590936794726">
          <node role="statement" roleId="tpee.1068581517665" type="tpee.ExpressionStatement" typeId="tpee.1068580123155" id="9017024590936794854">
            <node role="expression" roleId="tpee.1068580123156" type="tpee.DotExpression" typeId="tpee.1197027756228" id="9017024590936794861">
              <node role="operand" roleId="tpee.1197027771414" type="tpee.DotExpression" typeId="tpee.1197027756228" id="9017024590936794856">
                <node role="operand" roleId="tpee.1197027771414" type="tpf8.TemplateFunctionParameter_sourceNode" typeId="tpf8.1167169188348" id="9017024590936794855" />
                <node role="operation" roleId="tpee.1197027833540" type="tp25.Node_ConceptMethodCall" typeId="tp25.1179409122411" id="9017024590936794860">
                  <link role="baseMethodDeclaration" roleId="tpee.1068499141037" targetNodeId="tp4s.9017024590936598176" resolveInfo="getStateType" />
                </node>
              </node>
              <node role="operation" roleId="tpee.1197027833540" type="tp25.SLinkAccess" typeId="tp25.1138056143562" id="9017024590936794865">
                <link role="link" roleId="tp25.1138056516764" targetNodeId="tpee.1107535924139" />
              </node>
            </node>
          </node>
        </node>
      </node>
    </node>
    <node role="prepareBlock" roleId="tp4k.9017024590936865850" type="tp4k.PrepareConceptFunction" typeId="tp4k.9017024590936865843" id="5025216477741576984">
      <node role="retrunTypeParameter" roleId="tp4k.9017024590937198562" type="tpee.VoidType" typeId="tpee.1068581517677" id="5025216477741576985" />
      <node role="body" roleId="tpee.1137022507850" type="tpee.StatementList" typeId="tpee.1068580123136" id="5025216477741576986" />
      <node role="smodelAttribute" roleId="tpck.5169995583184591170" type="tpf8.IfMacro" typeId="tpf8.1118773211870" id="5025216477741576988">
        <node role="conditionFunction" roleId="tpf8.1167945861827" type="tpf8.IfMacro_Condition" typeId="tpf8.1167945743726" id="5025216477741576989">
          <node role="body" roleId="tpee.1137022507850" type="tpee.StatementList" typeId="tpee.1068580123136" id="5025216477741576990">
            <node role="statement" roleId="tpee.1068581517665" type="tpee.ExpressionStatement" typeId="tpee.1068580123155" id="5025216477741577118">
              <node role="expression" roleId="tpee.1068580123156" type="tpee.DotExpression" typeId="tpee.1197027756228" id="5025216477741577125">
                <node role="operand" roleId="tpee.1197027771414" type="tpee.DotExpression" typeId="tpee.1197027756228" id="5025216477741577120">
                  <node role="operand" roleId="tpee.1197027771414" type="tpf8.TemplateFunctionParameter_sourceNode" typeId="tpf8.1167169188348" id="5025216477741577119" />
                  <node role="operation" roleId="tpee.1197027833540" type="tp25.SLinkAccess" typeId="tp25.1138056143562" id="5025216477741577124">
                    <link role="link" roleId="tp25.1138056516764" targetNodeId="tp4k.9017024590936865850" />
                  </node>
                </node>
                <node role="operation" roleId="tpee.1197027833540" type="tp25.Node_IsNotNullOperation" typeId="tp25.1172008320231" id="5025216477741577129" />
              </node>
            </node>
          </node>
        </node>
      </node>
      <node role="smodelAttribute" roleId="tpck.5169995583184591170" type="tpf8.CopySrcNodeMacro" typeId="tpf8.1114706874351" id="5025216477741577131">
        <node role="sourceNodeQuery" roleId="tpf8.1168024447342" type="tpf8.SourceSubstituteMacro_SourceNodeQuery" typeId="tpf8.1168024337012" id="5025216477741577132">
          <node role="body" roleId="tpee.1137022507850" type="tpee.StatementList" typeId="tpee.1068580123136" id="5025216477741577133">
            <node role="statement" roleId="tpee.1068581517665" type="tpee.ExpressionStatement" typeId="tpee.1068580123155" id="5025216477741577134">
              <node role="expression" roleId="tpee.1068580123156" type="tpee.DotExpression" typeId="tpee.1197027756228" id="5025216477741577136">
                <node role="operand" roleId="tpee.1197027771414" type="tpf8.TemplateFunctionParameter_sourceNode" typeId="tpf8.1167169188348" id="5025216477741577135" />
                <node role="operation" roleId="tpee.1197027833540" type="tp25.SLinkAccess" typeId="tp25.1138056143562" id="5025216477741577140">
                  <link role="link" roleId="tp25.1138056516764" targetNodeId="tp4k.9017024590936865850" />
                </node>
              </node>
            </node>
          </node>
        </node>
      </node>
    </node>
    <node role="makeBlock" roleId="tp4k.1769265426472984670" type="tp4k.MakeConfigBlock" typeId="tp4k.1769265426472900243" id="1769265426473444138">
      <node role="body" roleId="tpee.1137022507850" type="tpee.StatementList" typeId="tpee.1068580123136" id="1769265426473444139" />
      <node role="smodelAttribute" roleId="tpck.5169995583184591170" type="tpf8.CopySrcNodeMacro" typeId="tpf8.1114706874351" id="1769265426473444141">
        <node role="sourceNodeQuery" roleId="tpf8.1168024447342" type="tpf8.SourceSubstituteMacro_SourceNodeQuery" typeId="tpf8.1168024337012" id="1769265426473444142">
          <node role="body" roleId="tpee.1137022507850" type="tpee.StatementList" typeId="tpee.1068580123136" id="1769265426473444143">
            <node role="statement" roleId="tpee.1068581517665" type="tpee.ExpressionStatement" typeId="tpee.1068580123155" id="1769265426473444144">
              <node role="expression" roleId="tpee.1068580123156" type="tpee.DotExpression" typeId="tpee.1197027756228" id="1769265426473444146">
                <node role="operand" roleId="tpee.1197027771414" type="tpf8.TemplateFunctionParameter_sourceNode" typeId="tpf8.1167169188348" id="1769265426473444145" />
                <node role="operation" roleId="tpee.1197027833540" type="tp25.SLinkAccess" typeId="tp25.1138056143562" id="1769265426473444150">
                  <link role="link" roleId="tp25.1138056516764" targetNodeId="tp4k.1769265426472984670" />
                </node>
              </node>
            </node>
          </node>
        </node>
      </node>
    </node>
  </root>
  <root id="6629582826328981981">
    <node role="weavingMappingRule" roleId="tpf8.1167172143858" type="tpf8.Weaving_MappingRule" typeId="tpf8.1167171569011" id="5147346160405481758">
      <link role="applicableConcept" roleId="tpf8.1167169349424" targetNodeId="11eb.8456022385895583119" resolveInfo="JavaNodeRunConfiguration" />
      <node role="contextNodeQuery" roleId="tpf8.1184616230853" type="tpf8.Weaving_MappingRule_ContextNodeQuery" typeId="tpf8.1184616041890" id="5147346160405481760">
        <node role="body" roleId="tpee.1137022507850" type="tpee.StatementList" typeId="tpee.1068580123136" id="5147346160405481761">
          <node role="statement" roleId="tpee.1068581517665" type="tpee.ExpressionStatement" typeId="tpee.1068580123155" id="5147346160405481773">
            <node role="expression" roleId="tpee.1068580123156" type="tpee.DotExpression" typeId="tpee.1197027756228" id="1491021298367190459">
              <node role="operand" roleId="tpee.1197027771414" type="tp25.SNodeTypeCastExpression" typeId="tp25.1140137987495" id="1491021298367188436">
                <link role="concept" roleId="tp25.1140138128738" targetNodeId="tp4k.678887849223472884" resolveInfo="ExecuteConfigBlock" />
                <node role="leftExpression" roleId="tp25.1140138123956" type="tpee.DotExpression" typeId="tpee.1197027756228" id="1491021298367188431">
                  <node role="operand" roleId="tpee.1197027771414" type="tpee.DotExpression" typeId="tpee.1197027756228" id="5147346160405855473">
                    <node role="operand" roleId="tpee.1197027771414" type="tpf3.TemplateFunctionParameter_generationContext" typeId="tpf3.1216860049635" id="5147346160405481774" />
                    <node role="operation" roleId="tpee.1197027833540" type="tpf3.GenerationContextOp_GetOutputByLabelAndInput" typeId="tpf3.1216860049627" id="5147346160405855477">
                      <link role="label" roleId="tpf3.1216860049628" targetNodeId="1905391470717050199" resolveInfo="map_JavaRunConfigurationToRunConfiguration" />
                      <node role="inputNode" roleId="tpf3.1216860049632" type="tpf8.TemplateFunctionParameter_sourceNode" typeId="tpf8.1167169188348" id="5147346160405888832" />
                    </node>
                  </node>
                  <node role="operation" roleId="tpee.1197027833540" type="tp25.SLinkAccess" typeId="tp25.1138056143562" id="1491021298367188435">
                    <link role="link" roleId="tp25.1138056516764" targetNodeId="tp4k.678887849223472885" />
                  </node>
                </node>
              </node>
              <node role="operation" roleId="tpee.1197027833540" type="tp25.SLinkAccess" typeId="tp25.1138056143562" id="1491021298367190463">
                <link role="link" roleId="tp25.1138056516764" targetNodeId="tpee.1137022507850" />
              </node>
            </node>
          </node>
        </node>
      </node>
      <node role="ruleConsequence" roleId="tpf8.1169570368028" type="tpf8.TemplateDeclarationReference" typeId="tpf8.1168559333462" id="5147346160405481764">
        <link role="template" roleId="tpf8.1722980698497626483" targetNodeId="5147346160405481762" resolveInfo="weave_JavaNodeRunConfigurationExecute" />
      </node>
    </node>
    <node role="weavingMappingRule" roleId="tpf8.1167172143858" type="tpf8.Weaving_MappingRule" typeId="tpf8.1167171569011" id="664608570000513783">
      <link role="applicableConcept" roleId="tpf8.1167169349424" targetNodeId="11eb.8456022385895583119" resolveInfo="JavaNodeRunConfiguration" />
      <node role="contextNodeQuery" roleId="tpf8.1184616230853" type="tpf8.Weaving_MappingRule_ContextNodeQuery" typeId="tpf8.1184616041890" id="664608570000513785">
        <node role="body" roleId="tpee.1137022507850" type="tpee.StatementList" typeId="tpee.1068580123136" id="664608570000513786">
          <node role="statement" roleId="tpee.1068581517665" type="tpee.ExpressionStatement" typeId="tpee.1068580123155" id="1614521997361744869">
            <node role="expression" roleId="tpee.1068580123156" type="tpee.DotExpression" typeId="tpee.1197027756228" id="1614521997361744870">
              <node role="operand" roleId="tpee.1197027771414" type="tpf3.TemplateFunctionParameter_generationContext" typeId="tpf3.1216860049635" id="1614521997361744871" />
              <node role="operation" roleId="tpee.1197027833540" type="tpf3.GenerationContextOp_GetOutputByLabelAndInput" typeId="tpf3.1216860049627" id="1614521997361744872">
                <link role="label" roleId="tpf3.1216860049628" targetNodeId="1905391470717050199" resolveInfo="map_JavaRunConfigurationToRunConfiguration" />
                <node role="inputNode" roleId="tpf3.1216860049632" type="tpf8.TemplateFunctionParameter_sourceNode" typeId="tpf8.1167169188348" id="1614521997361744873" />
              </node>
            </node>
          </node>
        </node>
      </node>
      <node role="ruleConsequence" roleId="tpf8.1169570368028" type="tpf8.TemplateDeclarationReference" typeId="tpf8.1168559333462" id="664608570000517227">
        <link role="template" roleId="tpf8.1722980698497626483" targetNodeId="664608570000532559" resolveInfo="weave_JavaNodeRunConfiguration" />
      </node>
    </node>
    <node role="weavingMappingRule" roleId="tpf8.1167172143858" type="tpf8.Weaving_MappingRule" typeId="tpf8.1167171569011" id="1614521997361894582">
      <link role="applicableConcept" roleId="tpf8.1167169349424" targetNodeId="11eb.8456022385895583119" resolveInfo="JavaNodeRunConfiguration" />
      <node role="contextNodeQuery" roleId="tpf8.1184616230853" type="tpf8.Weaving_MappingRule_ContextNodeQuery" typeId="tpf8.1184616041890" id="1614521997361894584">
        <node role="body" roleId="tpee.1137022507850" type="tpee.StatementList" typeId="tpee.1068580123136" id="1614521997361894585">
          <node role="statement" roleId="tpee.1068581517665" type="tpee.ExpressionStatement" typeId="tpee.1068580123155" id="1614521997361898023">
            <node role="expression" roleId="tpee.1068580123156" type="tpee.DotExpression" typeId="tpee.1197027756228" id="1491021298367188422">
              <node role="operand" roleId="tpee.1197027771414" type="tpee.DotExpression" typeId="tpee.1197027756228" id="1614521997361898115">
                <node role="operand" roleId="tpee.1197027771414" type="tpee.DotExpression" typeId="tpee.1197027756228" id="1614521997361898024">
                  <node role="operand" roleId="tpee.1197027771414" type="tpf3.TemplateFunctionParameter_generationContext" typeId="tpf3.1216860049635" id="1614521997361898025" />
                  <node role="operation" roleId="tpee.1197027833540" type="tpf3.GenerationContextOp_GetOutputByLabelAndInput" typeId="tpf3.1216860049627" id="1614521997361898026">
                    <link role="label" roleId="tpf3.1216860049628" targetNodeId="1905391470717050199" resolveInfo="map_JavaRunConfigurationToRunConfiguration" />
                    <node role="inputNode" roleId="tpf3.1216860049632" type="tpf8.TemplateFunctionParameter_sourceNode" typeId="tpf8.1167169188348" id="1614521997361898027" />
                  </node>
                </node>
                <node role="operation" roleId="tpee.1197027833540" type="tp25.SLinkAccess" typeId="tp25.1138056143562" id="1614521997361898119">
                  <link role="link" roleId="tp25.1138056516764" targetNodeId="tp4k.678887849223472883" />
                </node>
              </node>
              <node role="operation" roleId="tpee.1197027833540" type="tp25.SLinkAccess" typeId="tp25.1138056143562" id="1491021298367188426">
                <link role="link" roleId="tp25.1138056516764" targetNodeId="tpee.1137022507850" />
              </node>
            </node>
          </node>
        </node>
      </node>
      <node role="ruleConsequence" roleId="tpf8.1169570368028" type="tpf8.TemplateDeclarationReference" typeId="tpf8.1168559333462" id="1614521997361898034">
        <link role="template" roleId="tpf8.1722980698497626483" targetNodeId="1614521997361898028" resolveInfo="weave_JavaNodeRunConfigurationCheck" />
      </node>
    </node>
    <node role="weavingMappingRule" roleId="tpf8.1167172143858" type="tpf8.Weaving_MappingRule" typeId="tpf8.1167171569011" id="1491021298367441724">
      <property name="applyToConceptInheritors" nameId="tpf8.1167272244852" value="true" />
      <link role="applicableConcept" roleId="tpf8.1167169349424" targetNodeId="11eb.655818460756091959" resolveInfo="JavaRunConfiguration" />
      <node role="contextNodeQuery" roleId="tpf8.1184616230853" type="tpf8.Weaving_MappingRule_ContextNodeQuery" typeId="tpf8.1184616041890" id="1491021298367441726">
        <node role="body" roleId="tpee.1137022507850" type="tpee.StatementList" typeId="tpee.1068580123136" id="1491021298367441727">
          <node role="statement" roleId="tpee.1068581517665" type="tpee.ExpressionStatement" typeId="tpee.1068580123155" id="1491021298367441728">
            <node role="expression" roleId="tpee.1068580123156" type="tpee.DotExpression" typeId="tpee.1197027756228" id="1491021298367441729">
              <node role="operand" roleId="tpee.1197027771414" type="tp25.SNodeTypeCastExpression" typeId="tp25.1140137987495" id="1491021298367441730">
                <link role="concept" roleId="tp25.1140138128738" targetNodeId="tp4k.678887849223472884" resolveInfo="ExecuteConfigBlock" />
                <node role="leftExpression" roleId="tp25.1140138123956" type="tpee.DotExpression" typeId="tpee.1197027756228" id="1491021298367441731">
                  <node role="operand" roleId="tpee.1197027771414" type="tpee.DotExpression" typeId="tpee.1197027756228" id="1491021298367441732">
                    <node role="operand" roleId="tpee.1197027771414" type="tpf3.TemplateFunctionParameter_generationContext" typeId="tpf3.1216860049635" id="1491021298367441733" />
                    <node role="operation" roleId="tpee.1197027833540" type="tpf3.GenerationContextOp_GetOutputByLabelAndInput" typeId="tpf3.1216860049627" id="1491021298367441734">
                      <link role="label" roleId="tpf3.1216860049628" targetNodeId="1905391470717050199" resolveInfo="map_JavaRunConfigurationToRunConfiguration" />
                      <node role="inputNode" roleId="tpf3.1216860049632" type="tpf8.TemplateFunctionParameter_sourceNode" typeId="tpf8.1167169188348" id="1491021298367441735" />
                    </node>
                  </node>
                  <node role="operation" roleId="tpee.1197027833540" type="tp25.SLinkAccess" typeId="tp25.1138056143562" id="1491021298367441736">
                    <link role="link" roleId="tp25.1138056516764" targetNodeId="tp4k.678887849223472885" />
                  </node>
                </node>
              </node>
              <node role="operation" roleId="tpee.1197027833540" type="tp25.SLinkAccess" typeId="tp25.1138056143562" id="1491021298367441737">
                <link role="link" roleId="tp25.1138056516764" targetNodeId="tpee.1137022507850" />
              </node>
            </node>
          </node>
        </node>
      </node>
      <node role="ruleConsequence" roleId="tpf8.1169570368028" type="tpf8.TemplateDeclarationReference" typeId="tpf8.1168559333462" id="2392137962931562450">
        <link role="template" roleId="tpf8.1722980698497626483" targetNodeId="2392137962931159131" resolveInfo="weave_JavaRunConfigurationExecute" />
      </node>
    </node>
    <node role="weavingMappingRule" roleId="tpf8.1167172143858" type="tpf8.Weaving_MappingRule" typeId="tpf8.1167171569011" id="2392137962931159116">
      <property name="applyToConceptInheritors" nameId="tpf8.1167272244852" value="true" />
      <link role="applicableConcept" roleId="tpf8.1167169349424" targetNodeId="11eb.655818460756091959" resolveInfo="JavaRunConfiguration" />
      <node role="ruleConsequence" roleId="tpf8.1169570368028" type="tpf8.TemplateDeclarationReference" typeId="tpf8.1168559333462" id="2392137962931160634">
        <link role="template" roleId="tpf8.1722980698497626483" targetNodeId="1491021298367441738" resolveInfo="weave_JavaRunConfigurationCheck" />
      </node>
      <node role="contextNodeQuery" roleId="tpf8.1184616230853" type="tpf8.Weaving_MappingRule_ContextNodeQuery" typeId="tpf8.1184616041890" id="2392137962931159118">
        <node role="body" roleId="tpee.1137022507850" type="tpee.StatementList" typeId="tpee.1068580123136" id="2392137962931159119">
          <node role="statement" roleId="tpee.1068581517665" type="tpee.ExpressionStatement" typeId="tpee.1068580123155" id="2392137962931159120">
            <node role="expression" roleId="tpee.1068580123156" type="tpee.DotExpression" typeId="tpee.1197027756228" id="2392137962931159121">
              <node role="operand" roleId="tpee.1197027771414" type="tp25.SNodeTypeCastExpression" typeId="tp25.1140137987495" id="2392137962931159122">
                <link role="concept" roleId="tp25.1140138128738" targetNodeId="tp4k.678887849223472879" resolveInfo="CheckConfigurationBlock" />
                <node role="leftExpression" roleId="tp25.1140138123956" type="tpee.DotExpression" typeId="tpee.1197027756228" id="2392137962931159123">
                  <node role="operand" roleId="tpee.1197027771414" type="tpee.DotExpression" typeId="tpee.1197027756228" id="2392137962931159124">
                    <node role="operand" roleId="tpee.1197027771414" type="tpf3.TemplateFunctionParameter_generationContext" typeId="tpf3.1216860049635" id="2392137962931159125" />
                    <node role="operation" roleId="tpee.1197027833540" type="tpf3.GenerationContextOp_GetOutputByLabelAndInput" typeId="tpf3.1216860049627" id="2392137962931159126">
                      <link role="label" roleId="tpf3.1216860049628" targetNodeId="1905391470717050199" resolveInfo="map_JavaRunConfigurationToRunConfiguration" />
                      <node role="inputNode" roleId="tpf3.1216860049632" type="tpf8.TemplateFunctionParameter_sourceNode" typeId="tpf8.1167169188348" id="2392137962931159127" />
                    </node>
                  </node>
                  <node role="operation" roleId="tpee.1197027833540" type="tp25.SLinkAccess" typeId="tp25.1138056143562" id="2392137962931159130">
                    <link role="link" roleId="tp25.1138056516764" targetNodeId="tp4k.678887849223472883" />
                  </node>
                </node>
              </node>
              <node role="operation" roleId="tpee.1197027833540" type="tp25.SLinkAccess" typeId="tp25.1138056143562" id="2392137962931159129">
                <link role="link" roleId="tp25.1138056516764" targetNodeId="tpee.1137022507850" />
              </node>
            </node>
          </node>
        </node>
      </node>
    </node>
    <node role="weavingMappingRule" roleId="tpf8.1167172143858" type="tpf8.Weaving_MappingRule" typeId="tpf8.1167171569011" id="1633282062187298927">
      <link role="applicableConcept" roleId="tpf8.1167169349424" targetNodeId="11eb.8456022385895583119" resolveInfo="JavaNodeRunConfiguration" />
      <node role="contextNodeQuery" roleId="tpf8.1184616230853" type="tpf8.Weaving_MappingRule_ContextNodeQuery" typeId="tpf8.1184616041890" id="1633282062187298929">
        <node role="body" roleId="tpee.1137022507850" type="tpee.StatementList" typeId="tpee.1068580123136" id="1633282062187298930">
          <node role="statement" roleId="tpee.1068581517665" type="tpee.ExpressionStatement" typeId="tpee.1068580123155" id="1633282062187307311">
            <node role="expression" roleId="tpee.1068580123156" type="tpee.DotExpression" typeId="tpee.1197027756228" id="1633282062187307313">
              <node role="operand" roleId="tpee.1197027771414" type="tpf3.TemplateFunctionParameter_generationContext" typeId="tpf3.1216860049635" id="1633282062187307312" />
              <node role="operation" roleId="tpee.1197027833540" type="tpf3.GenerationContextOp_GetOutputByLabelAndInput" typeId="tpf3.1216860049627" id="1633282062187307769">
                <link role="label" roleId="tpf3.1216860049628" targetNodeId="3251065477410858820" resolveInfo="map_JavaRunConfigurationToEditorComponent" />
                <node role="inputNode" roleId="tpf3.1216860049632" type="tpf8.TemplateFunctionParameter_sourceNode" typeId="tpf8.1167169188348" id="1633282062187307771" />
              </node>
            </node>
          </node>
        </node>
      </node>
      <node role="ruleConsequence" roleId="tpf8.1169570368028" type="tpf8.TemplateDeclarationReference" typeId="tpf8.1168559333462" id="1633282062187307830">
        <link role="template" roleId="tpf8.1722980698497626483" targetNodeId="1633282062187307822" resolveInfo="weave_JavaNodeRunConfigurationEditor_FieldDeclaration" />
      </node>
    </node>
    <node role="weavingMappingRule" roleId="tpf8.1167172143858" type="tpf8.Weaving_MappingRule" typeId="tpf8.1167171569011" id="6784027201969596647">
      <link role="applicableConcept" roleId="tpf8.1167169349424" targetNodeId="11eb.8456022385895583119" resolveInfo="JavaNodeRunConfiguration" />
      <node role="contextNodeQuery" roleId="tpf8.1184616230853" type="tpf8.Weaving_MappingRule_ContextNodeQuery" typeId="tpf8.1184616041890" id="6784027201969596649">
        <node role="body" roleId="tpee.1137022507850" type="tpee.StatementList" typeId="tpee.1068580123136" id="6784027201969596650">
          <node role="statement" roleId="tpee.1068581517665" type="tpee.ExpressionStatement" typeId="tpee.1068580123155" id="6784027201969600135">
            <node role="expression" roleId="tpee.1068580123156" type="tpee.DotExpression" typeId="tpee.1197027756228" id="6784027201970493080">
              <node role="operand" roleId="tpee.1197027771414" type="tpee.DotExpression" typeId="tpee.1197027756228" id="6784027201970022343">
                <node role="operand" roleId="tpee.1197027771414" type="tpee.DotExpression" typeId="tpee.1197027756228" id="6784027201970021064">
                  <node role="operand" roleId="tpee.1197027771414" type="tpee.DotExpression" typeId="tpee.1197027756228" id="6784027201969600136">
                    <node role="operand" roleId="tpee.1197027771414" type="tpf3.TemplateFunctionParameter_generationContext" typeId="tpf3.1216860049635" id="6784027201969600137" />
                    <node role="operation" roleId="tpee.1197027833540" type="tpf3.GenerationContextOp_GetOutputByLabelAndInput" typeId="tpf3.1216860049627" id="6784027201969600138">
                      <link role="label" roleId="tpf3.1216860049628" targetNodeId="3251065477410858820" resolveInfo="map_JavaRunConfigurationToEditorComponent" />
                      <node role="inputNode" roleId="tpf3.1216860049632" type="tpf8.TemplateFunctionParameter_sourceNode" typeId="tpf8.1167169188348" id="6784027201969600139" />
                    </node>
                  </node>
                  <node role="operation" roleId="tpee.1197027833540" type="tp25.SLinkListAccess" typeId="tp25.1138056282393" id="6784027201970022342">
                    <link role="link" roleId="tp25.1138056546658" targetNodeId="tpee.1068390468201" />
                  </node>
                </node>
                <node role="operation" roleId="tpee.1197027833540" type="tp2q.GetFirstOperation" typeId="tp2q.1165525191778" id="6784027201970022347" />
              </node>
              <node role="operation" roleId="tpee.1197027833540" type="tp25.SLinkAccess" typeId="tp25.1138056143562" id="6784027201970494087">
                <link role="link" roleId="tp25.1138056516764" targetNodeId="tpee.1068580123135" />
              </node>
            </node>
          </node>
        </node>
      </node>
      <node role="ruleConsequence" roleId="tpf8.1169570368028" type="tpf8.TemplateDeclarationReference" typeId="tpf8.1168559333462" id="6784027201969600148">
        <link role="template" roleId="tpf8.1722980698497626483" targetNodeId="6784027201969600140" resolveInfo="weave_JavaNodeRunConfigurationEditor_ComponentAddition" />
      </node>
    </node>
    <node role="weavingMappingRule" roleId="tpf8.1167172143858" type="tpf8.Weaving_MappingRule" typeId="tpf8.1167171569011" id="8755168384250985146">
      <link role="applicableConcept" roleId="tpf8.1167169349424" targetNodeId="11eb.8456022385895583119" resolveInfo="JavaNodeRunConfiguration" />
      <node role="contextNodeQuery" roleId="tpf8.1184616230853" type="tpf8.Weaving_MappingRule_ContextNodeQuery" typeId="tpf8.1184616041890" id="8755168384250985148">
        <node role="body" roleId="tpee.1137022507850" type="tpee.StatementList" typeId="tpee.1068580123136" id="8755168384250985149">
          <node role="statement" roleId="tpee.1068581517665" type="tpee.ExpressionStatement" typeId="tpee.1068580123155" id="8755168384250989497">
            <node role="expression" roleId="tpee.1068580123156" type="tpee.DotExpression" typeId="tpee.1197027756228" id="8755168384250997252">
              <node role="operand" roleId="tpee.1197027771414" type="tpee.DotExpression" typeId="tpee.1197027756228" id="8755168384250989507">
                <node role="operand" roleId="tpee.1197027771414" type="tpee.DotExpression" typeId="tpee.1197027756228" id="8755168384250989502">
                  <node role="operand" roleId="tpee.1197027771414" type="tpee.DotExpression" typeId="tpee.1197027756228" id="8755168384250989498">
                    <node role="operand" roleId="tpee.1197027771414" type="tpf3.TemplateFunctionParameter_generationContext" typeId="tpf3.1216860049635" id="8755168384250989499" />
                    <node role="operation" roleId="tpee.1197027833540" type="tpf3.GenerationContextOp_GetOutputByLabelAndInput" typeId="tpf3.1216860049627" id="8755168384250989500">
                      <link role="label" roleId="tpf3.1216860049628" targetNodeId="3251065477410858820" resolveInfo="map_JavaRunConfigurationToEditorComponent" />
                      <node role="inputNode" roleId="tpf3.1216860049632" type="tpf8.TemplateFunctionParameter_sourceNode" typeId="tpf8.1167169188348" id="8755168384250989501" />
                    </node>
                  </node>
                  <node role="operation" roleId="tpee.1197027833540" type="tp25.SLinkListAccess" typeId="tp25.1138056282393" id="8755168384250989506">
                    <link role="link" roleId="tp25.1138056546658" targetNodeId="tpee.1107880067339" />
                  </node>
                </node>
                <node role="operation" roleId="tpee.1197027833540" type="tp2q.FindFirstOperation" typeId="tp2q.1225727723840" id="8755168384250989511">
                  <node role="closure" roleId="tp2q.1204796294226" type="tp2c.ClosureLiteral" typeId="tp2c.1199569711397" id="8755168384250989512">
                    <node role="body" roleId="tp2c.1199569916463" type="tpee.StatementList" typeId="tpee.1068580123136" id="8755168384250989513">
                      <node role="statement" roleId="tpee.1068581517665" type="tpee.ExpressionStatement" typeId="tpee.1068580123155" id="8755168384250996191">
                        <node role="expression" roleId="tpee.1068580123156" type="tpee.DotExpression" typeId="tpee.1197027756228" id="8755168384250997215">
                          <node role="operand" roleId="tpee.1197027771414" type="tpee.DotExpression" typeId="tpee.1197027756228" id="8755168384250996195">
                            <node role="operand" roleId="tpee.1197027771414" type="tpee.ParameterReference" typeId="tpee.1068581242874" id="8755168384250996192">
                              <link role="variableDeclaration" roleId="tpee.1068581517664" targetNodeId="8755168384250989514" resolveInfo="it" />
                            </node>
                            <node role="operation" roleId="tpee.1197027833540" type="tp25.SPropertyAccess" typeId="tp25.1138056022639" id="8755168384250997207">
                              <link role="property" roleId="tp25.1138056395725" targetNodeId="tpck.1169194664001" resolveInfo="name" />
                            </node>
                          </node>
                          <node role="operation" roleId="tpee.1197027833540" type="tpee.InstanceMethodCallOperation" typeId="tpee.1202948039474" id="8755168384250997225">
                            <link role="baseMethodDeclaration" roleId="tpee.1068499141037" targetNodeId="e2lb.~String%dequals(java%dlang%dObject)%cboolean" resolveInfo="equals" />
                            <node role="actualArgument" roleId="tpee.1068499141038" type="tpee.StringLiteral" typeId="tpee.1070475926800" id="8755168384250997232">
                              <property name="value" nameId="tpee.1070475926801" value="apply" />
                            </node>
                          </node>
                        </node>
                      </node>
                    </node>
                    <node role="parameter" roleId="tp2c.1199569906740" type="tp2q.SmartClosureParameterDeclaration" typeId="tp2q.1203518072036" id="8755168384250989514">
                      <property name="name" nameId="tpck.1169194664001" value="it" />
                      <node role="type" roleId="tpee.5680397130376446158" type="tpee.UndefinedType" typeId="tpee.4836112446988635817" id="2108863436754489961" />
                    </node>
                  </node>
                </node>
              </node>
              <node role="operation" roleId="tpee.1197027833540" type="tp25.SLinkAccess" typeId="tp25.1138056143562" id="8755168384250997268">
                <link role="link" roleId="tp25.1138056516764" targetNodeId="tpee.1068580123135" />
              </node>
            </node>
          </node>
        </node>
      </node>
      <node role="ruleConsequence" roleId="tpf8.1169570368028" type="tpf8.TemplateDeclarationReference" typeId="tpf8.1168559333462" id="8755168384251012600">
        <link role="template" roleId="tpf8.1722980698497626483" targetNodeId="8755168384251012597" resolveInfo="weave_JavaNodeRunConfigurationEditor_Apply" />
      </node>
    </node>
    <node role="weavingMappingRule" roleId="tpf8.1167172143858" type="tpf8.Weaving_MappingRule" typeId="tpf8.1167171569011" id="8755168384251798501">
      <link role="applicableConcept" roleId="tpf8.1167169349424" targetNodeId="11eb.8456022385895583119" resolveInfo="JavaNodeRunConfiguration" />
      <node role="contextNodeQuery" roleId="tpf8.1184616230853" type="tpf8.Weaving_MappingRule_ContextNodeQuery" typeId="tpf8.1184616041890" id="8755168384251798502">
        <node role="body" roleId="tpee.1137022507850" type="tpee.StatementList" typeId="tpee.1068580123136" id="8755168384251798503">
          <node role="statement" roleId="tpee.1068581517665" type="tpee.ExpressionStatement" typeId="tpee.1068580123155" id="8755168384251798504">
            <node role="expression" roleId="tpee.1068580123156" type="tpee.DotExpression" typeId="tpee.1197027756228" id="8755168384251798505">
              <node role="operand" roleId="tpee.1197027771414" type="tpee.DotExpression" typeId="tpee.1197027756228" id="8755168384251798506">
                <node role="operand" roleId="tpee.1197027771414" type="tpee.DotExpression" typeId="tpee.1197027756228" id="8755168384251798507">
                  <node role="operand" roleId="tpee.1197027771414" type="tpee.DotExpression" typeId="tpee.1197027756228" id="8755168384251798508">
                    <node role="operand" roleId="tpee.1197027771414" type="tpf3.TemplateFunctionParameter_generationContext" typeId="tpf3.1216860049635" id="8755168384251798509" />
                    <node role="operation" roleId="tpee.1197027833540" type="tpf3.GenerationContextOp_GetOutputByLabelAndInput" typeId="tpf3.1216860049627" id="8755168384251798510">
                      <link role="label" roleId="tpf3.1216860049628" targetNodeId="3251065477410858820" resolveInfo="map_JavaRunConfigurationToEditorComponent" />
                      <node role="inputNode" roleId="tpf3.1216860049632" type="tpf8.TemplateFunctionParameter_sourceNode" typeId="tpf8.1167169188348" id="8755168384251798511" />
                    </node>
                  </node>
                  <node role="operation" roleId="tpee.1197027833540" type="tp25.SLinkListAccess" typeId="tp25.1138056282393" id="8755168384251798512">
                    <link role="link" roleId="tp25.1138056546658" targetNodeId="tpee.1107880067339" />
                  </node>
                </node>
                <node role="operation" roleId="tpee.1197027833540" type="tp2q.FindFirstOperation" typeId="tp2q.1225727723840" id="8755168384251798513">
                  <node role="closure" roleId="tp2q.1204796294226" type="tp2c.ClosureLiteral" typeId="tp2c.1199569711397" id="8755168384251798514">
                    <node role="body" roleId="tp2c.1199569916463" type="tpee.StatementList" typeId="tpee.1068580123136" id="8755168384251798515">
                      <node role="statement" roleId="tpee.1068581517665" type="tpee.ExpressionStatement" typeId="tpee.1068580123155" id="8755168384251798516">
                        <node role="expression" roleId="tpee.1068580123156" type="tpee.DotExpression" typeId="tpee.1197027756228" id="8755168384251798517">
                          <node role="operand" roleId="tpee.1197027771414" type="tpee.DotExpression" typeId="tpee.1197027756228" id="8755168384251798518">
                            <node role="operand" roleId="tpee.1197027771414" type="tpee.ParameterReference" typeId="tpee.1068581242874" id="8755168384251798519">
                              <link role="variableDeclaration" roleId="tpee.1068581517664" targetNodeId="8755168384251798523" resolveInfo="it" />
                            </node>
                            <node role="operation" roleId="tpee.1197027833540" type="tp25.SPropertyAccess" typeId="tp25.1138056022639" id="8755168384251798520">
                              <link role="property" roleId="tp25.1138056395725" targetNodeId="tpck.1169194664001" resolveInfo="name" />
                            </node>
                          </node>
                          <node role="operation" roleId="tpee.1197027833540" type="tpee.InstanceMethodCallOperation" typeId="tpee.1202948039474" id="8755168384251798521">
                            <link role="baseMethodDeclaration" roleId="tpee.1068499141037" targetNodeId="e2lb.~String%dequals(java%dlang%dObject)%cboolean" resolveInfo="equals" />
                            <node role="actualArgument" roleId="tpee.1068499141038" type="tpee.StringLiteral" typeId="tpee.1070475926800" id="8755168384251798522">
                              <property name="value" nameId="tpee.1070475926801" value="reset" />
                            </node>
                          </node>
                        </node>
                      </node>
                    </node>
                    <node role="parameter" roleId="tp2c.1199569906740" type="tp2q.SmartClosureParameterDeclaration" typeId="tp2q.1203518072036" id="8755168384251798523">
                      <property name="name" nameId="tpck.1169194664001" value="it" />
                      <node role="type" roleId="tpee.5680397130376446158" type="tpee.UndefinedType" typeId="tpee.4836112446988635817" id="2108863436754490289" />
                    </node>
                  </node>
                </node>
              </node>
              <node role="operation" roleId="tpee.1197027833540" type="tp25.SLinkAccess" typeId="tp25.1138056143562" id="8755168384251798525">
                <link role="link" roleId="tp25.1138056516764" targetNodeId="tpee.1068580123135" />
              </node>
            </node>
          </node>
        </node>
      </node>
      <node role="ruleConsequence" roleId="tpf8.1169570368028" type="tpf8.TemplateDeclarationReference" typeId="tpf8.1168559333462" id="8755168384251798563">
        <link role="template" roleId="tpf8.1722980698497626483" targetNodeId="8755168384251798560" resolveInfo="weave_JavaNodeRunConfigurationEditor_Reset" />
      </node>
    </node>
    <node role="preMappingScript" roleId="tpf8.1195502100749" type="tpf8.MappingScriptReference" typeId="tpf8.1195502151594" id="7549816165173155069">
      <link role="mappingScript" roleId="tpf8.1195502167610" targetNodeId="7549816165173146546" resolveInfo="setComponentAnnotations" />
    </node>
    <node role="preMappingScript" roleId="tpf8.1195502100749" type="tpf8.MappingScriptReference" typeId="tpf8.1195502151594" id="9192672578696349735">
      <link role="mappingScript" roleId="tpf8.1195502167610" targetNodeId="9192672578696349736" resolveInfo="addRetrunStatementToIsApplicable" />
    </node>
    <node role="mappingLabel" roleId="tpf8.1200911492601" type="tpf8.MappingLabelDeclaration" typeId="tpf8.1200911316486" id="1905391470717050199">
      <property name="name" nameId="tpck.1169194664001" value="map_JavaRunConfigurationToRunConfiguration" />
      <link role="sourceConcept" roleId="tpf8.1200911342686" targetNodeId="11eb.655818460756091959" resolveInfo="JavaRunConfiguration" />
      <link role="targetConcept" roleId="tpf8.1200913004646" targetNodeId="tp4k.7035278950562851062" resolveInfo="RunConfigurationDeclaration" />
    </node>
    <node role="mappingLabel" roleId="tpf8.1200911492601" type="tpf8.MappingLabelDeclaration" typeId="tpf8.1200911316486" id="3251065477410858820">
      <property name="name" nameId="tpck.1169194664001" value="map_JavaRunConfigurationToEditorComponent" />
      <link role="sourceConcept" roleId="tpf8.1200911342686" targetNodeId="11eb.655818460756091959" resolveInfo="JavaRunConfiguration" />
      <link role="targetConcept" roleId="tpf8.1200913004646" targetNodeId="tpee.1068390468198" resolveInfo="ClassConcept" />
    </node>
    <node role="reductionMappingRule" roleId="tpf8.1167328349397" type="tpf8.Reduction_MappingRule" typeId="tpf8.1167327847730" id="5842104767990476439">
      <link role="applicableConcept" roleId="tpf8.1167169349424" targetNodeId="11eb.4964800443628314809" resolveInfo="JavaConfigurationRunParameters_FunctionParameter" />
      <node role="ruleConsequence" roleId="tpf8.1169672767469" type="tpf8.TemplateDeclarationReference" typeId="tpf8.1168559333462" id="5842104767990477673">
        <link role="template" roleId="tpf8.1722980698497626483" targetNodeId="8126994885493114576" resolveInfo="reduce_IJavaRunConfigurationParameter_FunctionParameter" />
      </node>
    </node>
    <node role="reductionMappingRule" roleId="tpf8.1167328349397" type="tpf8.Reduction_MappingRule" typeId="tpf8.1167327847730" id="7549816165173155066">
      <link role="applicableConcept" roleId="tpf8.1167169349424" targetNodeId="tp4k.3452826078638178132" resolveInfo="ComponentReference" />
      <node role="conditionFunction" roleId="tpf8.1167169362365" type="tpf8.BaseMappingRule_Condition" typeId="tpf8.1167168920554" id="7549816165173155070">
        <node role="body" roleId="tpee.1137022507850" type="tpee.StatementList" typeId="tpee.1068580123136" id="7549816165173155071">
          <node role="statement" roleId="tpee.1068581517665" type="tpee.ExpressionStatement" typeId="tpee.1068580123155" id="7549816165173155072">
            <node role="expression" roleId="tpee.1068580123156" type="tpee.DotExpression" typeId="tpee.1197027756228" id="7549816165173155081">
              <node role="operand" roleId="tpee.1197027771414" type="tpee.DotExpression" typeId="tpee.1197027756228" id="7549816165173155074">
                <node role="operand" roleId="tpee.1197027771414" type="tpf8.TemplateFunctionParameter_sourceNode" typeId="tpf8.1167169188348" id="7549816165173155073" />
                <node role="operation" roleId="tpee.1197027833540" type="tp25.AttributeAccess" typeId="tp25.6407023681583031218" id="3071170492188517669">
                  <node role="qualifier" roleId="tp25.6407023681583036852" type="tp25.NodeAttributeQualifier" typeId="tp25.6407023681583036853" id="3071170492188517670">
                    <link role="attributeConcept" roleId="tp25.6407023681583036854" targetNodeId="11eb.7549816165173145425" resolveInfo="UserComponentReferenceAnnotation" />
                  </node>
                </node>
              </node>
              <node role="operation" roleId="tpee.1197027833540" type="tp25.Node_IsNotNullOperation" typeId="tp25.1172008320231" id="7549816165173155085" />
            </node>
          </node>
        </node>
      </node>
      <node role="ruleConsequence" roleId="tpf8.1169672767469" type="tpf8.TemplateDeclarationReference" typeId="tpf8.1168559333462" id="7549816165173155088">
        <link role="template" roleId="tpf8.1722980698497626483" targetNodeId="7549816165173155086" resolveInfo="reduce_UserComponentReference" />
      </node>
    </node>
    <node role="reductionMappingRule" roleId="tpf8.1167328349397" type="tpf8.Reduction_MappingRule" typeId="tpf8.1167327847730" id="1566895476211683144">
      <link role="applicableConcept" roleId="tpf8.1167169349424" targetNodeId="tp4k.3452826078638178132" resolveInfo="ComponentReference" />
      <node role="conditionFunction" roleId="tpf8.1167169362365" type="tpf8.BaseMappingRule_Condition" typeId="tpf8.1167168920554" id="1566895476211683172">
        <node role="body" roleId="tpee.1137022507850" type="tpee.StatementList" typeId="tpee.1068580123136" id="1566895476211683173">
          <node role="statement" roleId="tpee.1068581517665" type="tpee.ExpressionStatement" typeId="tpee.1068580123155" id="1566895476211683187">
            <node role="expression" roleId="tpee.1068580123156" type="tpee.DotExpression" typeId="tpee.1197027756228" id="1566895476211683235">
              <node role="operand" roleId="tpee.1197027771414" type="tpee.DotExpression" typeId="tpee.1197027756228" id="1566895476211683189">
                <node role="operand" roleId="tpee.1197027771414" type="tpf8.TemplateFunctionParameter_sourceNode" typeId="tpf8.1167169188348" id="1566895476211683188" />
                <node role="operation" roleId="tpee.1197027833540" type="tp25.AttributeAccess" typeId="tp25.6407023681583031218" id="3071170492188517673">
                  <node role="qualifier" roleId="tp25.6407023681583036852" type="tp25.NodeAttributeQualifier" typeId="tp25.6407023681583036853" id="3071170492188517674">
                    <link role="attributeConcept" roleId="tp25.6407023681583036854" targetNodeId="11eb.1566895476211680658" resolveInfo="ComponentInsideOfChangeListenerAnnotation" />
                  </node>
                </node>
              </node>
              <node role="operation" roleId="tpee.1197027833540" type="tp25.Node_IsNotNullOperation" typeId="tp25.1172008320231" id="1566895476211683252" />
            </node>
          </node>
        </node>
      </node>
      <node role="ruleConsequence" roleId="tpf8.1169672767469" type="tpf8.TemplateDeclarationReference" typeId="tpf8.1168559333462" id="1566895476211683268">
        <link role="template" roleId="tpf8.1722980698497626483" targetNodeId="1566895476211683266" resolveInfo="reduce_ComponentReferenceInsideOfOnChangeBlock" />
      </node>
    </node>
    <node role="reductionMappingRule" roleId="tpf8.1167328349397" type="tpf8.Reduction_MappingRule" typeId="tpf8.1167327847730" id="6951161063040186331">
      <link role="applicableConcept" roleId="tpf8.1167169349424" targetNodeId="tp4k.7974234327424524992" resolveInfo="RunConfigType" />
      <node role="conditionFunction" roleId="tpf8.1167169362365" type="tpf8.BaseMappingRule_Condition" typeId="tpf8.1167168920554" id="6951161063040189470">
        <node role="body" roleId="tpee.1137022507850" type="tpee.StatementList" typeId="tpee.1068580123136" id="6951161063040189471">
          <node role="statement" roleId="tpee.1068581517665" type="tpee.ExpressionStatement" typeId="tpee.1068580123155" id="6951161063040195036">
            <node role="expression" roleId="tpee.1068580123156" type="tpee.DotExpression" typeId="tpee.1197027756228" id="6951161063040195043">
              <node role="operand" roleId="tpee.1197027771414" type="tpee.DotExpression" typeId="tpee.1197027756228" id="6951161063040195038">
                <node role="operand" roleId="tpee.1197027771414" type="tpf8.TemplateFunctionParameter_sourceNode" typeId="tpf8.1167169188348" id="6951161063040195037" />
                <node role="operation" roleId="tpee.1197027833540" type="tp25.SLinkAccess" typeId="tp25.1138056143562" id="6951161063040195042">
                  <link role="link" roleId="tp25.1138056516764" targetNodeId="tp4k.7974234327424528831" />
                </node>
              </node>
              <node role="operation" roleId="tpee.1197027833540" type="tp25.Node_IsInstanceOfOperation" typeId="tp25.1139621453865" id="6951161063040195047">
                <node role="conceptArgument" roleId="tp25.1177027386292" type="tp25.RefConcept_Reference" typeId="tp25.1177026924588" id="6951161063040195049">
                  <link role="conceptDeclaration" roleId="tp25.1177026940964" targetNodeId="11eb.655818460756091959" resolveInfo="JavaRunConfiguration" />
                </node>
              </node>
            </node>
          </node>
        </node>
      </node>
      <node role="ruleConsequence" roleId="tpf8.1169672767469" type="tpf8.TemplateDeclarationReference" typeId="tpf8.1168559333462" id="6951161063040195052">
        <link role="template" roleId="tpf8.1722980698497626483" targetNodeId="6951161063040195050" resolveInfo="reduce_RunConfigType" />
      </node>
    </node>
    <node role="reductionMappingRule" roleId="tpf8.1167328349397" type="tpf8.Reduction_MappingRule" typeId="tpf8.1167327847730" id="3361586479361854659">
      <link role="applicableConcept" roleId="tpf8.1167169349424" targetNodeId="tp4k.7066926174333289651" resolveInfo="CreateRunConfigStatement" />
      <node role="ruleConsequence" roleId="tpf8.1169672767469" type="tpf8.TemplateDeclarationReference" typeId="tpf8.1168559333462" id="3361586479361858236">
        <link role="template" roleId="tpf8.1722980698497626483" targetNodeId="6951161063040395936" resolveInfo="reduce_CreateRunConfigStatement" />
      </node>
      <node role="conditionFunction" roleId="tpf8.1167169362365" type="tpf8.BaseMappingRule_Condition" typeId="tpf8.1167168920554" id="7589249354678755140">
        <node role="body" roleId="tpee.1137022507850" type="tpee.StatementList" typeId="tpee.1068580123136" id="7589249354678755141">
          <node role="statement" roleId="tpee.1068581517665" type="tpee.ExpressionStatement" typeId="tpee.1068580123155" id="7589249354678755155">
            <node role="expression" roleId="tpee.1068580123156" type="tpee.DotExpression" typeId="tpee.1197027756228" id="7589249354678755156">
              <node role="operand" roleId="tpee.1197027771414" type="tpee.DotExpression" typeId="tpee.1197027756228" id="7589249354678755157">
                <node role="operand" roleId="tpee.1197027771414" type="tpf8.TemplateFunctionParameter_sourceNode" typeId="tpf8.1167169188348" id="7589249354678755158" />
                <node role="operation" roleId="tpee.1197027833540" type="tp25.SLinkAccess" typeId="tp25.1138056143562" id="7589249354678758724">
                  <link role="link" roleId="tp25.1138056516764" targetNodeId="tp4k.7066926174333292871" />
                </node>
              </node>
              <node role="operation" roleId="tpee.1197027833540" type="tp25.Node_IsInstanceOfOperation" typeId="tp25.1139621453865" id="7589249354678755160">
                <node role="conceptArgument" roleId="tp25.1177027386292" type="tp25.RefConcept_Reference" typeId="tp25.1177026924588" id="7589249354678755161">
                  <link role="conceptDeclaration" roleId="tp25.1177026940964" targetNodeId="11eb.655818460756091959" resolveInfo="JavaRunConfiguration" />
                </node>
              </node>
            </node>
          </node>
        </node>
      </node>
    </node>
    <node role="reductionMappingRule" roleId="tpf8.1167328349397" type="tpf8.Reduction_MappingRule" typeId="tpf8.1167327847730" id="3361586479361545560">
      <link role="applicableConcept" roleId="tpf8.1167169349424" targetNodeId="11eb.3361586479360705438" resolveInfo="NodeRunConfigPropertyInstance" />
      <node role="ruleConsequence" roleId="tpf8.1169672767469" type="tpf8.TemplateDeclarationReference" typeId="tpf8.1168559333462" id="3361586479361545631">
        <link role="template" roleId="tpf8.1722980698497626483" targetNodeId="3361586479361545629" resolveInfo="reduce_NodeRunConfigPropertyInstance" />
      </node>
    </node>
    <node role="reductionMappingRule" roleId="tpf8.1167328349397" type="tpf8.Reduction_MappingRule" typeId="tpf8.1167327847730" id="5842104767989368290">
      <link role="applicableConcept" roleId="tpf8.1167169349424" targetNodeId="11eb.3607966867310075767" resolveInfo="Node_FunctionParameter" />
      <node role="conditionFunction" roleId="tpf8.1167169362365" type="tpf8.BaseMappingRule_Condition" typeId="tpf8.1167168920554" id="5842104767989368318">
        <node role="body" roleId="tpee.1137022507850" type="tpee.StatementList" typeId="tpee.1068580123136" id="5842104767989368319">
          <node role="statement" roleId="tpee.1068581517665" type="tpee.ExpressionStatement" typeId="tpee.1068580123155" id="5842104767989368333">
            <node role="expression" roleId="tpee.1068580123156" type="tpee.AndExpression" typeId="tpee.1080120340718" id="1566895476211921770">
              <node role="rightExpression" roleId="tpee.1081773367579" type="tpee.DotExpression" typeId="tpee.1197027756228" id="1566895476211924068">
                <node role="operand" roleId="tpee.1197027771414" type="tpee.DotExpression" typeId="tpee.1197027756228" id="1566895476211924020">
                  <node role="operand" roleId="tpee.1197027771414" type="tpf8.TemplateFunctionParameter_sourceNode" typeId="tpf8.1167169188348" id="1566895476211924019" />
                  <node role="operation" roleId="tpee.1197027833540" type="tp25.Node_GetAncestorOperation" typeId="tp25.1171407110247" id="1566895476211924037">
                    <node role="parameter" roleId="tp25.1144104376918" type="tp25.OperationParm_Concept" typeId="tp25.1144101972840" id="1566895476211924038">
                      <node role="conceptArgument" roleId="tp25.1207343664468" type="tp25.RefConcept_Reference" typeId="tp25.1177026924588" id="1566895476211924054">
                        <link role="conceptDeclaration" roleId="tp25.1177026940964" targetNodeId="11eb.1566895476211680660" resolveInfo="IOnChangeEditorBlock" />
                      </node>
                    </node>
                  </node>
                </node>
                <node role="operation" roleId="tpee.1197027833540" type="tp25.Node_IsNullOperation" typeId="tp25.1171999116870" id="1566895476211924085" />
              </node>
              <node role="leftExpression" roleId="tpee.1081773367580" type="tpee.DotExpression" typeId="tpee.1197027756228" id="5842104767989368429">
                <node role="operand" roleId="tpee.1197027771414" type="tpee.DotExpression" typeId="tpee.1197027756228" id="5842104767989368335">
                  <node role="operand" roleId="tpee.1197027771414" type="tpf8.TemplateFunctionParameter_sourceNode" typeId="tpf8.1167169188348" id="5842104767989368334" />
                  <node role="operation" roleId="tpee.1197027833540" type="tp25.Node_GetAncestorOperation" typeId="tp25.1171407110247" id="5842104767989368379">
                    <node role="parameter" roleId="tp25.1144104376918" type="tp25.OperationParm_Concept" typeId="tp25.1144101972840" id="5842104767989368380">
                      <node role="conceptArgument" roleId="tp25.1207343664468" type="tp25.RefConcept_Reference" typeId="tp25.1177026924588" id="5842104767989368415">
                        <link role="conceptDeclaration" roleId="tp25.1177026940964" targetNodeId="tp4k.162872405267681132" resolveInfo="ConfigurationEditorDeclaration" />
                      </node>
                    </node>
                  </node>
                </node>
                <node role="operation" roleId="tpee.1197027833540" type="tp25.Node_IsNotNullOperation" typeId="tp25.1172008320231" id="5842104767989368446" />
              </node>
            </node>
          </node>
        </node>
      </node>
      <node role="ruleConsequence" roleId="tpf8.1169672767469" type="tpf8.TemplateDeclarationReference" typeId="tpf8.1168559333462" id="5842104767989368462">
        <link role="template" roleId="tpf8.1722980698497626483" targetNodeId="5842104767989368460" resolveInfo="reduce_Node_FunctionParameter" />
      </node>
    </node>
    <node role="reductionMappingRule" roleId="tpf8.1167328349397" type="tpf8.Reduction_MappingRule" typeId="tpf8.1167327847730" id="1769265426473564959">
      <link role="applicableConcept" roleId="tpf8.1167169349424" targetNodeId="11eb.3607966867310075767" resolveInfo="Node_FunctionParameter" />
      <node role="conditionFunction" roleId="tpf8.1167169362365" type="tpf8.BaseMappingRule_Condition" typeId="tpf8.1167168920554" id="1769265426473564960">
        <node role="body" roleId="tpee.1137022507850" type="tpee.StatementList" typeId="tpee.1068580123136" id="1769265426473564961">
          <node role="statement" roleId="tpee.1068581517665" type="tpee.ExpressionStatement" typeId="tpee.1068580123155" id="1769265426473564962">
            <node role="expression" roleId="tpee.1068580123156" type="tpee.DotExpression" typeId="tpee.1197027756228" id="1769265426473564971">
              <node role="operand" roleId="tpee.1197027771414" type="tpee.DotExpression" typeId="tpee.1197027756228" id="1769265426473564972">
                <node role="operand" roleId="tpee.1197027771414" type="tpf8.TemplateFunctionParameter_sourceNode" typeId="tpf8.1167169188348" id="1769265426473564973" />
                <node role="operation" roleId="tpee.1197027833540" type="tp25.Node_GetAncestorOperation" typeId="tp25.1171407110247" id="1769265426473564974">
                  <node role="parameter" roleId="tp25.1144104376918" type="tp25.OperationParm_Concept" typeId="tp25.1144101972840" id="1769265426473564975">
                    <node role="conceptArgument" roleId="tp25.1207343664468" type="tp25.RefConcept_Reference" typeId="tp25.1177026924588" id="1769265426473564979">
                      <link role="conceptDeclaration" roleId="tp25.1177026940964" targetNodeId="tp4k.1769265426472900243" resolveInfo="MakeConfigBlock" />
                    </node>
                  </node>
                </node>
              </node>
              <node role="operation" roleId="tpee.1197027833540" type="tp25.Node_IsNotNullOperation" typeId="tp25.1172008320231" id="1769265426473564977" />
            </node>
          </node>
        </node>
      </node>
      <node role="ruleConsequence" roleId="tpf8.1169672767469" type="tpf8.TemplateDeclarationReference" typeId="tpf8.1168559333462" id="1769265426473564980">
        <link role="template" roleId="tpf8.1722980698497626483" targetNodeId="1769265426473528892" resolveInfo="reduce_Node_FunctionParameterInMake" />
      </node>
    </node>
    <node role="rootMappingRule" roleId="tpf8.1167514678247" type="tpf8.Root_MappingRule" typeId="tpf8.1167514355419" id="8126994885493665467">
      <property name="applyToConceptInheritors" nameId="tpf8.1167272244852" value="true" />
      <link role="applicableConcept" roleId="tpf8.1167169349424" targetNodeId="11eb.655818460756091959" resolveInfo="JavaRunConfiguration" />
      <link role="template" roleId="tpf8.1167514355421" targetNodeId="8126994885493665468" resolveInfo="JavaRunConfiguration" />
      <link role="labelDeclaration" roleId="tpf8.1200917515464" targetNodeId="1905391470717050199" resolveInfo="map_JavaRunConfigurationToRunConfiguration" />
    </node>
    <node role="rootMappingRule" roleId="tpf8.1167514678247" type="tpf8.Root_MappingRule" typeId="tpf8.1167514355419" id="3251065477410581226">
      <property name="applyToConceptInheritors" nameId="tpf8.1167272244852" value="true" />
      <link role="applicableConcept" roleId="tpf8.1167169349424" targetNodeId="11eb.655818460756091959" resolveInfo="JavaRunConfiguration" />
      <link role="template" roleId="tpf8.1167514355421" targetNodeId="3251065477410581227" resolveInfo="JavaEditorComponent" />
      <link role="labelDeclaration" roleId="tpf8.1200917515464" targetNodeId="3251065477410858820" resolveInfo="map_JavaRunConfigurationToEditorComponent" />
    </node>
  </root>
  <root id="3251065477410581227">
    <node role="field" roleId="tpee.1068390468199" type="tpee.FieldDeclaration" typeId="tpee.1068390468200" id="3251065477411315356">
      <property name="name" nameId="tpck.1169194664001" value="myJavaConfigurationOptions" />
      <node role="visibility" roleId="tpee.1178549979242" type="tpee.PrivateVisibility" typeId="tpee.1146644623116" id="3251065477411315357" />
      <node role="type" roleId="tpee.5680397130376446158" type="tphr.ComponentType" typeId="tphr.1202465023198" id="3251065477411315359">
        <link role="component" roleId="tphr.1202465029373" targetNodeId="fmpm.1447676209063345962" resolveInfo="JavaConfigOptions" />
      </node>
      <node role="initializer" roleId="tpee.1068431790190" type="tpee.GenericNewExpression" typeId="tpee.1145552977093" id="6784027201969395697">
        <node role="creator" roleId="tpee.1145553007750" type="tphr.ComponentCreator" typeId="tphr.1203520768804" id="6784027201969395698">
          <link role="componentDeclaration" roleId="tphr.1203520776742" targetNodeId="fmpm.1447676209063345962" resolveInfo="JavaConfigOptions" />
        </node>
      </node>
    </node>
    <node role="field" roleId="tpee.1068390468199" type="tpee.FieldDeclaration" typeId="tpee.1068390468200" id="3251065477411861205">
      <property name="name" nameId="tpck.1169194664001" value="myUsersComponent" />
      <node role="visibility" roleId="tpee.1178549979242" type="tpee.PrivateVisibility" typeId="tpee.1146644623116" id="3251065477411861206" />
      <node role="type" roleId="tpee.5680397130376446158" type="tpee.ClassifierType" typeId="tpee.1107535904670" id="3251065477411861208">
        <link role="classifier" roleId="tpee.1107535924139" targetNodeId="dbrf.~JComponent" resolveInfo="JComponent" />
        <node role="smodelAttribute" roleId="tpck.5169995583184591170" type="tpf8.CopySrcNodeMacro" typeId="tpf8.1114706874351" id="7549816165173598499">
          <node role="sourceNodeQuery" roleId="tpf8.1168024447342" type="tpf8.SourceSubstituteMacro_SourceNodeQuery" typeId="tpf8.1168024337012" id="7549816165173598500">
            <node role="body" roleId="tpee.1137022507850" type="tpee.StatementList" typeId="tpee.1068580123136" id="7549816165173598501">
              <node role="statement" roleId="tpee.1068581517665" type="tpee.ExpressionStatement" typeId="tpee.1068580123155" id="7549816165173607104">
                <node role="expression" roleId="tpee.1068580123156" type="tpee.DotExpression" typeId="tpee.1197027756228" id="7549816165173607116">
                  <node role="operand" roleId="tpee.1197027771414" type="tpee.DotExpression" typeId="tpee.1197027756228" id="7549816165173607111">
                    <node role="operand" roleId="tpee.1197027771414" type="tpee.DotExpression" typeId="tpee.1197027756228" id="7549816165173607106">
                      <node role="operand" roleId="tpee.1197027771414" type="tpf8.TemplateFunctionParameter_sourceNode" typeId="tpf8.1167169188348" id="7549816165173607105" />
                      <node role="operation" roleId="tpee.1197027833540" type="tp25.SLinkAccess" typeId="tp25.1138056143562" id="7549816165173607110">
                        <link role="link" roleId="tp25.1138056516764" targetNodeId="tp4k.162872405267681133" />
                      </node>
                    </node>
                    <node role="operation" roleId="tpee.1197027833540" type="tp25.SLinkAccess" typeId="tp25.1138056143562" id="7549816165173607115">
                      <link role="link" roleId="tp25.1138056516764" targetNodeId="tp4k.162872405267681134" />
                    </node>
                  </node>
                  <node role="operation" roleId="tpee.1197027833540" type="tpd4.Node_TypeOperation" typeId="tpd4.1176544042499" id="7549816165173607120" />
                </node>
              </node>
            </node>
          </node>
        </node>
      </node>
      <node role="initializer" roleId="tpee.1068431790190" type="tpee.GenericNewExpression" typeId="tpee.1145552977093" id="6784027201969397783">
        <node role="creator" roleId="tpee.1145553007750" type="tpee.ClassCreator" typeId="tpee.1212685548494" id="6784027201969397784">
          <link role="baseMethodDeclaration" roleId="tpee.1068499141037" targetNodeId="dbrf.~JPanel%d&lt;init&gt;()" resolveInfo="JPanel" />
          <node role="actualArgument" roleId="tpee.1068499141038" type="tpee.StringLiteral" typeId="tpee.1070475926800" id="6784027201969397785">
            <property name="value" nameId="tpee.1070475926801" value="Users component" />
          </node>
        </node>
        <node role="smodelAttribute" roleId="tpck.5169995583184591170" type="tpf8.CopySrcNodeMacro" typeId="tpf8.1114706874351" id="6784027201969397786">
          <node role="sourceNodeQuery" roleId="tpf8.1168024447342" type="tpf8.SourceSubstituteMacro_SourceNodeQuery" typeId="tpf8.1168024337012" id="6784027201969397787">
            <node role="body" roleId="tpee.1137022507850" type="tpee.StatementList" typeId="tpee.1068580123136" id="6784027201969397788">
              <node role="statement" roleId="tpee.1068581517665" type="tpee.ExpressionStatement" typeId="tpee.1068580123155" id="6784027201969397789">
                <node role="expression" roleId="tpee.1068580123156" type="tpee.DotExpression" typeId="tpee.1197027756228" id="6784027201969397790">
                  <node role="operand" roleId="tpee.1197027771414" type="tpee.DotExpression" typeId="tpee.1197027756228" id="6784027201969397791">
                    <node role="operand" roleId="tpee.1197027771414" type="tpf8.TemplateFunctionParameter_sourceNode" typeId="tpf8.1167169188348" id="6784027201969397792" />
                    <node role="operation" roleId="tpee.1197027833540" type="tp25.SLinkAccess" typeId="tp25.1138056143562" id="6784027201969397793">
                      <link role="link" roleId="tp25.1138056516764" targetNodeId="tp4k.162872405267681133" />
                    </node>
                  </node>
                  <node role="operation" roleId="tpee.1197027833540" type="tp25.SLinkAccess" typeId="tp25.1138056143562" id="6784027201969397794">
                    <link role="link" roleId="tp25.1138056516764" targetNodeId="tp4k.162872405267681134" />
                  </node>
                </node>
              </node>
            </node>
          </node>
        </node>
      </node>
      <node role="smodelAttribute" roleId="tpck.5169995583184591170" type="tpf8.IfMacro" typeId="tpf8.1118773211870" id="2195473424935857383">
        <node role="conditionFunction" roleId="tpf8.1167945861827" type="tpf8.IfMacro_Condition" typeId="tpf8.1167945743726" id="2195473424935857384">
          <node role="body" roleId="tpee.1137022507850" type="tpee.StatementList" typeId="tpee.1068580123136" id="2195473424935857385">
            <node role="statement" roleId="tpee.1068581517665" type="tpee.ExpressionStatement" typeId="tpee.1068580123155" id="2195473424935857386">
              <node role="expression" roleId="tpee.1068580123156" type="tpee.DotExpression" typeId="tpee.1197027756228" id="2195473424935857387">
                <node role="operand" roleId="tpee.1197027771414" type="tpee.DotExpression" typeId="tpee.1197027756228" id="2195473424935857388">
                  <node role="operand" roleId="tpee.1197027771414" type="tpf8.TemplateFunctionParameter_sourceNode" typeId="tpf8.1167169188348" id="2195473424935857389" />
                  <node role="operation" roleId="tpee.1197027833540" type="tp25.SLinkAccess" typeId="tp25.1138056143562" id="2195473424935857390">
                    <link role="link" roleId="tp25.1138056516764" targetNodeId="tp4k.162872405267681133" />
                  </node>
                </node>
                <node role="operation" roleId="tpee.1197027833540" type="tp25.Node_IsNotNullOperation" typeId="tp25.1172008320231" id="2195473424935857391" />
              </node>
            </node>
          </node>
        </node>
      </node>
    </node>
    <node role="method" roleId="tpee.1107880067339" type="tpee.InstanceMethodDeclaration" typeId="tpee.1068580123165" id="3251065477411287192">
      <property name="name" nameId="tpck.1169194664001" value="apply" />
      <node role="returnType" roleId="tpee.1068580123133" type="tpee.VoidType" typeId="tpee.1068581517677" id="3251065477411287193" />
      <node role="visibility" roleId="tpee.1178549979242" type="tpee.PublicVisibility" typeId="tpee.1146644602865" id="3251065477411287194" />
      <node role="body" roleId="tpee.1068580123135" type="tpee.StatementList" typeId="tpee.1068580123136" id="3251065477411287195">
        <node role="statement" roleId="tpee.1068581517665" type="tpee.ExpressionStatement" typeId="tpee.1068580123155" id="3251065477411318134">
          <node role="expression" roleId="tpee.1068580123156" type="tpee.DotExpression" typeId="tpee.1197027756228" id="3251065477411318138">
            <node role="operand" roleId="tpee.1197027771414" type="tpee.DotExpression" typeId="tpee.1197027756228" id="3251065477411318135">
              <node role="operation" roleId="tpee.1197027833540" type="tpee.FieldReferenceOperation" typeId="tpee.1197029447546" id="3251065477411318136">
                <link role="fieldDeclaration" roleId="tpee.1197029500499" targetNodeId="3251065477411315356" resolveInfo="myJavaConfigurationOptions" />
              </node>
              <node role="operand" roleId="tpee.1197027771414" type="tpee.ThisExpression" typeId="tpee.1070475354124" id="3251065477411318137" />
            </node>
            <node role="operation" roleId="tpee.1197027833540" type="tp4f.DefaultClassifierMethodCallOperation" typeId="tp4f.1205769149993" id="3251065477411318142">
              <link role="member" roleId="tp4f.1205756909548" targetNodeId="fmpm.1447676209063346136" resolveInfo="apply" />
              <node role="actualArgument" roleId="tp4f.1205770614681" type="tpee.DotExpression" typeId="tpee.1197027756228" id="3251065477411318144">
                <node role="operand" roleId="tpee.1197027771414" type="tpee.ParameterReference" typeId="tpee.1068581242874" id="3251065477411318143">
                  <link role="variableDeclaration" roleId="tpee.1068581517664" targetNodeId="3251065477411291361" resolveInfo="configuration" />
                </node>
                <node role="operation" roleId="tpee.1197027833540" type="tp4k.PersistentPropertyReference" typeId="tp4k.1210180874794" id="3251065477411318148">
                  <link role="member" roleId="tp4f.1205756909548" targetNodeId="8126994885493673896" resolveInfo="myJavaRunParameters" />
                </node>
              </node>
            </node>
          </node>
        </node>
      </node>
      <node role="parameter" roleId="tpee.1068580123134" type="tpee.ParameterDeclaration" typeId="tpee.1068498886292" id="3251065477411291361">
        <property name="name" nameId="tpck.1169194664001" value="configuration" />
        <node role="type" roleId="tpee.5680397130376446158" type="tp4k.RunConfigType" typeId="tp4k.7974234327424524992" id="3251065477411291362">
          <link role="runConfig" roleId="tp4k.7974234327424528831" targetNodeId="8126994885493665468" resolveInfo="JavaRunConfiguration" />
        </node>
      </node>
    </node>
    <node role="method" roleId="tpee.1107880067339" type="tpee.InstanceMethodDeclaration" typeId="tpee.1068580123165" id="3251065477411287198">
      <property name="name" nameId="tpck.1169194664001" value="reset" />
      <node role="parameter" roleId="tpee.1068580123134" type="tpee.ParameterDeclaration" typeId="tpee.1068498886292" id="3251065477411291363">
        <property name="name" nameId="tpck.1169194664001" value="configuration" />
        <node role="type" roleId="tpee.5680397130376446158" type="tp4k.RunConfigType" typeId="tp4k.7974234327424524992" id="3251065477411291364">
          <link role="runConfig" roleId="tp4k.7974234327424528831" targetNodeId="8126994885493665468" resolveInfo="JavaRunConfiguration" />
        </node>
      </node>
      <node role="returnType" roleId="tpee.1068580123133" type="tpee.VoidType" typeId="tpee.1068581517677" id="3251065477411287199" />
      <node role="visibility" roleId="tpee.1178549979242" type="tpee.PublicVisibility" typeId="tpee.1146644602865" id="3251065477411287200" />
      <node role="body" roleId="tpee.1068580123135" type="tpee.StatementList" typeId="tpee.1068580123136" id="3251065477411287201">
        <node role="statement" roleId="tpee.1068581517665" type="tpee.ExpressionStatement" typeId="tpee.1068580123155" id="3251065477411318149">
          <node role="expression" roleId="tpee.1068580123156" type="tpee.DotExpression" typeId="tpee.1197027756228" id="3251065477411318156">
            <node role="operand" roleId="tpee.1197027771414" type="tpee.DotExpression" typeId="tpee.1197027756228" id="3251065477411318151">
              <node role="operand" roleId="tpee.1197027771414" type="tpee.ThisExpression" typeId="tpee.1070475354124" id="3251065477411318150" />
              <node role="operation" roleId="tpee.1197027833540" type="tpee.FieldReferenceOperation" typeId="tpee.1197029447546" id="3251065477411318155">
                <link role="fieldDeclaration" roleId="tpee.1197029500499" targetNodeId="3251065477411315356" resolveInfo="myJavaConfigurationOptions" />
              </node>
            </node>
            <node role="operation" roleId="tpee.1197027833540" type="tp4f.DefaultClassifierMethodCallOperation" typeId="tp4f.1205769149993" id="3251065477411318161">
              <link role="member" roleId="tp4f.1205756909548" targetNodeId="fmpm.1447676209063346077" resolveInfo="reset" />
              <node role="actualArgument" roleId="tp4f.1205770614681" type="tpee.DotExpression" typeId="tpee.1197027756228" id="3251065477411318163">
                <node role="operand" roleId="tpee.1197027771414" type="tpee.ParameterReference" typeId="tpee.1068581242874" id="3251065477411318162">
                  <link role="variableDeclaration" roleId="tpee.1068581517664" targetNodeId="3251065477411291363" resolveInfo="configuration" />
                </node>
                <node role="operation" roleId="tpee.1197027833540" type="tp4k.PersistentPropertyReference" typeId="tp4k.1210180874794" id="3251065477411318167">
                  <link role="member" roleId="tp4f.1205756909548" targetNodeId="8126994885493673896" resolveInfo="myJavaRunParameters" />
                </node>
              </node>
            </node>
          </node>
        </node>
      </node>
    </node>
    <node role="method" roleId="tpee.1107880067339" type="tpee.InstanceMethodDeclaration" typeId="tpee.1068580123165" id="3251065477411287202">
      <property name="name" nameId="tpck.1169194664001" value="dispose" />
      <node role="returnType" roleId="tpee.1068580123133" type="tpee.VoidType" typeId="tpee.1068581517677" id="3251065477411287203" />
      <node role="visibility" roleId="tpee.1178549979242" type="tpee.PublicVisibility" typeId="tpee.1146644602865" id="3251065477411287204" />
      <node role="body" roleId="tpee.1068580123135" type="tpee.StatementList" typeId="tpee.1068580123136" id="3251065477411287205">
        <node role="statement" roleId="tpee.1068581517665" type="tpee.ExpressionStatement" typeId="tpee.1068580123155" id="3251065477411318168">
          <node role="expression" roleId="tpee.1068580123156" type="tpee.DotExpression" typeId="tpee.1197027756228" id="3251065477411318172">
            <node role="operand" roleId="tpee.1197027771414" type="tpee.DotExpression" typeId="tpee.1197027756228" id="3251065477411318169">
              <node role="operation" roleId="tpee.1197027833540" type="tpee.FieldReferenceOperation" typeId="tpee.1197029447546" id="3251065477411318170">
                <link role="fieldDeclaration" roleId="tpee.1197029500499" targetNodeId="3251065477411315356" resolveInfo="myJavaConfigurationOptions" />
              </node>
              <node role="operand" roleId="tpee.1197027771414" type="tpee.ThisExpression" typeId="tpee.1070475354124" id="3251065477411318171" />
            </node>
            <node role="operation" roleId="tpee.1197027833540" type="tp4f.DefaultClassifierMethodCallOperation" typeId="tp4f.1205769149993" id="3251065477411318176">
              <link role="member" roleId="tp4f.1205756909548" targetNodeId="fmpm.1447676209063346189" resolveInfo="dispose" />
            </node>
          </node>
        </node>
      </node>
    </node>
    <node role="method" roleId="tpee.1107880067339" type="tpee.InstanceMethodDeclaration" typeId="tpee.1068580123165" id="3251065477411867922">
      <property name="name" nameId="tpck.1169194664001" value="getUsersComponent" />
      <node role="visibility" roleId="tpee.1178549979242" type="tpee.PublicVisibility" typeId="tpee.1146644602865" id="3251065477411867924" />
      <node role="body" roleId="tpee.1068580123135" type="tpee.StatementList" typeId="tpee.1068580123136" id="3251065477411867925">
        <node role="statement" roleId="tpee.1068581517665" type="tpee.ReturnStatement" typeId="tpee.1068581242878" id="3251065477411867927">
          <node role="expression" roleId="tpee.1068581517676" type="tpee.DotExpression" typeId="tpee.1197027756228" id="3251065477411867930">
            <node role="operation" roleId="tpee.1197027833540" type="tpee.FieldReferenceOperation" typeId="tpee.1197029447546" id="3251065477411867931">
              <link role="fieldDeclaration" roleId="tpee.1197029500499" targetNodeId="3251065477411861205" resolveInfo="myUsersComponent" />
            </node>
            <node role="operand" roleId="tpee.1197027771414" type="tpee.ThisExpression" typeId="tpee.1070475354124" id="3251065477411867932" />
          </node>
        </node>
      </node>
      <node role="returnType" roleId="tpee.1068580123133" type="tpee.ClassifierType" typeId="tpee.1107535904670" id="3251065477411867926">
        <link role="classifier" roleId="tpee.1107535924139" targetNodeId="dbrf.~JComponent" resolveInfo="JComponent" />
        <node role="smodelAttribute" roleId="tpck.5169995583184591170" type="tpf8.CopySrcNodeMacro" typeId="tpf8.1114706874351" id="7549816165174012041">
          <node role="sourceNodeQuery" roleId="tpf8.1168024447342" type="tpf8.SourceSubstituteMacro_SourceNodeQuery" typeId="tpf8.1168024337012" id="7549816165174012042">
            <node role="body" roleId="tpee.1137022507850" type="tpee.StatementList" typeId="tpee.1068580123136" id="7549816165174012043">
              <node role="statement" roleId="tpee.1068581517665" type="tpee.ExpressionStatement" typeId="tpee.1068580123155" id="7549816165174012044">
                <node role="expression" roleId="tpee.1068580123156" type="tpee.DotExpression" typeId="tpee.1197027756228" id="7549816165174012045">
                  <node role="operand" roleId="tpee.1197027771414" type="tpee.DotExpression" typeId="tpee.1197027756228" id="7549816165174012046">
                    <node role="operand" roleId="tpee.1197027771414" type="tpee.DotExpression" typeId="tpee.1197027756228" id="7549816165174012047">
                      <node role="operand" roleId="tpee.1197027771414" type="tpf8.TemplateFunctionParameter_sourceNode" typeId="tpf8.1167169188348" id="7549816165174012048" />
                      <node role="operation" roleId="tpee.1197027833540" type="tp25.SLinkAccess" typeId="tp25.1138056143562" id="7549816165174012049">
                        <link role="link" roleId="tp25.1138056516764" targetNodeId="tp4k.162872405267681133" />
                      </node>
                    </node>
                    <node role="operation" roleId="tpee.1197027833540" type="tp25.SLinkAccess" typeId="tp25.1138056143562" id="7549816165174012050">
                      <link role="link" roleId="tp25.1138056516764" targetNodeId="tp4k.162872405267681134" />
                    </node>
                  </node>
                  <node role="operation" roleId="tpee.1197027833540" type="tpd4.Node_TypeOperation" typeId="tpd4.1176544042499" id="7549816165174012051" />
                </node>
              </node>
            </node>
          </node>
        </node>
      </node>
      <node role="smodelAttribute" roleId="tpck.5169995583184591170" type="tpf8.IfMacro" typeId="tpf8.1118773211870" id="2195473424935857403">
        <node role="conditionFunction" roleId="tpf8.1167945861827" type="tpf8.IfMacro_Condition" typeId="tpf8.1167945743726" id="2195473424935857404">
          <node role="body" roleId="tpee.1137022507850" type="tpee.StatementList" typeId="tpee.1068580123136" id="2195473424935857405">
            <node role="statement" roleId="tpee.1068581517665" type="tpee.ExpressionStatement" typeId="tpee.1068580123155" id="2195473424935857406">
              <node role="expression" roleId="tpee.1068580123156" type="tpee.DotExpression" typeId="tpee.1197027756228" id="2195473424935857407">
                <node role="operand" roleId="tpee.1197027771414" type="tpee.DotExpression" typeId="tpee.1197027756228" id="2195473424935857408">
                  <node role="operand" roleId="tpee.1197027771414" type="tpf8.TemplateFunctionParameter_sourceNode" typeId="tpf8.1167169188348" id="2195473424935857409" />
                  <node role="operation" roleId="tpee.1197027833540" type="tp25.SLinkAccess" typeId="tp25.1138056143562" id="2195473424935857410">
                    <link role="link" roleId="tp25.1138056516764" targetNodeId="tp4k.162872405267681133" />
                  </node>
                </node>
                <node role="operation" roleId="tpee.1197027833540" type="tp25.Node_IsNotNullOperation" typeId="tp25.1172008320231" id="2195473424935857411" />
              </node>
            </node>
          </node>
        </node>
      </node>
    </node>
    <node role="visibility" roleId="tpee.1178549979242" type="tpee.PublicVisibility" typeId="tpee.1146644602865" id="3251065477410581228" />
    <node role="constructor" roleId="tpee.1068390468201" type="tpee.ConstructorDeclaration" typeId="tpee.1068580123140" id="3251065477410581229">
      <node role="returnType" roleId="tpee.1068580123133" type="tpee.VoidType" typeId="tpee.1068581517677" id="3251065477410581230" />
      <node role="visibility" roleId="tpee.1178549979242" type="tpee.PublicVisibility" typeId="tpee.1146644602865" id="3251065477410581231" />
      <node role="body" roleId="tpee.1068580123135" type="tpee.StatementList" typeId="tpee.1068580123136" id="3251065477410581232">
        <node role="statement" roleId="tpee.1068581517665" type="tpee.SuperConstructorInvocation" typeId="tpee.1070475587102" id="3251065477410606083">
          <link role="baseMethodDeclaration" roleId="tpee.1068499141037" targetNodeId="dbrf.~JPanel%d&lt;init&gt;(java%dawt%dLayoutManager)" resolveInfo="JPanel" />
          <node role="actualArgument" roleId="tpee.1068499141038" type="tpee.GenericNewExpression" typeId="tpee.1145552977093" id="3251065477410606084">
            <node role="creator" roleId="tpee.1145553007750" type="tpee.ClassCreator" typeId="tpee.1212685548494" id="3251065477410606086">
              <link role="baseMethodDeclaration" roleId="tpee.1068499141037" targetNodeId="1t7x.~GridBagLayout%d&lt;init&gt;()" resolveInfo="GridBagLayout" />
            </node>
          </node>
        </node>
        <node role="statement" roleId="tpee.1068581517665" type="tpee.Statement" typeId="tpee.1068580123157" id="3251065477410606087" />
        <node role="statement" roleId="tpee.1068581517665" type="tpee.ExpressionStatement" typeId="tpee.1068580123155" id="395356748211779519">
          <node role="expression" roleId="tpee.1068580123156" type="tpee.DotExpression" typeId="tpee.1197027756228" id="395356748211779521">
            <node role="operand" roleId="tpee.1197027771414" type="tpee.ThisExpression" typeId="tpee.1070475354124" id="395356748211779520" />
            <node role="operation" roleId="tpee.1197027833540" type="tpee.InstanceMethodCallOperation" typeId="tpee.1202948039474" id="395356748211780403">
              <link role="baseMethodDeclaration" roleId="tpee.1068499141037" targetNodeId="1t7x.~Container%dadd(java%dawt%dComponent,java%dlang%dObject)%cvoid" resolveInfo="add" />
              <node role="actualArgument" roleId="tpee.1068499141038" type="tpee.DotExpression" typeId="tpee.1197027756228" id="395356748211780404">
                <node role="operation" roleId="tpee.1197027833540" type="tpee.FieldReferenceOperation" typeId="tpee.1197029447546" id="395356748211780405">
                  <link role="fieldDeclaration" roleId="tpee.1197029500499" targetNodeId="3251065477411861205" resolveInfo="myUsersComponent" />
                </node>
                <node role="operand" roleId="tpee.1197027771414" type="tpee.ThisExpression" typeId="tpee.1070475354124" id="395356748211780406" />
              </node>
              <node role="actualArgument" roleId="tpee.1068499141038" type="fb9u.GridBagConstraints" typeId="fb9u.2722628536111969416" id="2158326176673661341">
                <property name="constraintsKind" nameId="fb9u.2722628536111969418" value="panel" />
                <node role="order" roleId="fb9u.2722628536112144966" type="tpee.IntegerConstant" typeId="tpee.1068580320020" id="2158326176673661343">
                  <property name="value" nameId="tpee.1068580320021" value="1" />
                </node>
              </node>
            </node>
          </node>
          <node role="smodelAttribute" roleId="tpck.5169995583184591170" type="tpf8.IfMacro" typeId="tpf8.1118773211870" id="2195473424935857393">
            <node role="conditionFunction" roleId="tpf8.1167945861827" type="tpf8.IfMacro_Condition" typeId="tpf8.1167945743726" id="2195473424935857394">
              <node role="body" roleId="tpee.1137022507850" type="tpee.StatementList" typeId="tpee.1068580123136" id="2195473424935857395">
                <node role="statement" roleId="tpee.1068581517665" type="tpee.ExpressionStatement" typeId="tpee.1068580123155" id="2195473424935857396">
                  <node role="expression" roleId="tpee.1068580123156" type="tpee.DotExpression" typeId="tpee.1197027756228" id="2195473424935857397">
                    <node role="operand" roleId="tpee.1197027771414" type="tpee.DotExpression" typeId="tpee.1197027756228" id="2195473424935857398">
                      <node role="operand" roleId="tpee.1197027771414" type="tpf8.TemplateFunctionParameter_sourceNode" typeId="tpf8.1167169188348" id="2195473424935857399" />
                      <node role="operation" roleId="tpee.1197027833540" type="tp25.SLinkAccess" typeId="tp25.1138056143562" id="2195473424935857400">
                        <link role="link" roleId="tp25.1138056516764" targetNodeId="tp4k.162872405267681133" />
                      </node>
                    </node>
                    <node role="operation" roleId="tpee.1197027833540" type="tp25.Node_IsNotNullOperation" typeId="tp25.1172008320231" id="2195473424935857401" />
                  </node>
                </node>
              </node>
            </node>
          </node>
        </node>
        <node role="statement" roleId="tpee.1068581517665" type="tpee.ExpressionStatement" typeId="tpee.1068580123155" id="3251065477410606967">
          <node role="expression" roleId="tpee.1068580123156" type="tpee.DotExpression" typeId="tpee.1197027756228" id="3251065477410606968">
            <node role="operation" roleId="tpee.1197027833540" type="tpee.InstanceMethodCallOperation" typeId="tpee.1202948039474" id="3251065477410606969">
              <link role="baseMethodDeclaration" roleId="tpee.1068499141037" targetNodeId="1t7x.~Container%dadd(java%dawt%dComponent,java%dlang%dObject)%cvoid" resolveInfo="add" />
              <node role="actualArgument" roleId="tpee.1068499141038" type="tpee.DotExpression" typeId="tpee.1197027756228" id="3251065477411315370">
                <node role="operation" roleId="tpee.1197027833540" type="tpee.FieldReferenceOperation" typeId="tpee.1197029447546" id="3251065477411315371">
                  <link role="fieldDeclaration" roleId="tpee.1197029500499" targetNodeId="3251065477411315356" resolveInfo="myJavaConfigurationOptions" />
                </node>
                <node role="operand" roleId="tpee.1197027771414" type="tpee.ThisExpression" typeId="tpee.1070475354124" id="3251065477411315372" />
              </node>
              <node role="actualArgument" roleId="tpee.1068499141038" type="fb9u.GridBagConstraints" typeId="fb9u.2722628536111969416" id="2158326176673661337">
                <property name="constraintsKind" nameId="fb9u.2722628536111969418" value="panel" />
                <node role="order" roleId="fb9u.2722628536112144966" type="tpee.IntegerConstant" typeId="tpee.1068580320020" id="2158326176673661339">
                  <property name="value" nameId="tpee.1068580320021" value="2" />
                </node>
              </node>
            </node>
            <node role="operand" roleId="tpee.1197027771414" type="tpee.ThisExpression" typeId="tpee.1070475354124" id="3251065477410606970" />
          </node>
        </node>
      </node>
    </node>
    <node role="smodelAttribute" roleId="tpck.5169995583184591170" type="tpf8.RootTemplateAnnotation" typeId="tpf8.1168619357332" id="3251065477410581233">
      <link role="applicableConcept" roleId="tpf8.1168619429071" targetNodeId="11eb.655818460756091959" resolveInfo="JavaRunConfiguration" />
    </node>
    <node role="superclass" roleId="tpee.1165602531693" type="tpee.ClassifierType" typeId="tpee.1107535904670" id="3251065477410606082">
      <link role="classifier" roleId="tpee.1107535924139" targetNodeId="dbrf.~JPanel" resolveInfo="JPanel" />
    </node>
    <node role="smodelAttribute" roleId="tpck.5169995583184591170" type="tpf8.PropertyMacro" typeId="tpf8.1087833241328" id="3251065477410865588">
      <property name="propertyName" nameId="tpck.1757699476691236117" value="name" />
      <node role="propertyValueFunction" roleId="tpf8.1167756362303" type="tpf8.PropertyMacro_GetPropertyValue" typeId="tpf8.1167756080639" id="3251065477410865589">
        <node role="body" roleId="tpee.1137022507850" type="tpee.StatementList" typeId="tpee.1068580123136" id="3251065477410865590">
          <node role="statement" roleId="tpee.1068581517665" type="tpee.ExpressionStatement" typeId="tpee.1068580123155" id="3251065477410865591">
            <node role="expression" roleId="tpee.1068580123156" type="tpee.PlusExpression" typeId="tpee.1068581242875" id="3251065477410865598">
              <node role="rightExpression" roleId="tpee.1081773367579" type="tpee.StringLiteral" typeId="tpee.1070475926800" id="3251065477410865601">
                <property name="value" nameId="tpee.1070475926801" value="_Editor" />
              </node>
              <node role="leftExpression" roleId="tpee.1081773367580" type="tpee.DotExpression" typeId="tpee.1197027756228" id="3251065477410865593">
                <node role="operand" roleId="tpee.1197027771414" type="tpf8.TemplateFunctionParameter_sourceNode" typeId="tpf8.1167169188348" id="3251065477410865592" />
                <node role="operation" roleId="tpee.1197027833540" type="tp25.SPropertyAccess" typeId="tp25.1138056022639" id="3251065477410865597">
                  <link role="property" roleId="tp25.1138056395725" targetNodeId="tpck.1169194664001" resolveInfo="name" />
                </node>
              </node>
            </node>
          </node>
        </node>
      </node>
    </node>
  </root>
  <root id="7549816165173146546">
    <node role="codeBlock" roleId="tpf8.1195501105008" type="tpf8.MappingScript_CodeBlock" typeId="tpf8.1195500722856" id="7549816165173146547">
      <node role="body" roleId="tpee.1137022507850" type="tpee.StatementList" typeId="tpee.1068580123136" id="7549816165173146548">
        <node role="statement" roleId="tpee.1068581517665" type="tp2q.ForEachStatement" typeId="tp2q.1153943597977" id="7549816165173153768">
          <node role="variable" roleId="tp2q.1153944400369" type="tp2q.ForEachVariable" typeId="tp2q.1153944193378" id="7549816165173153769">
            <property name="name" nameId="tpck.1169194664001" value="configuration" />
          </node>
          <node role="inputSequence" roleId="tp2q.1153944424730" type="tpee.DotExpression" typeId="tpee.1197027756228" id="7549816165173153775">
            <node role="operand" roleId="tpee.1197027771414" type="tpcw.ConceptFunctionParameter_model" typeId="tpcw.1161622665029" id="7549816165173153773" />
            <node role="operation" roleId="tpee.1197027833540" type="tp25.Model_RootsOperation" typeId="tp25.1171315804604" id="7549816165173153780">
              <link role="concept" roleId="tp25.1171315804605" targetNodeId="11eb.655818460756091959" resolveInfo="JavaRunConfiguration" />
            </node>
          </node>
          <node role="body" roleId="tpee.1154032183016" type="tpee.StatementList" typeId="tpee.1068580123136" id="7549816165173153771">
            <node role="statement" roleId="tpee.1068581517665" type="tp2q.ForEachStatement" typeId="tp2q.1153943597977" id="7549816165173153783">
              <node role="variable" roleId="tp2q.1153944400369" type="tp2q.ForEachVariable" typeId="tp2q.1153944193378" id="7549816165173153784">
                <property name="name" nameId="tpck.1169194664001" value="componentRef" />
              </node>
              <node role="inputSequence" roleId="tp2q.1153944424730" type="tpee.DotExpression" typeId="tpee.1197027756228" id="7549816165173153792">
                <node role="operand" roleId="tpee.1197027771414" type="tp2q.ForEachVariableReference" typeId="tp2q.1153944233411" id="7549816165173153788">
                  <link role="variable" roleId="tp2q.1153944258490" targetNodeId="7549816165173153769" resolveInfo="configuration" />
                </node>
                <node role="operation" roleId="tpee.1197027833540" type="tp25.Node_GetDescendantsOperation" typeId="tp25.1171305280644" id="7549816165173153800">
                  <node role="parameter" roleId="tp25.1144104376918" type="tp25.OperationParm_Concept" typeId="tp25.1144101972840" id="7549816165173153801">
                    <node role="conceptArgument" roleId="tp25.1207343664468" type="tp25.RefConcept_Reference" typeId="tp25.1177026924588" id="7549816165173153806">
                      <link role="conceptDeclaration" roleId="tp25.1177026940964" targetNodeId="tp4k.3452826078638178132" resolveInfo="ComponentReference" />
                    </node>
                  </node>
                </node>
              </node>
              <node role="body" roleId="tpee.1154032183016" type="tpee.StatementList" typeId="tpee.1068580123136" id="7549816165173153786">
                <node role="statement" roleId="tpee.1068581517665" type="tpee.IfStatement" typeId="tpee.1068580123159" id="1566895476211457371">
                  <node role="ifTrue" roleId="tpee.1068580123161" type="tpee.StatementList" typeId="tpee.1068580123136" id="1566895476211457372">
                    <node role="statement" roleId="tpee.1068581517665" type="tpee.ExpressionStatement" typeId="tpee.1068580123155" id="1566895476211457421">
                      <node role="expression" roleId="tpee.1068580123156" type="tpee.DotExpression" typeId="tpee.1197027756228" id="1566895476211457422">
                        <node role="operand" roleId="tpee.1197027771414" type="tpee.DotExpression" typeId="tpee.1197027756228" id="1566895476211457423">
                          <node role="operand" roleId="tpee.1197027771414" type="tp2q.ForEachVariableReference" typeId="tp2q.1153944233411" id="1566895476211457424">
                            <link role="variable" roleId="tp2q.1153944258490" targetNodeId="7549816165173153784" resolveInfo="componentRef" />
                          </node>
                          <node role="operation" roleId="tpee.1197027833540" type="tp25.AttributeAccess" typeId="tp25.6407023681583031218" id="3071170492188517718">
                            <node role="qualifier" roleId="tp25.6407023681583036852" type="tp25.NodeAttributeQualifier" typeId="tp25.6407023681583036853" id="3071170492188517719">
                              <link role="attributeConcept" roleId="tp25.6407023681583036854" targetNodeId="11eb.7549816165173145425" resolveInfo="UserComponentReferenceAnnotation" />
                            </node>
                          </node>
                        </node>
                        <node role="operation" roleId="tpee.1197027833540" type="tp25.Link_SetNewChildOperation" typeId="tp25.1138757581985" id="1566895476211457427" />
                      </node>
                    </node>
                  </node>
                  <node role="condition" roleId="tpee.1068580123160" type="tpee.DotExpression" typeId="tpee.1197027756228" id="1566895476211457408">
                    <node role="operand" roleId="tpee.1197027771414" type="tpee.DotExpression" typeId="tpee.1197027756228" id="1566895476211457384">
                      <node role="operand" roleId="tpee.1197027771414" type="tp2q.ForEachVariableReference" typeId="tp2q.1153944233411" id="1566895476211457378">
                        <link role="variable" roleId="tp2q.1153944258490" targetNodeId="7549816165173153784" resolveInfo="componentRef" />
                      </node>
                      <node role="operation" roleId="tpee.1197027833540" type="tp25.Node_GetAncestorOperation" typeId="tp25.1171407110247" id="1566895476211457397">
                        <node role="parameter" roleId="tp25.1144104376918" type="tp25.OperationParm_Concept" typeId="tp25.1144101972840" id="1566895476211457398">
                          <node role="conceptArgument" roleId="tp25.1207343664468" type="tp25.RefConcept_Reference" typeId="tp25.1177026924588" id="1566895476211457404">
                            <link role="conceptDeclaration" roleId="tp25.1177026940964" targetNodeId="tp4k.3636700473138833152" resolveInfo="AbstractEnhancedConceptFunction" />
                          </node>
                        </node>
                      </node>
                    </node>
                    <node role="operation" roleId="tpee.1197027833540" type="tp25.Node_IsNotNullOperation" typeId="tp25.1172008320231" id="1566895476211457415" />
                  </node>
                  <node role="elsifClauses" roleId="tpee.1206060520071" type="tpee.ElsifClause" typeId="tpee.1206060495898" id="1566895476211680997">
                    <node role="statementList" roleId="tpee.1206060644605" type="tpee.StatementList" typeId="tpee.1068580123136" id="1566895476211680999">
                      <node role="statement" roleId="tpee.1068581517665" type="tpee.ExpressionStatement" typeId="tpee.1068580123155" id="1566895476211683087">
                        <node role="expression" roleId="tpee.1068580123156" type="tpee.DotExpression" typeId="tpee.1197027756228" id="1566895476211683117">
                          <node role="operand" roleId="tpee.1197027771414" type="tpee.DotExpression" typeId="tpee.1197027756228" id="1566895476211683094">
                            <node role="operand" roleId="tpee.1197027771414" type="tp2q.ForEachVariableReference" typeId="tp2q.1153944233411" id="1566895476211683088">
                              <link role="variable" roleId="tp2q.1153944258490" targetNodeId="7549816165173153784" resolveInfo="componentRef" />
                            </node>
                            <node role="operation" roleId="tpee.1197027833540" type="tp25.AttributeAccess" typeId="tp25.6407023681583031218" id="3071170492188517959">
                              <node role="qualifier" roleId="tp25.6407023681583036852" type="tp25.NodeAttributeQualifier" typeId="tp25.6407023681583036853" id="3071170492188517960">
                                <link role="attributeConcept" roleId="tp25.6407023681583036854" targetNodeId="11eb.1566895476211680658" resolveInfo="ComponentInsideOfChangeListenerAnnotation" />
                              </node>
                            </node>
                          </node>
                          <node role="operation" roleId="tpee.1197027833540" type="tp25.Link_SetNewChildOperation" typeId="tp25.1138757581985" id="1566895476211683126" />
                        </node>
                      </node>
                    </node>
                    <node role="condition" roleId="tpee.1206060619838" type="tpee.DotExpression" typeId="tpee.1197027756228" id="1566895476211683073">
                      <node role="operand" roleId="tpee.1197027771414" type="tpee.DotExpression" typeId="tpee.1197027756228" id="1566895476211683074">
                        <node role="operand" roleId="tpee.1197027771414" type="tp2q.ForEachVariableReference" typeId="tp2q.1153944233411" id="1566895476211683075">
                          <link role="variable" roleId="tp2q.1153944258490" targetNodeId="7549816165173153784" resolveInfo="componentRef" />
                        </node>
                        <node role="operation" roleId="tpee.1197027833540" type="tp25.Node_GetAncestorOperation" typeId="tp25.1171407110247" id="1566895476211683076">
                          <node role="parameter" roleId="tp25.1144104376918" type="tp25.OperationParm_Concept" typeId="tp25.1144101972840" id="1566895476211683077">
                            <node role="conceptArgument" roleId="tp25.1207343664468" type="tp25.RefConcept_Reference" typeId="tp25.1177026924588" id="1566895476211683083">
                              <link role="conceptDeclaration" roleId="tp25.1177026940964" targetNodeId="11eb.1566895476211680660" resolveInfo="IOnChangeEditorBlock" />
                            </node>
                          </node>
                        </node>
                      </node>
                      <node role="operation" roleId="tpee.1197027833540" type="tp25.Node_IsNotNullOperation" typeId="tp25.1172008320231" id="1566895476211683079" />
                    </node>
                  </node>
                </node>
              </node>
            </node>
          </node>
        </node>
      </node>
    </node>
  </root>
  <root id="7549816165173155086">
    <node role="contentNode" roleId="tpf8.1092060348987" type="tp4k.RunConfigurationDeclaration" typeId="tp4k.7035278950562851062" id="7549816165173177064">
      <node role="editor" roleId="tp4k.162872405267681133" type="tp4k.ConfigurationEditorDeclaration" typeId="tp4k.162872405267681132" id="7549816165173177065">
        <node role="editor" roleId="tp4k.162872405267681134" type="tpee.Expression" typeId="tpee.1068431790191" id="7549816165173177066" />
        <node role="applyBlock" roleId="tp4k.162872405267681159" type="tp4k.ApplyEditorBlock" typeId="tp4k.162872405267681153" id="7549816165173177068">
          <node role="body" roleId="tpee.1137022507850" type="tpee.StatementList" typeId="tpee.1068580123136" id="7549816165173177069">
            <node role="statement" roleId="tpee.1068581517665" type="tpee.ExpressionStatement" typeId="tpee.1068580123155" id="7549816165173177087">
              <node role="expression" roleId="tpee.1068580123156" type="tp68.InternalPartialInstanceMethodCall" typeId="tp68.1174294166120" id="7549816165173177088">
                <property name="methodName" nameId="tp68.1174294288199" value="getUsersComponent" />
                <node role="returnType" roleId="tp68.1174313653259" type="tpee.ClassifierType" typeId="tpee.1107535904670" id="7549816165173177091">
                  <link role="classifier" roleId="tpee.1107535924139" targetNodeId="3251065477410581227" resolveInfo="JavaEditorComponent" />
                </node>
                <node role="instance" roleId="tp68.1174317636233" type="tp4k.ComponentReference" typeId="tp4k.3452826078638178132" id="7549816165173177090" />
                <node role="smodelAttribute" roleId="tpck.5169995583184591170" type="tpf8.TemplateFragment" typeId="tpf8.1095672379244" id="7549816165173177092" />
              </node>
            </node>
          </node>
        </node>
      </node>
      <node role="executeBlock" roleId="tp4k.678887849223472885" type="tp4k.IExecuteConfigBlock" typeId="tp4k.8376523923662591983" id="7549816165173177067" />
    </node>
  </root>
  <root id="6951161063040195050">
    <node role="contentNode" roleId="tpf8.1092060348987" type="tp4k.RunConfigType" typeId="tp4k.7974234327424524992" id="6951161063040195053">
      <node role="smodelAttribute" roleId="tpck.5169995583184591170" type="tpf8.TemplateFragment" typeId="tpf8.1095672379244" id="6951161063040195054" />
      <node role="smodelAttribute" roleId="tpck.5169995583184591170" type="tpf8.ReferenceMacro" typeId="tpf8.1088761943574" id="6951161063040195055">
        <property name="linkRole" nameId="tpck.1757699476691236116" value="runConfig" />
        <node role="referentFunction" roleId="tpf8.1167770376702" type="tpf8.ReferenceMacro_GetReferent" typeId="tpf8.1167770111131" id="6951161063040195056">
          <node role="body" roleId="tpee.1137022507850" type="tpee.StatementList" typeId="tpee.1068580123136" id="6951161063040195057">
            <node role="statement" roleId="tpee.1068581517665" type="tpee.ExpressionStatement" typeId="tpee.1068580123155" id="6951161063040195058">
              <node role="expression" roleId="tpee.1068580123156" type="tpee.DotExpression" typeId="tpee.1197027756228" id="6951161063040195060">
                <node role="operand" roleId="tpee.1197027771414" type="tpf3.TemplateFunctionParameter_generationContext" typeId="tpf3.1216860049635" id="6951161063040195059" />
                <node role="operation" roleId="tpee.1197027833540" type="tpf3.GenerationContextOp_GetOutputByLabelAndInput" typeId="tpf3.1216860049627" id="6951161063040195064">
                  <link role="label" roleId="tpf3.1216860049628" targetNodeId="1905391470717050199" resolveInfo="map_JavaRunConfigurationToRunConfiguration" />
                  <node role="inputNode" roleId="tpf3.1216860049632" type="tp25.SNodeTypeCastExpression" typeId="tp25.1140137987495" id="6951161063040195072">
                    <link role="concept" roleId="tp25.1140138128738" targetNodeId="11eb.655818460756091959" resolveInfo="JavaRunConfiguration" />
                    <node role="leftExpression" roleId="tp25.1140138123956" type="tpee.DotExpression" typeId="tpee.1197027756228" id="6951161063040195067">
                      <node role="operand" roleId="tpee.1197027771414" type="tpf8.TemplateFunctionParameter_sourceNode" typeId="tpf8.1167169188348" id="6951161063040195066" />
                      <node role="operation" roleId="tpee.1197027833540" type="tp25.SLinkAccess" typeId="tp25.1138056143562" id="6951161063040195071">
                        <link role="link" roleId="tp25.1138056516764" targetNodeId="tp4k.7974234327424528831" />
                      </node>
                    </node>
                  </node>
                </node>
              </node>
            </node>
          </node>
        </node>
      </node>
    </node>
  </root>
  <root id="6951161063040395936">
    <node role="contentNode" roleId="tpf8.1092060348987" type="tp4k.CreateRunConfigStatement" typeId="tp4k.7066926174333289651" id="6951161063040395939">
      <node role="property" roleId="tp4k.7066926174333292874" type="tp4k.RunConfigPropertyInstance" typeId="tp4k.7066926174333292873" id="6951161063040395967">
        <node role="propertyValue" roleId="tp4k.7066926174333292903" type="tpee.Expression" typeId="tpee.1068431790191" id="6951161063040395968" />
        <node role="smodelAttribute" roleId="tpck.5169995583184591170" type="tpf8.CopySrcListMacro" typeId="tpf8.1114729360583" id="6951161063040395980">
          <node role="sourceNodesQuery" roleId="tpf8.1168278589236" type="tpf8.SourceSubstituteMacro_SourceNodesQuery" typeId="tpf8.1167951910403" id="6951161063040395981">
            <node role="body" roleId="tpee.1137022507850" type="tpee.StatementList" typeId="tpee.1068580123136" id="6951161063040395982">
              <node role="statement" roleId="tpee.1068581517665" type="tpee.ExpressionStatement" typeId="tpee.1068580123155" id="6951161063040395983">
                <node role="expression" roleId="tpee.1068580123156" type="tpee.DotExpression" typeId="tpee.1197027756228" id="6951161063040395985">
                  <node role="operand" roleId="tpee.1197027771414" type="tpf8.TemplateFunctionParameter_sourceNode" typeId="tpf8.1167169188348" id="6951161063040395984" />
                  <node role="operation" roleId="tpee.1197027833540" type="tp25.SLinkListAccess" typeId="tp25.1138056282393" id="6951161063040395989">
                    <link role="link" roleId="tp25.1138056546658" targetNodeId="tp4k.7066926174333292874" />
                  </node>
                </node>
              </node>
            </node>
          </node>
        </node>
      </node>
      <node role="smodelAttribute" roleId="tpck.5169995583184591170" type="tpf8.TemplateFragment" typeId="tpf8.1095672379244" id="6951161063040395940" />
      <node role="smodelAttribute" roleId="tpck.5169995583184591170" type="tpf8.ReferenceMacro" typeId="tpf8.1088761943574" id="6951161063040395941">
        <property name="linkRole" nameId="tpck.1757699476691236116" value="runConfig" />
        <node role="referentFunction" roleId="tpf8.1167770376702" type="tpf8.ReferenceMacro_GetReferent" typeId="tpf8.1167770111131" id="6951161063040395942">
          <node role="body" roleId="tpee.1137022507850" type="tpee.StatementList" typeId="tpee.1068580123136" id="6951161063040395943">
            <node role="statement" roleId="tpee.1068581517665" type="tpee.ExpressionStatement" typeId="tpee.1068580123155" id="6951161063040395950">
              <node role="expression" roleId="tpee.1068580123156" type="tpee.DotExpression" typeId="tpee.1197027756228" id="6951161063040395952">
                <node role="operand" roleId="tpee.1197027771414" type="tpf3.TemplateFunctionParameter_generationContext" typeId="tpf3.1216860049635" id="6951161063040395951" />
                <node role="operation" roleId="tpee.1197027833540" type="tpf3.GenerationContextOp_GetOutputByLabelAndInput" typeId="tpf3.1216860049627" id="6951161063040395956">
                  <link role="label" roleId="tpf3.1216860049628" targetNodeId="1905391470717050199" resolveInfo="map_JavaRunConfigurationToRunConfiguration" />
                  <node role="inputNode" roleId="tpf3.1216860049632" type="tp25.SNodeTypeCastExpression" typeId="tp25.1140137987495" id="6951161063040395964">
                    <link role="concept" roleId="tp25.1140138128738" targetNodeId="11eb.655818460756091959" resolveInfo="JavaRunConfiguration" />
                    <node role="leftExpression" roleId="tp25.1140138123956" type="tpee.DotExpression" typeId="tpee.1197027756228" id="6951161063040395959">
                      <node role="operand" roleId="tpee.1197027771414" type="tpf8.TemplateFunctionParameter_sourceNode" typeId="tpf8.1167169188348" id="6951161063040395958" />
                      <node role="operation" roleId="tpee.1197027833540" type="tp25.SLinkAccess" typeId="tp25.1138056143562" id="6951161063040395963">
                        <link role="link" roleId="tp25.1138056516764" targetNodeId="tp4k.7066926174333292871" />
                      </node>
                    </node>
                  </node>
                </node>
              </node>
            </node>
          </node>
        </node>
      </node>
      <node role="suggestedName" roleId="tp4k.7162284997071987551" type="tpee.StringLiteral" typeId="tpee.1070475926800" id="6951161063040396003">
        <property name="value" nameId="tpee.1070475926801" value="" />
        <node role="smodelAttribute" roleId="tpck.5169995583184591170" type="tpf8.CopySrcNodeMacro" typeId="tpf8.1114706874351" id="6951161063040396019">
          <node role="sourceNodeQuery" roleId="tpf8.1168024447342" type="tpf8.SourceSubstituteMacro_SourceNodeQuery" typeId="tpf8.1168024337012" id="6951161063040396020">
            <node role="body" roleId="tpee.1137022507850" type="tpee.StatementList" typeId="tpee.1068580123136" id="6951161063040396021">
              <node role="statement" roleId="tpee.1068581517665" type="tpee.ExpressionStatement" typeId="tpee.1068580123155" id="6951161063040396022">
                <node role="expression" roleId="tpee.1068580123156" type="tpee.DotExpression" typeId="tpee.1197027756228" id="6951161063040396024">
                  <node role="operand" roleId="tpee.1197027771414" type="tpf8.TemplateFunctionParameter_sourceNode" typeId="tpf8.1167169188348" id="6951161063040396023" />
                  <node role="operation" roleId="tpee.1197027833540" type="tp25.SLinkAccess" typeId="tp25.1138056143562" id="6951161063040396028">
                    <link role="link" roleId="tp25.1138056516764" targetNodeId="tp4k.7162284997071987551" />
                  </node>
                </node>
              </node>
            </node>
          </node>
        </node>
      </node>
      <node role="configName" roleId="tp4k.4418372807722332007" type="tpee.StringLiteral" typeId="tpee.1070475926800" id="6951161063040396006">
        <property name="value" nameId="tpee.1070475926801" value="" />
        <node role="smodelAttribute" roleId="tpck.5169995583184591170" type="tpf8.CopySrcNodeMacro" typeId="tpf8.1114706874351" id="6951161063040396008">
          <node role="sourceNodeQuery" roleId="tpf8.1168024447342" type="tpf8.SourceSubstituteMacro_SourceNodeQuery" typeId="tpf8.1168024337012" id="6951161063040396009">
            <node role="body" roleId="tpee.1137022507850" type="tpee.StatementList" typeId="tpee.1068580123136" id="6951161063040396010">
              <node role="statement" roleId="tpee.1068581517665" type="tpee.ExpressionStatement" typeId="tpee.1068580123155" id="6951161063040396011">
                <node role="expression" roleId="tpee.1068580123156" type="tpee.DotExpression" typeId="tpee.1197027756228" id="6951161063040396013">
                  <node role="operand" roleId="tpee.1197027771414" type="tpf8.TemplateFunctionParameter_sourceNode" typeId="tpf8.1167169188348" id="6951161063040396012" />
                  <node role="operation" roleId="tpee.1197027833540" type="tp25.SLinkAccess" typeId="tp25.1138056143562" id="6951161063040396017">
                    <link role="link" roleId="tp25.1138056516764" targetNodeId="tp4k.4418372807722332007" />
                  </node>
                </node>
              </node>
            </node>
          </node>
        </node>
      </node>
    </node>
  </root>
  <root id="5147346160405481762">
    <node role="contentNode" roleId="tpf8.1092060348987" type="tp4k.ExecuteConfigBlock" typeId="tp4k.678887849223472884" id="1491021298367190471">
      <node role="body" roleId="tpee.1137022507850" type="tpee.StatementList" typeId="tpee.1068580123136" id="1491021298367190472">
        <node role="statement" roleId="tpee.1068581517665" type="tpee.LocalVariableDeclarationStatement" typeId="tpee.1068581242864" id="472629177864052132">
          <node role="localVariableDeclaration" roleId="tpee.1068581242865" type="tpee.LocalVariableDeclaration" typeId="tpee.1068581242863" id="472629177864052133">
            <property name="name" nameId="tpck.1169194664001" value="node" />
            <property name="isFinal" nameId="tpee.1176718929932" value="true" />
            <node role="type" roleId="tpee.5680397130376446158" type="tp25.SNodeType" typeId="tp25.1138055754698" id="472629177864052134">
              <node role="smodelAttribute" roleId="tpck.5169995583184591170" type="tpf8.CopySrcNodeMacro" typeId="tpf8.1114706874351" id="472629177864052135">
                <node role="sourceNodeQuery" roleId="tpf8.1168024447342" type="tpf8.SourceSubstituteMacro_SourceNodeQuery" typeId="tpf8.1168024337012" id="472629177864052136">
                  <node role="body" roleId="tpee.1137022507850" type="tpee.StatementList" typeId="tpee.1068580123136" id="472629177864052137">
                    <node role="statement" roleId="tpee.1068581517665" type="tpee.ExpressionStatement" typeId="tpee.1068580123155" id="472629177864052138">
                      <node role="expression" roleId="tpee.1068580123156" type="tp25.StaticConceptMethodCall" typeId="tp25.1206019730951" id="472629177864052139">
                        <link role="concept" roleId="tp25.1206019820684" targetNodeId="11eb.3607966867310075767" resolveInfo="Node_FunctionParameter" />
                        <link role="baseMethodDeclaration" roleId="tpee.1068499141037" targetNodeId="g3s4.5147346160405686358" resolveInfo="getParameterType" />
                        <node role="actualArgument" roleId="tpee.1068499141038" type="tpf8.TemplateFunctionParameter_sourceNode" typeId="tpf8.1167169188348" id="472629177864052140" />
                      </node>
                    </node>
                  </node>
                </node>
              </node>
            </node>
            <node role="smodelAttribute" roleId="tpck.5169995583184591170" type="tpf8.PropertyMacro" typeId="tpf8.1087833241328" id="472629177864052141">
              <property name="propertyName" nameId="tpck.1757699476691236117" value="name" />
              <node role="propertyValueFunction" roleId="tpf8.1167756362303" type="tpf8.PropertyMacro_GetPropertyValue" typeId="tpf8.1167756080639" id="472629177864052142">
                <node role="body" roleId="tpee.1137022507850" type="tpee.StatementList" typeId="tpee.1068580123136" id="472629177864052143">
                  <node role="statement" roleId="tpee.1068581517665" type="tpee.ExpressionStatement" typeId="tpee.1068580123155" id="472629177864052144">
                    <node role="expression" roleId="tpee.1068580123156" type="tp25.StaticConceptMethodCall" typeId="tp25.1206019730951" id="472629177864052145">
                      <link role="concept" roleId="tp25.1206019820684" targetNodeId="11eb.3607966867310075767" resolveInfo="Node_FunctionParameter" />
                      <link role="baseMethodDeclaration" roleId="tpee.1068499141037" targetNodeId="g3s4.281656731534771380" resolveInfo="getVariableForExecuteBlockNameStatic" />
                    </node>
                  </node>
                </node>
              </node>
            </node>
            <node role="initializer" roleId="tpee.1068431790190" type="tpee.DotExpression" typeId="tpee.1197027756228" id="472629177864052146">
              <node role="operand" roleId="tpee.1197027771414" type="tp4f.ThisClassifierExpression" typeId="tp4f.1205752633985" id="472629177864052147" />
              <node role="operation" roleId="tpee.1197027833540" type="tp68.InternalPartialInstanceMethodCall" typeId="tp68.1174294166120" id="472629177864052148">
                <property name="methodName" nameId="tp68.1174294288199" value="getNodeForExecution" />
                <node role="actualArgument" roleId="tp68.1174318197094" type="tpee.DotExpression" typeId="tpee.1197027756228" id="1633282062187628653">
                  <node role="operand" roleId="tpee.1197027771414" type="tp4k.Environment_FunctionParameter" typeId="tp4k.678887849223882679" id="1633282062187628652" />
                  <node role="operation" roleId="tpee.1197027833540" type="tpee.InstanceMethodCallOperation" typeId="tpee.1202948039474" id="1633282062187628657">
                    <link role="baseMethodDeclaration" roleId="tpee.1068499141037" targetNodeId="s7ni.~ExecutionEnvironment%dgetProject()%ccom%dintellij%dopenapi%dproject%dProject" resolveInfo="getProject" />
                  </node>
                </node>
                <node role="actualArgument" roleId="tp68.1174318197094" type="tpee.DotExpression" typeId="tpee.1197027756228" id="1633282062187628676">
                  <node role="operand" roleId="tpee.1197027771414" type="tpee.ParenthesizedExpression" typeId="tpee.1079359253375" id="1633282062187628672">
                    <node role="expression" roleId="tpee.1079359253376" type="tp68.InternalVariableReference" typeId="tp68.1176743162354" id="1633282062187628674">
                      <property name="name" nameId="tp68.1176743296073" value="javaRunParameters" />
                      <node role="type" roleId="tp68.1176743202636" type="tpee.ClassifierType" typeId="tpee.1107535904670" id="4420760924880153746">
                        <link role="classifier" roleId="tpee.1107535924139" targetNodeId="swvc.~ConfigRunParameters" resolveInfo="ConfigRunParameters" />
                      </node>
                    </node>
                  </node>
                  <node role="operation" roleId="tpee.1197027833540" type="tpee.InstanceMethodCallOperation" typeId="tpee.1202948039474" id="1633282062187628680">
                    <link role="baseMethodDeclaration" roleId="tpee.1068499141037" targetNodeId="swvc.~ConfigRunParameters%dgetMake()%cboolean" resolveInfo="getMake" />
                  </node>
                </node>
                <node role="returnType" roleId="tp68.1174313653259" type="tp25.SNodeType" typeId="tp25.1138055754698" id="1633282062187904800">
                  <node role="smodelAttribute" roleId="tpck.5169995583184591170" type="tpf8.CopySrcNodeMacro" typeId="tpf8.1114706874351" id="1633282062187904802">
                    <node role="sourceNodeQuery" roleId="tpf8.1168024447342" type="tpf8.SourceSubstituteMacro_SourceNodeQuery" typeId="tpf8.1168024337012" id="1633282062187904803">
                      <node role="body" roleId="tpee.1137022507850" type="tpee.StatementList" typeId="tpee.1068580123136" id="1633282062187904804">
                        <node role="statement" roleId="tpee.1068581517665" type="tpee.ExpressionStatement" typeId="tpee.1068580123155" id="1633282062187904805">
                          <node role="expression" roleId="tpee.1068580123156" type="tp25.StaticConceptMethodCall" typeId="tp25.1206019730951" id="1633282062187904806">
                            <link role="baseMethodDeclaration" roleId="tpee.1068499141037" targetNodeId="g3s4.5147346160405686358" resolveInfo="getParameterType" />
                            <link role="concept" roleId="tp25.1206019820684" targetNodeId="11eb.3607966867310075767" resolveInfo="Node_FunctionParameter" />
                            <node role="actualArgument" roleId="tpee.1068499141038" type="tpf8.TemplateFunctionParameter_sourceNode" typeId="tpf8.1167169188348" id="1633282062187904807" />
                          </node>
                        </node>
                      </node>
                    </node>
                  </node>
                </node>
              </node>
            </node>
          </node>
          <node role="smodelAttribute" roleId="tpck.5169995583184591170" type="tpf8.TemplateFragment" typeId="tpf8.1095672379244" id="472629177864052150" />
        </node>
      </node>
    </node>
  </root>
  <root id="664608570000532559">
    <node role="contentNode" roleId="tpf8.1092060348987" type="11eb.JavaRunConfiguration" typeId="11eb.655818460756091959" id="664608570000532560">
      <property name="name" nameId="tpck.1169194664001" value="JavaNodeRunConfiguration" />
      <link role="stateTypeParameter" roleId="tp4k.8591610611835621641" targetNodeId="uqw6.~BaseRunProfileState" resolveInfo="BaseRunProfileState" />
      <node role="property" roleId="tp4k.8294332872984117193" type="tp4k.PersistentPropertyDeclaration" typeId="tp4k.1210179190070" id="664608570000532561">
        <property name="name" nameId="tpck.1169194664001" value="nodeId" />
        <node role="type" roleId="tpee.5680397130376446158" type="tpee.StringType" typeId="tpee.1225271177708" id="664608570000532562" />
        <node role="smodelAttribute" roleId="tpck.5169995583184591170" type="tpf8.TemplateFragment" typeId="tpf8.1095672379244" id="664608570000532563" />
      </node>
      <node role="property" roleId="tp4k.8294332872984117193" type="tp4k.PersistentPropertyDeclaration" typeId="tp4k.1210179190070" id="664608570000532564">
        <property name="name" nameId="tpck.1169194664001" value="modelId" />
        <node role="type" roleId="tpee.5680397130376446158" type="tpee.StringType" typeId="tpee.1225271177708" id="664608570000532565" />
        <node role="smodelAttribute" roleId="tpck.5169995583184591170" type="tpf8.TemplateFragment" typeId="tpf8.1095672379244" id="664608570000532566" />
      </node>
      <node role="editor" roleId="tp4k.162872405267681133" type="tp4k.ConfigurationEditorDeclaration" typeId="tp4k.162872405267681132" id="664608570000532567">
        <node role="editor" roleId="tp4k.162872405267681134" type="tpee.Expression" typeId="tpee.1068431790191" id="664608570000532568" />
      </node>
      <node role="executeBlock" roleId="tp4k.678887849223472885" type="tp4k.ExecuteConfigBlock" typeId="tp4k.678887849223472884" id="664608570000532569">
        <node role="body" roleId="tpee.1137022507850" type="tpee.StatementList" typeId="tpee.1068580123136" id="664608570000532570" />
      </node>
      <node role="methodDeclaration" roleId="tp4k.5334136372059561350" type="tp4k.RunConfigurationMethodDeclaration" typeId="tp4k.3018238135942601771" id="664608570000532589">
        <property name="name" nameId="tpck.1169194664001" value="getNode" />
        <node role="returnType" roleId="tpee.1068580123133" type="tp25.SNodeType" typeId="tp25.1138055754698" id="664608570000532590">
          <node role="smodelAttribute" roleId="tpck.5169995583184591170" type="tpf8.CopySrcNodeMacro" typeId="tpf8.1114706874351" id="664608570000532591">
            <node role="sourceNodeQuery" roleId="tpf8.1168024447342" type="tpf8.SourceSubstituteMacro_SourceNodeQuery" typeId="tpf8.1168024337012" id="664608570000532592">
              <node role="body" roleId="tpee.1137022507850" type="tpee.StatementList" typeId="tpee.1068580123136" id="664608570000532593">
                <node role="statement" roleId="tpee.1068581517665" type="tpee.ExpressionStatement" typeId="tpee.1068580123155" id="664608570000532594">
                  <node role="expression" roleId="tpee.1068580123156" type="tp25.StaticConceptMethodCall" typeId="tp25.1206019730951" id="664608570000532595">
                    <link role="baseMethodDeclaration" roleId="tpee.1068499141037" targetNodeId="g3s4.5147346160405686358" resolveInfo="getParameterType" />
                    <link role="concept" roleId="tp25.1206019820684" targetNodeId="11eb.3607966867310075767" resolveInfo="Node_FunctionParameter" />
                    <node role="actualArgument" roleId="tpee.1068499141038" type="tpf8.TemplateFunctionParameter_sourceNode" typeId="tpf8.1167169188348" id="664608570000532596" />
                  </node>
                </node>
              </node>
            </node>
          </node>
        </node>
        <node role="body" roleId="tpee.1068580123135" type="tpee.StatementList" typeId="tpee.1068580123136" id="664608570000532597">
          <node role="statement" roleId="tpee.1068581517665" type="tpee.IfStatement" typeId="tpee.1068580123159" id="988916982773139433">
            <node role="ifTrue" roleId="tpee.1068580123161" type="tpee.StatementList" typeId="tpee.1068580123136" id="988916982773139434">
              <node role="statement" roleId="tpee.1068581517665" type="tpee.ReturnStatement" typeId="tpee.1068581242878" id="988916982773139543">
                <node role="expression" roleId="tpee.1068581517676" type="tpee.NullLiteral" typeId="tpee.1070534058343" id="988916982773139557" />
              </node>
            </node>
            <node role="condition" roleId="tpee.1068580123160" type="tpee.OrExpression" typeId="tpee.1080223426719" id="988916982773139485">
              <node role="rightExpression" roleId="tpee.1081773367579" type="tpee.EqualsExpression" typeId="tpee.1068580123152" id="988916982773139515">
                <node role="rightExpression" roleId="tpee.1081773367579" type="tpee.NullLiteral" typeId="tpee.1070534058343" id="988916982773139530" />
                <node role="leftExpression" roleId="tpee.1081773367580" type="tpee.DotExpression" typeId="tpee.1197027756228" id="988916982773139500">
                  <node role="operand" roleId="tpee.1197027771414" type="tp4f.ThisClassifierExpression" typeId="tp4f.1205752633985" id="988916982773139501" />
                  <node role="operation" roleId="tpee.1197027833540" type="tp4k.PersistentPropertyReference" typeId="tp4k.1210180874794" id="988916982773139502">
                    <link role="member" roleId="tp4f.1205756909548" targetNodeId="664608570000532561" resolveInfo="nodeId" />
                  </node>
                </node>
              </node>
              <node role="leftExpression" roleId="tpee.1081773367580" type="tpee.EqualsExpression" typeId="tpee.1068580123152" id="988916982773139452">
                <node role="leftExpression" roleId="tpee.1081773367580" type="tpee.DotExpression" typeId="tpee.1197027756228" id="988916982773139443">
                  <node role="operand" roleId="tpee.1197027771414" type="tp4f.ThisClassifierExpression" typeId="tp4f.1205752633985" id="988916982773139444" />
                  <node role="operation" roleId="tpee.1197027833540" type="tp4k.PersistentPropertyReference" typeId="tp4k.1210180874794" id="988916982773139445">
                    <link role="member" roleId="tp4f.1205756909548" targetNodeId="664608570000532564" resolveInfo="modelId" />
                  </node>
                </node>
                <node role="rightExpression" roleId="tpee.1081773367579" type="tpee.NullLiteral" typeId="tpee.1070534058343" id="988916982773139472" />
              </node>
            </node>
          </node>
          <node role="statement" roleId="tpee.1068581517665" type="tpee.LocalVariableDeclarationStatement" typeId="tpee.1068581242864" id="8755168384252370124">
            <node role="localVariableDeclaration" roleId="tpee.1068581242865" type="tpee.LocalVariableDeclaration" typeId="tpee.1068581242863" id="8755168384252370125">
              <property name="name" nameId="tpck.1169194664001" value="node" />
              <node role="type" roleId="tpee.5680397130376446158" type="tpee.ClassifierType" typeId="tpee.1107535904670" id="8755168384252370126">
                <link role="classifier" roleId="tpee.1107535924139" targetNodeId="lkfb.~SNode" resolveInfo="SNode" />
              </node>
            </node>
          </node>
          <node role="statement" roleId="tpee.1068581517665" type="tp4k.ExecuteLightweightCommandStatement" typeId="tp4k.1225441341971" id="8755168384252373209">
            <node role="commandClosureLiteral" roleId="tp4k.1225441160167" type="tp4k.CommandClosureLiteral" typeId="tp4k.1225441216717" id="8755168384252373210">
              <node role="body" roleId="tp2c.1199569916463" type="tpee.StatementList" typeId="tpee.1068580123136" id="8755168384252373211">
                <node role="statement" roleId="tpee.1068581517665" type="tpee.ExpressionStatement" typeId="tpee.1068580123155" id="8755168384252373218">
                  <node role="expression" roleId="tpee.1068580123156" type="tpee.AssignmentExpression" typeId="tpee.1068498886294" id="8755168384252373219">
                    <node role="rValue" roleId="tpee.1068498886297" type="tpee.DotExpression" typeId="tpee.1197027756228" id="8755168384252373220">
                      <node role="operation" roleId="tpee.1197027833540" type="tpee.InstanceMethodCallOperation" typeId="tpee.1202948039474" id="8755168384252373221">
                        <link role="baseMethodDeclaration" roleId="tpee.1068499141037" targetNodeId="lkfb.~SNodePointer%dgetNode()%cjetbrains%dmps%dsmodel%dSNode" resolveInfo="getNode" />
                      </node>
                      <node role="operand" roleId="tpee.1197027771414" type="tpee.GenericNewExpression" typeId="tpee.1145552977093" id="8755168384252373222">
                        <node role="creator" roleId="tpee.1145553007750" type="tpee.ClassCreator" typeId="tpee.1212685548494" id="8755168384252373223">
                          <link role="baseMethodDeclaration" roleId="tpee.1068499141037" targetNodeId="lkfb.~SNodePointer%d&lt;init&gt;(java%dlang%dString,java%dlang%dString)" resolveInfo="SNodePointer" />
                          <node role="actualArgument" roleId="tpee.1068499141038" type="tpee.DotExpression" typeId="tpee.1197027756228" id="8755168384252373224">
                            <node role="operand" roleId="tpee.1197027771414" type="tp4f.ThisClassifierExpression" typeId="tp4f.1205752633985" id="8755168384252373225" />
                            <node role="operation" roleId="tpee.1197027833540" type="tp4k.PersistentPropertyReference" typeId="tp4k.1210180874794" id="8755168384252373226">
                              <link role="member" roleId="tp4f.1205756909548" targetNodeId="664608570000532564" resolveInfo="modelId" />
                            </node>
                          </node>
                          <node role="actualArgument" roleId="tpee.1068499141038" type="tpee.DotExpression" typeId="tpee.1197027756228" id="8755168384252373227">
                            <node role="operand" roleId="tpee.1197027771414" type="tp4f.ThisClassifierExpression" typeId="tp4f.1205752633985" id="8755168384252373228" />
                            <node role="operation" roleId="tpee.1197027833540" type="tp4k.PersistentPropertyReference" typeId="tp4k.1210180874794" id="8755168384252373229">
                              <link role="member" roleId="tp4f.1205756909548" targetNodeId="664608570000532561" resolveInfo="nodeId" />
                            </node>
                          </node>
                        </node>
                      </node>
                    </node>
                    <node role="lValue" roleId="tpee.1068498886295" type="tpee.LocalVariableReference" typeId="tpee.1068581242866" id="8755168384252373230">
                      <link role="variableDeclaration" roleId="tpee.1068581517664" targetNodeId="8755168384252370125" resolveInfo="node" />
                    </node>
                  </node>
                </node>
              </node>
            </node>
          </node>
          <node role="statement" roleId="tpee.1068581517665" type="tpee.ReturnStatement" typeId="tpee.1068581242878" id="8755168384252373151">
            <node role="expression" roleId="tpee.1068581517676" type="tpee.LocalVariableReference" typeId="tpee.1068581242866" id="8755168384252373159">
              <link role="variableDeclaration" roleId="tpee.1068581517664" targetNodeId="8755168384252370125" resolveInfo="node" />
            </node>
          </node>
        </node>
        <node role="visibility" roleId="tpee.1178549979242" type="tpee.PublicVisibility" typeId="tpee.1146644602865" id="8755168384252370117" />
        <node role="smodelAttribute" roleId="tpck.5169995583184591170" type="tpf8.TemplateFragment" typeId="tpf8.1095672379244" id="664608570000532610" />
        <node role="annotation" roleId="tpee.1188208488637" type="tpee.AnnotationInstance" typeId="tpee.1188207840427" id="988916982773139564">
          <link role="annotation" roleId="tpee.1188208074048" targetNodeId="r27b.~Nullable" resolveInfo="Nullable" />
        </node>
      </node>
      <node role="methodDeclaration" roleId="tp4k.5334136372059561350" type="tp4k.RunConfigurationMethodDeclaration" typeId="tp4k.3018238135942601771" id="8755168384251068694">
        <property name="name" nameId="tpck.1169194664001" value="setNode" />
        <node role="returnType" roleId="tpee.1068580123133" type="tpee.VoidType" typeId="tpee.1068581517677" id="8755168384251068710" />
        <node role="body" roleId="tpee.1068580123135" type="tpee.StatementList" typeId="tpee.1068580123136" id="8755168384251068696">
          <node role="statement" roleId="tpee.1068581517665" type="tpee.IfStatement" typeId="tpee.1068580123159" id="988916982773139666">
            <node role="ifTrue" roleId="tpee.1068580123161" type="tpee.StatementList" typeId="tpee.1068580123136" id="988916982773139667">
              <node role="statement" roleId="tpee.1068581517665" type="tpee.ExpressionStatement" typeId="tpee.1068580123155" id="988916982773139675">
                <node role="expression" roleId="tpee.1068580123156" type="tpee.AssignmentExpression" typeId="tpee.1068498886294" id="988916982773139679">
                  <node role="rValue" roleId="tpee.1068498886297" type="tpee.NullLiteral" typeId="tpee.1070534058343" id="988916982773139682" />
                  <node role="lValue" roleId="tpee.1068498886295" type="tpee.DotExpression" typeId="tpee.1197027756228" id="988916982773139676">
                    <node role="operand" roleId="tpee.1197027771414" type="tp4f.ThisClassifierExpression" typeId="tp4f.1205752633985" id="988916982773139677" />
                    <node role="operation" roleId="tpee.1197027833540" type="tp4k.PersistentPropertyReference" typeId="tp4k.1210180874794" id="988916982773139678">
                      <link role="member" roleId="tp4f.1205756909548" targetNodeId="664608570000532564" resolveInfo="modelId" />
                    </node>
                  </node>
                </node>
              </node>
              <node role="statement" roleId="tpee.1068581517665" type="tpee.ExpressionStatement" typeId="tpee.1068580123155" id="988916982773139684">
                <node role="expression" roleId="tpee.1068580123156" type="tpee.AssignmentExpression" typeId="tpee.1068498886294" id="988916982773139688">
                  <node role="rValue" roleId="tpee.1068498886297" type="tpee.NullLiteral" typeId="tpee.1070534058343" id="988916982773139691" />
                  <node role="lValue" roleId="tpee.1068498886295" type="tpee.DotExpression" typeId="tpee.1197027756228" id="988916982773139685">
                    <node role="operand" roleId="tpee.1197027771414" type="tp4f.ThisClassifierExpression" typeId="tp4f.1205752633985" id="988916982773139686" />
                    <node role="operation" roleId="tpee.1197027833540" type="tp4k.PersistentPropertyReference" typeId="tp4k.1210180874794" id="988916982773139687">
                      <link role="member" roleId="tp4f.1205756909548" targetNodeId="664608570000532561" resolveInfo="nodeId" />
                    </node>
                  </node>
                </node>
              </node>
              <node role="statement" roleId="tpee.1068581517665" type="tpee.ReturnStatement" typeId="tpee.1068581242878" id="988916982773139693" />
            </node>
            <node role="condition" roleId="tpee.1068580123160" type="tpee.EqualsExpression" typeId="tpee.1068580123152" id="988916982773139671">
              <node role="rightExpression" roleId="tpee.1081773367579" type="tpee.NullLiteral" typeId="tpee.1070534058343" id="988916982773139674" />
              <node role="leftExpression" roleId="tpee.1081773367580" type="tpee.ParameterReference" typeId="tpee.1068581242874" id="988916982773139670">
                <link role="variableDeclaration" roleId="tpee.1068581517664" targetNodeId="8755168384251068711" resolveInfo="node" />
              </node>
            </node>
          </node>
          <node role="statement" roleId="tpee.1068581517665" type="tp4k.ExecuteLightweightCommandStatement" typeId="tp4k.1225441341971" id="4287059517123949497">
            <node role="commandClosureLiteral" roleId="tp4k.1225441160167" type="tp4k.CommandClosureLiteral" typeId="tp4k.1225441216717" id="4287059517123949498">
              <node role="body" roleId="tp2c.1199569916463" type="tpee.StatementList" typeId="tpee.1068580123136" id="4287059517123949499">
                <node role="statement" roleId="tpee.1068581517665" type="tpee.ExpressionStatement" typeId="tpee.1068580123155" id="4287059517123949512">
                  <node role="expression" roleId="tpee.1068580123156" type="tpee.AssignmentExpression" typeId="tpee.1068498886294" id="4287059517123949513">
                    <node role="lValue" roleId="tpee.1068498886295" type="tpee.DotExpression" typeId="tpee.1197027756228" id="4287059517123949514">
                      <node role="operand" roleId="tpee.1197027771414" type="tp4f.ThisClassifierExpression" typeId="tp4f.1205752633985" id="4287059517123949515" />
                      <node role="operation" roleId="tpee.1197027833540" type="tp4k.PersistentPropertyReference" typeId="tp4k.1210180874794" id="4287059517123949516">
                        <link role="member" roleId="tp4f.1205756909548" targetNodeId="664608570000532564" resolveInfo="modelId" />
                      </node>
                    </node>
                    <node role="rValue" roleId="tpee.1068498886297" type="tpee.DotExpression" typeId="tpee.1197027756228" id="4287059517123949517">
                      <node role="operand" roleId="tpee.1197027771414" type="tpee.DotExpression" typeId="tpee.1197027756228" id="3527001481346790490">
                        <node role="operand" roleId="tpee.1197027771414" type="tpee.DotExpression" typeId="tpee.1197027756228" id="4287059517123949518">
                          <node role="operand" roleId="tpee.1197027771414" type="tpee.DotExpression" typeId="tpee.1197027756228" id="4287059517123949519">
                            <node role="operand" roleId="tpee.1197027771414" type="tp25.SemanticDowncastExpression" typeId="tp25.1145404486709" id="4287059517123949520">
                              <node role="leftExpression" roleId="tp25.1145404616321" type="tpee.ParameterReference" typeId="tpee.1068581242874" id="4287059517123949521">
                                <link role="variableDeclaration" roleId="tpee.1068581517664" targetNodeId="8755168384251068711" resolveInfo="node" />
                              </node>
                            </node>
                            <node role="operation" roleId="tpee.1197027833540" type="tpee.InstanceMethodCallOperation" typeId="tpee.1202948039474" id="4287059517123949522">
                              <link role="baseMethodDeclaration" roleId="tpee.1068499141037" targetNodeId="lkfb.~SNode%dgetModel()%cjetbrains%dmps%dsmodel%dSModel" resolveInfo="getModel" />
                            </node>
                          </node>
                          <node role="operation" roleId="tpee.1197027833540" type="tpee.InstanceMethodCallOperation" typeId="tpee.1202948039474" id="4287059517123949523">
                            <link role="baseMethodDeclaration" roleId="tpee.1068499141037" targetNodeId="lkfb.~SModel%dgetModelDescriptor()%cjetbrains%dmps%dsmodel%dSModelDescriptor" resolveInfo="getModelDescriptor" />
                          </node>
                        </node>
                        <node role="operation" roleId="tpee.1197027833540" type="tpee.InstanceMethodCallOperation" typeId="tpee.1202948039474" id="3527001481346790494">
                          <link role="baseMethodDeclaration" roleId="tpee.1068499141037" targetNodeId="lkfb.~SModelDescriptor%dgetSModelReference()%cjetbrains%dmps%dsmodel%dSModelReference" resolveInfo="getSModelReference" />
                        </node>
                      </node>
                      <node role="operation" roleId="tpee.1197027833540" type="tpee.InstanceMethodCallOperation" typeId="tpee.1202948039474" id="4287059517123949524">
                        <link role="baseMethodDeclaration" roleId="tpee.1068499141037" targetNodeId="lkfb.~SModelReference%dtoString()%cjava%dlang%dString" resolveInfo="toString" />
                      </node>
                    </node>
                  </node>
                </node>
                <node role="statement" roleId="tpee.1068581517665" type="tpee.ExpressionStatement" typeId="tpee.1068580123155" id="4287059517123949525">
                  <node role="expression" roleId="tpee.1068580123156" type="tpee.AssignmentExpression" typeId="tpee.1068498886294" id="4287059517123949526">
                    <node role="rValue" roleId="tpee.1068498886297" type="tpee.DotExpression" typeId="tpee.1197027756228" id="4287059517123949527">
                      <node role="operand" roleId="tpee.1197027771414" type="tp25.SemanticDowncastExpression" typeId="tp25.1145404486709" id="4287059517123949528">
                        <node role="leftExpression" roleId="tp25.1145404616321" type="tpee.ParameterReference" typeId="tpee.1068581242874" id="4287059517123949529">
                          <link role="variableDeclaration" roleId="tpee.1068581517664" targetNodeId="8755168384251068711" resolveInfo="node" />
                        </node>
                      </node>
                      <node role="operation" roleId="tpee.1197027833540" type="tpee.InstanceMethodCallOperation" typeId="tpee.1202948039474" id="4287059517123949530">
                        <link role="baseMethodDeclaration" roleId="tpee.1068499141037" targetNodeId="lkfb.~SNode%dgetId()%cjava%dlang%dString" resolveInfo="getId" />
                      </node>
                    </node>
                    <node role="lValue" roleId="tpee.1068498886295" type="tpee.DotExpression" typeId="tpee.1197027756228" id="4287059517123949531">
                      <node role="operand" roleId="tpee.1197027771414" type="tp4f.ThisClassifierExpression" typeId="tp4f.1205752633985" id="4287059517123949532" />
                      <node role="operation" roleId="tpee.1197027833540" type="tp4k.PersistentPropertyReference" typeId="tp4k.1210180874794" id="4287059517123949533">
                        <link role="member" roleId="tp4f.1205756909548" targetNodeId="664608570000532561" resolveInfo="nodeId" />
                      </node>
                    </node>
                  </node>
                </node>
              </node>
            </node>
          </node>
        </node>
        <node role="visibility" roleId="tpee.1178549979242" type="tpee.PublicVisibility" typeId="tpee.1146644602865" id="8755168384251068709" />
        <node role="parameter" roleId="tpee.1068580123134" type="tpee.ParameterDeclaration" typeId="tpee.1068498886292" id="8755168384251068711">
          <property name="name" nameId="tpck.1169194664001" value="node" />
          <node role="type" roleId="tpee.5680397130376446158" type="tp25.SNodeType" typeId="tp25.1138055754698" id="8755168384251068712">
            <node role="smodelAttribute" roleId="tpck.5169995583184591170" type="tpf8.CopySrcNodeMacro" typeId="tpf8.1114706874351" id="8755168384251068717">
              <node role="sourceNodeQuery" roleId="tpf8.1168024447342" type="tpf8.SourceSubstituteMacro_SourceNodeQuery" typeId="tpf8.1168024337012" id="8755168384251068718">
                <node role="body" roleId="tpee.1137022507850" type="tpee.StatementList" typeId="tpee.1068580123136" id="8755168384251068719">
                  <node role="statement" roleId="tpee.1068581517665" type="tpee.ExpressionStatement" typeId="tpee.1068580123155" id="8755168384251068720">
                    <node role="expression" roleId="tpee.1068580123156" type="tp25.StaticConceptMethodCall" typeId="tp25.1206019730951" id="8755168384251068721">
                      <link role="concept" roleId="tp25.1206019820684" targetNodeId="11eb.3607966867310075767" resolveInfo="Node_FunctionParameter" />
                      <link role="baseMethodDeclaration" roleId="tpee.1068499141037" targetNodeId="g3s4.5147346160405686358" resolveInfo="getParameterType" />
                      <node role="actualArgument" roleId="tpee.1068499141038" type="tpf8.TemplateFunctionParameter_sourceNode" typeId="tpf8.1167169188348" id="8755168384251068722" />
                    </node>
                  </node>
                </node>
              </node>
            </node>
          </node>
        </node>
        <node role="smodelAttribute" roleId="tpck.5169995583184591170" type="tpf8.TemplateFragment" typeId="tpf8.1095672379244" id="8755168384251068715" />
      </node>
      <node role="methodDeclaration" roleId="tp4k.5334136372059561350" type="tp4k.RunConfigurationMethodDeclaration" typeId="tp4k.3018238135942601771" id="1633282062187628583">
        <property name="name" nameId="tpck.1169194664001" value="getNodeForExecution" />
        <node role="returnType" roleId="tpee.1068580123133" type="tp25.SNodeType" typeId="tp25.1138055754698" id="1633282062187628594">
          <node role="smodelAttribute" roleId="tpck.5169995583184591170" type="tpf8.CopySrcNodeMacro" typeId="tpf8.1114706874351" id="1633282062187628597">
            <node role="sourceNodeQuery" roleId="tpf8.1168024447342" type="tpf8.SourceSubstituteMacro_SourceNodeQuery" typeId="tpf8.1168024337012" id="1633282062187628598">
              <node role="body" roleId="tpee.1137022507850" type="tpee.StatementList" typeId="tpee.1068580123136" id="1633282062187628599">
                <node role="statement" roleId="tpee.1068581517665" type="tpee.ExpressionStatement" typeId="tpee.1068580123155" id="1633282062187628600">
                  <node role="expression" roleId="tpee.1068580123156" type="tp25.StaticConceptMethodCall" typeId="tp25.1206019730951" id="1633282062187628601">
                    <link role="concept" roleId="tp25.1206019820684" targetNodeId="11eb.3607966867310075767" resolveInfo="Node_FunctionParameter" />
                    <link role="baseMethodDeclaration" roleId="tpee.1068499141037" targetNodeId="g3s4.5147346160405686358" resolveInfo="getParameterType" />
                    <node role="actualArgument" roleId="tpee.1068499141038" type="tpf8.TemplateFunctionParameter_sourceNode" typeId="tpf8.1167169188348" id="1633282062187628602" />
                  </node>
                </node>
              </node>
            </node>
          </node>
        </node>
        <node role="body" roleId="tpee.1068580123135" type="tpee.StatementList" typeId="tpee.1068580123136" id="1633282062187628585">
          <node role="statement" roleId="tpee.1068581517665" type="tpee.ReturnStatement" typeId="tpee.1068581242878" id="1633282062187628648">
            <node role="expression" roleId="tpee.1068581517676" type="tpee.DotExpression" typeId="tpee.1197027756228" id="1769265426473612336">
              <node role="operand" roleId="tpee.1197027771414" type="tp4f.ThisClassifierExpression" typeId="tp4f.1205752633985" id="1769265426473612337" />
              <node role="operation" roleId="tpee.1197027833540" type="tp4f.DefaultClassifierMethodCallOperation" typeId="tp4f.1205769149993" id="1769265426473612338">
                <link role="member" roleId="tp4f.1205756909548" targetNodeId="664608570000532589" resolveInfo="getNode" />
              </node>
            </node>
          </node>
        </node>
        <node role="visibility" roleId="tpee.1178549979242" type="tpee.PrivateVisibility" typeId="tpee.1146644623116" id="1633282062187628593" />
        <node role="smodelAttribute" roleId="tpck.5169995583184591170" type="tpf8.TemplateFragment" typeId="tpf8.1095672379244" id="1633282062187628595" />
        <node role="parameter" roleId="tpee.1068580123134" type="tpee.ParameterDeclaration" typeId="tpee.1068498886292" id="1633282062187628630">
          <property name="name" nameId="tpck.1169194664001" value="project" />
          <node role="type" roleId="tpee.5680397130376446158" type="tpee.ClassifierType" typeId="tpee.1107535904670" id="1633282062187628632">
            <link role="classifier" roleId="tpee.1107535924139" targetNodeId="27v0.~Project" resolveInfo="Project" />
          </node>
        </node>
        <node role="parameter" roleId="tpee.1068580123134" type="tpee.ParameterDeclaration" typeId="tpee.1068498886292" id="1633282062187628620">
          <property name="name" nameId="tpck.1169194664001" value="make" />
          <node role="type" roleId="tpee.5680397130376446158" type="tpee.BooleanType" typeId="tpee.1070534644030" id="1633282062187628621" />
        </node>
      </node>
      <node role="methodDeclaration" roleId="tp4k.5334136372059561350" type="tp4k.RunConfigurationMethodDeclaration" typeId="tp4k.3018238135942601771" id="664608570000532611">
        <property name="name" nameId="tpck.1169194664001" value="checkNode" />
        <node role="body" roleId="tpee.1068580123135" type="tpee.StatementList" typeId="tpee.1068580123136" id="664608570000532612">
          <node role="statement" roleId="tpee.1068581517665" type="tpee.IfStatement" typeId="tpee.1068580123159" id="664608570000532613">
            <node role="ifTrue" roleId="tpee.1068580123161" type="tpee.StatementList" typeId="tpee.1068580123136" id="664608570000532614">
              <node role="statement" roleId="tpee.1068581517665" type="tpee.LocalVariableDeclarationStatement" typeId="tpee.1068581242864" id="1633282062187904704">
                <node role="localVariableDeclaration" roleId="tpee.1068581242865" type="tpee.LocalVariableDeclaration" typeId="tpee.1068581242863" id="1633282062187904705">
                  <property name="name" nameId="tpck.1169194664001" value="node" />
                  <property name="isFinal" nameId="tpee.1176718929932" value="true" />
                  <node role="type" roleId="tpee.5680397130376446158" type="tp25.SNodeType" typeId="tp25.1138055754698" id="1633282062187904706">
                    <node role="smodelAttribute" roleId="tpck.5169995583184591170" type="tpf8.CopySrcNodeMacro" typeId="tpf8.1114706874351" id="1633282062187904716">
                      <node role="sourceNodeQuery" roleId="tpf8.1168024447342" type="tpf8.SourceSubstituteMacro_SourceNodeQuery" typeId="tpf8.1168024337012" id="1633282062187904717">
                        <node role="body" roleId="tpee.1137022507850" type="tpee.StatementList" typeId="tpee.1068580123136" id="1633282062187904718">
                          <node role="statement" roleId="tpee.1068581517665" type="tpee.ExpressionStatement" typeId="tpee.1068580123155" id="1633282062187904723">
                            <node role="expression" roleId="tpee.1068580123156" type="tp25.StaticConceptMethodCall" typeId="tp25.1206019730951" id="1633282062187904724">
                              <link role="concept" roleId="tp25.1206019820684" targetNodeId="11eb.3607966867310075767" resolveInfo="Node_FunctionParameter" />
                              <link role="baseMethodDeclaration" roleId="tpee.1068499141037" targetNodeId="g3s4.5147346160405686358" resolveInfo="getParameterType" />
                              <node role="actualArgument" roleId="tpee.1068499141038" type="tpf8.TemplateFunctionParameter_sourceNode" typeId="tpf8.1167169188348" id="1633282062187904725" />
                            </node>
                          </node>
                        </node>
                      </node>
                    </node>
                  </node>
<<<<<<< HEAD
                  <node role="initializer" roleId="tpee.1068431790190" type="tpee.DotExpression" typeId="tpee.1197027756228" id="4462513030604517861">
                    <node role="operand" roleId="tpee.1197027771414" type="tpee.StaticMethodCall" typeId="tpee.1081236700937" id="4462513030604517848">
                      <link role="baseMethodDeclaration" roleId="tpee.1068499141037" targetNodeId="lkfb.~ModelAccess%dinstance()%cjetbrains%dmps%dsmodel%dModelAccess" resolveInfo="instance" />
                      <link role="classConcept" roleId="tpee.1144433194310" targetNodeId="lkfb.~ModelAccess" resolveInfo="ModelAccess" />
                    </node>
                    <node role="operation" roleId="tpee.1197027833540" type="tpee.InstanceMethodCallOperation" typeId="tpee.1202948039474" id="4462513030604518189">
                      <link role="baseMethodDeclaration" roleId="tpee.1068499141037" targetNodeId="lkfb.~ModelCommandExecutor%drunReadAction(jetbrains%dmps%dutil%dComputable)%cjava%dlang%dObject" resolveInfo="runReadAction" />
                      <node role="actualArgument" roleId="tpee.1068499141038" type="tpee.GenericNewExpression" typeId="tpee.1145552977093" id="4462513030604518852">
                        <node role="creator" roleId="tpee.1145553007750" type="tpee.AnonymousClassCreator" typeId="tpee.1182160077978" id="4462513030604553586">
                          <node role="cls" roleId="tpee.1182160096073" type="tpee.AnonymousClass" typeId="tpee.1170345865475" id="4462513030604553587">
                            <property name="nonStatic" nameId="tpee.521412098689998745" value="true" />
                            <link role="baseMethodDeclaration" roleId="tpee.1068499141037" targetNodeId="e2lb.~Object%d&lt;init&gt;()" resolveInfo="Object" />
                            <link role="classifier" roleId="tpee.1170346070688" targetNodeId="30pf.~Computable" resolveInfo="Computable" />
                            <node role="visibility" roleId="tpee.1178549979242" type="tpee.PublicVisibility" typeId="tpee.1146644602865" id="4462513030604553588" />
                            <node role="method" roleId="tpee.1107880067339" type="tpee.InstanceMethodDeclaration" typeId="tpee.1068580123165" id="4462513030604553589">
                              <property name="isAbstract" nameId="tpee.1178608670077" value="false" />
                              <property name="name" nameId="tpck.1169194664001" value="compute" />
                              <node role="visibility" roleId="tpee.1178549979242" type="tpee.PublicVisibility" typeId="tpee.1146644602865" id="4462513030604553590" />
                              <node role="returnType" roleId="tpee.1068580123133" type="tp25.SNodeType" typeId="tp25.1138055754698" id="4462513030604553619">
                                <node role="smodelAttribute" roleId="tpck.5169995583184591170" type="tpf8.CopySrcNodeMacro" typeId="tpf8.1114706874351" id="4462513030604562847">
                                  <node role="sourceNodeQuery" roleId="tpf8.1168024447342" type="tpf8.SourceSubstituteMacro_SourceNodeQuery" typeId="tpf8.1168024337012" id="4462513030604562848">
                                    <node role="body" roleId="tpee.1137022507850" type="tpee.StatementList" typeId="tpee.1068580123136" id="4462513030604562849">
                                      <node role="statement" roleId="tpee.1068581517665" type="tpee.ExpressionStatement" typeId="tpee.1068580123155" id="4462513030604562863">
                                        <node role="expression" roleId="tpee.1068580123156" type="tp25.StaticConceptMethodCall" typeId="tp25.1206019730951" id="4462513030604562864">
                                          <link role="baseMethodDeclaration" roleId="tpee.1068499141037" targetNodeId="g3s4.5147346160405686358" resolveInfo="getParameterType" />
                                          <link role="concept" roleId="tp25.1206019820684" targetNodeId="11eb.3607966867310075767" resolveInfo="Node_FunctionParameter" />
                                          <node role="actualArgument" roleId="tpee.1068499141038" type="tpf8.TemplateFunctionParameter_sourceNode" typeId="tpf8.1167169188348" id="4462513030604562865" />
                                        </node>
                                      </node>
                                    </node>
                                  </node>
=======
                </node>
              </node>
              <node role="statement" roleId="tpee.1068581517665" type="tpee.LocalVariableDeclarationStatement" typeId="tpee.1068581242864" id="4047108841055411751">
                <node role="localVariableDeclaration" roleId="tpee.1068581242865" type="tpee.LocalVariableDeclaration" typeId="tpee.1068581242863" id="4047108841055411752">
                  <property name="name" nameId="tpck.1169194664001" value="nodeArray" />
                  <property name="isFinal" nameId="tpee.1176718929932" value="true" />
                  <node role="type" roleId="tpee.5680397130376446158" type="tpee.ArrayType" typeId="tpee.1070534760951" id="4047108841055411761">
                    <node role="componentType" roleId="tpee.1070534760952" type="tp25.SNodeType" typeId="tp25.1138055754698" id="4047108841055411754">
                      <node role="smodelAttribute" roleId="tpck.5169995583184591170" type="tpf8.CopySrcNodeMacro" typeId="tpf8.1114706874351" id="4047108841055411755">
                        <node role="sourceNodeQuery" roleId="tpf8.1168024447342" type="tpf8.SourceSubstituteMacro_SourceNodeQuery" typeId="tpf8.1168024337012" id="4047108841055411756">
                          <node role="body" roleId="tpee.1137022507850" type="tpee.StatementList" typeId="tpee.1068580123136" id="4047108841055411757">
                            <node role="statement" roleId="tpee.1068581517665" type="tpee.ExpressionStatement" typeId="tpee.1068580123155" id="4047108841055411758">
                              <node role="expression" roleId="tpee.1068580123156" type="tp25.StaticConceptMethodCall" typeId="tp25.1206019730951" id="4047108841055411759">
                                <link role="baseMethodDeclaration" roleId="tpee.1068499141037" targetNodeId="g3s4.5147346160405686358" resolveInfo="getParameterType" />
                                <link role="concept" roleId="tp25.1206019820684" targetNodeId="11eb.3607966867310075767" resolveInfo="Node_FunctionParameter" />
                                <node role="actualArgument" roleId="tpee.1068499141038" type="tpf8.TemplateFunctionParameter_sourceNode" typeId="tpf8.1167169188348" id="4047108841055411760" />
                              </node>
                            </node>
                          </node>
                        </node>
                      </node>
                    </node>
                  </node>
                  <node role="initializer" roleId="tpee.1068431790190" type="tpee.GenericNewExpression" typeId="tpee.1145552977093" id="4047108841055411764">
                    <node role="creator" roleId="tpee.1145553007750" type="tpee.ArrayCreator" typeId="tpee.1184950988562" id="4047108841055411768">
                      <node role="dimensionExpression" roleId="tpee.1184952969026" type="tpee.DimensionExpression" typeId="tpee.1184952934362" id="4047108841055411769">
                        <node role="expression" roleId="tpee.1184953288404" type="tpee.IntegerConstant" typeId="tpee.1068580320020" id="4047108841055411772">
                          <property name="value" nameId="tpee.1068580320021" value="1" />
                        </node>
                      </node>
                      <node role="componentType" roleId="tpee.1184951007469" type="tp25.SNodeType" typeId="tp25.1138055754698" id="4047108841055411773">
                        <node role="smodelAttribute" roleId="tpck.5169995583184591170" type="tpf8.CopySrcNodeMacro" typeId="tpf8.1114706874351" id="4047108841055411774">
                          <node role="sourceNodeQuery" roleId="tpf8.1168024447342" type="tpf8.SourceSubstituteMacro_SourceNodeQuery" typeId="tpf8.1168024337012" id="4047108841055411775">
                            <node role="body" roleId="tpee.1137022507850" type="tpee.StatementList" typeId="tpee.1068580123136" id="4047108841055411776">
                              <node role="statement" roleId="tpee.1068581517665" type="tpee.ExpressionStatement" typeId="tpee.1068580123155" id="4047108841055411777">
                                <node role="expression" roleId="tpee.1068580123156" type="tp25.StaticConceptMethodCall" typeId="tp25.1206019730951" id="4047108841055411778">
                                  <link role="baseMethodDeclaration" roleId="tpee.1068499141037" targetNodeId="g3s4.5147346160405686358" resolveInfo="getParameterType" />
                                  <link role="concept" roleId="tp25.1206019820684" targetNodeId="11eb.3607966867310075767" resolveInfo="Node_FunctionParameter" />
                                  <node role="actualArgument" roleId="tpee.1068499141038" type="tpf8.TemplateFunctionParameter_sourceNode" typeId="tpf8.1167169188348" id="4047108841055411779" />
>>>>>>> d849ab02
                                </node>
                              </node>
                            </node>
                          </node>
                        </node>
                      </node>
                    </node>
                  </node>
                </node>
              </node>
              <node role="statement" roleId="tpee.1068581517665" type="tpee.ExpressionStatement" typeId="tpee.1068580123155" id="4047108841055411729">
                <node role="expression" roleId="tpee.1068580123156" type="tpee.DotExpression" typeId="tpee.1197027756228" id="4462513030604517861">
                  <node role="operand" roleId="tpee.1197027771414" type="tpee.StaticMethodCall" typeId="tpee.1081236700937" id="4462513030604517848">
                    <link role="baseMethodDeclaration" roleId="tpee.1068499141037" targetNodeId="lkfb.~ModelAccess%dinstance()%cjetbrains%dmps%dsmodel%dModelAccess" resolveInfo="instance" />
                    <link role="classConcept" roleId="tpee.1144433194310" targetNodeId="lkfb.~ModelAccess" resolveInfo="ModelAccess" />
                  </node>
                  <node role="operation" roleId="tpee.1197027833540" type="tpee.InstanceMethodCallOperation" typeId="tpee.1202948039474" id="4462513030604518189">
                    <link role="baseMethodDeclaration" roleId="tpee.1068499141037" targetNodeId="lkfb.~ModelCommandExecutor%drunReadAction(java%dlang%dRunnable)%cvoid" resolveInfo="runReadAction" />
                    <node role="actualArgument" roleId="tpee.1068499141038" type="tpee.GenericNewExpression" typeId="tpee.1145552977093" id="4047108841055411733">
                      <node role="creator" roleId="tpee.1145553007750" type="tpee.AnonymousClassCreator" typeId="tpee.1182160077978" id="4047108841055411735">
                        <node role="cls" roleId="tpee.1182160096073" type="tpee.AnonymousClass" typeId="tpee.1170345865475" id="4047108841055411736">
                          <property name="nonStatic" nameId="tpee.521412098689998745" value="true" />
                          <link role="classifier" roleId="tpee.1170346070688" targetNodeId="e2lb.~Runnable" resolveInfo="Runnable" />
                          <link role="baseMethodDeclaration" roleId="tpee.1068499141037" targetNodeId="e2lb.~Object%d&lt;init&gt;()" resolveInfo="Object" />
                          <node role="visibility" roleId="tpee.1178549979242" type="tpee.PublicVisibility" typeId="tpee.1146644602865" id="4047108841055411737" />
                          <node role="method" roleId="tpee.1107880067339" type="tpee.InstanceMethodDeclaration" typeId="tpee.1068580123165" id="4047108841055411738">
                            <property name="isAbstract" nameId="tpee.1178608670077" value="false" />
                            <property name="name" nameId="tpck.1169194664001" value="run" />
                            <property name="isFinal" nameId="tpee.1181808852946" value="false" />
                            <property name="isDeprecated" nameId="tpee.1224848525476" value="false" />
                            <node role="visibility" roleId="tpee.1178549979242" type="tpee.PublicVisibility" typeId="tpee.1146644602865" id="4047108841055411739" />
                            <node role="returnType" roleId="tpee.1068580123133" type="tpee.VoidType" typeId="tpee.1068581517677" id="4047108841055411740" />
                            <node role="body" roleId="tpee.1068580123135" type="tpee.StatementList" typeId="tpee.1068580123136" id="4047108841055411741">
                              <node role="statement" roleId="tpee.1068581517665" type="tpee.ExpressionStatement" typeId="tpee.1068580123155" id="4047108841055411742">
                                <node role="expression" roleId="tpee.1068580123156" type="tpee.AssignmentExpression" typeId="tpee.1068498886294" id="4047108841055411744">
                                  <node role="lValue" roleId="tpee.1068498886295" type="tpee.ArrayAccessExpression" typeId="tpee.1173175405605" id="4047108841055411781">
                                    <node role="index" roleId="tpee.1173175577737" type="tpee.IntegerConstant" typeId="tpee.1068580320020" id="4047108841055411784">
                                      <property name="value" nameId="tpee.1068580320021" value="0" />
                                    </node>
                                    <node role="array" roleId="tpee.1173175590490" type="tpee.LocalVariableReference" typeId="tpee.1068581242866" id="4047108841055411780">
                                      <link role="variableDeclaration" roleId="tpee.1068581517664" targetNodeId="4047108841055411752" resolveInfo="nodeArray" />
                                    </node>
                                  </node>
                                  <node role="rValue" roleId="tpee.1068498886297" type="tpee.DotExpression" typeId="tpee.1197027756228" id="4462513030604562758">
                                    <node role="operand" roleId="tpee.1197027771414" type="tp4f.ThisClassifierExpression" typeId="tp4f.1205752633985" id="4462513030604562759" />
                                    <node role="operation" roleId="tpee.1197027833540" type="tp4f.DefaultClassifierMethodCallOperation" typeId="tp4f.1205769149993" id="4462513030604562760">
                                      <link role="member" roleId="tp4f.1205756909548" targetNodeId="664608570000532589" resolveInfo="getNode" />
                                    </node>
                                  </node>
                                </node>
                              </node>
                            </node>
                          </node>
                        </node>
                      </node>
                    </node>
                  </node>
                </node>
              </node>
              <node role="statement" roleId="tpee.1068581517665" type="tpee.ExpressionStatement" typeId="tpee.1068580123155" id="4047108841055411788">
                <node role="expression" roleId="tpee.1068580123156" type="tpee.AssignmentExpression" typeId="tpee.1068498886294" id="4047108841055411790">
                  <node role="rValue" roleId="tpee.1068498886297" type="tpee.ArrayAccessExpression" typeId="tpee.1173175405605" id="4047108841055411795">
                    <node role="index" roleId="tpee.1173175577737" type="tpee.IntegerConstant" typeId="tpee.1068580320020" id="4047108841055411798">
                      <property name="value" nameId="tpee.1068580320021" value="0" />
                    </node>
                    <node role="array" roleId="tpee.1173175590490" type="tpee.LocalVariableReference" typeId="tpee.1068581242866" id="4047108841055411794">
                      <link role="variableDeclaration" roleId="tpee.1068581517664" targetNodeId="4047108841055411752" resolveInfo="nodeArray" />
                    </node>
                  </node>
                  <node role="lValue" roleId="tpee.1068498886295" type="tpee.LocalVariableReference" typeId="tpee.1068581242866" id="4047108841055411789">
                    <link role="variableDeclaration" roleId="tpee.1068581517664" targetNodeId="1633282062187904705" resolveInfo="node" />
                  </node>
                </node>
              </node>
              <node role="statement" roleId="tpee.1068581517665" type="tpee.IfStatement" typeId="tpee.1068580123159" id="1633282062187905451">
                <node role="ifTrue" roleId="tpee.1068580123161" type="tpee.StatementList" typeId="tpee.1068580123136" id="1633282062187905452">
                  <node role="statement" roleId="tpee.1068581517665" type="tpee.ReturnStatement" typeId="tpee.1068581242878" id="1633282062187905453">
                    <node role="expression" roleId="tpee.1068581517676" type="cx9y.IndexedTupleLiteral" typeId="cx9y.1238853782547" id="1633282062187905454">
                      <node role="component" roleId="cx9y.1238853845806" type="tpee.CastExpression" typeId="tpee.1070534934090" id="1633282062187917131">
                        <node role="expression" roleId="tpee.1070534934092" type="tpee.NullLiteral" typeId="tpee.1070534058343" id="1633282062187917132" />
                        <node role="type" roleId="tpee.1070534934091" type="tp25.SNodeType" typeId="tp25.1138055754698" id="1633282062187917139" />
                      </node>
                      <node role="component" roleId="cx9y.1238853845806" type="tpee.StringLiteral" typeId="tpee.1070475926800" id="1633282062187905456">
                        <property name="value" nameId="tpee.1070475926801" value="node is not selected or does not exist" />
                      </node>
                    </node>
                  </node>
                </node>
                <node role="condition" roleId="tpee.1068580123160" type="tpee.DotExpression" typeId="tpee.1197027756228" id="1633282062187905457">
                  <node role="operand" roleId="tpee.1197027771414" type="tpee.LocalVariableReference" typeId="tpee.1068581242866" id="1633282062187905458">
                    <link role="variableDeclaration" roleId="tpee.1068581517664" targetNodeId="1633282062187904705" resolveInfo="node" />
                  </node>
                  <node role="operation" roleId="tpee.1197027833540" type="tp25.Node_IsNullOperation" typeId="tp25.1171999116870" id="1633282062187905459" />
                </node>
              </node>
              <node role="statement" roleId="tpee.1068581517665" type="tpee.BlockStatement" typeId="tpee.1082485599095" id="4462513030604266134">
                <node role="statements" roleId="tpee.1082485599096" type="tpee.StatementList" typeId="tpee.1068580123136" id="4462513030604266135">
                  <node role="statement" roleId="tpee.1068581517665" type="tpee.LocalVariableDeclarationStatement" typeId="tpee.1068581242864" id="4462513030604266195">
                    <node role="localVariableDeclaration" roleId="tpee.1068581242865" type="tpee.LocalVariableDeclaration" typeId="tpee.1068581242863" id="4462513030604266196">
                      <property name="name" nameId="tpck.1169194664001" value="isApplicable" />
                      <node role="type" roleId="tpee.5680397130376446158" type="tpee.BooleanType" typeId="tpee.1070534644030" id="4462513030604266197" />
                      <node role="initializer" roleId="tpee.1068431790190" type="tpee.DotExpression" typeId="tpee.1197027756228" id="4462513030604266348">
                        <node role="operand" roleId="tpee.1197027771414" type="tp2c.ClosureLiteral" typeId="tp2c.1199569711397" id="4462513030604266235">
                          <node role="body" roleId="tp2c.1199569916463" type="tpee.StatementList" typeId="tpee.1068580123136" id="4462513030604266265">
                            <node role="statement" roleId="tpee.1068581517665" type="tpee.Statement" typeId="tpee.1068580123157" id="6061708161041341100">
                              <node role="smodelAttribute" roleId="tpck.5169995583184591170" type="tpf8.CopySrcListMacro" typeId="tpf8.1114729360583" id="6061708161041341101">
                                <node role="sourceNodesQuery" roleId="tpf8.1168278589236" type="tpf8.SourceSubstituteMacro_SourceNodesQuery" typeId="tpf8.1167951910403" id="6061708161041341102">
                                  <node role="body" roleId="tpee.1137022507850" type="tpee.StatementList" typeId="tpee.1068580123136" id="6061708161041341103">
                                    <node role="statement" roleId="tpee.1068581517665" type="tpee.ExpressionStatement" typeId="tpee.1068580123155" id="6061708161041341104">
                                      <node role="expression" roleId="tpee.1068580123156" type="tpee.DotExpression" typeId="tpee.1197027756228" id="6061708161041341105">
                                        <node role="operand" roleId="tpee.1197027771414" type="tpee.DotExpression" typeId="tpee.1197027756228" id="6061708161041341106">
                                          <node role="operand" roleId="tpee.1197027771414" type="tpee.DotExpression" typeId="tpee.1197027756228" id="6061708161041341107">
                                            <node role="operand" roleId="tpee.1197027771414" type="tpf8.TemplateFunctionParameter_sourceNode" typeId="tpf8.1167169188348" id="6061708161041341108" />
                                            <node role="operation" roleId="tpee.1197027833540" type="tp25.SLinkAccess" typeId="tp25.1138056143562" id="6061708161041341109">
                                              <link role="link" roleId="tp25.1138056516764" targetNodeId="11eb.4462513030604064304" />
                                            </node>
                                          </node>
                                          <node role="operation" roleId="tpee.1197027833540" type="tp25.SLinkAccess" typeId="tp25.1138056143562" id="6061708161041341110">
                                            <link role="link" roleId="tp25.1138056516764" targetNodeId="tpee.1137022507850" />
                                          </node>
                                        </node>
                                        <node role="operation" roleId="tpee.1197027833540" type="tp25.SLinkListAccess" typeId="tp25.1138056282393" id="6061708161041341111">
                                          <link role="link" roleId="tp25.1138056546658" targetNodeId="tpee.1068581517665" />
                                        </node>
                                      </node>
                                    </node>
                                  </node>
                                </node>
                              </node>
                            </node>
                          </node>
                        </node>
                        <node role="operation" roleId="tpee.1197027833540" type="tp2c.InvokeFunctionOperation" typeId="tp2c.1225797177491" id="4462513030604266358" />
                      </node>
                    </node>
                  </node>
                  <node role="statement" roleId="tpee.1068581517665" type="tpee.IfStatement" typeId="tpee.1068580123159" id="4462513030604266380">
                    <node role="ifTrue" roleId="tpee.1068580123161" type="tpee.StatementList" typeId="tpee.1068580123136" id="4462513030604266381">
                      <node role="statement" roleId="tpee.1068581517665" type="tpee.ReturnStatement" typeId="tpee.1068581242878" id="4462513030604266417">
                        <node role="expression" roleId="tpee.1068581517676" type="cx9y.IndexedTupleLiteral" typeId="cx9y.1238853782547" id="4462513030604266429">
                          <node role="component" roleId="cx9y.1238853845806" type="tpee.CastExpression" typeId="tpee.1070534934090" id="4462513030604266430">
                            <node role="type" roleId="tpee.1070534934091" type="tp25.SNodeType" typeId="tp25.1138055754698" id="4462513030604266431" />
                            <node role="expression" roleId="tpee.1070534934092" type="tpee.NullLiteral" typeId="tpee.1070534058343" id="4462513030604266432" />
                          </node>
                          <node role="component" roleId="cx9y.1238853845806" type="tpee.StringLiteral" typeId="tpee.1070475926800" id="4462513030604266433">
                            <property name="value" nameId="tpee.1070475926801" value="can't run selected node" />
                          </node>
                        </node>
                      </node>
                    </node>
                    <node role="condition" roleId="tpee.1068580123160" type="tpee.NotExpression" typeId="tpee.1081516740877" id="4462513030604266394">
                      <node role="expression" roleId="tpee.1081516765348" type="tpee.LocalVariableReference" typeId="tpee.1068581242866" id="4462513030604266406">
                        <link role="variableDeclaration" roleId="tpee.1068581517664" targetNodeId="4462513030604266196" resolveInfo="isApplicable" />
                      </node>
                    </node>
                  </node>
                </node>
                <node role="smodelAttribute" roleId="tpck.5169995583184591170" type="tpf8.IfMacro" typeId="tpf8.1118773211870" id="4462513030604266150">
                  <node role="conditionFunction" roleId="tpf8.1167945861827" type="tpf8.IfMacro_Condition" typeId="tpf8.1167945743726" id="4462513030604266151">
                    <node role="body" roleId="tpee.1137022507850" type="tpee.StatementList" typeId="tpee.1068580123136" id="4462513030604266152">
                      <node role="statement" roleId="tpee.1068581517665" type="tpee.ExpressionStatement" typeId="tpee.1068580123155" id="4462513030604266159">
                        <node role="expression" roleId="tpee.1068580123156" type="tpee.DotExpression" typeId="tpee.1197027756228" id="4462513030604266178">
                          <node role="operand" roleId="tpee.1197027771414" type="tpee.DotExpression" typeId="tpee.1197027756228" id="4462513030604266161">
                            <node role="operand" roleId="tpee.1197027771414" type="tpf8.TemplateFunctionParameter_sourceNode" typeId="tpf8.1167169188348" id="4462513030604266160" />
                            <node role="operation" roleId="tpee.1197027833540" type="tp25.SLinkAccess" typeId="tp25.1138056143562" id="4462513030604266171">
                              <link role="link" roleId="tp25.1138056516764" targetNodeId="11eb.4462513030604064304" />
                            </node>
                          </node>
                          <node role="operation" roleId="tpee.1197027833540" type="tp25.Node_IsNotNullOperation" typeId="tp25.1172008320231" id="4462513030604266188" />
                        </node>
                      </node>
                    </node>
                  </node>
                </node>
              </node>
              <node role="statement" roleId="tpee.1068581517665" type="tpee.ReturnStatement" typeId="tpee.1068581242878" id="1633282062187902583">
                <node role="expression" roleId="tpee.1068581517676" type="cx9y.IndexedTupleLiteral" typeId="cx9y.1238853782547" id="1633282062187902584">
                  <node role="component" roleId="cx9y.1238853845806" type="tpee.LocalVariableReference" typeId="tpee.1068581242866" id="1633282062187902585">
                    <link role="variableDeclaration" roleId="tpee.1068581517664" targetNodeId="1633282062187904705" resolveInfo="node" />
                  </node>
                  <node role="component" roleId="cx9y.1238853845806" type="tpee.CastExpression" typeId="tpee.1070534934090" id="1633282062187917166">
                    <node role="type" roleId="tpee.1070534934091" type="tpee.StringType" typeId="tpee.1225271177708" id="1633282062187917175" />
                    <node role="expression" roleId="tpee.1070534934092" type="tpee.NullLiteral" typeId="tpee.1070534058343" id="1633282062187902586" />
                  </node>
                </node>
              </node>
            </node>
            <node role="condition" roleId="tpee.1068580123160" type="tpee.AndExpression" typeId="tpee.1080120340718" id="664608570000532643">
              <node role="rightExpression" roleId="tpee.1081773367579" type="tpee.NotEqualsExpression" typeId="tpee.1073239437375" id="664608570000532644">
                <node role="rightExpression" roleId="tpee.1081773367579" type="tpee.NullLiteral" typeId="tpee.1070534058343" id="664608570000532645" />
                <node role="leftExpression" roleId="tpee.1081773367580" type="tpee.DotExpression" typeId="tpee.1197027756228" id="664608570000532646">
                  <node role="operand" roleId="tpee.1197027771414" type="tp4f.ThisClassifierExpression" typeId="tp4f.1205752633985" id="664608570000532647" />
                  <node role="operation" roleId="tpee.1197027833540" type="tp4k.PersistentPropertyReference" typeId="tp4k.1210180874794" id="664608570000532648">
                    <link role="member" roleId="tp4f.1205756909548" targetNodeId="664608570000532561" resolveInfo="nodeId" />
                  </node>
                </node>
              </node>
              <node role="leftExpression" roleId="tpee.1081773367580" type="tpee.NotEqualsExpression" typeId="tpee.1073239437375" id="664608570000532649">
                <node role="leftExpression" roleId="tpee.1081773367580" type="tpee.DotExpression" typeId="tpee.1197027756228" id="664608570000532650">
                  <node role="operand" roleId="tpee.1197027771414" type="tp4f.ThisClassifierExpression" typeId="tp4f.1205752633985" id="664608570000532651" />
                  <node role="operation" roleId="tpee.1197027833540" type="tp4k.PersistentPropertyReference" typeId="tp4k.1210180874794" id="664608570000532652">
                    <link role="member" roleId="tp4f.1205756909548" targetNodeId="664608570000532564" resolveInfo="modelId" />
                  </node>
                </node>
                <node role="rightExpression" roleId="tpee.1081773367579" type="tpee.NullLiteral" typeId="tpee.1070534058343" id="664608570000532653" />
              </node>
            </node>
            <node role="ifFalseStatement" roleId="tpee.1082485599094" type="tpee.BlockStatement" typeId="tpee.1082485599095" id="664608570000532654">
              <node role="statements" roleId="tpee.1082485599096" type="tpee.StatementList" typeId="tpee.1068580123136" id="664608570000532655">
                <node role="statement" roleId="tpee.1068581517665" type="tpee.ReturnStatement" typeId="tpee.1068581242878" id="664608570000532656">
                  <node role="expression" roleId="tpee.1068581517676" type="cx9y.IndexedTupleLiteral" typeId="cx9y.1238853782547" id="664608570000532657">
                    <node role="component" roleId="cx9y.1238853845806" type="tpee.CastExpression" typeId="tpee.1070534934090" id="1633282062187917148">
                      <node role="type" roleId="tpee.1070534934091" type="tp25.SNodeType" typeId="tp25.1138055754698" id="1633282062187917157" />
                      <node role="expression" roleId="tpee.1070534934092" type="tpee.NullLiteral" typeId="tpee.1070534058343" id="664608570000532658" />
                    </node>
                    <node role="component" roleId="cx9y.1238853845806" type="tpee.StringLiteral" typeId="tpee.1070475926800" id="664608570000532659">
                      <property name="value" nameId="tpee.1070475926801" value="node is not selected" />
                    </node>
                  </node>
                </node>
              </node>
            </node>
          </node>
        </node>
        <node role="visibility" roleId="tpee.1178549979242" type="tpee.PrivateVisibility" typeId="tpee.1146644623116" id="664608570000532660" />
        <node role="returnType" roleId="tpee.1068580123133" type="cx9y.IndexedTupleType" typeId="cx9y.1238852151516" id="664608570000532661">
          <node role="componentType" roleId="cx9y.1238852204892" type="tp25.SNodeType" typeId="tp25.1138055754698" id="664608570000532662">
            <node role="smodelAttribute" roleId="tpck.5169995583184591170" type="tpf8.CopySrcNodeMacro" typeId="tpf8.1114706874351" id="664608570000532663">
              <node role="sourceNodeQuery" roleId="tpf8.1168024447342" type="tpf8.SourceSubstituteMacro_SourceNodeQuery" typeId="tpf8.1168024337012" id="664608570000532664">
                <node role="body" roleId="tpee.1137022507850" type="tpee.StatementList" typeId="tpee.1068580123136" id="664608570000532665">
                  <node role="statement" roleId="tpee.1068581517665" type="tpee.ExpressionStatement" typeId="tpee.1068580123155" id="664608570000532666">
                    <node role="expression" roleId="tpee.1068580123156" type="tp25.StaticConceptMethodCall" typeId="tp25.1206019730951" id="664608570000532667">
                      <link role="concept" roleId="tp25.1206019820684" targetNodeId="11eb.3607966867310075767" resolveInfo="Node_FunctionParameter" />
                      <link role="baseMethodDeclaration" roleId="tpee.1068499141037" targetNodeId="g3s4.5147346160405686358" resolveInfo="getParameterType" />
                      <node role="actualArgument" roleId="tpee.1068499141038" type="tpf8.TemplateFunctionParameter_sourceNode" typeId="tpf8.1167169188348" id="664608570000532668" />
                    </node>
                  </node>
                </node>
              </node>
            </node>
          </node>
          <node role="componentType" roleId="cx9y.1238852204892" type="tpee.StringType" typeId="tpee.1225271177708" id="664608570000532669" />
        </node>
        <node role="smodelAttribute" roleId="tpck.5169995583184591170" type="tpf8.TemplateFragment" typeId="tpf8.1095672379244" id="664608570000532670" />
      </node>
      <node role="checkBlock" roleId="tp4k.678887849223472883" type="tp4k.CheckConfigurationBlock" typeId="tp4k.678887849223472879" id="664608570000532671">
        <node role="body" roleId="tpee.1137022507850" type="tpee.StatementList" typeId="tpee.1068580123136" id="664608570000532672" />
      </node>
    </node>
  </root>
  <root id="1614521997361898028">
    <node role="contentNode" roleId="tpf8.1092060348987" type="tp4k.CheckConfigurationBlock" typeId="tp4k.678887849223472879" id="1614521997361898120">
      <node role="body" roleId="tpee.1137022507850" type="tpee.StatementList" typeId="tpee.1068580123136" id="1614521997361898121">
        <node role="statement" roleId="tpee.1068581517665" type="tpee.LocalVariableDeclarationStatement" typeId="tpee.1068581242864" id="1614521997361913448">
          <node role="localVariableDeclaration" roleId="tpee.1068581242865" type="tpee.LocalVariableDeclaration" typeId="tpee.1068581242863" id="1614521997361913449">
            <property name="name" nameId="tpck.1169194664001" value="node" />
            <property name="isFinal" nameId="tpee.1176718929932" value="true" />
            <node role="type" roleId="tpee.5680397130376446158" type="tp25.SNodeType" typeId="tp25.1138055754698" id="1614521997361913450">
              <node role="smodelAttribute" roleId="tpck.5169995583184591170" type="tpf8.CopySrcNodeMacro" typeId="tpf8.1114706874351" id="1614521997361913451">
                <node role="sourceNodeQuery" roleId="tpf8.1168024447342" type="tpf8.SourceSubstituteMacro_SourceNodeQuery" typeId="tpf8.1168024337012" id="1614521997361913452">
                  <node role="body" roleId="tpee.1137022507850" type="tpee.StatementList" typeId="tpee.1068580123136" id="1614521997361913453">
                    <node role="statement" roleId="tpee.1068581517665" type="tpee.ExpressionStatement" typeId="tpee.1068580123155" id="1614521997361913454">
                      <node role="expression" roleId="tpee.1068580123156" type="tp25.StaticConceptMethodCall" typeId="tp25.1206019730951" id="1614521997361913455">
                        <link role="concept" roleId="tp25.1206019820684" targetNodeId="11eb.3607966867310075767" resolveInfo="Node_FunctionParameter" />
                        <link role="baseMethodDeclaration" roleId="tpee.1068499141037" targetNodeId="g3s4.5147346160405686358" resolveInfo="getParameterType" />
                        <node role="actualArgument" roleId="tpee.1068499141038" type="tp25.SNodeTypeCastExpression" typeId="tp25.1140137987495" id="1614521997361919118">
                          <link role="concept" roleId="tp25.1140138128738" targetNodeId="11eb.8456022385895583119" resolveInfo="JavaNodeRunConfiguration" />
                          <node role="leftExpression" roleId="tp25.1140138123956" type="tpee.DotExpression" typeId="tpee.1197027756228" id="1614521997361919119">
                            <node role="operand" roleId="tpee.1197027771414" type="tpf8.TemplateFunctionParameter_sourceNode" typeId="tpf8.1167169188348" id="1614521997361919120" />
                            <node role="operation" roleId="tpee.1197027833540" type="tp25.Node_GetParentOperation" typeId="tp25.1139613262185" id="1614521997361919121" />
                          </node>
                        </node>
                      </node>
                    </node>
                  </node>
                </node>
              </node>
            </node>
            <node role="smodelAttribute" roleId="tpck.5169995583184591170" type="tpf8.PropertyMacro" typeId="tpf8.1087833241328" id="1614521997361913492">
              <property name="propertyName" nameId="tpck.1757699476691236117" value="name" />
              <node role="propertyValueFunction" roleId="tpf8.1167756362303" type="tpf8.PropertyMacro_GetPropertyValue" typeId="tpf8.1167756080639" id="1614521997361913493">
                <node role="body" roleId="tpee.1137022507850" type="tpee.StatementList" typeId="tpee.1068580123136" id="1614521997361913494">
                  <node role="statement" roleId="tpee.1068581517665" type="tpee.ExpressionStatement" typeId="tpee.1068580123155" id="1614521997361913495">
                    <node role="expression" roleId="tpee.1068580123156" type="tp25.StaticConceptMethodCall" typeId="tp25.1206019730951" id="1614521997361913496">
                      <link role="baseMethodDeclaration" roleId="tpee.1068499141037" targetNodeId="g3s4.281656731534771380" resolveInfo="getVariableForExecuteBlockNameStatic" />
                      <link role="concept" roleId="tp25.1206019820684" targetNodeId="11eb.3607966867310075767" resolveInfo="Node_FunctionParameter" />
                    </node>
                  </node>
                </node>
              </node>
            </node>
          </node>
          <node role="smodelAttribute" roleId="tpck.5169995583184591170" type="tpf8.TemplateFragment" typeId="tpf8.1095672379244" id="1614521997362714581" />
        </node>
        <node role="statement" roleId="tpee.1068581517665" type="tpee.LocalVariableDeclarationStatement" typeId="tpee.1068581242864" id="3946514097738789577">
          <node role="localVariableDeclaration" roleId="tpee.1068581242865" type="tpee.LocalVariableDeclaration" typeId="tpee.1068581242863" id="3946514097738789578">
            <property name="name" nameId="tpck.1169194664001" value="errorReport" />
            <node role="type" roleId="tpee.5680397130376446158" type="tpee.StringType" typeId="tpee.1225271177708" id="3946514097738789579" />
          </node>
          <node role="smodelAttribute" roleId="tpck.5169995583184591170" type="tpf8.TemplateFragment" typeId="tpf8.1095672379244" id="3946514097738789608" />
        </node>
        <node role="statement" roleId="tpee.1068581517665" type="tpee.ExpressionStatement" typeId="tpee.1068580123155" id="3946514097738789580">
          <node role="expression" roleId="tpee.1068580123156" type="tpee.AssignmentExpression" typeId="tpee.1068498886294" id="3946514097738789581">
            <node role="rValue" roleId="tpee.1068498886297" type="tpee.DotExpression" typeId="tpee.1197027756228" id="3946514097738789582">
              <node role="operand" roleId="tpee.1197027771414" type="tp4f.ThisClassifierExpression" typeId="tp4f.1205752633985" id="3946514097738789583" />
              <node role="operation" roleId="tpee.1197027833540" type="tp68.InternalPartialInstanceMethodCall" typeId="tp68.1174294166120" id="3946514097738789584">
                <property name="methodName" nameId="tp68.1174294288199" value="checkNode" />
                <node role="returnType" roleId="tp68.1174313653259" type="cx9y.IndexedTupleType" typeId="cx9y.1238852151516" id="3946514097738789585">
                  <node role="componentType" roleId="cx9y.1238852204892" type="tp25.SNodeType" typeId="tp25.1138055754698" id="3946514097738789586" />
                  <node role="componentType" roleId="cx9y.1238852204892" type="tpee.StringType" typeId="tpee.1225271177708" id="3946514097738789587" />
                </node>
              </node>
            </node>
            <node role="lValue" roleId="tpee.1068498886295" type="cx9y.IndexedTupleLiteral" typeId="cx9y.1238853782547" id="3946514097738789588">
              <node role="component" roleId="cx9y.1238853845806" type="tpee.LocalVariableReference" typeId="tpee.1068581242866" id="3946514097738789602">
                <link role="variableDeclaration" roleId="tpee.1068581517664" targetNodeId="1614521997361913449" resolveInfo="node" />
              </node>
              <node role="component" roleId="cx9y.1238853845806" type="tpee.LocalVariableReference" typeId="tpee.1068581242866" id="3946514097738789590">
                <link role="variableDeclaration" roleId="tpee.1068581517664" targetNodeId="3946514097738789578" resolveInfo="errorReport" />
              </node>
            </node>
          </node>
          <node role="smodelAttribute" roleId="tpck.5169995583184591170" type="tpf8.TemplateFragment" typeId="tpf8.1095672379244" id="3946514097738789611" />
        </node>
        <node role="statement" roleId="tpee.1068581517665" type="tpee.IfStatement" typeId="tpee.1068580123159" id="3946514097738789591">
          <node role="ifTrue" roleId="tpee.1068580123161" type="tpee.StatementList" typeId="tpee.1068580123136" id="3946514097738789592">
            <node role="statement" roleId="tpee.1068581517665" type="tpee.ThrowStatement" typeId="tpee.1164991038168" id="3946514097738789621">
              <node role="throwable" roleId="tpee.1164991057263" type="tpee.GenericNewExpression" typeId="tpee.1145552977093" id="3946514097738789625">
                <node role="creator" roleId="tpee.1145553007750" type="tpee.ClassCreator" typeId="tpee.1212685548494" id="3946514097738789629">
                  <link role="baseMethodDeclaration" roleId="tpee.1068499141037" targetNodeId="vfxe.~RuntimeConfigurationException%d&lt;init&gt;(java%dlang%dString)" resolveInfo="RuntimeConfigurationException" />
                  <node role="actualArgument" roleId="tpee.1068499141038" type="tpee.LocalVariableReference" typeId="tpee.1068581242866" id="3946514097738789632">
                    <link role="variableDeclaration" roleId="tpee.1068581517664" targetNodeId="3946514097738789578" resolveInfo="errorReport" />
                  </node>
                </node>
              </node>
            </node>
          </node>
          <node role="condition" roleId="tpee.1068580123160" type="tpee.EqualsExpression" typeId="tpee.1068580123152" id="3946514097738789595">
            <node role="rightExpression" roleId="tpee.1081773367579" type="tpee.NullLiteral" typeId="tpee.1070534058343" id="3946514097738789596" />
            <node role="leftExpression" roleId="tpee.1081773367580" type="tpee.LocalVariableReference" typeId="tpee.1068581242866" id="3946514097738789605">
              <link role="variableDeclaration" roleId="tpee.1068581517664" targetNodeId="1614521997361913449" resolveInfo="node" />
            </node>
          </node>
          <node role="smodelAttribute" roleId="tpck.5169995583184591170" type="tpf8.TemplateFragment" typeId="tpf8.1095672379244" id="3946514097738789614" />
        </node>
      </node>
    </node>
  </root>
  <root id="1491021298367441738">
    <node role="contentNode" roleId="tpf8.1092060348987" type="tp4k.CheckConfigurationBlock" typeId="tp4k.678887849223472879" id="2392137962931159143">
      <node role="body" roleId="tpee.1137022507850" type="tpee.StatementList" typeId="tpee.1068580123136" id="2392137962931159144">
        <node role="statement" roleId="tpee.1068581517665" type="tpee.Statement" typeId="tpee.1068580123157" id="2392137962931159145">
          <node role="smodelAttribute" roleId="tpck.5169995583184591170" type="tpf8.TemplateFragment" typeId="tpf8.1095672379244" id="2392137962931159146" />
          <node role="smodelAttribute" roleId="tpck.5169995583184591170" type="tpf8.SwitchMacro" typeId="tpf8.1112731569622" id="2392137962931159148">
            <link role="templateSwitch" roleId="tpf8.1112731629154" targetNodeId="6784027201968272728" resolveInfo="switch_ICheckConfigBlockForJava" />
            <node role="sourceNodeQuery" roleId="tpf8.1168380395224" type="tpf8.SourceSubstituteMacro_SourceNodeQuery" typeId="tpf8.1168024337012" id="2392137962931159149">
              <node role="body" roleId="tpee.1137022507850" type="tpee.StatementList" typeId="tpee.1068580123136" id="2392137962931159150">
                <node role="statement" roleId="tpee.1068581517665" type="tpee.ExpressionStatement" typeId="tpee.1068580123155" id="2392137962931159151">
                  <node role="expression" roleId="tpee.1068580123156" type="tpee.DotExpression" typeId="tpee.1197027756228" id="2392137962931159153">
                    <node role="operand" roleId="tpee.1197027771414" type="tpf8.TemplateFunctionParameter_sourceNode" typeId="tpf8.1167169188348" id="2392137962931159152" />
                    <node role="operation" roleId="tpee.1197027833540" type="tp25.SLinkAccess" typeId="tp25.1138056143562" id="2392137962931159157">
                      <link role="link" roleId="tp25.1138056516764" targetNodeId="tp4k.678887849223472883" />
                    </node>
                  </node>
                </node>
              </node>
            </node>
          </node>
        </node>
      </node>
    </node>
  </root>
  <root id="2392137962931159131">
    <node role="contentNode" roleId="tpf8.1092060348987" type="tp4k.ExecuteConfigBlock" typeId="tp4k.678887849223472884" id="2392137962931159132">
      <node role="body" roleId="tpee.1137022507850" type="tpee.StatementList" typeId="tpee.1068580123136" id="9207521573506875606">
        <node role="statement" roleId="tpee.1068581517665" type="tpee.BlockStatement" typeId="tpee.1082485599095" id="9207521573506875607">
          <node role="statements" roleId="tpee.1082485599096" type="tpee.StatementList" typeId="tpee.1068580123136" id="9207521573506875608">
            <node role="statement" roleId="tpee.1068581517665" type="tpee.Statement" typeId="tpee.1068580123157" id="9207521573506875609">
              <node role="smodelAttribute" roleId="tpck.5169995583184591170" type="tpf8.TemplateFragment" typeId="tpf8.1095672379244" id="9207521573506875610" />
              <node role="smodelAttribute" roleId="tpck.5169995583184591170" type="tpf8.SwitchMacro" typeId="tpf8.1112731569622" id="9207521573506875612">
                <link role="templateSwitch" roleId="tpf8.1112731629154" targetNodeId="6n7d.1491021298367454330" resolveInfo="switch_IExecuteConfigBlock" />
                <node role="sourceNodeQuery" roleId="tpf8.1168380395224" type="tpf8.SourceSubstituteMacro_SourceNodeQuery" typeId="tpf8.1168024337012" id="9207521573506875613">
                  <node role="body" roleId="tpee.1137022507850" type="tpee.StatementList" typeId="tpee.1068580123136" id="9207521573506875614">
                    <node role="statement" roleId="tpee.1068581517665" type="tpee.ExpressionStatement" typeId="tpee.1068580123155" id="9207521573506875615">
                      <node role="expression" roleId="tpee.1068580123156" type="tpee.DotExpression" typeId="tpee.1197027756228" id="9207521573506875617">
                        <node role="operand" roleId="tpee.1197027771414" type="tpf8.TemplateFunctionParameter_sourceNode" typeId="tpf8.1167169188348" id="9207521573506875616" />
                        <node role="operation" roleId="tpee.1197027833540" type="tp25.SLinkAccess" typeId="tp25.1138056143562" id="9207521573506875621">
                          <link role="link" roleId="tp25.1138056516764" targetNodeId="tp4k.678887849223472885" />
                        </node>
                      </node>
                    </node>
                  </node>
                </node>
              </node>
            </node>
          </node>
        </node>
      </node>
    </node>
  </root>
  <root id="1633282062187307822">
    <node role="contentNode" roleId="tpf8.1092060348987" type="tpee.ClassConcept" typeId="tpee.1068390468198" id="1633282062187307824">
      <property name="name" nameId="tpck.1169194664001" value="JavaEditorComponent" />
      <node role="field" roleId="tpee.1068390468199" type="tpee.FieldDeclaration" typeId="tpee.1068390468200" id="1633282062187307838">
        <property name="name" nameId="tpck.1169194664001" value="myChooseNodeComponent" />
        <node role="visibility" roleId="tpee.1178549979242" type="tpee.PrivateVisibility" typeId="tpee.1146644623116" id="1633282062187307839" />
        <node role="smodelAttribute" roleId="tpck.5169995583184591170" type="tpf8.TemplateFragment" typeId="tpf8.1095672379244" id="1633282062187307843" />
        <node role="initializer" roleId="tpee.1068431790190" type="tpee.GenericNewExpression" typeId="tpee.1145552977093" id="6784027201969400282">
          <node role="creator" roleId="tpee.1145553007750" type="tpee.ClassCreator" typeId="tpee.1212685548494" id="6937689104169946286">
            <link role="baseMethodDeclaration" roleId="tpee.1068499141037" targetNodeId="fmpm.6937689104170748706" resolveInfo="MainNodeChooser" />
            <node role="actualArgument" roleId="tpee.1068499141038" type="tpee.DotExpression" typeId="tpee.1197027756228" id="5827490094966129624">
              <node role="operand" roleId="tpee.1197027771414" type="tp2c.ClosureLiteral" typeId="tp2c.1199569711397" id="5827490094965878892">
                <node role="body" roleId="tp2c.1199569916463" type="tpee.StatementList" typeId="tpee.1068580123136" id="5827490094965878893">
                  <node role="statement" roleId="tpee.1068581517665" type="tpee.LocalVariableDeclarationStatement" typeId="tpee.1068581242864" id="5827490094965878902">
                    <node role="localVariableDeclaration" roleId="tpee.1068581242865" type="tpee.LocalVariableDeclaration" typeId="tpee.1068581242863" id="5827490094965878903">
                      <property name="name" nameId="tpck.1169194664001" value="c" />
                      <node role="type" roleId="tpee.5680397130376446158" type="tp25.SConceptType" typeId="tp25.1172420572800" id="5827490094965878904" />
                    </node>
                  </node>
                  <node role="statement" roleId="tpee.1068581517665" type="tp4k.ExecuteLightweightCommandStatement" typeId="tp4k.1225441341971" id="5827490094965878910">
                    <node role="commandClosureLiteral" roleId="tp4k.1225441160167" type="tp4k.CommandClosureLiteral" typeId="tp4k.1225441216717" id="5827490094965878911">
                      <node role="body" roleId="tp2c.1199569916463" type="tpee.StatementList" typeId="tpee.1068580123136" id="5827490094965878912">
                        <node role="statement" roleId="tpee.1068581517665" type="tpee.ExpressionStatement" typeId="tpee.1068580123155" id="5827490094965878937">
                          <node role="expression" roleId="tpee.1068580123156" type="tpee.AssignmentExpression" typeId="tpee.1068498886294" id="5827490094965878939">
                            <node role="lValue" roleId="tpee.1068498886295" type="tpee.LocalVariableReference" typeId="tpee.1068581242866" id="5827490094965878938">
                              <link role="variableDeclaration" roleId="tpee.1068581517664" targetNodeId="5827490094965878903" resolveInfo="c" />
                            </node>
                            <node role="rValue" roleId="tpee.1068498886297" type="tp25.ConceptRefExpression" typeId="tp25.1172424058054" id="5827490094965878942">
                              <link role="conceptDeclaration" roleId="tp25.1172424100906" targetNodeId="tpee.1068390468198" resolveInfo="ClassConcept" />
                              <node role="smodelAttribute" roleId="tpck.5169995583184591170" type="tpf8.ReferenceMacro" typeId="tpf8.1088761943574" id="5827490094965878943">
                                <property name="linkRole" nameId="tpck.1757699476691236116" value="conceptDeclaration" />
                                <node role="referentFunction" roleId="tpf8.1167770376702" type="tpf8.ReferenceMacro_GetReferent" typeId="tpf8.1167770111131" id="5827490094965878944">
                                  <node role="body" roleId="tpee.1137022507850" type="tpee.StatementList" typeId="tpee.1068580123136" id="5827490094965878945">
                                    <node role="statement" roleId="tpee.1068581517665" type="tpee.ExpressionStatement" typeId="tpee.1068580123155" id="5827490094965878946">
                                      <node role="expression" roleId="tpee.1068580123156" type="tpee.DotExpression" typeId="tpee.1197027756228" id="5827490094965878947">
                                        <node role="operand" roleId="tpee.1197027771414" type="tpf8.TemplateFunctionParameter_sourceNode" typeId="tpf8.1167169188348" id="5827490094965878948" />
                                        <node role="operation" roleId="tpee.1197027833540" type="tp25.SLinkAccess" typeId="tp25.1138056143562" id="5827490094965878949">
                                          <link role="link" roleId="tp25.1138056516764" targetNodeId="11eb.3607966867310500324" />
                                        </node>
                                      </node>
                                    </node>
                                  </node>
                                </node>
                              </node>
                              <node role="smodelAttribute" roleId="tpck.5169995583184591170" type="tpf8.IfMacro" typeId="tpf8.1118773211870" id="5827490094965878950">
                                <node role="conditionFunction" roleId="tpf8.1167945861827" type="tpf8.IfMacro_Condition" typeId="tpf8.1167945743726" id="5827490094965878951">
                                  <node role="body" roleId="tpee.1137022507850" type="tpee.StatementList" typeId="tpee.1068580123136" id="5827490094965878952">
                                    <node role="statement" roleId="tpee.1068581517665" type="tpee.ExpressionStatement" typeId="tpee.1068580123155" id="5827490094965878953">
                                      <node role="expression" roleId="tpee.1068580123156" type="tpee.DotExpression" typeId="tpee.1197027756228" id="5827490094965878954">
                                        <node role="operand" roleId="tpee.1197027771414" type="tpee.DotExpression" typeId="tpee.1197027756228" id="5827490094965878955">
                                          <node role="operand" roleId="tpee.1197027771414" type="tpf8.TemplateFunctionParameter_sourceNode" typeId="tpf8.1167169188348" id="5827490094965878956" />
                                          <node role="operation" roleId="tpee.1197027833540" type="tp25.SLinkAccess" typeId="tp25.1138056143562" id="5827490094965878957">
                                            <link role="link" roleId="tp25.1138056516764" targetNodeId="11eb.3607966867310500324" />
                                          </node>
                                        </node>
                                        <node role="operation" roleId="tpee.1197027833540" type="tp25.Node_IsNotNullOperation" typeId="tp25.1172008320231" id="5827490094965878958" />
                                      </node>
                                    </node>
                                  </node>
                                </node>
                                <node role="alternativeConsequence" roleId="tpf8.1194989344771" type="tpf8.InlineTemplate_RuleConsequence" typeId="tpf8.1177093525992" id="5827490094965878959">
                                  <node role="templateNode" roleId="tpf8.1177093586806" type="tp25.ConceptRefExpression" typeId="tp25.1172424058054" id="5827490094965878960">
                                    <link role="conceptDeclaration" roleId="tp25.1172424100906" targetNodeId="tpck.1133920641626" resolveInfo="BaseConcept" />
                                  </node>
                                </node>
                              </node>
                            </node>
                          </node>
                        </node>
                      </node>
                    </node>
                  </node>
                  <node role="statement" roleId="tpee.1068581517665" type="tpee.ReturnStatement" typeId="tpee.1068581242878" id="5827490094965878918">
                    <node role="expression" roleId="tpee.1068581517676" type="tpee.LocalVariableReference" typeId="tpee.1068581242866" id="5827490094965878923">
                      <link role="variableDeclaration" roleId="tpee.1068581517664" targetNodeId="5827490094965878903" resolveInfo="c" />
                    </node>
                  </node>
                </node>
              </node>
              <node role="operation" roleId="tpee.1197027833540" type="tp2c.InvokeFunctionOperation" typeId="tp2c.1225797177491" id="5827490094966129633" />
            </node>
            <node role="actualArgument" roleId="tpee.1068499141038" type="tp2c.ClosureLiteral" typeId="tp2c.1199569711397" id="4462513030604266710">
              <node role="body" roleId="tp2c.1199569916463" type="tpee.StatementList" typeId="tpee.1068580123136" id="4462513030604266711">
                <node role="statement" roleId="tpee.1068581517665" type="tpee.TryCatchStatement" typeId="tpee.1164879751025" id="6061708161040332132">
                  <node role="body" roleId="tpee.1164879758292" type="tpee.StatementList" typeId="tpee.1068580123136" id="6061708161040332133">
                    <node role="statement" roleId="tpee.1068581517665" type="tpee.Statement" typeId="tpee.1068580123157" id="6061708161040332134">
                      <node role="smodelAttribute" roleId="tpck.5169995583184591170" type="tpf8.CopySrcListMacro" typeId="tpf8.1114729360583" id="6061708161040332152">
                        <node role="sourceNodesQuery" roleId="tpf8.1168278589236" type="tpf8.SourceSubstituteMacro_SourceNodesQuery" typeId="tpf8.1167951910403" id="6061708161040332153">
                          <node role="body" roleId="tpee.1137022507850" type="tpee.StatementList" typeId="tpee.1068580123136" id="6061708161040332154">
                            <node role="statement" roleId="tpee.1068581517665" type="tpee.ExpressionStatement" typeId="tpee.1068580123155" id="6061708161040366534">
                              <node role="expression" roleId="tpee.1068580123156" type="tpee.DotExpression" typeId="tpee.1197027756228" id="6061708161040366596">
                                <node role="operand" roleId="tpee.1197027771414" type="tpee.DotExpression" typeId="tpee.1197027756228" id="6061708161040366573">
                                  <node role="operand" roleId="tpee.1197027771414" type="tpee.DotExpression" typeId="tpee.1197027756228" id="6061708161040366542">
                                    <node role="operand" roleId="tpee.1197027771414" type="tpf8.TemplateFunctionParameter_sourceNode" typeId="tpf8.1167169188348" id="6061708161040366559" />
                                    <node role="operation" roleId="tpee.1197027833540" type="tp25.SLinkAccess" typeId="tp25.1138056143562" id="6061708161040366566">
                                      <link role="link" roleId="tp25.1138056516764" targetNodeId="11eb.4462513030604064304" />
                                    </node>
                                  </node>
                                  <node role="operation" roleId="tpee.1197027833540" type="tp25.SLinkAccess" typeId="tp25.1138056143562" id="6061708161040366589">
                                    <link role="link" roleId="tp25.1138056516764" targetNodeId="tpee.1137022507850" />
                                  </node>
                                </node>
                                <node role="operation" roleId="tpee.1197027833540" type="tp25.SLinkListAccess" typeId="tp25.1138056282393" id="6061708161040366606">
                                  <link role="link" roleId="tp25.1138056546658" targetNodeId="tpee.1068581517665" />
                                </node>
                              </node>
                            </node>
                          </node>
                        </node>
                      </node>
                    </node>
                  </node>
                  <node role="catchClause" roleId="tpee.1164903496223" type="tpee.CatchClause" typeId="tpee.1164903280175" id="6061708161040332135">
                    <node role="throwable" roleId="tpee.1164903359217" type="tpee.LocalVariableDeclaration" typeId="tpee.1068581242863" id="6061708161040332136">
                      <property name="name" nameId="tpck.1169194664001" value="t" />
                      <node role="type" roleId="tpee.5680397130376446158" type="tpee.ClassifierType" typeId="tpee.1107535904670" id="6061708161040366613">
                        <link role="classifier" roleId="tpee.1107535924139" targetNodeId="e2lb.~Throwable" resolveInfo="Throwable" />
                      </node>
                    </node>
                    <node role="catchBody" roleId="tpee.1164903359218" type="tpee.StatementList" typeId="tpee.1068580123136" id="6061708161040332138">
                      <node role="statement" roleId="tpee.1068581517665" type="tpee.ExpressionStatement" typeId="tpee.1068580123155" id="6061708161040366946">
                        <node role="expression" roleId="tpee.1068580123156" type="tpee.DotExpression" typeId="tpee.1197027756228" id="6061708161040367976">
                          <node role="operand" roleId="tpee.1197027771414" type="tpee.StaticMethodCall" typeId="tpee.1081236700937" id="6061708161040366954">
                            <link role="baseMethodDeclaration" roleId="tpee.1068499141037" targetNodeId="8bce.~Logger%dgetLogger(java%dlang%dClass)%cjetbrains%dmps%dlogging%dLogger" resolveInfo="getLogger" />
                            <link role="classConcept" roleId="tpee.1144433194310" targetNodeId="8bce.~Logger" resolveInfo="Logger" />
                            <node role="actualArgument" roleId="tpee.1068499141038" type="tpee.ClassifierClassExpression" typeId="tpee.1116615150612" id="6061708161040367969">
                              <link role="classifier" roleId="tpee.1116615189566" targetNodeId="1633282062187307824" resolveInfo="JavaEditorComponent" />
                              <node role="smodelAttribute" roleId="tpck.5169995583184591170" type="tpf8.ReferenceMacro" typeId="tpf8.1088761943574" id="6061708161040576202">
                                <property name="linkRole" nameId="tpck.1757699476691236116" value="classifier" />
                                <node role="referentFunction" roleId="tpf8.1167770376702" type="tpf8.ReferenceMacro_GetReferent" typeId="tpf8.1167770111131" id="6061708161040576203">
                                  <node role="body" roleId="tpee.1137022507850" type="tpee.StatementList" typeId="tpee.1068580123136" id="6061708161040576204">
                                    <node role="statement" roleId="tpee.1068581517665" type="tpee.ExpressionStatement" typeId="tpee.1068580123155" id="6061708161040576211">
                                      <node role="expression" roleId="tpee.1068580123156" type="tpee.DotExpression" typeId="tpee.1197027756228" id="6061708161040576212">
                                        <node role="operand" roleId="tpee.1197027771414" type="tpf3.TemplateFunctionParameter_generationContext" typeId="tpf3.1216860049635" id="6061708161040576213" />
                                        <node role="operation" roleId="tpee.1197027833540" type="tpf3.GenerationContextOp_GetOutputByLabelAndInput" typeId="tpf3.1216860049627" id="6061708161040576214">
                                          <link role="label" roleId="tpf3.1216860049628" targetNodeId="3251065477410858820" resolveInfo="map_JavaRunConfigurationToEditorComponent" />
                                          <node role="inputNode" roleId="tpf3.1216860049632" type="tpf8.TemplateFunctionParameter_sourceNode" typeId="tpf8.1167169188348" id="6061708161040576216" />
                                        </node>
                                      </node>
                                    </node>
                                  </node>
                                </node>
                              </node>
                            </node>
                          </node>
                          <node role="operation" roleId="tpee.1197027833540" type="tpee.InstanceMethodCallOperation" typeId="tpee.1202948039474" id="6061708161040367986">
                            <link role="baseMethodDeclaration" roleId="tpee.1068499141037" targetNodeId="8bce.~Logger%derror(java%dlang%dThrowable)%cvoid" resolveInfo="error" />
                            <node role="actualArgument" roleId="tpee.1068499141038" type="tpee.LocalVariableReference" typeId="tpee.1068581242866" id="6061708161040367993">
                              <link role="variableDeclaration" roleId="tpee.1068581517664" targetNodeId="6061708161040332136" resolveInfo="t" />
                            </node>
                          </node>
                        </node>
                      </node>
                      <node role="statement" roleId="tpee.1068581517665" type="tpee.ReturnStatement" typeId="tpee.1068581242878" id="6061708161040784498">
                        <node role="expression" roleId="tpee.1068581517676" type="tpee.BooleanConstant" typeId="tpee.1068580123137" id="6061708161040784508">
                          <property name="value" nameId="tpee.1068580123138" value="false" />
                        </node>
                      </node>
                    </node>
                  </node>
                </node>
              </node>
              <node role="smodelAttribute" roleId="tpck.5169995583184591170" type="tpf8.IfMacro" typeId="tpf8.1118773211870" id="4462513030604285706">
                <node role="conditionFunction" roleId="tpf8.1167945861827" type="tpf8.IfMacro_Condition" typeId="tpf8.1167945743726" id="4462513030604285707">
                  <node role="body" roleId="tpee.1137022507850" type="tpee.StatementList" typeId="tpee.1068580123136" id="4462513030604285708">
                    <node role="statement" roleId="tpee.1068581517665" type="tpee.ExpressionStatement" typeId="tpee.1068580123155" id="4462513030604285715">
                      <node role="expression" roleId="tpee.1068580123156" type="tpee.DotExpression" typeId="tpee.1197027756228" id="4462513030604285734">
                        <node role="operand" roleId="tpee.1197027771414" type="tpee.DotExpression" typeId="tpee.1197027756228" id="4462513030604285717">
                          <node role="operand" roleId="tpee.1197027771414" type="tpf8.TemplateFunctionParameter_sourceNode" typeId="tpf8.1167169188348" id="4462513030604285716" />
                          <node role="operation" roleId="tpee.1197027833540" type="tp25.SLinkAccess" typeId="tp25.1138056143562" id="4462513030604285727">
                            <link role="link" roleId="tp25.1138056516764" targetNodeId="11eb.4462513030604064304" />
                          </node>
                        </node>
                        <node role="operation" roleId="tpee.1197027833540" type="tp25.Node_IsNotNullOperation" typeId="tp25.1172008320231" id="4462513030604285744" />
                      </node>
                    </node>
                  </node>
                </node>
                <node role="alternativeConsequence" roleId="tpf8.1194989344771" type="tpf8.InlineTemplate_RuleConsequence" typeId="tpf8.1177093525992" id="4462513030604285758">
                  <node role="templateNode" roleId="tpf8.1177093586806" type="tpee.NullLiteral" typeId="tpee.1070534058343" id="4462513030604285786" />
                </node>
              </node>
              <node role="parameter" roleId="tp2c.1199569906740" type="tpee.ParameterDeclaration" typeId="tpee.1068498886292" id="4462513030604285793">
                <property name="name" nameId="tpck.1169194664001" value="node" />
                <property name="isFinal" nameId="tpee.1176718929932" value="true" />
                <node role="type" roleId="tpee.5680397130376446158" type="tp25.SNodeType" typeId="tp25.1138055754698" id="4462513030604285794" />
              </node>
            </node>
          </node>
        </node>
        <node role="type" roleId="tpee.5680397130376446158" type="tpee.ClassifierType" typeId="tpee.1107535904670" id="6937689104169946177">
          <link role="classifier" roleId="tpee.1107535924139" targetNodeId="fmpm.6937689104170748691" resolveInfo="MainNodeChooser" />
        </node>
      </node>
      <node role="visibility" roleId="tpee.1178549979242" type="tpee.PublicVisibility" typeId="tpee.1146644602865" id="1633282062187307825" />
      <node role="constructor" roleId="tpee.1068390468201" type="tpee.ConstructorDeclaration" typeId="tpee.1068580123140" id="1633282062187307826">
        <node role="returnType" roleId="tpee.1068580123133" type="tpee.VoidType" typeId="tpee.1068581517677" id="1633282062187307827" />
        <node role="visibility" roleId="tpee.1178549979242" type="tpee.PublicVisibility" typeId="tpee.1146644602865" id="1633282062187307828" />
        <node role="body" roleId="tpee.1068580123135" type="tpee.StatementList" typeId="tpee.1068580123136" id="1633282062187307829" />
      </node>
      <node role="superclass" roleId="tpee.1165602531693" type="tpee.ClassifierType" typeId="tpee.1107535904670" id="6784027201969400280">
        <link role="classifier" roleId="tpee.1107535924139" targetNodeId="dbrf.~JPanel" resolveInfo="JPanel" />
      </node>
    </node>
  </root>
  <root id="6784027201968272728">
    <node role="reductionMappingRule" roleId="tpf8.1167340453568" type="tpf8.Reduction_MappingRule" typeId="tpf8.1167327847730" id="6784027201968276213">
      <link role="applicableConcept" roleId="tpf8.1167169349424" targetNodeId="11eb.8456022385895584871" resolveInfo="JavaCheckBlock" />
      <node role="ruleConsequence" roleId="tpf8.1169672767469" type="tpf8.TemplateDeclarationReference" typeId="tpf8.1168559333462" id="6784027201968276218">
        <link role="template" roleId="tpf8.1722980698497626483" targetNodeId="6784027201968276216" resolveInfo="case_JavaCheckBlock" />
      </node>
    </node>
  </root>
  <root id="6784027201968276216">
    <node role="contentNode" roleId="tpf8.1092060348987" type="tpee.Statement" typeId="tpee.1068580123157" id="6784027201968276219">
      <node role="smodelAttribute" roleId="tpck.5169995583184591170" type="tpf8.TemplateFragment" typeId="tpf8.1095672379244" id="6784027201968276220" />
      <node role="smodelAttribute" roleId="tpck.5169995583184591170" type="tpf8.CopySrcListMacro" typeId="tpf8.1114729360583" id="6784027201968276222">
        <node role="sourceNodesQuery" roleId="tpf8.1168278589236" type="tpf8.SourceSubstituteMacro_SourceNodesQuery" typeId="tpf8.1167951910403" id="6784027201968276223">
          <node role="body" roleId="tpee.1137022507850" type="tpee.StatementList" typeId="tpee.1068580123136" id="6784027201968276224">
            <node role="statement" roleId="tpee.1068581517665" type="tpee.ExpressionStatement" typeId="tpee.1068580123155" id="6784027201968279375">
              <node role="expression" roleId="tpee.1068580123156" type="tpee.DotExpression" typeId="tpee.1197027756228" id="6784027201968279382">
                <node role="operand" roleId="tpee.1197027771414" type="tpee.DotExpression" typeId="tpee.1197027756228" id="6784027201968279377">
                  <node role="operand" roleId="tpee.1197027771414" type="tpf8.TemplateFunctionParameter_sourceNode" typeId="tpf8.1167169188348" id="6784027201968279376" />
                  <node role="operation" roleId="tpee.1197027833540" type="tp25.SLinkAccess" typeId="tp25.1138056143562" id="6784027201968279381">
                    <link role="link" roleId="tp25.1138056516764" targetNodeId="tpee.1137022507850" />
                  </node>
                </node>
                <node role="operation" roleId="tpee.1197027833540" type="tp25.SLinkListAccess" typeId="tp25.1138056282393" id="6784027201968279386">
                  <link role="link" roleId="tp25.1138056546658" targetNodeId="tpee.1068581517665" />
                </node>
              </node>
            </node>
          </node>
        </node>
      </node>
    </node>
  </root>
  <root id="6784027201969600140">
    <node role="contentNode" roleId="tpf8.1092060348987" type="tpee.ConstructorDeclaration" typeId="tpee.1068580123140" id="6784027201970263455">
      <node role="returnType" roleId="tpee.1068580123133" type="tpee.VoidType" typeId="tpee.1068581517677" id="6784027201970263456" />
      <node role="visibility" roleId="tpee.1178549979242" type="tpee.PublicVisibility" typeId="tpee.1146644602865" id="6784027201970263457" />
      <node role="body" roleId="tpee.1068580123135" type="tpee.StatementList" typeId="tpee.1068580123136" id="6784027201970263458">
        <node role="statement" roleId="tpee.1068581517665" type="tpee.BlockStatement" typeId="tpee.1082485599095" id="6937689104169953698">
          <node role="statements" roleId="tpee.1082485599096" type="tpee.StatementList" typeId="tpee.1068580123136" id="6937689104169953699">
            <node role="statement" roleId="tpee.1068581517665" type="tpee.LocalVariableDeclarationStatement" typeId="tpee.1068581242864" id="2178855608171473995">
              <node role="localVariableDeclaration" roleId="tpee.1068581242865" type="tpee.LocalVariableDeclaration" typeId="tpee.1068581242863" id="2178855608171473996">
                <property name="name" nameId="tpck.1169194664001" value="chooser" />
                <node role="type" roleId="tpee.5680397130376446158" type="tpee.ClassifierType" typeId="tpee.1107535904670" id="2178855608171473997">
                  <link role="classifier" roleId="tpee.1107535924139" targetNodeId="fmpm.6937689104170748691" resolveInfo="MainNodeChooser" />
                </node>
                <node role="initializer" roleId="tpee.1068431790190" type="tpee.DotExpression" typeId="tpee.1197027756228" id="2178855608171473998">
                  <node role="operation" roleId="tpee.1197027833540" type="tp68.InternalPartialFieldReference" typeId="tp68.1177590007607" id="2178855608171473999">
                    <property name="fieldName" nameId="tp68.1177590059093" value="myChooseNodeComponent" />
                    <node role="fieldType" roleId="tp68.1177590063781" type="tpee.ClassifierType" typeId="tpee.1107535904670" id="2178855608171474000">
                      <link role="classifier" roleId="tpee.1107535924139" targetNodeId="fmpm.6937689104170748691" resolveInfo="MainNodeChooser" />
                    </node>
                  </node>
                  <node role="operand" roleId="tpee.1197027771414" type="tpee.ThisExpression" typeId="tpee.1070475354124" id="2178855608171474001" />
                </node>
              </node>
            </node>
            <node role="statement" roleId="tpee.1068581517665" type="tpee.ExpressionStatement" typeId="tpee.1068580123155" id="2178855608171475991">
              <node role="expression" roleId="tpee.1068580123156" type="tpee.DotExpression" typeId="tpee.1197027756228" id="2178855608171475993">
                <node role="operand" roleId="tpee.1197027771414" type="tpee.LocalVariableReference" typeId="tpee.1068581242866" id="2178855608171475992">
                  <link role="variableDeclaration" roleId="tpee.1068581517664" targetNodeId="2178855608171473996" resolveInfo="chooser" />
                </node>
                <node role="operation" roleId="tpee.1197027833540" type="tpee.InstanceMethodCallOperation" typeId="tpee.1202948039474" id="2178855608171475998">
                  <link role="baseMethodDeclaration" roleId="tpee.1068499141037" targetNodeId="fmpm.4869723224670772778" resolveInfo="addNodeChangeListener" />
                  <node role="actualArgument" roleId="tpee.1068499141038" type="tp2c.ClosureLiteral" typeId="tp2c.1199569711397" id="4869723224670775070">
                    <node role="body" roleId="tp2c.1199569916463" type="tpee.StatementList" typeId="tpee.1068580123136" id="4869723224670775071">
                      <node role="statement" roleId="tpee.1068581517665" type="tpee.TryCatchStatement" typeId="tpee.1164879751025" id="4869723224670775075">
                        <node role="body" roleId="tpee.1164879758292" type="tpee.StatementList" typeId="tpee.1068580123136" id="4869723224670775076">
                          <node role="statement" roleId="tpee.1068581517665" type="tpee.Statement" typeId="tpee.1068580123157" id="4869723224670775077">
                            <node role="smodelAttribute" roleId="tpck.5169995583184591170" type="tpf8.CopySrcListMacro" typeId="tpf8.1114729360583" id="4869723224670775078">
                              <node role="sourceNodesQuery" roleId="tpf8.1168278589236" type="tpf8.SourceSubstituteMacro_SourceNodesQuery" typeId="tpf8.1167951910403" id="4869723224670775079">
                                <node role="body" roleId="tpee.1137022507850" type="tpee.StatementList" typeId="tpee.1068580123136" id="4869723224670775080">
                                  <node role="statement" roleId="tpee.1068581517665" type="tpee.ExpressionStatement" typeId="tpee.1068580123155" id="4869723224670775081">
                                    <node role="expression" roleId="tpee.1068580123156" type="tpee.DotExpression" typeId="tpee.1197027756228" id="4869723224670775082">
                                      <node role="operand" roleId="tpee.1197027771414" type="tpee.DotExpression" typeId="tpee.1197027756228" id="4869723224670775083">
                                        <node role="operand" roleId="tpee.1197027771414" type="tpee.DotExpression" typeId="tpee.1197027756228" id="4869723224670775084">
                                          <node role="operand" roleId="tpee.1197027771414" type="tpee.DotExpression" typeId="tpee.1197027756228" id="4869723224670775085">
                                            <node role="operand" roleId="tpee.1197027771414" type="tpf8.TemplateFunctionParameter_sourceNode" typeId="tpf8.1167169188348" id="4869723224670775086" />
                                            <node role="operation" roleId="tpee.1197027833540" type="tp25.SLinkAccess" typeId="tp25.1138056143562" id="4869723224670775087">
                                              <link role="link" roleId="tp25.1138056516764" targetNodeId="11eb.2178855608170933990" />
                                            </node>
                                          </node>
                                          <node role="operation" roleId="tpee.1197027833540" type="tp25.SLinkAccess" typeId="tp25.1138056143562" id="4869723224670775088">
                                            <link role="link" roleId="tp25.1138056516764" targetNodeId="11eb.2178855608170754524" />
                                          </node>
                                        </node>
                                        <node role="operation" roleId="tpee.1197027833540" type="tp25.SLinkAccess" typeId="tp25.1138056143562" id="4869723224670775089">
                                          <link role="link" roleId="tp25.1138056516764" targetNodeId="tpee.1137022507850" />
                                        </node>
                                      </node>
                                      <node role="operation" roleId="tpee.1197027833540" type="tp25.SLinkListAccess" typeId="tp25.1138056282393" id="4869723224670775090">
                                        <link role="link" roleId="tp25.1138056546658" targetNodeId="tpee.1068581517665" />
                                      </node>
                                    </node>
                                  </node>
                                </node>
                              </node>
                            </node>
                          </node>
                        </node>
                        <node role="catchClause" roleId="tpee.1164903496223" type="tpee.CatchClause" typeId="tpee.1164903280175" id="4869723224670775091">
                          <node role="throwable" roleId="tpee.1164903359217" type="tpee.LocalVariableDeclaration" typeId="tpee.1068581242863" id="4869723224670775092">
                            <property name="name" nameId="tpck.1169194664001" value="t" />
                            <node role="type" roleId="tpee.5680397130376446158" type="tpee.ClassifierType" typeId="tpee.1107535904670" id="4869723224670775093">
                              <link role="classifier" roleId="tpee.1107535924139" targetNodeId="e2lb.~Throwable" resolveInfo="Throwable" />
                            </node>
                          </node>
                          <node role="catchBody" roleId="tpee.1164903359218" type="tpee.StatementList" typeId="tpee.1068580123136" id="4869723224670775094">
                            <node role="statement" roleId="tpee.1068581517665" type="tpee.ExpressionStatement" typeId="tpee.1068580123155" id="4869723224670775095">
                              <node role="expression" roleId="tpee.1068580123156" type="tpee.DotExpression" typeId="tpee.1197027756228" id="4869723224670775096">
                                <node role="operand" roleId="tpee.1197027771414" type="tpee.StaticMethodCall" typeId="tpee.1081236700937" id="4869723224670775097">
                                  <link role="baseMethodDeclaration" roleId="tpee.1068499141037" targetNodeId="8bce.~Logger%dgetLogger(java%dlang%dClass)%cjetbrains%dmps%dlogging%dLogger" resolveInfo="getLogger" />
                                  <link role="classConcept" roleId="tpee.1144433194310" targetNodeId="8bce.~Logger" resolveInfo="Logger" />
                                  <node role="actualArgument" roleId="tpee.1068499141038" type="tpee.ClassifierClassExpression" typeId="tpee.1116615150612" id="4869723224670775098">
                                    <link role="classifier" roleId="tpee.1116615189566" targetNodeId="fmpm.6937689104170748691" resolveInfo="MainNodeChooser" />
                                    <node role="smodelAttribute" roleId="tpck.5169995583184591170" type="tpf8.ReferenceMacro" typeId="tpf8.1088761943574" id="4869723224670775099">
                                      <property name="linkRole" nameId="tpck.1757699476691236116" value="classifier" />
                                      <node role="referentFunction" roleId="tpf8.1167770376702" type="tpf8.ReferenceMacro_GetReferent" typeId="tpf8.1167770111131" id="4869723224670775100">
                                        <node role="body" roleId="tpee.1137022507850" type="tpee.StatementList" typeId="tpee.1068580123136" id="4869723224670775101">
                                          <node role="statement" roleId="tpee.1068581517665" type="tpee.ExpressionStatement" typeId="tpee.1068580123155" id="4869723224670775102">
                                            <node role="expression" roleId="tpee.1068580123156" type="tpee.DotExpression" typeId="tpee.1197027756228" id="4869723224670775103">
                                              <node role="operand" roleId="tpee.1197027771414" type="tpf3.TemplateFunctionParameter_generationContext" typeId="tpf3.1216860049635" id="4869723224670775104" />
                                              <node role="operation" roleId="tpee.1197027833540" type="tpf3.GenerationContextOp_GetOutputByLabelAndInput" typeId="tpf3.1216860049627" id="4869723224670775105">
                                                <link role="label" roleId="tpf3.1216860049628" targetNodeId="3251065477410858820" resolveInfo="map_JavaRunConfigurationToEditorComponent" />
                                                <node role="inputNode" roleId="tpf3.1216860049632" type="tpf8.TemplateFunctionParameter_sourceNode" typeId="tpf8.1167169188348" id="4869723224670775106" />
                                              </node>
                                            </node>
                                          </node>
                                        </node>
                                      </node>
                                    </node>
                                  </node>
                                </node>
                                <node role="operation" roleId="tpee.1197027833540" type="tpee.InstanceMethodCallOperation" typeId="tpee.1202948039474" id="4869723224670775107">
                                  <link role="baseMethodDeclaration" roleId="tpee.1068499141037" targetNodeId="8bce.~Logger%derror(java%dlang%dThrowable)%cvoid" resolveInfo="error" />
                                  <node role="actualArgument" roleId="tpee.1068499141038" type="tpee.LocalVariableReference" typeId="tpee.1068581242866" id="4869723224670775108">
                                    <link role="variableDeclaration" roleId="tpee.1068581517664" targetNodeId="4869723224670775092" resolveInfo="t" />
                                  </node>
                                </node>
                              </node>
                            </node>
                          </node>
                        </node>
                      </node>
                    </node>
                    <node role="parameter" roleId="tp2c.1199569906740" type="tpee.ParameterDeclaration" typeId="tpee.1068498886292" id="4869723224670775072">
                      <property name="name" nameId="tpck.1169194664001" value="node" />
                      <node role="type" roleId="tpee.5680397130376446158" type="tp25.SNodeType" typeId="tp25.1138055754698" id="4869723224670775073" />
                    </node>
                  </node>
                </node>
              </node>
              <node role="smodelAttribute" roleId="tpck.5169995583184591170" type="tpf8.IfMacro" typeId="tpf8.1118773211870" id="2178855608171476000">
                <node role="conditionFunction" roleId="tpf8.1167945861827" type="tpf8.IfMacro_Condition" typeId="tpf8.1167945743726" id="2178855608171476001">
                  <node role="body" roleId="tpee.1137022507850" type="tpee.StatementList" typeId="tpee.1068580123136" id="2178855608171476002">
                    <node role="statement" roleId="tpee.1068581517665" type="tpee.ExpressionStatement" typeId="tpee.1068580123155" id="2178855608171476003">
                      <node role="expression" roleId="tpee.1068580123156" type="tpee.DotExpression" typeId="tpee.1197027756228" id="2178855608171476015">
                        <node role="operand" roleId="tpee.1197027771414" type="tpee.DotExpression" typeId="tpee.1197027756228" id="2178855608171476010">
                          <node role="operand" roleId="tpee.1197027771414" type="tpee.DotExpression" typeId="tpee.1197027756228" id="2178855608171476005">
                            <node role="operand" roleId="tpee.1197027771414" type="tpf8.TemplateFunctionParameter_sourceNode" typeId="tpf8.1167169188348" id="2178855608171476004" />
                            <node role="operation" roleId="tpee.1197027833540" type="tp25.SLinkAccess" typeId="tp25.1138056143562" id="2178855608171476009">
                              <link role="link" roleId="tp25.1138056516764" targetNodeId="11eb.2178855608170933990" />
                            </node>
                          </node>
                          <node role="operation" roleId="tpee.1197027833540" type="tp25.SLinkAccess" typeId="tp25.1138056143562" id="2178855608171476014">
                            <link role="link" roleId="tp25.1138056516764" targetNodeId="11eb.2178855608170754524" />
                          </node>
                        </node>
                        <node role="operation" roleId="tpee.1197027833540" type="tp25.Node_IsNotNullOperation" typeId="tp25.1172008320231" id="2178855608171476019" />
                      </node>
                    </node>
                  </node>
                </node>
              </node>
            </node>
            <node role="statement" roleId="tpee.1068581517665" type="tpee.LocalVariableDeclarationStatement" typeId="tpee.1068581242864" id="6937689104169953722">
              <node role="localVariableDeclaration" roleId="tpee.1068581242865" type="tpee.LocalVariableDeclaration" typeId="tpee.1068581242863" id="6937689104169953723">
                <property name="name" nameId="tpck.1169194664001" value="panel" />
                <node role="type" roleId="tpee.5680397130376446158" type="tpee.ClassifierType" typeId="tpee.1107535904670" id="6937689104169953724">
                  <link role="classifier" roleId="tpee.1107535924139" targetNodeId="dbrf.~JPanel" resolveInfo="JPanel" />
                </node>
                <node role="initializer" roleId="tpee.1068431790190" type="tpee.GenericNewExpression" typeId="tpee.1145552977093" id="6937689104169953726">
                  <node role="creator" roleId="tpee.1145553007750" type="tpee.ClassCreator" typeId="tpee.1212685548494" id="6937689104169953728">
                    <link role="baseMethodDeclaration" roleId="tpee.1068499141037" targetNodeId="dbrf.~JPanel%d&lt;init&gt;(java%dawt%dLayoutManager)" resolveInfo="JPanel" />
                    <node role="actualArgument" roleId="tpee.1068499141038" type="tpee.GenericNewExpression" typeId="tpee.1145552977093" id="6937689104169953730">
                      <node role="creator" roleId="tpee.1145553007750" type="tpee.ClassCreator" typeId="tpee.1212685548494" id="6937689104169953733">
                        <link role="baseMethodDeclaration" roleId="tpee.1068499141037" targetNodeId="1t7x.~GridBagLayout%d&lt;init&gt;()" resolveInfo="GridBagLayout" />
                      </node>
                    </node>
                  </node>
                </node>
              </node>
            </node>
            <node role="statement" roleId="tpee.1068581517665" type="tpee.ExpressionStatement" typeId="tpee.1068580123155" id="6937689104169953735">
              <node role="expression" roleId="tpee.1068580123156" type="tpee.DotExpression" typeId="tpee.1197027756228" id="6937689104169953737">
                <node role="operand" roleId="tpee.1197027771414" type="tpee.LocalVariableReference" typeId="tpee.1068581242866" id="6937689104169953736">
                  <link role="variableDeclaration" roleId="tpee.1068581517664" targetNodeId="6937689104169953723" resolveInfo="panel" />
                </node>
                <node role="operation" roleId="tpee.1197027833540" type="tpee.InstanceMethodCallOperation" typeId="tpee.1202948039474" id="6937689104169953741">
                  <link role="baseMethodDeclaration" roleId="tpee.1068499141037" targetNodeId="1t7x.~Container%dadd(java%dawt%dComponent,java%dlang%dObject)%cvoid" resolveInfo="add" />
                  <node role="actualArgument" roleId="tpee.1068499141038" type="tpee.GenericNewExpression" typeId="tpee.1145552977093" id="6937689104169953742">
                    <node role="creator" roleId="tpee.1145553007750" type="tpee.ClassCreator" typeId="tpee.1212685548494" id="6937689104169953744">
                      <link role="baseMethodDeclaration" roleId="tpee.1068499141037" targetNodeId="dbrf.~JLabel%d&lt;init&gt;(java%dlang%dString)" resolveInfo="JLabel" />
                      <node role="actualArgument" roleId="tpee.1068499141038" type="tpee.StringLiteral" typeId="tpee.1070475926800" id="6937689104169953745">
                        <property name="value" nameId="tpee.1070475926801" value="Main node:" />
                      </node>
                    </node>
                  </node>
                  <node role="actualArgument" roleId="tpee.1068499141038" type="fb9u.GridBagConstraints" typeId="fb9u.2722628536111969416" id="2158326176673663311">
                    <property name="constraintsKind" nameId="fb9u.2722628536111969418" value="label" />
                    <node role="order" roleId="fb9u.2722628536112144966" type="tpee.IntegerConstant" typeId="tpee.1068580320020" id="2158326176673663312">
                      <property name="value" nameId="tpee.1068580320021" value="0" />
                    </node>
                  </node>
                </node>
              </node>
            </node>
            <node role="statement" roleId="tpee.1068581517665" type="tpee.ExpressionStatement" typeId="tpee.1068580123155" id="6937689104169953752">
              <node role="expression" roleId="tpee.1068580123156" type="tpee.DotExpression" typeId="tpee.1197027756228" id="6937689104169953753">
                <node role="operand" roleId="tpee.1197027771414" type="tpee.LocalVariableReference" typeId="tpee.1068581242866" id="6937689104169953754">
                  <link role="variableDeclaration" roleId="tpee.1068581517664" targetNodeId="6937689104169953723" resolveInfo="panel" />
                </node>
                <node role="operation" roleId="tpee.1197027833540" type="tpee.InstanceMethodCallOperation" typeId="tpee.1202948039474" id="6937689104169953755">
                  <link role="baseMethodDeclaration" roleId="tpee.1068499141037" targetNodeId="1t7x.~Container%dadd(java%dawt%dComponent,java%dlang%dObject)%cvoid" resolveInfo="add" />
                  <node role="actualArgument" roleId="tpee.1068499141038" type="tpee.LocalVariableReference" typeId="tpee.1068581242866" id="2178855608171473993">
                    <link role="variableDeclaration" roleId="tpee.1068581517664" targetNodeId="2178855608171473996" resolveInfo="chooser" />
                  </node>
                  <node role="actualArgument" roleId="tpee.1068499141038" type="fb9u.GridBagConstraints" typeId="fb9u.2722628536111969416" id="2158326176673663314">
                    <property name="constraintsKind" nameId="fb9u.2722628536111969418" value="panel" />
                    <node role="order" roleId="fb9u.2722628536112144966" type="tpee.IntegerConstant" typeId="tpee.1068580320020" id="2158326176673663315">
                      <property name="value" nameId="tpee.1068580320021" value="1" />
                    </node>
                  </node>
                </node>
              </node>
            </node>
            <node role="statement" roleId="tpee.1068581517665" type="tpee.ExpressionStatement" typeId="tpee.1068580123155" id="6937689104169953701">
              <node role="expression" roleId="tpee.1068580123156" type="tpee.DotExpression" typeId="tpee.1197027756228" id="6937689104169953702">
                <node role="operand" roleId="tpee.1197027771414" type="tpee.ThisExpression" typeId="tpee.1070475354124" id="6937689104169953703" />
                <node role="operation" roleId="tpee.1197027833540" type="tpee.InstanceMethodCallOperation" typeId="tpee.1202948039474" id="6937689104169953704">
                  <link role="baseMethodDeclaration" roleId="tpee.1068499141037" targetNodeId="1t7x.~Container%dadd(java%dawt%dComponent,java%dlang%dObject)%cvoid" resolveInfo="add" />
                  <node role="actualArgument" roleId="tpee.1068499141038" type="tpee.LocalVariableReference" typeId="tpee.1068581242866" id="6937689104169953732">
                    <link role="variableDeclaration" roleId="tpee.1068581517664" targetNodeId="6937689104169953723" resolveInfo="panel" />
                  </node>
                  <node role="actualArgument" roleId="tpee.1068499141038" type="fb9u.GridBagConstraints" typeId="fb9u.2722628536111969416" id="2158326176673663317">
                    <property name="constraintsKind" nameId="fb9u.2722628536111969418" value="panel" />
                    <node role="order" roleId="fb9u.2722628536112144966" type="tpee.IntegerConstant" typeId="tpee.1068580320020" id="2158326176673663318">
                      <property name="value" nameId="tpee.1068580320021" value="0" />
                    </node>
                  </node>
                </node>
              </node>
            </node>
          </node>
          <node role="smodelAttribute" roleId="tpck.5169995583184591170" type="tpf8.TemplateFragment" typeId="tpf8.1095672379244" id="6937689104169953700" />
        </node>
      </node>
    </node>
  </root>
  <root id="8755168384251012597">
    <node role="contentNode" roleId="tpf8.1092060348987" type="tpee.InstanceMethodDeclaration" typeId="tpee.1068580123165" id="8755168384251012607">
      <property name="name" nameId="tpck.1169194664001" value="apply" />
      <node role="returnType" roleId="tpee.1068580123133" type="tpee.VoidType" typeId="tpee.1068581517677" id="8755168384251012608" />
      <node role="visibility" roleId="tpee.1178549979242" type="tpee.PublicVisibility" typeId="tpee.1146644602865" id="8755168384251012609" />
      <node role="body" roleId="tpee.1068580123135" type="tpee.StatementList" typeId="tpee.1068580123136" id="8755168384251012610">
        <node role="statement" roleId="tpee.1068581517665" type="tpee.BlockStatement" typeId="tpee.1082485599095" id="8755168384251363815">
          <node role="statements" roleId="tpee.1082485599096" type="tpee.StatementList" typeId="tpee.1068580123136" id="8755168384251363816">
            <node role="statement" roleId="tpee.1068581517665" type="tpee.LocalVariableDeclarationStatement" typeId="tpee.1068581242864" id="8755168384251363819">
              <node role="localVariableDeclaration" roleId="tpee.1068581242865" type="tpee.LocalVariableDeclaration" typeId="tpee.1068581242863" id="8755168384251363820">
                <property name="name" nameId="tpck.1169194664001" value="mainClassField" />
                <node role="initializer" roleId="tpee.1068431790190" type="tpee.DotExpression" typeId="tpee.1197027756228" id="8755168384251613122">
                  <node role="operation" roleId="tpee.1197027833540" type="tp68.InternalPartialFieldReference" typeId="tp68.1177590007607" id="8755168384251613125">
                    <property name="fieldName" nameId="tp68.1177590059093" value="myChooseNodeComponent" />
                    <node role="fieldType" roleId="tp68.1177590063781" type="tpee.ClassifierType" typeId="tpee.1107535904670" id="6937689104169953696">
                      <link role="classifier" roleId="tpee.1107535924139" targetNodeId="fmpm.6937689104170748691" resolveInfo="MainNodeChooser" />
                    </node>
                  </node>
                  <node role="operand" roleId="tpee.1197027771414" type="tpee.ThisExpression" typeId="tpee.1070475354124" id="8755168384251613124" />
                </node>
                <node role="type" roleId="tpee.5680397130376446158" type="tpee.ClassifierType" typeId="tpee.1107535904670" id="6937689104169953695">
                  <link role="classifier" roleId="tpee.1107535924139" targetNodeId="fmpm.6937689104170748691" resolveInfo="MainNodeChooser" />
                </node>
              </node>
            </node>
            <node role="statement" roleId="tpee.1068581517665" type="tpee.ExpressionStatement" typeId="tpee.1068580123155" id="8755168384251363826">
              <node role="expression" roleId="tpee.1068580123156" type="tpee.DotExpression" typeId="tpee.1197027756228" id="8755168384251363827">
                <node role="operand" roleId="tpee.1197027771414" type="tpee.ParameterReference" typeId="tpee.1068581242874" id="8755168384251363828">
                  <link role="variableDeclaration" roleId="tpee.1068581517664" targetNodeId="8755168384251045494" resolveInfo="configuration" />
                </node>
                <node role="operation" roleId="tpee.1197027833540" type="tp68.InternalPartialInstanceMethodCall" typeId="tp68.1174294166120" id="8755168384251363829">
                  <property name="methodName" nameId="tp68.1174294288199" value="setNode" />
                  <node role="actualArgument" roleId="tp68.1174318197094" type="tpee.DotExpression" typeId="tpee.1197027756228" id="8755168384251363830">
                    <node role="operand" roleId="tpee.1197027771414" type="tpee.LocalVariableReference" typeId="tpee.1068581242866" id="8755168384251363831">
                      <link role="variableDeclaration" roleId="tpee.1068581517664" targetNodeId="8755168384251363820" resolveInfo="mainClassField" />
                    </node>
                    <node role="operation" roleId="tpee.1197027833540" type="tpee.InstanceMethodCallOperation" typeId="tpee.1202948039474" id="8755168384251363832">
                      <link role="baseMethodDeclaration" roleId="tpee.1068499141037" targetNodeId="fmpm.747009152929061287" resolveInfo="getNode" />
                    </node>
                  </node>
                  <node role="returnType" roleId="tp68.1174313653259" type="tpee.Type" typeId="tpee.1068431790189" id="8755168384251363833" />
                </node>
              </node>
            </node>
          </node>
          <node role="smodelAttribute" roleId="tpck.5169995583184591170" type="tpf8.TemplateFragment" typeId="tpf8.1095672379244" id="8755168384251363834" />
        </node>
      </node>
      <node role="parameter" roleId="tpee.1068580123134" type="tpee.ParameterDeclaration" typeId="tpee.1068498886292" id="8755168384251045494">
        <property name="name" nameId="tpck.1169194664001" value="configuration" />
        <node role="type" roleId="tpee.5680397130376446158" type="tp4k.RunConfigType" typeId="tp4k.7974234327424524992" id="8755168384251045495">
          <link role="runConfig" roleId="tp4k.7974234327424528831" targetNodeId="8126994885493665468" resolveInfo="JavaRunConfiguration" />
        </node>
      </node>
    </node>
  </root>
  <root id="8755168384251798560">
    <node role="contentNode" roleId="tpf8.1092060348987" type="tpee.InstanceMethodDeclaration" typeId="tpee.1068580123165" id="8755168384251836991">
      <property name="name" nameId="tpck.1169194664001" value="reset" />
      <node role="returnType" roleId="tpee.1068580123133" type="tpee.VoidType" typeId="tpee.1068581517677" id="8755168384251836992" />
      <node role="visibility" roleId="tpee.1178549979242" type="tpee.PublicVisibility" typeId="tpee.1146644602865" id="8755168384251836993" />
      <node role="body" roleId="tpee.1068580123135" type="tpee.StatementList" typeId="tpee.1068580123136" id="8755168384251836994">
        <node role="statement" roleId="tpee.1068581517665" type="tpee.ExpressionStatement" typeId="tpee.1068580123155" id="8755168384251836997">
          <node role="expression" roleId="tpee.1068580123156" type="tpee.DotExpression" typeId="tpee.1197027756228" id="8755168384251840643">
            <node role="operand" roleId="tpee.1197027771414" type="tpee.ParenthesizedExpression" typeId="tpee.1079359253375" id="8755168384251840641">
              <node role="expression" roleId="tpee.1079359253376" type="tpee.DotExpression" typeId="tpee.1197027756228" id="8755168384251836998">
                <node role="operation" roleId="tpee.1197027833540" type="tp68.InternalPartialFieldReference" typeId="tp68.1177590007607" id="8755168384251836999">
                  <property name="fieldName" nameId="tp68.1177590059093" value="myChooseNodeComponent" />
                  <node role="fieldType" roleId="tp68.1177590063781" type="tpee.ClassifierType" typeId="tpee.1107535904670" id="6937689104170120999">
                    <link role="classifier" roleId="tpee.1107535924139" targetNodeId="fmpm.6937689104170748691" resolveInfo="MainNodeChooser" />
                  </node>
                </node>
                <node role="operand" roleId="tpee.1197027771414" type="tpee.ThisExpression" typeId="tpee.1070475354124" id="8755168384251837001" />
              </node>
            </node>
            <node role="operation" roleId="tpee.1197027833540" type="tpee.InstanceMethodCallOperation" typeId="tpee.1202948039474" id="8755168384251863766">
              <link role="baseMethodDeclaration" roleId="tpee.1068499141037" targetNodeId="fmpm.747009152929061295" resolveInfo="setNode" />
              <node role="actualArgument" roleId="tpee.1068499141038" type="tpee.DotExpression" typeId="tpee.1197027756228" id="8755168384252118250">
                <node role="operand" roleId="tpee.1197027771414" type="tpee.ParameterReference" typeId="tpee.1068581242874" id="8755168384252118249">
                  <link role="variableDeclaration" roleId="tpee.1068581517664" targetNodeId="8755168384251836995" resolveInfo="configuration" />
                </node>
                <node role="operation" roleId="tpee.1197027833540" type="tp68.InternalPartialInstanceMethodCall" typeId="tp68.1174294166120" id="8755168384252118256">
                  <property name="methodName" nameId="tp68.1174294288199" value="getNode" />
                  <node role="returnType" roleId="tp68.1174313653259" type="tp25.SNodeType" typeId="tp25.1138055754698" id="8755168384252118258" />
                </node>
              </node>
            </node>
          </node>
          <node role="smodelAttribute" roleId="tpck.5169995583184591170" type="tpf8.TemplateFragment" typeId="tpf8.1095672379244" id="8755168384251863787" />
        </node>
      </node>
      <node role="parameter" roleId="tpee.1068580123134" type="tpee.ParameterDeclaration" typeId="tpee.1068498886292" id="8755168384251836995">
        <property name="name" nameId="tpck.1169194664001" value="configuration" />
        <node role="type" roleId="tpee.5680397130376446158" type="tp4k.RunConfigType" typeId="tp4k.7974234327424524992" id="8755168384251836996">
          <link role="runConfig" roleId="tp4k.7974234327424528831" targetNodeId="8126994885493665468" resolveInfo="JavaRunConfiguration" />
        </node>
      </node>
    </node>
  </root>
  <root id="3361586479361545629">
    <node role="contentNode" roleId="tpf8.1092060348987" type="tp4k.UniversalRunConfigCreator" typeId="tp4k.3856910426407528287" id="7589249354677727653">
      <property name="name" nameId="tpck.1169194664001" value="Creator" />
      <node role="target" roleId="tp4k.3856910426407529532" type="tp4k.NodeCreatorTarget" typeId="tp4k.3856910426407529501" id="7589249354677766605" />
      <node role="createBlock" roleId="tp4k.3856910426407529582" type="tp4k.CreateRunConfigBlock" typeId="tp4k.3856910426407529578" id="7589249354677727655">
        <node role="body" roleId="tpee.1137022507850" type="tpee.StatementList" typeId="tpee.1068580123136" id="7589249354677727656">
          <node role="statement" roleId="tpee.1068581517665" type="tp4k.CreateRunConfigStatement" typeId="tp4k.7066926174333289651" id="7589249354677766604">
            <link role="runConfig" roleId="tp4k.7066926174333292871" targetNodeId="664608570000532560" resolveInfo="JavaNodeRunConfiguration" />
            <node role="property" roleId="tp4k.7066926174333292874" type="tp4k.RunConfigPropertyInstance" typeId="tp4k.7066926174333292873" id="7589249354678604708">
              <link role="property" roleId="tp4k.7066926174333292904" targetNodeId="664608570000532561" resolveInfo="nodeId" />
              <node role="propertyValue" roleId="tp4k.7066926174333292903" type="tpee.DotExpression" typeId="tpee.1197027756228" id="7589249354678604710">
                <node role="operand" roleId="tpee.1197027771414" type="tp25.SemanticDowncastExpression" typeId="tp25.1145404486709" id="7589249354678604711">
                  <node role="leftExpression" roleId="tp25.1145404616321" type="tp4k.CreateRunConfigBlockParameter" typeId="tp4k.3856910426407529586" id="7589249354678604712">
                    <node role="smodelAttribute" roleId="tpck.5169995583184591170" type="tpf8.CopySrcNodeMacro" typeId="tpf8.1114706874351" id="2625030007890237298">
                      <node role="sourceNodeQuery" roleId="tpf8.1168024447342" type="tpf8.SourceSubstituteMacro_SourceNodeQuery" typeId="tpf8.1168024337012" id="2625030007890237299">
                        <node role="body" roleId="tpee.1137022507850" type="tpee.StatementList" typeId="tpee.1068580123136" id="2625030007890237300">
                          <node role="statement" roleId="tpee.1068581517665" type="tpee.ExpressionStatement" typeId="tpee.1068580123155" id="2625030007890239211">
                            <node role="expression" roleId="tpee.1068580123156" type="tpee.DotExpression" typeId="tpee.1197027756228" id="2625030007890239213">
                              <node role="operand" roleId="tpee.1197027771414" type="tpf8.TemplateFunctionParameter_sourceNode" typeId="tpf8.1167169188348" id="2625030007890239212" />
                              <node role="operation" roleId="tpee.1197027833540" type="tp25.SLinkAccess" typeId="tp25.1138056143562" id="2625030007890239217">
                                <link role="link" roleId="tp25.1138056516764" targetNodeId="tp4k.7086588812844916869" />
                              </node>
                            </node>
                          </node>
                        </node>
                      </node>
                    </node>
                  </node>
                </node>
                <node role="operation" roleId="tpee.1197027833540" type="tpee.InstanceMethodCallOperation" typeId="tpee.1202948039474" id="7589249354678604713">
                  <link role="baseMethodDeclaration" roleId="tpee.1068499141037" targetNodeId="lkfb.~SNode%dgetId()%cjava%dlang%dString" resolveInfo="getId" />
                </node>
              </node>
              <node role="smodelAttribute" roleId="tpck.5169995583184591170" type="tpf8.TemplateFragment" typeId="tpf8.1095672379244" id="7589249354678604714" />
            </node>
            <node role="property" roleId="tp4k.7066926174333292874" type="tp4k.RunConfigPropertyInstance" typeId="tp4k.7066926174333292873" id="7589249354678604695">
              <link role="property" roleId="tp4k.7066926174333292904" targetNodeId="664608570000532564" resolveInfo="modelId" />
              <node role="propertyValue" roleId="tp4k.7066926174333292903" type="tpee.DotExpression" typeId="tpee.1197027756228" id="7589249354678604697">
                <node role="operand" roleId="tpee.1197027771414" type="tpee.DotExpression" typeId="tpee.1197027756228" id="7589249354678604698">
                  <node role="operand" roleId="tpee.1197027771414" type="tpee.DotExpression" typeId="tpee.1197027756228" id="7589249354678604699">
                    <node role="operand" roleId="tpee.1197027771414" type="tpee.DotExpression" typeId="tpee.1197027756228" id="7589249354678604700">
                      <node role="operand" roleId="tpee.1197027771414" type="tp25.SemanticDowncastExpression" typeId="tp25.1145404486709" id="7589249354678604701">
                        <node role="leftExpression" roleId="tp25.1145404616321" type="tp4k.CreateRunConfigBlockParameter" typeId="tp4k.3856910426407529586" id="7589249354678604702">
                          <node role="smodelAttribute" roleId="tpck.5169995583184591170" type="tpf8.CopySrcNodeMacro" typeId="tpf8.1114706874351" id="2625030007890239219">
                            <node role="sourceNodeQuery" roleId="tpf8.1168024447342" type="tpf8.SourceSubstituteMacro_SourceNodeQuery" typeId="tpf8.1168024337012" id="2625030007890239220">
                              <node role="body" roleId="tpee.1137022507850" type="tpee.StatementList" typeId="tpee.1068580123136" id="2625030007890239221">
                                <node role="statement" roleId="tpee.1068581517665" type="tpee.ExpressionStatement" typeId="tpee.1068580123155" id="2625030007890239222">
                                  <node role="expression" roleId="tpee.1068580123156" type="tpee.DotExpression" typeId="tpee.1197027756228" id="2625030007890239224">
                                    <node role="operand" roleId="tpee.1197027771414" type="tpf8.TemplateFunctionParameter_sourceNode" typeId="tpf8.1167169188348" id="2625030007890239223" />
                                    <node role="operation" roleId="tpee.1197027833540" type="tp25.SLinkAccess" typeId="tp25.1138056143562" id="2625030007890239229">
                                      <link role="link" roleId="tp25.1138056516764" targetNodeId="tp4k.7086588812844916869" />
                                    </node>
                                  </node>
                                </node>
                              </node>
                            </node>
                          </node>
                        </node>
                      </node>
                      <node role="operation" roleId="tpee.1197027833540" type="tpee.InstanceMethodCallOperation" typeId="tpee.1202948039474" id="7589249354678604703">
                        <link role="baseMethodDeclaration" roleId="tpee.1068499141037" targetNodeId="lkfb.~SNode%dgetModel()%cjetbrains%dmps%dsmodel%dSModel" resolveInfo="getModel" />
                      </node>
                    </node>
                    <node role="operation" roleId="tpee.1197027833540" type="tpee.InstanceMethodCallOperation" typeId="tpee.1202948039474" id="7589249354678604704">
                      <link role="baseMethodDeclaration" roleId="tpee.1068499141037" targetNodeId="lkfb.~SModel%dgetModelDescriptor()%cjetbrains%dmps%dsmodel%dSModelDescriptor" resolveInfo="getModelDescriptor" />
                    </node>
                  </node>
                  <node role="operation" roleId="tpee.1197027833540" type="tpee.InstanceMethodCallOperation" typeId="tpee.1202948039474" id="7589249354678604705">
                    <link role="baseMethodDeclaration" roleId="tpee.1068499141037" targetNodeId="lkfb.~SModelDescriptor%dgetSModelReference()%cjetbrains%dmps%dsmodel%dSModelReference" resolveInfo="getSModelReference" />
                  </node>
                </node>
                <node role="operation" roleId="tpee.1197027833540" type="tpee.InstanceMethodCallOperation" typeId="tpee.1202948039474" id="7589249354678604706">
                  <link role="baseMethodDeclaration" roleId="tpee.1068499141037" targetNodeId="lkfb.~SModelReference%dtoString()%cjava%dlang%dString" resolveInfo="toString" />
                </node>
              </node>
              <node role="smodelAttribute" roleId="tpck.5169995583184591170" type="tpf8.TemplateFragment" typeId="tpf8.1095672379244" id="7589249354678604715" />
            </node>
          </node>
        </node>
      </node>
    </node>
  </root>
  <root id="5842104767989368460">
    <node role="contentNode" roleId="tpf8.1092060348987" type="tp68.InternalPartialInstanceMethodCall" typeId="tp68.1174294166120" id="5842104767990261324">
      <property name="methodName" nameId="tp68.1174294288199" value="getNode" />
      <node role="returnType" roleId="tp68.1174313653259" type="tp25.SNodeType" typeId="tp25.1138055754698" id="5842104767990261325" />
      <node role="smodelAttribute" roleId="tpck.5169995583184591170" type="tpf8.TemplateFragment" typeId="tpf8.1095672379244" id="5842104767990261326" />
      <node role="instance" roleId="tp68.1174317636233" type="tp68.InternalVariableReference" typeId="tp68.1176743162354" id="5842104767990261327">
        <property name="name" nameId="tp68.1176743296073" value="c" />
      </node>
    </node>
  </root>
  <root id="1566895476211683266">
    <node role="contentNode" roleId="tpf8.1092060348987" type="tpee.ClassConcept" typeId="tpee.1068390468198" id="1566895476212142673">
      <property name="name" nameId="tpck.1169194664001" value="Tmp" />
      <node role="visibility" roleId="tpee.1178549979242" type="tpee.PublicVisibility" typeId="tpee.1146644602865" id="1566895476212142674" />
      <node role="constructor" roleId="tpee.1068390468201" type="tpee.ConstructorDeclaration" typeId="tpee.1068580123140" id="1566895476212142675">
        <node role="returnType" roleId="tpee.1068580123133" type="tpee.VoidType" typeId="tpee.1068581517677" id="1566895476212142676" />
        <node role="visibility" roleId="tpee.1178549979242" type="tpee.PublicVisibility" typeId="tpee.1146644602865" id="1566895476212142677" />
        <node role="body" roleId="tpee.1068580123135" type="tpee.StatementList" typeId="tpee.1068580123136" id="1566895476212142678">
          <node role="statement" roleId="tpee.1068581517665" type="tpee.ExpressionStatement" typeId="tpee.1068580123155" id="1566895476212361223">
            <node role="expression" roleId="tpee.1068580123156" type="tpee.GenericNewExpression" typeId="tpee.1145552977093" id="1566895476212361224">
              <node role="creator" roleId="tpee.1145553007750" type="tpee.AnonymousClassCreator" typeId="tpee.1182160077978" id="1566895476212361226">
                <node role="cls" roleId="tpee.1182160096073" type="tpee.AnonymousClass" typeId="tpee.1170345865475" id="1566895476212361227">
                  <property name="nonStatic" nameId="tpee.521412098689998745" value="true" />
                  <link role="classifier" roleId="tpee.1170346070688" targetNodeId="e2lb.~Runnable" resolveInfo="Runnable" />
                  <link role="baseMethodDeclaration" roleId="tpee.1068499141037" targetNodeId="e2lb.~Object%d&lt;init&gt;()" resolveInfo="Object" />
                  <node role="visibility" roleId="tpee.1178549979242" type="tpee.PublicVisibility" typeId="tpee.1146644602865" id="1566895476212361228" />
                  <node role="method" roleId="tpee.1107880067339" type="tpee.InstanceMethodDeclaration" typeId="tpee.1068580123165" id="1566895476212361229">
                    <property name="isAbstract" nameId="tpee.1178608670077" value="false" />
                    <property name="name" nameId="tpck.1169194664001" value="run" />
                    <node role="visibility" roleId="tpee.1178549979242" type="tpee.PublicVisibility" typeId="tpee.1146644602865" id="1566895476212361230" />
                    <node role="returnType" roleId="tpee.1068580123133" type="tpee.VoidType" typeId="tpee.1068581517677" id="1566895476212361231" />
                    <node role="body" roleId="tpee.1068580123135" type="tpee.StatementList" typeId="tpee.1068580123136" id="1566895476212361232">
                      <node role="statement" roleId="tpee.1068581517665" type="tpee.ExpressionStatement" typeId="tpee.1068580123155" id="1566895476212361233">
                        <node role="expression" roleId="tpee.1068580123156" type="tpee.DotExpression" typeId="tpee.1197027756228" id="1566895476212361234">
                          <node role="operand" roleId="tpee.1197027771414" type="tpee.ThisExpression" typeId="tpee.1070475354124" id="1566895476212361235">
                            <link role="classConcept" roleId="tpee.1182955020723" targetNodeId="1566895476212142673" resolveInfo="Tmp" />
                            <node role="smodelAttribute" roleId="tpck.5169995583184591170" type="tpf8.ReferenceMacro" typeId="tpf8.1088761943574" id="1566895476212361239">
                              <property name="linkRole" nameId="tpck.1757699476691236116" value="classConcept" />
                              <node role="referentFunction" roleId="tpf8.1167770376702" type="tpf8.ReferenceMacro_GetReferent" typeId="tpf8.1167770111131" id="1566895476212361240">
                                <node role="body" roleId="tpee.1137022507850" type="tpee.StatementList" typeId="tpee.1068580123136" id="1566895476212361241">
                                  <node role="statement" roleId="tpee.1068581517665" type="tpee.ExpressionStatement" typeId="tpee.1068580123155" id="1566895476212361242">
                                    <node role="expression" roleId="tpee.1068580123156" type="tpee.DotExpression" typeId="tpee.1197027756228" id="1566895476212361244">
                                      <node role="operand" roleId="tpee.1197027771414" type="tpf3.TemplateFunctionParameter_generationContext" typeId="tpf3.1216860049635" id="1566895476212361243" />
                                      <node role="operation" roleId="tpee.1197027833540" type="tpf3.GenerationContextOp_GetOutputByLabelAndInput" typeId="tpf3.1216860049627" id="1566895476212361248">
                                        <link role="label" roleId="tpf3.1216860049628" targetNodeId="3251065477410858820" resolveInfo="map_JavaRunConfigurationToEditorComponent" />
                                        <node role="inputNode" roleId="tpf3.1216860049632" type="tpee.DotExpression" typeId="tpee.1197027756228" id="1566895476212361251">
                                          <node role="operand" roleId="tpee.1197027771414" type="tpf8.TemplateFunctionParameter_sourceNode" typeId="tpf8.1167169188348" id="1566895476212361250" />
                                          <node role="operation" roleId="tpee.1197027833540" type="tp25.Node_GetAncestorOperation" typeId="tp25.1171407110247" id="1566895476212361255">
                                            <node role="parameter" roleId="tp25.1144104376918" type="tp25.OperationParm_Concept" typeId="tp25.1144101972840" id="1566895476212361256">
                                              <node role="conceptArgument" roleId="tp25.1207343664468" type="tp25.RefConcept_Reference" typeId="tp25.1177026924588" id="1566895476212361259">
                                                <link role="conceptDeclaration" roleId="tp25.1177026940964" targetNodeId="11eb.655818460756091959" resolveInfo="JavaRunConfiguration" />
                                              </node>
                                            </node>
                                            <node role="parameter" roleId="tp25.1144104376918" type="tp25.OperationParm_Root" typeId="tp25.1144101597970" id="1566895476212361261" />
                                          </node>
                                        </node>
                                      </node>
                                    </node>
                                  </node>
                                </node>
                              </node>
                            </node>
                          </node>
                          <node role="operation" roleId="tpee.1197027833540" type="tp68.InternalPartialFieldReference" typeId="tp68.1177590007607" id="1566895476212361236">
                            <property name="fieldName" nameId="tp68.1177590059093" value="myUsersComponent" />
                            <node role="fieldType" roleId="tp68.1177590063781" type="tpee.Type" typeId="tpee.1068431790189" id="1566895476212361237" />
                          </node>
                          <node role="smodelAttribute" roleId="tpck.5169995583184591170" type="tpf8.TemplateFragment" typeId="tpf8.1095672379244" id="1566895476212361238" />
                        </node>
                      </node>
                    </node>
                  </node>
                </node>
              </node>
            </node>
          </node>
        </node>
      </node>
    </node>
  </root>
  <root id="9192672578696349736">
    <node role="codeBlock" roleId="tpf8.1195501105008" type="tpf8.MappingScript_CodeBlock" typeId="tpf8.1195500722856" id="9192672578696349737">
      <node role="body" roleId="tpee.1137022507850" type="tpee.StatementList" typeId="tpee.1068580123136" id="9192672578696349738">
        <node role="statement" roleId="tpee.1068581517665" type="tp2q.ForEachStatement" typeId="tp2q.1153943597977" id="9192672578696349739">
          <node role="variable" roleId="tp2q.1153944400369" type="tp2q.ForEachVariable" typeId="tp2q.1153944193378" id="9192672578696349740">
            <property name="name" nameId="tpck.1169194664001" value="config" />
          </node>
          <node role="inputSequence" roleId="tp2q.1153944424730" type="tpee.DotExpression" typeId="tpee.1197027756228" id="9192672578696349744">
            <node role="operand" roleId="tpee.1197027771414" type="tpcw.ConceptFunctionParameter_model" typeId="tpcw.1161622665029" id="9192672578696349743" />
            <node role="operation" roleId="tpee.1197027833540" type="tp25.Model_RootsOperation" typeId="tp25.1171315804604" id="9192672578696349748">
              <link role="concept" roleId="tp25.1171315804605" targetNodeId="11eb.8456022385895583119" resolveInfo="JavaNodeRunConfiguration" />
            </node>
          </node>
          <node role="body" roleId="tpee.1154032183016" type="tpee.StatementList" typeId="tpee.1068580123136" id="9192672578696349742">
            <node role="statement" roleId="tpee.1068581517665" type="tpee.IfStatement" typeId="tpee.1068580123159" id="9192672578696349749">
              <node role="condition" roleId="tpee.1068580123160" type="tpee.DotExpression" typeId="tpee.1197027756228" id="9192672578696349758">
                <node role="operand" roleId="tpee.1197027771414" type="tpee.DotExpression" typeId="tpee.1197027756228" id="9192672578696349753">
                  <node role="operand" roleId="tpee.1197027771414" type="tp2q.ForEachVariableReference" typeId="tp2q.1153944233411" id="9192672578696349752">
                    <link role="variable" roleId="tp2q.1153944258490" targetNodeId="9192672578696349740" resolveInfo="config" />
                  </node>
                  <node role="operation" roleId="tpee.1197027833540" type="tp25.SLinkAccess" typeId="tp25.1138056143562" id="9192672578696349757">
                    <link role="link" roleId="tp25.1138056516764" targetNodeId="11eb.4462513030604064304" />
                  </node>
                </node>
                <node role="operation" roleId="tpee.1197027833540" type="tp25.Node_IsNotNullOperation" typeId="tp25.1172008320231" id="9192672578696349762" />
              </node>
              <node role="ifTrue" roleId="tpee.1068580123161" type="tpee.StatementList" typeId="tpee.1068580123136" id="9192672578696349751">
                <node role="statement" roleId="tpee.1068581517665" type="tp2q.ForEachStatement" typeId="tp2q.1153943597977" id="9192672578696349763">
                  <node role="variable" roleId="tp2q.1153944400369" type="tp2q.ForEachVariable" typeId="tp2q.1153944193378" id="9192672578696349764">
                    <property name="name" nameId="tpck.1169194664001" value="statement" />
                  </node>
                  <node role="inputSequence" roleId="tp2q.1153944424730" type="tpee.DotExpression" typeId="tpee.1197027756228" id="9192672578696349778">
                    <node role="operand" roleId="tpee.1197027771414" type="tpee.DotExpression" typeId="tpee.1197027756228" id="9192672578696349773">
                      <node role="operand" roleId="tpee.1197027771414" type="tpee.DotExpression" typeId="tpee.1197027756228" id="9192672578696349768">
                        <node role="operand" roleId="tpee.1197027771414" type="tp2q.ForEachVariableReference" typeId="tp2q.1153944233411" id="9192672578696349767">
                          <link role="variable" roleId="tp2q.1153944258490" targetNodeId="9192672578696349740" resolveInfo="config" />
                        </node>
                        <node role="operation" roleId="tpee.1197027833540" type="tp25.SLinkAccess" typeId="tp25.1138056143562" id="9192672578696349772">
                          <link role="link" roleId="tp25.1138056516764" targetNodeId="11eb.4462513030604064304" />
                        </node>
                      </node>
                      <node role="operation" roleId="tpee.1197027833540" type="tp25.SLinkAccess" typeId="tp25.1138056143562" id="9192672578696349777">
                        <link role="link" roleId="tp25.1138056516764" targetNodeId="tpee.1137022507850" />
                      </node>
                    </node>
                    <node role="operation" roleId="tpee.1197027833540" type="tp25.SLinkListAccess" typeId="tp25.1138056282393" id="9192672578696349782">
                      <link role="link" roleId="tp25.1138056546658" targetNodeId="tpee.1068581517665" />
                    </node>
                  </node>
                  <node role="body" roleId="tpee.1154032183016" type="tpee.StatementList" typeId="tpee.1068580123136" id="9192672578696349766">
                    <node role="statement" roleId="tpee.1068581517665" type="tpee.IfStatement" typeId="tpee.1068580123159" id="9192672578696349783">
                      <node role="ifTrue" roleId="tpee.1068580123161" type="tpee.StatementList" typeId="tpee.1068580123136" id="9192672578696349785">
                        <node role="statement" roleId="tpee.1068581517665" type="tpee.ExpressionStatement" typeId="tpee.1068580123155" id="9192672578696364709">
                          <node role="expression" roleId="tpee.1068580123156" type="tpee.DotExpression" typeId="tpee.1197027756228" id="9192672578696364711">
                            <node role="operand" roleId="tpee.1197027771414" type="tp2q.ForEachVariableReference" typeId="tp2q.1153944233411" id="9192672578696364710">
                              <link role="variable" roleId="tp2q.1153944258490" targetNodeId="9192672578696349764" resolveInfo="statement" />
                            </node>
                            <node role="operation" roleId="tpee.1197027833540" type="tp25.Node_ReplaceWithAnotherOperation" typeId="tp25.1140131837776" id="9192672578696364715">
                              <node role="replacementNode" roleId="tp25.1140131861877" type="tp3r.Quotation" typeId="tp3r.1196350785113" id="9192672578696364717">
                                <node role="quotedNode" roleId="tp3r.1196350785114" type="tpee.ReturnStatement" typeId="tpee.1068581242878" id="9192672578696364720">
                                  <node role="expression" roleId="tpee.1068581517676" type="tpee.NullLiteral" typeId="tpee.1070534058343" id="9192672578696364722">
                                    <node role="smodelAttribute" roleId="tpck.5169995583184591170" type="tp3r.Antiquotation" typeId="tp3r.1196350785112" id="9192672578696364723">
                                      <node role="expression" roleId="tp3r.1196350785111" type="tpee.DotExpression" typeId="tpee.1197027756228" id="9192672578696364728">
                                        <node role="operand" roleId="tpee.1197027771414" type="tp25.SNodeTypeCastExpression" typeId="tp25.1140137987495" id="9192672578696364726">
                                          <link role="concept" roleId="tp25.1140138128738" targetNodeId="tpee.1068580123155" resolveInfo="ExpressionStatement" />
                                          <node role="leftExpression" roleId="tp25.1140138123956" type="tp2q.ForEachVariableReference" typeId="tp2q.1153944233411" id="9192672578696364725">
                                            <link role="variable" roleId="tp2q.1153944258490" targetNodeId="9192672578696349764" resolveInfo="statement" />
                                          </node>
                                        </node>
                                        <node role="operation" roleId="tpee.1197027833540" type="tp25.SLinkAccess" typeId="tp25.1138056143562" id="9192672578696364732">
                                          <link role="link" roleId="tp25.1138056516764" targetNodeId="tpee.1068580123156" />
                                        </node>
                                      </node>
                                    </node>
                                  </node>
                                </node>
                              </node>
                            </node>
                          </node>
                        </node>
                      </node>
                      <node role="condition" roleId="tpee.1068580123160" type="tpee.StaticMethodCall" typeId="tpee.1081236700937" id="435612077282272073">
                        <link role="baseMethodDeclaration" roleId="tpee.1068499141037" targetNodeId="dmyu.5245668348356342332" resolveInfo="canMakeReturnStatement" />
                        <link role="classConcept" roleId="tpee.1144433194310" targetNodeId="dmyu.5245668348356342300" resolveInfo="LastStatementUtil" />
                        <node role="actualArgument" roleId="tpee.1068499141038" type="tp2q.ForEachVariableReference" typeId="tp2q.1153944233411" id="435612077282272074">
                          <link role="variable" roleId="tp2q.1153944258490" targetNodeId="9192672578696349764" resolveInfo="statement" />
                        </node>
                      </node>
                    </node>
                  </node>
                </node>
              </node>
            </node>
          </node>
        </node>
      </node>
    </node>
  </root>
  <root id="1769265426473528892">
    <node role="contentNode" roleId="tpf8.1092060348987" type="tp68.InternalPartialInstanceMethodCall" typeId="tp68.1174294166120" id="1769265426473564983">
      <property name="methodName" nameId="tp68.1174294288199" value="getNode" />
      <node role="returnType" roleId="tp68.1174313653259" type="tpee.ClassifierType" typeId="tpee.1107535904670" id="1769265426473567853">
        <link role="classifier" roleId="tpee.1107535924139" targetNodeId="lkfb.~SNode" resolveInfo="SNode" />
      </node>
      <node role="instance" roleId="tp68.1174317636233" type="tp68.InternalThisExpression" typeId="tp68.1202838164916" id="1769265426473567850" />
      <node role="smodelAttribute" roleId="tpck.5169995583184591170" type="tpf8.TemplateFragment" typeId="tpf8.1095672379244" id="1769265426473567851" />
    </node>
  </root>
</model>
<|MERGE_RESOLUTION|>--- conflicted
+++ resolved
@@ -41,8 +41,8 @@
   <import index="uqw6" modelUID="f:java_stub#37a3367b-1fb2-44d8-aa6b-18075e74e003#jetbrains.mps.plugins.pluginparts.runconfigs(MPS.Classpath/jetbrains.mps.plugins.pluginparts.runconfigs@java_stub)" version="-1" />
   <import index="dmyu" modelUID="r:c6eeedda-084d-4659-9c4d-80b7768f2bb2(jetbrains.mps.baseLanguage.textGen)" version="-1" />
   <import index="swvc" modelUID="f:java_stub#37a3367b-1fb2-44d8-aa6b-18075e74e003#jetbrains.mps.baseLanguage.util.plugin.run(MPS.Classpath/jetbrains.mps.baseLanguage.util.plugin.run@java_stub)" version="-1" />
+  <import index="30pf" modelUID="f:java_stub#37a3367b-1fb2-44d8-aa6b-18075e74e003#jetbrains.mps.util(MPS.Classpath/jetbrains.mps.util@java_stub)" version="-1" />
   <import index="gw47" modelUID="f:java_stub#37a3367b-1fb2-44d8-aa6b-18075e74e003#jetbrains.mps.ide.util(MPS.Classpath/jetbrains.mps.ide.util@java_stub)" version="-1" />
-  <import index="30pf" modelUID="f:java_stub#37a3367b-1fb2-44d8-aa6b-18075e74e003#jetbrains.mps.util(MPS.Classpath/jetbrains.mps.util@java_stub)" version="-1" />
   <import index="tp2c" modelUID="r:00000000-0000-4000-0000-011c89590338(jetbrains.mps.baseLanguage.closures.structure)" version="3" implicit="yes" />
   <import index="tpck" modelUID="r:00000000-0000-4000-0000-011c89590288(jetbrains.mps.lang.core.structure)" version="0" implicit="yes" />
   <import index="tpcw" modelUID="r:00000000-0000-4000-0000-011c895902bc(jetbrains.mps.lang.sharedConcepts.structure)" version="0" implicit="yes" />
@@ -2438,7 +2438,6 @@
                       </node>
                     </node>
                   </node>
-<<<<<<< HEAD
                   <node role="initializer" roleId="tpee.1068431790190" type="tpee.DotExpression" typeId="tpee.1197027756228" id="4462513030604517861">
                     <node role="operand" roleId="tpee.1197027771414" type="tpee.StaticMethodCall" typeId="tpee.1081236700937" id="4462513030604517848">
                       <link role="baseMethodDeclaration" roleId="tpee.1068499141037" targetNodeId="lkfb.~ModelAccess%dinstance()%cjetbrains%dmps%dsmodel%dModelAccess" resolveInfo="instance" />
@@ -2470,91 +2469,11 @@
                                       </node>
                                     </node>
                                   </node>
-=======
-                </node>
-              </node>
-              <node role="statement" roleId="tpee.1068581517665" type="tpee.LocalVariableDeclarationStatement" typeId="tpee.1068581242864" id="4047108841055411751">
-                <node role="localVariableDeclaration" roleId="tpee.1068581242865" type="tpee.LocalVariableDeclaration" typeId="tpee.1068581242863" id="4047108841055411752">
-                  <property name="name" nameId="tpck.1169194664001" value="nodeArray" />
-                  <property name="isFinal" nameId="tpee.1176718929932" value="true" />
-                  <node role="type" roleId="tpee.5680397130376446158" type="tpee.ArrayType" typeId="tpee.1070534760951" id="4047108841055411761">
-                    <node role="componentType" roleId="tpee.1070534760952" type="tp25.SNodeType" typeId="tp25.1138055754698" id="4047108841055411754">
-                      <node role="smodelAttribute" roleId="tpck.5169995583184591170" type="tpf8.CopySrcNodeMacro" typeId="tpf8.1114706874351" id="4047108841055411755">
-                        <node role="sourceNodeQuery" roleId="tpf8.1168024447342" type="tpf8.SourceSubstituteMacro_SourceNodeQuery" typeId="tpf8.1168024337012" id="4047108841055411756">
-                          <node role="body" roleId="tpee.1137022507850" type="tpee.StatementList" typeId="tpee.1068580123136" id="4047108841055411757">
-                            <node role="statement" roleId="tpee.1068581517665" type="tpee.ExpressionStatement" typeId="tpee.1068580123155" id="4047108841055411758">
-                              <node role="expression" roleId="tpee.1068580123156" type="tp25.StaticConceptMethodCall" typeId="tp25.1206019730951" id="4047108841055411759">
-                                <link role="baseMethodDeclaration" roleId="tpee.1068499141037" targetNodeId="g3s4.5147346160405686358" resolveInfo="getParameterType" />
-                                <link role="concept" roleId="tp25.1206019820684" targetNodeId="11eb.3607966867310075767" resolveInfo="Node_FunctionParameter" />
-                                <node role="actualArgument" roleId="tpee.1068499141038" type="tpf8.TemplateFunctionParameter_sourceNode" typeId="tpf8.1167169188348" id="4047108841055411760" />
-                              </node>
-                            </node>
-                          </node>
-                        </node>
-                      </node>
-                    </node>
-                  </node>
-                  <node role="initializer" roleId="tpee.1068431790190" type="tpee.GenericNewExpression" typeId="tpee.1145552977093" id="4047108841055411764">
-                    <node role="creator" roleId="tpee.1145553007750" type="tpee.ArrayCreator" typeId="tpee.1184950988562" id="4047108841055411768">
-                      <node role="dimensionExpression" roleId="tpee.1184952969026" type="tpee.DimensionExpression" typeId="tpee.1184952934362" id="4047108841055411769">
-                        <node role="expression" roleId="tpee.1184953288404" type="tpee.IntegerConstant" typeId="tpee.1068580320020" id="4047108841055411772">
-                          <property name="value" nameId="tpee.1068580320021" value="1" />
-                        </node>
-                      </node>
-                      <node role="componentType" roleId="tpee.1184951007469" type="tp25.SNodeType" typeId="tp25.1138055754698" id="4047108841055411773">
-                        <node role="smodelAttribute" roleId="tpck.5169995583184591170" type="tpf8.CopySrcNodeMacro" typeId="tpf8.1114706874351" id="4047108841055411774">
-                          <node role="sourceNodeQuery" roleId="tpf8.1168024447342" type="tpf8.SourceSubstituteMacro_SourceNodeQuery" typeId="tpf8.1168024337012" id="4047108841055411775">
-                            <node role="body" roleId="tpee.1137022507850" type="tpee.StatementList" typeId="tpee.1068580123136" id="4047108841055411776">
-                              <node role="statement" roleId="tpee.1068581517665" type="tpee.ExpressionStatement" typeId="tpee.1068580123155" id="4047108841055411777">
-                                <node role="expression" roleId="tpee.1068580123156" type="tp25.StaticConceptMethodCall" typeId="tp25.1206019730951" id="4047108841055411778">
-                                  <link role="baseMethodDeclaration" roleId="tpee.1068499141037" targetNodeId="g3s4.5147346160405686358" resolveInfo="getParameterType" />
-                                  <link role="concept" roleId="tp25.1206019820684" targetNodeId="11eb.3607966867310075767" resolveInfo="Node_FunctionParameter" />
-                                  <node role="actualArgument" roleId="tpee.1068499141038" type="tpf8.TemplateFunctionParameter_sourceNode" typeId="tpf8.1167169188348" id="4047108841055411779" />
->>>>>>> d849ab02
                                 </node>
                               </node>
-                            </node>
-                          </node>
-                        </node>
-                      </node>
-                    </node>
-                  </node>
-                </node>
-              </node>
-              <node role="statement" roleId="tpee.1068581517665" type="tpee.ExpressionStatement" typeId="tpee.1068580123155" id="4047108841055411729">
-                <node role="expression" roleId="tpee.1068580123156" type="tpee.DotExpression" typeId="tpee.1197027756228" id="4462513030604517861">
-                  <node role="operand" roleId="tpee.1197027771414" type="tpee.StaticMethodCall" typeId="tpee.1081236700937" id="4462513030604517848">
-                    <link role="baseMethodDeclaration" roleId="tpee.1068499141037" targetNodeId="lkfb.~ModelAccess%dinstance()%cjetbrains%dmps%dsmodel%dModelAccess" resolveInfo="instance" />
-                    <link role="classConcept" roleId="tpee.1144433194310" targetNodeId="lkfb.~ModelAccess" resolveInfo="ModelAccess" />
-                  </node>
-                  <node role="operation" roleId="tpee.1197027833540" type="tpee.InstanceMethodCallOperation" typeId="tpee.1202948039474" id="4462513030604518189">
-                    <link role="baseMethodDeclaration" roleId="tpee.1068499141037" targetNodeId="lkfb.~ModelCommandExecutor%drunReadAction(java%dlang%dRunnable)%cvoid" resolveInfo="runReadAction" />
-                    <node role="actualArgument" roleId="tpee.1068499141038" type="tpee.GenericNewExpression" typeId="tpee.1145552977093" id="4047108841055411733">
-                      <node role="creator" roleId="tpee.1145553007750" type="tpee.AnonymousClassCreator" typeId="tpee.1182160077978" id="4047108841055411735">
-                        <node role="cls" roleId="tpee.1182160096073" type="tpee.AnonymousClass" typeId="tpee.1170345865475" id="4047108841055411736">
-                          <property name="nonStatic" nameId="tpee.521412098689998745" value="true" />
-                          <link role="classifier" roleId="tpee.1170346070688" targetNodeId="e2lb.~Runnable" resolveInfo="Runnable" />
-                          <link role="baseMethodDeclaration" roleId="tpee.1068499141037" targetNodeId="e2lb.~Object%d&lt;init&gt;()" resolveInfo="Object" />
-                          <node role="visibility" roleId="tpee.1178549979242" type="tpee.PublicVisibility" typeId="tpee.1146644602865" id="4047108841055411737" />
-                          <node role="method" roleId="tpee.1107880067339" type="tpee.InstanceMethodDeclaration" typeId="tpee.1068580123165" id="4047108841055411738">
-                            <property name="isAbstract" nameId="tpee.1178608670077" value="false" />
-                            <property name="name" nameId="tpck.1169194664001" value="run" />
-                            <property name="isFinal" nameId="tpee.1181808852946" value="false" />
-                            <property name="isDeprecated" nameId="tpee.1224848525476" value="false" />
-                            <node role="visibility" roleId="tpee.1178549979242" type="tpee.PublicVisibility" typeId="tpee.1146644602865" id="4047108841055411739" />
-                            <node role="returnType" roleId="tpee.1068580123133" type="tpee.VoidType" typeId="tpee.1068581517677" id="4047108841055411740" />
-                            <node role="body" roleId="tpee.1068580123135" type="tpee.StatementList" typeId="tpee.1068580123136" id="4047108841055411741">
-                              <node role="statement" roleId="tpee.1068581517665" type="tpee.ExpressionStatement" typeId="tpee.1068580123155" id="4047108841055411742">
-                                <node role="expression" roleId="tpee.1068580123156" type="tpee.AssignmentExpression" typeId="tpee.1068498886294" id="4047108841055411744">
-                                  <node role="lValue" roleId="tpee.1068498886295" type="tpee.ArrayAccessExpression" typeId="tpee.1173175405605" id="4047108841055411781">
-                                    <node role="index" roleId="tpee.1173175577737" type="tpee.IntegerConstant" typeId="tpee.1068580320020" id="4047108841055411784">
-                                      <property name="value" nameId="tpee.1068580320021" value="0" />
-                                    </node>
-                                    <node role="array" roleId="tpee.1173175590490" type="tpee.LocalVariableReference" typeId="tpee.1068581242866" id="4047108841055411780">
-                                      <link role="variableDeclaration" roleId="tpee.1068581517664" targetNodeId="4047108841055411752" resolveInfo="nodeArray" />
-                                    </node>
-                                  </node>
-                                  <node role="rValue" roleId="tpee.1068498886297" type="tpee.DotExpression" typeId="tpee.1197027756228" id="4462513030604562758">
+                              <node role="body" roleId="tpee.1068580123135" type="tpee.StatementList" typeId="tpee.1068580123136" id="4462513030604553592">
+                                <node role="statement" roleId="tpee.1068581517665" type="tpee.ExpressionStatement" typeId="tpee.1068580123155" id="4462513030604562757">
+                                  <node role="expression" roleId="tpee.1068580123156" type="tpee.DotExpression" typeId="tpee.1197027756228" id="4462513030604562758">
                                     <node role="operand" roleId="tpee.1197027771414" type="tp4f.ThisClassifierExpression" typeId="tp4f.1205752633985" id="4462513030604562759" />
                                     <node role="operation" roleId="tpee.1197027833540" type="tp4f.DefaultClassifierMethodCallOperation" typeId="tp4f.1205769149993" id="4462513030604562760">
                                       <link role="member" roleId="tp4f.1205756909548" targetNodeId="664608570000532589" resolveInfo="getNode" />
@@ -2563,25 +2482,25 @@
                                 </node>
                               </node>
                             </node>
-                          </node>
-                        </node>
-                      </node>
-                    </node>
-                  </node>
-                </node>
-              </node>
-              <node role="statement" roleId="tpee.1068581517665" type="tpee.ExpressionStatement" typeId="tpee.1068580123155" id="4047108841055411788">
-                <node role="expression" roleId="tpee.1068580123156" type="tpee.AssignmentExpression" typeId="tpee.1068498886294" id="4047108841055411790">
-                  <node role="rValue" roleId="tpee.1068498886297" type="tpee.ArrayAccessExpression" typeId="tpee.1173175405605" id="4047108841055411795">
-                    <node role="index" roleId="tpee.1173175577737" type="tpee.IntegerConstant" typeId="tpee.1068580320020" id="4047108841055411798">
-                      <property name="value" nameId="tpee.1068580320021" value="0" />
-                    </node>
-                    <node role="array" roleId="tpee.1173175590490" type="tpee.LocalVariableReference" typeId="tpee.1068581242866" id="4047108841055411794">
-                      <link role="variableDeclaration" roleId="tpee.1068581517664" targetNodeId="4047108841055411752" resolveInfo="nodeArray" />
-                    </node>
-                  </node>
-                  <node role="lValue" roleId="tpee.1068498886295" type="tpee.LocalVariableReference" typeId="tpee.1068581242866" id="4047108841055411789">
-                    <link role="variableDeclaration" roleId="tpee.1068581517664" targetNodeId="1633282062187904705" resolveInfo="node" />
+                            <node role="typeParameter" roleId="tpee.1201186121363" type="tp25.SNodeType" typeId="tp25.1138055754698" id="4462513030604562730">
+                              <node role="smodelAttribute" roleId="tpck.5169995583184591170" type="tpf8.CopySrcNodeMacro" typeId="tpf8.1114706874351" id="4462513030604562801">
+                                <node role="sourceNodeQuery" roleId="tpf8.1168024447342" type="tpf8.SourceSubstituteMacro_SourceNodeQuery" typeId="tpf8.1168024337012" id="4462513030604562802">
+                                  <node role="body" roleId="tpee.1137022507850" type="tpee.StatementList" typeId="tpee.1068580123136" id="4462513030604562803">
+                                    <node role="statement" roleId="tpee.1068581517665" type="tpee.ExpressionStatement" typeId="tpee.1068580123155" id="4462513030604562817">
+                                      <node role="expression" roleId="tpee.1068580123156" type="tp25.StaticConceptMethodCall" typeId="tp25.1206019730951" id="4462513030604562818">
+                                        <link role="baseMethodDeclaration" roleId="tpee.1068499141037" targetNodeId="g3s4.5147346160405686358" resolveInfo="getParameterType" />
+                                        <link role="concept" roleId="tp25.1206019820684" targetNodeId="11eb.3607966867310075767" resolveInfo="Node_FunctionParameter" />
+                                        <node role="actualArgument" roleId="tpee.1068499141038" type="tpf8.TemplateFunctionParameter_sourceNode" typeId="tpf8.1167169188348" id="4462513030604562819" />
+                                      </node>
+                                    </node>
+                                  </node>
+                                </node>
+                              </node>
+                            </node>
+                          </node>
+                        </node>
+                      </node>
+                    </node>
                   </node>
                 </node>
               </node>
