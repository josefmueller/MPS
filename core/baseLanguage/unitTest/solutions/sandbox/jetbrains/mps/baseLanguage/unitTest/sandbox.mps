--- conflicted
+++ resolved
@@ -30,11 +30,6 @@
     <node type="tpee.ClassConcept" typeId="tpee.1068390468198" id="6829399386646795190">
       <property name="name" nameId="tpck.1169194664001" value="TestMain" />
     </node>
-<<<<<<< HEAD
-=======
-    <node type="tpe3.BTestCase" typeId="tpe3.1171931851043" id="5241185024286561983">
-      <property name="testCaseName" nameId="tpe3.1171931851045" value="TestCaseWithVeryDistinctiveMethodsOutput" />
-    </node>
     <node type="tpee.ClassConcept" typeId="tpee.1068390468198" id="2213297802761044209">
       <property name="name" nameId="tpck.1169194664001" value="AbstractTestClass" />
       <property name="abstractClass" nameId="tpee.1075300953594" value="true" />
@@ -43,9 +38,44 @@
       <property name="name" nameId="tpck.1169194664001" value="AbstractTest4Class" />
       <property name="abstractClass" nameId="tpee.1075300953594" value="true" />
     </node>
->>>>>>> 211b0e6a
   </roots>
   <root id="3669442855016276711">
+    <node role="beforeTest" roleId="tpe3.8243879142738613219" type="tpe3.BeforeTest" typeId="tpe3.8243879142738608185" id="8243879142738651512">
+      <node role="body" roleId="tpee.1137022507850" type="tpee.StatementList" typeId="tpee.1068580123136" id="8243879142738651513">
+        <node role="statement" roleId="tpee.1068581517665" type="tpee.ExpressionStatement" typeId="tpee.1068580123155" id="8243879142738608069">
+          <node role="expression" roleId="tpee.1068580123156" type="tpee.DotExpression" typeId="tpee.1197027756228" id="8243879142738608070">
+            <node role="operand" roleId="tpee.1197027771414" type="tpee.StaticFieldReference" typeId="tpee.1070533707846" id="8243879142738608071">
+              <link role="variableDeclaration" roleId="tpee.1068581517664" targetNodeId="e2lb.~System%derr" resolveInfo="err" />
+              <link role="classifier" roleId="tpee.1144433057691" targetNodeId="e2lb.~System" resolveInfo="System" />
+            </node>
+            <node role="operation" roleId="tpee.1197027833540" type="tpee.InstanceMethodCallOperation" typeId="tpee.1202948039474" id="8243879142738608072">
+              <link role="baseMethodDeclaration" roleId="tpee.1068499141037" targetNodeId="fxg7.~PrintStream%dprintln(java%dlang%dString)%cvoid" resolveInfo="println" />
+              <node role="actualArgument" roleId="tpee.1068499141038" type="tpee.StringLiteral" typeId="tpee.1070475926800" id="8243879142738608073">
+                <property name="value" nameId="tpee.1070475926801" value="setup test!" />
+              </node>
+            </node>
+          </node>
+        </node>
+      </node>
+    </node>
+    <node role="afterTest" roleId="tpe3.8243879142738613220" type="tpe3.AfterTest" typeId="tpe3.8243879142738613213" id="8243879142738651514">
+      <node role="body" roleId="tpee.1137022507850" type="tpee.StatementList" typeId="tpee.1068580123136" id="8243879142738651515">
+        <node role="statement" roleId="tpee.1068581517665" type="tpee.ExpressionStatement" typeId="tpee.1068580123155" id="8243879142738608088">
+          <node role="expression" roleId="tpee.1068580123156" type="tpee.DotExpression" typeId="tpee.1197027756228" id="8243879142738608089">
+            <node role="operand" roleId="tpee.1197027771414" type="tpee.StaticFieldReference" typeId="tpee.1070533707846" id="8243879142738608090">
+              <link role="classifier" roleId="tpee.1144433057691" targetNodeId="e2lb.~System" resolveInfo="System" />
+              <link role="variableDeclaration" roleId="tpee.1068581517664" targetNodeId="e2lb.~System%derr" resolveInfo="err" />
+            </node>
+            <node role="operation" roleId="tpee.1197027833540" type="tpee.InstanceMethodCallOperation" typeId="tpee.1202948039474" id="8243879142738608091">
+              <link role="baseMethodDeclaration" roleId="tpee.1068499141037" targetNodeId="fxg7.~PrintStream%dprintln(java%dlang%dString)%cvoid" resolveInfo="println" />
+              <node role="actualArgument" roleId="tpee.1068499141038" type="tpee.StringLiteral" typeId="tpee.1070475926800" id="8243879142738608092">
+                <property name="value" nameId="tpee.1070475926801" value="teardown test!" />
+              </node>
+            </node>
+          </node>
+        </node>
+      </node>
+    </node>
     <node role="visibility" roleId="tpee.1178549979242" type="tpee.PublicVisibility" typeId="tpee.1146644602865" id="3669442855016276712" />
     <node role="constructor" roleId="tpee.1068390468201" type="tpee.ConstructorDeclaration" typeId="tpee.1068580123140" id="3669442855016276713">
       <node role="returnType" roleId="tpee.1068580123133" type="tpee.VoidType" typeId="tpee.1068581517677" id="3669442855016276714" />
@@ -78,44 +108,11 @@
         </node>
       </node>
     </node>
-    <node role="beforeTest" roleId="tpe3.8243879142738613219" type="tpe3.BeforeTest" typeId="tpe3.8243879142738608185" id="8243879142738651512">
-      <node role="body" roleId="tpee.1137022507850" type="tpee.StatementList" typeId="tpee.1068580123136" id="8243879142738651513">
-        <node role="statement" roleId="tpee.1068581517665" type="tpee.ExpressionStatement" typeId="tpee.1068580123155" id="8243879142738608069">
-          <node role="expression" roleId="tpee.1068580123156" type="tpee.DotExpression" typeId="tpee.1197027756228" id="8243879142738608070">
-            <node role="operand" roleId="tpee.1197027771414" type="tpee.StaticFieldReference" typeId="tpee.1070533707846" id="8243879142738608071">
-              <link role="variableDeclaration" roleId="tpee.1068581517664" targetNodeId="e2lb.~System%derr" resolveInfo="err" />
-              <link role="classifier" roleId="tpee.1144433057691" targetNodeId="e2lb.~System" resolveInfo="System" />
-            </node>
-            <node role="operation" roleId="tpee.1197027833540" type="tpee.InstanceMethodCallOperation" typeId="tpee.1202948039474" id="8243879142738608072">
-              <link role="baseMethodDeclaration" roleId="tpee.1068499141037" targetNodeId="fxg7.~PrintStream%dprintln(java%dlang%dString)%cvoid" resolveInfo="println" />
-              <node role="actualArgument" roleId="tpee.1068499141038" type="tpee.StringLiteral" typeId="tpee.1070475926800" id="8243879142738608073">
-                <property name="value" nameId="tpee.1070475926801" value="setup test!" />
-              </node>
-            </node>
-          </node>
-        </node>
-      </node>
-    </node>
-    <node role="afterTest" roleId="tpe3.8243879142738613220" type="tpe3.AfterTest" typeId="tpe3.8243879142738613213" id="8243879142738651514">
-      <node role="body" roleId="tpee.1137022507850" type="tpee.StatementList" typeId="tpee.1068580123136" id="8243879142738651515">
-        <node role="statement" roleId="tpee.1068581517665" type="tpee.ExpressionStatement" typeId="tpee.1068580123155" id="8243879142738608088">
-          <node role="expression" roleId="tpee.1068580123156" type="tpee.DotExpression" typeId="tpee.1197027756228" id="8243879142738608089">
-            <node role="operand" roleId="tpee.1197027771414" type="tpee.StaticFieldReference" typeId="tpee.1070533707846" id="8243879142738608090">
-              <link role="classifier" roleId="tpee.1144433057691" targetNodeId="e2lb.~System" resolveInfo="System" />
-              <link role="variableDeclaration" roleId="tpee.1068581517664" targetNodeId="e2lb.~System%derr" resolveInfo="err" />
-            </node>
-            <node role="operation" roleId="tpee.1197027833540" type="tpee.InstanceMethodCallOperation" typeId="tpee.1202948039474" id="8243879142738608091">
-              <link role="baseMethodDeclaration" roleId="tpee.1068499141037" targetNodeId="fxg7.~PrintStream%dprintln(java%dlang%dString)%cvoid" resolveInfo="println" />
-              <node role="actualArgument" roleId="tpee.1068499141038" type="tpee.StringLiteral" typeId="tpee.1070475926800" id="8243879142738608092">
-                <property name="value" nameId="tpee.1070475926801" value="teardown test!" />
-              </node>
-            </node>
-          </node>
-        </node>
-      </node>
-    </node>
   </root>
   <root id="3669442855016277665">
+    <node role="superclass" roleId="tpee.1165602531693" type="tpee.ClassifierType" typeId="tpee.1107535904670" id="2213297802761044735">
+      <link role="classifier" roleId="tpee.1107535924139" targetNodeId="2213297802761044209" resolveInfo="AbstractTestClass" />
+    </node>
     <node role="method" roleId="tpee.1107880067339" type="tpee.InstanceMethodDeclaration" typeId="tpee.1068580123165" id="3669442855016278294">
       <property name="name" nameId="tpck.1169194664001" value="testBlah" />
       <node role="returnType" roleId="tpee.1068580123133" type="tpee.VoidType" typeId="tpee.1068581517677" id="3669442855016278295" />
@@ -149,11 +146,11 @@
       <node role="visibility" roleId="tpee.1178549979242" type="tpee.PublicVisibility" typeId="tpee.1146644602865" id="3669442855016277669" />
       <node role="body" roleId="tpee.1068580123135" type="tpee.StatementList" typeId="tpee.1068580123136" id="3669442855016277670" />
     </node>
-    <node role="superclass" roleId="tpee.1165602531693" type="tpee.ClassifierType" typeId="tpee.1107535904670" id="2213297802761044735">
-      <link role="classifier" roleId="tpee.1107535924139" targetNodeId="2213297802761044209" resolveInfo="AbstractTestClass" />
-    </node>
   </root>
   <root id="4347343044614079991">
+    <node role="superclass" roleId="tpee.1165602531693" type="tpee.ClassifierType" typeId="tpee.1107535904670" id="2213297802761100219">
+      <link role="classifier" roleId="tpee.1107535924139" targetNodeId="2213297802761100201" resolveInfo="AbstractTest4Class" />
+    </node>
     <node role="visibility" roleId="tpee.1178549979242" type="tpee.PublicVisibility" typeId="tpee.1146644602865" id="4347343044614079992" />
     <node role="constructor" roleId="tpee.1068390468201" type="tpee.ConstructorDeclaration" typeId="tpee.1068580123140" id="4347343044614079993">
       <node role="returnType" roleId="tpee.1068580123133" type="tpee.VoidType" typeId="tpee.1068581517677" id="4347343044614079994" />
@@ -208,9 +205,6 @@
           <link role="classifier" roleId="tpee.1116615189566" targetNodeId="8923434991440662525" resolveInfo="SimpleRunner" />
         </node>
       </node>
-    </node>
-    <node role="superclass" roleId="tpee.1165602531693" type="tpee.ClassifierType" typeId="tpee.1107535904670" id="2213297802761100219">
-      <link role="classifier" roleId="tpee.1107535924139" targetNodeId="2213297802761100201" resolveInfo="AbstractTest4Class" />
     </node>
   </root>
   <root id="8923434991440662525">
@@ -320,207 +314,6 @@
               <link role="baseMethodDeclaration" roleId="tpee.1068499141037" targetNodeId="fxg7.~PrintStream%dprintln(java%dlang%dString)%cvoid" resolveInfo="println" />
               <node role="actualArgument" roleId="tpee.1068499141038" type="tpee.StringLiteral" typeId="tpee.1070475926800" id="6829399386646795734">
                 <property name="value" nameId="tpee.1070475926801" value="Hello, Universe!" />
-              </node>
-            </node>
-          </node>
-        </node>
-      </node>
-    </node>
-  </root>
-<<<<<<< HEAD
-=======
-  <root id="5241185024286561983">
-    <node role="visibility" roleId="tpee.1178549979242" type="tpee.PublicVisibility" typeId="tpee.1146644602865" id="5241185024286561984" />
-    <node role="constructor" roleId="tpee.1068390468201" type="tpee.ConstructorDeclaration" typeId="tpee.1068580123140" id="5241185024286561985">
-      <node role="returnType" roleId="tpee.1068580123133" type="tpee.VoidType" typeId="tpee.1068581517677" id="5241185024286561986" />
-      <node role="visibility" roleId="tpee.1178549979242" type="tpee.PublicVisibility" typeId="tpee.1146644602865" id="5241185024286561987" />
-      <node role="body" roleId="tpee.1068580123135" type="tpee.StatementList" typeId="tpee.1068580123136" id="5241185024286561988" />
-    </node>
-    <node role="testMethodList" roleId="tpe3.1171931851044" type="tpe3.TestMethodList" typeId="tpe3.1171931858461" id="5241185024286561989">
-      <node role="testMethod" roleId="tpe3.1171931858462" type="tpe3.TestMethod" typeId="tpe3.1171931690126" id="5241185024286562509">
-        <property name="methodName" nameId="tpe3.1171931690128" value="test1" />
-        <node role="visibility" roleId="tpee.1178549979242" type="tpee.PublicVisibility" typeId="tpee.1146644602865" id="5241185024286562510" />
-        <node role="returnType" roleId="tpee.1068580123133" type="tpee.VoidType" typeId="tpee.1068581517677" id="5241185024286562511" />
-        <node role="body" roleId="tpee.1068580123135" type="tpee.StatementList" typeId="tpee.1068580123136" id="5241185024286562512">
-          <node role="statement" roleId="tpee.1068581517665" type="tpee.ExpressionStatement" typeId="tpee.1068580123155" id="5241185024286562513">
-            <node role="expression" roleId="tpee.1068580123156" type="tpee.DotExpression" typeId="tpee.1197027756228" id="5241185024286562514">
-              <node role="operand" roleId="tpee.1197027771414" type="tpee.StaticFieldReference" typeId="tpee.1070533707846" id="5241185024286562515">
-                <link role="classifier" roleId="tpee.1144433057691" targetNodeId="e2lb.~System" resolveInfo="System" />
-                <link role="variableDeclaration" roleId="tpee.1068581517664" targetNodeId="e2lb.~System%dout" resolveInfo="out" />
-              </node>
-              <node role="operation" roleId="tpee.1197027833540" type="tpee.InstanceMethodCallOperation" typeId="tpee.1202948039474" id="5241185024286562516">
-                <link role="baseMethodDeclaration" roleId="tpee.1068499141037" targetNodeId="fxg7.~PrintStream%dprintln(java%dlang%dString)%cvoid" resolveInfo="println" />
-                <node role="actualArgument" roleId="tpee.1068499141038" type="tpee.StringLiteral" typeId="tpee.1070475926800" id="5241185024286562517">
-                  <property name="value" nameId="tpee.1070475926801" value="test1" />
-                </node>
-              </node>
-            </node>
-          </node>
-          <node role="statement" roleId="tpee.1068581517665" type="tpee.ExpressionStatement" typeId="tpee.1068580123155" id="2126914456080649698">
-            <node role="expression" roleId="tpee.1068580123156" type="tpee.DotExpression" typeId="tpee.1197027756228" id="2126914456080649699">
-              <node role="operand" roleId="tpee.1197027771414" type="tpee.StaticFieldReference" typeId="tpee.1070533707846" id="2126914456080649700">
-                <link role="classifier" roleId="tpee.1144433057691" targetNodeId="e2lb.~System" resolveInfo="System" />
-                <link role="variableDeclaration" roleId="tpee.1068581517664" targetNodeId="e2lb.~System%dout" resolveInfo="out" />
-              </node>
-              <node role="operation" roleId="tpee.1197027833540" type="tpee.InstanceMethodCallOperation" typeId="tpee.1202948039474" id="2126914456080649701">
-                <link role="baseMethodDeclaration" roleId="tpee.1068499141037" targetNodeId="fxg7.~PrintStream%dprintln(java%dlang%dString)%cvoid" resolveInfo="println" />
-                <node role="actualArgument" roleId="tpee.1068499141038" type="tpee.StringLiteral" typeId="tpee.1070475926800" id="2126914456080649702">
-                  <property name="value" nameId="tpee.1070475926801" value="test1_" />
-                </node>
-              </node>
-            </node>
-          </node>
-        </node>
-      </node>
-      <node role="testMethod" roleId="tpe3.1171931858462" type="tpe3.TestMethod" typeId="tpe3.1171931690126" id="5241185024286562518">
-        <property name="methodName" nameId="tpe3.1171931690128" value="test2" />
-        <node role="visibility" roleId="tpee.1178549979242" type="tpee.PublicVisibility" typeId="tpee.1146644602865" id="5241185024286562519" />
-        <node role="returnType" roleId="tpee.1068580123133" type="tpee.VoidType" typeId="tpee.1068581517677" id="5241185024286562520" />
-        <node role="body" roleId="tpee.1068580123135" type="tpee.StatementList" typeId="tpee.1068580123136" id="5241185024286562521">
-          <node role="statement" roleId="tpee.1068581517665" type="tpee.ExpressionStatement" typeId="tpee.1068580123155" id="5241185024286562522">
-            <node role="expression" roleId="tpee.1068580123156" type="tpee.DotExpression" typeId="tpee.1197027756228" id="5241185024286562523">
-              <node role="operand" roleId="tpee.1197027771414" type="tpee.StaticFieldReference" typeId="tpee.1070533707846" id="5241185024286562524">
-                <link role="classifier" roleId="tpee.1144433057691" targetNodeId="e2lb.~System" resolveInfo="System" />
-                <link role="variableDeclaration" roleId="tpee.1068581517664" targetNodeId="e2lb.~System%dout" resolveInfo="out" />
-              </node>
-              <node role="operation" roleId="tpee.1197027833540" type="tpee.InstanceMethodCallOperation" typeId="tpee.1202948039474" id="5241185024286562525">
-                <link role="baseMethodDeclaration" roleId="tpee.1068499141037" targetNodeId="fxg7.~PrintStream%dprintln(java%dlang%dString)%cvoid" resolveInfo="println" />
-                <node role="actualArgument" roleId="tpee.1068499141038" type="tpee.StringLiteral" typeId="tpee.1070475926800" id="5241185024286562526">
-                  <property name="value" nameId="tpee.1070475926801" value="test2" />
-                </node>
-              </node>
-            </node>
-          </node>
-          <node role="statement" roleId="tpee.1068581517665" type="tpee.ExpressionStatement" typeId="tpee.1068580123155" id="2126914456080650694">
-            <node role="expression" roleId="tpee.1068580123156" type="tpee.DotExpression" typeId="tpee.1197027756228" id="2126914456080650695">
-              <node role="operand" roleId="tpee.1197027771414" type="tpee.StaticFieldReference" typeId="tpee.1070533707846" id="2126914456080650696">
-                <link role="classifier" roleId="tpee.1144433057691" targetNodeId="e2lb.~System" resolveInfo="System" />
-                <link role="variableDeclaration" roleId="tpee.1068581517664" targetNodeId="e2lb.~System%dout" resolveInfo="out" />
-              </node>
-              <node role="operation" roleId="tpee.1197027833540" type="tpee.InstanceMethodCallOperation" typeId="tpee.1202948039474" id="2126914456080650697">
-                <link role="baseMethodDeclaration" roleId="tpee.1068499141037" targetNodeId="fxg7.~PrintStream%dprintln(java%dlang%dString)%cvoid" resolveInfo="println" />
-                <node role="actualArgument" roleId="tpee.1068499141038" type="tpee.StringLiteral" typeId="tpee.1070475926800" id="2126914456080650698">
-                  <property name="value" nameId="tpee.1070475926801" value="test2_" />
-                </node>
-              </node>
-            </node>
-          </node>
-        </node>
-      </node>
-      <node role="testMethod" roleId="tpe3.1171931858462" type="tpe3.TestMethod" typeId="tpe3.1171931690126" id="5241185024286562527">
-        <property name="methodName" nameId="tpe3.1171931690128" value="test3" />
-        <node role="visibility" roleId="tpee.1178549979242" type="tpee.PublicVisibility" typeId="tpee.1146644602865" id="5241185024286562528" />
-        <node role="returnType" roleId="tpee.1068580123133" type="tpee.VoidType" typeId="tpee.1068581517677" id="5241185024286562529" />
-        <node role="body" roleId="tpee.1068580123135" type="tpee.StatementList" typeId="tpee.1068580123136" id="5241185024286562530">
-          <node role="statement" roleId="tpee.1068581517665" type="tpee.ExpressionStatement" typeId="tpee.1068580123155" id="5241185024286562531">
-            <node role="expression" roleId="tpee.1068580123156" type="tpee.DotExpression" typeId="tpee.1197027756228" id="5241185024286562532">
-              <node role="operand" roleId="tpee.1197027771414" type="tpee.StaticFieldReference" typeId="tpee.1070533707846" id="5241185024286562533">
-                <link role="classifier" roleId="tpee.1144433057691" targetNodeId="e2lb.~System" resolveInfo="System" />
-                <link role="variableDeclaration" roleId="tpee.1068581517664" targetNodeId="e2lb.~System%dout" resolveInfo="out" />
-              </node>
-              <node role="operation" roleId="tpee.1197027833540" type="tpee.InstanceMethodCallOperation" typeId="tpee.1202948039474" id="5241185024286562534">
-                <link role="baseMethodDeclaration" roleId="tpee.1068499141037" targetNodeId="fxg7.~PrintStream%dprintln(java%dlang%dString)%cvoid" resolveInfo="println" />
-                <node role="actualArgument" roleId="tpee.1068499141038" type="tpee.StringLiteral" typeId="tpee.1070475926800" id="5241185024286562535">
-                  <property name="value" nameId="tpee.1070475926801" value="test3" />
-                </node>
-              </node>
-            </node>
-          </node>
-          <node role="statement" roleId="tpee.1068581517665" type="tpee.ExpressionStatement" typeId="tpee.1068580123155" id="2126914456080650699">
-            <node role="expression" roleId="tpee.1068580123156" type="tpee.DotExpression" typeId="tpee.1197027756228" id="2126914456080650700">
-              <node role="operand" roleId="tpee.1197027771414" type="tpee.StaticFieldReference" typeId="tpee.1070533707846" id="2126914456080650701">
-                <link role="classifier" roleId="tpee.1144433057691" targetNodeId="e2lb.~System" resolveInfo="System" />
-                <link role="variableDeclaration" roleId="tpee.1068581517664" targetNodeId="e2lb.~System%dout" resolveInfo="out" />
-              </node>
-              <node role="operation" roleId="tpee.1197027833540" type="tpee.InstanceMethodCallOperation" typeId="tpee.1202948039474" id="2126914456080650702">
-                <link role="baseMethodDeclaration" roleId="tpee.1068499141037" targetNodeId="fxg7.~PrintStream%dprintln(java%dlang%dString)%cvoid" resolveInfo="println" />
-                <node role="actualArgument" roleId="tpee.1068499141038" type="tpee.StringLiteral" typeId="tpee.1070475926800" id="2126914456080650703">
-                  <property name="value" nameId="tpee.1070475926801" value="test3_" />
-                </node>
-              </node>
-            </node>
-          </node>
-        </node>
-      </node>
-      <node role="testMethod" roleId="tpe3.1171931858462" type="tpe3.TestMethod" typeId="tpe3.1171931690126" id="5241185024286562536">
-        <property name="methodName" nameId="tpe3.1171931690128" value="test4" />
-        <node role="visibility" roleId="tpee.1178549979242" type="tpee.PublicVisibility" typeId="tpee.1146644602865" id="5241185024286562537" />
-        <node role="returnType" roleId="tpee.1068580123133" type="tpee.VoidType" typeId="tpee.1068581517677" id="5241185024286562538" />
-        <node role="body" roleId="tpee.1068580123135" type="tpee.StatementList" typeId="tpee.1068580123136" id="5241185024286562539">
-          <node role="statement" roleId="tpee.1068581517665" type="tpee.ExpressionStatement" typeId="tpee.1068580123155" id="5241185024286562540">
-            <node role="expression" roleId="tpee.1068580123156" type="tpee.DotExpression" typeId="tpee.1197027756228" id="5241185024286562541">
-              <node role="operand" roleId="tpee.1197027771414" type="tpee.StaticFieldReference" typeId="tpee.1070533707846" id="5241185024286562542">
-                <link role="classifier" roleId="tpee.1144433057691" targetNodeId="e2lb.~System" resolveInfo="System" />
-                <link role="variableDeclaration" roleId="tpee.1068581517664" targetNodeId="e2lb.~System%dout" resolveInfo="out" />
-              </node>
-              <node role="operation" roleId="tpee.1197027833540" type="tpee.InstanceMethodCallOperation" typeId="tpee.1202948039474" id="5241185024286562543">
-                <link role="baseMethodDeclaration" roleId="tpee.1068499141037" targetNodeId="fxg7.~PrintStream%dprintln(java%dlang%dString)%cvoid" resolveInfo="println" />
-                <node role="actualArgument" roleId="tpee.1068499141038" type="tpee.StringLiteral" typeId="tpee.1070475926800" id="5241185024286562544">
-                  <property name="value" nameId="tpee.1070475926801" value="test4" />
-                </node>
-              </node>
-            </node>
-          </node>
-          <node role="statement" roleId="tpee.1068581517665" type="tpee.ExpressionStatement" typeId="tpee.1068580123155" id="2126914456080650704">
-            <node role="expression" roleId="tpee.1068580123156" type="tpee.DotExpression" typeId="tpee.1197027756228" id="2126914456080650705">
-              <node role="operand" roleId="tpee.1197027771414" type="tpee.StaticFieldReference" typeId="tpee.1070533707846" id="2126914456080650706">
-                <link role="classifier" roleId="tpee.1144433057691" targetNodeId="e2lb.~System" resolveInfo="System" />
-                <link role="variableDeclaration" roleId="tpee.1068581517664" targetNodeId="e2lb.~System%dout" resolveInfo="out" />
-              </node>
-              <node role="operation" roleId="tpee.1197027833540" type="tpee.InstanceMethodCallOperation" typeId="tpee.1202948039474" id="2126914456080650707">
-                <link role="baseMethodDeclaration" roleId="tpee.1068499141037" targetNodeId="fxg7.~PrintStream%dprintln(java%dlang%dString)%cvoid" resolveInfo="println" />
-                <node role="actualArgument" roleId="tpee.1068499141038" type="tpee.StringLiteral" typeId="tpee.1070475926800" id="2126914456080650708">
-                  <property name="value" nameId="tpee.1070475926801" value="test4_" />
-                </node>
-              </node>
-            </node>
-          </node>
-        </node>
-      </node>
-      <node role="testMethod" roleId="tpe3.1171931858462" type="tpe3.TestMethod" typeId="tpe3.1171931690126" id="5241185024286562545">
-        <property name="methodName" nameId="tpe3.1171931690128" value="test5" />
-        <node role="visibility" roleId="tpee.1178549979242" type="tpee.PublicVisibility" typeId="tpee.1146644602865" id="5241185024286562546" />
-        <node role="returnType" roleId="tpee.1068580123133" type="tpee.VoidType" typeId="tpee.1068581517677" id="5241185024286562547" />
-        <node role="body" roleId="tpee.1068580123135" type="tpee.StatementList" typeId="tpee.1068580123136" id="5241185024286562548">
-          <node role="statement" roleId="tpee.1068581517665" type="tpee.ExpressionStatement" typeId="tpee.1068580123155" id="5241185024286562549">
-            <node role="expression" roleId="tpee.1068580123156" type="tpee.DotExpression" typeId="tpee.1197027756228" id="5241185024286562550">
-              <node role="operand" roleId="tpee.1197027771414" type="tpee.StaticFieldReference" typeId="tpee.1070533707846" id="5241185024286562551">
-                <link role="classifier" roleId="tpee.1144433057691" targetNodeId="e2lb.~System" resolveInfo="System" />
-                <link role="variableDeclaration" roleId="tpee.1068581517664" targetNodeId="e2lb.~System%dout" resolveInfo="out" />
-              </node>
-              <node role="operation" roleId="tpee.1197027833540" type="tpee.InstanceMethodCallOperation" typeId="tpee.1202948039474" id="5241185024286562552">
-                <link role="baseMethodDeclaration" roleId="tpee.1068499141037" targetNodeId="fxg7.~PrintStream%dprintln(java%dlang%dString)%cvoid" resolveInfo="println" />
-                <node role="actualArgument" roleId="tpee.1068499141038" type="tpee.StringLiteral" typeId="tpee.1070475926800" id="5241185024286562553">
-                  <property name="value" nameId="tpee.1070475926801" value="test5" />
-                </node>
-              </node>
-            </node>
-          </node>
-          <node role="statement" roleId="tpee.1068581517665" type="tpee.ExpressionStatement" typeId="tpee.1068580123155" id="2126914456080650709">
-            <node role="expression" roleId="tpee.1068580123156" type="tpee.DotExpression" typeId="tpee.1197027756228" id="2126914456080650710">
-              <node role="operand" roleId="tpee.1197027771414" type="tpee.StaticFieldReference" typeId="tpee.1070533707846" id="2126914456080650711">
-                <link role="classifier" roleId="tpee.1144433057691" targetNodeId="e2lb.~System" resolveInfo="System" />
-                <link role="variableDeclaration" roleId="tpee.1068581517664" targetNodeId="e2lb.~System%dout" resolveInfo="out" />
-              </node>
-              <node role="operation" roleId="tpee.1197027833540" type="tpee.InstanceMethodCallOperation" typeId="tpee.1202948039474" id="2126914456080650712">
-                <link role="baseMethodDeclaration" roleId="tpee.1068499141037" targetNodeId="fxg7.~PrintStream%dprintln(java%dlang%dString)%cvoid" resolveInfo="println" />
-                <node role="actualArgument" roleId="tpee.1068499141038" type="tpee.StringLiteral" typeId="tpee.1070475926800" id="2126914456080650713">
-                  <property name="value" nameId="tpee.1070475926801" value="test5_2" />
-                </node>
-              </node>
-            </node>
-          </node>
-          <node role="statement" roleId="tpee.1068581517665" type="tpee.ExpressionStatement" typeId="tpee.1068580123155" id="5128144834121307431">
-            <node role="expression" roleId="tpee.1068580123156" type="tpee.DotExpression" typeId="tpee.1197027756228" id="5128144834121307432">
-              <node role="operand" roleId="tpee.1197027771414" type="tpee.StaticFieldReference" typeId="tpee.1070533707846" id="5128144834121307433">
-                <link role="classifier" roleId="tpee.1144433057691" targetNodeId="e2lb.~System" resolveInfo="System" />
-                <link role="variableDeclaration" roleId="tpee.1068581517664" targetNodeId="e2lb.~System%dout" resolveInfo="out" />
-              </node>
-              <node role="operation" roleId="tpee.1197027833540" type="tpee.InstanceMethodCallOperation" typeId="tpee.1202948039474" id="5128144834121307434">
-                <link role="baseMethodDeclaration" roleId="tpee.1068499141037" targetNodeId="fxg7.~PrintStream%dprintln(java%dlang%dString)%cvoid" resolveInfo="println" />
-                <node role="actualArgument" roleId="tpee.1068499141038" type="tpee.StringLiteral" typeId="tpee.1070475926800" id="5128144834121307435">
-                  <property name="value" nameId="tpee.1070475926801" value="test5_3" />
-                </node>
               </node>
             </node>
           </node>
@@ -583,5 +376,4 @@
       <node role="body" roleId="tpee.1068580123135" type="tpee.StatementList" typeId="tpee.1068580123136" id="2213297802761100206" />
     </node>
   </root>
->>>>>>> 211b0e6a
 </model>
