--- conflicted
+++ resolved
@@ -45,12 +45,7 @@
       SNode _nodeToCheck_1029348928467 = fieldReference;
       BaseQuickFixProvider intentionProvider = null;
       EquationInfo _info_12389875345 = new EquationInfo(_nodeToCheck_1029348928467, null, "r:00000000-0000-4000-0000-011c895902c5(jetbrains.mps.baseLanguage.typesystem)", "1206554174350", 0, intentionProvider);
-<<<<<<< HEAD
-      _info_12389875345.setInequationGroup("default");
-      typeCheckingContext.createLessThanInequationStrong((SNode) typeCheckingContext.getRepresentative(InstanceType_typevar_1206554174334), (SNode) new typeof_FieldReferenceOperation_InferenceRule.QuotationClass_7hlfbz_a0a5a0().createNode(fieldClassifier, fieldClassifier, typeCheckingContext), true, _info_12389875345);
-=======
       typeCheckingContext.createLessThanInequationStrong((SNode) typeCheckingContext.getRepresentative(InstanceType_typevar_1206554174334), (SNode) new typeof_FieldReferenceOperation_InferenceRule.QuotationClass_7hlfbz_a0a5a0().createNode(fieldClassifier, typeCheckingContext), true, _info_12389875345);
->>>>>>> 4728af2b
     }
     Map<SNode, List<SNode>> mmap = MapSequence.fromMap(new HashMap<SNode, List<SNode>>());
     SNode matchedType = RulesFunctions_BaseLanguage.inference_matchTypeWithTypeVariables(typeCheckingContext, SLinkOperations.getTarget(fieldDeclaration, "type", true), mmap);
@@ -90,7 +85,7 @@
     public QuotationClass_7hlfbz_a0a5a0() {
     }
 
-    public SNode createNode(Object parameter_3, Object parameter_4, final TypeCheckingContext typeCheckingContext) {
+    public SNode createNode(Object parameter_3, final TypeCheckingContext typeCheckingContext) {
       SNode result = null;
       Set<SNode> _parameterValues_129834374 = new HashSet<SNode>();
       SNode quotedNode_1 = null;
@@ -103,7 +98,7 @@
       return result;
     }
 
-    public SNode createNode(Object parameter_3, Object parameter_4) {
+    public SNode createNode(Object parameter_3) {
       SNode result = null;
       Set<SNode> _parameterValues_129834374 = new HashSet<SNode>();
       SNode quotedNode_1 = null;
