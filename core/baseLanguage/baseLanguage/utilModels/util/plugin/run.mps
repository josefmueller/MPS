<?xml version="1.0" encoding="UTF-8"?>
<model modelUID="r:f144b87b-8ea5-4a8a-bb79-78fd4663e93c(jetbrains.mps.baseLanguage.util.plugin.run)">
  <persistence version="7" />
  <language namespace="f3061a53-9226-4cc5-a443-f952ceaf5816(jetbrains.mps.baseLanguage)" />
  <language namespace="83888646-71ce-4f1c-9c53-c54016f6ad4f(jetbrains.mps.baseLanguage.collections)" />
  <language namespace="fd392034-7849-419d-9071-12563d152375(jetbrains.mps.baseLanguage.closures)" />
  <language namespace="7866978e-a0f0-4cc7-81bc-4d213d9375e1(jetbrains.mps.lang.smodel)" />
  <language namespace="28f9e497-3b42-4291-aeba-0a1039153ab1(jetbrains.mps.lang.plugin)" />
  <language namespace="760a0a8c-eabb-4521-8bfd-65db761a9ba3(jetbrains.mps.baseLanguage.logging)" />
  <language namespace="22e72e4c-0f69-46ce-8403-6750153aa615(jetbrains.mps.runConfigurations)" />
  <language namespace="443f4c36-fcf5-4eb6-9500-8d06ed259e3e(jetbrains.mps.baseLanguage.classifiers)" />
  <language namespace="f3347d8a-0e79-4f35-8ac9-1574f25c986f(jetbrains.mps.run.commands)" />
  <import index="j0x2" modelUID="r:a06b40a1-18fe-4d7f-a68d-34a763e68c1f(jetbrains.mps.workbench.make)" version="-1" />
  <import index="fn29" modelUID="r:6ba2667b-185e-45cd-ac65-e4b9d66da28e(jetbrains.mps.smodel.resources)" version="-1" />
  <import index="rzz2" modelUID="f:java_stub#6354ebe7-c22a-4a0f-ac54-50b52ab9b065#java.lang.annotation(java.lang.annotation@java_stub)" version="-1" />
  <import index="fxg7" modelUID="f:java_stub#6354ebe7-c22a-4a0f-ac54-50b52ab9b065#java.io(java.io@java_stub)" version="-1" />
  <import index="k7g3" modelUID="f:java_stub#6354ebe7-c22a-4a0f-ac54-50b52ab9b065#java.util(java.util@java_stub)" version="-1" />
  <import index="8bce" modelUID="f:java_stub#37a3367b-1fb2-44d8-aa6b-18075e74e003#jetbrains.mps.logging(jetbrains.mps.logging@java_stub)" version="-1" />
  <import index="e2lb" modelUID="f:java_stub#6354ebe7-c22a-4a0f-ac54-50b52ab9b065#java.lang(java.lang@java_stub)" version="-1" />
  <import index="lkfb" modelUID="f:java_stub#37a3367b-1fb2-44d8-aa6b-18075e74e003#jetbrains.mps.smodel(jetbrains.mps.smodel@java_stub)" version="-1" />
  <import index="afxk" modelUID="f:java_stub#37a3367b-1fb2-44d8-aa6b-18075e74e003#jetbrains.mps.project(jetbrains.mps.project@java_stub)" version="-1" />
  <import index="vfxe" modelUID="f:java_stub#37a3367b-1fb2-44d8-aa6b-18075e74e003#com.intellij.execution.configurations(com.intellij.execution.configurations@java_stub)" version="-1" />
  <import index="lxea" modelUID="f:java_stub#37a3367b-1fb2-44d8-aa6b-18075e74e003#jetbrains.mps.vfs(jetbrains.mps.vfs@java_stub)" version="-1" />
  <import index="30pf" modelUID="f:java_stub#37a3367b-1fb2-44d8-aa6b-18075e74e003#jetbrains.mps.util(jetbrains.mps.util@java_stub)" version="-1" />
  <import index="60vs" modelUID="f:java_stub#37a3367b-1fb2-44d8-aa6b-18075e74e003#jetbrains.mps.reloading(jetbrains.mps.reloading@java_stub)" version="-1" />
  <import index="1t7x" modelUID="f:java_stub#6354ebe7-c22a-4a0f-ac54-50b52ab9b065#java.awt(java.awt@java_stub)" version="-1" />
  <import index="7jsa" modelUID="f:java_stub#37a3367b-1fb2-44d8-aa6b-18075e74e003#com.intellij.execution.process(com.intellij.execution.process@java_stub)" version="-1" />
  <import index="27v0" modelUID="f:java_stub#37a3367b-1fb2-44d8-aa6b-18075e74e003#com.intellij.openapi.project(com.intellij.openapi.project@java_stub)" version="-1" />
  <import index="aoly" modelUID="f:java_stub#37a3367b-1fb2-44d8-aa6b-18075e74e003#jetbrains.mps.smodel.descriptor(jetbrains.mps.smodel.descriptor@java_stub)" version="-1" />
  <import index="h5ia" modelUID="f:java_stub#37a3367b-1fb2-44d8-aa6b-18075e74e003#jetbrains.mps.generator(jetbrains.mps.generator@java_stub)" version="-1" />
  <import index="ista" modelUID="f:java_stub#37a3367b-1fb2-44d8-aa6b-18075e74e003#jetbrains.mps.ide.generator(jetbrains.mps.ide.generator@java_stub)" version="-1" />
  <import index="r27b" modelUID="f:java_stub#37a3367b-1fb2-44d8-aa6b-18075e74e003#org.jetbrains.annotations(MPS.Classpath/org.jetbrains.annotations@java_stub)" version="-1" />
  <import index="7mi2" modelUID="f:java_stub#37a3367b-1fb2-44d8-aa6b-18075e74e003#jetbrains.mps.util.annotation(MPS.Classpath/jetbrains.mps.util.annotation@java_stub)" version="-1" />
  <import index="awpe" modelUID="r:5a505993-793e-4b2d-84cf-271f9dde39b3(jetbrains.mps.execution.lib)" version="-1" />
  <import index="ho4a" modelUID="f:java_stub#37a3367b-1fb2-44d8-aa6b-18075e74e003#jetbrains.mps.make.script(MPS.Classpath/jetbrains.mps.make.script@java_stub)" version="-1" />
  <import index="lkw3" modelUID="f:java_stub#37a3367b-1fb2-44d8-aa6b-18075e74e003#com.intellij.openapi.application(MPS.Classpath/com.intellij.openapi.application@java_stub)" version="-1" />
  <import index="tpck" modelUID="r:00000000-0000-4000-0000-011c89590288(jetbrains.mps.lang.core.structure)" version="0" implicit="yes" />
  <import index="tpee" modelUID="r:00000000-0000-4000-0000-011c895902ca(jetbrains.mps.baseLanguage.structure)" version="3" implicit="yes" />
  <import index="tp25" modelUID="r:00000000-0000-4000-0000-011c89590301(jetbrains.mps.lang.smodel.structure)" version="16" implicit="yes" />
  <import index="tp2c" modelUID="r:00000000-0000-4000-0000-011c89590338(jetbrains.mps.baseLanguage.closures.structure)" version="3" implicit="yes" />
  <import index="tp4k" modelUID="r:00000000-0000-4000-0000-011c89590368(jetbrains.mps.lang.plugin.structure)" version="23" implicit="yes" />
  <import index="tp2q" modelUID="r:00000000-0000-4000-0000-011c8959032e(jetbrains.mps.baseLanguage.collections.structure)" version="7" implicit="yes" />
  <import index="tpib" modelUID="r:00000000-0000-4000-0000-011c8959057f(jetbrains.mps.baseLanguage.logging.structure)" version="0" implicit="yes" />
<<<<<<< HEAD
=======
  <import index="89ww" modelUID="r:f144b87b-8ea5-4a8a-bb79-78fd4663e93c(jetbrains.mps.baseLanguage.util.plugin.run)" version="-1" implicit="yes" />
  <import index="tp4f" modelUID="r:00000000-0000-4000-0000-011c89590373(jetbrains.mps.baseLanguage.classifiers.structure)" version="0" implicit="yes" />
  <import index="rzqf" modelUID="r:d78df0bb-be4f-4e0d-8142-c0b2df70a5a3(jetbrains.mps.execution.commands.structure)" version="0" implicit="yes" />
>>>>>>> 5d00d01a
  <roots>
    <node type="tpee.Annotation" typeId="tpee.1188206331916" id="8492459591399146889">
      <property name="name" nameId="tpck.1169194664001" value="MPSLaunch" />
    </node>
    <node type="tpee.ClassConcept" typeId="tpee.1068390468198" id="8492459591399146899">
      <property name="name" nameId="tpck.1169194664001" value="BaseOutputReader" />
      <property name="abstractClass" nameId="tpee.1075300953594" value="true" />
      <property name="virtualPackage" nameId="tpck.1193676396447" value="Output" />
    </node>
    <node type="tpee.ClassConcept" typeId="tpee.1068390468198" id="8492459591399147272">
      <property name="name" nameId="tpck.1169194664001" value="BaseRunner" />
      <property name="abstractClass" nameId="tpee.1075300953594" value="true" />
      <property name="virtualPackage" nameId="tpck.1193676396447" value="Runner" />
    </node>
    <node type="tpee.ClassConcept" typeId="tpee.1068390468198" id="8492459591399147955">
      <property name="name" nameId="tpck.1169194664001" value="LayoutUtil" />
    </node>
    <node type="tpee.ClassConcept" typeId="tpee.1068390468198" id="8492459591399148208">
      <property name="name" nameId="tpck.1169194664001" value="ClassRunner" />
      <property name="virtualPackage" nameId="tpck.1193676396447" value="Runner" />
    </node>
    <node type="tpee.ClassConcept" typeId="tpee.1068390468198" id="8492459591399148601">
      <property name="name" nameId="tpck.1169194664001" value="RunUtil" />
    </node>
    <node type="tpee.ClassConcept" typeId="tpee.1068390468198" id="8492459591399148682">
      <property name="name" nameId="tpck.1169194664001" value="ConfigRunParameters" />
    </node>
  </roots>
  <root id="8492459591399146889">
    <node role="visibility" roleId="tpee.1178549979242" type="tpee.PublicVisibility" typeId="tpee.1146644602865" id="8492459591399146890" />
    <node role="annotation" roleId="tpee.1188208488637" type="tpee.AnnotationInstance" typeId="tpee.1188207840427" id="8492459591399146891">
      <link role="annotation" roleId="tpee.1188208074048" targetNodeId="rzz2.~Retention" resolveInfo="Retention" />
      <node role="value" roleId="tpee.1188214630783" type="tpee.AnnotationInstanceValue" typeId="tpee.1188214545140" id="8492459591399146892">
        <link role="key" roleId="tpee.1188214555875" targetNodeId="rzz2.~Retention%dvalue()" resolveInfo="value" />
        <node role="value" roleId="tpee.1188214607812" type="tpee.EnumConstantReference" typeId="tpee.1083260308424" id="8492459591399146893">
          <link role="enumConstantDeclaration" roleId="tpee.1083260308426" targetNodeId="rzz2.~RetentionPolicy%dRUNTIME" resolveInfo="RUNTIME" />
          <link role="enumClass" roleId="tpee.1144432896254" targetNodeId="rzz2.~RetentionPolicy" resolveInfo="RetentionPolicy" />
        </node>
      </node>
    </node>
    <node role="annotation" roleId="tpee.1188208488637" type="tpee.AnnotationInstance" typeId="tpee.1188207840427" id="8492459591399146894">
      <link role="annotation" roleId="tpee.1188208074048" targetNodeId="rzz2.~Target" resolveInfo="Target" />
      <node role="value" roleId="tpee.1188214630783" type="tpee.AnnotationInstanceValue" typeId="tpee.1188214545140" id="8492459591399146895">
        <link role="key" roleId="tpee.1188214555875" targetNodeId="rzz2.~Target%dvalue()" resolveInfo="value" />
        <node role="value" roleId="tpee.1188214607812" type="tpee.ArrayLiteral" typeId="tpee.1188220165133" id="8492459591399146896">
          <node role="item" roleId="tpee.1188220173759" type="tpee.EnumConstantReference" typeId="tpee.1083260308424" id="8492459591399146897">
            <link role="enumClass" roleId="tpee.1144432896254" targetNodeId="rzz2.~ElementType" resolveInfo="ElementType" />
            <link role="enumConstantDeclaration" roleId="tpee.1083260308426" targetNodeId="rzz2.~ElementType%dMETHOD" resolveInfo="METHOD" />
          </node>
          <node role="item" roleId="tpee.1188220173759" type="tpee.EnumConstantReference" typeId="tpee.1083260308424" id="8492459591399146898">
            <link role="enumConstantDeclaration" roleId="tpee.1083260308426" targetNodeId="rzz2.~ElementType%dTYPE" resolveInfo="TYPE" />
            <link role="enumClass" roleId="tpee.1144432896254" targetNodeId="rzz2.~ElementType" resolveInfo="ElementType" />
          </node>
        </node>
      </node>
    </node>
  </root>
  <root id="8492459591399146899">
    <node role="field" roleId="tpee.1068390468199" type="tpee.FieldDeclaration" typeId="tpee.1068390468200" id="8492459591399146900">
      <property name="name" nameId="tpck.1169194664001" value="myIs" />
      <node role="visibility" roleId="tpee.1178549979242" type="tpee.PrivateVisibility" typeId="tpee.1146644623116" id="8492459591399146901" />
      <node role="type" roleId="tpee.5680397130376446158" type="tpee.ClassifierType" typeId="tpee.1107535904670" id="8492459591399146902">
        <link role="classifier" roleId="tpee.1107535924139" targetNodeId="fxg7.~InputStream" resolveInfo="InputStream" />
      </node>
    </node>
    <node role="constructor" roleId="tpee.1068390468201" type="tpee.ConstructorDeclaration" typeId="tpee.1068580123140" id="8492459591399146903">
      <node role="parameter" roleId="tpee.1068580123134" type="tpee.ParameterDeclaration" typeId="tpee.1068498886292" id="8492459591399146904">
        <property name="name" nameId="tpck.1169194664001" value="is" />
        <node role="type" roleId="tpee.5680397130376446158" type="tpee.ClassifierType" typeId="tpee.1107535904670" id="8492459591399146905">
          <link role="classifier" roleId="tpee.1107535924139" targetNodeId="fxg7.~InputStream" resolveInfo="InputStream" />
        </node>
      </node>
      <node role="body" roleId="tpee.1068580123135" type="tpee.StatementList" typeId="tpee.1068580123136" id="8492459591399146906">
        <node role="statement" roleId="tpee.1068581517665" type="tpee.ExpressionStatement" typeId="tpee.1068580123155" id="8492459591399146907">
          <node role="expression" roleId="tpee.1068580123156" type="tpee.AssignmentExpression" typeId="tpee.1068498886294" id="8492459591399146908">
            <node role="rValue" roleId="tpee.1068498886297" type="tpee.ParameterReference" typeId="tpee.1068581242874" id="8492459591399146909">
              <link role="variableDeclaration" roleId="tpee.1068581517664" targetNodeId="8492459591399146904" resolveInfo="is" />
            </node>
            <node role="lValue" roleId="tpee.1068498886295" type="tpee.DotExpression" typeId="tpee.1197027756228" id="8492459591399146910">
              <node role="operand" roleId="tpee.1197027771414" type="tpee.ThisExpression" typeId="tpee.1070475354124" id="8492459591399146911" />
              <node role="operation" roleId="tpee.1197027833540" type="tpee.FieldReferenceOperation" typeId="tpee.1197029447546" id="8492459591399146912">
                <link role="fieldDeclaration" roleId="tpee.1197029500499" targetNodeId="8492459591399146900" resolveInfo="is" />
              </node>
            </node>
          </node>
        </node>
      </node>
      <node role="returnType" roleId="tpee.1068580123133" type="tpee.VoidType" typeId="tpee.1068581517677" id="8492459591399146913" />
      <node role="visibility" roleId="tpee.1178549979242" type="tpee.PublicVisibility" typeId="tpee.1146644602865" id="8492459591399146914" />
    </node>
    <node role="method" roleId="tpee.1107880067339" type="tpee.InstanceMethodDeclaration" typeId="tpee.1068580123165" id="8492459591399146915">
      <property name="name" nameId="tpck.1169194664001" value="run" />
      <node role="body" roleId="tpee.1068580123135" type="tpee.StatementList" typeId="tpee.1068580123136" id="8492459591399146916">
        <node role="statement" roleId="tpee.1068581517665" type="tpee.LocalVariableDeclarationStatement" typeId="tpee.1068581242864" id="8492459591399146917">
          <node role="localVariableDeclaration" roleId="tpee.1068581242865" type="tpee.LocalVariableDeclaration" typeId="tpee.1068581242863" id="8492459591399146918">
            <property name="name" nameId="tpck.1169194664001" value="s" />
            <node role="type" roleId="tpee.5680397130376446158" type="tpee.ClassifierType" typeId="tpee.1107535904670" id="8492459591399146919">
              <link role="classifier" roleId="tpee.1107535924139" targetNodeId="k7g3.~Scanner" resolveInfo="Scanner" />
            </node>
            <node role="initializer" roleId="tpee.1068431790190" type="tpee.GenericNewExpression" typeId="tpee.1145552977093" id="8492459591399146920">
              <node role="creator" roleId="tpee.1145553007750" type="tpee.ClassCreator" typeId="tpee.1212685548494" id="8492459591399146921">
                <link role="baseMethodDeclaration" roleId="tpee.1068499141037" targetNodeId="k7g3.~Scanner%d&lt;init&gt;(java%dio%dInputStream)" resolveInfo="Scanner" />
                <node role="actualArgument" roleId="tpee.1068499141038" type="tpee.DotExpression" typeId="tpee.1197027756228" id="8492459591399146922">
                  <node role="operation" roleId="tpee.1197027833540" type="tpee.FieldReferenceOperation" typeId="tpee.1197029447546" id="8492459591399146923">
                    <link role="fieldDeclaration" roleId="tpee.1197029500499" targetNodeId="8492459591399146900" resolveInfo="is" />
                  </node>
                  <node role="operand" roleId="tpee.1197027771414" type="tpee.ThisExpression" typeId="tpee.1070475354124" id="8492459591399146924" />
                </node>
              </node>
            </node>
          </node>
        </node>
        <node role="statement" roleId="tpee.1068581517665" type="tpee.TryCatchStatement" typeId="tpee.1164879751025" id="8492459591399146925">
          <node role="catchClause" roleId="tpee.1164903496223" type="tpee.CatchClause" typeId="tpee.1164903280175" id="8492459591399146926">
            <node role="catchBody" roleId="tpee.1164903359218" type="tpee.StatementList" typeId="tpee.1068580123136" id="8492459591399146927">
              <node role="statement" roleId="tpee.1068581517665" type="tpee.ExpressionStatement" typeId="tpee.1068580123155" id="8492459591399146928">
                <node role="expression" roleId="tpee.1068580123156" type="tpee.DotExpression" typeId="tpee.1197027756228" id="8492459591399146929">
                  <node role="operation" roleId="tpee.1197027833540" type="tpee.InstanceMethodCallOperation" typeId="tpee.1202948039474" id="8492459591399146930">
                    <link role="baseMethodDeclaration" roleId="tpee.1068499141037" targetNodeId="8bce.~Logger%derror(java%dlang%dThrowable)%cvoid" resolveInfo="error" />
                    <node role="actualArgument" roleId="tpee.1068499141038" type="tpee.LocalVariableReference" typeId="tpee.1068581242866" id="8492459591399146931">
                      <link role="variableDeclaration" roleId="tpee.1068581517664" targetNodeId="8492459591399146934" resolveInfo="e" />
                    </node>
                  </node>
                  <node role="operand" roleId="tpee.1197027771414" type="tpee.StaticMethodCall" typeId="tpee.1081236700937" id="8492459591399146932">
                    <link role="classConcept" roleId="tpee.1144433194310" targetNodeId="8bce.~Logger" resolveInfo="Logger" />
                    <link role="baseMethodDeclaration" roleId="tpee.1068499141037" targetNodeId="8bce.~Logger%dgetLogger(java%dlang%dClass)%cjetbrains%dmps%dlogging%dLogger" resolveInfo="getLogger" />
                    <node role="actualArgument" roleId="tpee.1068499141038" type="tpee.ClassifierClassExpression" typeId="tpee.1116615150612" id="8492459591399146933">
                      <link role="classifier" roleId="tpee.1116615189566" targetNodeId="8492459591399146899" resolveInfo="BaseOutputReader" />
                    </node>
                  </node>
                </node>
              </node>
            </node>
            <node role="throwable" roleId="tpee.1164903359217" type="tpee.LocalVariableDeclaration" typeId="tpee.1068581242863" id="8492459591399146934">
              <property name="name" nameId="tpck.1169194664001" value="e" />
              <node role="type" roleId="tpee.5680397130376446158" type="tpee.ClassifierType" typeId="tpee.1107535904670" id="8492459591399146935">
                <link role="classifier" roleId="tpee.1107535924139" targetNodeId="e2lb.~Exception" resolveInfo="Exception" />
              </node>
            </node>
          </node>
          <node role="body" roleId="tpee.1164879758292" type="tpee.StatementList" typeId="tpee.1068580123136" id="8492459591399146936">
            <node role="statement" roleId="tpee.1068581517665" type="tpee.WhileStatement" typeId="tpee.1076505808687" id="8492459591399146937">
              <node role="body" roleId="tpee.1154032183016" type="tpee.StatementList" typeId="tpee.1068580123136" id="8492459591399146938">
                <node role="statement" roleId="tpee.1068581517665" type="tpee.ExpressionStatement" typeId="tpee.1068580123155" id="8492459591399146939">
                  <node role="expression" roleId="tpee.1068580123156" type="tpee.DotExpression" typeId="tpee.1197027756228" id="8492459591399146940">
                    <node role="operation" roleId="tpee.1197027833540" type="tpee.InstanceMethodCallOperation" typeId="tpee.1202948039474" id="8492459591399146941">
                      <link role="baseMethodDeclaration" roleId="tpee.1068499141037" targetNodeId="8492459591399146956" resolveInfo="addMessage" />
                      <node role="actualArgument" roleId="tpee.1068499141038" type="tpee.DotExpression" typeId="tpee.1197027756228" id="8492459591399146942">
                        <node role="operand" roleId="tpee.1197027771414" type="tpee.LocalVariableReference" typeId="tpee.1068581242866" id="8492459591399146943">
                          <link role="variableDeclaration" roleId="tpee.1068581517664" targetNodeId="8492459591399146918" resolveInfo="s" />
                        </node>
                        <node role="operation" roleId="tpee.1197027833540" type="tpee.InstanceMethodCallOperation" typeId="tpee.1202948039474" id="8492459591399146944">
                          <link role="baseMethodDeclaration" roleId="tpee.1068499141037" targetNodeId="k7g3.~Scanner%dnextLine()%cjava%dlang%dString" resolveInfo="nextLine" />
                        </node>
                      </node>
                    </node>
                    <node role="operand" roleId="tpee.1197027771414" type="tpee.ThisExpression" typeId="tpee.1070475354124" id="8492459591399146945" />
                  </node>
                </node>
              </node>
              <node role="condition" roleId="tpee.1076505808688" type="tpee.AndExpression" typeId="tpee.1080120340718" id="8492459591399146946">
                <node role="leftExpression" roleId="tpee.1081773367580" type="tpee.NotExpression" typeId="tpee.1081516740877" id="8492459591399146947">
                  <node role="expression" roleId="tpee.1081516765348" type="tpee.DotExpression" typeId="tpee.1197027756228" id="8492459591399146948">
                    <node role="operation" roleId="tpee.1197027833540" type="tpee.InstanceMethodCallOperation" typeId="tpee.1202948039474" id="8492459591399146949">
                      <link role="baseMethodDeclaration" roleId="tpee.1068499141037" targetNodeId="e2lb.~Thread%disInterrupted()%cboolean" resolveInfo="isInterrupted" />
                    </node>
                    <node role="operand" roleId="tpee.1197027771414" type="tpee.ThisExpression" typeId="tpee.1070475354124" id="8492459591399146950" />
                  </node>
                </node>
                <node role="rightExpression" roleId="tpee.1081773367579" type="tpee.DotExpression" typeId="tpee.1197027756228" id="8492459591399146951">
                  <node role="operand" roleId="tpee.1197027771414" type="tpee.LocalVariableReference" typeId="tpee.1068581242866" id="8492459591399146952">
                    <link role="variableDeclaration" roleId="tpee.1068581517664" targetNodeId="8492459591399146918" resolveInfo="s" />
                  </node>
                  <node role="operation" roleId="tpee.1197027833540" type="tpee.InstanceMethodCallOperation" typeId="tpee.1202948039474" id="8492459591399146953">
                    <link role="baseMethodDeclaration" roleId="tpee.1068499141037" targetNodeId="k7g3.~Scanner%dhasNextLine()%cboolean" resolveInfo="hasNextLine" />
                  </node>
                </node>
              </node>
            </node>
          </node>
        </node>
      </node>
      <node role="returnType" roleId="tpee.1068580123133" type="tpee.VoidType" typeId="tpee.1068581517677" id="8492459591399146954" />
      <node role="visibility" roleId="tpee.1178549979242" type="tpee.PublicVisibility" typeId="tpee.1146644602865" id="8492459591399146955" />
    </node>
    <node role="method" roleId="tpee.1107880067339" type="tpee.InstanceMethodDeclaration" typeId="tpee.1068580123165" id="8492459591399146956">
      <property name="name" nameId="tpck.1169194664001" value="addMessage" />
      <property name="isAbstract" nameId="tpee.1178608670077" value="true" />
      <node role="parameter" roleId="tpee.1068580123134" type="tpee.ParameterDeclaration" typeId="tpee.1068498886292" id="8492459591399146957">
        <property name="name" nameId="tpck.1169194664001" value="message" />
        <node role="type" roleId="tpee.5680397130376446158" type="tpee.StringType" typeId="tpee.1225271177708" id="8492459591399146958" />
      </node>
      <node role="returnType" roleId="tpee.1068580123133" type="tpee.VoidType" typeId="tpee.1068581517677" id="8492459591399146959" />
      <node role="visibility" roleId="tpee.1178549979242" type="tpee.ProtectedVisibility" typeId="tpee.1146644641414" id="8492459591399146960" />
      <node role="body" roleId="tpee.1068580123135" type="tpee.StatementList" typeId="tpee.1068580123136" id="8492459591399146961" />
    </node>
    <node role="superclass" roleId="tpee.1165602531693" type="tpee.ClassifierType" typeId="tpee.1107535904670" id="8492459591399146962">
      <link role="classifier" roleId="tpee.1107535924139" targetNodeId="e2lb.~Thread" resolveInfo="Thread" />
    </node>
    <node role="visibility" roleId="tpee.1178549979242" type="tpee.PublicVisibility" typeId="tpee.1146644602865" id="8492459591399146963" />
  </root>
  <root id="8492459591399147272">
    <node role="annotation" roleId="tpee.1188208488637" type="tpee.AnnotationInstance" typeId="tpee.1188207840427" id="3107334613900759708">
      <link role="annotation" roleId="tpee.1188208074048" targetNodeId="e2lb.~Deprecated" resolveInfo="Deprecated" />
    </node>
    <node role="annotation" roleId="tpee.1188208488637" type="tpee.AnnotationInstance" typeId="tpee.1188207840427" id="3107334613900759709">
      <link role="annotation" roleId="tpee.1188208074048" targetNodeId="7mi2.~ToRemove" resolveInfo="ToRemove" />
      <node role="value" roleId="tpee.1188214630783" type="tpee.AnnotationInstanceValue" typeId="tpee.1188214545140" id="3107334613900759710">
        <link role="key" roleId="tpee.1188214555875" targetNodeId="7mi2.~ToRemove%dversion()" resolveInfo="version" />
        <node role="value" roleId="tpee.1188214607812" type="tpee.FloatingPointConstant" typeId="tpee.1111509017652" id="3107334613900759713">
          <property name="value" nameId="tpee.1113006610751" value="2.0" />
        </node>
      </node>
    </node>
    <node role="constructor" roleId="tpee.1068390468201" type="tpee.ConstructorDeclaration" typeId="tpee.1068580123140" id="3038691514508939542">
      <node role="returnType" roleId="tpee.1068580123133" type="tpee.VoidType" typeId="tpee.1068581517677" id="3038691514508939543" />
      <node role="visibility" roleId="tpee.1178549979242" type="tpee.PublicVisibility" typeId="tpee.1146644602865" id="3038691514508939544" />
      <node role="body" roleId="tpee.1068580123135" type="tpee.StatementList" typeId="tpee.1068580123136" id="3038691514508939545">
        <node role="statement" roleId="tpee.1068581517665" type="tpee.ExpressionStatement" typeId="tpee.1068580123155" id="3038691514508965137">
          <node role="expression" roleId="tpee.1068580123156" type="tpee.AssignmentExpression" typeId="tpee.1068498886294" id="3038691514508965138">
            <node role="rValue" roleId="tpee.1068498886297" type="tpee.ParameterReference" typeId="tpee.1068581242874" id="3038691514508965139">
              <link role="variableDeclaration" roleId="tpee.1068581517664" targetNodeId="3038691514508939572" resolveInfo="parameters" />
            </node>
            <node role="lValue" roleId="tpee.1068498886295" type="tpee.DotExpression" typeId="tpee.1197027756228" id="3038691514508965140">
              <node role="operation" roleId="tpee.1197027833540" type="tpee.FieldReferenceOperation" typeId="tpee.1197029447546" id="3038691514508965141">
                <link role="fieldDeclaration" roleId="tpee.1197029500499" targetNodeId="3038691514508931175" resolveInfo="myRunParameters" />
              </node>
              <node role="operand" roleId="tpee.1197027771414" type="tpee.ThisExpression" typeId="tpee.1070475354124" id="3038691514508965142" />
            </node>
          </node>
        </node>
        <node role="statement" roleId="tpee.1068581517665" type="tpee.ExpressionStatement" typeId="tpee.1068580123155" id="2178855608170363879">
          <node role="expression" roleId="tpee.1068580123156" type="tpee.DotExpression" typeId="tpee.1197027756228" id="2178855608170363880">
            <node role="operand" roleId="tpee.1197027771414" type="tpee.ThisExpression" typeId="tpee.1070475354124" id="2178855608170363881" />
            <node role="operation" roleId="tpee.1197027833540" type="tpee.InstanceMethodCallOperation" typeId="tpee.1202948039474" id="2178855608170363882">
              <link role="baseMethodDeclaration" roleId="tpee.1068499141037" targetNodeId="2178855608170363854" resolveInfo="updateJavaHome" />
              <node role="actualArgument" roleId="tpee.1068499141038" type="tpee.ParameterReference" typeId="tpee.1068581242874" id="2178855608170363883">
                <link role="variableDeclaration" roleId="tpee.1068581517664" targetNodeId="3038691514508939572" resolveInfo="parameters" />
              </node>
            </node>
          </node>
        </node>
      </node>
      <node role="parameter" roleId="tpee.1068580123134" type="tpee.ParameterDeclaration" typeId="tpee.1068498886292" id="3038691514508939572">
        <property name="name" nameId="tpck.1169194664001" value="parameters" />
        <node role="type" roleId="tpee.5680397130376446158" type="tpee.ClassifierType" typeId="tpee.1107535904670" id="3038691514508939573">
          <link role="classifier" roleId="tpee.1107535924139" targetNodeId="8492459591399148682" resolveInfo="ConfigRunParameters" />
        </node>
      </node>
    </node>
    <node role="field" roleId="tpee.1068390468199" type="tpee.FieldDeclaration" typeId="tpee.1068390468200" id="8492459591399147273">
      <property name="name" nameId="tpck.1169194664001" value="myJavaHome" />
      <node role="visibility" roleId="tpee.1178549979242" type="tpee.PrivateVisibility" typeId="tpee.1146644623116" id="8492459591399147274" />
      <node role="type" roleId="tpee.5680397130376446158" type="tpee.StringType" typeId="tpee.1225271177708" id="8492459591399147275" />
      <node role="initializer" roleId="tpee.1068431790190" type="tpee.StaticMethodCall" typeId="tpee.1081236700937" id="8492459591399147276">
        <link role="baseMethodDeclaration" roleId="tpee.1068499141037" targetNodeId="e2lb.~System%dgetProperty(java%dlang%dString)%cjava%dlang%dString" resolveInfo="getProperty" />
        <link role="classConcept" roleId="tpee.1144433194310" targetNodeId="e2lb.~System" resolveInfo="System" />
        <node role="actualArgument" roleId="tpee.1068499141038" type="tpee.StringLiteral" typeId="tpee.1070475926800" id="8492459591399147277">
          <property name="value" nameId="tpee.1070475926801" value="java.home" />
        </node>
      </node>
    </node>
    <node role="field" roleId="tpee.1068390468199" type="tpee.FieldDeclaration" typeId="tpee.1068390468200" id="3038691514508931175">
      <property name="name" nameId="tpck.1169194664001" value="myRunParameters" />
      <property name="isFinal" nameId="tpee.1176718929932" value="true" />
      <node role="visibility" roleId="tpee.1178549979242" type="tpee.ProtectedVisibility" typeId="tpee.1146644641414" id="3038691514508965309" />
      <node role="type" roleId="tpee.5680397130376446158" type="tpee.ClassifierType" typeId="tpee.1107535904670" id="3038691514508939174">
        <link role="classifier" roleId="tpee.1107535924139" targetNodeId="8492459591399148682" resolveInfo="ConfigRunParameters" />
      </node>
    </node>
    <node role="staticMethod" roleId="tpee.1070462273904" type="tpee.StaticMethodDeclaration" typeId="tpee.1081236700938" id="8492459591399147278">
      <property name="name" nameId="tpck.1169194664001" value="fs" />
      <node role="body" roleId="tpee.1068580123135" type="tpee.StatementList" typeId="tpee.1068580123136" id="8492459591399147279">
        <node role="statement" roleId="tpee.1068581517665" type="tpee.ReturnStatement" typeId="tpee.1068581242878" id="8492459591399147280">
          <node role="expression" roleId="tpee.1068581517676" type="tpee.StaticMethodCall" typeId="tpee.1081236700937" id="8492459591399147281">
            <link role="baseMethodDeclaration" roleId="tpee.1068499141037" targetNodeId="e2lb.~System%dgetProperty(java%dlang%dString)%cjava%dlang%dString" resolveInfo="getProperty" />
            <link role="classConcept" roleId="tpee.1144433194310" targetNodeId="e2lb.~System" resolveInfo="System" />
            <node role="actualArgument" roleId="tpee.1068499141038" type="tpee.StringLiteral" typeId="tpee.1070475926800" id="8492459591399147282">
              <property name="value" nameId="tpee.1070475926801" value="file.separator" />
            </node>
          </node>
        </node>
      </node>
      <node role="visibility" roleId="tpee.1178549979242" type="tpee.ProtectedVisibility" typeId="tpee.1146644641414" id="8492459591399147283" />
      <node role="returnType" roleId="tpee.1068580123133" type="tpee.StringType" typeId="tpee.1225271177708" id="8492459591399147284" />
    </node>
    <node role="staticMethod" roleId="tpee.1070462273904" type="tpee.StaticMethodDeclaration" typeId="tpee.1081236700938" id="8492459591399147285">
      <property name="name" nameId="tpck.1169194664001" value="ps" />
      <node role="body" roleId="tpee.1068580123135" type="tpee.StatementList" typeId="tpee.1068580123136" id="8492459591399147286">
        <node role="statement" roleId="tpee.1068581517665" type="tpee.ReturnStatement" typeId="tpee.1068581242878" id="8492459591399147287">
          <node role="expression" roleId="tpee.1068581517676" type="tpee.StaticMethodCall" typeId="tpee.1081236700937" id="8492459591399147288">
            <link role="baseMethodDeclaration" roleId="tpee.1068499141037" targetNodeId="e2lb.~System%dgetProperty(java%dlang%dString)%cjava%dlang%dString" resolveInfo="getProperty" />
            <link role="classConcept" roleId="tpee.1144433194310" targetNodeId="e2lb.~System" resolveInfo="System" />
            <node role="actualArgument" roleId="tpee.1068499141038" type="tpee.StringLiteral" typeId="tpee.1070475926800" id="8492459591399147289">
              <property name="value" nameId="tpee.1070475926801" value="path.separator" />
            </node>
          </node>
        </node>
      </node>
      <node role="visibility" roleId="tpee.1178549979242" type="tpee.ProtectedVisibility" typeId="tpee.1146644641414" id="8492459591399147290" />
      <node role="returnType" roleId="tpee.1068580123133" type="tpee.StringType" typeId="tpee.1225271177708" id="8492459591399147291" />
    </node>
    <node role="method" roleId="tpee.1107880067339" type="tpee.InstanceMethodDeclaration" typeId="tpee.1068580123165" id="8492459591399147292">
      <property name="name" nameId="tpck.1169194664001" value="getCommandString" />
      <property name="isFinal" nameId="tpee.1181808852946" value="false" />
      <node role="parameter" roleId="tpee.1068580123134" type="tpee.ParameterDeclaration" typeId="tpee.1068498886292" id="8492459591399147293">
        <property name="name" nameId="tpck.1169194664001" value="p" />
        <node role="type" roleId="tpee.5680397130376446158" type="tpee.ClassifierType" typeId="tpee.1107535904670" id="8492459591399147294">
          <link role="classifier" roleId="tpee.1107535924139" targetNodeId="e2lb.~ProcessBuilder" resolveInfo="ProcessBuilder" />
        </node>
      </node>
      <node role="body" roleId="tpee.1068580123135" type="tpee.StatementList" typeId="tpee.1068580123136" id="8492459591399147295">
        <node role="statement" roleId="tpee.1068581517665" type="tpee.LocalVariableDeclarationStatement" typeId="tpee.1068581242864" id="8492459591399147296">
          <node role="localVariableDeclaration" roleId="tpee.1068581242865" type="tpee.LocalVariableDeclaration" typeId="tpee.1068581242863" id="8492459591399147297">
            <property name="name" nameId="tpck.1169194664001" value="res" />
            <node role="initializer" roleId="tpee.1068431790190" type="tpee.GenericNewExpression" typeId="tpee.1145552977093" id="8492459591399147298">
              <node role="creator" roleId="tpee.1145553007750" type="tpee.ClassCreator" typeId="tpee.1212685548494" id="8492459591399147299">
                <link role="baseMethodDeclaration" roleId="tpee.1068499141037" targetNodeId="e2lb.~StringBuilder%d&lt;init&gt;()" resolveInfo="StringBuilder" />
              </node>
            </node>
            <node role="type" roleId="tpee.5680397130376446158" type="tpee.ClassifierType" typeId="tpee.1107535904670" id="8492459591399147300">
              <link role="classifier" roleId="tpee.1107535924139" targetNodeId="e2lb.~StringBuilder" resolveInfo="StringBuilder" />
            </node>
          </node>
        </node>
        <node role="statement" roleId="tpee.1068581517665" type="tpee.ForeachStatement" typeId="tpee.1144226303539" id="8492459591399147301">
          <node role="body" roleId="tpee.1154032183016" type="tpee.StatementList" typeId="tpee.1068580123136" id="8492459591399147302">
            <node role="statement" roleId="tpee.1068581517665" type="tpee.ExpressionStatement" typeId="tpee.1068580123155" id="8492459591399147303">
              <node role="expression" roleId="tpee.1068580123156" type="tpee.DotExpression" typeId="tpee.1197027756228" id="8492459591399147304">
                <node role="operation" roleId="tpee.1197027833540" type="tpee.InstanceMethodCallOperation" typeId="tpee.1202948039474" id="8492459591399147305">
                  <link role="baseMethodDeclaration" roleId="tpee.1068499141037" targetNodeId="e2lb.~StringBuilder%dappend(java%dlang%dString)%cjava%dlang%dStringBuilder" resolveInfo="append" />
                  <node role="actualArgument" roleId="tpee.1068499141038" type="tpee.StringLiteral" typeId="tpee.1070475926800" id="8492459591399147306">
                    <property name="value" nameId="tpee.1070475926801" value=" " />
                  </node>
                </node>
                <node role="operand" roleId="tpee.1197027771414" type="tpee.DotExpression" typeId="tpee.1197027756228" id="8492459591399147307">
                  <node role="operand" roleId="tpee.1197027771414" type="tpee.LocalVariableReference" typeId="tpee.1068581242866" id="8492459591399147308">
                    <link role="variableDeclaration" roleId="tpee.1068581517664" targetNodeId="8492459591399147297" resolveInfo="res" />
                  </node>
                  <node role="operation" roleId="tpee.1197027833540" type="tpee.InstanceMethodCallOperation" typeId="tpee.1202948039474" id="8492459591399147309">
                    <link role="baseMethodDeclaration" roleId="tpee.1068499141037" targetNodeId="e2lb.~StringBuilder%dappend(java%dlang%dString)%cjava%dlang%dStringBuilder" resolveInfo="append" />
                    <node role="actualArgument" roleId="tpee.1068499141038" type="tpee.LocalVariableReference" typeId="tpee.1068581242866" id="8492459591399147310">
                      <link role="variableDeclaration" roleId="tpee.1068581517664" targetNodeId="8492459591399147314" resolveInfo="s" />
                    </node>
                  </node>
                </node>
              </node>
            </node>
          </node>
          <node role="iterable" roleId="tpee.1144226360166" type="tpee.DotExpression" typeId="tpee.1197027756228" id="8492459591399147311">
            <node role="operation" roleId="tpee.1197027833540" type="tpee.InstanceMethodCallOperation" typeId="tpee.1202948039474" id="8492459591399147312">
              <link role="baseMethodDeclaration" roleId="tpee.1068499141037" targetNodeId="e2lb.~ProcessBuilder%dcommand()%cjava%dutil%dList" resolveInfo="command" />
            </node>
            <node role="operand" roleId="tpee.1197027771414" type="tpee.ParameterReference" typeId="tpee.1068581242874" id="8492459591399147313">
              <link role="variableDeclaration" roleId="tpee.1068581517664" targetNodeId="8492459591399147293" resolveInfo="p" />
            </node>
          </node>
          <node role="variable" roleId="tpee.1144230900587" type="tpee.LocalVariableDeclaration" typeId="tpee.1068581242863" id="8492459591399147314">
            <property name="name" nameId="tpck.1169194664001" value="s" />
            <node role="type" roleId="tpee.5680397130376446158" type="tpee.StringType" typeId="tpee.1225271177708" id="8492459591399147315" />
          </node>
        </node>
        <node role="statement" roleId="tpee.1068581517665" type="tpee.ReturnStatement" typeId="tpee.1068581242878" id="8492459591399147316">
          <node role="expression" roleId="tpee.1068581517676" type="tpee.DotExpression" typeId="tpee.1197027756228" id="8492459591399147317">
            <node role="operation" roleId="tpee.1197027833540" type="tpee.InstanceMethodCallOperation" typeId="tpee.1202948039474" id="8492459591399147318">
              <link role="baseMethodDeclaration" roleId="tpee.1068499141037" targetNodeId="e2lb.~StringBuilder%dtoString()%cjava%dlang%dString" resolveInfo="toString" />
            </node>
            <node role="operand" roleId="tpee.1197027771414" type="tpee.LocalVariableReference" typeId="tpee.1068581242866" id="8492459591399147319">
              <link role="variableDeclaration" roleId="tpee.1068581517664" targetNodeId="8492459591399147297" resolveInfo="res" />
            </node>
          </node>
        </node>
      </node>
      <node role="returnType" roleId="tpee.1068580123133" type="tpee.StringType" typeId="tpee.1225271177708" id="8492459591399147320" />
      <node role="visibility" roleId="tpee.1178549979242" type="tpee.PublicVisibility" typeId="tpee.1146644602865" id="8492459591399147321" />
    </node>
    <node role="method" roleId="tpee.1107880067339" type="tpee.InstanceMethodDeclaration" typeId="tpee.1068580123165" id="8492459591399147322">
      <property name="name" nameId="tpck.1169194664001" value="splitParams" />
      <node role="visibility" roleId="tpee.1178549979242" type="tpee.ProtectedVisibility" typeId="tpee.1146644641414" id="8492459591399147323" />
      <node role="returnType" roleId="tpee.1068580123133" type="tpee.ArrayType" typeId="tpee.1070534760951" id="8492459591399147324">
        <node role="componentType" roleId="tpee.1070534760952" type="tpee.StringType" typeId="tpee.1225271177708" id="8492459591399147325" />
      </node>
      <node role="parameter" roleId="tpee.1068580123134" type="tpee.ParameterDeclaration" typeId="tpee.1068498886292" id="8492459591399147326">
        <property name="name" nameId="tpck.1169194664001" value="programParams" />
        <node role="type" roleId="tpee.5680397130376446158" type="tpee.StringType" typeId="tpee.1225271177708" id="8492459591399147327" />
      </node>
      <node role="body" roleId="tpee.1068580123135" type="tpee.StatementList" typeId="tpee.1068580123136" id="8492459591399147328">
        <node role="statement" roleId="tpee.1068581517665" type="tpee.ReturnStatement" typeId="tpee.1068581242878" id="8492459591399147329">
          <node role="expression" roleId="tpee.1068581517676" type="tpee.DotExpression" typeId="tpee.1197027756228" id="8492459591399147330">
            <node role="operand" roleId="tpee.1197027771414" type="tpee.ParameterReference" typeId="tpee.1068581242874" id="8492459591399147331">
              <link role="variableDeclaration" roleId="tpee.1068581517664" targetNodeId="8492459591399147326" resolveInfo="programParams" />
            </node>
            <node role="operation" roleId="tpee.1197027833540" type="tpee.InstanceMethodCallOperation" typeId="tpee.1202948039474" id="8492459591399147332">
              <link role="baseMethodDeclaration" roleId="tpee.1068499141037" targetNodeId="e2lb.~String%dsplit(java%dlang%dString)%cjava%dlang%dString[]" resolveInfo="split" />
              <node role="actualArgument" roleId="tpee.1068499141038" type="tpee.StringLiteral" typeId="tpee.1070475926800" id="8492459591399147333">
                <property name="value" nameId="tpee.1070475926801" value="(\\s)+" />
              </node>
            </node>
          </node>
        </node>
      </node>
    </node>
    <node role="method" roleId="tpee.1107880067339" type="tpee.InstanceMethodDeclaration" typeId="tpee.1068580123165" id="8492459591399147334">
      <property name="name" nameId="tpck.1169194664001" value="setJavaHomePath" />
      <node role="returnType" roleId="tpee.1068580123133" type="tpee.VoidType" typeId="tpee.1068581517677" id="8492459591399147335" />
      <node role="visibility" roleId="tpee.1178549979242" type="tpee.PublicVisibility" typeId="tpee.1146644602865" id="8492459591399147336" />
      <node role="body" roleId="tpee.1068580123135" type="tpee.StatementList" typeId="tpee.1068580123136" id="8492459591399147337">
        <node role="statement" roleId="tpee.1068581517665" type="tpee.ExpressionStatement" typeId="tpee.1068580123155" id="8492459591399147338">
          <node role="expression" roleId="tpee.1068580123156" type="tpee.AssignmentExpression" typeId="tpee.1068498886294" id="8492459591399147339">
            <node role="rValue" roleId="tpee.1068498886297" type="tpee.DotExpression" typeId="tpee.1197027756228" id="8492459591399147340">
              <node role="operand" roleId="tpee.1197027771414" type="tpee.ParameterReference" typeId="tpee.1068581242874" id="8492459591399147341">
                <link role="variableDeclaration" roleId="tpee.1068581517664" targetNodeId="8492459591399147348" resolveInfo="alternativeJavaHome" />
              </node>
              <node role="operation" roleId="tpee.1197027833540" type="tpee.InstanceMethodCallOperation" typeId="tpee.1202948039474" id="8492459591399147342">
                <link role="baseMethodDeclaration" roleId="tpee.1068499141037" targetNodeId="e2lb.~String%dreplace(java%dlang%dCharSequence,java%dlang%dCharSequence)%cjava%dlang%dString" resolveInfo="replace" />
                <node role="actualArgument" roleId="tpee.1068499141038" type="tpee.StringLiteral" typeId="tpee.1070475926800" id="8492459591399147343">
                  <property name="value" nameId="tpee.1070475926801" value="/" />
                </node>
                <node role="actualArgument" roleId="tpee.1068499141038" type="tpee.LocalStaticMethodCall" typeId="tpee.1172058436953" id="8492459591399147344">
                  <link role="baseMethodDeclaration" roleId="tpee.1068499141037" targetNodeId="8492459591399147278" resolveInfo="fs" />
                </node>
              </node>
            </node>
            <node role="lValue" roleId="tpee.1068498886295" type="tpee.DotExpression" typeId="tpee.1197027756228" id="8492459591399147345">
              <node role="operation" roleId="tpee.1197027833540" type="tpee.FieldReferenceOperation" typeId="tpee.1197029447546" id="8492459591399147346">
                <link role="fieldDeclaration" roleId="tpee.1197029500499" targetNodeId="8492459591399147273" resolveInfo="javaHome" />
              </node>
              <node role="operand" roleId="tpee.1197027771414" type="tpee.ThisExpression" typeId="tpee.1070475354124" id="8492459591399147347" />
            </node>
          </node>
        </node>
      </node>
      <node role="parameter" roleId="tpee.1068580123134" type="tpee.ParameterDeclaration" typeId="tpee.1068498886292" id="8492459591399147348">
        <property name="name" nameId="tpck.1169194664001" value="alternativeJavaHome" />
        <node role="type" roleId="tpee.5680397130376446158" type="tpee.StringType" typeId="tpee.1225271177708" id="8492459591399147349" />
      </node>
    </node>
    <node role="method" roleId="tpee.1107880067339" type="tpee.InstanceMethodDeclaration" typeId="tpee.1068580123165" id="8492459591399147350">
      <property name="name" nameId="tpck.1169194664001" value="addJavaCommand" />
      <node role="parameter" roleId="tpee.1068580123134" type="tpee.ParameterDeclaration" typeId="tpee.1068498886292" id="8492459591399147351">
        <property name="name" nameId="tpck.1169194664001" value="params" />
        <node role="type" roleId="tpee.5680397130376446158" type="tp2q.ListType" typeId="tp2q.1151688443754" id="8492459591399147352">
          <node role="elementType" roleId="tp2q.1151688676805" type="tpee.StringType" typeId="tpee.1225271177708" id="8492459591399147353" />
        </node>
      </node>
      <node role="body" roleId="tpee.1068580123135" type="tpee.StatementList" typeId="tpee.1068580123136" id="8492459591399147354">
        <node role="statement" roleId="tpee.1068581517665" type="tpee.ExpressionStatement" typeId="tpee.1068580123155" id="8492459591399147355">
          <node role="expression" roleId="tpee.1068580123156" type="tpee.DotExpression" typeId="tpee.1197027756228" id="8492459591399147356">
            <node role="operation" roleId="tpee.1197027833540" type="tp2q.AddElementOperation" typeId="tp2q.1160612413312" id="8492459591399147357">
              <node role="argument" roleId="tp2q.1160612519549" type="tpee.LocalStaticMethodCall" typeId="tpee.1172058436953" id="8492459591399147358">
                <link role="baseMethodDeclaration" roleId="tpee.1068499141037" targetNodeId="8492459591399147625" resolveInfo="getJavaCommand" />
                <node role="actualArgument" roleId="tpee.1068499141038" type="tpee.DotExpression" typeId="tpee.1197027756228" id="8492459591399147359">
                  <node role="operation" roleId="tpee.1197027833540" type="tpee.FieldReferenceOperation" typeId="tpee.1197029447546" id="8492459591399147360">
                    <link role="fieldDeclaration" roleId="tpee.1197029500499" targetNodeId="8492459591399147273" resolveInfo="javaHome" />
                  </node>
                  <node role="operand" roleId="tpee.1197027771414" type="tpee.ThisExpression" typeId="tpee.1070475354124" id="8492459591399147361" />
                </node>
              </node>
            </node>
            <node role="operand" roleId="tpee.1197027771414" type="tpee.ParameterReference" typeId="tpee.1068581242874" id="8492459591399147362">
              <link role="variableDeclaration" roleId="tpee.1068581517664" targetNodeId="8492459591399147351" resolveInfo="params" />
            </node>
          </node>
        </node>
      </node>
      <node role="visibility" roleId="tpee.1178549979242" type="tpee.ProtectedVisibility" typeId="tpee.1146644641414" id="8492459591399147363" />
      <node role="returnType" roleId="tpee.1068580123133" type="tpee.VoidType" typeId="tpee.1068581517677" id="8492459591399147364" />
    </node>
    <node role="method" roleId="tpee.1107880067339" type="tpee.InstanceMethodDeclaration" typeId="tpee.1068580123165" id="7518625823783829280">
      <property name="name" nameId="tpck.1169194664001" value="addDebug" />
      <node role="parameter" roleId="tpee.1068580123134" type="tpee.ParameterDeclaration" typeId="tpee.1068498886292" id="7518625823783829286">
        <property name="name" nameId="tpck.1169194664001" value="params" />
        <node role="type" roleId="tpee.5680397130376446158" type="tp2q.ListType" typeId="tp2q.1151688443754" id="7518625823783829287">
          <node role="elementType" roleId="tp2q.1151688676805" type="tpee.StringType" typeId="tpee.1225271177708" id="7518625823783829288" />
        </node>
      </node>
      <node role="parameter" roleId="tpee.1068580123134" type="tpee.ParameterDeclaration" typeId="tpee.1068498886292" id="7518625823783829289">
        <property name="name" nameId="tpck.1169194664001" value="arguments" />
        <node role="type" roleId="tpee.5680397130376446158" type="tpee.StringType" typeId="tpee.1225271177708" id="4593326532895577353" />
      </node>
      <node role="returnType" roleId="tpee.1068580123133" type="tpee.VoidType" typeId="tpee.1068581517677" id="7518625823783829281" />
      <node role="visibility" roleId="tpee.1178549979242" type="tpee.ProtectedVisibility" typeId="tpee.1146644641414" id="7518625823783829306" />
      <node role="body" roleId="tpee.1068580123135" type="tpee.StatementList" typeId="tpee.1068580123136" id="7518625823783829283">
        <node role="statement" roleId="tpee.1068581517665" type="tpee.ExpressionStatement" typeId="tpee.1068580123155" id="4593326532895577343">
          <node role="expression" roleId="tpee.1068580123156" type="tpee.DotExpression" typeId="tpee.1197027756228" id="4593326532895577345">
            <node role="operand" roleId="tpee.1197027771414" type="tpee.ParameterReference" typeId="tpee.1068581242874" id="4593326532895577344">
              <link role="variableDeclaration" roleId="tpee.1068581517664" targetNodeId="7518625823783829286" resolveInfo="params" />
            </node>
            <node role="operation" roleId="tpee.1197027833540" type="tp2q.AddElementOperation" typeId="tp2q.1160612413312" id="4593326532895577349">
              <node role="argument" roleId="tp2q.1160612519549" type="tpee.ParameterReference" typeId="tpee.1068581242874" id="4593326532895577354">
                <link role="variableDeclaration" roleId="tpee.1068581517664" targetNodeId="7518625823783829289" resolveInfo="arguments" />
              </node>
            </node>
          </node>
        </node>
      </node>
    </node>
    <node role="method" roleId="tpee.1107880067339" type="tpee.InstanceMethodDeclaration" typeId="tpee.1068580123165" id="8492459591399147396">
      <property name="name" nameId="tpck.1169194664001" value="addMaxHeapSize" />
      <node role="parameter" roleId="tpee.1068580123134" type="tpee.ParameterDeclaration" typeId="tpee.1068498886292" id="8492459591399147397">
        <property name="name" nameId="tpck.1169194664001" value="params" />
        <node role="type" roleId="tpee.5680397130376446158" type="tp2q.ListType" typeId="tp2q.1151688443754" id="8492459591399147398">
          <node role="elementType" roleId="tp2q.1151688676805" type="tpee.StringType" typeId="tpee.1225271177708" id="8492459591399147399" />
        </node>
      </node>
      <node role="parameter" roleId="tpee.1068580123134" type="tpee.ParameterDeclaration" typeId="tpee.1068498886292" id="8492459591399147400">
        <property name="name" nameId="tpck.1169194664001" value="megaBytes" />
        <node role="type" roleId="tpee.5680397130376446158" type="tpee.IntegerType" typeId="tpee.1070534370425" id="8492459591399147401" />
      </node>
      <node role="body" roleId="tpee.1068580123135" type="tpee.StatementList" typeId="tpee.1068580123136" id="8492459591399147402">
        <node role="statement" roleId="tpee.1068581517665" type="tpee.ExpressionStatement" typeId="tpee.1068580123155" id="8492459591399147403">
          <node role="expression" roleId="tpee.1068580123156" type="tpee.DotExpression" typeId="tpee.1197027756228" id="8492459591399147404">
            <node role="operation" roleId="tpee.1197027833540" type="tp2q.AddElementOperation" typeId="tp2q.1160612413312" id="8492459591399147405">
              <node role="argument" roleId="tp2q.1160612519549" type="tpee.PlusExpression" typeId="tpee.1068581242875" id="8492459591399147406">
                <node role="leftExpression" roleId="tpee.1081773367580" type="tpee.PlusExpression" typeId="tpee.1068581242875" id="8492459591399147407">
                  <node role="leftExpression" roleId="tpee.1081773367580" type="tpee.StringLiteral" typeId="tpee.1070475926800" id="8492459591399147408">
                    <property name="value" nameId="tpee.1070475926801" value="-Xmx" />
                  </node>
                  <node role="rightExpression" roleId="tpee.1081773367579" type="tpee.ParameterReference" typeId="tpee.1068581242874" id="8492459591399147409">
                    <link role="variableDeclaration" roleId="tpee.1068581517664" targetNodeId="8492459591399147400" resolveInfo="megaBytes" />
                  </node>
                </node>
                <node role="rightExpression" roleId="tpee.1081773367579" type="tpee.StringLiteral" typeId="tpee.1070475926800" id="8492459591399147410">
                  <property name="value" nameId="tpee.1070475926801" value="m" />
                </node>
              </node>
            </node>
            <node role="operand" roleId="tpee.1197027771414" type="tpee.ParameterReference" typeId="tpee.1068581242874" id="8492459591399147411">
              <link role="variableDeclaration" roleId="tpee.1068581517664" targetNodeId="8492459591399147397" resolveInfo="params" />
            </node>
          </node>
        </node>
      </node>
      <node role="visibility" roleId="tpee.1178549979242" type="tpee.ProtectedVisibility" typeId="tpee.1146644641414" id="8492459591399147412" />
      <node role="returnType" roleId="tpee.1068580123133" type="tpee.VoidType" typeId="tpee.1068581517677" id="8492459591399147413" />
    </node>
    <node role="method" roleId="tpee.1107880067339" type="tpee.InstanceMethodDeclaration" typeId="tpee.1068580123165" id="1221883262884814185">
      <property name="name" nameId="tpck.1169194664001" value="addVmOptions" />
      <node role="returnType" roleId="tpee.1068580123133" type="tpee.VoidType" typeId="tpee.1068581517677" id="1221883262884814186" />
      <node role="visibility" roleId="tpee.1178549979242" type="tpee.ProtectedVisibility" typeId="tpee.1146644641414" id="1221883262884814189" />
      <node role="body" roleId="tpee.1068580123135" type="tpee.StatementList" typeId="tpee.1068580123136" id="1221883262884814188">
        <node role="statement" roleId="tpee.1068581517665" type="tpee.ExpressionStatement" typeId="tpee.1068580123155" id="1221883262884815845">
          <node role="expression" roleId="tpee.1068580123156" type="tpee.DotExpression" typeId="tpee.1197027756228" id="1221883262884815846">
            <node role="operand" roleId="tpee.1197027771414" type="tpee.ThisExpression" typeId="tpee.1070475354124" id="1221883262884815847" />
            <node role="operation" roleId="tpee.1197027833540" type="tpee.InstanceMethodCallOperation" typeId="tpee.1202948039474" id="1221883262884815848">
              <link role="baseMethodDeclaration" roleId="tpee.1068499141037" targetNodeId="1221883262884815815" resolveInfo="addParametersString" />
              <node role="actualArgument" roleId="tpee.1068499141038" type="tpee.ParameterReference" typeId="tpee.1068581242874" id="1221883262884815849">
                <link role="variableDeclaration" roleId="tpee.1068581517664" targetNodeId="1221883262884815742" resolveInfo="params" />
              </node>
              <node role="actualArgument" roleId="tpee.1068499141038" type="tpee.DotExpression" typeId="tpee.1197027756228" id="1221883262884815851">
                <node role="operand" roleId="tpee.1197027771414" type="tpee.LocalInstanceFieldReference" typeId="tpee.7785501532031639928" id="1221883262884815852">
                  <link role="variableDeclaration" roleId="tpee.1068581517664" targetNodeId="3038691514508931175" resolveInfo="myRunParameters" />
                </node>
                <node role="operation" roleId="tpee.1197027833540" type="tpee.InstanceMethodCallOperation" typeId="tpee.1202948039474" id="1221883262884815853">
                  <link role="baseMethodDeclaration" roleId="tpee.1068499141037" targetNodeId="8492459591399148799" resolveInfo="getVMParameters" />
                </node>
              </node>
            </node>
          </node>
        </node>
      </node>
      <node role="parameter" roleId="tpee.1068580123134" type="tpee.ParameterDeclaration" typeId="tpee.1068498886292" id="1221883262884815742">
        <property name="name" nameId="tpck.1169194664001" value="params" />
        <node role="type" roleId="tpee.5680397130376446158" type="tp2q.ListType" typeId="tp2q.1151688443754" id="1221883262884815743">
          <node role="elementType" roleId="tp2q.1151688676805" type="tpee.StringType" typeId="tpee.1225271177708" id="1221883262884815745" />
        </node>
      </node>
    </node>
    <node role="method" roleId="tpee.1107880067339" type="tpee.InstanceMethodDeclaration" typeId="tpee.1068580123165" id="1221883262884815854">
      <property name="name" nameId="tpck.1169194664001" value="addProgramParameters" />
      <node role="returnType" roleId="tpee.1068580123133" type="tpee.VoidType" typeId="tpee.1068581517677" id="1221883262884815855" />
      <node role="visibility" roleId="tpee.1178549979242" type="tpee.ProtectedVisibility" typeId="tpee.1146644641414" id="1221883262884815856" />
      <node role="body" roleId="tpee.1068580123135" type="tpee.StatementList" typeId="tpee.1068580123136" id="1221883262884815857">
        <node role="statement" roleId="tpee.1068581517665" type="tpee.ExpressionStatement" typeId="tpee.1068580123155" id="1221883262884815858">
          <node role="expression" roleId="tpee.1068580123156" type="tpee.DotExpression" typeId="tpee.1197027756228" id="1221883262884815859">
            <node role="operand" roleId="tpee.1197027771414" type="tpee.ThisExpression" typeId="tpee.1070475354124" id="1221883262884815860" />
            <node role="operation" roleId="tpee.1197027833540" type="tpee.InstanceMethodCallOperation" typeId="tpee.1202948039474" id="1221883262884815861">
              <link role="baseMethodDeclaration" roleId="tpee.1068499141037" targetNodeId="1221883262884815815" resolveInfo="addParametersString" />
              <node role="actualArgument" roleId="tpee.1068499141038" type="tpee.ParameterReference" typeId="tpee.1068581242874" id="1221883262884815862">
                <link role="variableDeclaration" roleId="tpee.1068581517664" targetNodeId="1221883262884815866" resolveInfo="params" />
              </node>
              <node role="actualArgument" roleId="tpee.1068499141038" type="tpee.DotExpression" typeId="tpee.1197027756228" id="1221883262884815863">
                <node role="operand" roleId="tpee.1197027771414" type="tpee.LocalInstanceFieldReference" typeId="tpee.7785501532031639928" id="1221883262884815864">
                  <link role="variableDeclaration" roleId="tpee.1068581517664" targetNodeId="3038691514508931175" resolveInfo="myRunParameters" />
                </node>
                <node role="operation" roleId="tpee.1197027833540" type="tpee.InstanceMethodCallOperation" typeId="tpee.1202948039474" id="1221883262884815865">
                  <link role="baseMethodDeclaration" roleId="tpee.1068499141037" targetNodeId="8492459591399148807" resolveInfo="getProgramParameters" />
                </node>
              </node>
            </node>
          </node>
        </node>
      </node>
      <node role="parameter" roleId="tpee.1068580123134" type="tpee.ParameterDeclaration" typeId="tpee.1068498886292" id="1221883262884815866">
        <property name="name" nameId="tpck.1169194664001" value="params" />
        <node role="type" roleId="tpee.5680397130376446158" type="tp2q.ListType" typeId="tp2q.1151688443754" id="1221883262884815867">
          <node role="elementType" roleId="tp2q.1151688676805" type="tpee.StringType" typeId="tpee.1225271177708" id="1221883262884815868" />
        </node>
      </node>
    </node>
    <node role="method" roleId="tpee.1107880067339" type="tpee.InstanceMethodDeclaration" typeId="tpee.1068580123165" id="1221883262884815815">
      <property name="name" nameId="tpck.1169194664001" value="addParametersString" />
      <node role="visibility" roleId="tpee.1178549979242" type="tpee.PrivateVisibility" typeId="tpee.1146644623116" id="1221883262884815816" />
      <node role="returnType" roleId="tpee.1068580123133" type="tpee.VoidType" typeId="tpee.1068581517677" id="1221883262884815817" />
      <node role="parameter" roleId="tpee.1068580123134" type="tpee.ParameterDeclaration" typeId="tpee.1068498886292" id="1221883262884815814">
        <property name="name" nameId="tpck.1169194664001" value="params" />
        <node role="type" roleId="tpee.5680397130376446158" type="tp2q.ListType" typeId="tp2q.1151688443754" id="1221883262884815818">
          <node role="elementType" roleId="tp2q.1151688676805" type="tpee.StringType" typeId="tpee.1225271177708" id="1221883262884815819" />
        </node>
      </node>
      <node role="parameter" roleId="tpee.1068580123134" type="tpee.ParameterDeclaration" typeId="tpee.1068498886292" id="1221883262884815813">
        <property name="name" nameId="tpck.1169194664001" value="parametersString" />
        <node role="type" roleId="tpee.5680397130376446158" type="tpee.StringType" typeId="tpee.1225271177708" id="1221883262884815820" />
        <node role="annotation" roleId="tpee.1188208488637" type="tpee.AnnotationInstance" typeId="tpee.1188207840427" id="6918597921035808119">
          <link role="annotation" roleId="tpee.1188208074048" targetNodeId="r27b.~Nullable" resolveInfo="Nullable" />
        </node>
      </node>
      <node role="body" roleId="tpee.1068580123135" type="tpee.StatementList" typeId="tpee.1068580123136" id="1221883262884815821">
        <node role="statement" roleId="tpee.1068581517665" type="tpee.IfStatement" typeId="tpee.1068580123159" id="1221883262884815822">
          <node role="ifTrue" roleId="tpee.1068580123161" type="tpee.StatementList" typeId="tpee.1068580123136" id="1221883262884815823">
            <node role="statement" roleId="tpee.1068581517665" type="tpee.LocalVariableDeclarationStatement" typeId="tpee.1068581242864" id="1221883262884815824">
              <node role="localVariableDeclaration" roleId="tpee.1068581242865" type="tpee.LocalVariableDeclaration" typeId="tpee.1068581242863" id="1221883262884815812">
                <property name="name" nameId="tpck.1169194664001" value="paramList" />
                <node role="type" roleId="tpee.5680397130376446158" type="tpee.ArrayType" typeId="tpee.1070534760951" id="1221883262884815825">
                  <node role="componentType" roleId="tpee.1070534760952" type="tpee.StringType" typeId="tpee.1225271177708" id="1221883262884815826" />
                </node>
                <node role="initializer" roleId="tpee.1068431790190" type="tpee.DotExpression" typeId="tpee.1197027756228" id="1221883262884815827">
                  <node role="operation" roleId="tpee.1197027833540" type="tpee.InstanceMethodCallOperation" typeId="tpee.1202948039474" id="1221883262884815828">
                    <link role="baseMethodDeclaration" roleId="tpee.1068499141037" targetNodeId="8492459591399147322" resolveInfo="splitParams" />
                    <node role="actualArgument" roleId="tpee.1068499141038" type="tpee.ParameterReference" typeId="tpee.1068581242874" id="1221883262884815829">
                      <link role="variableDeclaration" roleId="tpee.1068581517664" targetNodeId="1221883262884815813" resolveInfo="parametersString" />
                    </node>
                  </node>
                  <node role="operand" roleId="tpee.1197027771414" type="tpee.ThisExpression" typeId="tpee.1070475354124" id="1221883262884815830" />
                </node>
              </node>
            </node>
            <node role="statement" roleId="tpee.1068581517665" type="tpee.ExpressionStatement" typeId="tpee.1068580123155" id="1221883262884815831">
              <node role="expression" roleId="tpee.1068580123156" type="tpee.DotExpression" typeId="tpee.1197027756228" id="1221883262884815832">
                <node role="operand" roleId="tpee.1197027771414" type="tpee.ParameterReference" typeId="tpee.1068581242874" id="1221883262884815833">
                  <link role="variableDeclaration" roleId="tpee.1068581517664" targetNodeId="1221883262884815814" resolveInfo="params" />
                </node>
                <node role="operation" roleId="tpee.1197027833540" type="tp2q.AddAllElementsOperation" typeId="tp2q.1160666733551" id="1221883262884815834">
                  <node role="argument" roleId="tp2q.1160666822012" type="tpee.DotExpression" typeId="tpee.1197027756228" id="6918597921035808120">
                    <node role="operand" roleId="tpee.1197027771414" type="tpee.DotExpression" typeId="tpee.1197027756228" id="1221883262884815835">
                      <node role="operand" roleId="tpee.1197027771414" type="tpee.LocalVariableReference" typeId="tpee.1068581242866" id="1221883262884815836">
                        <link role="variableDeclaration" roleId="tpee.1068581517664" targetNodeId="1221883262884815812" resolveInfo="paramList" />
                      </node>
                      <node role="operation" roleId="tpee.1197027833540" type="tp2q.AsSequenceOperation" typeId="tp2q.1240325842691" id="1221883262884815837" />
                    </node>
                    <node role="operation" roleId="tpee.1197027833540" type="tp2q.WhereOperation" typeId="tp2q.1202120902084" id="6918597921035808124">
                      <node role="closure" roleId="tp2q.1204796294226" type="tp2c.ClosureLiteral" typeId="tp2c.1199569711397" id="6918597921035808125">
                        <node role="body" roleId="tp2c.1199569916463" type="tpee.StatementList" typeId="tpee.1068580123136" id="6918597921035808126">
                          <node role="statement" roleId="tpee.1068581517665" type="tpee.ExpressionStatement" typeId="tpee.1068580123155" id="6918597921035808129">
                            <node role="expression" roleId="tpee.1068580123156" type="tpee.NotEqualsExpression" typeId="tpee.1073239437375" id="6918597921035808131">
                              <node role="rightExpression" roleId="tpee.1081773367579" type="tpee.NullLiteral" typeId="tpee.1070534058343" id="6918597921035808134" />
                              <node role="leftExpression" roleId="tpee.1081773367580" type="tpee.ParameterReference" typeId="tpee.1068581242874" id="6918597921035808130">
                                <link role="variableDeclaration" roleId="tpee.1068581517664" targetNodeId="6918597921035808127" resolveInfo="it" />
                              </node>
                            </node>
                          </node>
                        </node>
                        <node role="parameter" roleId="tp2c.1199569906740" type="tp2q.SmartClosureParameterDeclaration" typeId="tp2q.1203518072036" id="6918597921035808127">
                          <property name="name" nameId="tpck.1169194664001" value="it" />
                          <node role="type" roleId="tpee.5680397130376446158" type="tpee.UndefinedType" typeId="tpee.4836112446988635817" id="6918597921035808128" />
                        </node>
                      </node>
                    </node>
                  </node>
                </node>
              </node>
            </node>
          </node>
          <node role="condition" roleId="tpee.1068580123160" type="tpee.AndExpression" typeId="tpee.1080120340718" id="1221883262884815838">
            <node role="rightExpression" roleId="tpee.1081773367579" type="tpee.DotExpression" typeId="tpee.1197027756228" id="1221883262884815839">
              <node role="operation" roleId="tpee.1197027833540" type="tpee.IsNotEmptyOperation" typeId="tpee.1225271408483" id="1221883262884815840" />
              <node role="operand" roleId="tpee.1197027771414" type="tpee.ParameterReference" typeId="tpee.1068581242874" id="1221883262884815841">
                <link role="variableDeclaration" roleId="tpee.1068581517664" targetNodeId="1221883262884815813" resolveInfo="parametersString" />
              </node>
            </node>
            <node role="leftExpression" roleId="tpee.1081773367580" type="tpee.NotEqualsExpression" typeId="tpee.1073239437375" id="1221883262884815842">
              <node role="leftExpression" roleId="tpee.1081773367580" type="tpee.ParameterReference" typeId="tpee.1068581242874" id="1221883262884815843">
                <link role="variableDeclaration" roleId="tpee.1068581517664" targetNodeId="1221883262884815813" resolveInfo="parametersString" />
              </node>
              <node role="rightExpression" roleId="tpee.1081773367579" type="tpee.NullLiteral" typeId="tpee.1070534058343" id="1221883262884815844" />
            </node>
          </node>
        </node>
      </node>
    </node>
    <node role="method" roleId="tpee.1107880067339" type="tpee.InstanceMethodDeclaration" typeId="tpee.1068580123165" id="8492459591399147414">
      <property name="name" nameId="tpck.1169194664001" value="addClassPath" />
      <node role="parameter" roleId="tpee.1068580123134" type="tpee.ParameterDeclaration" typeId="tpee.1068498886292" id="8492459591399147415">
        <property name="name" nameId="tpck.1169194664001" value="params" />
        <node role="type" roleId="tpee.5680397130376446158" type="tp2q.ListType" typeId="tp2q.1151688443754" id="8492459591399147416">
          <node role="elementType" roleId="tp2q.1151688676805" type="tpee.StringType" typeId="tpee.1225271177708" id="8492459591399147417" />
        </node>
      </node>
      <node role="parameter" roleId="tpee.1068580123134" type="tpee.ParameterDeclaration" typeId="tpee.1068498886292" id="8492459591399147418">
        <property name="name" nameId="tpck.1169194664001" value="node" />
        <node role="type" roleId="tpee.5680397130376446158" type="tp25.SNodeType" typeId="tp25.1138055754698" id="8492459591399147419" />
      </node>
      <node role="body" roleId="tpee.1068580123135" type="tpee.StatementList" typeId="tpee.1068580123136" id="8492459591399147420">
        <node role="statement" roleId="tpee.1068581517665" type="tpee.ExpressionStatement" typeId="tpee.1068580123155" id="8492459591399147421">
          <node role="expression" roleId="tpee.1068580123156" type="tpee.DotExpression" typeId="tpee.1197027756228" id="8492459591399147422">
            <node role="operation" roleId="tpee.1197027833540" type="tpee.InstanceMethodCallOperation" typeId="tpee.1202948039474" id="8492459591399147423">
              <link role="baseMethodDeclaration" roleId="tpee.1068499141037" targetNodeId="8492459591399147432" resolveInfo="addClassPath" />
              <node role="actualArgument" roleId="tpee.1068499141038" type="tpee.ParameterReference" typeId="tpee.1068581242874" id="8492459591399147424">
                <link role="variableDeclaration" roleId="tpee.1068581517664" targetNodeId="8492459591399147415" resolveInfo="params" />
              </node>
              <node role="actualArgument" roleId="tpee.1068499141038" type="tpee.DotExpression" typeId="tpee.1197027756228" id="8492459591399147425">
                <node role="operand" roleId="tpee.1197027771414" type="tpee.ThisExpression" typeId="tpee.1070475354124" id="8492459591399147426" />
                <node role="operation" roleId="tpee.1197027833540" type="tpee.InstanceMethodCallOperation" typeId="tpee.1202948039474" id="8492459591399147427">
                  <link role="baseMethodDeclaration" roleId="tpee.1068499141037" targetNodeId="8492459591399147457" resolveInfo="getClasspath" />
                  <node role="actualArgument" roleId="tpee.1068499141038" type="tpee.ParameterReference" typeId="tpee.1068581242874" id="8492459591399147428">
                    <link role="variableDeclaration" roleId="tpee.1068581517664" targetNodeId="8492459591399147418" resolveInfo="node" />
                  </node>
                </node>
              </node>
            </node>
            <node role="operand" roleId="tpee.1197027771414" type="tpee.ThisExpression" typeId="tpee.1070475354124" id="8492459591399147429" />
          </node>
        </node>
      </node>
      <node role="returnType" roleId="tpee.1068580123133" type="tpee.VoidType" typeId="tpee.1068581517677" id="8492459591399147430" />
      <node role="visibility" roleId="tpee.1178549979242" type="tpee.ProtectedVisibility" typeId="tpee.1146644641414" id="8492459591399147431" />
    </node>
    <node role="method" roleId="tpee.1107880067339" type="tpee.InstanceMethodDeclaration" typeId="tpee.1068580123165" id="8492459591399147432">
      <property name="name" nameId="tpck.1169194664001" value="addClassPath" />
      <node role="parameter" roleId="tpee.1068580123134" type="tpee.ParameterDeclaration" typeId="tpee.1068498886292" id="8492459591399147433">
        <property name="name" nameId="tpck.1169194664001" value="params" />
        <node role="type" roleId="tpee.5680397130376446158" type="tp2q.ListType" typeId="tp2q.1151688443754" id="8492459591399147434">
          <node role="elementType" roleId="tp2q.1151688676805" type="tpee.StringType" typeId="tpee.1225271177708" id="8492459591399147435" />
        </node>
      </node>
      <node role="parameter" roleId="tpee.1068580123134" type="tpee.ParameterDeclaration" typeId="tpee.1068498886292" id="8492459591399147436">
        <property name="name" nameId="tpck.1169194664001" value="classPath" />
        <node role="type" roleId="tpee.5680397130376446158" type="tpee.StringType" typeId="tpee.1225271177708" id="8492459591399147437" />
        <node role="annotation" roleId="tpee.1188208488637" type="tpee.AnnotationInstance" typeId="tpee.1188207840427" id="6918597921035808135">
          <link role="annotation" roleId="tpee.1188208074048" targetNodeId="r27b.~Nullable" resolveInfo="Nullable" />
        </node>
      </node>
      <node role="returnType" roleId="tpee.1068580123133" type="tpee.VoidType" typeId="tpee.1068581517677" id="8492459591399147438" />
      <node role="body" roleId="tpee.1068580123135" type="tpee.StatementList" typeId="tpee.1068580123136" id="8492459591399147439">
        <node role="statement" roleId="tpee.1068581517665" type="tpee.IfStatement" typeId="tpee.1068580123159" id="8492459591399147440">
          <node role="ifTrue" roleId="tpee.1068580123161" type="tpee.StatementList" typeId="tpee.1068580123136" id="8492459591399147441">
            <node role="statement" roleId="tpee.1068581517665" type="tpee.ReturnStatement" typeId="tpee.1068581242878" id="8492459591399147442" />
          </node>
          <node role="condition" roleId="tpee.1068580123160" type="tpee.EqualsExpression" typeId="tpee.1068580123152" id="8492459591399147443">
            <node role="leftExpression" roleId="tpee.1081773367580" type="tpee.ParameterReference" typeId="tpee.1068581242874" id="8492459591399147444">
              <link role="variableDeclaration" roleId="tpee.1068581517664" targetNodeId="8492459591399147436" resolveInfo="classPath" />
            </node>
            <node role="rightExpression" roleId="tpee.1081773367579" type="tpee.NullLiteral" typeId="tpee.1070534058343" id="8492459591399147445" />
          </node>
        </node>
        <node role="statement" roleId="tpee.1068581517665" type="tpee.ExpressionStatement" typeId="tpee.1068580123155" id="8492459591399147446">
          <node role="expression" roleId="tpee.1068580123156" type="tpee.DotExpression" typeId="tpee.1197027756228" id="8492459591399147447">
            <node role="operation" roleId="tpee.1197027833540" type="tp2q.AddElementOperation" typeId="tp2q.1160612413312" id="8492459591399147448">
              <node role="argument" roleId="tp2q.1160612519549" type="tpee.StringLiteral" typeId="tpee.1070475926800" id="8492459591399147449">
                <property name="value" nameId="tpee.1070475926801" value="-cp" />
              </node>
            </node>
            <node role="operand" roleId="tpee.1197027771414" type="tpee.ParameterReference" typeId="tpee.1068581242874" id="8492459591399147450">
              <link role="variableDeclaration" roleId="tpee.1068581517664" targetNodeId="8492459591399147433" resolveInfo="params" />
            </node>
          </node>
        </node>
        <node role="statement" roleId="tpee.1068581517665" type="tpee.ExpressionStatement" typeId="tpee.1068580123155" id="8492459591399147451">
          <node role="expression" roleId="tpee.1068580123156" type="tpee.DotExpression" typeId="tpee.1197027756228" id="8492459591399147452">
            <node role="operation" roleId="tpee.1197027833540" type="tp2q.AddElementOperation" typeId="tp2q.1160612413312" id="8492459591399147453">
              <node role="argument" roleId="tp2q.1160612519549" type="tpee.ParameterReference" typeId="tpee.1068581242874" id="8492459591399147454">
                <link role="variableDeclaration" roleId="tpee.1068581517664" targetNodeId="8492459591399147436" resolveInfo="classPath" />
              </node>
            </node>
            <node role="operand" roleId="tpee.1197027771414" type="tpee.ParameterReference" typeId="tpee.1068581242874" id="8492459591399147455">
              <link role="variableDeclaration" roleId="tpee.1068581517664" targetNodeId="8492459591399147433" resolveInfo="params" />
            </node>
          </node>
        </node>
      </node>
      <node role="visibility" roleId="tpee.1178549979242" type="tpee.ProtectedVisibility" typeId="tpee.1146644641414" id="8492459591399147456" />
    </node>
    <node role="method" roleId="tpee.1107880067339" type="tpee.InstanceMethodDeclaration" typeId="tpee.1068580123165" id="8492459591399147457">
      <property name="name" nameId="tpck.1169194664001" value="getClasspath" />
      <node role="parameter" roleId="tpee.1068580123134" type="tpee.ParameterDeclaration" typeId="tpee.1068498886292" id="8492459591399147458">
        <property name="name" nameId="tpck.1169194664001" value="node" />
        <node role="type" roleId="tpee.5680397130376446158" type="tp25.SNodeType" typeId="tp25.1138055754698" id="8492459591399147459" />
      </node>
      <node role="body" roleId="tpee.1068580123135" type="tpee.StatementList" typeId="tpee.1068580123136" id="8492459591399147460">
        <node role="statement" roleId="tpee.1068581517665" type="tpee.LocalVariableDeclarationStatement" typeId="tpee.1068581242864" id="8492459591399147461">
          <node role="localVariableDeclaration" roleId="tpee.1068581242865" type="tpee.LocalVariableDeclaration" typeId="tpee.1068581242863" id="8492459591399147462">
            <property name="name" nameId="tpck.1169194664001" value="model" />
            <node role="initializer" roleId="tpee.1068431790190" type="tpee.DotExpression" typeId="tpee.1197027756228" id="8492459591399147463">
              <node role="operation" roleId="tpee.1197027833540" type="tp25.Node_GetModelOperation" typeId="tp25.1143234257716" id="8492459591399147464" />
              <node role="operand" roleId="tpee.1197027771414" type="tpee.ParameterReference" typeId="tpee.1068581242874" id="8492459591399147465">
                <link role="variableDeclaration" roleId="tpee.1068581517664" targetNodeId="8492459591399147458" resolveInfo="node" />
              </node>
            </node>
            <node role="type" roleId="tpee.5680397130376446158" type="tpee.ClassifierType" typeId="tpee.1107535904670" id="8492459591399147466">
              <link role="classifier" roleId="tpee.1107535924139" targetNodeId="lkfb.~SModel" resolveInfo="SModel" />
            </node>
          </node>
        </node>
        <node role="statement" roleId="tpee.1068581517665" type="tpee.IfStatement" typeId="tpee.1068580123159" id="8492459591399147467">
          <node role="ifTrue" roleId="tpee.1068580123161" type="tpee.StatementList" typeId="tpee.1068580123136" id="8492459591399147468">
            <node role="statement" roleId="tpee.1068581517665" type="tpee.ReturnStatement" typeId="tpee.1068581242878" id="8492459591399147469">
              <node role="expression" roleId="tpee.1068581517676" type="tpee.NullLiteral" typeId="tpee.1070534058343" id="8492459591399147470" />
            </node>
          </node>
          <node role="condition" roleId="tpee.1068580123160" type="tpee.EqualsExpression" typeId="tpee.1068580123152" id="8492459591399147471">
            <node role="rightExpression" roleId="tpee.1081773367579" type="tpee.NullLiteral" typeId="tpee.1070534058343" id="8492459591399147472" />
            <node role="leftExpression" roleId="tpee.1081773367580" type="tpee.LocalVariableReference" typeId="tpee.1068581242866" id="8492459591399147473">
              <link role="variableDeclaration" roleId="tpee.1068581517664" targetNodeId="8492459591399147462" resolveInfo="model" />
            </node>
          </node>
        </node>
        <node role="statement" roleId="tpee.1068581517665" type="tpee.LocalVariableDeclarationStatement" typeId="tpee.1068581242864" id="8492459591399147474">
          <node role="localVariableDeclaration" roleId="tpee.1068581242865" type="tpee.LocalVariableDeclaration" typeId="tpee.1068581242863" id="8492459591399147475">
            <property name="name" nameId="tpck.1169194664001" value="module" />
            <node role="initializer" roleId="tpee.1068431790190" type="tpee.DotExpression" typeId="tpee.1197027756228" id="8492459591399147476">
              <node role="operation" roleId="tpee.1197027833540" type="tpee.InstanceMethodCallOperation" typeId="tpee.1202948039474" id="8492459591399147477">
                <link role="baseMethodDeclaration" roleId="tpee.1068499141037" targetNodeId="lkfb.~SModelDescriptor%dgetModule()%cjetbrains%dmps%dproject%dIModule" resolveInfo="getModule" />
              </node>
              <node role="operand" roleId="tpee.1197027771414" type="tpee.DotExpression" typeId="tpee.1197027756228" id="8492459591399147478">
                <node role="operand" roleId="tpee.1197027771414" type="tpee.LocalVariableReference" typeId="tpee.1068581242866" id="8492459591399147479">
                  <link role="variableDeclaration" roleId="tpee.1068581517664" targetNodeId="8492459591399147462" resolveInfo="model" />
                </node>
                <node role="operation" roleId="tpee.1197027833540" type="tpee.InstanceMethodCallOperation" typeId="tpee.1202948039474" id="8492459591399147480">
                  <link role="baseMethodDeclaration" roleId="tpee.1068499141037" targetNodeId="lkfb.~SModel%dgetModelDescriptor()%cjetbrains%dmps%dsmodel%dSModelDescriptor" resolveInfo="getModelDescriptor" />
                </node>
              </node>
            </node>
            <node role="type" roleId="tpee.5680397130376446158" type="tpee.ClassifierType" typeId="tpee.1107535904670" id="8492459591399147481">
              <link role="classifier" roleId="tpee.1107535924139" targetNodeId="afxk.~IModule" resolveInfo="IModule" />
            </node>
          </node>
        </node>
        <node role="statement" roleId="tpee.1068581517665" type="tpee.ExpressionStatement" typeId="tpee.1068580123155" id="8492459591399147482">
          <node role="expression" roleId="tpee.1068580123156" type="tpee.DotExpression" typeId="tpee.1197027756228" id="8492459591399147483">
            <node role="operand" roleId="tpee.1197027771414" type="tpee.ThisExpression" typeId="tpee.1070475354124" id="8492459591399147484" />
            <node role="operation" roleId="tpee.1197027833540" type="tpee.InstanceMethodCallOperation" typeId="tpee.1202948039474" id="8492459591399147485">
              <link role="baseMethodDeclaration" roleId="tpee.1068499141037" targetNodeId="8492459591399147490" resolveInfo="getClasspath" />
              <node role="actualArgument" roleId="tpee.1068499141038" type="tpee.LocalVariableReference" typeId="tpee.1068581242866" id="8492459591399147486">
                <link role="variableDeclaration" roleId="tpee.1068581517664" targetNodeId="8492459591399147475" resolveInfo="module" />
              </node>
              <node role="actualArgument" roleId="tpee.1068499141038" type="tpee.BooleanConstant" typeId="tpee.1068580123137" id="8492459591399147487">
                <property name="value" nameId="tpee.1068580123138" value="true" />
              </node>
            </node>
          </node>
        </node>
      </node>
      <node role="visibility" roleId="tpee.1178549979242" type="tpee.ProtectedVisibility" typeId="tpee.1146644641414" id="8492459591399147488" />
      <node role="returnType" roleId="tpee.1068580123133" type="tpee.StringType" typeId="tpee.1225271177708" id="8492459591399147489" />
      <node role="annotation" roleId="tpee.1188208488637" type="tpee.AnnotationInstance" typeId="tpee.1188207840427" id="6918597921035808137">
        <link role="annotation" roleId="tpee.1188208074048" targetNodeId="r27b.~Nullable" resolveInfo="Nullable" />
      </node>
    </node>
    <node role="method" roleId="tpee.1107880067339" type="tpee.InstanceMethodDeclaration" typeId="tpee.1068580123165" id="8492459591399147490">
      <property name="name" nameId="tpck.1169194664001" value="getClasspath" />
      <property name="isFinal" nameId="tpee.1181808852946" value="false" />
      <node role="parameter" roleId="tpee.1068580123134" type="tpee.ParameterDeclaration" typeId="tpee.1068498886292" id="8492459591399147491">
        <property name="name" nameId="tpck.1169194664001" value="module" />
        <node role="type" roleId="tpee.5680397130376446158" type="tpee.ClassifierType" typeId="tpee.1107535904670" id="8492459591399147492">
          <link role="classifier" roleId="tpee.1107535924139" targetNodeId="afxk.~IModule" resolveInfo="IModule" />
        </node>
      </node>
      <node role="parameter" roleId="tpee.1068580123134" type="tpee.ParameterDeclaration" typeId="tpee.1068498886292" id="8492459591399147493">
        <property name="name" nameId="tpck.1169194664001" value="withDependencies" />
        <node role="type" roleId="tpee.5680397130376446158" type="tpee.BooleanType" typeId="tpee.1070534644030" id="8492459591399147494" />
      </node>
      <node role="body" roleId="tpee.1068580123135" type="tpee.StatementList" typeId="tpee.1068580123136" id="8492459591399147495">
        <node role="statement" roleId="tpee.1068581517665" type="tpee.LocalVariableDeclarationStatement" typeId="tpee.1068581242864" id="8492459591399147496">
          <node role="localVariableDeclaration" roleId="tpee.1068581242865" type="tpee.LocalVariableDeclaration" typeId="tpee.1068581242863" id="8492459591399147497">
            <property name="name" nameId="tpck.1169194664001" value="res" />
            <node role="type" roleId="tpee.5680397130376446158" type="tpee.ClassifierType" typeId="tpee.1107535904670" id="8492459591399147498">
              <link role="classifier" roleId="tpee.1107535924139" targetNodeId="e2lb.~StringBuilder" resolveInfo="StringBuilder" />
            </node>
            <node role="initializer" roleId="tpee.1068431790190" type="tpee.GenericNewExpression" typeId="tpee.1145552977093" id="8492459591399147499">
              <node role="creator" roleId="tpee.1145553007750" type="tpee.ClassCreator" typeId="tpee.1212685548494" id="8492459591399147500">
                <link role="baseMethodDeclaration" roleId="tpee.1068499141037" targetNodeId="e2lb.~StringBuilder%d&lt;init&gt;()" resolveInfo="StringBuilder" />
              </node>
            </node>
          </node>
        </node>
        <node role="statement" roleId="tpee.1068581517665" type="tpee.ForeachStatement" typeId="tpee.1144226303539" id="8492459591399147501">
          <node role="body" roleId="tpee.1154032183016" type="tpee.StatementList" typeId="tpee.1068580123136" id="8492459591399147502">
            <node role="statement" roleId="tpee.1068581517665" type="tpee.ExpressionStatement" typeId="tpee.1068580123155" id="8492459591399147503">
              <node role="expression" roleId="tpee.1068580123156" type="tpee.DotExpression" typeId="tpee.1197027756228" id="8492459591399147504">
                <node role="operand" roleId="tpee.1197027771414" type="tpee.DotExpression" typeId="tpee.1197027756228" id="8492459591399147505">
                  <node role="operand" roleId="tpee.1197027771414" type="tpee.LocalVariableReference" typeId="tpee.1068581242866" id="8492459591399147506">
                    <link role="variableDeclaration" roleId="tpee.1068581517664" targetNodeId="8492459591399147497" resolveInfo="res" />
                  </node>
                  <node role="operation" roleId="tpee.1197027833540" type="tpee.InstanceMethodCallOperation" typeId="tpee.1202948039474" id="8492459591399147507">
                    <link role="baseMethodDeclaration" roleId="tpee.1068499141037" targetNodeId="e2lb.~StringBuilder%dappend(java%dlang%dString)%cjava%dlang%dStringBuilder" resolveInfo="append" />
                    <node role="actualArgument" roleId="tpee.1068499141038" type="tpee.LocalVariableReference" typeId="tpee.1068581242866" id="8492459591399147508">
                      <link role="variableDeclaration" roleId="tpee.1068581517664" targetNodeId="8492459591399147514" resolveInfo="cp" />
                    </node>
                  </node>
                </node>
                <node role="operation" roleId="tpee.1197027833540" type="tpee.InstanceMethodCallOperation" typeId="tpee.1202948039474" id="8492459591399147509">
                  <link role="baseMethodDeclaration" roleId="tpee.1068499141037" targetNodeId="e2lb.~StringBuilder%dappend(java%dlang%dString)%cjava%dlang%dStringBuilder" resolveInfo="append" />
                  <node role="actualArgument" roleId="tpee.1068499141038" type="tpee.StaticMethodCall" typeId="tpee.1081236700937" id="8492459591399147510">
                    <link role="baseMethodDeclaration" roleId="tpee.1068499141037" targetNodeId="8492459591399147285" resolveInfo="ps" />
                    <link role="classConcept" roleId="tpee.1144433194310" targetNodeId="8492459591399147272" resolveInfo="BaseRunner" />
                  </node>
                </node>
              </node>
            </node>
          </node>
          <node role="iterable" roleId="tpee.1144226360166" type="tpee.LocalStaticMethodCall" typeId="tpee.1172058436953" id="8492459591399147511">
            <link role="baseMethodDeclaration" roleId="tpee.1068499141037" targetNodeId="8492459591399147523" resolveInfo="getModuleClasspath" />
            <node role="actualArgument" roleId="tpee.1068499141038" type="tpee.ParameterReference" typeId="tpee.1068581242874" id="8492459591399147512">
              <link role="variableDeclaration" roleId="tpee.1068581517664" targetNodeId="8492459591399147491" resolveInfo="module" />
            </node>
            <node role="actualArgument" roleId="tpee.1068499141038" type="tpee.ParameterReference" typeId="tpee.1068581242874" id="8492459591399147513">
              <link role="variableDeclaration" roleId="tpee.1068581517664" targetNodeId="8492459591399147493" resolveInfo="withDependencies" />
            </node>
          </node>
          <node role="variable" roleId="tpee.1144230900587" type="tpee.LocalVariableDeclaration" typeId="tpee.1068581242863" id="8492459591399147514">
            <property name="name" nameId="tpck.1169194664001" value="cp" />
            <node role="type" roleId="tpee.5680397130376446158" type="tpee.StringType" typeId="tpee.1225271177708" id="8492459591399147515" />
          </node>
        </node>
        <node role="statement" roleId="tpee.1068581517665" type="tpee.ReturnStatement" typeId="tpee.1068581242878" id="8492459591399147516">
          <node role="expression" roleId="tpee.1068581517676" type="tpee.DotExpression" typeId="tpee.1197027756228" id="8492459591399147517">
            <node role="operation" roleId="tpee.1197027833540" type="tpee.InstanceMethodCallOperation" typeId="tpee.1202948039474" id="8492459591399147518">
              <link role="baseMethodDeclaration" roleId="tpee.1068499141037" targetNodeId="e2lb.~StringBuilder%dtoString()%cjava%dlang%dString" resolveInfo="toString" />
            </node>
            <node role="operand" roleId="tpee.1197027771414" type="tpee.LocalVariableReference" typeId="tpee.1068581242866" id="8492459591399147519">
              <link role="variableDeclaration" roleId="tpee.1068581517664" targetNodeId="8492459591399147497" resolveInfo="res" />
            </node>
          </node>
        </node>
      </node>
      <node role="returnType" roleId="tpee.1068580123133" type="tpee.StringType" typeId="tpee.1225271177708" id="8492459591399147520" />
      <node role="visibility" roleId="tpee.1178549979242" type="tpee.ProtectedVisibility" typeId="tpee.1146644641414" id="8492459591399147521" />
    </node>
    <node role="method" roleId="tpee.1107880067339" type="tpee.InstanceMethodDeclaration" typeId="tpee.1068580123165" id="7826105539240684648">
      <property name="name" nameId="tpck.1169194664001" value="getJavaHome" />
      <node role="returnType" roleId="tpee.1068580123133" type="tpee.StringType" typeId="tpee.1225271177708" id="7826105539240684654" />
      <node role="visibility" roleId="tpee.1178549979242" type="tpee.PublicVisibility" typeId="tpee.1146644602865" id="7826105539240684650" />
      <node role="body" roleId="tpee.1068580123135" type="tpee.StatementList" typeId="tpee.1068580123136" id="7826105539240684651">
        <node role="statement" roleId="tpee.1068581517665" type="tpee.ReturnStatement" typeId="tpee.1068581242878" id="7826105539240684655">
          <node role="expression" roleId="tpee.1068581517676" type="tpee.DotExpression" typeId="tpee.1197027756228" id="7826105539240684657">
            <node role="operation" roleId="tpee.1197027833540" type="tpee.FieldReferenceOperation" typeId="tpee.1197029447546" id="7826105539240684658">
              <link role="fieldDeclaration" roleId="tpee.1197029500499" targetNodeId="8492459591399147273" resolveInfo="myJavaHome" />
            </node>
            <node role="operand" roleId="tpee.1197027771414" type="tpee.ThisExpression" typeId="tpee.1070475354124" id="7826105539240684659" />
          </node>
        </node>
      </node>
    </node>
    <node role="method" roleId="tpee.1107880067339" type="tpee.InstanceMethodDeclaration" typeId="tpee.1068580123165" id="1221883262884825717">
      <property name="name" nameId="tpck.1169194664001" value="getCommandLine" />
      <node role="returnType" roleId="tpee.1068580123133" type="tpee.ClassifierType" typeId="tpee.1107535904670" id="1221883262884825722">
        <link role="classifier" roleId="tpee.1107535924139" targetNodeId="vfxe.~GeneralCommandLine" resolveInfo="GeneralCommandLine" />
      </node>
      <node role="visibility" roleId="tpee.1178549979242" type="tpee.ProtectedVisibility" typeId="tpee.1146644641414" id="1221883262884825721" />
      <node role="body" roleId="tpee.1068580123135" type="tpee.StatementList" typeId="tpee.1068580123136" id="1221883262884825720">
        <node role="statement" roleId="tpee.1068581517665" type="tpee.ExpressionStatement" typeId="tpee.1068580123155" id="1221883262884825723">
          <node role="expression" roleId="tpee.1068580123156" type="tpee.LocalInstanceMethodCall" typeId="tpee.3066917033203108594" id="1221883262884825724">
            <link role="baseMethodDeclaration" roleId="tpee.1068499141037" targetNodeId="4875513863436232422" resolveInfo="getCommandLine" />
            <node role="actualArgument" roleId="tpee.1068499141038" type="tpee.DotExpression" typeId="tpee.1197027756228" id="1221883262884825726">
              <node role="operand" roleId="tpee.1197027771414" type="tpee.LocalInstanceFieldReference" typeId="tpee.7785501532031639928" id="1221883262884825725">
                <link role="variableDeclaration" roleId="tpee.1068581517664" targetNodeId="3038691514508931175" resolveInfo="myRunParameters" />
              </node>
              <node role="operation" roleId="tpee.1197027833540" type="tpee.InstanceMethodCallOperation" typeId="tpee.1202948039474" id="1221883262884825730">
                <link role="baseMethodDeclaration" roleId="tpee.1068499141037" targetNodeId="8492459591399148815" resolveInfo="getWorkingDirectory" />
              </node>
            </node>
          </node>
        </node>
      </node>
    </node>
    <node role="method" roleId="tpee.1107880067339" type="tpee.InstanceMethodDeclaration" typeId="tpee.1068580123165" id="4875513863436232422">
      <property name="name" nameId="tpck.1169194664001" value="getCommandLine" />
      <node role="visibility" roleId="tpee.1178549979242" type="tpee.ProtectedVisibility" typeId="tpee.1146644641414" id="4875513863436255652" />
      <node role="body" roleId="tpee.1068580123135" type="tpee.StatementList" typeId="tpee.1068580123136" id="4875513863436232424">
        <node role="statement" roleId="tpee.1068581517665" type="tpee.LocalVariableDeclarationStatement" typeId="tpee.1068581242864" id="4875513863436232425">
          <node role="localVariableDeclaration" roleId="tpee.1068581242865" type="tpee.LocalVariableDeclaration" typeId="tpee.1068581242863" id="4875513863436232426">
            <property name="name" nameId="tpck.1169194664001" value="commandLine" />
            <node role="type" roleId="tpee.5680397130376446158" type="tpee.ClassifierType" typeId="tpee.1107535904670" id="4875513863436232427">
              <link role="classifier" roleId="tpee.1107535924139" targetNodeId="vfxe.~GeneralCommandLine" resolveInfo="GeneralCommandLine" />
            </node>
            <node role="initializer" roleId="tpee.1068431790190" type="tpee.GenericNewExpression" typeId="tpee.1145552977093" id="4875513863436232428">
              <node role="creator" roleId="tpee.1145553007750" type="tpee.ClassCreator" typeId="tpee.1212685548494" id="4875513863436232429">
                <link role="baseMethodDeclaration" roleId="tpee.1068499141037" targetNodeId="vfxe.~GeneralCommandLine%d&lt;init&gt;()" resolveInfo="GeneralCommandLine" />
              </node>
            </node>
          </node>
        </node>
        <node role="statement" roleId="tpee.1068581517665" type="tpee.ExpressionStatement" typeId="tpee.1068580123155" id="4875513863436232430">
          <node role="expression" roleId="tpee.1068580123156" type="tpee.DotExpression" typeId="tpee.1197027756228" id="4875513863436232431">
            <node role="operand" roleId="tpee.1197027771414" type="tpee.LocalVariableReference" typeId="tpee.1068581242866" id="4875513863436232432">
              <link role="variableDeclaration" roleId="tpee.1068581517664" targetNodeId="4875513863436232426" resolveInfo="commandLine" />
            </node>
            <node role="operation" roleId="tpee.1197027833540" type="tpee.InstanceMethodCallOperation" typeId="tpee.1202948039474" id="4875513863436232433">
              <link role="baseMethodDeclaration" roleId="tpee.1068499141037" targetNodeId="vfxe.~GeneralCommandLine%dsetExePath(java%dlang%dString)%cvoid" resolveInfo="setExePath" />
              <node role="actualArgument" roleId="tpee.1068499141038" type="tpee.LocalStaticMethodCall" typeId="tpee.1172058436953" id="4875513863436232434">
                <link role="baseMethodDeclaration" roleId="tpee.1068499141037" targetNodeId="8492459591399147625" resolveInfo="getJavaCommand" />
                <node role="actualArgument" roleId="tpee.1068499141038" type="tpee.DotExpression" typeId="tpee.1197027756228" id="4875513863436232435">
                  <node role="operation" roleId="tpee.1197027833540" type="tpee.InstanceMethodCallOperation" typeId="tpee.1202948039474" id="4875513863436232436">
                    <link role="baseMethodDeclaration" roleId="tpee.1068499141037" targetNodeId="7826105539240684648" resolveInfo="getJavaHome" />
                  </node>
                  <node role="operand" roleId="tpee.1197027771414" type="tpee.ThisExpression" typeId="tpee.1070475354124" id="4875513863436232437" />
                </node>
              </node>
            </node>
          </node>
        </node>
        <node role="statement" roleId="tpee.1068581517665" type="tpee.ExpressionStatement" typeId="tpee.1068580123155" id="4875513863436232438">
          <node role="expression" roleId="tpee.1068580123156" type="tpee.DotExpression" typeId="tpee.1197027756228" id="4875513863436232439">
            <node role="operand" roleId="tpee.1197027771414" type="tpee.LocalVariableReference" typeId="tpee.1068581242866" id="4875513863436232440">
              <link role="variableDeclaration" roleId="tpee.1068581517664" targetNodeId="4875513863436232426" resolveInfo="commandLine" />
            </node>
            <node role="operation" roleId="tpee.1197027833540" type="tpee.InstanceMethodCallOperation" typeId="tpee.1202948039474" id="4875513863436232441">
              <link role="baseMethodDeclaration" roleId="tpee.1068499141037" targetNodeId="vfxe.~GeneralCommandLine%dsetWorkDirectory(java%dlang%dString)%cvoid" resolveInfo="setWorkDirectory" />
              <node role="actualArgument" roleId="tpee.1068499141038" type="tpee.ParameterReference" typeId="tpee.1068581242874" id="4875513863436232442">
                <link role="variableDeclaration" roleId="tpee.1068581517664" targetNodeId="4875513863436232446" resolveInfo="workingDir" />
              </node>
            </node>
          </node>
        </node>
        <node role="statement" roleId="tpee.1068581517665" type="tpee.ReturnStatement" typeId="tpee.1068581242878" id="4875513863436232443">
          <node role="expression" roleId="tpee.1068581517676" type="tpee.LocalVariableReference" typeId="tpee.1068581242866" id="4875513863436232444">
            <link role="variableDeclaration" roleId="tpee.1068581517664" targetNodeId="4875513863436232426" resolveInfo="commandLine" />
          </node>
        </node>
      </node>
      <node role="returnType" roleId="tpee.1068580123133" type="tpee.ClassifierType" typeId="tpee.1107535904670" id="4875513863436232445">
        <link role="classifier" roleId="tpee.1107535924139" targetNodeId="vfxe.~GeneralCommandLine" resolveInfo="GeneralCommandLine" />
      </node>
      <node role="parameter" roleId="tpee.1068580123134" type="tpee.ParameterDeclaration" typeId="tpee.1068498886292" id="4875513863436232446">
        <property name="name" nameId="tpck.1169194664001" value="workingDir" />
        <node role="type" roleId="tpee.5680397130376446158" type="tpee.StringType" typeId="tpee.1225271177708" id="4875513863436232447" />
      </node>
    </node>
    <node role="visibility" roleId="tpee.1178549979242" type="tpee.PublicVisibility" typeId="tpee.1146644602865" id="8492459591399147522" />
    <node role="staticMethod" roleId="tpee.1070462273904" type="tpee.StaticMethodDeclaration" typeId="tpee.1081236700938" id="8492459591399147523">
      <property name="name" nameId="tpck.1169194664001" value="getModuleClasspath" />
      <property name="isFinal" nameId="tpee.1181808852946" value="false" />
      <node role="returnType" roleId="tpee.1068580123133" type="tp2q.SetType" typeId="tp2q.1226511727824" id="8492459591399147524">
        <node role="elementType" roleId="tp2q.1226511765987" type="tpee.StringType" typeId="tpee.1225271177708" id="8492459591399147525" />
      </node>
      <node role="parameter" roleId="tpee.1068580123134" type="tpee.ParameterDeclaration" typeId="tpee.1068498886292" id="8492459591399147526">
        <property name="name" nameId="tpck.1169194664001" value="module" />
        <node role="type" roleId="tpee.5680397130376446158" type="tpee.ClassifierType" typeId="tpee.1107535904670" id="8492459591399147527">
          <link role="classifier" roleId="tpee.1107535924139" targetNodeId="afxk.~IModule" resolveInfo="IModule" />
        </node>
      </node>
      <node role="parameter" roleId="tpee.1068580123134" type="tpee.ParameterDeclaration" typeId="tpee.1068498886292" id="8492459591399147528">
        <property name="name" nameId="tpck.1169194664001" value="withDependencies" />
        <node role="type" roleId="tpee.5680397130376446158" type="tpee.BooleanType" typeId="tpee.1070534644030" id="8492459591399147529" />
      </node>
      <node role="body" roleId="tpee.1068580123135" type="tpee.StatementList" typeId="tpee.1068580123136" id="8492459591399147530">
<<<<<<< HEAD
        <node role="statement" roleId="tpee.1068581517665" type="tpee.LocalVariableDeclarationStatement" typeId="tpee.1068581242864" id="8492459591399147531">
          <node role="localVariableDeclaration" roleId="tpee.1068581242865" type="tpee.LocalVariableDeclaration" typeId="tpee.1068581242863" id="8492459591399147532">
            <property name="name" nameId="tpck.1169194664001" value="res" />
            <node role="initializer" roleId="tpee.1068431790190" type="tpee.GenericNewExpression" typeId="tpee.1145552977093" id="8492459591399147533">
              <node role="creator" roleId="tpee.1145553007750" type="tp2q.HashSetCreator" typeId="tp2q.1226516258405" id="8492459591399147534">
                <node role="elementType" roleId="tp2q.1237721435807" type="tpee.StringType" typeId="tpee.1225271177708" id="8492459591399147535" />
              </node>
            </node>
            <node role="type" roleId="tpee.5680397130376446158" type="tp2q.SetType" typeId="tp2q.1226511727824" id="8492459591399147536">
              <node role="elementType" roleId="tp2q.1226511765987" type="tpee.StringType" typeId="tpee.1225271177708" id="8492459591399147537" />
            </node>
          </node>
        </node>
        <node role="statement" roleId="tpee.1068581517665" type="tpee.LocalVariableDeclarationStatement" typeId="tpee.1068581242864" id="1836275035633989850">
          <node role="localVariableDeclaration" roleId="tpee.1068581242865" type="tpee.LocalVariableDeclaration" typeId="tpee.1068581242863" id="1836275035633989851">
            <property name="name" nameId="tpck.1169194664001" value="classesGen" />
            <node role="type" roleId="tpee.5680397130376446158" type="tpee.ClassifierType" typeId="tpee.1107535904670" id="1836275035633989852">
              <link role="classifier" roleId="tpee.1107535924139" targetNodeId="lxea.~IFile" resolveInfo="IFile" />
            </node>
            <node role="initializer" roleId="tpee.1068431790190" type="tpee.DotExpression" typeId="tpee.1197027756228" id="1836275035633989853">
              <node role="operand" roleId="tpee.1197027771414" type="tpee.ParameterReference" typeId="tpee.1068581242874" id="1836275035633989854">
                <link role="variableDeclaration" roleId="tpee.1068581517664" targetNodeId="8492459591399147526" resolveInfo="module" />
              </node>
              <node role="operation" roleId="tpee.1197027833540" type="tpee.InstanceMethodCallOperation" typeId="tpee.1202948039474" id="1836275035633989855">
                <link role="baseMethodDeclaration" roleId="tpee.1068499141037" targetNodeId="afxk.~IModule%dgetClassesGen()%cjetbrains%dmps%dvfs%dIFile" resolveInfo="getClassesGen" />
              </node>
            </node>
          </node>
        </node>
        <node role="statement" roleId="tpee.1068581517665" type="tpee.IfStatement" typeId="tpee.1068580123159" id="1836275035634029179">
          <node role="ifTrue" roleId="tpee.1068580123161" type="tpee.StatementList" typeId="tpee.1068580123136" id="1836275035634029180">
            <node role="statement" roleId="tpee.1068581517665" type="tpee.ExpressionStatement" typeId="tpee.1068580123155" id="1836275035634029188">
              <node role="expression" roleId="tpee.1068580123156" type="tpee.DotExpression" typeId="tpee.1197027756228" id="1836275035634029189">
                <node role="operation" roleId="tpee.1197027833540" type="tp2q.AddSetElementOperation" typeId="tp2q.1226566855640" id="1836275035634029190">
                  <node role="argument" roleId="tp2q.1226567214363" type="tpee.DotExpression" typeId="tpee.1197027756228" id="1836275035634029191">
                    <node role="operand" roleId="tpee.1197027771414" type="tpee.LocalVariableReference" typeId="tpee.1068581242866" id="1836275035634029192">
                      <link role="variableDeclaration" roleId="tpee.1068581517664" targetNodeId="1836275035633989851" resolveInfo="classesGen" />
                    </node>
                    <node role="operation" roleId="tpee.1197027833540" type="tpee.InstanceMethodCallOperation" typeId="tpee.1202948039474" id="1836275035634029193">
                      <link role="baseMethodDeclaration" roleId="tpee.1068499141037" targetNodeId="lxea.~IFile%dgetPath()%cjava%dlang%dString" resolveInfo="getPath" />
                    </node>
                  </node>
                </node>
                <node role="operand" roleId="tpee.1197027771414" type="tpee.LocalVariableReference" typeId="tpee.1068581242866" id="1836275035634029194">
                  <link role="variableDeclaration" roleId="tpee.1068581517664" targetNodeId="8492459591399147532" resolveInfo="res" />
                </node>
              </node>
            </node>
          </node>
          <node role="condition" roleId="tpee.1068580123160" type="tpee.NotEqualsExpression" typeId="tpee.1073239437375" id="1836275035634029184">
            <node role="rightExpression" roleId="tpee.1081773367579" type="tpee.NullLiteral" typeId="tpee.1070534058343" id="1836275035634029187" />
            <node role="leftExpression" roleId="tpee.1081773367580" type="tpee.LocalVariableReference" typeId="tpee.1068581242866" id="1836275035634029183">
              <link role="variableDeclaration" roleId="tpee.1068581517664" targetNodeId="1836275035633989851" resolveInfo="classesGen" />
            </node>
          </node>
        </node>
        <node role="statement" roleId="tpee.1068581517665" type="tpee.ExpressionStatement" typeId="tpee.1068580123155" id="8492459591399147547">
          <node role="expression" roleId="tpee.1068580123156" type="tpee.LocalStaticMethodCall" typeId="tpee.1172058436953" id="8492459591399147548">
            <link role="baseMethodDeclaration" roleId="tpee.1068499141037" targetNodeId="8492459591399147565" resolveInfo="createModuleClasspath" />
            <node role="actualArgument" roleId="tpee.1068499141038" type="tpee.DotExpression" typeId="tpee.1197027756228" id="8492459591399147549">
              <node role="operation" roleId="tpee.1197027833540" type="tpee.InstanceMethodCallOperation" typeId="tpee.1202948039474" id="8492459591399147550">
                <link role="baseMethodDeclaration" roleId="tpee.1068499141037" targetNodeId="afxk.~IModule%dgetClassPathItem()%cjetbrains%dmps%dreloading%dIClassPathItem" resolveInfo="getClassPathItem" />
              </node>
              <node role="operand" roleId="tpee.1197027771414" type="tpee.ParameterReference" typeId="tpee.1068581242874" id="8492459591399147551">
                <link role="variableDeclaration" roleId="tpee.1068581517664" targetNodeId="8492459591399147526" resolveInfo="module" />
              </node>
            </node>
            <node role="actualArgument" roleId="tpee.1068499141038" type="tpee.LocalVariableReference" typeId="tpee.1068581242866" id="8492459591399147552">
              <link role="variableDeclaration" roleId="tpee.1068581517664" targetNodeId="8492459591399147532" resolveInfo="res" />
            </node>
          </node>
        </node>
        <node role="statement" roleId="tpee.1068581517665" type="tpee.IfStatement" typeId="tpee.1068580123159" id="8492459591399147553">
          <node role="condition" roleId="tpee.1068580123160" type="tpee.ParameterReference" typeId="tpee.1068581242874" id="8492459591399147554">
            <link role="variableDeclaration" roleId="tpee.1068581517664" targetNodeId="8492459591399147528" resolveInfo="withDependencies" />
          </node>
          <node role="ifTrue" roleId="tpee.1068580123161" type="tpee.StatementList" typeId="tpee.1068580123136" id="8492459591399147555">
            <node role="statement" roleId="tpee.1068581517665" type="tpee.ExpressionStatement" typeId="tpee.1068580123155" id="8492459591399147556">
              <node role="expression" roleId="tpee.1068580123156" type="tpee.LocalStaticMethodCall" typeId="tpee.1172058436953" id="8492459591399147557">
                <link role="baseMethodDeclaration" roleId="tpee.1068499141037" targetNodeId="8492459591399147565" resolveInfo="createModuleClasspath" />
                <node role="actualArgument" roleId="tpee.1068499141038" type="tpee.StaticMethodCall" typeId="tpee.1081236700937" id="8802582350201890780">
                  <link role="baseMethodDeclaration" roleId="tpee.1068499141037" targetNodeId="afxk.~AbstractModule%dgetDependenciesClasspath(java%dutil%dSet,boolean)%cjetbrains%dmps%dreloading%dIClassPathItem" resolveInfo="getDependenciesClasspath" />
                  <link role="classConcept" roleId="tpee.1144433194310" targetNodeId="afxk.~AbstractModule" resolveInfo="AbstractModule" />
                  <node role="actualArgument" roleId="tpee.1068499141038" type="tpee.StaticMethodCall" typeId="tpee.1081236700937" id="8802582350201890782">
                    <link role="baseMethodDeclaration" roleId="tpee.1068499141037" targetNodeId="30pf.~CollectionUtil%dset(java%dlang%dObject%d%d%d)%cjava%dutil%dSet" resolveInfo="set" />
                    <link role="classConcept" roleId="tpee.1144433194310" targetNodeId="30pf.~CollectionUtil" resolveInfo="CollectionUtil" />
                    <node role="actualArgument" roleId="tpee.1068499141038" type="tpee.ParameterReference" typeId="tpee.1068581242874" id="8802582350201890783">
                      <link role="variableDeclaration" roleId="tpee.1068581517664" targetNodeId="8492459591399147526" resolveInfo="module" />
                    </node>
                  </node>
                  <node role="actualArgument" roleId="tpee.1068499141038" type="tpee.BooleanConstant" typeId="tpee.1068580123137" id="8802582350201890785">
                    <property name="value" nameId="tpee.1068580123138" value="true" />
                  </node>
                </node>
                <node role="actualArgument" roleId="tpee.1068499141038" type="tpee.LocalVariableReference" typeId="tpee.1068581242866" id="8492459591399147561">
                  <link role="variableDeclaration" roleId="tpee.1068581517664" targetNodeId="8492459591399147532" resolveInfo="res" />
=======
        <node role="statement" roleId="tpee.1068581517665" type="tpee.ExpressionStatement" typeId="tpee.1068580123155" id="5211959367043676192">
          <node role="expression" roleId="tpee.1068580123156" type="tpee.GenericNewExpression" typeId="tpee.1145552977093" id="5211959367043676193">
            <node role="creator" roleId="tpee.1145553007750" type="tp2q.HashSetCreator" typeId="tp2q.1226516258405" id="5211959367043715951">
              <node role="elementType" roleId="tp2q.1237721435807" type="tpee.StringType" typeId="tpee.1225271177708" id="5211959367043715953" />
              <node role="copyFrom" roleId="tp2q.1237731803878" type="tpee.DotExpression" typeId="tpee.1197027756228" id="5211959367043715955">
                <node role="operand" roleId="tpee.1197027771414" type="rzqf.CommandReferenceExpression" typeId="rzqf.856705193941281753" id="5211959367043715956">
                  <link role="command" roleId="rzqf.856705193941281755" targetNodeId="awpe.3107334613900744127" resolveInfo="java" />
>>>>>>> 5d00d01a
                </node>
                <node role="operation" roleId="tpee.1197027833540" type="tp4f.DefaultClassifierMethodCallOperation" typeId="tp4f.1205769149993" id="5211959367043715957">
                  <link role="member" roleId="tp4f.1205756909548" targetNodeId="awpe.3107334613900744158" resolveInfo="getClasspath" />
                  <node role="actualArgument" roleId="tp4f.1205770614681" type="tpee.ParameterReference" typeId="tpee.1068581242874" id="5211959367043715958">
                    <link role="variableDeclaration" roleId="tpee.1068581517664" targetNodeId="8492459591399147526" resolveInfo="module" />
                  </node>
                  <node role="actualArgument" roleId="tp4f.1205770614681" type="tpee.ParameterReference" typeId="tpee.1068581242874" id="5211959367043715959">
                    <link role="variableDeclaration" roleId="tpee.1068581517664" targetNodeId="8492459591399147528" resolveInfo="withDependencies" />
                  </node>
                </node>
              </node>
            </node>
          </node>
        </node>
      </node>
      <node role="visibility" roleId="tpee.1178549979242" type="tpee.ProtectedVisibility" typeId="tpee.1146644641414" id="8492459591399147564" />
    </node>
    <node role="staticMethod" roleId="tpee.1070462273904" type="tpee.StaticMethodDeclaration" typeId="tpee.1081236700938" id="8492459591399147625">
      <property name="name" nameId="tpck.1169194664001" value="getJavaCommand" />
      <node role="returnType" roleId="tpee.1068580123133" type="tpee.StringType" typeId="tpee.1225271177708" id="8492459591399147626" />
      <node role="visibility" roleId="tpee.1178549979242" type="tpee.PublicVisibility" typeId="tpee.1146644602865" id="8492459591399147627" />
      <node role="body" roleId="tpee.1068580123135" type="tpee.StatementList" typeId="tpee.1068580123136" id="8492459591399147628">
        <node role="statement" roleId="tpee.1068581517665" type="tpee.ExpressionStatement" typeId="tpee.1068580123155" id="5211959367043715968">
          <node role="expression" roleId="tpee.1068580123156" type="tpee.DotExpression" typeId="tpee.1197027756228" id="5211959367043715970">
            <node role="operand" roleId="tpee.1197027771414" type="rzqf.CommandReferenceExpression" typeId="rzqf.856705193941281753" id="5211959367043715969">
              <link role="command" roleId="rzqf.856705193941281755" targetNodeId="awpe.3107334613900744127" resolveInfo="java" />
            </node>
            <node role="operation" roleId="tpee.1197027833540" type="tp4f.DefaultClassifierMethodCallOperation" typeId="tp4f.1205769149993" id="5211959367043715974">
              <link role="member" roleId="tp4f.1205756909548" targetNodeId="awpe.3107334613900744234" resolveInfo="getJavaCommand" />
              <node role="actualArgument" roleId="tp4f.1205770614681" type="tpee.ParameterReference" typeId="tpee.1068581242874" id="5211959367043715975">
                <link role="variableDeclaration" roleId="tpee.1068581517664" targetNodeId="8492459591399147670" resolveInfo="javaHome" />
              </node>
            </node>
          </node>
        </node>
      </node>
      <node role="parameter" roleId="tpee.1068580123134" type="tpee.ParameterDeclaration" typeId="tpee.1068498886292" id="8492459591399147670">
        <property name="name" nameId="tpck.1169194664001" value="javaHome" />
        <node role="type" roleId="tpee.5680397130376446158" type="tpee.StringType" typeId="tpee.1225271177708" id="8492459591399147671" />
      </node>
      <node role="annotation" roleId="tpee.1188208488637" type="tpee.AnnotationInstance" typeId="tpee.1188207840427" id="6918597921035808138">
        <link role="annotation" roleId="tpee.1188208074048" targetNodeId="r27b.~NotNull" resolveInfo="NotNull" />
      </node>
    </node>
    <node role="staticMethod" roleId="tpee.1070462273904" type="tpee.StaticMethodDeclaration" typeId="tpee.1081236700938" id="2178855608170364043">
      <property name="name" nameId="tpck.1169194664001" value="getJavaHomes" />
      <property name="isFinal" nameId="tpee.1181808852946" value="false" />
      <node role="returnType" roleId="tpee.1068580123133" type="tp2q.ListType" typeId="tp2q.1151688443754" id="2178855608170364044">
        <node role="elementType" roleId="tp2q.1151688676805" type="tpee.StringType" typeId="tpee.1225271177708" id="2178855608170364045" />
      </node>
      <node role="body" roleId="tpee.1068580123135" type="tpee.StatementList" typeId="tpee.1068580123136" id="2178855608170364046">
        <node role="statement" roleId="tpee.1068581517665" type="tpee.ExpressionStatement" typeId="tpee.1068580123155" id="5211959367043715976">
          <node role="expression" roleId="tpee.1068580123156" type="tpee.DotExpression" typeId="tpee.1197027756228" id="5211959367043715978">
            <node role="operand" roleId="tpee.1197027771414" type="rzqf.CommandReferenceExpression" typeId="rzqf.856705193941281753" id="5211959367043715977">
              <link role="command" roleId="rzqf.856705193941281755" targetNodeId="awpe.3107334613900744127" resolveInfo="java" />
            </node>
            <node role="operation" roleId="tpee.1197027833540" type="tp4f.DefaultClassifierMethodCallOperation" typeId="tp4f.1205769149993" id="5211959367043715982">
              <link role="member" roleId="tp4f.1205756909548" targetNodeId="awpe.3107334613900744300" resolveInfo="getJavaHomes" />
            </node>
          </node>
        </node>
      </node>
      <node role="visibility" roleId="tpee.1178549979242" type="tpee.PublicVisibility" typeId="tpee.1146644602865" id="2178855608170364109" />
    </node>
    <node role="staticMethod" roleId="tpee.1070462273904" type="tpee.StaticMethodDeclaration" typeId="tpee.1081236700938" id="2178855608170365416">
      <property name="name" nameId="tpck.1169194664001" value="getJdkHome" />
      <property name="isFinal" nameId="tpee.1181808852946" value="false" />
      <node role="returnType" roleId="tpee.1068580123133" type="tpee.StringType" typeId="tpee.1225271177708" id="2178855608170365417" />
      <node role="body" roleId="tpee.1068580123135" type="tpee.StatementList" typeId="tpee.1068580123136" id="2178855608170365418">
        <node role="statement" roleId="tpee.1068581517665" type="tpee.ExpressionStatement" typeId="tpee.1068580123155" id="5211959367043715983">
          <node role="expression" roleId="tpee.1068580123156" type="tpee.DotExpression" typeId="tpee.1197027756228" id="5211959367043715985">
            <node role="operand" roleId="tpee.1197027771414" type="rzqf.CommandReferenceExpression" typeId="rzqf.856705193941281753" id="5211959367043715984">
              <link role="command" roleId="rzqf.856705193941281755" targetNodeId="awpe.3107334613900744127" resolveInfo="java" />
            </node>
            <node role="operation" roleId="tpee.1197027833540" type="tp4f.DefaultClassifierMethodCallOperation" typeId="tp4f.1205769149993" id="5211959367043715989">
              <link role="member" roleId="tp4f.1205756909548" targetNodeId="awpe.3107334613900744371" resolveInfo="getJdkHome" />
            </node>
          </node>
        </node>
      </node>
      <node role="visibility" roleId="tpee.1178549979242" type="tpee.PublicVisibility" typeId="tpee.1146644602865" id="2178855608170365489" />
    </node>
    <node role="method" roleId="tpee.1107880067339" type="tpee.InstanceMethodDeclaration" typeId="tpee.1068580123165" id="2178855608170363854">
      <property name="name" nameId="tpck.1169194664001" value="updateJavaHome" />
      <node role="visibility" roleId="tpee.1178549979242" type="tpee.PrivateVisibility" typeId="tpee.1146644623116" id="2178855608170363855" />
      <node role="returnType" roleId="tpee.1068580123133" type="tpee.VoidType" typeId="tpee.1068581517677" id="2178855608170363856" />
      <node role="parameter" roleId="tpee.1068580123134" type="tpee.ParameterDeclaration" typeId="tpee.1068498886292" id="2178855608170363857">
        <property name="name" nameId="tpck.1169194664001" value="parameters" />
        <node role="type" roleId="tpee.5680397130376446158" type="tpee.ClassifierType" typeId="tpee.1107535904670" id="2178855608170363858">
          <link role="classifier" roleId="tpee.1107535924139" targetNodeId="8492459591399148682" resolveInfo="ConfigRunParameters" />
        </node>
      </node>
      <node role="body" roleId="tpee.1068580123135" type="tpee.StatementList" typeId="tpee.1068580123136" id="2178855608170363859">
        <node role="statement" roleId="tpee.1068581517665" type="tpee.IfStatement" typeId="tpee.1068580123159" id="2178855608170363860">
          <node role="ifTrue" roleId="tpee.1068580123161" type="tpee.StatementList" typeId="tpee.1068580123136" id="2178855608170363861">
            <node role="statement" roleId="tpee.1068581517665" type="tpee.ExpressionStatement" typeId="tpee.1068580123155" id="2178855608170363862">
              <node role="expression" roleId="tpee.1068580123156" type="tpee.DotExpression" typeId="tpee.1197027756228" id="2178855608170363863">
                <node role="operation" roleId="tpee.1197027833540" type="tpee.InstanceMethodCallOperation" typeId="tpee.1202948039474" id="2178855608170363864">
                  <link role="baseMethodDeclaration" roleId="tpee.1068499141037" targetNodeId="8492459591399147334" resolveInfo="setJavaHomePath" />
                  <node role="actualArgument" roleId="tpee.1068499141038" type="tpee.DotExpression" typeId="tpee.1197027756228" id="2178855608170363865">
                    <node role="operand" roleId="tpee.1197027771414" type="tpee.ParameterReference" typeId="tpee.1068581242874" id="2178855608170363878">
                      <link role="variableDeclaration" roleId="tpee.1068581517664" targetNodeId="2178855608170363857" resolveInfo="parameters" />
                    </node>
                    <node role="operation" roleId="tpee.1197027833540" type="tpee.InstanceMethodCallOperation" typeId="tpee.1202948039474" id="2178855608170363867">
                      <link role="baseMethodDeclaration" roleId="tpee.1068499141037" targetNodeId="8492459591399148831" resolveInfo="getAlternativeJRE" />
                    </node>
                  </node>
                </node>
                <node role="operand" roleId="tpee.1197027771414" type="tpee.ThisExpression" typeId="tpee.1070475354124" id="2178855608170363868" />
              </node>
            </node>
          </node>
          <node role="condition" roleId="tpee.1068580123160" type="tpee.AndExpression" typeId="tpee.1080120340718" id="2178855608170363869">
            <node role="rightExpression" roleId="tpee.1081773367579" type="tpee.DotExpression" typeId="tpee.1197027756228" id="2178855608170363870">
              <node role="operand" roleId="tpee.1197027771414" type="tpee.ParameterReference" typeId="tpee.1068581242874" id="2178855608170363877">
                <link role="variableDeclaration" roleId="tpee.1068581517664" targetNodeId="2178855608170363857" resolveInfo="parameters" />
              </node>
              <node role="operation" roleId="tpee.1197027833540" type="tpee.InstanceMethodCallOperation" typeId="tpee.1202948039474" id="2178855608170363872">
                <link role="baseMethodDeclaration" roleId="tpee.1068499141037" targetNodeId="8492459591399148791" resolveInfo="getUseAlternativeJRE" />
              </node>
            </node>
            <node role="leftExpression" roleId="tpee.1081773367580" type="tpee.NotEqualsExpression" typeId="tpee.1073239437375" id="2178855608170363873">
              <node role="leftExpression" roleId="tpee.1081773367580" type="tpee.ParameterReference" typeId="tpee.1068581242874" id="2178855608170363876">
                <link role="variableDeclaration" roleId="tpee.1068581517664" targetNodeId="2178855608170363857" resolveInfo="parameters" />
              </node>
              <node role="rightExpression" roleId="tpee.1081773367579" type="tpee.NullLiteral" typeId="tpee.1070534058343" id="2178855608170363875" />
            </node>
          </node>
          <node role="ifFalseStatement" roleId="tpee.1082485599094" type="tpee.BlockStatement" typeId="tpee.1082485599095" id="2178855608170365708">
            <node role="statements" roleId="tpee.1082485599096" type="tpee.StatementList" typeId="tpee.1068580123136" id="2178855608170365709">
              <node role="statement" roleId="tpee.1068581517665" type="tpee.ExpressionStatement" typeId="tpee.1068580123155" id="2178855608170365739">
                <node role="expression" roleId="tpee.1068580123156" type="tpee.DotExpression" typeId="tpee.1197027756228" id="2178855608170365741">
                  <node role="operand" roleId="tpee.1197027771414" type="tpee.ThisExpression" typeId="tpee.1070475354124" id="2178855608170365740" />
                  <node role="operation" roleId="tpee.1197027833540" type="tpee.InstanceMethodCallOperation" typeId="tpee.1202948039474" id="2178855608170365774">
                    <link role="baseMethodDeclaration" roleId="tpee.1068499141037" targetNodeId="8492459591399147334" resolveInfo="setJavaHomePath" />
                    <node role="actualArgument" roleId="tpee.1068499141038" type="tpee.LocalStaticMethodCall" typeId="tpee.1172058436953" id="2178855608170365804">
                      <link role="baseMethodDeclaration" roleId="tpee.1068499141037" targetNodeId="2178855608170365416" resolveInfo="getJdkHome" />
                    </node>
                  </node>
                </node>
              </node>
            </node>
          </node>
        </node>
      </node>
    </node>
  </root>
  <root id="8492459591399147955">
    <node role="staticMethod" roleId="tpee.1070462273904" type="tpee.StaticMethodDeclaration" typeId="tpee.1081236700938" id="8492459591399147956">
      <property name="name" nameId="tpck.1169194664001" value="createFieldConstraints" />
      <node role="returnType" roleId="tpee.1068580123133" type="tpee.ClassifierType" typeId="tpee.1107535904670" id="8492459591399147957">
        <link role="classifier" roleId="tpee.1107535924139" targetNodeId="1t7x.~GridBagConstraints" resolveInfo="GridBagConstraints" />
      </node>
      <node role="visibility" roleId="tpee.1178549979242" type="tpee.PublicVisibility" typeId="tpee.1146644602865" id="8492459591399147958" />
      <node role="body" roleId="tpee.1068580123135" type="tpee.StatementList" typeId="tpee.1068580123136" id="8492459591399147959">
        <node role="statement" roleId="tpee.1068581517665" type="tpee.ReturnStatement" typeId="tpee.1068581242878" id="8492459591399147960">
          <node role="expression" roleId="tpee.1068581517676" type="tpee.GenericNewExpression" typeId="tpee.1145552977093" id="8492459591399147961">
            <node role="creator" roleId="tpee.1145553007750" type="tpee.ClassCreator" typeId="tpee.1212685548494" id="8492459591399147962">
              <link role="baseMethodDeclaration" roleId="tpee.1068499141037" targetNodeId="1t7x.~GridBagConstraints%d&lt;init&gt;(int,int,int,int,double,double,int,int,java%dawt%dInsets,int,int)" resolveInfo="GridBagConstraints" />
              <node role="actualArgument" roleId="tpee.1068499141038" type="tpee.IntegerConstant" typeId="tpee.1068580320020" id="8492459591399147963">
                <property name="value" nameId="tpee.1068580320021" value="0" />
              </node>
              <node role="actualArgument" roleId="tpee.1068499141038" type="tpee.ParameterReference" typeId="tpee.1068581242874" id="8492459591399147964">
                <link role="variableDeclaration" roleId="tpee.1068581517664" targetNodeId="8492459591399147979" resolveInfo="y" />
              </node>
              <node role="actualArgument" roleId="tpee.1068499141038" type="tpee.IntegerConstant" typeId="tpee.1068580320020" id="8492459591399147965">
                <property name="value" nameId="tpee.1068580320021" value="1" />
              </node>
              <node role="actualArgument" roleId="tpee.1068499141038" type="tpee.IntegerConstant" typeId="tpee.1068580320020" id="8492459591399147966">
                <property name="value" nameId="tpee.1068580320021" value="1" />
              </node>
              <node role="actualArgument" roleId="tpee.1068499141038" type="tpee.IntegerConstant" typeId="tpee.1068580320020" id="8492459591399147967">
                <property name="value" nameId="tpee.1068580320021" value="1" />
              </node>
              <node role="actualArgument" roleId="tpee.1068499141038" type="tpee.IntegerConstant" typeId="tpee.1068580320020" id="8492459591399147968">
                <property name="value" nameId="tpee.1068580320021" value="0" />
              </node>
              <node role="actualArgument" roleId="tpee.1068499141038" type="tpee.StaticFieldReference" typeId="tpee.1070533707846" id="8492459591399147969">
                <link role="classifier" roleId="tpee.1144433057691" targetNodeId="1t7x.~GridBagConstraints" resolveInfo="GridBagConstraints" />
                <link role="variableDeclaration" roleId="tpee.1068581517664" targetNodeId="1t7x.~GridBagConstraints%dNORTHWEST" resolveInfo="NORTHWEST" />
              </node>
              <node role="actualArgument" roleId="tpee.1068499141038" type="tpee.StaticFieldReference" typeId="tpee.1070533707846" id="8492459591399147970">
                <link role="classifier" roleId="tpee.1144433057691" targetNodeId="1t7x.~GridBagConstraints" resolveInfo="GridBagConstraints" />
                <link role="variableDeclaration" roleId="tpee.1068581517664" targetNodeId="1t7x.~GridBagConstraints%dHORIZONTAL" resolveInfo="HORIZONTAL" />
              </node>
              <node role="actualArgument" roleId="tpee.1068499141038" type="tpee.GenericNewExpression" typeId="tpee.1145552977093" id="8492459591399147971">
                <node role="creator" roleId="tpee.1145553007750" type="tpee.ClassCreator" typeId="tpee.1212685548494" id="8492459591399147972">
                  <link role="baseMethodDeclaration" roleId="tpee.1068499141037" targetNodeId="1t7x.~Insets%d&lt;init&gt;(int,int,int,int)" resolveInfo="Insets" />
                  <node role="actualArgument" roleId="tpee.1068499141038" type="tpee.IntegerConstant" typeId="tpee.1068580320020" id="8492459591399147973">
                    <property name="value" nameId="tpee.1068580320021" value="0" />
                  </node>
                  <node role="actualArgument" roleId="tpee.1068499141038" type="tpee.IntegerConstant" typeId="tpee.1068580320020" id="8492459591399147974">
                    <property name="value" nameId="tpee.1068580320021" value="0" />
                  </node>
                  <node role="actualArgument" roleId="tpee.1068499141038" type="tpee.IntegerConstant" typeId="tpee.1068580320020" id="8492459591399147975">
                    <property name="value" nameId="tpee.1068580320021" value="10" />
                  </node>
                  <node role="actualArgument" roleId="tpee.1068499141038" type="tpee.IntegerConstant" typeId="tpee.1068580320020" id="8492459591399147976">
                    <property name="value" nameId="tpee.1068580320021" value="0" />
                  </node>
                </node>
              </node>
              <node role="actualArgument" roleId="tpee.1068499141038" type="tpee.IntegerConstant" typeId="tpee.1068580320020" id="8492459591399147977">
                <property name="value" nameId="tpee.1068580320021" value="0" />
              </node>
              <node role="actualArgument" roleId="tpee.1068499141038" type="tpee.IntegerConstant" typeId="tpee.1068580320020" id="8492459591399147978">
                <property name="value" nameId="tpee.1068580320021" value="0" />
              </node>
            </node>
          </node>
        </node>
      </node>
      <node role="parameter" roleId="tpee.1068580123134" type="tpee.ParameterDeclaration" typeId="tpee.1068498886292" id="8492459591399147979">
        <property name="name" nameId="tpck.1169194664001" value="y" />
        <node role="type" roleId="tpee.5680397130376446158" type="tpee.IntegerType" typeId="tpee.1070534370425" id="8492459591399147980" />
      </node>
    </node>
    <node role="staticMethod" roleId="tpee.1070462273904" type="tpee.StaticMethodDeclaration" typeId="tpee.1081236700938" id="8492459591399147981">
      <property name="name" nameId="tpck.1169194664001" value="createLabelConstraints" />
      <node role="returnType" roleId="tpee.1068580123133" type="tpee.ClassifierType" typeId="tpee.1107535904670" id="8492459591399147982">
        <link role="classifier" roleId="tpee.1107535924139" targetNodeId="1t7x.~GridBagConstraints" resolveInfo="GridBagConstraints" />
      </node>
      <node role="visibility" roleId="tpee.1178549979242" type="tpee.PublicVisibility" typeId="tpee.1146644602865" id="8492459591399147983" />
      <node role="body" roleId="tpee.1068580123135" type="tpee.StatementList" typeId="tpee.1068580123136" id="8492459591399147984">
        <node role="statement" roleId="tpee.1068581517665" type="tpee.ReturnStatement" typeId="tpee.1068581242878" id="8492459591399147985">
          <node role="expression" roleId="tpee.1068581517676" type="tpee.GenericNewExpression" typeId="tpee.1145552977093" id="8492459591399147986">
            <node role="creator" roleId="tpee.1145553007750" type="tpee.ClassCreator" typeId="tpee.1212685548494" id="8492459591399147987">
              <link role="baseMethodDeclaration" roleId="tpee.1068499141037" targetNodeId="1t7x.~GridBagConstraints%d&lt;init&gt;(int,int,int,int,double,double,int,int,java%dawt%dInsets,int,int)" resolveInfo="GridBagConstraints" />
              <node role="actualArgument" roleId="tpee.1068499141038" type="tpee.IntegerConstant" typeId="tpee.1068580320020" id="8492459591399147988">
                <property name="value" nameId="tpee.1068580320021" value="0" />
              </node>
              <node role="actualArgument" roleId="tpee.1068499141038" type="tpee.ParameterReference" typeId="tpee.1068581242874" id="8492459591399147989">
                <link role="variableDeclaration" roleId="tpee.1068581517664" targetNodeId="8492459591399148004" resolveInfo="y" />
              </node>
              <node role="actualArgument" roleId="tpee.1068499141038" type="tpee.IntegerConstant" typeId="tpee.1068580320020" id="8492459591399147990">
                <property name="value" nameId="tpee.1068580320021" value="1" />
              </node>
              <node role="actualArgument" roleId="tpee.1068499141038" type="tpee.IntegerConstant" typeId="tpee.1068580320020" id="8492459591399147991">
                <property name="value" nameId="tpee.1068580320021" value="1" />
              </node>
              <node role="actualArgument" roleId="tpee.1068499141038" type="tpee.IntegerConstant" typeId="tpee.1068580320020" id="8492459591399147992">
                <property name="value" nameId="tpee.1068580320021" value="1" />
              </node>
              <node role="actualArgument" roleId="tpee.1068499141038" type="tpee.IntegerConstant" typeId="tpee.1068580320020" id="8492459591399147993">
                <property name="value" nameId="tpee.1068580320021" value="0" />
              </node>
              <node role="actualArgument" roleId="tpee.1068499141038" type="tpee.StaticFieldReference" typeId="tpee.1070533707846" id="8492459591399147994">
                <link role="classifier" roleId="tpee.1144433057691" targetNodeId="1t7x.~GridBagConstraints" resolveInfo="GridBagConstraints" />
                <link role="variableDeclaration" roleId="tpee.1068581517664" targetNodeId="1t7x.~GridBagConstraints%dNORTHWEST" resolveInfo="NORTHWEST" />
              </node>
              <node role="actualArgument" roleId="tpee.1068499141038" type="tpee.StaticFieldReference" typeId="tpee.1070533707846" id="8492459591399147995">
                <link role="classifier" roleId="tpee.1144433057691" targetNodeId="1t7x.~GridBagConstraints" resolveInfo="GridBagConstraints" />
                <link role="variableDeclaration" roleId="tpee.1068581517664" targetNodeId="1t7x.~GridBagConstraints%dHORIZONTAL" resolveInfo="HORIZONTAL" />
              </node>
              <node role="actualArgument" roleId="tpee.1068499141038" type="tpee.GenericNewExpression" typeId="tpee.1145552977093" id="8492459591399147996">
                <node role="creator" roleId="tpee.1145553007750" type="tpee.ClassCreator" typeId="tpee.1212685548494" id="8492459591399147997">
                  <link role="baseMethodDeclaration" roleId="tpee.1068499141037" targetNodeId="1t7x.~Insets%d&lt;init&gt;(int,int,int,int)" resolveInfo="Insets" />
                  <node role="actualArgument" roleId="tpee.1068499141038" type="tpee.IntegerConstant" typeId="tpee.1068580320020" id="8492459591399147998">
                    <property name="value" nameId="tpee.1068580320021" value="0" />
                  </node>
                  <node role="actualArgument" roleId="tpee.1068499141038" type="tpee.IntegerConstant" typeId="tpee.1068580320020" id="8492459591399147999">
                    <property name="value" nameId="tpee.1068580320021" value="0" />
                  </node>
                  <node role="actualArgument" roleId="tpee.1068499141038" type="tpee.IntegerConstant" typeId="tpee.1068580320020" id="8492459591399148000">
                    <property name="value" nameId="tpee.1068580320021" value="0" />
                  </node>
                  <node role="actualArgument" roleId="tpee.1068499141038" type="tpee.IntegerConstant" typeId="tpee.1068580320020" id="8492459591399148001">
                    <property name="value" nameId="tpee.1068580320021" value="0" />
                  </node>
                </node>
              </node>
              <node role="actualArgument" roleId="tpee.1068499141038" type="tpee.IntegerConstant" typeId="tpee.1068580320020" id="8492459591399148002">
                <property name="value" nameId="tpee.1068580320021" value="0" />
              </node>
              <node role="actualArgument" roleId="tpee.1068499141038" type="tpee.IntegerConstant" typeId="tpee.1068580320020" id="8492459591399148003">
                <property name="value" nameId="tpee.1068580320021" value="0" />
              </node>
            </node>
          </node>
        </node>
      </node>
      <node role="parameter" roleId="tpee.1068580123134" type="tpee.ParameterDeclaration" typeId="tpee.1068498886292" id="8492459591399148004">
        <property name="name" nameId="tpck.1169194664001" value="y" />
        <node role="type" roleId="tpee.5680397130376446158" type="tpee.IntegerType" typeId="tpee.1070534370425" id="8492459591399148005" />
      </node>
    </node>
    <node role="staticMethod" roleId="tpee.1070462273904" type="tpee.StaticMethodDeclaration" typeId="tpee.1081236700938" id="8492459591399148006">
      <property name="name" nameId="tpck.1169194664001" value="createPanelConstraints" />
      <node role="returnType" roleId="tpee.1068580123133" type="tpee.ClassifierType" typeId="tpee.1107535904670" id="8492459591399148007">
        <link role="classifier" roleId="tpee.1107535924139" targetNodeId="1t7x.~GridBagConstraints" resolveInfo="GridBagConstraints" />
      </node>
      <node role="visibility" roleId="tpee.1178549979242" type="tpee.PublicVisibility" typeId="tpee.1146644602865" id="8492459591399148008" />
      <node role="body" roleId="tpee.1068580123135" type="tpee.StatementList" typeId="tpee.1068580123136" id="8492459591399148009">
        <node role="statement" roleId="tpee.1068581517665" type="tpee.ReturnStatement" typeId="tpee.1068581242878" id="8492459591399148010">
          <node role="expression" roleId="tpee.1068581517676" type="tpee.GenericNewExpression" typeId="tpee.1145552977093" id="8492459591399148011">
            <node role="creator" roleId="tpee.1145553007750" type="tpee.ClassCreator" typeId="tpee.1212685548494" id="8492459591399148012">
              <link role="baseMethodDeclaration" roleId="tpee.1068499141037" targetNodeId="1t7x.~GridBagConstraints%d&lt;init&gt;(int,int,int,int,double,double,int,int,java%dawt%dInsets,int,int)" resolveInfo="GridBagConstraints" />
              <node role="actualArgument" roleId="tpee.1068499141038" type="tpee.IntegerConstant" typeId="tpee.1068580320020" id="8492459591399148013">
                <property name="value" nameId="tpee.1068580320021" value="0" />
              </node>
              <node role="actualArgument" roleId="tpee.1068499141038" type="tpee.ParameterReference" typeId="tpee.1068581242874" id="8492459591399148014">
                <link role="variableDeclaration" roleId="tpee.1068581517664" targetNodeId="8492459591399148029" resolveInfo="y" />
              </node>
              <node role="actualArgument" roleId="tpee.1068499141038" type="tpee.IntegerConstant" typeId="tpee.1068580320020" id="8492459591399148015">
                <property name="value" nameId="tpee.1068580320021" value="1" />
              </node>
              <node role="actualArgument" roleId="tpee.1068499141038" type="tpee.IntegerConstant" typeId="tpee.1068580320020" id="8492459591399148016">
                <property name="value" nameId="tpee.1068580320021" value="1" />
              </node>
              <node role="actualArgument" roleId="tpee.1068499141038" type="tpee.IntegerConstant" typeId="tpee.1068580320020" id="8492459591399148017">
                <property name="value" nameId="tpee.1068580320021" value="1" />
              </node>
              <node role="actualArgument" roleId="tpee.1068499141038" type="tpee.IntegerConstant" typeId="tpee.1068580320020" id="8492459591399148018">
                <property name="value" nameId="tpee.1068580320021" value="1" />
              </node>
              <node role="actualArgument" roleId="tpee.1068499141038" type="tpee.StaticFieldReference" typeId="tpee.1070533707846" id="8492459591399148019">
                <link role="classifier" roleId="tpee.1144433057691" targetNodeId="1t7x.~GridBagConstraints" resolveInfo="GridBagConstraints" />
                <link role="variableDeclaration" roleId="tpee.1068581517664" targetNodeId="1t7x.~GridBagConstraints%dNORTHWEST" resolveInfo="NORTHWEST" />
              </node>
              <node role="actualArgument" roleId="tpee.1068499141038" type="tpee.StaticFieldReference" typeId="tpee.1070533707846" id="8492459591399148020">
                <link role="classifier" roleId="tpee.1144433057691" targetNodeId="1t7x.~GridBagConstraints" resolveInfo="GridBagConstraints" />
                <link role="variableDeclaration" roleId="tpee.1068581517664" targetNodeId="1t7x.~GridBagConstraints%dBOTH" resolveInfo="BOTH" />
              </node>
              <node role="actualArgument" roleId="tpee.1068499141038" type="tpee.GenericNewExpression" typeId="tpee.1145552977093" id="8492459591399148021">
                <node role="creator" roleId="tpee.1145553007750" type="tpee.ClassCreator" typeId="tpee.1212685548494" id="8492459591399148022">
                  <link role="baseMethodDeclaration" roleId="tpee.1068499141037" targetNodeId="1t7x.~Insets%d&lt;init&gt;(int,int,int,int)" resolveInfo="Insets" />
                  <node role="actualArgument" roleId="tpee.1068499141038" type="tpee.IntegerConstant" typeId="tpee.1068580320020" id="8492459591399148023">
                    <property name="value" nameId="tpee.1068580320021" value="0" />
                  </node>
                  <node role="actualArgument" roleId="tpee.1068499141038" type="tpee.IntegerConstant" typeId="tpee.1068580320020" id="8492459591399148024">
                    <property name="value" nameId="tpee.1068580320021" value="0" />
                  </node>
                  <node role="actualArgument" roleId="tpee.1068499141038" type="tpee.IntegerConstant" typeId="tpee.1068580320020" id="8492459591399148025">
                    <property name="value" nameId="tpee.1068580320021" value="0" />
                  </node>
                  <node role="actualArgument" roleId="tpee.1068499141038" type="tpee.IntegerConstant" typeId="tpee.1068580320020" id="8492459591399148026">
                    <property name="value" nameId="tpee.1068580320021" value="0" />
                  </node>
                </node>
              </node>
              <node role="actualArgument" roleId="tpee.1068499141038" type="tpee.IntegerConstant" typeId="tpee.1068580320020" id="8492459591399148027">
                <property name="value" nameId="tpee.1068580320021" value="0" />
              </node>
              <node role="actualArgument" roleId="tpee.1068499141038" type="tpee.IntegerConstant" typeId="tpee.1068580320020" id="8492459591399148028">
                <property name="value" nameId="tpee.1068580320021" value="0" />
              </node>
            </node>
          </node>
        </node>
      </node>
      <node role="parameter" roleId="tpee.1068580123134" type="tpee.ParameterDeclaration" typeId="tpee.1068498886292" id="8492459591399148029">
        <property name="name" nameId="tpck.1169194664001" value="y" />
        <node role="type" roleId="tpee.5680397130376446158" type="tpee.IntegerType" typeId="tpee.1070534370425" id="8492459591399148030" />
      </node>
    </node>
    <node role="visibility" roleId="tpee.1178549979242" type="tpee.PublicVisibility" typeId="tpee.1146644602865" id="8492459591399148031" />
  </root>
  <root id="8492459591399148208">
    <node role="annotation" roleId="tpee.1188208488637" type="tpee.AnnotationInstance" typeId="tpee.1188207840427" id="3107334613900726986">
      <link role="annotation" roleId="tpee.1188208074048" targetNodeId="e2lb.~Deprecated" resolveInfo="Deprecated" />
    </node>
    <node role="annotation" roleId="tpee.1188208488637" type="tpee.AnnotationInstance" typeId="tpee.1188207840427" id="3107334613900726987">
      <link role="annotation" roleId="tpee.1188208074048" targetNodeId="7mi2.~ToRemove" resolveInfo="ToRemove" />
      <node role="value" roleId="tpee.1188214630783" type="tpee.AnnotationInstanceValue" typeId="tpee.1188214545140" id="3107334613900726988">
        <link role="key" roleId="tpee.1188214555875" targetNodeId="7mi2.~ToRemove%dversion()" resolveInfo="version" />
        <node role="value" roleId="tpee.1188214607812" type="tpee.FloatingPointConstant" typeId="tpee.1111509017652" id="3107334613900726993">
          <property name="value" nameId="tpee.1113006610751" value="2.0" />
        </node>
      </node>
    </node>
    <node role="field" roleId="tpee.1068390468199" type="tpee.FieldDeclaration" typeId="tpee.1068390468200" id="8492459591399148209">
      <property name="name" nameId="tpck.1169194664001" value="myProcessBuilder" />
      <node role="visibility" roleId="tpee.1178549979242" type="tpee.PrivateVisibility" typeId="tpee.1146644623116" id="8492459591399148210" />
      <node role="type" roleId="tpee.5680397130376446158" type="tpee.ClassifierType" typeId="tpee.1107535904670" id="8492459591399148211">
        <link role="classifier" roleId="tpee.1107535924139" targetNodeId="e2lb.~ProcessBuilder" resolveInfo="ProcessBuilder" />
      </node>
    </node>
    <node role="constructor" roleId="tpee.1068390468201" type="tpee.ConstructorDeclaration" typeId="tpee.1068580123140" id="8492459591399148212">
      <node role="parameter" roleId="tpee.1068580123134" type="tpee.ParameterDeclaration" typeId="tpee.1068498886292" id="3038691514508965728">
        <property name="name" nameId="tpck.1169194664001" value="parameters" />
        <node role="type" roleId="tpee.5680397130376446158" type="tpee.ClassifierType" typeId="tpee.1107535904670" id="3038691514508965751">
          <link role="classifier" roleId="tpee.1107535924139" targetNodeId="8492459591399148682" resolveInfo="ConfigRunParameters" />
        </node>
      </node>
      <node role="body" roleId="tpee.1068580123135" type="tpee.StatementList" typeId="tpee.1068580123136" id="8492459591399148213">
        <node role="statement" roleId="tpee.1068581517665" type="tpee.SuperConstructorInvocation" typeId="tpee.1070475587102" id="3038691514508965842">
          <link role="baseMethodDeclaration" roleId="tpee.1068499141037" targetNodeId="3038691514508939542" resolveInfo="BaseRunner" />
          <node role="actualArgument" roleId="tpee.1068499141038" type="tpee.ParameterReference" typeId="tpee.1068581242874" id="3038691514509038370">
            <link role="variableDeclaration" roleId="tpee.1068581517664" targetNodeId="3038691514508965728" resolveInfo="parameters" />
          </node>
        </node>
      </node>
      <node role="returnType" roleId="tpee.1068580123133" type="tpee.VoidType" typeId="tpee.1068581517677" id="8492459591399148214" />
      <node role="visibility" roleId="tpee.1178549979242" type="tpee.PublicVisibility" typeId="tpee.1146644602865" id="8492459591399148215" />
    </node>
    <node role="method" roleId="tpee.1107880067339" type="tpee.InstanceMethodDeclaration" typeId="tpee.1068580123165" id="8492459591399148235">
      <property name="name" nameId="tpck.1169194664001" value="run" />
      <property name="isFinal" nameId="tpee.1181808852946" value="false" />
      <node role="parameter" roleId="tpee.1068580123134" type="tpee.ParameterDeclaration" typeId="tpee.1068498886292" id="8492459591399148236">
        <property name="name" nameId="tpck.1169194664001" value="node" />
        <node role="type" roleId="tpee.5680397130376446158" type="tp25.SNodeType" typeId="tp25.1138055754698" id="8492459591399148237" />
      </node>
      <node role="parameter" roleId="tpee.1068580123134" type="tpee.ParameterDeclaration" typeId="tpee.1068498886292" id="6796549325584425932">
        <property name="name" nameId="tpck.1169194664001" value="className" />
        <node role="type" roleId="tpee.5680397130376446158" type="tpee.StringType" typeId="tpee.1225271177708" id="6796549325584425934" />
        <node role="annotation" roleId="tpee.1188208488637" type="tpee.AnnotationInstance" typeId="tpee.1188207840427" id="6918597921035782978">
          <link role="annotation" roleId="tpee.1188208074048" targetNodeId="r27b.~NotNull" resolveInfo="NotNull" />
        </node>
      </node>
      <node role="body" roleId="tpee.1068580123135" type="tpee.StatementList" typeId="tpee.1068580123136" id="8492459591399148244">
        <node role="statement" roleId="tpee.1068581517665" type="tpee.LocalVariableDeclarationStatement" typeId="tpee.1068581242864" id="8673268087143253418">
          <node role="localVariableDeclaration" roleId="tpee.1068581242865" type="tpee.LocalVariableDeclaration" typeId="tpee.1068581242863" id="8673268087143253419">
            <property name="name" nameId="tpck.1169194664001" value="params" />
            <property name="isFinal" nameId="tpee.1176718929932" value="true" />
            <node role="type" roleId="tpee.5680397130376446158" type="tp2q.ListType" typeId="tp2q.1151688443754" id="8673268087143253420">
              <node role="elementType" roleId="tp2q.1151688676805" type="tpee.StringType" typeId="tpee.1225271177708" id="8673268087143253421" />
            </node>
            <node role="initializer" roleId="tpee.1068431790190" type="tpee.GenericNewExpression" typeId="tpee.1145552977093" id="8673268087143253422">
              <node role="creator" roleId="tpee.1145553007750" type="tp2q.ListCreatorWithInit" typeId="tp2q.1160600644654" id="8673268087143253423">
                <node role="elementType" roleId="tp2q.1237721435807" type="tpee.StringType" typeId="tpee.1225271177708" id="8673268087143253424" />
              </node>
            </node>
          </node>
        </node>
        <node role="statement" roleId="tpee.1068581517665" type="tp4k.ExecuteLightweightCommandStatement" typeId="tp4k.1225441341971" id="4138926383708208194">
          <node role="commandClosureLiteral" roleId="tp4k.1225441160167" type="tp4k.CommandClosureLiteral" typeId="tp4k.1225441216717" id="4138926383708208195">
            <node role="body" roleId="tp2c.1199569916463" type="tpee.StatementList" typeId="tpee.1068580123136" id="4138926383708208196">
              <node role="statement" roleId="tpee.1068581517665" type="tpee.ExpressionStatement" typeId="tpee.1068580123155" id="8673268087143253442">
                <node role="expression" roleId="tpee.1068580123156" type="tpee.LocalInstanceMethodCall" typeId="tpee.3066917033203108594" id="1221883262884815875">
                  <link role="baseMethodDeclaration" roleId="tpee.1068499141037" targetNodeId="8492459591399147350" resolveInfo="addJavaCommand" />
                  <node role="actualArgument" roleId="tpee.1068499141038" type="tpee.LocalVariableReference" typeId="tpee.1068581242866" id="8673268087143253445">
                    <link role="variableDeclaration" roleId="tpee.1068581517664" targetNodeId="8673268087143253419" resolveInfo="params" />
                  </node>
                </node>
              </node>
              <node role="statement" roleId="tpee.1068581517665" type="tpee.ExpressionStatement" typeId="tpee.1068580123155" id="8673268087143253460">
                <node role="expression" roleId="tpee.1068580123156" type="tpee.LocalInstanceMethodCall" typeId="tpee.3066917033203108594" id="1221883262884815874">
                  <link role="baseMethodDeclaration" roleId="tpee.1068499141037" targetNodeId="8492459591399147414" resolveInfo="addClassPath" />
                  <node role="actualArgument" roleId="tpee.1068499141038" type="tpee.LocalVariableReference" typeId="tpee.1068581242866" id="8673268087143253463">
                    <link role="variableDeclaration" roleId="tpee.1068581517664" targetNodeId="8673268087143253419" resolveInfo="params" />
                  </node>
                  <node role="actualArgument" roleId="tpee.1068499141038" type="tpee.ParameterReference" typeId="tpee.1068581242874" id="8673268087143253464">
                    <link role="variableDeclaration" roleId="tpee.1068581517664" targetNodeId="8492459591399148236" resolveInfo="classConcept" />
                  </node>
                </node>
              </node>
              <node role="statement" roleId="tpee.1068581517665" type="tpee.ExpressionStatement" typeId="tpee.1068580123155" id="1221883262884815795">
                <node role="expression" roleId="tpee.1068580123156" type="tpee.LocalInstanceMethodCall" typeId="tpee.3066917033203108594" id="1221883262884815873">
                  <link role="baseMethodDeclaration" roleId="tpee.1068499141037" targetNodeId="1221883262884814185" resolveInfo="addVmOptions" />
                  <node role="actualArgument" roleId="tpee.1068499141038" type="tpee.LocalVariableReference" typeId="tpee.1068581242866" id="1221883262884815802">
                    <link role="variableDeclaration" roleId="tpee.1068581517664" targetNodeId="8673268087143253419" resolveInfo="params" />
                  </node>
                </node>
              </node>
              <node role="statement" roleId="tpee.1068581517665" type="tpee.ExpressionStatement" typeId="tpee.1068580123155" id="8673268087143253490">
                <node role="expression" roleId="tpee.1068580123156" type="tpee.DotExpression" typeId="tpee.1197027756228" id="8673268087143253491">
                  <node role="operation" roleId="tpee.1197027833540" type="tp2q.AddElementOperation" typeId="tp2q.1160612413312" id="8673268087143253492">
                    <node role="argument" roleId="tp2q.1160612519549" type="tpee.ParameterReference" typeId="tpee.1068581242874" id="6796549325584425940">
                      <link role="variableDeclaration" roleId="tpee.1068581517664" targetNodeId="6796549325584425932" resolveInfo="className" />
                    </node>
                  </node>
                  <node role="operand" roleId="tpee.1197027771414" type="tpee.LocalVariableReference" typeId="tpee.1068581242866" id="8673268087143253494">
                    <link role="variableDeclaration" roleId="tpee.1068581517664" targetNodeId="8673268087143253419" resolveInfo="params" />
                  </node>
                </node>
              </node>
              <node role="statement" roleId="tpee.1068581517665" type="tpee.ExpressionStatement" typeId="tpee.1068580123155" id="1221883262884815870">
                <node role="expression" roleId="tpee.1068580123156" type="tpee.LocalInstanceMethodCall" typeId="tpee.3066917033203108594" id="1221883262884815871">
                  <link role="baseMethodDeclaration" roleId="tpee.1068499141037" targetNodeId="1221883262884815854" resolveInfo="addProgramParameters" />
                  <node role="actualArgument" roleId="tpee.1068499141038" type="tpee.LocalVariableReference" typeId="tpee.1068581242866" id="1221883262884815872">
                    <link role="variableDeclaration" roleId="tpee.1068581517664" targetNodeId="8673268087143253419" resolveInfo="params" />
                  </node>
                </node>
              </node>
              <node role="statement" roleId="tpee.1068581517665" type="tpee.ExpressionStatement" typeId="tpee.1068580123155" id="8673268087143253519">
                <node role="expression" roleId="tpee.1068580123156" type="tpee.AssignmentExpression" typeId="tpee.1068498886294" id="8673268087143253520">
                  <node role="lValue" roleId="tpee.1068498886295" type="tpee.DotExpression" typeId="tpee.1197027756228" id="8673268087143253521">
                    <node role="operation" roleId="tpee.1197027833540" type="tpee.FieldReferenceOperation" typeId="tpee.1197029447546" id="8673268087143253522">
                      <link role="fieldDeclaration" roleId="tpee.1197029500499" targetNodeId="8492459591399148209" resolveInfo="myProcessBuilder" />
                    </node>
                    <node role="operand" roleId="tpee.1197027771414" type="tpee.ThisExpression" typeId="tpee.1070475354124" id="8673268087143253523" />
                  </node>
                  <node role="rValue" roleId="tpee.1068498886297" type="tpee.GenericNewExpression" typeId="tpee.1145552977093" id="8673268087143253524">
                    <node role="creator" roleId="tpee.1145553007750" type="tpee.ClassCreator" typeId="tpee.1212685548494" id="8673268087143253525">
                      <link role="baseMethodDeclaration" roleId="tpee.1068499141037" targetNodeId="e2lb.~ProcessBuilder%d&lt;init&gt;(java%dutil%dList)" resolveInfo="ProcessBuilder" />
                      <node role="actualArgument" roleId="tpee.1068499141038" type="tpee.LocalVariableReference" typeId="tpee.1068581242866" id="8673268087143253526">
                        <link role="variableDeclaration" roleId="tpee.1068581517664" targetNodeId="8673268087143253419" resolveInfo="params" />
                      </node>
                    </node>
                  </node>
                </node>
              </node>
              <node role="statement" roleId="tpee.1068581517665" type="tpee.Statement" typeId="tpee.1068580123157" id="8673268087143253527" />
              <node role="statement" roleId="tpee.1068581517665" type="tpee.LocalVariableDeclarationStatement" typeId="tpee.1068581242864" id="1221883262884825704">
                <node role="localVariableDeclaration" roleId="tpee.1068581242865" type="tpee.LocalVariableDeclaration" typeId="tpee.1068581242863" id="1221883262884825705">
                  <property name="name" nameId="tpck.1169194664001" value="workingDir" />
                  <node role="type" roleId="tpee.5680397130376446158" type="tpee.StringType" typeId="tpee.1225271177708" id="1221883262884825706" />
                  <node role="initializer" roleId="tpee.1068431790190" type="tpee.DotExpression" typeId="tpee.1197027756228" id="1221883262884825709">
                    <node role="operand" roleId="tpee.1197027771414" type="tpee.LocalInstanceFieldReference" typeId="tpee.7785501532031639928" id="1221883262884825708">
                      <link role="variableDeclaration" roleId="tpee.1068581517664" targetNodeId="3038691514508931175" resolveInfo="myRunParameters" />
                    </node>
                    <node role="operation" roleId="tpee.1197027833540" type="tpee.InstanceMethodCallOperation" typeId="tpee.1202948039474" id="1221883262884825713">
                      <link role="baseMethodDeclaration" roleId="tpee.1068499141037" targetNodeId="8492459591399148815" resolveInfo="getWorkingDirectory" />
                    </node>
                  </node>
                </node>
              </node>
              <node role="statement" roleId="tpee.1068581517665" type="tpee.IfStatement" typeId="tpee.1068580123159" id="8673268087143253528">
                <node role="ifTrue" roleId="tpee.1068580123161" type="tpee.StatementList" typeId="tpee.1068580123136" id="8673268087143253529">
                  <node role="statement" roleId="tpee.1068581517665" type="tpee.ExpressionStatement" typeId="tpee.1068580123155" id="8673268087143253530">
                    <node role="expression" roleId="tpee.1068580123156" type="tpee.DotExpression" typeId="tpee.1197027756228" id="8673268087143253531">
                      <node role="operand" roleId="tpee.1197027771414" type="tpee.DotExpression" typeId="tpee.1197027756228" id="8673268087143253532">
                        <node role="operation" roleId="tpee.1197027833540" type="tpee.FieldReferenceOperation" typeId="tpee.1197029447546" id="8673268087143253533">
                          <link role="fieldDeclaration" roleId="tpee.1197029500499" targetNodeId="8492459591399148209" resolveInfo="myProcessBuilder" />
                        </node>
                        <node role="operand" roleId="tpee.1197027771414" type="tpee.ThisExpression" typeId="tpee.1070475354124" id="8673268087143253534" />
                      </node>
                      <node role="operation" roleId="tpee.1197027833540" type="tpee.InstanceMethodCallOperation" typeId="tpee.1202948039474" id="8673268087143253535">
                        <link role="baseMethodDeclaration" roleId="tpee.1068499141037" targetNodeId="e2lb.~ProcessBuilder%ddirectory(java%dio%dFile)%cjava%dlang%dProcessBuilder" resolveInfo="directory" />
                        <node role="actualArgument" roleId="tpee.1068499141038" type="tpee.GenericNewExpression" typeId="tpee.1145552977093" id="8673268087143253536">
                          <node role="creator" roleId="tpee.1145553007750" type="tpee.ClassCreator" typeId="tpee.1212685548494" id="8673268087143253537">
                            <link role="baseMethodDeclaration" roleId="tpee.1068499141037" targetNodeId="fxg7.~File%d&lt;init&gt;(java%dlang%dString)" resolveInfo="File" />
                            <node role="actualArgument" roleId="tpee.1068499141038" type="tpee.LocalVariableReference" typeId="tpee.1068581242866" id="1221883262884825714">
                              <link role="variableDeclaration" roleId="tpee.1068581517664" targetNodeId="1221883262884825705" resolveInfo="workingDir" />
                            </node>
                          </node>
                        </node>
                      </node>
                    </node>
                  </node>
                </node>
                <node role="condition" roleId="tpee.1068580123160" type="tpee.AndExpression" typeId="tpee.1080120340718" id="8673268087143253539">
                  <node role="leftExpression" roleId="tpee.1081773367580" type="tpee.NotEqualsExpression" typeId="tpee.1073239437375" id="8673268087143253540">
                    <node role="leftExpression" roleId="tpee.1081773367580" type="tpee.LocalVariableReference" typeId="tpee.1068581242866" id="1221883262884825715">
                      <link role="variableDeclaration" roleId="tpee.1068581517664" targetNodeId="1221883262884825705" resolveInfo="workingDir" />
                    </node>
                    <node role="rightExpression" roleId="tpee.1081773367579" type="tpee.NullLiteral" typeId="tpee.1070534058343" id="8673268087143253542" />
                  </node>
                  <node role="rightExpression" roleId="tpee.1081773367579" type="tpee.DotExpression" typeId="tpee.1197027756228" id="8673268087143253543">
                    <node role="operand" roleId="tpee.1197027771414" type="tpee.LocalVariableReference" typeId="tpee.1068581242866" id="1221883262884825716">
                      <link role="variableDeclaration" roleId="tpee.1068581517664" targetNodeId="1221883262884825705" resolveInfo="workingDir" />
                    </node>
                    <node role="operation" roleId="tpee.1197027833540" type="tpee.IsNotEmptyOperation" typeId="tpee.1225271408483" id="8673268087143253545" />
                  </node>
                </node>
              </node>
            </node>
          </node>
        </node>
        <node role="statement" roleId="tpee.1068581517665" type="tpee.Statement" typeId="tpee.1068580123157" id="8492459591399148350" />
        <node role="statement" roleId="tpee.1068581517665" type="tpee.TryCatchStatement" typeId="tpee.1164879751025" id="8492459591399148351">
          <node role="catchClause" roleId="tpee.1164903496223" type="tpee.CatchClause" typeId="tpee.1164903280175" id="8492459591399148352">
            <node role="catchBody" roleId="tpee.1164903359218" type="tpee.StatementList" typeId="tpee.1068580123136" id="8492459591399148353">
              <node role="statement" roleId="tpee.1068581517665" type="tpib.LogStatement" typeId="tpib.1167227138527" id="1633282062188202981">
                <property name="severity" nameId="tpib.1167245565795" value="error" />
                <property name="hasException" nameId="tpib.1167228628751" value="true" />
                <node role="exception" roleId="tpib.1167227561449" type="tpee.LocalVariableReference" typeId="tpee.1068581242866" id="1633282062188202982">
                  <link role="variableDeclaration" roleId="tpee.1068581517664" targetNodeId="8492459591399148365" resolveInfo="e" />
                </node>
                <node role="logExpression" roleId="tpib.1167227463056" type="tpee.PlusExpression" typeId="tpee.1068581242875" id="1633282062188202983">
                  <node role="rightExpression" roleId="tpee.1081773367579" type="tpee.DotExpression" typeId="tpee.1197027756228" id="1633282062188202984">
                    <node role="operand" roleId="tpee.1197027771414" type="tpee.LocalVariableReference" typeId="tpee.1068581242866" id="1633282062188202985">
                      <link role="variableDeclaration" roleId="tpee.1068581517664" targetNodeId="8492459591399148365" resolveInfo="e" />
                    </node>
                    <node role="operation" roleId="tpee.1197027833540" type="tpee.InstanceMethodCallOperation" typeId="tpee.1202948039474" id="1633282062188202986">
                      <link role="baseMethodDeclaration" roleId="tpee.1068499141037" targetNodeId="e2lb.~Throwable%dgetMessage()%cjava%dlang%dString" />
                    </node>
                  </node>
                  <node role="leftExpression" roleId="tpee.1081773367580" type="tpee.PlusExpression" typeId="tpee.1068581242875" id="4875513863436164260">
                    <node role="rightExpression" roleId="tpee.1081773367579" type="tpee.StringLiteral" typeId="tpee.1070475926800" id="4875513863436164263">
                      <property name="value" nameId="tpee.1070475926801" value=": " />
                    </node>
                    <node role="leftExpression" roleId="tpee.1081773367580" type="tpee.PlusExpression" typeId="tpee.1068581242875" id="4875513863436155592">
                      <node role="leftExpression" roleId="tpee.1081773367580" type="tpee.StringLiteral" typeId="tpee.1070475926800" id="1633282062188202987">
                        <property name="value" nameId="tpee.1070475926801" value="Can't run class " />
                      </node>
                      <node role="rightExpression" roleId="tpee.1081773367579" type="tpee.ParameterReference" typeId="tpee.1068581242874" id="6796549325584425942">
                        <link role="variableDeclaration" roleId="tpee.1068581517664" targetNodeId="6796549325584425932" resolveInfo="className" />
                      </node>
                    </node>
                  </node>
                </node>
              </node>
              <node role="statement" roleId="tpee.1068581517665" type="tpee.ThrowStatement" typeId="tpee.1164991038168" id="1633282062188202988">
                <node role="throwable" roleId="tpee.1164991057263" type="tpee.GenericNewExpression" typeId="tpee.1145552977093" id="1633282062188202989">
                  <node role="creator" roleId="tpee.1145553007750" type="tpee.ClassCreator" typeId="tpee.1212685548494" id="1633282062188202990">
                    <link role="baseMethodDeclaration" roleId="tpee.1068499141037" targetNodeId="7jsa.~ProcessNotCreatedException%d&lt;init&gt;(java%dlang%dString,java%dlang%dThrowable,com%dintellij%dexecution%dconfigurations%dGeneralCommandLine)" />
                    <node role="actualArgument" roleId="tpee.1068499141038" type="tpee.DotExpression" typeId="tpee.1197027756228" id="1633282062188202991">
                      <node role="operand" roleId="tpee.1197027771414" type="tpee.LocalVariableReference" typeId="tpee.1068581242866" id="1633282062188202992">
                        <link role="variableDeclaration" roleId="tpee.1068581517664" targetNodeId="8492459591399148365" resolveInfo="e" />
                      </node>
                      <node role="operation" roleId="tpee.1197027833540" type="tpee.InstanceMethodCallOperation" typeId="tpee.1202948039474" id="1633282062188202993">
                        <link role="baseMethodDeclaration" roleId="tpee.1068499141037" targetNodeId="e2lb.~Throwable%dgetMessage()%cjava%dlang%dString" />
                      </node>
                    </node>
                    <node role="actualArgument" roleId="tpee.1068499141038" type="tpee.LocalVariableReference" typeId="tpee.1068581242866" id="1633282062188202994">
                      <link role="variableDeclaration" roleId="tpee.1068581517664" targetNodeId="8492459591399148365" resolveInfo="e" />
                    </node>
                    <node role="actualArgument" roleId="tpee.1068499141038" type="tpee.DotExpression" typeId="tpee.1197027756228" id="1633282062188202995">
                      <node role="operand" roleId="tpee.1197027771414" type="tpee.ThisExpression" typeId="tpee.1070475354124" id="1633282062188202996" />
                      <node role="operation" roleId="tpee.1197027833540" type="tpee.InstanceMethodCallOperation" typeId="tpee.1202948039474" id="1633282062188202997">
                        <link role="baseMethodDeclaration" roleId="tpee.1068499141037" targetNodeId="1221883262884825717" resolveInfo="getCommandLine" />
                      </node>
                    </node>
                  </node>
                </node>
              </node>
            </node>
            <node role="throwable" roleId="tpee.1164903359217" type="tpee.LocalVariableDeclaration" typeId="tpee.1068581242863" id="8492459591399148365">
              <property name="name" nameId="tpck.1169194664001" value="e" />
              <node role="type" roleId="tpee.5680397130376446158" type="tpee.ClassifierType" typeId="tpee.1107535904670" id="8492459591399148366">
                <link role="classifier" roleId="tpee.1107535924139" targetNodeId="fxg7.~IOException" resolveInfo="IOException" />
              </node>
            </node>
          </node>
          <node role="catchClause" roleId="tpee.1164903496223" type="tpee.CatchClause" typeId="tpee.1164903280175" id="6918597921035782973">
            <node role="throwable" roleId="tpee.1164903359217" type="tpee.LocalVariableDeclaration" typeId="tpee.1068581242863" id="6918597921035782974">
              <property name="name" nameId="tpck.1169194664001" value="npe" />
              <node role="type" roleId="tpee.5680397130376446158" type="tpee.ClassifierType" typeId="tpee.1107535904670" id="6918597921035782977">
                <link role="classifier" roleId="tpee.1107535924139" targetNodeId="e2lb.~NullPointerException" resolveInfo="NullPointerException" />
              </node>
            </node>
            <node role="catchBody" roleId="tpee.1164903359218" type="tpee.StatementList" typeId="tpee.1068580123136" id="6918597921035782976">
              <node role="statement" roleId="tpee.1068581517665" type="tpee.LocalVariableDeclarationStatement" typeId="tpee.1068581242864" id="6918597921035807546">
                <node role="localVariableDeclaration" roleId="tpee.1068581242865" type="tpee.LocalVariableDeclaration" typeId="tpee.1068581242863" id="6918597921035807547">
                  <property name="name" nameId="tpck.1169194664001" value="message" />
                  <node role="type" roleId="tpee.5680397130376446158" type="tpee.StringType" typeId="tpee.1225271177708" id="6918597921035807575" />
                  <node role="initializer" roleId="tpee.1068431790190" type="tpee.PlusExpression" typeId="tpee.1068581242875" id="6918597921035807549">
                    <node role="leftExpression" roleId="tpee.1081773367580" type="tpee.PlusExpression" typeId="tpee.1068581242875" id="6918597921035807550">
                      <node role="leftExpression" roleId="tpee.1081773367580" type="tpee.PlusExpression" typeId="tpee.1068581242875" id="6918597921035807551">
                        <node role="leftExpression" roleId="tpee.1081773367580" type="tpee.StringLiteral" typeId="tpee.1070475926800" id="6918597921035807552">
                          <property name="value" nameId="tpee.1070475926801" value="Can't run class " />
                        </node>
                        <node role="rightExpression" roleId="tpee.1081773367579" type="tpee.ParameterReference" typeId="tpee.1068581242874" id="6918597921035807553">
                          <link role="variableDeclaration" roleId="tpee.1068581517664" targetNodeId="6796549325584425932" resolveInfo="className" />
                        </node>
                      </node>
                      <node role="rightExpression" roleId="tpee.1081773367579" type="tpee.StringLiteral" typeId="tpee.1070475926800" id="6918597921035807554">
                        <property name="value" nameId="tpee.1070475926801" value=". One of the command line arguments is null:\n" />
                      </node>
                    </node>
                    <node role="rightExpression" roleId="tpee.1081773367579" type="tpee.LocalVariableReference" typeId="tpee.1068581242866" id="6918597921035807555">
                      <link role="variableDeclaration" roleId="tpee.1068581517664" targetNodeId="8673268087143253419" resolveInfo="params" />
                    </node>
                  </node>
                </node>
              </node>
              <node role="statement" roleId="tpee.1068581517665" type="tpib.LogStatement" typeId="tpib.1167227138527" id="6918597921035807571">
                <property name="severity" nameId="tpib.1167245565795" value="error" />
                <property name="hasException" nameId="tpib.1167228628751" value="true" />
                <node role="exception" roleId="tpib.1167227561449" type="tpee.LocalVariableReference" typeId="tpee.1068581242866" id="6918597921035807573">
                  <link role="variableDeclaration" roleId="tpee.1068581517664" targetNodeId="6918597921035782974" resolveInfo="npe" />
                </node>
                <node role="logExpression" roleId="tpib.1167227463056" type="tpee.LocalVariableReference" typeId="tpee.1068581242866" id="6918597921035807574">
                  <link role="variableDeclaration" roleId="tpee.1068581517664" targetNodeId="6918597921035807547" resolveInfo="message" />
                </node>
              </node>
              <node role="statement" roleId="tpee.1068581517665" type="tpee.ThrowStatement" typeId="tpee.1164991038168" id="6918597921035807562">
                <node role="throwable" roleId="tpee.1164991057263" type="tpee.GenericNewExpression" typeId="tpee.1145552977093" id="6918597921035807563">
                  <node role="creator" roleId="tpee.1145553007750" type="tpee.ClassCreator" typeId="tpee.1212685548494" id="6918597921035807564">
                    <link role="baseMethodDeclaration" roleId="tpee.1068499141037" targetNodeId="7jsa.~ProcessNotCreatedException%d&lt;init&gt;(java%dlang%dString,java%dlang%dThrowable,com%dintellij%dexecution%dconfigurations%dGeneralCommandLine)" resolveInfo="ProcessNotCreatedException" />
                    <node role="actualArgument" roleId="tpee.1068499141038" type="tpee.LocalVariableReference" typeId="tpee.1068581242866" id="6918597921035807565">
                      <link role="variableDeclaration" roleId="tpee.1068581517664" targetNodeId="6918597921035807547" resolveInfo="message" />
                    </node>
                    <node role="actualArgument" roleId="tpee.1068499141038" type="tpee.LocalVariableReference" typeId="tpee.1068581242866" id="6918597921035807576">
                      <link role="variableDeclaration" roleId="tpee.1068581517664" targetNodeId="6918597921035782974" resolveInfo="npe" />
                    </node>
                    <node role="actualArgument" roleId="tpee.1068499141038" type="tpee.DotExpression" typeId="tpee.1197027756228" id="6918597921035807567">
                      <node role="operand" roleId="tpee.1197027771414" type="tpee.ThisExpression" typeId="tpee.1070475354124" id="6918597921035807568" />
                      <node role="operation" roleId="tpee.1197027833540" type="tpee.InstanceMethodCallOperation" typeId="tpee.1202948039474" id="6918597921035807569">
                        <link role="baseMethodDeclaration" roleId="tpee.1068499141037" targetNodeId="1221883262884825717" resolveInfo="getCommandLine" />
                      </node>
                    </node>
                  </node>
                </node>
              </node>
            </node>
          </node>
          <node role="body" roleId="tpee.1164879758292" type="tpee.StatementList" typeId="tpee.1068580123136" id="8492459591399148367">
            <node role="statement" roleId="tpee.1068581517665" type="tpee.ReturnStatement" typeId="tpee.1068581242878" id="8492459591399148368">
              <node role="expression" roleId="tpee.1068581517676" type="tpee.DotExpression" typeId="tpee.1197027756228" id="8492459591399148369">
                <node role="operand" roleId="tpee.1197027771414" type="tpee.DotExpression" typeId="tpee.1197027756228" id="8492459591399148370">
                  <node role="operation" roleId="tpee.1197027833540" type="tpee.FieldReferenceOperation" typeId="tpee.1197029447546" id="8492459591399148371">
                    <link role="fieldDeclaration" roleId="tpee.1197029500499" targetNodeId="8492459591399148209" resolveInfo="processBuilder" />
                  </node>
                  <node role="operand" roleId="tpee.1197027771414" type="tpee.ThisExpression" typeId="tpee.1070475354124" id="8492459591399148372" />
                </node>
                <node role="operation" roleId="tpee.1197027833540" type="tpee.InstanceMethodCallOperation" typeId="tpee.1202948039474" id="8492459591399148373">
                  <link role="baseMethodDeclaration" roleId="tpee.1068499141037" targetNodeId="e2lb.~ProcessBuilder%dstart()%cjava%dlang%dProcess" resolveInfo="start" />
                </node>
              </node>
            </node>
          </node>
        </node>
      </node>
      <node role="visibility" roleId="tpee.1178549979242" type="tpee.PublicVisibility" typeId="tpee.1146644602865" id="1221883262884825731" />
      <node role="returnType" roleId="tpee.1068580123133" type="tpee.ClassifierType" typeId="tpee.1107535904670" id="8492459591399148375">
        <link role="classifier" roleId="tpee.1107535924139" targetNodeId="e2lb.~Process" resolveInfo="Process" />
      </node>
      <node role="throwsItem" roleId="tpee.1164879685961" type="tpee.ClassifierType" typeId="tpee.1107535904670" id="1633282062188196362">
        <link role="classifier" roleId="tpee.1107535924139" targetNodeId="7jsa.~ProcessNotCreatedException" resolveInfo="ProcessNotCreatedException" />
      </node>
    </node>
    <node role="method" roleId="tpee.1107880067339" type="tpee.InstanceMethodDeclaration" typeId="tpee.1068580123165" id="8492459591399148376">
      <property name="name" nameId="tpck.1169194664001" value="getCommandString" />
      <node role="returnType" roleId="tpee.1068580123133" type="tpee.StringType" typeId="tpee.1225271177708" id="8492459591399148377" />
      <node role="visibility" roleId="tpee.1178549979242" type="tpee.PublicVisibility" typeId="tpee.1146644602865" id="8492459591399148378" />
      <node role="body" roleId="tpee.1068580123135" type="tpee.StatementList" typeId="tpee.1068580123136" id="8492459591399148379">
        <node role="statement" roleId="tpee.1068581517665" type="tpee.ReturnStatement" typeId="tpee.1068581242878" id="8492459591399148380">
          <node role="expression" roleId="tpee.1068581517676" type="tpee.DotExpression" typeId="tpee.1197027756228" id="8492459591399148381">
            <node role="operation" roleId="tpee.1197027833540" type="tpee.InstanceMethodCallOperation" typeId="tpee.1202948039474" id="8492459591399148382">
              <link role="baseMethodDeclaration" roleId="tpee.1068499141037" targetNodeId="8492459591399147292" resolveInfo="getCommandString" />
              <node role="actualArgument" roleId="tpee.1068499141038" type="tpee.DotExpression" typeId="tpee.1197027756228" id="8492459591399148383">
                <node role="operation" roleId="tpee.1197027833540" type="tpee.FieldReferenceOperation" typeId="tpee.1197029447546" id="8492459591399148384">
                  <link role="fieldDeclaration" roleId="tpee.1197029500499" targetNodeId="8492459591399148209" resolveInfo="processBuilder" />
                </node>
                <node role="operand" roleId="tpee.1197027771414" type="tpee.ThisExpression" typeId="tpee.1070475354124" id="8492459591399148385" />
              </node>
            </node>
            <node role="operand" roleId="tpee.1197027771414" type="tpee.ThisExpression" typeId="tpee.1070475354124" id="8492459591399148386" />
          </node>
        </node>
      </node>
    </node>
    <node role="superclass" roleId="tpee.1165602531693" type="tpee.ClassifierType" typeId="tpee.1107535904670" id="8492459591399148427">
      <link role="classifier" roleId="tpee.1107535924139" targetNodeId="8492459591399147272" resolveInfo="BaseRunner" />
    </node>
    <node role="visibility" roleId="tpee.1178549979242" type="tpee.PublicVisibility" typeId="tpee.1146644602865" id="8492459591399148428" />
  </root>
  <root id="8492459591399148601">
    <node role="staticMethod" roleId="tpee.1070462273904" type="tpee.StaticMethodDeclaration" typeId="tpee.1081236700938" id="809981953580477607">
      <property name="name" nameId="tpck.1169194664001" value="makeBeforeRun" />
      <node role="returnType" roleId="tpee.1068580123133" type="tpee.BooleanType" typeId="tpee.1070534644030" id="1769265426473421322" />
      <node role="visibility" roleId="tpee.1178549979242" type="tpee.PublicVisibility" typeId="tpee.1146644602865" id="809981953580477609" />
      <node role="body" roleId="tpee.1068580123135" type="tpee.StatementList" typeId="tpee.1068580123136" id="809981953580477610">
        <node role="statement" roleId="tpee.1068581517665" type="tpee.ExpressionStatement" typeId="tpee.1068580123155" id="809981953580482562">
          <node role="expression" roleId="tpee.1068580123156" type="tpee.LocalStaticMethodCall" typeId="tpee.1172058436953" id="809981953580482563">
            <link role="baseMethodDeclaration" roleId="tpee.1068499141037" targetNodeId="8492459591399148602" resolveInfo="makeBeforeRun" />
            <node role="actualArgument" roleId="tpee.1068499141038" type="tpee.ParameterReference" typeId="tpee.1068581242874" id="809981953580482571">
              <link role="variableDeclaration" roleId="tpee.1068581517664" targetNodeId="809981953580482464" resolveInfo="project" />
            </node>
            <node role="actualArgument" roleId="tpee.1068499141038" type="tpee.DotExpression" typeId="tpee.1197027756228" id="809981953580516937">
              <node role="operand" roleId="tpee.1197027771414" type="tpee.DotExpression" typeId="tpee.1197027756228" id="809981953580516938">
                <node role="operand" roleId="tpee.1197027771414" type="tpee.ParameterReference" typeId="tpee.1068581242874" id="809981953580516939">
                  <link role="variableDeclaration" roleId="tpee.1068581517664" targetNodeId="809981953580482508" resolveInfo="nodes" />
                </node>
                <node role="operation" roleId="tpee.1197027833540" type="tp2q.AsSequenceOperation" typeId="tp2q.1240325842691" id="809981953580516940" />
              </node>
              <node role="operation" roleId="tpee.1197027833540" type="tp2q.ToListOperation" typeId="tp2q.1151702311717" id="809981953580516941" />
            </node>
          </node>
        </node>
      </node>
      <node role="parameter" roleId="tpee.1068580123134" type="tpee.ParameterDeclaration" typeId="tpee.1068498886292" id="809981953580482464">
        <property name="name" nameId="tpck.1169194664001" value="project" />
        <node role="type" roleId="tpee.5680397130376446158" type="tpee.ClassifierType" typeId="tpee.1107535904670" id="809981953580482465">
          <link role="classifier" roleId="tpee.1107535924139" targetNodeId="27v0.~Project" resolveInfo="Project" />
        </node>
      </node>
      <node role="parameter" roleId="tpee.1068580123134" type="tpee.ParameterDeclaration" typeId="tpee.1068498886292" id="809981953580482508">
        <property name="name" nameId="tpck.1169194664001" value="nodes" />
        <node role="type" roleId="tpee.5680397130376446158" type="tpee.VariableArityType" typeId="tpee.1219920932475" id="809981953580482539">
          <node role="componentType" roleId="tpee.1219921048460" type="tp25.SNodeType" typeId="tp25.1138055754698" id="809981953580482517" />
        </node>
      </node>
    </node>
    <node role="staticMethod" roleId="tpee.1070462273904" type="tpee.StaticMethodDeclaration" typeId="tpee.1081236700938" id="8492459591399148602">
      <property name="name" nameId="tpck.1169194664001" value="makeBeforeRun" />
      <node role="returnType" roleId="tpee.1068580123133" type="tpee.BooleanType" typeId="tpee.1070534644030" id="1769265426473421321" />
      <node role="visibility" roleId="tpee.1178549979242" type="tpee.PublicVisibility" typeId="tpee.1146644602865" id="8492459591399148604" />
      <node role="body" roleId="tpee.1068580123135" type="tpee.StatementList" typeId="tpee.1068580123136" id="8492459591399148605">
        <node role="statement" roleId="tpee.1068581517665" type="tpee.LocalVariableDeclarationStatement" typeId="tpee.1068581242864" id="8492459591399148613">
          <node role="localVariableDeclaration" roleId="tpee.1068581242865" type="tpee.LocalVariableDeclaration" typeId="tpee.1068581242863" id="8492459591399148614">
            <property name="name" nameId="tpck.1169194664001" value="models" />
            <property name="isFinal" nameId="tpee.1176718929932" value="true" />
            <node role="type" roleId="tpee.5680397130376446158" type="tp2q.ListType" typeId="tp2q.1151688443754" id="8492459591399148615">
              <node role="elementType" roleId="tp2q.1151688676805" type="tpee.ClassifierType" typeId="tpee.1107535904670" id="5930354527033813067">
                <link role="classifier" roleId="tpee.1107535924139" targetNodeId="lkfb.~SModelDescriptor" resolveInfo="SModelDescriptor" />
              </node>
            </node>
            <node role="initializer" roleId="tpee.1068431790190" type="tpee.GenericNewExpression" typeId="tpee.1145552977093" id="8492459591399148617">
              <node role="creator" roleId="tpee.1145553007750" type="tp2q.ListCreatorWithInit" typeId="tp2q.1160600644654" id="8492459591399148618">
                <node role="elementType" roleId="tp2q.1237721435807" type="tpee.ClassifierType" typeId="tpee.1107535904670" id="5930354527033813068">
                  <link role="classifier" roleId="tpee.1107535924139" targetNodeId="lkfb.~SModelDescriptor" resolveInfo="SModelDescriptor" />
                </node>
              </node>
            </node>
          </node>
        </node>
        <node role="statement" roleId="tpee.1068581517665" type="tpee.ForeachStatement" typeId="tpee.1144226303539" id="8492459591399148620">
          <node role="body" roleId="tpee.1154032183016" type="tpee.StatementList" typeId="tpee.1068580123136" id="8492459591399148621">
            <node role="statement" roleId="tpee.1068581517665" type="tp4k.ExecuteLightweightCommandStatement" typeId="tp4k.1225441341971" id="8492459591399148622">
              <node role="commandClosureLiteral" roleId="tp4k.1225441160167" type="tp4k.CommandClosureLiteral" typeId="tp4k.1225441216717" id="8492459591399148623">
                <node role="body" roleId="tp2c.1199569916463" type="tpee.StatementList" typeId="tpee.1068580123136" id="8492459591399148624">
                  <node role="statement" roleId="tpee.1068581517665" type="tpee.LocalVariableDeclarationStatement" typeId="tpee.1068581242864" id="8492459591399148625">
                    <node role="localVariableDeclaration" roleId="tpee.1068581242865" type="tpee.LocalVariableDeclaration" typeId="tpee.1068581242863" id="8492459591399148626">
                      <property name="name" nameId="tpck.1169194664001" value="md" />
                      <node role="type" roleId="tpee.5680397130376446158" type="tpee.ClassifierType" typeId="tpee.1107535904670" id="8492459591399148627">
                        <link role="classifier" roleId="tpee.1107535924139" targetNodeId="lkfb.~SModelDescriptor" resolveInfo="SModelDescriptor" />
                      </node>
                      <node role="initializer" roleId="tpee.1068431790190" type="tpee.DotExpression" typeId="tpee.1197027756228" id="8492459591399148628">
                        <node role="operand" roleId="tpee.1197027771414" type="tp25.SemanticDowncastExpression" typeId="tp25.1145404486709" id="8492459591399148629">
                          <node role="leftExpression" roleId="tp25.1145404616321" type="tpee.DotExpression" typeId="tpee.1197027756228" id="8492459591399148630">
                            <node role="operation" roleId="tpee.1197027833540" type="tp25.Node_GetModelOperation" typeId="tp25.1143234257716" id="8492459591399148631" />
                            <node role="operand" roleId="tpee.1197027771414" type="tpee.LocalVariableReference" typeId="tpee.1068581242866" id="8492459591399148632">
                              <link role="variableDeclaration" roleId="tpee.1068581517664" targetNodeId="8492459591399148657" resolveInfo="node" />
                            </node>
                          </node>
                        </node>
                        <node role="operation" roleId="tpee.1197027833540" type="tpee.InstanceMethodCallOperation" typeId="tpee.1202948039474" id="8492459591399148633">
                          <link role="baseMethodDeclaration" roleId="tpee.1068499141037" targetNodeId="lkfb.~SModel%dgetModelDescriptor()%cjetbrains%dmps%dsmodel%dSModelDescriptor" resolveInfo="getModelDescriptor" />
                        </node>
                      </node>
                    </node>
                  </node>
                  <node role="statement" roleId="tpee.1068581517665" type="tpee.IfStatement" typeId="tpee.1068580123159" id="5434412145310422916">
                    <node role="ifTrue" roleId="tpee.1068580123161" type="tpee.StatementList" typeId="tpee.1068580123136" id="5434412145310422917">
                      <node role="statement" roleId="tpee.1068581517665" type="tpee.IfStatement" typeId="tpee.1068580123159" id="5434412145310422925">
                        <node role="ifTrue" roleId="tpee.1068580123161" type="tpee.StatementList" typeId="tpee.1068580123136" id="5434412145310422926">
                          <node role="statement" roleId="tpee.1068581517665" type="tpee.ExpressionStatement" typeId="tpee.1068580123155" id="5434412145310422927">
                            <node role="expression" roleId="tpee.1068580123156" type="tpee.DotExpression" typeId="tpee.1197027756228" id="5434412145310422928">
                              <node role="operand" roleId="tpee.1197027771414" type="tpee.LocalVariableReference" typeId="tpee.1068581242866" id="5434412145310422929">
                                <link role="variableDeclaration" roleId="tpee.1068581517664" targetNodeId="8492459591399148614" resolveInfo="models" />
                              </node>
                              <node role="operation" roleId="tpee.1197027833540" type="tp2q.AddElementOperation" typeId="tp2q.1160612413312" id="5434412145310422930">
                                <node role="argument" roleId="tp2q.1160612519549" type="tpee.CastExpression" typeId="tpee.1070534934090" id="5434412145310450036">
                                  <node role="expression" roleId="tpee.1070534934092" type="tpee.LocalVariableReference" typeId="tpee.1068581242866" id="5434412145310450037">
                                    <link role="variableDeclaration" roleId="tpee.1068581517664" targetNodeId="8492459591399148626" resolveInfo="md" />
                                  </node>
                                  <node role="type" roleId="tpee.1070534934091" type="tpee.ClassifierType" typeId="tpee.1107535904670" id="9094453971530360162">
                                    <link role="classifier" roleId="tpee.1107535924139" targetNodeId="aoly.~EditableSModelDescriptor" resolveInfo="EditableSModelDescriptor" />
                                  </node>
                                </node>
                              </node>
                            </node>
                          </node>
                        </node>
                        <node role="condition" roleId="tpee.1068580123160" type="tpee.AndExpression" typeId="tpee.1080120340718" id="5434412145310422932">
                          <node role="leftExpression" roleId="tpee.1081773367580" type="tpee.NotExpression" typeId="tpee.1081516740877" id="5434412145310422933">
                            <node role="expression" roleId="tpee.1081516765348" type="tpee.DotExpression" typeId="tpee.1197027756228" id="5434412145310422934">
                              <node role="operand" roleId="tpee.1197027771414" type="tpee.LocalVariableReference" typeId="tpee.1068581242866" id="5434412145310422935">
                                <link role="variableDeclaration" roleId="tpee.1068581517664" targetNodeId="8492459591399148614" resolveInfo="models" />
                              </node>
                              <node role="operation" roleId="tpee.1197027833540" type="tp2q.ContainsOperation" typeId="tp2q.1172254888721" id="5434412145310422936">
                                <node role="argument" roleId="tp2q.1172256416782" type="tpee.CastExpression" typeId="tpee.1070534934090" id="5434412145310450029">
                                  <node role="expression" roleId="tpee.1070534934092" type="tpee.LocalVariableReference" typeId="tpee.1068581242866" id="5434412145310450030">
                                    <link role="variableDeclaration" roleId="tpee.1068581517664" targetNodeId="8492459591399148626" resolveInfo="md" />
                                  </node>
                                  <node role="type" roleId="tpee.1070534934091" type="tpee.ClassifierType" typeId="tpee.1107535904670" id="9094453971530360161">
                                    <link role="classifier" roleId="tpee.1107535924139" targetNodeId="aoly.~EditableSModelDescriptor" resolveInfo="EditableSModelDescriptor" />
                                  </node>
                                </node>
                              </node>
                            </node>
                          </node>
                          <node role="rightExpression" roleId="tpee.1081773367579" type="tpee.DotExpression" typeId="tpee.1197027756228" id="5434412145310422938">
                            <node role="operand" roleId="tpee.1197027771414" type="tpee.StaticMethodCall" typeId="tpee.1081236700937" id="5434412145310422939">
                              <link role="baseMethodDeclaration" roleId="tpee.1068499141037" targetNodeId="h5ia.~ModelGenerationStatusManager%dgetInstance()%cjetbrains%dmps%dgenerator%dModelGenerationStatusManager" resolveInfo="getInstance" />
                              <link role="classConcept" roleId="tpee.1144433194310" targetNodeId="h5ia.~ModelGenerationStatusManager" resolveInfo="ModelGenerationStatusManager" />
                            </node>
                            <node role="operation" roleId="tpee.1197027833540" type="tpee.InstanceMethodCallOperation" typeId="tpee.1202948039474" id="5434412145310422940">
                              <link role="baseMethodDeclaration" roleId="tpee.1068499141037" targetNodeId="h5ia.~ModelGenerationStatusManager%dgenerationRequired(jetbrains%dmps%dsmodel%dSModelDescriptor,jetbrains%dmps%dsmodel%dIOperationContext)%cboolean" resolveInfo="generationRequired" />
                              <node role="actualArgument" roleId="tpee.1068499141038" type="tpee.LocalVariableReference" typeId="tpee.1068581242866" id="5434412145310422941">
                                <link role="variableDeclaration" roleId="tpee.1068581517664" targetNodeId="8492459591399148626" resolveInfo="md" />
                              </node>
                              <node role="actualArgument" roleId="tpee.1068499141038" type="tpee.StaticMethodCall" typeId="tpee.1081236700937" id="2925308412866501424">
                                <link role="baseMethodDeclaration" roleId="tpee.1068499141037" targetNodeId="afxk.~ProjectOperationContext%dget(com%dintellij%dopenapi%dproject%dProject)%cjetbrains%dmps%dproject%dProjectOperationContext" resolveInfo="get" />
                                <link role="classConcept" roleId="tpee.1144433194310" targetNodeId="afxk.~ProjectOperationContext" resolveInfo="ProjectOperationContext" />
                                <node role="actualArgument" roleId="tpee.1068499141038" type="tpee.ParameterReference" typeId="tpee.1068581242874" id="2925308412866501425">
                                  <link role="variableDeclaration" roleId="tpee.1068581517664" targetNodeId="8492459591399148673" resolveInfo="project" />
                                </node>
                              </node>
                            </node>
                          </node>
                        </node>
                      </node>
                      <node role="statement" roleId="tpee.1068581517665" type="tpee.Statement" typeId="tpee.1068580123157" id="5434412145310422918" />
                    </node>
                    <node role="condition" roleId="tpee.1068580123160" type="tpee.InstanceOfExpression" typeId="tpee.1081256982272" id="5434412145310422921">
                      <node role="classType" roleId="tpee.1081256993305" type="tpee.ClassifierType" typeId="tpee.1107535904670" id="9094453971530360160">
                        <link role="classifier" roleId="tpee.1107535924139" targetNodeId="aoly.~EditableSModelDescriptor" resolveInfo="EditableSModelDescriptor" />
                      </node>
                      <node role="leftExpression" roleId="tpee.1081256993304" type="tpee.LocalVariableReference" typeId="tpee.1068581242866" id="5434412145310422920">
                        <link role="variableDeclaration" roleId="tpee.1068581517664" targetNodeId="8492459591399148626" resolveInfo="md" />
                      </node>
                    </node>
                  </node>
                </node>
              </node>
            </node>
          </node>
          <node role="iterable" roleId="tpee.1144226360166" type="tpee.ParameterReference" typeId="tpee.1068581242874" id="8492459591399148656">
            <link role="variableDeclaration" roleId="tpee.1068581517664" targetNodeId="8492459591399148675" resolveInfo="nodes" />
          </node>
          <node role="variable" roleId="tpee.1144230900587" type="tpee.LocalVariableDeclaration" typeId="tpee.1068581242863" id="8492459591399148657">
            <property name="name" nameId="tpck.1169194664001" value="node" />
            <node role="type" roleId="tpee.5680397130376446158" type="tp25.SNodeType" typeId="tp25.1138055754698" id="8492459591399148658" />
          </node>
        </node>
        <node role="statement" roleId="tpee.1068581517665" type="tpee.IfStatement" typeId="tpee.1068580123159" id="8492459591399148659">
          <node role="ifTrue" roleId="tpee.1068580123161" type="tpee.StatementList" typeId="tpee.1068580123136" id="8492459591399148660">
            <node role="statement" roleId="tpee.1068581517665" type="tpee.LocalVariableDeclarationStatement" typeId="tpee.1068581242864" id="6216454027567786747">
              <node role="localVariableDeclaration" roleId="tpee.1068581242865" type="tpee.LocalVariableDeclaration" typeId="tpee.1068581242863" id="6216454027567786748">
                <property name="name" nameId="tpck.1169194664001" value="context" />
                <property name="isFinal" nameId="tpee.1176718929932" value="true" />
                <node role="type" roleId="tpee.5680397130376446158" type="tpee.ClassifierType" typeId="tpee.1107535904670" id="6216454027567786749">
                  <link role="classifier" roleId="tpee.1107535924139" targetNodeId="afxk.~ProjectOperationContext" resolveInfo="ProjectOperationContext" />
                </node>
                <node role="initializer" roleId="tpee.1068431790190" type="tpee.StaticMethodCall" typeId="tpee.1081236700937" id="6216454027567786750">
                  <link role="baseMethodDeclaration" roleId="tpee.1068499141037" targetNodeId="afxk.~ProjectOperationContext%dget(com%dintellij%dopenapi%dproject%dProject)%cjetbrains%dmps%dproject%dProjectOperationContext" resolveInfo="get" />
                  <link role="classConcept" roleId="tpee.1144433194310" targetNodeId="afxk.~ProjectOperationContext" resolveInfo="ProjectOperationContext" />
                  <node role="actualArgument" roleId="tpee.1068499141038" type="tpee.ParameterReference" typeId="tpee.1068581242874" id="6216454027567786751">
                    <link role="variableDeclaration" roleId="tpee.1068581517664" targetNodeId="8492459591399148673" resolveInfo="project" />
                  </node>
                </node>
              </node>
            </node>
            <node role="statement" roleId="tpee.1068581517665" type="tpee.LocalVariableDeclarationStatement" typeId="tpee.1068581242864" id="3701942621427225488">
              <node role="localVariableDeclaration" roleId="tpee.1068581242865" type="tpee.LocalVariableDeclaration" typeId="tpee.1068581242863" id="3701942621427225489">
                <property name="name" nameId="tpck.1169194664001" value="result" />
                <property name="isFinal" nameId="tpee.1176718929932" value="true" />
                <node role="type" roleId="tpee.5680397130376446158" type="tpee.ArrayType" typeId="tpee.1070534760951" id="3701942621427225491">
                  <node role="componentType" roleId="tpee.1070534760952" type="tpee.ClassifierType" typeId="tpee.1107535904670" id="3701942621427225490">
                    <link role="classifier" roleId="tpee.1107535924139" targetNodeId="ho4a.~IResult" resolveInfo="IResult" />
                  </node>
                </node>
                <node role="initializer" roleId="tpee.1068431790190" type="tpee.GenericNewExpression" typeId="tpee.1145552977093" id="3701942621427225494">
                  <node role="creator" roleId="tpee.1145553007750" type="tpee.ArrayCreator" typeId="tpee.1184950988562" id="3701942621427225496">
                    <node role="dimensionExpression" roleId="tpee.1184952969026" type="tpee.DimensionExpression" typeId="tpee.1184952934362" id="3701942621427225497">
                      <node role="expression" roleId="tpee.1184953288404" type="tpee.IntegerConstant" typeId="tpee.1068580320020" id="3701942621427227291">
                        <property name="value" nameId="tpee.1068580320021" value="1" />
                      </node>
                    </node>
                    <node role="componentType" roleId="tpee.1184951007469" type="tpee.ClassifierType" typeId="tpee.1107535904670" id="3701942621427225499">
                      <link role="classifier" roleId="tpee.1107535924139" targetNodeId="ho4a.~IResult" resolveInfo="IResult" />
                    </node>
                  </node>
                </node>
              </node>
            </node>
            <node role="statement" roleId="tpee.1068581517665" type="tpee.ExpressionStatement" typeId="tpee.1068580123155" id="3701942621427155988">
              <node role="expression" roleId="tpee.1068580123156" type="tpee.DotExpression" typeId="tpee.1197027756228" id="3701942621427156029">
                <node role="operand" roleId="tpee.1197027771414" type="tpee.StaticMethodCall" typeId="tpee.1081236700937" id="3701942621427155990">
                  <link role="baseMethodDeclaration" roleId="tpee.1068499141037" targetNodeId="lkw3.~ApplicationManager%dgetApplication()%ccom%dintellij%dopenapi%dapplication%dApplication" resolveInfo="getApplication" />
                  <link role="classConcept" roleId="tpee.1144433194310" targetNodeId="lkw3.~ApplicationManager" resolveInfo="ApplicationManager" />
                </node>
                <node role="operation" roleId="tpee.1197027833540" type="tpee.InstanceMethodCallOperation" typeId="tpee.1202948039474" id="3701942621427167432">
                  <link role="baseMethodDeclaration" roleId="tpee.1068499141037" targetNodeId="lkw3.~Application%dinvokeAndWait(java%dlang%dRunnable,com%dintellij%dopenapi%dapplication%dModalityState)%cvoid" resolveInfo="invokeAndWait" />
                  <node role="actualArgument" roleId="tpee.1068499141038" type="tpee.GenericNewExpression" typeId="tpee.1145552977093" id="3701942621427167433">
                    <node role="creator" roleId="tpee.1145553007750" type="tpee.AnonymousClassCreator" typeId="tpee.1182160077978" id="3701942621427225474">
                      <node role="cls" roleId="tpee.1182160096073" type="tpee.AnonymousClass" typeId="tpee.1170345865475" id="3701942621427225475">
                        <property name="nonStatic" nameId="tpee.521412098689998745" value="true" />
                        <link role="classifier" roleId="tpee.1170346070688" targetNodeId="e2lb.~Runnable" resolveInfo="Runnable" />
                        <link role="baseMethodDeclaration" roleId="tpee.1068499141037" targetNodeId="e2lb.~Object%d&lt;init&gt;()" resolveInfo="Object" />
                        <node role="visibility" roleId="tpee.1178549979242" type="tpee.PublicVisibility" typeId="tpee.1146644602865" id="3701942621427225476" />
                        <node role="method" roleId="tpee.1107880067339" type="tpee.InstanceMethodDeclaration" typeId="tpee.1068580123165" id="3701942621427225477">
                          <property name="isAbstract" nameId="tpee.1178608670077" value="false" />
                          <property name="name" nameId="tpck.1169194664001" value="run" />
                          <node role="visibility" roleId="tpee.1178549979242" type="tpee.PublicVisibility" typeId="tpee.1146644602865" id="3701942621427225478" />
                          <node role="returnType" roleId="tpee.1068580123133" type="tpee.VoidType" typeId="tpee.1068581517677" id="3701942621427225479" />
                          <node role="body" roleId="tpee.1068580123135" type="tpee.StatementList" typeId="tpee.1068580123136" id="3701942621427225480">
                            <node role="statement" roleId="tpee.1068581517665" type="tpee.ExpressionStatement" typeId="tpee.1068580123155" id="3701942621427227292">
                              <node role="expression" roleId="tpee.1068580123156" type="tpee.AssignmentExpression" typeId="tpee.1068498886294" id="3701942621427227293">
                                <node role="rValue" roleId="tpee.1068498886297" type="tpee.DotExpression" typeId="tpee.1197027756228" id="3701942621427227294">
                                  <node role="operand" roleId="tpee.1197027771414" type="tpee.GenericNewExpression" typeId="tpee.1145552977093" id="3701942621427227295">
                                    <node role="creator" roleId="tpee.1145553007750" type="tpee.ClassCreator" typeId="tpee.1212685548494" id="3701942621427227296">
                                      <link role="baseMethodDeclaration" roleId="tpee.1068499141037" targetNodeId="j0x2.1312638714832611844" resolveInfo="WorkbenchMakeService" />
                                      <node role="actualArgument" roleId="tpee.1068499141038" type="tpee.LocalVariableReference" typeId="tpee.1068581242866" id="3701942621427227297">
                                        <link role="variableDeclaration" roleId="tpee.1068581517664" targetNodeId="6216454027567786748" resolveInfo="context" />
                                      </node>
                                      <node role="actualArgument" roleId="tpee.1068499141038" type="tpee.BooleanConstant" typeId="tpee.1068580123137" id="3701942621427227298">
                                        <property name="value" nameId="tpee.1068580123138" value="true" />
                                      </node>
                                    </node>
                                  </node>
                                  <node role="operation" roleId="tpee.1197027833540" type="tpee.InstanceMethodCallOperation" typeId="tpee.1202948039474" id="3701942621427227299">
                                    <link role="baseMethodDeclaration" roleId="tpee.1068499141037" targetNodeId="j0x2.1502718409600226711" resolveInfo="make" />
                                    <node role="actualArgument" roleId="tpee.1068499141038" type="tpee.DotExpression" typeId="tpee.1197027756228" id="3701942621427227300">
                                      <node role="operand" roleId="tpee.1197027771414" type="tpee.GenericNewExpression" typeId="tpee.1145552977093" id="3701942621427227301">
                                        <node role="creator" roleId="tpee.1145553007750" type="tpee.ClassCreator" typeId="tpee.1212685548494" id="3701942621427227302">
                                          <link role="baseMethodDeclaration" roleId="tpee.1068499141037" targetNodeId="fn29.7219626660275504881" resolveInfo="ModelsToResources" />
                                          <node role="actualArgument" roleId="tpee.1068499141038" type="tpee.LocalVariableReference" typeId="tpee.1068581242866" id="3701942621427227303">
                                            <link role="variableDeclaration" roleId="tpee.1068581517664" targetNodeId="6216454027567786748" resolveInfo="context" />
                                          </node>
                                          <node role="actualArgument" roleId="tpee.1068499141038" type="tpee.LocalVariableReference" typeId="tpee.1068581242866" id="3701942621427227304">
                                            <link role="variableDeclaration" roleId="tpee.1068581517664" targetNodeId="8492459591399148614" resolveInfo="models" />
                                          </node>
                                        </node>
                                      </node>
                                      <node role="operation" roleId="tpee.1197027833540" type="tpee.InstanceMethodCallOperation" typeId="tpee.1202948039474" id="3701942621427227305">
                                        <link role="baseMethodDeclaration" roleId="tpee.1068499141037" targetNodeId="fn29.7219626660275509691" resolveInfo="resources" />
                                        <node role="actualArgument" roleId="tpee.1068499141038" type="tpee.BooleanConstant" typeId="tpee.1068580123137" id="3701942621427227306">
                                          <property name="value" nameId="tpee.1068580123138" value="false" />
                                        </node>
                                      </node>
                                    </node>
                                  </node>
                                </node>
                                <node role="lValue" roleId="tpee.1068498886295" type="tpee.ArrayAccessExpression" typeId="tpee.1173175405605" id="3701942621427227308">
                                  <node role="index" roleId="tpee.1173175577737" type="tpee.IntegerConstant" typeId="tpee.1068580320020" id="3701942621427227311">
                                    <property name="value" nameId="tpee.1068580320021" value="0" />
                                  </node>
                                  <node role="array" roleId="tpee.1173175590490" type="tpee.LocalVariableReference" typeId="tpee.1068581242866" id="3701942621427227307">
                                    <link role="variableDeclaration" roleId="tpee.1068581517664" targetNodeId="3701942621427225489" resolveInfo="result" />
                                  </node>
                                </node>
                              </node>
                            </node>
                          </node>
                        </node>
                      </node>
                    </node>
                  </node>
                  <node role="actualArgument" roleId="tpee.1068499141038" type="tpee.StaticFieldReference" typeId="tpee.1070533707846" id="3701942621427400529">
                    <link role="classifier" roleId="tpee.1144433057691" targetNodeId="lkw3.~ModalityState" resolveInfo="ModalityState" />
                    <link role="variableDeclaration" roleId="tpee.1068581517664" targetNodeId="lkw3.~ModalityState%dNON_MODAL" resolveInfo="NON_MODAL" />
                  </node>
                </node>
              </node>
            </node>
            <node role="statement" roleId="tpee.1068581517665" type="tpee.ReturnStatement" typeId="tpee.1068581242878" id="1769265426473421312">
              <node role="expression" roleId="tpee.1068581517676" type="tpee.DotExpression" typeId="tpee.1197027756228" id="1769265426473421314">
                <node role="operand" roleId="tpee.1197027771414" type="tpee.ArrayAccessExpression" typeId="tpee.1173175405605" id="3701942621427227312">
                  <node role="index" roleId="tpee.1173175577737" type="tpee.IntegerConstant" typeId="tpee.1068580320020" id="3701942621427227315">
                    <property name="value" nameId="tpee.1068580320021" value="0" />
                  </node>
                  <node role="array" roleId="tpee.1173175590490" type="tpee.LocalVariableReference" typeId="tpee.1068581242866" id="1769265426473421315">
                    <link role="variableDeclaration" roleId="tpee.1068581517664" targetNodeId="3701942621427225489" resolveInfo="result" />
                  </node>
                </node>
                <node role="operation" roleId="tpee.1197027833540" type="tpee.InstanceMethodCallOperation" typeId="tpee.1202948039474" id="1769265426473421316">
                  <link role="baseMethodDeclaration" roleId="tpee.1068499141037" targetNodeId="ho4a.~IResult%disSucessful()%cboolean" resolveInfo="isSucessful" />
                </node>
              </node>
            </node>
            <node role="statement" roleId="tpee.1068581517665" type="tpee.SingleLineComment" typeId="tpee.6329021646629104954" id="6216454027567786773">
              <node role="commentPart" roleId="tpee.6329021646629175155" type="tpee.StatementCommentPart" typeId="tpee.6329021646629175143" id="6216454027567786774">
                <node role="commentedStatement" roleId="tpee.6329021646629175144" type="tpee.ExpressionStatement" typeId="tpee.1068580123155" id="1079232116104134359">
                  <node role="expression" roleId="tpee.1068580123156" type="tpee.DotExpression" typeId="tpee.1197027756228" id="1079232116104134362">
                    <node role="operand" roleId="tpee.1197027771414" type="tpee.StaticMethodCall" typeId="tpee.1081236700937" id="1079232116104134361">
                      <link role="classConcept" roleId="tpee.1144433194310" targetNodeId="ista.~GeneratorUIFacade" resolveInfo="GeneratorUIFacade" />
                      <link role="baseMethodDeclaration" roleId="tpee.1068499141037" targetNodeId="ista.~GeneratorUIFacade%dgetInstance()%cjetbrains%dmps%dide%dgenerator%dGeneratorUIFacade" resolveInfo="getInstance" />
                    </node>
                    <node role="operation" roleId="tpee.1197027833540" type="tpee.InstanceMethodCallOperation" typeId="tpee.1202948039474" id="1079232116104134366">
                      <link role="baseMethodDeclaration" roleId="tpee.1068499141037" targetNodeId="ista.~GeneratorUIFacade%dgenerateModels(jetbrains%dmps%dsmodel%dIOperationContext,java%dutil%dList,jetbrains%dmps%dgenerator%dgenerationTypes%dIGenerationHandler,boolean,boolean)%cboolean" resolveInfo="generateModels" />
                      <node role="actualArgument" roleId="tpee.1068499141038" type="tpee.LocalVariableReference" typeId="tpee.1068581242866" id="6216454027567786752">
                        <link role="variableDeclaration" roleId="tpee.1068581517664" targetNodeId="6216454027567786748" resolveInfo="context" />
                      </node>
                      <node role="actualArgument" roleId="tpee.1068499141038" type="tpee.LocalVariableReference" typeId="tpee.1068581242866" id="1079232116104134370">
                        <link role="variableDeclaration" roleId="tpee.1068581517664" targetNodeId="8492459591399148614" resolveInfo="models" />
                      </node>
                      <node role="actualArgument" roleId="tpee.1068499141038" type="tpee.DotExpression" typeId="tpee.1197027756228" id="1079232116104134372">
                        <node role="operand" roleId="tpee.1197027771414" type="tpee.StaticMethodCall" typeId="tpee.1081236700937" id="1079232116104134373">
                          <link role="classConcept" roleId="tpee.1144433194310" targetNodeId="ista.~GeneratorUIFacade" resolveInfo="GeneratorUIFacade" />
                          <link role="baseMethodDeclaration" roleId="tpee.1068499141037" targetNodeId="ista.~GeneratorUIFacade%dgetInstance()%cjetbrains%dmps%dide%dgenerator%dGeneratorUIFacade" resolveInfo="getInstance" />
                        </node>
                        <node role="operation" roleId="tpee.1197027833540" type="tpee.InstanceMethodCallOperation" typeId="tpee.1202948039474" id="1079232116104134374">
                          <link role="baseMethodDeclaration" roleId="tpee.1068499141037" targetNodeId="ista.~GeneratorUIFacade%dgetDefaultGenerationHandler()%cjetbrains%dmps%dgenerator%dgenerationTypes%dIGenerationHandler" resolveInfo="getDefaultGenerationHandler" />
                        </node>
                      </node>
                      <node role="actualArgument" roleId="tpee.1068499141038" type="tpee.BooleanConstant" typeId="tpee.1068580123137" id="1079232116104134376">
                        <property name="value" nameId="tpee.1068580123138" value="true" />
                      </node>
                      <node role="actualArgument" roleId="tpee.1068499141038" type="tpee.BooleanConstant" typeId="tpee.1068580123137" id="1079232116104134382">
                        <property name="value" nameId="tpee.1068580123138" value="false" />
                      </node>
                    </node>
                  </node>
                </node>
              </node>
            </node>
          </node>
          <node role="condition" roleId="tpee.1068580123160" type="tpee.DotExpression" typeId="tpee.1197027756228" id="8492459591399148670">
            <node role="operand" roleId="tpee.1197027771414" type="tpee.LocalVariableReference" typeId="tpee.1068581242866" id="8492459591399148671">
              <link role="variableDeclaration" roleId="tpee.1068581517664" targetNodeId="8492459591399148614" resolveInfo="models" />
            </node>
            <node role="operation" roleId="tpee.1197027833540" type="tp2q.IsNotEmptyOperation" typeId="tp2q.1176501494711" id="8492459591399148672" />
          </node>
        </node>
        <node role="statement" roleId="tpee.1068581517665" type="tpee.ReturnStatement" typeId="tpee.1068581242878" id="1769265426473421318">
          <node role="expression" roleId="tpee.1068581517676" type="tpee.BooleanConstant" typeId="tpee.1068580123137" id="1769265426473421320">
            <property name="value" nameId="tpee.1068580123138" value="true" />
          </node>
        </node>
      </node>
      <node role="parameter" roleId="tpee.1068580123134" type="tpee.ParameterDeclaration" typeId="tpee.1068498886292" id="8492459591399148673">
        <property name="name" nameId="tpck.1169194664001" value="project" />
        <node role="type" roleId="tpee.5680397130376446158" type="tpee.ClassifierType" typeId="tpee.1107535904670" id="3540275947737486829">
          <link role="classifier" roleId="tpee.1107535924139" targetNodeId="27v0.~Project" resolveInfo="Project" />
        </node>
      </node>
      <node role="parameter" roleId="tpee.1068580123134" type="tpee.ParameterDeclaration" typeId="tpee.1068498886292" id="8492459591399148675">
        <property name="name" nameId="tpck.1169194664001" value="nodes" />
        <node role="type" roleId="tpee.5680397130376446158" type="tp25.SNodeListType" typeId="tp25.1145383075378" id="8492459591399148676" />
      </node>
    </node>
    <node role="visibility" roleId="tpee.1178549979242" type="tpee.PublicVisibility" typeId="tpee.1146644602865" id="8492459591399148677" />
    <node role="constructor" roleId="tpee.1068390468201" type="tpee.ConstructorDeclaration" typeId="tpee.1068580123140" id="8492459591399148678">
      <node role="returnType" roleId="tpee.1068580123133" type="tpee.VoidType" typeId="tpee.1068581517677" id="8492459591399148679" />
      <node role="visibility" roleId="tpee.1178549979242" type="tpee.PublicVisibility" typeId="tpee.1146644602865" id="8492459591399148680" />
      <node role="body" roleId="tpee.1068580123135" type="tpee.StatementList" typeId="tpee.1068580123136" id="8492459591399148681" />
    </node>
  </root>
  <root id="8492459591399148682">
    <node role="method" roleId="tpee.1107880067339" type="tpee.InstanceMethodDeclaration" typeId="tpee.1068580123165" id="8492459591399148683">
      <property name="name" nameId="tpck.1169194664001" value="getErrorReport" />
      <node role="returnType" roleId="tpee.1068580123133" type="tpee.StringType" typeId="tpee.1225271177708" id="8492459591399148684" />
      <node role="visibility" roleId="tpee.1178549979242" type="tpee.PublicVisibility" typeId="tpee.1146644602865" id="8492459591399148685" />
      <node role="body" roleId="tpee.1068580123135" type="tpee.StatementList" typeId="tpee.1068580123136" id="8492459591399148686">
        <node role="statement" roleId="tpee.1068581517665" type="tpee.IfStatement" typeId="tpee.1068580123159" id="8492459591399148687">
          <node role="ifTrue" roleId="tpee.1068580123161" type="tpee.StatementList" typeId="tpee.1068580123136" id="8492459591399148688">
            <node role="statement" roleId="tpee.1068581517665" type="tpee.IfStatement" typeId="tpee.1068580123159" id="8492459591399148689">
              <node role="ifTrue" roleId="tpee.1068580123161" type="tpee.StatementList" typeId="tpee.1068580123136" id="8492459591399148690">
                <node role="statement" roleId="tpee.1068581517665" type="tpee.LocalVariableDeclarationStatement" typeId="tpee.1068581242864" id="8492459591399148691">
                  <node role="localVariableDeclaration" roleId="tpee.1068581242865" type="tpee.LocalVariableDeclaration" typeId="tpee.1068581242863" id="8492459591399148692">
                    <property name="name" nameId="tpck.1169194664001" value="file" />
                    <node role="type" roleId="tpee.5680397130376446158" type="tpee.ClassifierType" typeId="tpee.1107535904670" id="8492459591399148693">
                      <link role="classifier" roleId="tpee.1107535924139" targetNodeId="fxg7.~File" resolveInfo="File" />
                    </node>
                    <node role="initializer" roleId="tpee.1068431790190" type="tpee.GenericNewExpression" typeId="tpee.1145552977093" id="8492459591399148694">
                      <node role="creator" roleId="tpee.1145553007750" type="tpee.ClassCreator" typeId="tpee.1212685548494" id="8492459591399148695">
                        <link role="baseMethodDeclaration" roleId="tpee.1068499141037" targetNodeId="fxg7.~File%d&lt;init&gt;(java%dlang%dString)" resolveInfo="File" />
                        <node role="actualArgument" roleId="tpee.1068499141038" type="tpee.StaticMethodCall" typeId="tpee.1081236700937" id="8492459591399148696">
                          <link role="classConcept" roleId="tpee.1144433194310" targetNodeId="8492459591399147272" resolveInfo="BaseRunner" />
                          <link role="baseMethodDeclaration" roleId="tpee.1068499141037" targetNodeId="8492459591399147625" resolveInfo="getJavaCommand" />
                          <node role="actualArgument" roleId="tpee.1068499141038" type="tpee.DotExpression" typeId="tpee.1197027756228" id="8492459591399148697">
                            <node role="operation" roleId="tpee.1197027833540" type="tpee.FieldReferenceOperation" typeId="tpee.1197029447546" id="8492459591399148698">
                              <link role="fieldDeclaration" roleId="tpee.1197029500499" targetNodeId="8492459591399148855" resolveInfo="alternativeJRE" />
                            </node>
                            <node role="operand" roleId="tpee.1197027771414" type="tpee.ThisExpression" typeId="tpee.1070475354124" id="8492459591399148699" />
                          </node>
                        </node>
                      </node>
                    </node>
                  </node>
                </node>
                <node role="statement" roleId="tpee.1068581517665" type="tpee.IfStatement" typeId="tpee.1068580123159" id="8492459591399148700">
                  <node role="ifTrue" roleId="tpee.1068580123161" type="tpee.StatementList" typeId="tpee.1068580123136" id="8492459591399148701">
                    <node role="statement" roleId="tpee.1068581517665" type="tpee.ReturnStatement" typeId="tpee.1068581242878" id="8492459591399148702">
                      <node role="expression" roleId="tpee.1068581517676" type="tpee.NullLiteral" typeId="tpee.1070534058343" id="8492459591399148703" />
                    </node>
                  </node>
                  <node role="condition" roleId="tpee.1068580123160" type="tpee.DotExpression" typeId="tpee.1197027756228" id="8492459591399148704">
                    <node role="operand" roleId="tpee.1197027771414" type="tpee.LocalVariableReference" typeId="tpee.1068581242866" id="8492459591399148705">
                      <link role="variableDeclaration" roleId="tpee.1068581517664" targetNodeId="8492459591399148692" resolveInfo="file" />
                    </node>
                    <node role="operation" roleId="tpee.1197027833540" type="tpee.InstanceMethodCallOperation" typeId="tpee.1202948039474" id="8492459591399148706">
                      <link role="baseMethodDeclaration" roleId="tpee.1068499141037" targetNodeId="fxg7.~File%dexists()%cboolean" resolveInfo="exists" />
                    </node>
                  </node>
                </node>
                <node role="statement" roleId="tpee.1068581517665" type="tpee.ReturnStatement" typeId="tpee.1068581242878" id="8492459591399148707">
                  <node role="expression" roleId="tpee.1068581517676" type="tpee.StringLiteral" typeId="tpee.1070475926800" id="8492459591399148708">
                    <property name="value" nameId="tpee.1070475926801" value="not valid JRE home" />
                  </node>
                </node>
              </node>
              <node role="condition" roleId="tpee.1068580123160" type="tpee.NotEqualsExpression" typeId="tpee.1073239437375" id="8492459591399148709">
                <node role="leftExpression" roleId="tpee.1081773367580" type="tpee.DotExpression" typeId="tpee.1197027756228" id="8492459591399148710">
                  <node role="operation" roleId="tpee.1197027833540" type="tpee.FieldReferenceOperation" typeId="tpee.1197029447546" id="8492459591399148711">
                    <link role="fieldDeclaration" roleId="tpee.1197029500499" targetNodeId="8492459591399148855" resolveInfo="alternativeJRE" />
                  </node>
                  <node role="operand" roleId="tpee.1197027771414" type="tpee.ThisExpression" typeId="tpee.1070475354124" id="8492459591399148712" />
                </node>
                <node role="rightExpression" roleId="tpee.1081773367579" type="tpee.NullLiteral" typeId="tpee.1070534058343" id="8492459591399148713" />
              </node>
            </node>
          </node>
          <node role="condition" roleId="tpee.1068580123160" type="tpee.DotExpression" typeId="tpee.1197027756228" id="8492459591399148714">
            <node role="operation" roleId="tpee.1197027833540" type="tpee.FieldReferenceOperation" typeId="tpee.1197029447546" id="8492459591399148715">
              <link role="fieldDeclaration" roleId="tpee.1197029500499" targetNodeId="8492459591399148858" resolveInfo="useAlternativeJRE" />
            </node>
            <node role="operand" roleId="tpee.1197027771414" type="tpee.ThisExpression" typeId="tpee.1070475354124" id="8492459591399148716" />
          </node>
        </node>
        <node role="statement" roleId="tpee.1068581517665" type="tpee.ReturnStatement" typeId="tpee.1068581242878" id="8492459591399148717">
          <node role="expression" roleId="tpee.1068581517676" type="tpee.NullLiteral" typeId="tpee.1070534058343" id="8492459591399148718" />
        </node>
      </node>
    </node>
    <node role="method" roleId="tpee.1107880067339" type="tpee.InstanceMethodDeclaration" typeId="tpee.1068580123165" id="8492459591399148719">
      <property name="name" nameId="tpck.1169194664001" value="setVMParameters" />
      <node role="returnType" roleId="tpee.1068580123133" type="tpee.VoidType" typeId="tpee.1068581517677" id="8492459591399148720" />
      <node role="visibility" roleId="tpee.1178549979242" type="tpee.PublicVisibility" typeId="tpee.1146644602865" id="8492459591399148721" />
      <node role="body" roleId="tpee.1068580123135" type="tpee.StatementList" typeId="tpee.1068580123136" id="8492459591399148722">
        <node role="statement" roleId="tpee.1068581517665" type="tpee.ExpressionStatement" typeId="tpee.1068580123155" id="8492459591399148723">
          <node role="expression" roleId="tpee.1068580123156" type="tpee.AssignmentExpression" typeId="tpee.1068498886294" id="8492459591399148724">
            <node role="rValue" roleId="tpee.1068498886297" type="tpee.ParameterReference" typeId="tpee.1068581242874" id="8492459591399148725">
              <link role="variableDeclaration" roleId="tpee.1068581517664" targetNodeId="8492459591399148729" resolveInfo="value" />
            </node>
            <node role="lValue" roleId="tpee.1068498886295" type="tpee.DotExpression" typeId="tpee.1197027756228" id="8492459591399148726">
              <node role="operation" roleId="tpee.1197027833540" type="tpee.FieldReferenceOperation" typeId="tpee.1197029447546" id="8492459591399148727">
                <link role="fieldDeclaration" roleId="tpee.1197029500499" targetNodeId="8492459591399148846" resolveInfo="vmParam" />
              </node>
              <node role="operand" roleId="tpee.1197027771414" type="tpee.ThisExpression" typeId="tpee.1070475354124" id="8492459591399148728" />
            </node>
          </node>
        </node>
      </node>
      <node role="parameter" roleId="tpee.1068580123134" type="tpee.ParameterDeclaration" typeId="tpee.1068498886292" id="8492459591399148729">
        <property name="name" nameId="tpck.1169194664001" value="value" />
        <node role="type" roleId="tpee.5680397130376446158" type="tpee.StringType" typeId="tpee.1225271177708" id="8492459591399148730" />
      </node>
    </node>
    <node role="method" roleId="tpee.1107880067339" type="tpee.InstanceMethodDeclaration" typeId="tpee.1068580123165" id="8492459591399148731">
      <property name="name" nameId="tpck.1169194664001" value="setProgramParameters" />
      <node role="returnType" roleId="tpee.1068580123133" type="tpee.VoidType" typeId="tpee.1068581517677" id="8492459591399148732" />
      <node role="visibility" roleId="tpee.1178549979242" type="tpee.PublicVisibility" typeId="tpee.1146644602865" id="8492459591399148733" />
      <node role="body" roleId="tpee.1068580123135" type="tpee.StatementList" typeId="tpee.1068580123136" id="8492459591399148734">
        <node role="statement" roleId="tpee.1068581517665" type="tpee.ExpressionStatement" typeId="tpee.1068580123155" id="8492459591399148735">
          <node role="expression" roleId="tpee.1068580123156" type="tpee.AssignmentExpression" typeId="tpee.1068498886294" id="8492459591399148736">
            <node role="rValue" roleId="tpee.1068498886297" type="tpee.ParameterReference" typeId="tpee.1068581242874" id="8492459591399148737">
              <link role="variableDeclaration" roleId="tpee.1068581517664" targetNodeId="8492459591399148741" resolveInfo="value" />
            </node>
            <node role="lValue" roleId="tpee.1068498886295" type="tpee.DotExpression" typeId="tpee.1197027756228" id="8492459591399148738">
              <node role="operation" roleId="tpee.1197027833540" type="tpee.FieldReferenceOperation" typeId="tpee.1197029447546" id="8492459591399148739">
                <link role="fieldDeclaration" roleId="tpee.1197029500499" targetNodeId="8492459591399148849" resolveInfo="programParam" />
              </node>
              <node role="operand" roleId="tpee.1197027771414" type="tpee.ThisExpression" typeId="tpee.1070475354124" id="8492459591399148740" />
            </node>
          </node>
        </node>
      </node>
      <node role="parameter" roleId="tpee.1068580123134" type="tpee.ParameterDeclaration" typeId="tpee.1068498886292" id="8492459591399148741">
        <property name="name" nameId="tpck.1169194664001" value="value" />
        <node role="type" roleId="tpee.5680397130376446158" type="tpee.StringType" typeId="tpee.1225271177708" id="8492459591399148742" />
      </node>
    </node>
    <node role="method" roleId="tpee.1107880067339" type="tpee.InstanceMethodDeclaration" typeId="tpee.1068580123165" id="8492459591399148743">
      <property name="name" nameId="tpck.1169194664001" value="setWorkingDirectory" />
      <node role="returnType" roleId="tpee.1068580123133" type="tpee.VoidType" typeId="tpee.1068581517677" id="8492459591399148744" />
      <node role="visibility" roleId="tpee.1178549979242" type="tpee.PublicVisibility" typeId="tpee.1146644602865" id="8492459591399148745" />
      <node role="body" roleId="tpee.1068580123135" type="tpee.StatementList" typeId="tpee.1068580123136" id="8492459591399148746">
        <node role="statement" roleId="tpee.1068581517665" type="tpee.ExpressionStatement" typeId="tpee.1068580123155" id="8492459591399148747">
          <node role="expression" roleId="tpee.1068580123156" type="tpee.AssignmentExpression" typeId="tpee.1068498886294" id="8492459591399148748">
            <node role="rValue" roleId="tpee.1068498886297" type="tpee.ParameterReference" typeId="tpee.1068581242874" id="8492459591399148749">
              <link role="variableDeclaration" roleId="tpee.1068581517664" targetNodeId="8492459591399148753" resolveInfo="value" />
            </node>
            <node role="lValue" roleId="tpee.1068498886295" type="tpee.DotExpression" typeId="tpee.1197027756228" id="8492459591399148750">
              <node role="operation" roleId="tpee.1197027833540" type="tpee.FieldReferenceOperation" typeId="tpee.1197029447546" id="8492459591399148751">
                <link role="fieldDeclaration" roleId="tpee.1197029500499" targetNodeId="8492459591399148852" resolveInfo="workingDir" />
              </node>
              <node role="operand" roleId="tpee.1197027771414" type="tpee.ThisExpression" typeId="tpee.1070475354124" id="8492459591399148752" />
            </node>
          </node>
        </node>
      </node>
      <node role="parameter" roleId="tpee.1068580123134" type="tpee.ParameterDeclaration" typeId="tpee.1068498886292" id="8492459591399148753">
        <property name="name" nameId="tpck.1169194664001" value="value" />
        <node role="type" roleId="tpee.5680397130376446158" type="tpee.StringType" typeId="tpee.1225271177708" id="8492459591399148754" />
      </node>
    </node>
    <node role="method" roleId="tpee.1107880067339" type="tpee.InstanceMethodDeclaration" typeId="tpee.1068580123165" id="8492459591399148755">
      <property name="name" nameId="tpck.1169194664001" value="setMake" />
      <node role="returnType" roleId="tpee.1068580123133" type="tpee.VoidType" typeId="tpee.1068581517677" id="8492459591399148756" />
      <node role="visibility" roleId="tpee.1178549979242" type="tpee.PublicVisibility" typeId="tpee.1146644602865" id="8492459591399148757" />
      <node role="body" roleId="tpee.1068580123135" type="tpee.StatementList" typeId="tpee.1068580123136" id="8492459591399148758">
        <node role="statement" roleId="tpee.1068581517665" type="tpee.ExpressionStatement" typeId="tpee.1068580123155" id="8492459591399148759">
          <node role="expression" roleId="tpee.1068580123156" type="tpee.AssignmentExpression" typeId="tpee.1068498886294" id="8492459591399148760">
            <node role="rValue" roleId="tpee.1068498886297" type="tpee.ParameterReference" typeId="tpee.1068581242874" id="8492459591399148761">
              <link role="variableDeclaration" roleId="tpee.1068581517664" targetNodeId="8492459591399148765" resolveInfo="value" />
            </node>
            <node role="lValue" roleId="tpee.1068498886295" type="tpee.DotExpression" typeId="tpee.1197027756228" id="8492459591399148762">
              <node role="operation" roleId="tpee.1197027833540" type="tpee.FieldReferenceOperation" typeId="tpee.1197029447546" id="8492459591399148763">
                <link role="fieldDeclaration" roleId="tpee.1197029500499" targetNodeId="8492459591399148862" resolveInfo="make" />
              </node>
              <node role="operand" roleId="tpee.1197027771414" type="tpee.ThisExpression" typeId="tpee.1070475354124" id="8492459591399148764" />
            </node>
          </node>
        </node>
      </node>
      <node role="parameter" roleId="tpee.1068580123134" type="tpee.ParameterDeclaration" typeId="tpee.1068498886292" id="8492459591399148765">
        <property name="name" nameId="tpck.1169194664001" value="value" />
        <node role="type" roleId="tpee.5680397130376446158" type="tpee.BooleanType" typeId="tpee.1070534644030" id="8492459591399148766" />
      </node>
    </node>
    <node role="method" roleId="tpee.1107880067339" type="tpee.InstanceMethodDeclaration" typeId="tpee.1068580123165" id="8492459591399148767">
      <property name="name" nameId="tpck.1169194664001" value="setAlternativeJRE" />
      <node role="returnType" roleId="tpee.1068580123133" type="tpee.VoidType" typeId="tpee.1068581517677" id="8492459591399148768" />
      <node role="visibility" roleId="tpee.1178549979242" type="tpee.PublicVisibility" typeId="tpee.1146644602865" id="8492459591399148769" />
      <node role="body" roleId="tpee.1068580123135" type="tpee.StatementList" typeId="tpee.1068580123136" id="8492459591399148770">
        <node role="statement" roleId="tpee.1068581517665" type="tpee.ExpressionStatement" typeId="tpee.1068580123155" id="8492459591399148771">
          <node role="expression" roleId="tpee.1068580123156" type="tpee.AssignmentExpression" typeId="tpee.1068498886294" id="8492459591399148772">
            <node role="rValue" roleId="tpee.1068498886297" type="tpee.ParameterReference" typeId="tpee.1068581242874" id="8492459591399148773">
              <link role="variableDeclaration" roleId="tpee.1068581517664" targetNodeId="8492459591399148777" resolveInfo="value" />
            </node>
            <node role="lValue" roleId="tpee.1068498886295" type="tpee.DotExpression" typeId="tpee.1197027756228" id="8492459591399148774">
              <node role="operation" roleId="tpee.1197027833540" type="tpee.FieldReferenceOperation" typeId="tpee.1197029447546" id="8492459591399148775">
                <link role="fieldDeclaration" roleId="tpee.1197029500499" targetNodeId="8492459591399148855" resolveInfo="alternativeJRE" />
              </node>
              <node role="operand" roleId="tpee.1197027771414" type="tpee.ThisExpression" typeId="tpee.1070475354124" id="8492459591399148776" />
            </node>
          </node>
        </node>
      </node>
      <node role="parameter" roleId="tpee.1068580123134" type="tpee.ParameterDeclaration" typeId="tpee.1068498886292" id="8492459591399148777">
        <property name="name" nameId="tpck.1169194664001" value="value" />
        <node role="type" roleId="tpee.5680397130376446158" type="tpee.StringType" typeId="tpee.1225271177708" id="8492459591399148778" />
      </node>
    </node>
    <node role="method" roleId="tpee.1107880067339" type="tpee.InstanceMethodDeclaration" typeId="tpee.1068580123165" id="8492459591399148779">
      <property name="name" nameId="tpck.1169194664001" value="setUseAlternativeJRE" />
      <node role="returnType" roleId="tpee.1068580123133" type="tpee.VoidType" typeId="tpee.1068581517677" id="8492459591399148780" />
      <node role="visibility" roleId="tpee.1178549979242" type="tpee.PublicVisibility" typeId="tpee.1146644602865" id="8492459591399148781" />
      <node role="body" roleId="tpee.1068580123135" type="tpee.StatementList" typeId="tpee.1068580123136" id="8492459591399148782">
        <node role="statement" roleId="tpee.1068581517665" type="tpee.ExpressionStatement" typeId="tpee.1068580123155" id="8492459591399148783">
          <node role="expression" roleId="tpee.1068580123156" type="tpee.AssignmentExpression" typeId="tpee.1068498886294" id="8492459591399148784">
            <node role="rValue" roleId="tpee.1068498886297" type="tpee.ParameterReference" typeId="tpee.1068581242874" id="8492459591399148785">
              <link role="variableDeclaration" roleId="tpee.1068581517664" targetNodeId="8492459591399148789" resolveInfo="value" />
            </node>
            <node role="lValue" roleId="tpee.1068498886295" type="tpee.DotExpression" typeId="tpee.1197027756228" id="8492459591399148786">
              <node role="operation" roleId="tpee.1197027833540" type="tpee.FieldReferenceOperation" typeId="tpee.1197029447546" id="8492459591399148787">
                <link role="fieldDeclaration" roleId="tpee.1197029500499" targetNodeId="8492459591399148858" resolveInfo="useAlternativeJRE" />
              </node>
              <node role="operand" roleId="tpee.1197027771414" type="tpee.ThisExpression" typeId="tpee.1070475354124" id="8492459591399148788" />
            </node>
          </node>
        </node>
      </node>
      <node role="parameter" roleId="tpee.1068580123134" type="tpee.ParameterDeclaration" typeId="tpee.1068498886292" id="8492459591399148789">
        <property name="name" nameId="tpck.1169194664001" value="value" />
        <node role="type" roleId="tpee.5680397130376446158" type="tpee.BooleanType" typeId="tpee.1070534644030" id="8492459591399148790" />
      </node>
    </node>
    <node role="method" roleId="tpee.1107880067339" type="tpee.InstanceMethodDeclaration" typeId="tpee.1068580123165" id="8492459591399148791">
      <property name="name" nameId="tpck.1169194664001" value="getUseAlternativeJRE" />
      <node role="returnType" roleId="tpee.1068580123133" type="tpee.BooleanType" typeId="tpee.1070534644030" id="8492459591399148792" />
      <node role="visibility" roleId="tpee.1178549979242" type="tpee.PublicVisibility" typeId="tpee.1146644602865" id="8492459591399148793" />
      <node role="body" roleId="tpee.1068580123135" type="tpee.StatementList" typeId="tpee.1068580123136" id="8492459591399148794">
        <node role="statement" roleId="tpee.1068581517665" type="tpee.ExpressionStatement" typeId="tpee.1068580123155" id="8492459591399148795">
          <node role="expression" roleId="tpee.1068580123156" type="tpee.DotExpression" typeId="tpee.1197027756228" id="8492459591399148796">
            <node role="operation" roleId="tpee.1197027833540" type="tpee.FieldReferenceOperation" typeId="tpee.1197029447546" id="8492459591399148797">
              <link role="fieldDeclaration" roleId="tpee.1197029500499" targetNodeId="8492459591399148858" resolveInfo="useAlternativeJRE" />
            </node>
            <node role="operand" roleId="tpee.1197027771414" type="tpee.ThisExpression" typeId="tpee.1070475354124" id="8492459591399148798" />
          </node>
        </node>
      </node>
    </node>
    <node role="method" roleId="tpee.1107880067339" type="tpee.InstanceMethodDeclaration" typeId="tpee.1068580123165" id="8492459591399148799">
      <property name="name" nameId="tpck.1169194664001" value="getVMParameters" />
      <node role="returnType" roleId="tpee.1068580123133" type="tpee.StringType" typeId="tpee.1225271177708" id="8492459591399148800" />
      <node role="visibility" roleId="tpee.1178549979242" type="tpee.PublicVisibility" typeId="tpee.1146644602865" id="8492459591399148801" />
      <node role="body" roleId="tpee.1068580123135" type="tpee.StatementList" typeId="tpee.1068580123136" id="8492459591399148802">
        <node role="statement" roleId="tpee.1068581517665" type="tpee.ExpressionStatement" typeId="tpee.1068580123155" id="8492459591399148803">
          <node role="expression" roleId="tpee.1068580123156" type="tpee.DotExpression" typeId="tpee.1197027756228" id="8492459591399148804">
            <node role="operation" roleId="tpee.1197027833540" type="tpee.FieldReferenceOperation" typeId="tpee.1197029447546" id="8492459591399148805">
              <link role="fieldDeclaration" roleId="tpee.1197029500499" targetNodeId="8492459591399148846" resolveInfo="vmParam" />
            </node>
            <node role="operand" roleId="tpee.1197027771414" type="tpee.ThisExpression" typeId="tpee.1070475354124" id="8492459591399148806" />
          </node>
        </node>
      </node>
    </node>
    <node role="method" roleId="tpee.1107880067339" type="tpee.InstanceMethodDeclaration" typeId="tpee.1068580123165" id="8492459591399148807">
      <property name="name" nameId="tpck.1169194664001" value="getProgramParameters" />
      <node role="returnType" roleId="tpee.1068580123133" type="tpee.StringType" typeId="tpee.1225271177708" id="8492459591399148808" />
      <node role="visibility" roleId="tpee.1178549979242" type="tpee.PublicVisibility" typeId="tpee.1146644602865" id="8492459591399148809" />
      <node role="body" roleId="tpee.1068580123135" type="tpee.StatementList" typeId="tpee.1068580123136" id="8492459591399148810">
        <node role="statement" roleId="tpee.1068581517665" type="tpee.ExpressionStatement" typeId="tpee.1068580123155" id="8492459591399148811">
          <node role="expression" roleId="tpee.1068580123156" type="tpee.DotExpression" typeId="tpee.1197027756228" id="8492459591399148812">
            <node role="operation" roleId="tpee.1197027833540" type="tpee.FieldReferenceOperation" typeId="tpee.1197029447546" id="8492459591399148813">
              <link role="fieldDeclaration" roleId="tpee.1197029500499" targetNodeId="8492459591399148849" resolveInfo="programParam" />
            </node>
            <node role="operand" roleId="tpee.1197027771414" type="tpee.ThisExpression" typeId="tpee.1070475354124" id="8492459591399148814" />
          </node>
        </node>
      </node>
    </node>
    <node role="method" roleId="tpee.1107880067339" type="tpee.InstanceMethodDeclaration" typeId="tpee.1068580123165" id="8492459591399148815">
      <property name="name" nameId="tpck.1169194664001" value="getWorkingDirectory" />
      <node role="returnType" roleId="tpee.1068580123133" type="tpee.StringType" typeId="tpee.1225271177708" id="8492459591399148816" />
      <node role="visibility" roleId="tpee.1178549979242" type="tpee.PublicVisibility" typeId="tpee.1146644602865" id="8492459591399148817" />
      <node role="body" roleId="tpee.1068580123135" type="tpee.StatementList" typeId="tpee.1068580123136" id="8492459591399148818">
        <node role="statement" roleId="tpee.1068581517665" type="tpee.ExpressionStatement" typeId="tpee.1068580123155" id="8492459591399148819">
          <node role="expression" roleId="tpee.1068580123156" type="tpee.DotExpression" typeId="tpee.1197027756228" id="8492459591399148820">
            <node role="operand" roleId="tpee.1197027771414" type="tpee.ThisExpression" typeId="tpee.1070475354124" id="8492459591399148821" />
            <node role="operation" roleId="tpee.1197027833540" type="tpee.FieldReferenceOperation" typeId="tpee.1197029447546" id="8492459591399148822">
              <link role="fieldDeclaration" roleId="tpee.1197029500499" targetNodeId="8492459591399148852" resolveInfo="workingDir" />
            </node>
          </node>
        </node>
      </node>
    </node>
    <node role="method" roleId="tpee.1107880067339" type="tpee.InstanceMethodDeclaration" typeId="tpee.1068580123165" id="8492459591399148823">
      <property name="name" nameId="tpck.1169194664001" value="getMake" />
      <node role="returnType" roleId="tpee.1068580123133" type="tpee.BooleanType" typeId="tpee.1070534644030" id="8492459591399148824" />
      <node role="visibility" roleId="tpee.1178549979242" type="tpee.PublicVisibility" typeId="tpee.1146644602865" id="8492459591399148825" />
      <node role="body" roleId="tpee.1068580123135" type="tpee.StatementList" typeId="tpee.1068580123136" id="8492459591399148826">
        <node role="statement" roleId="tpee.1068581517665" type="tpee.ExpressionStatement" typeId="tpee.1068580123155" id="8492459591399148827">
          <node role="expression" roleId="tpee.1068580123156" type="tpee.DotExpression" typeId="tpee.1197027756228" id="8492459591399148828">
            <node role="operation" roleId="tpee.1197027833540" type="tpee.FieldReferenceOperation" typeId="tpee.1197029447546" id="8492459591399148829">
              <link role="fieldDeclaration" roleId="tpee.1197029500499" targetNodeId="8492459591399148862" resolveInfo="make" />
            </node>
            <node role="operand" roleId="tpee.1197027771414" type="tpee.ThisExpression" typeId="tpee.1070475354124" id="8492459591399148830" />
          </node>
        </node>
      </node>
    </node>
    <node role="method" roleId="tpee.1107880067339" type="tpee.InstanceMethodDeclaration" typeId="tpee.1068580123165" id="8492459591399148831">
      <property name="name" nameId="tpck.1169194664001" value="getAlternativeJRE" />
      <node role="returnType" roleId="tpee.1068580123133" type="tpee.StringType" typeId="tpee.1225271177708" id="8492459591399148832" />
      <node role="visibility" roleId="tpee.1178549979242" type="tpee.PublicVisibility" typeId="tpee.1146644602865" id="8492459591399148833" />
      <node role="body" roleId="tpee.1068580123135" type="tpee.StatementList" typeId="tpee.1068580123136" id="8492459591399148834">
        <node role="statement" roleId="tpee.1068581517665" type="tpee.ExpressionStatement" typeId="tpee.1068580123155" id="8492459591399148835">
          <node role="expression" roleId="tpee.1068580123156" type="tpee.DotExpression" typeId="tpee.1197027756228" id="8492459591399148836">
            <node role="operation" roleId="tpee.1197027833540" type="tpee.FieldReferenceOperation" typeId="tpee.1197029447546" id="8492459591399148837">
              <link role="fieldDeclaration" roleId="tpee.1197029500499" targetNodeId="8492459591399148855" resolveInfo="alternativeJRE" />
            </node>
            <node role="operand" roleId="tpee.1197027771414" type="tpee.ThisExpression" typeId="tpee.1070475354124" id="8492459591399148838" />
          </node>
        </node>
      </node>
    </node>
    <node role="method" roleId="tpee.1107880067339" type="tpee.InstanceMethodDeclaration" typeId="tpee.1068580123165" id="6391309690622365899">
      <property name="name" nameId="tpck.1169194664001" value="copy" />
      <node role="visibility" roleId="tpee.1178549979242" type="tpee.PublicVisibility" typeId="tpee.1146644602865" id="6391309690622365901" />
      <node role="body" roleId="tpee.1068580123135" type="tpee.StatementList" typeId="tpee.1068580123136" id="6391309690622365902">
        <node role="statement" roleId="tpee.1068581517665" type="tpee.TryCatchStatement" typeId="tpee.1164879751025" id="6391309690622370747">
          <node role="body" roleId="tpee.1164879758292" type="tpee.StatementList" typeId="tpee.1068580123136" id="6391309690622370748">
            <node role="statement" roleId="tpee.1068581517665" type="tpee.ReturnStatement" typeId="tpee.1068581242878" id="6391309690622370754">
              <node role="expression" roleId="tpee.1068581517676" type="tpee.CastExpression" typeId="tpee.1070534934090" id="6391309690622370762">
                <node role="type" roleId="tpee.1070534934091" type="tpee.ClassifierType" typeId="tpee.1107535904670" id="6391309690622371059">
                  <link role="classifier" roleId="tpee.1107535924139" targetNodeId="8492459591399148682" resolveInfo="ConfigRunParameters" />
                </node>
                <node role="expression" roleId="tpee.1070534934092" type="tpee.DotExpression" typeId="tpee.1197027756228" id="6391309690622370757">
                  <node role="operand" roleId="tpee.1197027771414" type="tpee.ThisExpression" typeId="tpee.1070475354124" id="6391309690622370756" />
                  <node role="operation" roleId="tpee.1197027833540" type="tpee.InstanceMethodCallOperation" typeId="tpee.1202948039474" id="6391309690622370761">
                    <link role="baseMethodDeclaration" roleId="tpee.1068499141037" targetNodeId="8492459591399148839" resolveInfo="clone" />
                  </node>
                </node>
              </node>
            </node>
          </node>
          <node role="catchClause" roleId="tpee.1164903496223" type="tpee.CatchClause" typeId="tpee.1164903280175" id="6391309690622370749">
            <node role="throwable" roleId="tpee.1164903359217" type="tpee.LocalVariableDeclaration" typeId="tpee.1068581242863" id="6391309690622370750">
              <property name="name" nameId="tpck.1169194664001" value="ignored" />
              <node role="type" roleId="tpee.5680397130376446158" type="tpee.ClassifierType" typeId="tpee.1107535904670" id="6391309690622370753">
                <link role="classifier" roleId="tpee.1107535924139" targetNodeId="e2lb.~CloneNotSupportedException" resolveInfo="CloneNotSupportedException" />
              </node>
            </node>
            <node role="catchBody" roleId="tpee.1164903359218" type="tpee.StatementList" typeId="tpee.1068580123136" id="6391309690622370752" />
          </node>
        </node>
        <node role="statement" roleId="tpee.1068581517665" type="tpee.ReturnStatement" typeId="tpee.1068581242878" id="6391309690622371064">
          <node role="expression" roleId="tpee.1068581517676" type="tpee.NullLiteral" typeId="tpee.1070534058343" id="6391309690622371065" />
        </node>
      </node>
      <node role="returnType" roleId="tpee.1068580123133" type="tpee.ClassifierType" typeId="tpee.1107535904670" id="6391309690622370745">
        <link role="classifier" roleId="tpee.1107535924139" targetNodeId="8492459591399148682" resolveInfo="ConfigRunParameters" />
      </node>
    </node>
    <node role="method" roleId="tpee.1107880067339" type="tpee.InstanceMethodDeclaration" typeId="tpee.1068580123165" id="8492459591399148839">
      <property name="name" nameId="tpck.1169194664001" value="clone" />
      <node role="returnType" roleId="tpee.1068580123133" type="tpee.ClassifierType" typeId="tpee.1107535904670" id="8492459591399148840">
        <link role="classifier" roleId="tpee.1107535924139" targetNodeId="e2lb.~Object" resolveInfo="Object" />
      </node>
      <node role="visibility" roleId="tpee.1178549979242" type="tpee.PublicVisibility" typeId="tpee.1146644602865" id="8492459591399148841" />
      <node role="body" roleId="tpee.1068580123135" type="tpee.StatementList" typeId="tpee.1068580123136" id="8492459591399148842">
        <node role="statement" roleId="tpee.1068581517665" type="tpee.ExpressionStatement" typeId="tpee.1068580123155" id="8492459591399148843">
          <node role="expression" roleId="tpee.1068580123156" type="tpee.SuperMethodCall" typeId="tpee.1073063089578" id="8492459591399148844">
            <link role="baseMethodDeclaration" roleId="tpee.1068499141037" targetNodeId="e2lb.~Object%dclone()%cjava%dlang%dObject" resolveInfo="clone" />
          </node>
        </node>
      </node>
      <node role="throwsItem" roleId="tpee.1164879685961" type="tpee.ClassifierType" typeId="tpee.1107535904670" id="8492459591399148845">
        <link role="classifier" roleId="tpee.1107535924139" targetNodeId="e2lb.~CloneNotSupportedException" resolveInfo="CloneNotSupportedException" />
      </node>
    </node>
    <node role="field" roleId="tpee.1068390468199" type="tpee.FieldDeclaration" typeId="tpee.1068390468200" id="8492459591399148846">
      <property name="name" nameId="tpck.1169194664001" value="myVmParam" />
      <node role="visibility" roleId="tpee.1178549979242" type="tpee.PrivateVisibility" typeId="tpee.1146644623116" id="8492459591399148847" />
      <node role="type" roleId="tpee.5680397130376446158" type="tpee.StringType" typeId="tpee.1225271177708" id="8492459591399148848" />
    </node>
    <node role="field" roleId="tpee.1068390468199" type="tpee.FieldDeclaration" typeId="tpee.1068390468200" id="8492459591399148849">
      <property name="name" nameId="tpck.1169194664001" value="myProgramParam" />
      <node role="visibility" roleId="tpee.1178549979242" type="tpee.PrivateVisibility" typeId="tpee.1146644623116" id="8492459591399148850" />
      <node role="type" roleId="tpee.5680397130376446158" type="tpee.StringType" typeId="tpee.1225271177708" id="8492459591399148851" />
    </node>
    <node role="field" roleId="tpee.1068390468199" type="tpee.FieldDeclaration" typeId="tpee.1068390468200" id="8492459591399148852">
      <property name="name" nameId="tpck.1169194664001" value="myWorkingDir" />
      <node role="visibility" roleId="tpee.1178549979242" type="tpee.PrivateVisibility" typeId="tpee.1146644623116" id="8492459591399148853" />
      <node role="type" roleId="tpee.5680397130376446158" type="tpee.StringType" typeId="tpee.1225271177708" id="8492459591399148854" />
    </node>
    <node role="field" roleId="tpee.1068390468199" type="tpee.FieldDeclaration" typeId="tpee.1068390468200" id="8492459591399148855">
      <property name="name" nameId="tpck.1169194664001" value="myAlternativeJRE" />
      <node role="visibility" roleId="tpee.1178549979242" type="tpee.PrivateVisibility" typeId="tpee.1146644623116" id="8492459591399148856" />
      <node role="type" roleId="tpee.5680397130376446158" type="tpee.StringType" typeId="tpee.1225271177708" id="8492459591399148857" />
    </node>
    <node role="field" roleId="tpee.1068390468199" type="tpee.FieldDeclaration" typeId="tpee.1068390468200" id="8492459591399148858">
      <property name="name" nameId="tpck.1169194664001" value="myUseAlternativeJRE" />
      <node role="visibility" roleId="tpee.1178549979242" type="tpee.PrivateVisibility" typeId="tpee.1146644623116" id="8492459591399148859" />
      <node role="type" roleId="tpee.5680397130376446158" type="tpee.BooleanType" typeId="tpee.1070534644030" id="8492459591399148860" />
      <node role="initializer" roleId="tpee.1068431790190" type="tpee.BooleanConstant" typeId="tpee.1068580123137" id="8492459591399148861">
        <property name="value" nameId="tpee.1068580123138" value="false" />
      </node>
    </node>
    <node role="field" roleId="tpee.1068390468199" type="tpee.FieldDeclaration" typeId="tpee.1068390468200" id="8492459591399148862">
      <property name="name" nameId="tpck.1169194664001" value="myMake" />
      <node role="visibility" roleId="tpee.1178549979242" type="tpee.PrivateVisibility" typeId="tpee.1146644623116" id="8492459591399148863" />
      <node role="type" roleId="tpee.5680397130376446158" type="tpee.BooleanType" typeId="tpee.1070534644030" id="8492459591399148864" />
      <node role="initializer" roleId="tpee.1068431790190" type="tpee.BooleanConstant" typeId="tpee.1068580123137" id="341383830926769710">
        <property name="value" nameId="tpee.1068580123138" value="true" />
      </node>
    </node>
    <node role="visibility" roleId="tpee.1178549979242" type="tpee.PublicVisibility" typeId="tpee.1146644602865" id="8492459591399148866" />
    <node role="constructor" roleId="tpee.1068390468201" type="tpee.ConstructorDeclaration" typeId="tpee.1068580123140" id="8492459591399148867">
      <node role="returnType" roleId="tpee.1068580123133" type="tpee.VoidType" typeId="tpee.1068581517677" id="8492459591399148868" />
      <node role="visibility" roleId="tpee.1178549979242" type="tpee.PublicVisibility" typeId="tpee.1146644602865" id="8492459591399148869" />
      <node role="body" roleId="tpee.1068580123135" type="tpee.StatementList" typeId="tpee.1068580123136" id="8492459591399148870" />
    </node>
    <node role="constructor" roleId="tpee.1068390468201" type="tpee.ConstructorDeclaration" typeId="tpee.1068580123140" id="8492459591399148871">
      <node role="returnType" roleId="tpee.1068580123133" type="tpee.VoidType" typeId="tpee.1068581517677" id="8492459591399148872" />
      <node role="visibility" roleId="tpee.1178549979242" type="tpee.PublicVisibility" typeId="tpee.1146644602865" id="8492459591399148873" />
      <node role="body" roleId="tpee.1068580123135" type="tpee.StatementList" typeId="tpee.1068580123136" id="8492459591399148874">
        <node role="statement" roleId="tpee.1068581517665" type="tpee.ExpressionStatement" typeId="tpee.1068580123155" id="8492459591399148875">
          <node role="expression" roleId="tpee.1068580123156" type="tpee.AssignmentExpression" typeId="tpee.1068498886294" id="8492459591399148876">
            <node role="rValue" roleId="tpee.1068498886297" type="tpee.ParameterReference" typeId="tpee.1068581242874" id="8492459591399148877">
              <link role="variableDeclaration" roleId="tpee.1068581517664" targetNodeId="8492459591399148881" resolveInfo="makeBeforeRun" />
            </node>
            <node role="lValue" roleId="tpee.1068498886295" type="tpee.DotExpression" typeId="tpee.1197027756228" id="8492459591399148878">
              <node role="operation" roleId="tpee.1197027833540" type="tpee.FieldReferenceOperation" typeId="tpee.1197029447546" id="8492459591399148879">
                <link role="fieldDeclaration" roleId="tpee.1197029500499" targetNodeId="8492459591399148862" resolveInfo="make" />
              </node>
              <node role="operand" roleId="tpee.1197027771414" type="tpee.ThisExpression" typeId="tpee.1070475354124" id="8492459591399148880" />
            </node>
          </node>
        </node>
      </node>
      <node role="parameter" roleId="tpee.1068580123134" type="tpee.ParameterDeclaration" typeId="tpee.1068498886292" id="8492459591399148881">
        <property name="name" nameId="tpck.1169194664001" value="makeBeforeRun" />
        <node role="type" roleId="tpee.5680397130376446158" type="tpee.BooleanType" typeId="tpee.1070534644030" id="8492459591399148882" />
      </node>
    </node>
    <node role="implementedInterface" roleId="tpee.1095933932569" type="tpee.ClassifierType" typeId="tpee.1107535904670" id="8492459591399148883">
      <link role="classifier" roleId="tpee.1107535924139" targetNodeId="e2lb.~Cloneable" resolveInfo="Cloneable" />
    </node>
  </root>
</model>
<|MERGE_RESOLUTION|>--- conflicted
+++ resolved
@@ -41,12 +41,8 @@
   <import index="tp4k" modelUID="r:00000000-0000-4000-0000-011c89590368(jetbrains.mps.lang.plugin.structure)" version="23" implicit="yes" />
   <import index="tp2q" modelUID="r:00000000-0000-4000-0000-011c8959032e(jetbrains.mps.baseLanguage.collections.structure)" version="7" implicit="yes" />
   <import index="tpib" modelUID="r:00000000-0000-4000-0000-011c8959057f(jetbrains.mps.baseLanguage.logging.structure)" version="0" implicit="yes" />
-<<<<<<< HEAD
-=======
-  <import index="89ww" modelUID="r:f144b87b-8ea5-4a8a-bb79-78fd4663e93c(jetbrains.mps.baseLanguage.util.plugin.run)" version="-1" implicit="yes" />
   <import index="tp4f" modelUID="r:00000000-0000-4000-0000-011c89590373(jetbrains.mps.baseLanguage.classifiers.structure)" version="0" implicit="yes" />
   <import index="rzqf" modelUID="r:d78df0bb-be4f-4e0d-8142-c0b2df70a5a3(jetbrains.mps.execution.commands.structure)" version="0" implicit="yes" />
->>>>>>> 5d00d01a
   <roots>
     <node type="tpee.Annotation" typeId="tpee.1188206331916" id="8492459591399146889">
       <property name="name" nameId="tpck.1169194664001" value="MPSLaunch" />
@@ -1103,104 +1099,6 @@
         <node role="type" roleId="tpee.5680397130376446158" type="tpee.BooleanType" typeId="tpee.1070534644030" id="8492459591399147529" />
       </node>
       <node role="body" roleId="tpee.1068580123135" type="tpee.StatementList" typeId="tpee.1068580123136" id="8492459591399147530">
-<<<<<<< HEAD
-        <node role="statement" roleId="tpee.1068581517665" type="tpee.LocalVariableDeclarationStatement" typeId="tpee.1068581242864" id="8492459591399147531">
-          <node role="localVariableDeclaration" roleId="tpee.1068581242865" type="tpee.LocalVariableDeclaration" typeId="tpee.1068581242863" id="8492459591399147532">
-            <property name="name" nameId="tpck.1169194664001" value="res" />
-            <node role="initializer" roleId="tpee.1068431790190" type="tpee.GenericNewExpression" typeId="tpee.1145552977093" id="8492459591399147533">
-              <node role="creator" roleId="tpee.1145553007750" type="tp2q.HashSetCreator" typeId="tp2q.1226516258405" id="8492459591399147534">
-                <node role="elementType" roleId="tp2q.1237721435807" type="tpee.StringType" typeId="tpee.1225271177708" id="8492459591399147535" />
-              </node>
-            </node>
-            <node role="type" roleId="tpee.5680397130376446158" type="tp2q.SetType" typeId="tp2q.1226511727824" id="8492459591399147536">
-              <node role="elementType" roleId="tp2q.1226511765987" type="tpee.StringType" typeId="tpee.1225271177708" id="8492459591399147537" />
-            </node>
-          </node>
-        </node>
-        <node role="statement" roleId="tpee.1068581517665" type="tpee.LocalVariableDeclarationStatement" typeId="tpee.1068581242864" id="1836275035633989850">
-          <node role="localVariableDeclaration" roleId="tpee.1068581242865" type="tpee.LocalVariableDeclaration" typeId="tpee.1068581242863" id="1836275035633989851">
-            <property name="name" nameId="tpck.1169194664001" value="classesGen" />
-            <node role="type" roleId="tpee.5680397130376446158" type="tpee.ClassifierType" typeId="tpee.1107535904670" id="1836275035633989852">
-              <link role="classifier" roleId="tpee.1107535924139" targetNodeId="lxea.~IFile" resolveInfo="IFile" />
-            </node>
-            <node role="initializer" roleId="tpee.1068431790190" type="tpee.DotExpression" typeId="tpee.1197027756228" id="1836275035633989853">
-              <node role="operand" roleId="tpee.1197027771414" type="tpee.ParameterReference" typeId="tpee.1068581242874" id="1836275035633989854">
-                <link role="variableDeclaration" roleId="tpee.1068581517664" targetNodeId="8492459591399147526" resolveInfo="module" />
-              </node>
-              <node role="operation" roleId="tpee.1197027833540" type="tpee.InstanceMethodCallOperation" typeId="tpee.1202948039474" id="1836275035633989855">
-                <link role="baseMethodDeclaration" roleId="tpee.1068499141037" targetNodeId="afxk.~IModule%dgetClassesGen()%cjetbrains%dmps%dvfs%dIFile" resolveInfo="getClassesGen" />
-              </node>
-            </node>
-          </node>
-        </node>
-        <node role="statement" roleId="tpee.1068581517665" type="tpee.IfStatement" typeId="tpee.1068580123159" id="1836275035634029179">
-          <node role="ifTrue" roleId="tpee.1068580123161" type="tpee.StatementList" typeId="tpee.1068580123136" id="1836275035634029180">
-            <node role="statement" roleId="tpee.1068581517665" type="tpee.ExpressionStatement" typeId="tpee.1068580123155" id="1836275035634029188">
-              <node role="expression" roleId="tpee.1068580123156" type="tpee.DotExpression" typeId="tpee.1197027756228" id="1836275035634029189">
-                <node role="operation" roleId="tpee.1197027833540" type="tp2q.AddSetElementOperation" typeId="tp2q.1226566855640" id="1836275035634029190">
-                  <node role="argument" roleId="tp2q.1226567214363" type="tpee.DotExpression" typeId="tpee.1197027756228" id="1836275035634029191">
-                    <node role="operand" roleId="tpee.1197027771414" type="tpee.LocalVariableReference" typeId="tpee.1068581242866" id="1836275035634029192">
-                      <link role="variableDeclaration" roleId="tpee.1068581517664" targetNodeId="1836275035633989851" resolveInfo="classesGen" />
-                    </node>
-                    <node role="operation" roleId="tpee.1197027833540" type="tpee.InstanceMethodCallOperation" typeId="tpee.1202948039474" id="1836275035634029193">
-                      <link role="baseMethodDeclaration" roleId="tpee.1068499141037" targetNodeId="lxea.~IFile%dgetPath()%cjava%dlang%dString" resolveInfo="getPath" />
-                    </node>
-                  </node>
-                </node>
-                <node role="operand" roleId="tpee.1197027771414" type="tpee.LocalVariableReference" typeId="tpee.1068581242866" id="1836275035634029194">
-                  <link role="variableDeclaration" roleId="tpee.1068581517664" targetNodeId="8492459591399147532" resolveInfo="res" />
-                </node>
-              </node>
-            </node>
-          </node>
-          <node role="condition" roleId="tpee.1068580123160" type="tpee.NotEqualsExpression" typeId="tpee.1073239437375" id="1836275035634029184">
-            <node role="rightExpression" roleId="tpee.1081773367579" type="tpee.NullLiteral" typeId="tpee.1070534058343" id="1836275035634029187" />
-            <node role="leftExpression" roleId="tpee.1081773367580" type="tpee.LocalVariableReference" typeId="tpee.1068581242866" id="1836275035634029183">
-              <link role="variableDeclaration" roleId="tpee.1068581517664" targetNodeId="1836275035633989851" resolveInfo="classesGen" />
-            </node>
-          </node>
-        </node>
-        <node role="statement" roleId="tpee.1068581517665" type="tpee.ExpressionStatement" typeId="tpee.1068580123155" id="8492459591399147547">
-          <node role="expression" roleId="tpee.1068580123156" type="tpee.LocalStaticMethodCall" typeId="tpee.1172058436953" id="8492459591399147548">
-            <link role="baseMethodDeclaration" roleId="tpee.1068499141037" targetNodeId="8492459591399147565" resolveInfo="createModuleClasspath" />
-            <node role="actualArgument" roleId="tpee.1068499141038" type="tpee.DotExpression" typeId="tpee.1197027756228" id="8492459591399147549">
-              <node role="operation" roleId="tpee.1197027833540" type="tpee.InstanceMethodCallOperation" typeId="tpee.1202948039474" id="8492459591399147550">
-                <link role="baseMethodDeclaration" roleId="tpee.1068499141037" targetNodeId="afxk.~IModule%dgetClassPathItem()%cjetbrains%dmps%dreloading%dIClassPathItem" resolveInfo="getClassPathItem" />
-              </node>
-              <node role="operand" roleId="tpee.1197027771414" type="tpee.ParameterReference" typeId="tpee.1068581242874" id="8492459591399147551">
-                <link role="variableDeclaration" roleId="tpee.1068581517664" targetNodeId="8492459591399147526" resolveInfo="module" />
-              </node>
-            </node>
-            <node role="actualArgument" roleId="tpee.1068499141038" type="tpee.LocalVariableReference" typeId="tpee.1068581242866" id="8492459591399147552">
-              <link role="variableDeclaration" roleId="tpee.1068581517664" targetNodeId="8492459591399147532" resolveInfo="res" />
-            </node>
-          </node>
-        </node>
-        <node role="statement" roleId="tpee.1068581517665" type="tpee.IfStatement" typeId="tpee.1068580123159" id="8492459591399147553">
-          <node role="condition" roleId="tpee.1068580123160" type="tpee.ParameterReference" typeId="tpee.1068581242874" id="8492459591399147554">
-            <link role="variableDeclaration" roleId="tpee.1068581517664" targetNodeId="8492459591399147528" resolveInfo="withDependencies" />
-          </node>
-          <node role="ifTrue" roleId="tpee.1068580123161" type="tpee.StatementList" typeId="tpee.1068580123136" id="8492459591399147555">
-            <node role="statement" roleId="tpee.1068581517665" type="tpee.ExpressionStatement" typeId="tpee.1068580123155" id="8492459591399147556">
-              <node role="expression" roleId="tpee.1068580123156" type="tpee.LocalStaticMethodCall" typeId="tpee.1172058436953" id="8492459591399147557">
-                <link role="baseMethodDeclaration" roleId="tpee.1068499141037" targetNodeId="8492459591399147565" resolveInfo="createModuleClasspath" />
-                <node role="actualArgument" roleId="tpee.1068499141038" type="tpee.StaticMethodCall" typeId="tpee.1081236700937" id="8802582350201890780">
-                  <link role="baseMethodDeclaration" roleId="tpee.1068499141037" targetNodeId="afxk.~AbstractModule%dgetDependenciesClasspath(java%dutil%dSet,boolean)%cjetbrains%dmps%dreloading%dIClassPathItem" resolveInfo="getDependenciesClasspath" />
-                  <link role="classConcept" roleId="tpee.1144433194310" targetNodeId="afxk.~AbstractModule" resolveInfo="AbstractModule" />
-                  <node role="actualArgument" roleId="tpee.1068499141038" type="tpee.StaticMethodCall" typeId="tpee.1081236700937" id="8802582350201890782">
-                    <link role="baseMethodDeclaration" roleId="tpee.1068499141037" targetNodeId="30pf.~CollectionUtil%dset(java%dlang%dObject%d%d%d)%cjava%dutil%dSet" resolveInfo="set" />
-                    <link role="classConcept" roleId="tpee.1144433194310" targetNodeId="30pf.~CollectionUtil" resolveInfo="CollectionUtil" />
-                    <node role="actualArgument" roleId="tpee.1068499141038" type="tpee.ParameterReference" typeId="tpee.1068581242874" id="8802582350201890783">
-                      <link role="variableDeclaration" roleId="tpee.1068581517664" targetNodeId="8492459591399147526" resolveInfo="module" />
-                    </node>
-                  </node>
-                  <node role="actualArgument" roleId="tpee.1068499141038" type="tpee.BooleanConstant" typeId="tpee.1068580123137" id="8802582350201890785">
-                    <property name="value" nameId="tpee.1068580123138" value="true" />
-                  </node>
-                </node>
-                <node role="actualArgument" roleId="tpee.1068499141038" type="tpee.LocalVariableReference" typeId="tpee.1068581242866" id="8492459591399147561">
-                  <link role="variableDeclaration" roleId="tpee.1068581517664" targetNodeId="8492459591399147532" resolveInfo="res" />
-=======
         <node role="statement" roleId="tpee.1068581517665" type="tpee.ExpressionStatement" typeId="tpee.1068580123155" id="5211959367043676192">
           <node role="expression" roleId="tpee.1068580123156" type="tpee.GenericNewExpression" typeId="tpee.1145552977093" id="5211959367043676193">
             <node role="creator" roleId="tpee.1145553007750" type="tp2q.HashSetCreator" typeId="tp2q.1226516258405" id="5211959367043715951">
@@ -1208,7 +1106,6 @@
               <node role="copyFrom" roleId="tp2q.1237731803878" type="tpee.DotExpression" typeId="tpee.1197027756228" id="5211959367043715955">
                 <node role="operand" roleId="tpee.1197027771414" type="rzqf.CommandReferenceExpression" typeId="rzqf.856705193941281753" id="5211959367043715956">
                   <link role="command" roleId="rzqf.856705193941281755" targetNodeId="awpe.3107334613900744127" resolveInfo="java" />
->>>>>>> 5d00d01a
                 </node>
                 <node role="operation" roleId="tpee.1197027833540" type="tp4f.DefaultClassifierMethodCallOperation" typeId="tp4f.1205769149993" id="5211959367043715957">
                   <link role="member" roleId="tp4f.1205756909548" targetNodeId="awpe.3107334613900744158" resolveInfo="getClasspath" />
