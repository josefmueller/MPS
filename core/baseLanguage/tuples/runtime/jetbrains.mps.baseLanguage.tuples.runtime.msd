<?xml version="1.0" encoding="UTF-8"?>
<solution name="jetbrains.mps.baseLanguage.tuples.runtime" uuid="d44dab97-aaac-44cb-9745-8a14db674c03" dontLoadClasses="true" compileInMPS="false">
  <models>
    <modelRoot path="${solution_descriptor}/" namespacePrefix="" />
    <modelRoot path="${solution_descriptor}/classes" namespacePrefix="">
<<<<<<< HEAD
      <manager moduleId="f3061a53-9226-4cc5-a443-f952ceaf5816" className="jetbrains.mps.baseLanguage.stubs.JavaStubs" />
    </modelRoot>
  </models>
  <stubModelEntries>
    <stubModelEntry path="${solution_descriptor}/classes">
=======
>>>>>>> 99f62ddf
      <manager moduleId="f3061a53-9226-4cc5-a443-f952ceaf5816" className="jetbrains.mps.baseLanguage.stubs.JavaStubs" />
    </modelRoot>
  </models>
  <sourcePath />
  <dependencies>
    <dependency reexport="false">6354ebe7-c22a-4a0f-ac54-50b52ab9b065(JDK)</dependency>
  </dependencies>
  <usedLanguages>
    <usedLanguage>f3061a53-9226-4cc5-a443-f952ceaf5816(jetbrains.mps.baseLanguage)</usedLanguage>
    <usedLanguage>a247e09e-2435-45ba-b8d2-07e93feba96a(jetbrains.mps.baseLanguage.tuples)</usedLanguage>
    <usedLanguage>954c4d77-e24b-4e49-a5a5-5476c966c092(jetbrains.mps.gwt.client)</usedLanguage>
  </usedLanguages>
</solution>
<|MERGE_RESOLUTION|>--- conflicted
+++ resolved
@@ -3,14 +3,6 @@
   <models>
     <modelRoot path="${solution_descriptor}/" namespacePrefix="" />
     <modelRoot path="${solution_descriptor}/classes" namespacePrefix="">
-<<<<<<< HEAD
-      <manager moduleId="f3061a53-9226-4cc5-a443-f952ceaf5816" className="jetbrains.mps.baseLanguage.stubs.JavaStubs" />
-    </modelRoot>
-  </models>
-  <stubModelEntries>
-    <stubModelEntry path="${solution_descriptor}/classes">
-=======
->>>>>>> 99f62ddf
       <manager moduleId="f3061a53-9226-4cc5-a443-f952ceaf5816" className="jetbrains.mps.baseLanguage.stubs.JavaStubs" />
     </modelRoot>
   </models>
