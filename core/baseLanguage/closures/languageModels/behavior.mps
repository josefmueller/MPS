<?xml version="1.0" encoding="UTF-8"?>
<model modelUID="r:00000000-0000-4000-0000-011c89590333(jetbrains.mps.baseLanguage.closures.behavior)">
  <persistence version="7" />
  <language namespace="83888646-71ce-4f1c-9c53-c54016f6ad4f(jetbrains.mps.baseLanguage.collections)" />
  <language namespace="7866978e-a0f0-4cc7-81bc-4d213d9375e1(jetbrains.mps.lang.smodel)" />
  <language namespace="f3061a53-9226-4cc5-a443-f952ceaf5816(jetbrains.mps.baseLanguage)" />
  <language namespace="3a13115c-633c-4c5c-bbcc-75c4219e9555(jetbrains.mps.lang.quotation)" />
  <language namespace="7a5dda62-9140-4668-ab76-d5ed1746f2b2(jetbrains.mps.lang.typesystem)" />
  <language namespace="af65afd8-f0dd-4942-87d9-63a55f2a9db1(jetbrains.mps.lang.behavior)" />
  <language namespace="fd392034-7849-419d-9071-12563d152375(jetbrains.mps.baseLanguage.closures)" />
  <language namespace="ceab5195-25ea-4f22-9b92-103b95ca8c0c(jetbrains.mps.lang.core)" />
  <devkit namespace="fbc25dd2-5da4-483a-8b19-70928e1b62d7(jetbrains.mps.devkit.general-purpose)" />
  <import index="tp2c" modelUID="r:00000000-0000-4000-0000-011c89590338(jetbrains.mps.baseLanguage.closures.structure)" version="3" />
  <import index="tp2q" modelUID="r:00000000-0000-4000-0000-011c8959032e(jetbrains.mps.baseLanguage.collections.structure)" version="7" />
  <import index="tpcu" modelUID="r:00000000-0000-4000-0000-011c89590282(jetbrains.mps.lang.core.behavior)" version="-1" />
  <import index="tpee" modelUID="r:00000000-0000-4000-0000-011c895902ca(jetbrains.mps.baseLanguage.structure)" version="3" />
  <import index="tpek" modelUID="r:00000000-0000-4000-0000-011c895902c0(jetbrains.mps.baseLanguage.behavior)" version="-1" />
  <import index="tp2g" modelUID="r:00000000-0000-4000-0000-011c89590334(jetbrains.mps.baseLanguage.closures.constraints)" version="2" />
  <import index="tpd4" modelUID="r:00000000-0000-4000-0000-011c895902b4(jetbrains.mps.lang.typesystem.structure)" version="3" />
  <import index="e2lb" modelUID="f:java_stub#6354ebe7-c22a-4a0f-ac54-50b52ab9b065#java.lang(java.lang@java_stub)" version="-1" />
  <import index="k7g3" modelUID="f:java_stub#6354ebe7-c22a-4a0f-ac54-50b52ab9b065#java.util(JDK/java.util@java_stub)" version="-1" />
  <import index="n13f" modelUID="f:java_stub#6ed54515-acc8-4d1e-a16c-9fd6cfe951ea#jetbrains.mps.reloading(MPS.Core/jetbrains.mps.reloading@java_stub)" version="-1" />
  <import index="cu2c" modelUID="f:java_stub#6ed54515-acc8-4d1e-a16c-9fd6cfe951ea#jetbrains.mps.smodel(MPS.Core/jetbrains.mps.smodel@java_stub)" version="-1" />
  <import index="7juq" modelUID="f:java_stub#6ed54515-acc8-4d1e-a16c-9fd6cfe951ea#jetbrains.mps.lang.pattern.util(MPS.Core/jetbrains.mps.lang.pattern.util@java_stub)" version="-1" />
<<<<<<< HEAD
  <import index="22nd" modelUID="f:java_stub#4c6a28d1-2c60-478d-b36e-db9b3cbb21fb#jetbrains.mps.baseLanguage.closures.runtime(closures.runtime/jetbrains.mps.baseLanguage.closures.runtime@java_stub)" version="-1" />
  <import index="vsqj" modelUID="f:java_stub#6ed54515-acc8-4d1e-a16c-9fd6cfe951ea#jetbrains.mps.project(MPS.Core/jetbrains.mps.project@java_stub)" version="-1" />
=======
  <import index="y5ux" modelUID="f:java_stub#6ed54515-acc8-4d1e-a16c-9fd6cfe951ea#jetbrains.mps.baseLanguage.closures.runtime(MPS.Core/jetbrains.mps.baseLanguage.closures.runtime@java_stub)" version="-1" />
>>>>>>> cfcbc80a
  <import index="tp25" modelUID="r:00000000-0000-4000-0000-011c89590301(jetbrains.mps.lang.smodel.structure)" version="16" implicit="yes" />
  <import index="tp3r" modelUID="r:00000000-0000-4000-0000-011c8959034b(jetbrains.mps.lang.quotation.structure)" version="0" implicit="yes" />
  <import index="1i04" modelUID="r:3270011d-8b2d-4938-8dff-d256a759e017(jetbrains.mps.lang.behavior.structure)" version="-1" implicit="yes" />
  <import index="tpck" modelUID="r:00000000-0000-4000-0000-011c89590288(jetbrains.mps.lang.core.structure)" version="0" implicit="yes" />
  <roots>
    <node type="1i04.ConceptBehavior" typeId="1i04.1225194240794" id="1213877338503">
      <link role="concept" roleId="1i04.1225194240799" targetNodeId="tp2c.1199569711397" resolveInfo="ClosureLiteral" />
    </node>
    <node type="1i04.ConceptBehavior" typeId="1i04.1225194240794" id="1213877398363">
      <link role="concept" roleId="1i04.1225194240799" targetNodeId="tp2c.1203252195462" resolveInfo="UnboundClosureParameterDeclaration" />
    </node>
    <node type="1i04.ConceptBehavior" typeId="1i04.1225194240794" id="1213877404868">
      <link role="concept" roleId="1i04.1225194240799" targetNodeId="tp2c.1199542442495" resolveInfo="FunctionType" />
    </node>
    <node type="1i04.ConceptBehavior" typeId="1i04.1225194240794" id="1225799468871">
      <link role="concept" roleId="1i04.1225194240799" targetNodeId="tp2c.1199547238293" resolveInfo="InvokeFunctionExpression" />
    </node>
    <node type="1i04.ConceptBehavior" typeId="1i04.1225194240794" id="1229600742436">
      <link role="concept" roleId="1i04.1225194240799" targetNodeId="tp2c.1229599750256" resolveInfo="ControlAbstractionContainer" />
    </node>
    <node type="1i04.ConceptBehavior" typeId="1i04.1225194240794" id="1229629866761">
      <link role="concept" roleId="1i04.1225194240799" targetNodeId="tp2c.1229599010201" resolveInfo="ClosureControlStatement" />
    </node>
    <node type="tpee.ClassConcept" typeId="tpee.1068390468198" id="1229630689134">
      <property name="name" nameId="tpck.1169194664001" value="ControlMethodUtil" />
    </node>
    <node type="1i04.ConceptBehavior" typeId="1i04.1225194240794" id="1229716601301">
      <link role="concept" roleId="1i04.1225194240799" targetNodeId="tp2c.1229708828035" resolveInfo="UnrestrictedFunctionType" />
    </node>
    <node type="1i04.ConceptBehavior" typeId="1i04.1225194240794" id="1229718424142">
      <link role="concept" roleId="1i04.1225194240799" targetNodeId="tp2c.1229598881739" resolveInfo="UnrestrictedClosureLiteral" />
    </node>
    <node type="tpee.ClassConcept" typeId="tpee.1068390468198" id="1231426116476">
      <property name="name" nameId="tpck.1169194664001" value="RuntimeUtils" />
    </node>
    <node type="1i04.ConceptBehavior" typeId="1i04.1225194240794" id="1237548240741">
      <link role="concept" roleId="1i04.1225194240799" targetNodeId="tp2c.1228997946467" resolveInfo="YieldAllStatement" />
    </node>
    <node type="1i04.ConceptBehavior" typeId="1i04.1225194240794" id="1237548257796">
      <link role="concept" roleId="1i04.1225194240799" targetNodeId="tp2c.1200830824066" resolveInfo="YieldStatement" />
    </node>
    <node type="1i04.ConceptBehavior" typeId="1i04.1225194240794" id="418758558327452978">
      <link role="concept" roleId="1i04.1225194240799" targetNodeId="tp2c.1225797177491" resolveInfo="InvokeFunctionOperation" />
    </node>
    <node type="1i04.ConceptBehavior" typeId="1i04.1225194240794" id="2857237956452412448">
      <link role="concept" roleId="1i04.1225194240799" targetNodeId="tp2c.4816492477345855364" resolveInfo="FunctionMethodDeclaration" />
    </node>
    <node type="1i04.ConceptBehavior" typeId="1i04.1225194240794" id="5612111951671625667">
      <link role="concept" roleId="1i04.1225194240799" targetNodeId="tp2c.5612111951671407997" resolveInfo="AbstractFunctionType" />
    </node>
  </roots>
  <root id="1213877338503">
    <node role="method" roleId="1i04.1225194240805" type="1i04.ConceptMethodDeclaration" typeId="1i04.1225194472830" id="1213877338504">
      <property name="name" nameId="tpck.1169194664001" value="getPresentation" />
      <property name="isPrivate" nameId="1i04.1225194472833" value="false" />
      <link role="overriddenMethod" roleId="1i04.1225194472831" targetNodeId="tpcu.1213877396640" resolveInfo="getPresentation" />
      <node role="body" roleId="tpee.1068580123135" type="tpee.StatementList" typeId="tpee.1068580123136" id="1213877338505">
        <node role="statement" roleId="tpee.1068581517665" type="tpee.LocalVariableDeclarationStatement" typeId="tpee.1068581242864" id="1213877338506">
          <node role="localVariableDeclaration" roleId="tpee.1068581242865" type="tpee.LocalVariableDeclaration" typeId="tpee.1068581242863" id="1213877338507">
            <property name="name" nameId="tpck.1169194664001" value="sb" />
            <node role="type" roleId="tpee.5680397130376446158" type="tpee.ClassifierType" typeId="tpee.1107535904670" id="1213877338508">
              <link role="classifier" roleId="tpee.1107535924139" targetNodeId="e2lb.~StringBuilder" resolveInfo="StringBuilder" />
            </node>
            <node role="initializer" roleId="tpee.1068431790190" type="tpee.GenericNewExpression" typeId="tpee.1145552977093" id="1217888397973">
              <node role="creator" roleId="tpee.1145553007750" type="tpee.ClassCreator" typeId="tpee.1212685548494" id="1217888397975">
                <link role="baseMethodDeclaration" roleId="tpee.1068499141037" targetNodeId="e2lb.~StringBuilder%d&lt;init&gt;(java%dlang%dString)" resolveInfo="StringBuilder" />
                <node role="actualArgument" roleId="tpee.1068499141038" type="tpee.StringLiteral" typeId="tpee.1070475926800" id="1213877338510">
                  <property name="value" nameId="tpee.1070475926801" value="{" />
                </node>
              </node>
            </node>
          </node>
        </node>
        <node role="statement" roleId="tpee.1068581517665" type="tpee.LocalVariableDeclarationStatement" typeId="tpee.1068581242864" id="1213877338511">
          <node role="localVariableDeclaration" roleId="tpee.1068581242865" type="tpee.LocalVariableDeclaration" typeId="tpee.1068581242863" id="1213877338512">
            <property name="name" nameId="tpck.1169194664001" value="sep" />
            <node role="type" roleId="tpee.5680397130376446158" type="tpee.StringType" typeId="tpee.1225271177708" id="4887793210800412873" />
            <node role="initializer" roleId="tpee.1068431790190" type="tpee.StringLiteral" typeId="tpee.1070475926800" id="1213877338514">
              <property name="value" nameId="tpee.1070475926801" value=" " />
            </node>
          </node>
        </node>
        <node role="statement" roleId="tpee.1068581517665" type="tpee.ForeachStatement" typeId="tpee.1144226303539" id="1213877338515">
          <node role="body" roleId="tpee.1154032183016" type="tpee.StatementList" typeId="tpee.1068580123136" id="1213877338516">
            <node role="statement" roleId="tpee.1068581517665" type="tpee.ExpressionStatement" typeId="tpee.1068580123155" id="1213877338517">
              <node role="expression" roleId="tpee.1068580123156" type="tpee.DotExpression" typeId="tpee.1197027756228" id="1213877338518">
                <node role="operand" roleId="tpee.1197027771414" type="tpee.DotExpression" typeId="tpee.1197027756228" id="1213877338519">
                  <node role="operand" roleId="tpee.1197027771414" type="tpee.LocalVariableReference" typeId="tpee.1068581242866" id="1213877338520">
                    <link role="variableDeclaration" roleId="tpee.1068581517664" targetNodeId="1213877338507" resolveInfo="sb" />
                  </node>
                  <node role="operation" roleId="tpee.1197027833540" type="tpee.InstanceMethodCallOperation" typeId="tpee.1202948039474" id="1213877338521">
                    <link role="baseMethodDeclaration" roleId="tpee.1068499141037" targetNodeId="e2lb.~StringBuilder%dappend(java%dlang%dString)%cjava%dlang%dStringBuilder" resolveInfo="append" />
                    <node role="actualArgument" roleId="tpee.1068499141038" type="tpee.LocalVariableReference" typeId="tpee.1068581242866" id="1213877338522">
                      <link role="variableDeclaration" roleId="tpee.1068581517664" targetNodeId="1213877338512" resolveInfo="sep" />
                    </node>
                  </node>
                </node>
                <node role="operation" roleId="tpee.1197027833540" type="tpee.InstanceMethodCallOperation" typeId="tpee.1202948039474" id="1213877338523">
                  <link role="baseMethodDeclaration" roleId="tpee.1068499141037" targetNodeId="e2lb.~StringBuilder%dappend(java%dlang%dString)%cjava%dlang%dStringBuilder" resolveInfo="append" />
                  <node role="actualArgument" roleId="tpee.1068499141038" type="tpee.DotExpression" typeId="tpee.1197027756228" id="1213877338524">
                    <node role="operand" roleId="tpee.1197027771414" type="tpee.LocalVariableReference" typeId="tpee.1068581242866" id="1213877338525">
                      <link role="variableDeclaration" roleId="tpee.1068581517664" targetNodeId="1213877338534" resolveInfo="pd" />
                    </node>
                    <node role="operation" roleId="tpee.1197027833540" type="tp25.Node_ConceptMethodCall" typeId="tp25.1179409122411" id="1213877338526">
                      <link role="baseMethodDeclaration" roleId="tpee.1068499141037" targetNodeId="tpcu.1213877396640" resolveInfo="getPresentation" />
                    </node>
                  </node>
                </node>
              </node>
            </node>
            <node role="statement" roleId="tpee.1068581517665" type="tpee.ExpressionStatement" typeId="tpee.1068580123155" id="1213877338527">
              <node role="expression" roleId="tpee.1068580123156" type="tpee.AssignmentExpression" typeId="tpee.1068498886294" id="1213877338528">
                <node role="rValue" roleId="tpee.1068498886297" type="tpee.StringLiteral" typeId="tpee.1070475926800" id="1213877338529">
                  <property name="value" nameId="tpee.1070475926801" value=", " />
                </node>
                <node role="lValue" roleId="tpee.1068498886295" type="tpee.LocalVariableReference" typeId="tpee.1068581242866" id="1213877338530">
                  <link role="variableDeclaration" roleId="tpee.1068581517664" targetNodeId="1213877338512" resolveInfo="sep" />
                </node>
              </node>
            </node>
          </node>
          <node role="iterable" roleId="tpee.1144226360166" type="tpee.DotExpression" typeId="tpee.1197027756228" id="1213877338531">
            <node role="operand" roleId="tpee.1197027771414" type="1i04.ThisNodeExpression" typeId="1i04.1225194691553" id="1213877338532" />
            <node role="operation" roleId="tpee.1197027833540" type="tp25.SLinkListAccess" typeId="tp25.1138056282393" id="1213877338533">
              <link role="link" roleId="tp25.1138056546658" targetNodeId="tp2c.1199569906740" />
            </node>
          </node>
          <node role="variable" roleId="tpee.1144230900587" type="tpee.LocalVariableDeclaration" typeId="tpee.1068581242863" id="1213877338534">
            <property name="name" nameId="tpck.1169194664001" value="pd" />
            <node role="type" roleId="tpee.5680397130376446158" type="tp25.SNodeType" typeId="tp25.1138055754698" id="1213877338535">
              <link role="concept" roleId="tp25.1138405853777" targetNodeId="tpee.1068498886292" resolveInfo="ParameterDeclaration" />
            </node>
          </node>
        </node>
        <node role="statement" roleId="tpee.1068581517665" type="tpee.ReturnStatement" typeId="tpee.1068581242878" id="1213877338536">
          <node role="expression" roleId="tpee.1068581517676" type="tpee.DotExpression" typeId="tpee.1197027756228" id="1213877338537">
            <node role="operand" roleId="tpee.1197027771414" type="tpee.DotExpression" typeId="tpee.1197027756228" id="1213877338538">
              <node role="operand" roleId="tpee.1197027771414" type="tpee.LocalVariableReference" typeId="tpee.1068581242866" id="1213877338539">
                <link role="variableDeclaration" roleId="tpee.1068581517664" targetNodeId="1213877338507" resolveInfo="sb" />
              </node>
              <node role="operation" roleId="tpee.1197027833540" type="tpee.InstanceMethodCallOperation" typeId="tpee.1202948039474" id="1213877338540">
                <link role="baseMethodDeclaration" roleId="tpee.1068499141037" targetNodeId="e2lb.~StringBuilder%dappend(java%dlang%dString)%cjava%dlang%dStringBuilder" resolveInfo="append" />
                <node role="actualArgument" roleId="tpee.1068499141038" type="tpee.StringLiteral" typeId="tpee.1070475926800" id="1213877338541">
                  <property name="value" nameId="tpee.1070475926801" value=" =&gt; &lt;body&gt; }" />
                </node>
              </node>
            </node>
            <node role="operation" roleId="tpee.1197027833540" type="tpee.InstanceMethodCallOperation" typeId="tpee.1202948039474" id="1213877338542">
              <link role="baseMethodDeclaration" roleId="tpee.1068499141037" targetNodeId="e2lb.~StringBuilder%dtoString()%cjava%dlang%dString" resolveInfo="toString" />
            </node>
          </node>
        </node>
      </node>
      <node role="returnType" roleId="tpee.1068580123133" type="tpee.StringType" typeId="tpee.1225271177708" id="4887793210800412874" />
      <node role="visibility" roleId="tpee.1178549979242" type="tpee.PublicVisibility" typeId="tpee.1146644602865" id="1219155724847" />
    </node>
    <node role="method" roleId="1i04.1225194240805" type="1i04.ConceptMethodDeclaration" typeId="1i04.1225194472830" id="1213877338544">
      <property name="name" nameId="tpck.1169194664001" value="getFunctionInterfaceName" />
      <property name="isPrivate" nameId="1i04.1225194472833" value="false" />
      <node role="returnType" roleId="tpee.1068580123133" type="tpee.StringType" typeId="tpee.1225271177708" id="4887793210800412875" />
      <node role="body" roleId="tpee.1068580123135" type="tpee.StatementList" typeId="tpee.1068580123136" id="1213877338546">
        <node role="statement" roleId="tpee.1068581517665" type="tpee.ExpressionStatement" typeId="tpee.1068580123155" id="1213877338547">
          <node role="expression" roleId="tpee.1068580123156" type="tpee.PlusExpression" typeId="tpee.1068581242875" id="1213877338548">
            <node role="rightExpression" roleId="tpee.1081773367579" type="tpee.DotExpression" typeId="tpee.1197027756228" id="1213877338549">
              <node role="operand" roleId="tpee.1197027771414" type="tpee.ParenthesizedExpression" typeId="tpee.1079359253375" id="1213877338550">
                <node role="expression" roleId="tpee.1079359253376" type="tpee.CastExpression" typeId="tpee.1070534934090" id="1213877338551">
                  <node role="expression" roleId="tpee.1070534934092" type="1i04.ThisNodeExpression" typeId="1i04.1225194691553" id="1213877338552" />
                  <node role="type" roleId="tpee.1070534934091" type="tpee.ClassifierType" typeId="tpee.1107535904670" id="1213877338553">
                    <link role="classifier" roleId="tpee.1107535924139" targetNodeId="cu2c.~SNode" resolveInfo="SNode" />
                  </node>
                </node>
              </node>
              <node role="operation" roleId="tpee.1197027833540" type="tpee.InstanceMethodCallOperation" typeId="tpee.1202948039474" id="1213877338554">
                <link role="baseMethodDeclaration" roleId="tpee.1068499141037" targetNodeId="cu2c.~SNode%dgetId()%cjava%dlang%dString" resolveInfo="getId" />
              </node>
            </node>
            <node role="leftExpression" roleId="tpee.1081773367580" type="tpee.StringLiteral" typeId="tpee.1070475926800" id="1213877338555">
              <property name="value" nameId="tpee.1070475926801" value="_function_" />
            </node>
          </node>
        </node>
      </node>
      <node role="visibility" roleId="tpee.1178549979242" type="tpee.PublicVisibility" typeId="tpee.1146644602865" id="1219155724281" />
    </node>
    <node role="method" roleId="1i04.1225194240805" type="1i04.ConceptMethodDeclaration" typeId="1i04.1225194472830" id="1229718192182">
      <property name="name" nameId="tpck.1169194664001" value="getType" />
      <property name="isVirtual" nameId="1i04.1225194472832" value="true" />
      <node role="body" roleId="tpee.1068580123135" type="tpee.StatementList" typeId="tpee.1068580123136" id="1229718192189">
        <node role="statement" roleId="tpee.1068581517665" type="tpee.ExpressionStatement" typeId="tpee.1068580123155" id="1229718192190">
          <node role="expression" roleId="tpee.1068580123156" type="tp3r.Quotation" typeId="tp3r.1196350785113" id="1229718192191">
            <node role="quotedNode" roleId="tp3r.1196350785114" type="tp2c.FunctionType" typeId="tp2c.1199542442495" id="1229718192192">
              <node role="parameterType" roleId="tp2c.1199542501692" type="tpee.Type" typeId="tpee.1068431790189" id="1229718192193">
                <node role="smodelAttribute" roleId="tpck.5169995583184591170" type="tp3r.ListAntiquotation" typeId="tp3r.1196350785118" id="1229718192194">
                  <node role="expression" roleId="tp3r.1196350785111" type="tpee.ParameterReference" typeId="tpee.1068581242874" id="1229718192195">
                    <link role="variableDeclaration" roleId="tpee.1068581517664" targetNodeId="1229718192183" resolveInfo="paramTypes" />
                  </node>
                </node>
              </node>
              <node role="resultType" roleId="tp2c.1199542457201" type="tpee.Type" typeId="tpee.1068431790189" id="1229718192196">
                <node role="smodelAttribute" roleId="tpck.5169995583184591170" type="tp3r.Antiquotation" typeId="tp3r.1196350785112" id="1229718192197">
                  <node role="expression" roleId="tp3r.1196350785111" type="tpee.ParameterReference" typeId="tpee.1068581242874" id="1229718192198">
                    <link role="variableDeclaration" roleId="tpee.1068581517664" targetNodeId="1229718192185" resolveInfo="resultType" />
                  </node>
                </node>
              </node>
              <node role="throwsType" roleId="tp2c.1214831762486" type="tpee.ClassifierType" typeId="tpee.1107535904670" id="1229718192199">
                <node role="smodelAttribute" roleId="tpck.5169995583184591170" type="tp3r.ListAntiquotation" typeId="tp3r.1196350785118" id="1229718192200">
                  <node role="expression" roleId="tp3r.1196350785111" type="tpee.ParameterReference" typeId="tpee.1068581242874" id="1229718192201">
                    <link role="variableDeclaration" roleId="tpee.1068581517664" targetNodeId="1229718192187" resolveInfo="throwsTypes" />
                  </node>
                </node>
              </node>
            </node>
          </node>
        </node>
      </node>
      <node role="returnType" roleId="tpee.1068580123133" type="tp25.SNodeType" typeId="tp25.1138055754698" id="1232126601586">
        <link role="concept" roleId="tp25.1138405853777" targetNodeId="tpee.1068431790189" resolveInfo="Type" />
      </node>
      <node role="visibility" roleId="tpee.1178549979242" type="tpee.PublicVisibility" typeId="tpee.1146644602865" id="1232126556707" />
      <node role="parameter" roleId="tpee.1068580123134" type="tpee.ParameterDeclaration" typeId="tpee.1068498886292" id="1229718192183">
        <property name="name" nameId="tpck.1169194664001" value="paramTypes" />
        <node role="type" roleId="tpee.5680397130376446158" type="tp25.SNodeListType" typeId="tp25.1145383075378" id="1232126556704" />
      </node>
      <node role="parameter" roleId="tpee.1068580123134" type="tpee.ParameterDeclaration" typeId="tpee.1068498886292" id="1229718192185">
        <property name="name" nameId="tpck.1169194664001" value="resultType" />
        <node role="type" roleId="tpee.5680397130376446158" type="tp25.SNodeType" typeId="tp25.1138055754698" id="1232126556705" />
      </node>
      <node role="parameter" roleId="tpee.1068580123134" type="tpee.ParameterDeclaration" typeId="tpee.1068498886292" id="1232126601589">
        <property name="name" nameId="tpck.1169194664001" value="returnType" />
        <node role="type" roleId="tpee.5680397130376446158" type="tp25.SNodeType" typeId="tp25.1138055754698" id="1232126601590" />
      </node>
      <node role="parameter" roleId="tpee.1068580123134" type="tpee.ParameterDeclaration" typeId="tpee.1068498886292" id="1232126601591">
        <property name="name" nameId="tpck.1169194664001" value="termType" />
        <node role="type" roleId="tpee.5680397130376446158" type="tp25.SNodeType" typeId="tp25.1138055754698" id="1232126601592" />
      </node>
      <node role="parameter" roleId="tpee.1068580123134" type="tpee.ParameterDeclaration" typeId="tpee.1068498886292" id="1229718192187">
        <property name="name" nameId="tpck.1169194664001" value="throwsTypes" />
        <node role="type" roleId="tpee.5680397130376446158" type="tp25.SNodeListType" typeId="tp25.1145383075378" id="1232126556706" />
      </node>
    </node>
    <node role="method" roleId="1i04.1225194240805" type="1i04.ConceptMethodDeclaration" typeId="1i04.1225194472830" id="1237540575568">
      <property name="name" nameId="tpck.1169194664001" value="isStatementListCompactable" />
      <link role="overriddenMethod" roleId="1i04.1225194472831" targetNodeId="tpek.1237546012856" resolveInfo="isStatementListCompactable" />
      <node role="body" roleId="tpee.1068580123135" type="tpee.StatementList" typeId="tpee.1068580123136" id="1237540575570">
        <node role="statement" roleId="tpee.1068581517665" type="tpee.ReturnStatement" typeId="tpee.1068581242878" id="1237540583054">
          <node role="expression" roleId="tpee.1068581517676" type="tpee.NotExpression" typeId="tpee.1081516740877" id="890797661671445451">
            <node role="expression" roleId="tpee.1081516765348" type="tpee.DotExpression" typeId="tpee.1197027756228" id="890797661671445456">
              <node role="operand" roleId="tpee.1197027771414" type="1i04.ThisNodeExpression" typeId="1i04.1225194691553" id="890797661671445455" />
              <node role="operation" roleId="tpee.1197027833540" type="tp25.SPropertyAccess" typeId="tp25.1138056022639" id="890797661671445460">
                <link role="property" roleId="tp25.1138056395725" targetNodeId="tp2c.890797661671409019" resolveInfo="forceMultiLine" />
              </node>
            </node>
          </node>
        </node>
      </node>
      <node role="returnType" roleId="tpee.1068580123133" type="tpee.BooleanType" typeId="tpee.1070534644030" id="1237540579915" />
      <node role="visibility" roleId="tpee.1178549979242" type="tpee.PublicVisibility" typeId="tpee.1146644602865" id="1237540579916" />
    </node>
    <node role="method" roleId="1i04.1225194240805" type="1i04.ConceptMethodDeclaration" typeId="1i04.1225194472830" id="1239707739902">
      <property name="name" nameId="tpck.1169194664001" value="getBody" />
      <link role="overriddenMethod" roleId="1i04.1225194472831" targetNodeId="tpek.1239354440022" resolveInfo="getBody" />
      <node role="visibility" roleId="tpee.1178549979242" type="tpee.PublicVisibility" typeId="tpee.1146644602865" id="1239707739903" />
      <node role="body" roleId="tpee.1068580123135" type="tpee.StatementList" typeId="tpee.1068580123136" id="1239707739905">
        <node role="statement" roleId="tpee.1068581517665" type="tpee.ReturnStatement" typeId="tpee.1068581242878" id="1239707798336">
          <node role="expression" roleId="tpee.1068581517676" type="tpee.DotExpression" typeId="tpee.1197027756228" id="1239707804868">
            <node role="operand" roleId="tpee.1197027771414" type="1i04.ThisNodeExpression" typeId="1i04.1225194691553" id="1239707804058" />
            <node role="operation" roleId="tpee.1197027833540" type="tp25.SLinkAccess" typeId="tp25.1138056143562" id="1239707805414">
              <link role="link" roleId="tp25.1138056516764" targetNodeId="tp2c.1199569916463" />
            </node>
          </node>
        </node>
      </node>
      <node role="returnType" roleId="tpee.1068580123133" type="tp25.SNodeType" typeId="tp25.1138055754698" id="1239707788434">
        <link role="concept" roleId="tp25.1138405853777" targetNodeId="tpee.1068580123136" resolveInfo="StatementList" />
      </node>
    </node>
    <node role="method" roleId="1i04.1225194240805" type="1i04.ConceptMethodDeclaration" typeId="1i04.1225194472830" id="1239707822363">
      <property name="name" nameId="tpck.1169194664001" value="getExpectedRetType" />
      <link role="overriddenMethod" roleId="1i04.1225194472831" targetNodeId="tpek.1239354342632" resolveInfo="getExpectedRetType" />
      <node role="visibility" roleId="tpee.1178549979242" type="tpee.PublicVisibility" typeId="tpee.1146644602865" id="1239707822364" />
      <node role="body" roleId="tpee.1068580123135" type="tpee.StatementList" typeId="tpee.1068580123136" id="1239707822366">
        <node role="statement" roleId="tpee.1068581517665" type="tpee.SingleLineComment" typeId="tpee.6329021646629104954" id="7376433222636453369">
          <node role="commentPart" roleId="tpee.6329021646629175155" type="tpee.TextCommentPart" typeId="tpee.6329021646629104957" id="7376433222636453370">
            <property name="text" nameId="tpee.6329021646629104958" value="everything which is not void and null is good," />
          </node>
        </node>
        <node role="statement" roleId="tpee.1068581517665" type="tpee.SingleLineComment" typeId="tpee.6329021646629104954" id="7376433222636453345">
          <node role="commentPart" roleId="tpee.6329021646629175155" type="tpee.TextCommentPart" typeId="tpee.6329021646629104957" id="7376433222636453346">
            <property name="text" nameId="tpee.6329021646629104958" value="look at ExpressionStatement.canServeAsReturn" />
          </node>
        </node>
        <node role="statement" roleId="tpee.1068581517665" type="tpee.ReturnStatement" typeId="tpee.1068581242878" id="1239707831830">
          <node role="expression" roleId="tpee.1068581517676" type="tp3r.Quotation" typeId="tp3r.1196350785113" id="1239708048982">
            <node role="quotedNode" roleId="tp3r.1196350785114" type="tpee.ClassifierType" typeId="tpee.1107535904670" id="1239708055900">
              <link role="classifier" roleId="tpee.1107535924139" targetNodeId="e2lb.~Object" resolveInfo="Object" />
            </node>
          </node>
        </node>
      </node>
      <node role="returnType" roleId="tpee.1068580123133" type="tp25.SNodeType" typeId="tp25.1138055754698" id="1239707828190" />
    </node>
    <node role="method" roleId="1i04.1225194240805" type="1i04.ConceptMethodDeclaration" typeId="1i04.1225194472830" id="6204026822017058568">
      <property name="name" nameId="tpck.1169194664001" value="getThrowableTypes" />
      <link role="overriddenMethod" roleId="1i04.1225194472831" targetNodeId="tpek.6204026822016975623" resolveInfo="getThrowableTypes" />
      <node role="body" roleId="tpee.1068580123135" type="tpee.StatementList" typeId="tpee.1068580123136" id="6204026822017058571">
        <node role="statement" roleId="tpee.1068581517665" type="tpee.ReturnStatement" typeId="tpee.1068581242878" id="6204026822017058574">
          <node role="expression" roleId="tpee.1068581517676" type="tpee.GenericNewExpression" typeId="tpee.1145552977093" id="6204026822017058576">
            <node role="creator" roleId="tpee.1145553007750" type="tp25.SNodeListCreator" typeId="tp25.1145567426890" id="6204026822017058577">
              <node role="createdType" roleId="tp25.1145567471833" type="tp25.SNodeListType" typeId="tp25.1145383075378" id="6204026822017058578">
                <link role="elementConcept" roleId="tp25.1145383142433" targetNodeId="tpee.1068431790189" resolveInfo="Type" />
              </node>
            </node>
          </node>
        </node>
      </node>
      <node role="returnType" roleId="tpee.1068580123133" type="tp25.SNodeListType" typeId="tp25.1145383075378" id="6204026822017058572">
        <link role="elementConcept" roleId="tp25.1145383142433" targetNodeId="tpee.1068431790189" resolveInfo="Type" />
      </node>
      <node role="visibility" roleId="tpee.1178549979242" type="tpee.PublicVisibility" typeId="tpee.1146644602865" id="6204026822017058573" />
    </node>
    <node role="method" roleId="1i04.1225194240805" type="1i04.ConceptMethodDeclaration" typeId="1i04.1225194472830" id="4989157187872667486">
      <property name="name" nameId="tpck.1169194664001" value="implicitThrows" />
      <link role="overriddenMethod" roleId="1i04.1225194472831" targetNodeId="tpek.4989157187872658723" resolveInfo="implicitThrows" />
      <node role="body" roleId="tpee.1068580123135" type="tpee.StatementList" typeId="tpee.1068580123136" id="4989157187872667489">
        <node role="statement" roleId="tpee.1068581517665" type="tpee.ReturnStatement" typeId="tpee.1068581242878" id="4989157187872667492">
          <node role="expression" roleId="tpee.1068581517676" type="tpee.BooleanConstant" typeId="tpee.1068580123137" id="4989157187872667494">
            <property name="value" nameId="tpee.1068580123138" value="true" />
          </node>
        </node>
      </node>
      <node role="returnType" roleId="tpee.1068580123133" type="tpee.BooleanType" typeId="tpee.1070534644030" id="4989157187872667490" />
      <node role="visibility" roleId="tpee.1178549979242" type="tpee.PublicVisibility" typeId="tpee.1146644602865" id="4989157187872667491" />
    </node>
    <node role="method" roleId="1i04.1225194240805" type="1i04.ConceptMethodDeclaration" typeId="1i04.1225194472830" id="3262277503800835449">
      <property name="name" nameId="tpck.1169194664001" value="isClosure" />
      <property name="isVirtual" nameId="1i04.1225194472832" value="true" />
      <link role="overriddenMethod" roleId="1i04.1225194472831" targetNodeId="tpek.3262277503800835439" resolveInfo="isClosure" />
      <node role="visibility" roleId="tpee.1178549979242" type="tpee.PublicVisibility" typeId="tpee.1146644602865" id="3262277503800835450" />
      <node role="body" roleId="tpee.1068580123135" type="tpee.StatementList" typeId="tpee.1068580123136" id="3262277503800835451">
        <node role="statement" roleId="tpee.1068581517665" type="tpee.ExpressionStatement" typeId="tpee.1068580123155" id="3262277503800835457">
          <node role="expression" roleId="tpee.1068580123156" type="tpee.BooleanConstant" typeId="tpee.1068580123137" id="3262277503800835458">
            <property name="value" nameId="tpee.1068580123138" value="true" />
          </node>
        </node>
      </node>
      <node role="returnType" roleId="tpee.1068580123133" type="tpee.BooleanType" typeId="tpee.1070534644030" id="3262277503800835452" />
    </node>
    <node role="constructor" roleId="1i04.1225194240801" type="1i04.ConceptConstructorDeclaration" typeId="1i04.1225194413805" id="1213877338556">
      <node role="body" roleId="tpee.1137022507850" type="tpee.StatementList" typeId="tpee.1068580123136" id="1213877338557" />
    </node>
  </root>
  <root id="1213877398363">
    <node role="constructor" roleId="1i04.1225194240801" type="1i04.ConceptConstructorDeclaration" typeId="1i04.1225194413805" id="1213877398364">
      <node role="body" roleId="tpee.1137022507850" type="tpee.StatementList" typeId="tpee.1068580123136" id="1213877398365">
        <node role="statement" roleId="tpee.1068581517665" type="tpee.ExpressionStatement" typeId="tpee.1068580123155" id="1213877398366">
          <node role="expression" roleId="tpee.1068580123156" type="tpee.DotExpression" typeId="tpee.1197027756228" id="1213877398367">
            <node role="operand" roleId="tpee.1197027771414" type="tpee.DotExpression" typeId="tpee.1197027756228" id="1213877398368">
              <node role="operand" roleId="tpee.1197027771414" type="1i04.ThisNodeExpression" typeId="1i04.1225194691553" id="1213877398369" />
              <node role="operation" roleId="tpee.1197027833540" type="tp25.SLinkAccess" typeId="tp25.1138056143562" id="1213877398370">
                <link role="link" roleId="tp25.1138056516764" targetNodeId="tpee.5680397130376446158" />
              </node>
            </node>
            <node role="operation" roleId="tpee.1197027833540" type="tp25.Link_SetNewChildOperation" typeId="tp25.1138757581985" id="1213877398371">
              <link role="concept" roleId="tp25.1139880128956" targetNodeId="tpee.4836112446988635817" resolveInfo="UndefinedType" />
            </node>
          </node>
        </node>
      </node>
    </node>
  </root>
  <root id="1213877404868">
    <node role="method" roleId="1i04.1225194240805" type="1i04.ConceptMethodDeclaration" typeId="1i04.1225194472830" id="1213877404869">
      <property name="isPrivate" nameId="1i04.1225194472833" value="false" />
      <property name="name" nameId="tpck.1169194664001" value="getPresentation" />
      <link role="overriddenMethod" roleId="1i04.1225194472831" targetNodeId="tpcu.1213877396640" resolveInfo="getPresentation" />
      <node role="body" roleId="tpee.1068580123135" type="tpee.StatementList" typeId="tpee.1068580123136" id="1213877404870">
        <node role="statement" roleId="tpee.1068581517665" type="tpee.LocalVariableDeclarationStatement" typeId="tpee.1068581242864" id="1213877404871">
          <node role="localVariableDeclaration" roleId="tpee.1068581242865" type="tpee.LocalVariableDeclaration" typeId="tpee.1068581242863" id="1213877404872">
            <property name="name" nameId="tpck.1169194664001" value="sb" />
            <node role="type" roleId="tpee.5680397130376446158" type="tpee.ClassifierType" typeId="tpee.1107535904670" id="1213877404873">
              <link role="classifier" roleId="tpee.1107535924139" targetNodeId="e2lb.~StringBuffer" resolveInfo="StringBuffer" />
            </node>
            <node role="initializer" roleId="tpee.1068431790190" type="tpee.GenericNewExpression" typeId="tpee.1145552977093" id="1217888329647">
              <node role="creator" roleId="tpee.1145553007750" type="tpee.ClassCreator" typeId="tpee.1212685548494" id="1217888329649">
                <link role="baseMethodDeclaration" roleId="tpee.1068499141037" targetNodeId="e2lb.~StringBuffer%d&lt;init&gt;(java%dlang%dString)" resolveInfo="StringBuffer" />
                <node role="actualArgument" roleId="tpee.1068499141038" type="tpee.StringLiteral" typeId="tpee.1070475926800" id="1213877404875">
                  <property name="value" nameId="tpee.1070475926801" value="{" />
                </node>
              </node>
            </node>
          </node>
        </node>
        <node role="statement" roleId="tpee.1068581517665" type="tpee.LocalVariableDeclarationStatement" typeId="tpee.1068581242864" id="1213877404876">
          <node role="localVariableDeclaration" roleId="tpee.1068581242865" type="tpee.LocalVariableDeclaration" typeId="tpee.1068581242863" id="1213877404877">
            <property name="name" nameId="tpck.1169194664001" value="sep" />
            <node role="type" roleId="tpee.5680397130376446158" type="tpee.StringType" typeId="tpee.1225271177708" id="4887793210800412968" />
            <node role="initializer" roleId="tpee.1068431790190" type="tpee.StringLiteral" typeId="tpee.1070475926800" id="1213877404879" />
          </node>
        </node>
        <node role="statement" roleId="tpee.1068581517665" type="tpee.ForeachStatement" typeId="tpee.1144226303539" id="1213877404880">
          <node role="body" roleId="tpee.1154032183016" type="tpee.StatementList" typeId="tpee.1068580123136" id="1213877404881">
            <node role="statement" roleId="tpee.1068581517665" type="tpee.ExpressionStatement" typeId="tpee.1068580123155" id="1213877404882">
              <node role="expression" roleId="tpee.1068580123156" type="tpee.DotExpression" typeId="tpee.1197027756228" id="1213877404883">
                <node role="operand" roleId="tpee.1197027771414" type="tpee.DotExpression" typeId="tpee.1197027756228" id="1213877404884">
                  <node role="operand" roleId="tpee.1197027771414" type="tpee.LocalVariableReference" typeId="tpee.1068581242866" id="1213877404885">
                    <link role="variableDeclaration" roleId="tpee.1068581517664" targetNodeId="1213877404872" resolveInfo="sb" />
                  </node>
                  <node role="operation" roleId="tpee.1197027833540" type="tpee.InstanceMethodCallOperation" typeId="tpee.1202948039474" id="1213877404886">
                    <link role="baseMethodDeclaration" roleId="tpee.1068499141037" targetNodeId="e2lb.~StringBuffer%dappend(java%dlang%dString)%cjava%dlang%dStringBuffer" resolveInfo="append" />
                    <node role="actualArgument" roleId="tpee.1068499141038" type="tpee.LocalVariableReference" typeId="tpee.1068581242866" id="1213877404887">
                      <link role="variableDeclaration" roleId="tpee.1068581517664" targetNodeId="1213877404877" resolveInfo="sep" />
                    </node>
                  </node>
                </node>
                <node role="operation" roleId="tpee.1197027833540" type="tpee.InstanceMethodCallOperation" typeId="tpee.1202948039474" id="1213877404888">
                  <link role="baseMethodDeclaration" roleId="tpee.1068499141037" targetNodeId="e2lb.~StringBuffer%dappend(java%dlang%dString)%cjava%dlang%dStringBuffer" resolveInfo="append" />
                  <node role="actualArgument" roleId="tpee.1068499141038" type="tpee.DotExpression" typeId="tpee.1197027756228" id="1213877404889">
                    <node role="operand" roleId="tpee.1197027771414" type="tpee.LocalVariableReference" typeId="tpee.1068581242866" id="1213877404890">
                      <link role="variableDeclaration" roleId="tpee.1068581517664" targetNodeId="1213877404899" resolveInfo="pt" />
                    </node>
                    <node role="operation" roleId="tpee.1197027833540" type="tp25.Node_ConceptMethodCall" typeId="tp25.1179409122411" id="1213877404891">
                      <link role="baseMethodDeclaration" roleId="tpee.1068499141037" targetNodeId="tpcu.1213877396640" resolveInfo="getPresentation" />
                    </node>
                  </node>
                </node>
              </node>
            </node>
            <node role="statement" roleId="tpee.1068581517665" type="tpee.ExpressionStatement" typeId="tpee.1068580123155" id="1213877404892">
              <node role="expression" roleId="tpee.1068580123156" type="tpee.AssignmentExpression" typeId="tpee.1068498886294" id="1213877404893">
                <node role="rValue" roleId="tpee.1068498886297" type="tpee.StringLiteral" typeId="tpee.1070475926800" id="1213877404894">
                  <property name="value" nameId="tpee.1070475926801" value="," />
                </node>
                <node role="lValue" roleId="tpee.1068498886295" type="tpee.LocalVariableReference" typeId="tpee.1068581242866" id="1213877404895">
                  <link role="variableDeclaration" roleId="tpee.1068581517664" targetNodeId="1213877404877" resolveInfo="sep" />
                </node>
              </node>
            </node>
          </node>
          <node role="iterable" roleId="tpee.1144226360166" type="tpee.DotExpression" typeId="tpee.1197027756228" id="1213877404896">
            <node role="operand" roleId="tpee.1197027771414" type="1i04.ThisNodeExpression" typeId="1i04.1225194691553" id="1213877404897" />
            <node role="operation" roleId="tpee.1197027833540" type="tp25.SLinkListAccess" typeId="tp25.1138056282393" id="1213877404898">
              <link role="link" roleId="tp25.1138056546658" targetNodeId="tp2c.1199542501692" />
            </node>
          </node>
          <node role="variable" roleId="tpee.1144230900587" type="tpee.LocalVariableDeclaration" typeId="tpee.1068581242863" id="1213877404899">
            <property name="name" nameId="tpck.1169194664001" value="pt" />
            <node role="type" roleId="tpee.5680397130376446158" type="tp25.SNodeType" typeId="tp25.1138055754698" id="1213877404900">
              <link role="concept" roleId="tp25.1138405853777" targetNodeId="tpee.1068431790189" resolveInfo="Type" />
            </node>
          </node>
        </node>
        <node role="statement" roleId="tpee.1068581517665" type="tpee.ExpressionStatement" typeId="tpee.1068580123155" id="1213877404901">
          <node role="expression" roleId="tpee.1068580123156" type="tpee.DotExpression" typeId="tpee.1197027756228" id="1213877404902">
            <node role="operand" roleId="tpee.1197027771414" type="tpee.DotExpression" typeId="tpee.1197027756228" id="1213877404903">
              <node role="operand" roleId="tpee.1197027771414" type="tpee.LocalVariableReference" typeId="tpee.1068581242866" id="1213877404904">
                <link role="variableDeclaration" roleId="tpee.1068581517664" targetNodeId="1213877404872" resolveInfo="sb" />
              </node>
              <node role="operation" roleId="tpee.1197027833540" type="tpee.InstanceMethodCallOperation" typeId="tpee.1202948039474" id="1213877404905">
                <link role="baseMethodDeclaration" roleId="tpee.1068499141037" targetNodeId="e2lb.~StringBuffer%dappend(java%dlang%dString)%cjava%dlang%dStringBuffer" resolveInfo="append" />
                <node role="actualArgument" roleId="tpee.1068499141038" type="tpee.StringLiteral" typeId="tpee.1070475926800" id="1213877404906">
                  <property name="value" nameId="tpee.1070475926801" value="=&gt;" />
                </node>
              </node>
            </node>
            <node role="operation" roleId="tpee.1197027833540" type="tpee.InstanceMethodCallOperation" typeId="tpee.1202948039474" id="1213877404907">
              <link role="baseMethodDeclaration" roleId="tpee.1068499141037" targetNodeId="e2lb.~StringBuffer%dappend(java%dlang%dString)%cjava%dlang%dStringBuffer" resolveInfo="append" />
              <node role="actualArgument" roleId="tpee.1068499141038" type="tpee.DotExpression" typeId="tpee.1197027756228" id="1213877404908">
                <node role="operand" roleId="tpee.1197027771414" type="tpee.DotExpression" typeId="tpee.1197027756228" id="1213877404909">
                  <node role="operand" roleId="tpee.1197027771414" type="1i04.ThisNodeExpression" typeId="1i04.1225194691553" id="1213877404910" />
                  <node role="operation" roleId="tpee.1197027833540" type="tp25.SLinkAccess" typeId="tp25.1138056143562" id="1213877404911">
                    <link role="link" roleId="tp25.1138056516764" targetNodeId="tp2c.1199542457201" />
                  </node>
                </node>
                <node role="operation" roleId="tpee.1197027833540" type="tp25.Node_ConceptMethodCall" typeId="tp25.1179409122411" id="1213877404912">
                  <link role="baseMethodDeclaration" roleId="tpee.1068499141037" targetNodeId="tpcu.1213877396640" resolveInfo="getPresentation" />
                </node>
              </node>
            </node>
          </node>
        </node>
        <node role="statement" roleId="tpee.1068581517665" type="tpee.ReturnStatement" typeId="tpee.1068581242878" id="1213877404913">
          <node role="expression" roleId="tpee.1068581517676" type="tpee.DotExpression" typeId="tpee.1197027756228" id="1213877404914">
            <node role="operand" roleId="tpee.1197027771414" type="tpee.DotExpression" typeId="tpee.1197027756228" id="1213877404915">
              <node role="operand" roleId="tpee.1197027771414" type="tpee.LocalVariableReference" typeId="tpee.1068581242866" id="1213877404916">
                <link role="variableDeclaration" roleId="tpee.1068581517664" targetNodeId="1213877404872" resolveInfo="sb" />
              </node>
              <node role="operation" roleId="tpee.1197027833540" type="tpee.InstanceMethodCallOperation" typeId="tpee.1202948039474" id="1213877404917">
                <link role="baseMethodDeclaration" roleId="tpee.1068499141037" targetNodeId="e2lb.~StringBuffer%dappend(java%dlang%dString)%cjava%dlang%dStringBuffer" resolveInfo="append" />
                <node role="actualArgument" roleId="tpee.1068499141038" type="tpee.StringLiteral" typeId="tpee.1070475926800" id="1213877404918">
                  <property name="value" nameId="tpee.1070475926801" value="}" />
                </node>
              </node>
            </node>
            <node role="operation" roleId="tpee.1197027833540" type="tpee.InstanceMethodCallOperation" typeId="tpee.1202948039474" id="1213877404919">
              <link role="baseMethodDeclaration" roleId="tpee.1068499141037" targetNodeId="e2lb.~StringBuffer%dtoString()%cjava%dlang%dString" resolveInfo="toString" />
            </node>
          </node>
        </node>
      </node>
      <node role="returnType" roleId="tpee.1068580123133" type="tpee.StringType" typeId="tpee.1225271177708" id="4887793210800412967" />
      <node role="visibility" roleId="tpee.1178549979242" type="tpee.PublicVisibility" typeId="tpee.1146644602865" id="1219155724509" />
    </node>
    <node role="method" roleId="1i04.1225194240805" type="1i04.ConceptMethodDeclaration" typeId="1i04.1225194472830" id="89536375018048295">
      <property name="isVirtual" nameId="1i04.1225194472832" value="false" />
      <property name="name" nameId="tpck.1169194664001" value="getVariableSuffixes" />
      <property name="isPrivate" nameId="1i04.1225194472833" value="false" />
      <property name="isAbstract" nameId="1i04.1225194472834" value="false" />
      <link role="overriddenMethod" roleId="1i04.1225194472831" targetNodeId="tpek.1213877337304" resolveInfo="getVariableSuffixes" />
      <node role="visibility" roleId="tpee.1178549979242" type="tpee.PublicVisibility" typeId="tpee.1146644602865" id="89536375018048296" />
      <node role="body" roleId="tpee.1068580123135" type="tpee.StatementList" typeId="tpee.1068580123136" id="89536375018048297">
        <node role="statement" roleId="tpee.1068581517665" type="tpee.ExpressionStatement" typeId="tpee.1068580123155" id="631314534572334960">
          <node role="expression" roleId="tpee.1068580123156" type="tpee.StaticMethodCall" typeId="tpee.1081236700937" id="631314534572334962">
            <link role="baseMethodDeclaration" roleId="tpee.1068499141037" targetNodeId="k7g3.~Arrays%dasList(java%dlang%dObject%d%d%d)%cjava%dutil%dList" resolveInfo="asList" />
            <link role="classConcept" roleId="tpee.1144433194310" targetNodeId="k7g3.~Arrays" resolveInfo="Arrays" />
            <node role="actualArgument" roleId="tpee.1068499141038" type="tpee.StringLiteral" typeId="tpee.1070475926800" id="631314534572334963">
              <property name="value" nameId="tpee.1070475926801" value="function" />
            </node>
          </node>
        </node>
      </node>
      <node role="returnType" roleId="tpee.1068580123133" type="tp2q.ListType" typeId="tp2q.1151688443754" id="89536375018048298">
        <node role="elementType" roleId="tp2q.1151688676805" type="tpee.StringType" typeId="tpee.1225271177708" id="89536375018048299" />
      </node>
    </node>
    <node role="method" roleId="1i04.1225194240805" type="1i04.ConceptMethodDeclaration" typeId="1i04.1225194472830" id="1213877404921">
      <property name="name" nameId="tpck.1169194664001" value="getClassExpression" />
      <property name="isPrivate" nameId="1i04.1225194472833" value="false" />
      <link role="overriddenMethod" roleId="1i04.1225194472831" targetNodeId="tpek.1213877337357" resolveInfo="getClassExpression" />
      <node role="body" roleId="tpee.1068580123135" type="tpee.StatementList" typeId="tpee.1068580123136" id="1213877404922">
        <node role="statement" roleId="tpee.1068581517665" type="tpee.ExpressionStatement" typeId="tpee.1068580123155" id="1213877404923">
          <node role="expression" roleId="tpee.1068580123156" type="tp3r.Quotation" typeId="tp3r.1196350785113" id="1213877404924">
            <node role="quotedNode" roleId="tp3r.1196350785114" type="tpee.ClassifierClassExpression" typeId="tpee.1116615150612" id="1213877404925">
              <link role="classifier" roleId="tpee.1116615189566" targetNodeId="e2lb.~Object" resolveInfo="Object" />
            </node>
          </node>
        </node>
      </node>
      <node role="returnType" roleId="tpee.1068580123133" type="tp25.SNodeType" typeId="tp25.1138055754698" id="1213877404926">
        <link role="concept" roleId="tp25.1138405853777" targetNodeId="tpee.1068431790191" resolveInfo="Expression" />
      </node>
      <node role="visibility" roleId="tpee.1178549979242" type="tpee.PublicVisibility" typeId="tpee.1146644602865" id="1219155724113" />
    </node>
    <node role="method" roleId="1i04.1225194240805" type="1i04.ConceptMethodDeclaration" typeId="1i04.1225194472830" id="1213877404927">
      <property name="name" nameId="tpck.1169194664001" value="getRuntimeSignature" />
      <property name="isPrivate" nameId="1i04.1225194472833" value="false" />
      <property name="isVirtual" nameId="1i04.1225194472832" value="true" />
      <node role="returnType" roleId="tpee.1068580123133" type="tpee.StringType" typeId="tpee.1225271177708" id="4887793210800412960" />
      <node role="body" roleId="tpee.1068580123135" type="tpee.StatementList" typeId="tpee.1068580123136" id="1213877404929">
        <node role="statement" roleId="tpee.1068581517665" type="tpee.LocalVariableDeclarationStatement" typeId="tpee.1068581242864" id="1213877404947">
          <node role="localVariableDeclaration" roleId="tpee.1068581242865" type="tpee.LocalVariableDeclaration" typeId="tpee.1068581242863" id="1213877404948">
            <property name="name" nameId="tpck.1169194664001" value="sb" />
            <node role="type" roleId="tpee.5680397130376446158" type="tpee.ClassifierType" typeId="tpee.1107535904670" id="1213877404949">
              <link role="classifier" roleId="tpee.1107535924139" targetNodeId="e2lb.~StringBuilder" resolveInfo="StringBuilder" />
            </node>
            <node role="initializer" roleId="tpee.1068431790190" type="tpee.GenericNewExpression" typeId="tpee.1145552977093" id="1215424587051">
              <node role="creator" roleId="tpee.1145553007750" type="tpee.ClassCreator" typeId="tpee.1212685548494" id="1215424587053">
                <link role="baseMethodDeclaration" roleId="tpee.1068499141037" targetNodeId="e2lb.~StringBuilder%d&lt;init&gt;()" resolveInfo="StringBuilder" />
              </node>
            </node>
          </node>
        </node>
        <node role="statement" roleId="tpee.1068581517665" type="tpee.IfStatement" typeId="tpee.1068580123159" id="1213877404951">
          <node role="ifTrue" roleId="tpee.1068580123161" type="tpee.StatementList" typeId="tpee.1068580123136" id="1213877404952">
            <node role="statement" roleId="tpee.1068581517665" type="tpee.ExpressionStatement" typeId="tpee.1068580123155" id="1213877404953">
              <node role="expression" roleId="tpee.1068580123156" type="tpee.DotExpression" typeId="tpee.1197027756228" id="1213877404954">
                <node role="operand" roleId="tpee.1197027771414" type="tpee.LocalVariableReference" typeId="tpee.1068581242866" id="1213877404955">
                  <link role="variableDeclaration" roleId="tpee.1068581517664" targetNodeId="1213877404948" resolveInfo="sb" />
                </node>
                <node role="operation" roleId="tpee.1197027833540" type="tpee.InstanceMethodCallOperation" typeId="tpee.1202948039474" id="1213877404956">
                  <link role="baseMethodDeclaration" roleId="tpee.1068499141037" targetNodeId="e2lb.~StringBuilder%dappend(java%dlang%dString)%cjava%dlang%dStringBuilder" resolveInfo="append" />
                  <node role="actualArgument" roleId="tpee.1068499141038" type="tpee.StringLiteral" typeId="tpee.1070475926800" id="1213877404957">
                    <property name="value" nameId="tpee.1070475926801" value="_return" />
                  </node>
                </node>
              </node>
            </node>
          </node>
          <node role="ifFalseStatement" roleId="tpee.1082485599094" type="tpee.BlockStatement" typeId="tpee.1082485599095" id="1213877404971">
            <node role="statements" roleId="tpee.1082485599096" type="tpee.StatementList" typeId="tpee.1068580123136" id="1213877404972">
              <node role="statement" roleId="tpee.1068581517665" type="tpee.ExpressionStatement" typeId="tpee.1068580123155" id="1213877404973">
                <node role="expression" roleId="tpee.1068580123156" type="tpee.DotExpression" typeId="tpee.1197027756228" id="1213877404974">
                  <node role="operand" roleId="tpee.1197027771414" type="tpee.LocalVariableReference" typeId="tpee.1068581242866" id="1213877404975">
                    <link role="variableDeclaration" roleId="tpee.1068581517664" targetNodeId="1213877404948" resolveInfo="sb" />
                  </node>
                  <node role="operation" roleId="tpee.1197027833540" type="tpee.InstanceMethodCallOperation" typeId="tpee.1202948039474" id="1213877404976">
                    <link role="baseMethodDeclaration" roleId="tpee.1068499141037" targetNodeId="e2lb.~StringBuilder%dappend(java%dlang%dString)%cjava%dlang%dStringBuilder" resolveInfo="append" />
                    <node role="actualArgument" roleId="tpee.1068499141038" type="tpee.StringLiteral" typeId="tpee.1070475926800" id="1213877404977">
                      <property name="value" nameId="tpee.1070475926801" value="_void" />
                    </node>
                  </node>
                </node>
              </node>
            </node>
          </node>
          <node role="condition" roleId="tpee.1068580123160" type="tpee.DotExpression" typeId="tpee.1197027756228" id="1230475940768">
            <node role="operand" roleId="tpee.1197027771414" type="tpee.DotExpression" typeId="tpee.1197027756228" id="1230475940147">
              <node role="operand" roleId="tpee.1197027771414" type="1i04.ThisNodeExpression" typeId="1i04.1225194691553" id="1230475940148" />
              <node role="operation" roleId="tpee.1197027833540" type="tp25.Node_ConceptMethodCall" typeId="tp25.1179409122411" id="1230475940149">
                <link role="baseMethodDeclaration" roleId="tpee.1068499141037" targetNodeId="1230475757059" resolveInfo="getResultType" />
              </node>
            </node>
            <node role="operation" roleId="tpee.1197027833540" type="tp25.Node_IsNotNullOperation" typeId="tp25.1172008320231" id="1230475941585" />
          </node>
        </node>
        <node role="statement" roleId="tpee.1068581517665" type="tpee.ExpressionStatement" typeId="tpee.1068580123155" id="1215424323427">
          <node role="expression" roleId="tpee.1068580123156" type="tpee.DotExpression" typeId="tpee.1197027756228" id="1215424335588">
            <node role="operand" roleId="tpee.1197027771414" type="tpee.DotExpression" typeId="tpee.1197027756228" id="1215424324355">
              <node role="operand" roleId="tpee.1197027771414" type="tpee.LocalVariableReference" typeId="tpee.1068581242866" id="1215424323428">
                <link role="variableDeclaration" roleId="tpee.1068581517664" targetNodeId="1213877404948" resolveInfo="sb" />
              </node>
              <node role="operation" roleId="tpee.1197027833540" type="tpee.InstanceMethodCallOperation" typeId="tpee.1202948039474" id="1215424329479">
                <link role="baseMethodDeclaration" roleId="tpee.1068499141037" targetNodeId="e2lb.~StringBuilder%dappend(java%dlang%dString)%cjava%dlang%dStringBuilder" resolveInfo="append" />
                <node role="actualArgument" roleId="tpee.1068499141038" type="tpee.StringLiteral" typeId="tpee.1070475926800" id="1215424330632">
                  <property name="value" nameId="tpee.1070475926801" value="_P" />
                </node>
              </node>
            </node>
            <node role="operation" roleId="tpee.1197027833540" type="tpee.InstanceMethodCallOperation" typeId="tpee.1202948039474" id="1215424343576">
              <link role="baseMethodDeclaration" roleId="tpee.1068499141037" targetNodeId="e2lb.~StringBuilder%dappend(int)%cjava%dlang%dStringBuilder" resolveInfo="append" />
              <node role="actualArgument" roleId="tpee.1068499141038" type="tpee.DotExpression" typeId="tpee.1197027756228" id="1215424424701">
                <node role="operand" roleId="tpee.1197027771414" type="tpee.DotExpression" typeId="tpee.1197027756228" id="1215424392742">
                  <node role="operand" roleId="tpee.1197027771414" type="1i04.ThisNodeExpression" typeId="1i04.1225194691553" id="1215424392271" />
                  <node role="operation" roleId="tpee.1197027833540" type="tp25.SLinkListAccess" typeId="tp25.1138056282393" id="1215424393899">
                    <link role="link" roleId="tp25.1138056546658" targetNodeId="tp2c.1199542501692" />
                  </node>
                </node>
                <node role="operation" roleId="tpee.1197027833540" type="tp2q.GetSizeOperation" typeId="tp2q.1162935959151" id="2978005800837019569" />
              </node>
            </node>
          </node>
        </node>
        <node role="statement" roleId="tpee.1068581517665" type="tpee.ExpressionStatement" typeId="tpee.1068580123155" id="1215424361328">
          <node role="expression" roleId="tpee.1068580123156" type="tpee.DotExpression" typeId="tpee.1197027756228" id="1215424370502">
            <node role="operand" roleId="tpee.1197027771414" type="tpee.DotExpression" typeId="tpee.1197027756228" id="1215424361960">
              <node role="operand" roleId="tpee.1197027771414" type="tpee.LocalVariableReference" typeId="tpee.1068581242866" id="1215424361329">
                <link role="variableDeclaration" roleId="tpee.1068581517664" targetNodeId="1213877404948" resolveInfo="sb" />
              </node>
              <node role="operation" roleId="tpee.1197027833540" type="tpee.InstanceMethodCallOperation" typeId="tpee.1202948039474" id="1215424366587">
                <link role="baseMethodDeclaration" roleId="tpee.1068499141037" targetNodeId="e2lb.~StringBuilder%dappend(java%dlang%dString)%cjava%dlang%dStringBuilder" resolveInfo="append" />
                <node role="actualArgument" roleId="tpee.1068499141038" type="tpee.StringLiteral" typeId="tpee.1070475926800" id="1215424367685">
                  <property name="value" nameId="tpee.1070475926801" value="_E" />
                </node>
              </node>
            </node>
            <node role="operation" roleId="tpee.1197027833540" type="tpee.InstanceMethodCallOperation" typeId="tpee.1202948039474" id="1215424372996">
              <link role="baseMethodDeclaration" roleId="tpee.1068499141037" targetNodeId="e2lb.~StringBuilder%dappend(int)%cjava%dlang%dStringBuilder" resolveInfo="append" />
              <node role="actualArgument" roleId="tpee.1068499141038" type="tpee.DotExpression" typeId="tpee.1197027756228" id="1215424398120">
                <node role="operand" roleId="tpee.1197027771414" type="tpee.DotExpression" typeId="tpee.1197027756228" id="1215424396454">
                  <node role="operand" roleId="tpee.1197027771414" type="1i04.ThisNodeExpression" typeId="1i04.1225194691553" id="1215424395997" />
                  <node role="operation" roleId="tpee.1197027833540" type="tp25.Node_ConceptMethodCall" typeId="tp25.1179409122411" id="4460005231667679563">
                    <link role="baseMethodDeclaration" roleId="tpee.1068499141037" targetNodeId="3448422702164385781" resolveInfo="getNormalizedThrowsTypes" />
                  </node>
                </node>
                <node role="operation" roleId="tpee.1197027833540" type="tp2q.GetSizeOperation" typeId="tp2q.1162935959151" id="2978005800837019570" />
              </node>
            </node>
          </node>
        </node>
        <node role="statement" roleId="tpee.1068581517665" type="tpee.ReturnStatement" typeId="tpee.1068581242878" id="1213877405043">
          <node role="expression" roleId="tpee.1068581517676" type="tpee.DotExpression" typeId="tpee.1197027756228" id="1213877405044">
            <node role="operand" roleId="tpee.1197027771414" type="tpee.LocalVariableReference" typeId="tpee.1068581242866" id="1213877405045">
              <link role="variableDeclaration" roleId="tpee.1068581517664" targetNodeId="1213877404948" resolveInfo="sb" />
            </node>
            <node role="operation" roleId="tpee.1197027833540" type="tpee.InstanceMethodCallOperation" typeId="tpee.1202948039474" id="1213877405046">
              <link role="baseMethodDeclaration" roleId="tpee.1068499141037" targetNodeId="e2lb.~StringBuilder%dtoString()%cjava%dlang%dString" resolveInfo="toString" />
            </node>
          </node>
        </node>
      </node>
      <node role="visibility" roleId="tpee.1178549979242" type="tpee.PublicVisibility" typeId="tpee.1146644602865" id="1219155724009" />
    </node>
    <node role="method" roleId="1i04.1225194240805" type="1i04.ConceptMethodDeclaration" typeId="1i04.1225194472830" id="1230472987259">
      <property name="name" nameId="tpck.1169194664001" value="getRuntimeClassName" />
      <property name="isVirtual" nameId="1i04.1225194472832" value="true" />
      <node role="returnType" roleId="tpee.1068580123133" type="tpee.StringType" typeId="tpee.1225271177708" id="4887793210800412969" />
      <node role="body" roleId="tpee.1068580123135" type="tpee.StatementList" typeId="tpee.1068580123136" id="1230472987261">
        <node role="statement" roleId="tpee.1068581517665" type="tpee.ExpressionStatement" typeId="tpee.1068580123155" id="1230473002751">
          <node role="expression" roleId="tpee.1068580123156" type="tpee.StringLiteral" typeId="tpee.1070475926800" id="1230473002752">
            <property name="value" nameId="tpee.1070475926801" value="_FunctionTypes" />
          </node>
        </node>
      </node>
      <node role="visibility" roleId="tpee.1178549979242" type="tpee.PublicVisibility" typeId="tpee.1146644602865" id="1230472990551" />
    </node>
    <node role="method" roleId="1i04.1225194240805" type="1i04.ConceptMethodDeclaration" typeId="1i04.1225194472830" id="1230475757059">
      <property name="name" nameId="tpck.1169194664001" value="getResultType" />
      <property name="isVirtual" nameId="1i04.1225194472832" value="true" />
      <node role="returnType" roleId="tpee.1068580123133" type="tp25.SNodeType" typeId="tp25.1138055754698" id="1230475763779">
        <link role="concept" roleId="tp25.1138405853777" targetNodeId="tpee.1068431790189" resolveInfo="Type" />
      </node>
      <node role="body" roleId="tpee.1068580123135" type="tpee.StatementList" typeId="tpee.1068580123136" id="1230475757061">
        <node role="statement" roleId="tpee.1068581517665" type="tpee.LocalVariableDeclarationStatement" typeId="tpee.1068581242864" id="1230630466256">
          <node role="localVariableDeclaration" roleId="tpee.1068581242865" type="tpee.LocalVariableDeclaration" typeId="tpee.1068581242863" id="1230630466257">
            <property name="name" nameId="tpck.1169194664001" value="rt" />
            <node role="type" roleId="tpee.5680397130376446158" type="tp25.SNodeType" typeId="tp25.1138055754698" id="1230630466258" />
            <node role="initializer" roleId="tpee.1068431790190" type="tpee.DotExpression" typeId="tpee.1197027756228" id="1230630821417">
              <node role="operand" roleId="tpee.1197027771414" type="1i04.ThisNodeExpression" typeId="1i04.1225194691553" id="1230630820995" />
              <node role="operation" roleId="tpee.1197027833540" type="tp25.SLinkAccess" typeId="tp25.1138056143562" id="1230630822057">
                <link role="link" roleId="tp25.1138056516764" targetNodeId="tp2c.1199542457201" />
              </node>
            </node>
          </node>
        </node>
        <node role="statement" roleId="tpee.1068581517665" type="tpee.ExpressionStatement" typeId="tpee.1068580123155" id="1237318635411">
          <node role="expression" roleId="tpee.1068580123156" type="tpee.AssignmentExpression" typeId="tpee.1068498886294" id="1237318639822">
            <node role="lValue" roleId="tpee.1068498886295" type="tpee.LocalVariableReference" typeId="tpee.1068581242866" id="1237318635412">
              <link role="variableDeclaration" roleId="tpee.1068581517664" targetNodeId="1230630466257" resolveInfo="rt" />
            </node>
            <node role="rValue" roleId="tpee.1068498886297" type="tpee.DotExpression" typeId="tpee.1197027756228" id="1237318863382">
              <node role="operand" roleId="tpee.1197027771414" type="1i04.ThisNodeExpression" typeId="1i04.1225194691553" id="1237318862788" />
              <node role="operation" roleId="tpee.1197027833540" type="tp25.Node_ConceptMethodCall" typeId="tp25.1179409122411" id="1237318864662">
                <link role="baseMethodDeclaration" roleId="tpee.1068499141037" targetNodeId="1237318764946" resolveInfo="unmeet" />
                <node role="actualArgument" roleId="tpee.1068499141038" type="tpee.DotExpression" typeId="tpee.1197027756228" id="6967328415140948975">
                  <node role="operand" roleId="tpee.1197027771414" type="tpee.LocalVariableReference" typeId="tpee.1068581242866" id="1237318867293">
                    <link role="variableDeclaration" roleId="tpee.1068581517664" targetNodeId="1230630466257" resolveInfo="rt" />
                  </node>
                  <node role="operation" roleId="tpee.1197027833540" type="tp25.Node_CopyOperation" typeId="tp25.1144146199828" id="6967328415140948979" />
                </node>
              </node>
            </node>
          </node>
        </node>
        <node role="statement" roleId="tpee.1068581517665" type="tpee.IfStatement" typeId="tpee.1068580123159" id="1891437680216334793">
          <node role="ifTrue" roleId="tpee.1068580123161" type="tpee.StatementList" typeId="tpee.1068580123136" id="1891437680216334794">
            <node role="statement" roleId="tpee.1068581517665" type="tpee.ReturnStatement" typeId="tpee.1068581242878" id="1891437680216334805">
              <node role="expression" roleId="tpee.1068581517676" type="tpee.NullLiteral" typeId="tpee.1070534058343" id="1891437680216334807" />
            </node>
          </node>
          <node role="condition" roleId="tpee.1068580123160" type="tpee.DotExpression" typeId="tpee.1197027756228" id="1891437680216334798">
            <node role="operand" roleId="tpee.1197027771414" type="tpee.LocalVariableReference" typeId="tpee.1068581242866" id="1891437680216334797">
              <link role="variableDeclaration" roleId="tpee.1068581517664" targetNodeId="1230630466257" resolveInfo="rt" />
            </node>
            <node role="operation" roleId="tpee.1197027833540" type="tp25.Node_IsInstanceOfOperation" typeId="tp25.1139621453865" id="1891437680216334802">
              <node role="conceptArgument" roleId="tp25.1177027386292" type="tp25.RefConcept_Reference" typeId="tp25.1177026924588" id="1891437680216334804">
                <link role="conceptDeclaration" roleId="tp25.1177026940964" targetNodeId="tpee.1068581517677" resolveInfo="VoidType" />
              </node>
            </node>
          </node>
        </node>
        <node role="statement" roleId="tpee.1068581517665" type="tpee.IfStatement" typeId="tpee.1068580123159" id="1891437680216334809">
          <node role="ifTrue" roleId="tpee.1068580123161" type="tpee.StatementList" typeId="tpee.1068580123136" id="1891437680216334810">
            <node role="statement" roleId="tpee.1068581517665" type="tpee.ReturnStatement" typeId="tpee.1068581242878" id="1891437680216334821">
              <node role="expression" roleId="tpee.1068581517676" type="tp3r.Quotation" typeId="tp3r.1196350785113" id="1891437680216334824">
                <node role="quotedNode" roleId="tp3r.1196350785114" type="tpee.ClassifierType" typeId="tpee.1107535904670" id="1891437680216334827">
                  <link role="classifier" roleId="tpee.1107535924139" targetNodeId="e2lb.~Object" resolveInfo="Object" />
                </node>
              </node>
            </node>
          </node>
          <node role="condition" roleId="tpee.1068580123160" type="tpee.DotExpression" typeId="tpee.1197027756228" id="1891437680216334814">
            <node role="operand" roleId="tpee.1197027771414" type="tpee.LocalVariableReference" typeId="tpee.1068581242866" id="1891437680216334813">
              <link role="variableDeclaration" roleId="tpee.1068581517664" targetNodeId="1230630466257" resolveInfo="rt" />
            </node>
            <node role="operation" roleId="tpee.1197027833540" type="tp25.Node_IsInstanceOfOperation" typeId="tp25.1139621453865" id="1891437680216334818">
              <node role="conceptArgument" roleId="tp25.1177027386292" type="tp25.RefConcept_Reference" typeId="tp25.1177026924588" id="1891437680216334820">
                <link role="conceptDeclaration" roleId="tp25.1177026940964" targetNodeId="tpee.1204200696010" resolveInfo="NullType" />
              </node>
            </node>
          </node>
        </node>
        <node role="statement" roleId="tpee.1068581517665" type="tpee.ReturnStatement" typeId="tpee.1068581242878" id="1891437680216334831">
          <node role="expression" roleId="tpee.1068581517676" type="tp25.SNodeTypeCastExpression" typeId="tp25.1140137987495" id="1891437680216334833">
            <link role="concept" roleId="tp25.1140138128738" targetNodeId="tpee.1068431790189" resolveInfo="Type" />
            <node role="leftExpression" roleId="tp25.1140138123956" type="tpee.LocalVariableReference" typeId="tpee.1068581242866" id="1891437680216334832">
              <link role="variableDeclaration" roleId="tpee.1068581517664" targetNodeId="1230630466257" resolveInfo="rt" />
            </node>
          </node>
        </node>
      </node>
      <node role="visibility" roleId="tpee.1178549979242" type="tpee.PublicVisibility" typeId="tpee.1146644602865" id="1230475761498" />
    </node>
    <node role="method" roleId="1i04.1225194240805" type="1i04.ConceptMethodDeclaration" typeId="1i04.1225194472830" id="1237318764946">
      <property name="name" nameId="tpck.1169194664001" value="unmeet" />
      <node role="returnType" roleId="tpee.1068580123133" type="tp25.SNodeType" typeId="tp25.1138055754698" id="1237318769693" />
      <node role="body" roleId="tpee.1068580123135" type="tpee.StatementList" typeId="tpee.1068580123136" id="1237318764948">
        <node role="statement" roleId="tpee.1068581517665" type="tpee.LocalVariableDeclarationStatement" typeId="tpee.1068581242864" id="1237318813481">
          <node role="localVariableDeclaration" roleId="tpee.1068581242865" type="tpee.LocalVariableDeclaration" typeId="tpee.1068581242863" id="1237318813482">
            <property name="name" nameId="tpck.1169194664001" value="tmp" />
            <node role="type" roleId="tpee.5680397130376446158" type="tp25.SNodeType" typeId="tp25.1138055754698" id="1237318813483" />
            <node role="initializer" roleId="tpee.1068431790190" type="tpee.ParameterReference" typeId="tpee.1068581242874" id="1237318813484">
              <link role="variableDeclaration" roleId="tpee.1068581517664" targetNodeId="1237318835049" resolveInfo="possiblyMeet" />
            </node>
          </node>
        </node>
        <node role="statement" roleId="tpee.1068581517665" type="tpee.WhileStatement" typeId="tpee.1076505808687" id="1237318813486">
          <node role="condition" roleId="tpee.1076505808688" type="tpee.DotExpression" typeId="tpee.1197027756228" id="1237318813487">
            <node role="operand" roleId="tpee.1197027771414" type="tpee.LocalVariableReference" typeId="tpee.1068581242866" id="1237318813488">
              <link role="variableDeclaration" roleId="tpee.1068581517664" targetNodeId="1237318813482" resolveInfo="tmp" />
            </node>
            <node role="operation" roleId="tpee.1197027833540" type="tp25.Node_IsInstanceOfOperation" typeId="tp25.1139621453865" id="1237318813489">
              <node role="conceptArgument" roleId="tp25.1177027386292" type="tp25.RefConcept_Reference" typeId="tp25.1177026924588" id="1237318813490">
                <link role="conceptDeclaration" roleId="tp25.1177026940964" targetNodeId="tpd4.1188473524530" resolveInfo="MeetType" />
              </node>
            </node>
          </node>
          <node role="body" roleId="tpee.1154032183016" type="tpee.StatementList" typeId="tpee.1068580123136" id="1237318813491">
            <node role="statement" roleId="tpee.1068581517665" type="tpee.ForeachStatement" typeId="tpee.1144226303539" id="1237318813492">
              <node role="iterable" roleId="tpee.1144226360166" type="tpee.DotExpression" typeId="tpee.1197027756228" id="1237318813493">
                <node role="operand" roleId="tpee.1197027771414" type="tp25.SNodeTypeCastExpression" typeId="tp25.1140137987495" id="1237318813494">
                  <link role="concept" roleId="tp25.1140138128738" targetNodeId="tpd4.1188473524530" resolveInfo="MeetType" />
                  <node role="leftExpression" roleId="tp25.1140138123956" type="tpee.LocalVariableReference" typeId="tpee.1068581242866" id="1237318813495">
                    <link role="variableDeclaration" roleId="tpee.1068581517664" targetNodeId="1237318813482" resolveInfo="tmp" />
                  </node>
                </node>
                <node role="operation" roleId="tpee.1197027833540" type="tp25.SLinkListAccess" typeId="tp25.1138056282393" id="1237318813496">
                  <link role="link" roleId="tp25.1138056546658" targetNodeId="tpd4.1188473537547" />
                </node>
              </node>
              <node role="variable" roleId="tpee.1144230900587" type="tpee.LocalVariableDeclaration" typeId="tpee.1068581242863" id="1237318813497">
                <property name="name" nameId="tpck.1169194664001" value="arg" />
                <node role="type" roleId="tpee.5680397130376446158" type="tp25.SNodeType" typeId="tp25.1138055754698" id="1237318813498" />
              </node>
              <node role="body" roleId="tpee.1154032183016" type="tpee.StatementList" typeId="tpee.1068580123136" id="1237318813499">
                <node role="statement" roleId="tpee.1068581517665" type="tpee.IfStatement" typeId="tpee.1068580123159" id="1237318813500">
                  <node role="condition" roleId="tpee.1068580123160" type="tpee.NotExpression" typeId="tpee.1081516740877" id="1237318813501">
                    <node role="expression" roleId="tpee.1081516765348" type="tpee.DotExpression" typeId="tpee.1197027756228" id="1237318813502">
                      <node role="operand" roleId="tpee.1197027771414" type="tpee.LocalVariableReference" typeId="tpee.1068581242866" id="1237318813503">
                        <link role="variableDeclaration" roleId="tpee.1068581517664" targetNodeId="1237318813497" resolveInfo="arg" />
                      </node>
                      <node role="operation" roleId="tpee.1197027833540" type="tp25.Node_IsInstanceOfOperation" typeId="tp25.1139621453865" id="1237318813504">
                        <node role="conceptArgument" roleId="tp25.1177027386292" type="tp25.RefConcept_Reference" typeId="tp25.1177026924588" id="1237318813505">
                          <link role="conceptDeclaration" roleId="tp25.1177026940964" targetNodeId="tpee.1068581517677" resolveInfo="VoidType" />
                        </node>
                      </node>
                    </node>
                  </node>
                  <node role="ifTrue" roleId="tpee.1068580123161" type="tpee.StatementList" typeId="tpee.1068580123136" id="1237318813506">
                    <node role="statement" roleId="tpee.1068581517665" type="tpee.ExpressionStatement" typeId="tpee.1068580123155" id="1237318813507">
                      <node role="expression" roleId="tpee.1068580123156" type="tpee.AssignmentExpression" typeId="tpee.1068498886294" id="1237318813508">
                        <node role="rValue" roleId="tpee.1068498886297" type="tpee.LocalVariableReference" typeId="tpee.1068581242866" id="1237318813509">
                          <link role="variableDeclaration" roleId="tpee.1068581517664" targetNodeId="1237318813497" resolveInfo="arg" />
                        </node>
                        <node role="lValue" roleId="tpee.1068498886295" type="tpee.LocalVariableReference" typeId="tpee.1068581242866" id="1237318813510">
                          <link role="variableDeclaration" roleId="tpee.1068581517664" targetNodeId="1237318813482" resolveInfo="tmp" />
                        </node>
                      </node>
                    </node>
                    <node role="statement" roleId="tpee.1068581517665" type="tpee.ContinueStatement" typeId="tpee.1082113931046" id="1237318813511">
                      <node role="loopLabelReference" roleId="tpee.9056323058805226429" type="tpee.LoopLabelReference" typeId="tpee.363746191845183785" id="4100552184032605915">
                        <link role="loopLabel" roleId="tpee.363746191845183786" targetNodeId="4100552184032605914" resolveInfo="with_meet" />
                      </node>
                    </node>
                  </node>
                </node>
              </node>
            </node>
            <node role="statement" roleId="tpee.1068581517665" type="tpee.ReturnStatement" typeId="tpee.1068581242878" id="1237318813512">
              <node role="expression" roleId="tpee.1068581517676" type="tp3r.Quotation" typeId="tp3r.1196350785113" id="1237318813513">
                <node role="quotedNode" roleId="tp3r.1196350785114" type="tpee.VoidType" typeId="tpee.1068581517677" id="1237318813514" />
              </node>
            </node>
          </node>
          <node role="loopLabel" roleId="tpee.363746191845183793" type="tpee.LoopLabel" typeId="tpee.363746191845175146" id="4100552184032605914">
            <property name="name" nameId="tpck.1169194664001" value="with_meet" />
          </node>
        </node>
        <node role="statement" roleId="tpee.1068581517665" type="tpee.IfStatement" typeId="tpee.1068580123159" id="1237318813515">
          <node role="ifTrue" roleId="tpee.1068580123161" type="tpee.StatementList" typeId="tpee.1068580123136" id="1237318813516">
            <node role="statement" roleId="tpee.1068581517665" type="tpee.LocalVariableDeclarationStatement" typeId="tpee.1068581242864" id="1237318813517">
              <node role="localVariableDeclaration" roleId="tpee.1068581242865" type="tpee.LocalVariableDeclaration" typeId="tpee.1068581242863" id="1237318813518">
                <property name="name" nameId="tpck.1169194664001" value="params" />
                <node role="type" roleId="tpee.5680397130376446158" type="tp2q.ListType" typeId="tp2q.1151688443754" id="1237318813519">
                  <node role="elementType" roleId="tp2q.1151688676805" type="tp25.SNodeType" typeId="tp25.1138055754698" id="1237318813520" />
                </node>
                <node role="initializer" roleId="tpee.1068431790190" type="tpee.DotExpression" typeId="tpee.1197027756228" id="1237318813521">
                  <node role="operand" roleId="tpee.1197027771414" type="tp25.SNodeTypeCastExpression" typeId="tp25.1140137987495" id="1237318813522">
                    <link role="concept" roleId="tp25.1140138128738" targetNodeId="tpee.1107535904670" resolveInfo="ClassifierType" />
                    <node role="leftExpression" roleId="tp25.1140138123956" type="tpee.LocalVariableReference" typeId="tpee.1068581242866" id="1237318813523">
                      <link role="variableDeclaration" roleId="tpee.1068581517664" targetNodeId="1237318813482" resolveInfo="tmp" />
                    </node>
                  </node>
                  <node role="operation" roleId="tpee.1197027833540" type="tp25.SLinkListAccess" typeId="tp25.1138056282393" id="1237318813524">
                    <link role="link" roleId="tp25.1138056546658" targetNodeId="tpee.1109201940907" />
                  </node>
                </node>
              </node>
            </node>
            <node role="statement" roleId="tpee.1068581517665" type="tpee.ForeachStatement" typeId="tpee.1144226303539" id="1237318813525">
              <node role="body" roleId="tpee.1154032183016" type="tpee.StatementList" typeId="tpee.1068580123136" id="1237318813526">
                <node role="statement" roleId="tpee.1068581517665" type="tpee.LocalVariableDeclarationStatement" typeId="tpee.1068581242864" id="1237318813527">
                  <node role="localVariableDeclaration" roleId="tpee.1068581242865" type="tpee.LocalVariableDeclaration" typeId="tpee.1068581242863" id="1237318813528">
                    <property name="name" nameId="tpck.1169194664001" value="up" />
                    <node role="type" roleId="tpee.5680397130376446158" type="tp25.SNodeType" typeId="tp25.1138055754698" id="1237318813529" />
                    <node role="initializer" roleId="tpee.1068431790190" type="tpee.DotExpression" typeId="tpee.1197027756228" id="1237318851100">
                      <node role="operand" roleId="tpee.1197027771414" type="1i04.ThisNodeExpression" typeId="1i04.1225194691553" id="1237318850610" />
                      <node role="operation" roleId="tpee.1197027833540" type="tp25.Node_ConceptMethodCall" typeId="tp25.1179409122411" id="1237318852848">
                        <link role="baseMethodDeclaration" roleId="tpee.1068499141037" targetNodeId="1237318764946" resolveInfo="unmeet" />
                        <node role="actualArgument" roleId="tpee.1068499141038" type="tpee.LocalVariableReference" typeId="tpee.1068581242866" id="1237318856921">
                          <link role="variableDeclaration" roleId="tpee.1068581517664" targetNodeId="1237318813543" resolveInfo="p" />
                        </node>
                      </node>
                    </node>
                  </node>
                </node>
                <node role="statement" roleId="tpee.1068581517665" type="tpee.IfStatement" typeId="tpee.1068580123159" id="1237318813532">
                  <node role="ifTrue" roleId="tpee.1068580123161" type="tpee.StatementList" typeId="tpee.1068580123136" id="1237318813533">
                    <node role="statement" roleId="tpee.1068581517665" type="tpee.ExpressionStatement" typeId="tpee.1068580123155" id="1237318813534">
                      <node role="expression" roleId="tpee.1068580123156" type="tpee.DotExpression" typeId="tpee.1197027756228" id="1237318813535">
                        <node role="operand" roleId="tpee.1197027771414" type="tpee.LocalVariableReference" typeId="tpee.1068581242866" id="1237318813536">
                          <link role="variableDeclaration" roleId="tpee.1068581517664" targetNodeId="1237318813543" resolveInfo="p" />
                        </node>
                        <node role="operation" roleId="tpee.1197027833540" type="tp25.Node_ReplaceWithAnotherOperation" typeId="tp25.1140131837776" id="1237318813537">
                          <node role="replacementNode" roleId="tp25.1140131861877" type="tpee.LocalVariableReference" typeId="tpee.1068581242866" id="1237318813538">
                            <link role="variableDeclaration" roleId="tpee.1068581517664" targetNodeId="1237318813528" resolveInfo="up" />
                          </node>
                        </node>
                      </node>
                    </node>
                  </node>
                  <node role="condition" roleId="tpee.1068580123160" type="tpee.NotEqualsExpression" typeId="tpee.1073239437375" id="1237318813539">
                    <node role="rightExpression" roleId="tpee.1081773367579" type="tpee.LocalVariableReference" typeId="tpee.1068581242866" id="1237318813540">
                      <link role="variableDeclaration" roleId="tpee.1068581517664" targetNodeId="1237318813543" resolveInfo="p" />
                    </node>
                    <node role="leftExpression" roleId="tpee.1081773367580" type="tpee.LocalVariableReference" typeId="tpee.1068581242866" id="1237318813541">
                      <link role="variableDeclaration" roleId="tpee.1068581517664" targetNodeId="1237318813528" resolveInfo="up" />
                    </node>
                  </node>
                </node>
              </node>
              <node role="iterable" roleId="tpee.1144226360166" type="tpee.LocalVariableReference" typeId="tpee.1068581242866" id="1237318813542">
                <link role="variableDeclaration" roleId="tpee.1068581517664" targetNodeId="1237318813518" resolveInfo="params" />
              </node>
              <node role="variable" roleId="tpee.1144230900587" type="tpee.LocalVariableDeclaration" typeId="tpee.1068581242863" id="1237318813543">
                <property name="name" nameId="tpck.1169194664001" value="p" />
                <node role="type" roleId="tpee.5680397130376446158" type="tp25.SNodeType" typeId="tp25.1138055754698" id="1237318813544" />
              </node>
            </node>
          </node>
          <node role="condition" roleId="tpee.1068580123160" type="tpee.DotExpression" typeId="tpee.1197027756228" id="1237318813545">
            <node role="operand" roleId="tpee.1197027771414" type="tpee.LocalVariableReference" typeId="tpee.1068581242866" id="1237318813546">
              <link role="variableDeclaration" roleId="tpee.1068581517664" targetNodeId="1237318813482" resolveInfo="tmp" />
            </node>
            <node role="operation" roleId="tpee.1197027833540" type="tp25.Node_IsInstanceOfOperation" typeId="tp25.1139621453865" id="1237318813547">
              <node role="conceptArgument" roleId="tp25.1177027386292" type="tp25.RefConcept_Reference" typeId="tp25.1177026924588" id="1237318813548">
                <link role="conceptDeclaration" roleId="tp25.1177026940964" targetNodeId="tpee.1107535904670" resolveInfo="ClassifierType" />
              </node>
            </node>
          </node>
        </node>
        <node role="statement" roleId="tpee.1068581517665" type="tpee.ReturnStatement" typeId="tpee.1068581242878" id="1237318813549">
          <node role="expression" roleId="tpee.1068581517676" type="tpee.LocalVariableReference" typeId="tpee.1068581242866" id="1237318813550">
            <link role="variableDeclaration" roleId="tpee.1068581517664" targetNodeId="1237318813482" resolveInfo="tmp" />
          </node>
        </node>
      </node>
      <node role="parameter" roleId="tpee.1068580123134" type="tpee.ParameterDeclaration" typeId="tpee.1068498886292" id="1237318835049">
        <property name="name" nameId="tpck.1169194664001" value="possiblyMeet" />
        <node role="type" roleId="tpee.5680397130376446158" type="tp25.SNodeType" typeId="tp25.1138055754698" id="1237318835050" />
      </node>
    </node>
    <node role="method" roleId="1i04.1225194240805" type="1i04.ConceptMethodDeclaration" typeId="1i04.1225194472830" id="1232032188607">
      <property name="name" nameId="tpck.1169194664001" value="getTerminateType" />
      <property name="isVirtual" nameId="1i04.1225194472832" value="true" />
      <node role="returnType" roleId="tpee.1068580123133" type="tp25.SNodeType" typeId="tp25.1138055754698" id="1232032197086">
        <link role="concept" roleId="tp25.1138405853777" targetNodeId="tpee.1068431790189" resolveInfo="Type" />
      </node>
      <node role="body" roleId="tpee.1068580123135" type="tpee.StatementList" typeId="tpee.1068580123136" id="1232032188609">
        <node role="statement" roleId="tpee.1068581517665" type="tpee.ExpressionStatement" typeId="tpee.1068580123155" id="1232032207246">
          <node role="expression" roleId="tpee.1068580123156" type="tpee.NullLiteral" typeId="tpee.1070534058343" id="1232032207247" />
        </node>
      </node>
      <node role="visibility" roleId="tpee.1178549979242" type="tpee.PublicVisibility" typeId="tpee.1146644602865" id="1232032192653" />
    </node>
    <node role="method" roleId="1i04.1225194240805" type="1i04.ConceptMethodDeclaration" typeId="1i04.1225194472830" id="1230319610063">
      <property name="name" nameId="tpck.1169194664001" value="getDeclarationRuntimeType" />
      <node role="returnType" roleId="tpee.1068580123133" type="tp25.SNodeType" typeId="tp25.1138055754698" id="1230320283706">
        <link role="concept" roleId="tp25.1138405853777" targetNodeId="tpee.1107535904670" resolveInfo="ClassifierType" />
      </node>
      <node role="body" roleId="tpee.1068580123135" type="tpee.StatementList" typeId="tpee.1068580123136" id="1230319610065">
        <node role="statement" roleId="tpee.1068581517665" type="tpee.LocalVariableDeclarationStatement" typeId="tpee.1068581242864" id="1230320773889">
          <node role="localVariableDeclaration" roleId="tpee.1068581242865" type="tpee.LocalVariableDeclaration" typeId="tpee.1068581242863" id="1230320773890">
            <property name="name" nameId="tpck.1169194664001" value="rtCls" />
            <node role="type" roleId="tpee.5680397130376446158" type="tpee.StringType" typeId="tpee.1225271177708" id="1230320773891" />
            <node role="initializer" roleId="tpee.1068431790190" type="tpee.PlusExpression" typeId="tpee.1068581242875" id="1230320783352">
              <node role="rightExpression" roleId="tpee.1081773367579" type="tpee.DotExpression" typeId="tpee.1197027756228" id="1230320784600">
                <node role="operand" roleId="tpee.1197027771414" type="1i04.ThisNodeExpression" typeId="1i04.1225194691553" id="1230320784340" />
                <node role="operation" roleId="tpee.1197027833540" type="tp25.Node_ConceptMethodCall" typeId="tp25.1179409122411" id="1230320787867">
                  <link role="baseMethodDeclaration" roleId="tpee.1068499141037" targetNodeId="1213877404927" resolveInfo="getRuntimeSignature" />
                </node>
              </node>
              <node role="leftExpression" roleId="tpee.1081773367580" type="tpee.PlusExpression" typeId="tpee.1068581242875" id="1230473225879">
                <node role="rightExpression" roleId="tpee.1081773367579" type="tpee.StringLiteral" typeId="tpee.1070475926800" id="1230473225951">
                  <property name="value" nameId="tpee.1070475926801" value="." />
                </node>
                <node role="leftExpression" roleId="tpee.1081773367580" type="tpee.DotExpression" typeId="tpee.1197027756228" id="1230473208333">
                  <node role="operand" roleId="tpee.1197027771414" type="1i04.ThisNodeExpression" typeId="1i04.1225194691553" id="1230473208136" />
                  <node role="operation" roleId="tpee.1197027833540" type="tp25.Node_ConceptMethodCall" typeId="tp25.1179409122411" id="1230473210648">
                    <link role="baseMethodDeclaration" roleId="tpee.1068499141037" targetNodeId="1230472987259" resolveInfo="getRuntimeClassName" />
                  </node>
                </node>
              </node>
            </node>
          </node>
        </node>
        <node role="statement" roleId="tpee.1068581517665" type="tpee.LocalVariableDeclarationStatement" typeId="tpee.1068581242864" id="1231429540279">
          <node role="localVariableDeclaration" roleId="tpee.1068581242865" type="tpee.LocalVariableDeclaration" typeId="tpee.1068581242863" id="1231429540280">
            <property name="name" nameId="tpck.1169194664001" value="ice" />
            <node role="type" roleId="tpee.5680397130376446158" type="tp25.SNodeType" typeId="tp25.1138055754698" id="1231429540281" />
            <node role="initializer" roleId="tpee.1068431790190" type="tp2q.MapElement" typeId="tp2q.1197932370469" id="1238585613406">
              <node role="key" roleId="tp2q.1197932525128" type="tpee.LocalVariableReference" typeId="tpee.1068581242866" id="1238585613407">
                <link role="variableDeclaration" roleId="tpee.1068581517664" targetNodeId="1230320773890" resolveInfo="rtCls" />
              </node>
              <node role="map" roleId="tp2q.1197932505799" type="tpee.StaticMethodCall" typeId="tpee.1081236700937" id="1231429555490">
                <link role="baseMethodDeclaration" roleId="tpee.1068499141037" targetNodeId="1231426266998" resolveInfo="getRuntimeClassifiersMap" />
                <link role="classConcept" roleId="tpee.1144433194310" targetNodeId="1231426116476" resolveInfo="RuntimeUtils" />
              </node>
            </node>
          </node>
        </node>
        <node role="statement" roleId="tpee.1068581517665" type="tpee.IfStatement" typeId="tpee.1068580123159" id="1231429601679">
          <node role="ifTrue" roleId="tpee.1068580123161" type="tpee.StatementList" typeId="tpee.1068580123136" id="1231429601680">
            <node role="statement" roleId="tpee.1068581517665" type="tpee.ThrowStatement" typeId="tpee.1164991038168" id="3841277577643007442">
              <node role="throwable" roleId="tpee.1164991057263" type="tpee.GenericNewExpression" typeId="tpee.1145552977093" id="3841277577643007444">
                <node role="creator" roleId="tpee.1145553007750" type="tpee.ClassCreator" typeId="tpee.1212685548494" id="3841277577643013479">
                  <link role="baseMethodDeclaration" roleId="tpee.1068499141037" targetNodeId="e2lb.~RuntimeException%d&lt;init&gt;(java%dlang%dString)" resolveInfo="RuntimeException" />
                  <node role="actualArgument" roleId="tpee.1068499141038" type="tpee.PlusExpression" typeId="tpee.1068581242875" id="3841277577643013481">
                    <node role="rightExpression" roleId="tpee.1081773367579" type="tpee.LocalVariableReference" typeId="tpee.1068581242866" id="3841277577643013484">
                      <link role="variableDeclaration" roleId="tpee.1068581517664" targetNodeId="1230320773890" resolveInfo="rtCls" />
                    </node>
                    <node role="leftExpression" roleId="tpee.1081773367580" type="tpee.StringLiteral" typeId="tpee.1070475926800" id="3841277577643013480">
                      <property name="value" nameId="tpee.1070475926801" value="No classifier found:" />
                    </node>
                  </node>
                </node>
              </node>
            </node>
          </node>
          <node role="condition" roleId="tpee.1068580123160" type="tpee.EqualsExpression" typeId="tpee.1068580123152" id="1231429603228">
            <node role="rightExpression" roleId="tpee.1081773367579" type="tpee.NullLiteral" typeId="tpee.1070534058343" id="1231429604180" />
            <node role="leftExpression" roleId="tpee.1081773367580" type="tpee.LocalVariableReference" typeId="tpee.1068581242866" id="1231429602762">
              <link role="variableDeclaration" roleId="tpee.1068581517664" targetNodeId="1231429540280" resolveInfo="ice" />
            </node>
          </node>
        </node>
        <node role="statement" roleId="tpee.1068581517665" type="tpee.LocalVariableDeclarationStatement" typeId="tpee.1068581242864" id="1230320773901">
          <node role="localVariableDeclaration" roleId="tpee.1068581242865" type="tpee.LocalVariableDeclaration" typeId="tpee.1068581242863" id="1230320773902">
            <property name="name" nameId="tpck.1169194664001" value="ct" />
            <node role="type" roleId="tpee.5680397130376446158" type="tp25.SNodeType" typeId="tp25.1138055754698" id="1230320773903">
              <link role="concept" roleId="tp25.1138405853777" targetNodeId="tpee.1107535904670" resolveInfo="ClassifierType" />
            </node>
            <node role="initializer" roleId="tpee.1068431790190" type="tp3r.Quotation" typeId="tp3r.1196350785113" id="1230320773904">
              <node role="quotedNode" roleId="tp3r.1196350785114" type="tpee.ClassifierType" typeId="tpee.1107535904670" id="1230320773905">
                <node role="smodelAttribute" roleId="tpck.5169995583184591170" type="tp3r.ReferenceAntiquotation" typeId="tp3r.1196350785117" id="1230320773906">
                  <property name="linkRole" nameId="tpck.1757699476691236116" value="classifier" />
                  <node role="expression" roleId="tp3r.1196350785111" type="tpee.LocalVariableReference" typeId="tpee.1068581242866" id="1230320773907">
                    <link role="variableDeclaration" roleId="tpee.1068581517664" targetNodeId="1231429540280" resolveInfo="ice" />
                  </node>
                </node>
              </node>
            </node>
          </node>
        </node>
        <node role="statement" roleId="tpee.1068581517665" type="tpee.IfStatement" typeId="tpee.1068580123159" id="1230320773908">
          <node role="ifTrue" roleId="tpee.1068580123161" type="tpee.StatementList" typeId="tpee.1068580123136" id="1230320773909">
            <node role="statement" roleId="tpee.1068581517665" type="tpee.ExpressionStatement" typeId="tpee.1068580123155" id="1230320773910">
              <node role="expression" roleId="tpee.1068580123156" type="tpee.DotExpression" typeId="tpee.1197027756228" id="1230320773911">
                <node role="operand" roleId="tpee.1197027771414" type="tpee.DotExpression" typeId="tpee.1197027756228" id="1230320773912">
                  <node role="operand" roleId="tpee.1197027771414" type="tpee.LocalVariableReference" typeId="tpee.1068581242866" id="1230320773913">
                    <link role="variableDeclaration" roleId="tpee.1068581517664" targetNodeId="1230320773902" resolveInfo="ct" />
                  </node>
                  <node role="operation" roleId="tpee.1197027833540" type="tp25.SLinkListAccess" typeId="tp25.1138056282393" id="1230320773914">
                    <link role="link" roleId="tp25.1138056546658" targetNodeId="tpee.1109201940907" />
                  </node>
                </node>
                <node role="operation" roleId="tpee.1197027833540" type="tp2q.AddElementOperation" typeId="tp2q.1160612413312" id="2978005800837019497">
                  <node role="argument" roleId="tp2q.1160612519549" type="tpee.StaticMethodCall" typeId="tpee.1081236700937" id="1230320773916">
                    <link role="baseMethodDeclaration" roleId="tpee.1068499141037" targetNodeId="tp2g.1202774154486" resolveInfo="copyTypeRecursively" />
                    <link role="classConcept" roleId="tpee.1144433194310" targetNodeId="tp2g.1201536121399" resolveInfo="ClassifierTypeUtil" />
                    <node role="actualArgument" roleId="tpee.1068499141038" type="tpee.StaticMethodCall" typeId="tpee.1081236700937" id="1230320773917">
                      <link role="baseMethodDeclaration" roleId="tpee.1068499141037" targetNodeId="tp2g.1201536134312" resolveInfo="getTypeCoercedToClassifierType" />
                      <link role="classConcept" roleId="tpee.1144433194310" targetNodeId="tp2g.1201536121399" resolveInfo="ClassifierTypeUtil" />
                      <node role="actualArgument" roleId="tpee.1068499141038" type="tpee.DotExpression" typeId="tpee.1197027756228" id="1230475821182">
                        <node role="operand" roleId="tpee.1197027771414" type="1i04.ThisNodeExpression" typeId="1i04.1225194691553" id="1230475821183" />
                        <node role="operation" roleId="tpee.1197027833540" type="tp25.Node_ConceptMethodCall" typeId="tp25.1179409122411" id="1230475821184">
                          <link role="baseMethodDeclaration" roleId="tpee.1068499141037" targetNodeId="1230475757059" resolveInfo="getResultType" />
                        </node>
                      </node>
                    </node>
                    <node role="actualArgument" roleId="tpee.1068499141038" type="tpee.BooleanConstant" typeId="tpee.1068580123137" id="1230320773921">
                      <property name="value" nameId="tpee.1068580123138" value="true" />
                    </node>
                  </node>
                </node>
              </node>
            </node>
          </node>
          <node role="condition" roleId="tpee.1068580123160" type="tpee.DotExpression" typeId="tpee.1197027756228" id="1230475816149">
            <node role="operand" roleId="tpee.1197027771414" type="tpee.DotExpression" typeId="tpee.1197027756228" id="1230475814880">
              <node role="operand" roleId="tpee.1197027771414" type="1i04.ThisNodeExpression" typeId="1i04.1225194691553" id="1230475814881" />
              <node role="operation" roleId="tpee.1197027833540" type="tp25.Node_ConceptMethodCall" typeId="tp25.1179409122411" id="1230475814882">
                <link role="baseMethodDeclaration" roleId="tpee.1068499141037" targetNodeId="1230475757059" resolveInfo="getResultType" />
              </node>
            </node>
            <node role="operation" roleId="tpee.1197027833540" type="tp25.Node_IsNotNullOperation" typeId="tp25.1172008320231" id="1230475816744" />
          </node>
        </node>
        <node role="statement" roleId="tpee.1068581517665" type="tpee.IfStatement" typeId="tpee.1068580123159" id="1232032614229">
          <node role="ifTrue" roleId="tpee.1068580123161" type="tpee.StatementList" typeId="tpee.1068580123136" id="1232032614230">
            <node role="statement" roleId="tpee.1068581517665" type="tpee.ExpressionStatement" typeId="tpee.1068580123155" id="1232032614231">
              <node role="expression" roleId="tpee.1068580123156" type="tpee.DotExpression" typeId="tpee.1197027756228" id="1232032614232">
                <node role="operand" roleId="tpee.1197027771414" type="tpee.DotExpression" typeId="tpee.1197027756228" id="1232032614233">
                  <node role="operand" roleId="tpee.1197027771414" type="tpee.LocalVariableReference" typeId="tpee.1068581242866" id="1232032614234">
                    <link role="variableDeclaration" roleId="tpee.1068581517664" targetNodeId="1230320773902" resolveInfo="ct" />
                  </node>
                  <node role="operation" roleId="tpee.1197027833540" type="tp25.SLinkListAccess" typeId="tp25.1138056282393" id="1232032614235">
                    <link role="link" roleId="tp25.1138056546658" targetNodeId="tpee.1109201940907" />
                  </node>
                </node>
                <node role="operation" roleId="tpee.1197027833540" type="tp2q.AddElementOperation" typeId="tp2q.1160612413312" id="2978005800837019517">
                  <node role="argument" roleId="tp2q.1160612519549" type="tpee.StaticMethodCall" typeId="tpee.1081236700937" id="1232032614237">
                    <link role="baseMethodDeclaration" roleId="tpee.1068499141037" targetNodeId="tp2g.1202774154486" resolveInfo="copyTypeRecursively" />
                    <link role="classConcept" roleId="tpee.1144433194310" targetNodeId="tp2g.1201536121399" resolveInfo="ClassifierTypeUtil" />
                    <node role="actualArgument" roleId="tpee.1068499141038" type="tpee.StaticMethodCall" typeId="tpee.1081236700937" id="1232032614238">
                      <link role="classConcept" roleId="tpee.1144433194310" targetNodeId="tp2g.1201536121399" resolveInfo="ClassifierTypeUtil" />
                      <link role="baseMethodDeclaration" roleId="tpee.1068499141037" targetNodeId="tp2g.1201536134312" resolveInfo="getTypeCoercedToClassifierType" />
                      <node role="actualArgument" roleId="tpee.1068499141038" type="tpee.DotExpression" typeId="tpee.1197027756228" id="1232032614239">
                        <node role="operand" roleId="tpee.1197027771414" type="1i04.ThisNodeExpression" typeId="1i04.1225194691553" id="1232032614240" />
                        <node role="operation" roleId="tpee.1197027833540" type="tp25.Node_ConceptMethodCall" typeId="tp25.1179409122411" id="1232032628300">
                          <link role="baseMethodDeclaration" roleId="tpee.1068499141037" targetNodeId="1232032188607" resolveInfo="getTerminateType" />
                        </node>
                      </node>
                    </node>
                    <node role="actualArgument" roleId="tpee.1068499141038" type="tpee.BooleanConstant" typeId="tpee.1068580123137" id="1232032614242">
                      <property name="value" nameId="tpee.1068580123138" value="true" />
                    </node>
                  </node>
                </node>
              </node>
            </node>
          </node>
          <node role="condition" roleId="tpee.1068580123160" type="tpee.DotExpression" typeId="tpee.1197027756228" id="1232032614243">
            <node role="operand" roleId="tpee.1197027771414" type="tpee.DotExpression" typeId="tpee.1197027756228" id="1232032614244">
              <node role="operand" roleId="tpee.1197027771414" type="1i04.ThisNodeExpression" typeId="1i04.1225194691553" id="1232032614245" />
              <node role="operation" roleId="tpee.1197027833540" type="tp25.Node_ConceptMethodCall" typeId="tp25.1179409122411" id="1232032621936">
                <link role="baseMethodDeclaration" roleId="tpee.1068499141037" targetNodeId="1232032188607" resolveInfo="getTerminateType" />
              </node>
            </node>
            <node role="operation" roleId="tpee.1197027833540" type="tp25.Node_IsNotNullOperation" typeId="tp25.1172008320231" id="1232032614247" />
          </node>
        </node>
        <node role="statement" roleId="tpee.1068581517665" type="tpee.ForeachStatement" typeId="tpee.1144226303539" id="1230320773935">
          <node role="body" roleId="tpee.1154032183016" type="tpee.StatementList" typeId="tpee.1068580123136" id="1230320773936">
            <node role="statement" roleId="tpee.1068581517665" type="tpee.ExpressionStatement" typeId="tpee.1068580123155" id="1230320773937">
              <node role="expression" roleId="tpee.1068580123156" type="tpee.DotExpression" typeId="tpee.1197027756228" id="1230320773938">
                <node role="operand" roleId="tpee.1197027771414" type="tpee.DotExpression" typeId="tpee.1197027756228" id="1230320773939">
                  <node role="operand" roleId="tpee.1197027771414" type="tpee.LocalVariableReference" typeId="tpee.1068581242866" id="1230320773940">
                    <link role="variableDeclaration" roleId="tpee.1068581517664" targetNodeId="1230320773902" resolveInfo="ct" />
                  </node>
                  <node role="operation" roleId="tpee.1197027833540" type="tp25.SLinkListAccess" typeId="tp25.1138056282393" id="1230320773941">
                    <link role="link" roleId="tp25.1138056546658" targetNodeId="tpee.1109201940907" />
                  </node>
                </node>
                <node role="operation" roleId="tpee.1197027833540" type="tp2q.AddElementOperation" typeId="tp2q.1160612413312" id="2978005800837019531">
                  <node role="argument" roleId="tp2q.1160612519549" type="tpee.StaticMethodCall" typeId="tpee.1081236700937" id="1230320773943">
                    <link role="baseMethodDeclaration" roleId="tpee.1068499141037" targetNodeId="tp2g.1202774154486" resolveInfo="copyTypeRecursively" />
                    <link role="classConcept" roleId="tpee.1144433194310" targetNodeId="tp2g.1201536121399" resolveInfo="ClassifierTypeUtil" />
                    <node role="actualArgument" roleId="tpee.1068499141038" type="tpee.StaticMethodCall" typeId="tpee.1081236700937" id="1230320773944">
                      <link role="baseMethodDeclaration" roleId="tpee.1068499141037" targetNodeId="tp2g.1201536134312" resolveInfo="getTypeCoercedToClassifierType" />
                      <link role="classConcept" roleId="tpee.1144433194310" targetNodeId="tp2g.1201536121399" resolveInfo="ClassifierTypeUtil" />
                      <node role="actualArgument" roleId="tpee.1068499141038" type="tpee.LocalVariableReference" typeId="tpee.1068581242866" id="1230320773945">
                        <link role="variableDeclaration" roleId="tpee.1068581517664" targetNodeId="1230320773950" resolveInfo="pt" />
                      </node>
                    </node>
                    <node role="actualArgument" roleId="tpee.1068499141038" type="tpee.BooleanConstant" typeId="tpee.1068580123137" id="1230320773946">
                      <property name="value" nameId="tpee.1068580123138" value="false" />
                    </node>
                  </node>
                </node>
              </node>
            </node>
          </node>
          <node role="iterable" roleId="tpee.1144226360166" type="tpee.DotExpression" typeId="tpee.1197027756228" id="1230320773947">
            <node role="operand" roleId="tpee.1197027771414" type="1i04.ThisNodeExpression" typeId="1i04.1225194691553" id="1230320808200" />
            <node role="operation" roleId="tpee.1197027833540" type="tp25.SLinkListAccess" typeId="tp25.1138056282393" id="1230320809355">
              <link role="link" roleId="tp25.1138056546658" targetNodeId="tp2c.1199542501692" />
            </node>
          </node>
          <node role="variable" roleId="tpee.1144230900587" type="tpee.LocalVariableDeclaration" typeId="tpee.1068581242863" id="1230320773950">
            <property name="name" nameId="tpck.1169194664001" value="pt" />
            <node role="type" roleId="tpee.5680397130376446158" type="tp25.SNodeType" typeId="tp25.1138055754698" id="1230320773951">
              <link role="concept" roleId="tp25.1138405853777" targetNodeId="tpee.1068431790189" resolveInfo="Type" />
            </node>
          </node>
        </node>
        <node role="statement" roleId="tpee.1068581517665" type="tpee.ForeachStatement" typeId="tpee.1144226303539" id="1230320773952">
          <node role="body" roleId="tpee.1154032183016" type="tpee.StatementList" typeId="tpee.1068580123136" id="1230320773953">
            <node role="statement" roleId="tpee.1068581517665" type="tpee.ExpressionStatement" typeId="tpee.1068580123155" id="1230320773954">
              <node role="expression" roleId="tpee.1068580123156" type="tpee.DotExpression" typeId="tpee.1197027756228" id="1230320773955">
                <node role="operand" roleId="tpee.1197027771414" type="tpee.DotExpression" typeId="tpee.1197027756228" id="1230320773956">
                  <node role="operand" roleId="tpee.1197027771414" type="tpee.LocalVariableReference" typeId="tpee.1068581242866" id="1230320773957">
                    <link role="variableDeclaration" roleId="tpee.1068581517664" targetNodeId="1230320773902" resolveInfo="ct" />
                  </node>
                  <node role="operation" roleId="tpee.1197027833540" type="tp25.SLinkListAccess" typeId="tp25.1138056282393" id="1230320773958">
                    <link role="link" roleId="tp25.1138056546658" targetNodeId="tpee.1109201940907" />
                  </node>
                </node>
                <node role="operation" roleId="tpee.1197027833540" type="tp2q.AddElementOperation" typeId="tp2q.1160612413312" id="2978005800837019547">
                  <node role="argument" roleId="tp2q.1160612519549" type="tpee.StaticMethodCall" typeId="tpee.1081236700937" id="1230320773960">
                    <link role="baseMethodDeclaration" roleId="tpee.1068499141037" targetNodeId="tp2g.1202774154486" resolveInfo="copyTypeRecursively" />
                    <link role="classConcept" roleId="tpee.1144433194310" targetNodeId="tp2g.1201536121399" resolveInfo="ClassifierTypeUtil" />
                    <node role="actualArgument" roleId="tpee.1068499141038" type="tpee.LocalVariableReference" typeId="tpee.1068581242866" id="5501998944439566039">
                      <link role="variableDeclaration" roleId="tpee.1068581517664" targetNodeId="1230320773966" resolveInfo="tt" />
                    </node>
                    <node role="actualArgument" roleId="tpee.1068499141038" type="tpee.BooleanConstant" typeId="tpee.1068580123137" id="1230320773962">
                      <property name="value" nameId="tpee.1068580123138" value="true" />
                    </node>
                  </node>
                </node>
              </node>
            </node>
          </node>
          <node role="iterable" roleId="tpee.1144226360166" type="tpee.DotExpression" typeId="tpee.1197027756228" id="7854901761081666364">
            <node role="operand" roleId="tpee.1197027771414" type="tpee.DotExpression" typeId="tpee.1197027756228" id="1230320773963">
              <node role="operand" roleId="tpee.1197027771414" type="1i04.ThisNodeExpression" typeId="1i04.1225194691553" id="1230320812228" />
              <node role="operation" roleId="tpee.1197027833540" type="tp25.Node_ConceptMethodCall" typeId="tp25.1179409122411" id="4460005231667679564">
                <link role="baseMethodDeclaration" roleId="tpee.1068499141037" targetNodeId="3448422702164385781" resolveInfo="getNormalizedThrowsTypes" />
              </node>
            </node>
            <node role="operation" roleId="tpee.1197027833540" type="tp2q.SortOperation" typeId="tp2q.1205679737078" id="7854901761081666368">
              <node role="closure" roleId="tp2q.1204796294226" type="tp2c.ClosureLiteral" typeId="tp2c.1199569711397" id="7854901761081666369">
                <node role="body" roleId="tp2c.1199569916463" type="tpee.StatementList" typeId="tpee.1068580123136" id="7854901761081666370">
                  <node role="statement" roleId="tpee.1068581517665" type="tpee.LocalVariableDeclarationStatement" typeId="tpee.1068581242864" id="5501998944439566014">
                    <node role="localVariableDeclaration" roleId="tpee.1068581242865" type="tpee.LocalVariableDeclaration" typeId="tpee.1068581242863" id="5501998944439566015">
                      <property name="name" nameId="tpck.1169194664001" value="key" />
                      <node role="type" roleId="tpee.5680397130376446158" type="tpee.StringType" typeId="tpee.1225271177708" id="5501998944439566016" />
                      <node role="initializer" roleId="tpee.1068431790190" type="tpee.DotExpression" typeId="tpee.1197027756228" id="5501998944439566017">
                        <node role="operand" roleId="tpee.1197027771414" type="tpee.DotExpression" typeId="tpee.1197027756228" id="5501998944439566018">
                          <node role="operand" roleId="tpee.1197027771414" type="tp25.SNodeTypeCastExpression" typeId="tp25.1140137987495" id="5501998944439566019">
                            <property name="asCast" nameId="tp25.1238684351431" value="true" />
                            <link role="concept" roleId="tp25.1140138128738" targetNodeId="tpee.1107535904670" resolveInfo="ClassifierType" />
                            <node role="leftExpression" roleId="tp25.1140138123956" type="tpee.ParameterReference" typeId="tpee.1068581242874" id="5501998944439566020">
                              <link role="variableDeclaration" roleId="tpee.1068581517664" targetNodeId="7854901761081666371" resolveInfo="t" />
                            </node>
                          </node>
                          <node role="operation" roleId="tpee.1197027833540" type="tp25.SLinkAccess" typeId="tp25.1138056143562" id="5501998944439566021">
                            <link role="link" roleId="tp25.1138056516764" targetNodeId="tpee.1107535924139" />
                          </node>
                        </node>
                        <node role="operation" roleId="tpee.1197027833540" type="tp25.Node_ConceptMethodCall" typeId="tp25.1179409122411" id="5501998944439566022">
                          <link role="baseMethodDeclaration" roleId="tpee.1068499141037" targetNodeId="tpek.8540045600162184125" resolveInfo="getNestedName" />
                        </node>
                      </node>
                    </node>
                  </node>
                  <node role="statement" roleId="tpee.1068581517665" type="tpee.ExpressionStatement" typeId="tpee.1068580123155" id="7854901761081666374">
                    <node role="expression" roleId="tpee.1068580123156" type="tpee.TernaryOperatorExpression" typeId="tpee.1163668896201" id="5501998944439566028">
                      <node role="ifTrue" roleId="tpee.1163668922816" type="tpee.LocalVariableReference" typeId="tpee.1068581242866" id="5501998944439566032">
                        <link role="variableDeclaration" roleId="tpee.1068581517664" targetNodeId="5501998944439566015" resolveInfo="key" />
                      </node>
                      <node role="ifFalse" roleId="tpee.1163668934364" type="tpee.DotExpression" typeId="tpee.1197027756228" id="5501998944439566034">
                        <node role="operand" roleId="tpee.1197027771414" type="tpee.ParameterReference" typeId="tpee.1068581242874" id="5501998944439566033">
                          <link role="variableDeclaration" roleId="tpee.1068581517664" targetNodeId="7854901761081666371" resolveInfo="t" />
                        </node>
                        <node role="operation" roleId="tpee.1197027833540" type="tp25.Node_ConceptMethodCall" typeId="tp25.1179409122411" id="5501998944439566038">
                          <link role="baseMethodDeclaration" roleId="tpee.1068499141037" targetNodeId="tpcu.1213877396640" resolveInfo="getPresentation" />
                        </node>
                      </node>
                      <node role="condition" roleId="tpee.1163668914799" type="tpee.NotEqualsExpression" typeId="tpee.1073239437375" id="5501998944439566024">
                        <node role="rightExpression" roleId="tpee.1081773367579" type="tpee.NullLiteral" typeId="tpee.1070534058343" id="5501998944439566027" />
                        <node role="leftExpression" roleId="tpee.1081773367580" type="tpee.LocalVariableReference" typeId="tpee.1068581242866" id="5501998944439566023">
                          <link role="variableDeclaration" roleId="tpee.1068581517664" targetNodeId="5501998944439566015" resolveInfo="key" />
                        </node>
                      </node>
                    </node>
                  </node>
                </node>
                <node role="parameter" roleId="tp2c.1199569906740" type="tp2q.SmartClosureParameterDeclaration" typeId="tp2q.1203518072036" id="7854901761081666371">
                  <property name="name" nameId="tpck.1169194664001" value="t" />
                  <node role="type" roleId="tpee.5680397130376446158" type="tpee.UndefinedType" typeId="tpee.4836112446988635817" id="2108863436754489613" />
                </node>
              </node>
              <node role="ascending" roleId="tp2q.1205679832066" type="tp2q.SortDirection" typeId="tp2q.1178286324487" id="7854901761081666373">
                <property name="value" nameId="tpee.1068580123138" value="true" />
              </node>
            </node>
          </node>
          <node role="variable" roleId="tpee.1144230900587" type="tpee.LocalVariableDeclaration" typeId="tpee.1068581242863" id="1230320773966">
            <property name="name" nameId="tpck.1169194664001" value="tt" />
            <node role="type" roleId="tpee.5680397130376446158" type="tp25.SNodeType" typeId="tp25.1138055754698" id="1230320773967">
              <link role="concept" roleId="tp25.1138405853777" targetNodeId="tpee.1068431790189" resolveInfo="Type" />
            </node>
          </node>
        </node>
        <node role="statement" roleId="tpee.1068581517665" type="tpee.ReturnStatement" typeId="tpee.1068581242878" id="1230320773968">
          <node role="expression" roleId="tpee.1068581517676" type="tpee.LocalVariableReference" typeId="tpee.1068581242866" id="1230320773969">
            <link role="variableDeclaration" roleId="tpee.1068581517664" targetNodeId="1230320773902" resolveInfo="ct" />
          </node>
        </node>
      </node>
      <node role="visibility" roleId="tpee.1178549979242" type="tpee.PublicVisibility" typeId="tpee.1146644602865" id="1230320281432" />
    </node>
    <node role="method" roleId="1i04.1225194240805" type="1i04.ConceptMethodDeclaration" typeId="1i04.1225194472830" id="1230319150573">
      <property name="name" nameId="tpck.1169194664001" value="getRuntimeType" />
      <node role="returnType" roleId="tpee.1068580123133" type="tp25.SNodeType" typeId="tp25.1138055754698" id="1230319521069">
        <link role="concept" roleId="tp25.1138405853777" targetNodeId="tpee.1107535904670" resolveInfo="ClassifierType" />
      </node>
      <node role="body" roleId="tpee.1068580123135" type="tpee.StatementList" typeId="tpee.1068580123136" id="1230319150575">
        <node role="statement" roleId="tpee.1068581517665" type="tpee.LocalVariableDeclarationStatement" typeId="tpee.1068581242864" id="1230319160722">
          <node role="localVariableDeclaration" roleId="tpee.1068581242865" type="tpee.LocalVariableDeclaration" typeId="tpee.1068581242863" id="1230319160723">
            <property name="name" nameId="tpck.1169194664001" value="rtCls" />
            <node role="type" roleId="tpee.5680397130376446158" type="tpee.StringType" typeId="tpee.1225271177708" id="1230319160724" />
            <node role="initializer" roleId="tpee.1068431790190" type="tpee.PlusExpression" typeId="tpee.1068581242875" id="1230319555437">
              <node role="rightExpression" roleId="tpee.1081773367579" type="tpee.DotExpression" typeId="tpee.1197027756228" id="1230319557830">
                <node role="operand" roleId="tpee.1197027771414" type="1i04.ThisNodeExpression" typeId="1i04.1225194691553" id="1230319557831" />
                <node role="operation" roleId="tpee.1197027833540" type="tp25.Node_ConceptMethodCall" typeId="tp25.1179409122411" id="1230319557832">
                  <link role="baseMethodDeclaration" roleId="tpee.1068499141037" targetNodeId="1213877404927" resolveInfo="getRuntimeSignature" />
                </node>
              </node>
              <node role="leftExpression" roleId="tpee.1081773367580" type="tpee.PlusExpression" typeId="tpee.1068581242875" id="1230473238929">
                <node role="rightExpression" roleId="tpee.1081773367579" type="tpee.StringLiteral" typeId="tpee.1070475926800" id="1230473239000">
                  <property name="value" nameId="tpee.1070475926801" value="." />
                </node>
                <node role="leftExpression" roleId="tpee.1081773367580" type="tpee.DotExpression" typeId="tpee.1197027756228" id="1230473237179">
                  <node role="operand" roleId="tpee.1197027771414" type="1i04.ThisNodeExpression" typeId="1i04.1225194691553" id="1230473237180" />
                  <node role="operation" roleId="tpee.1197027833540" type="tp25.Node_ConceptMethodCall" typeId="tp25.1179409122411" id="1230473237181">
                    <link role="baseMethodDeclaration" roleId="tpee.1068499141037" targetNodeId="1230472987259" resolveInfo="getRuntimeClassName" />
                  </node>
                </node>
              </node>
            </node>
          </node>
        </node>
        <node role="statement" roleId="tpee.1068581517665" type="tpee.LocalVariableDeclarationStatement" typeId="tpee.1068581242864" id="1231429631831">
          <node role="localVariableDeclaration" roleId="tpee.1068581242865" type="tpee.LocalVariableDeclaration" typeId="tpee.1068581242863" id="1231429631832">
            <property name="name" nameId="tpck.1169194664001" value="ice" />
            <node role="type" roleId="tpee.5680397130376446158" type="tp25.SNodeType" typeId="tp25.1138055754698" id="1231429631833" />
            <node role="initializer" roleId="tpee.1068431790190" type="tp2q.MapElement" typeId="tp2q.1197932370469" id="1238585613409">
              <node role="key" roleId="tp2q.1197932525128" type="tpee.LocalVariableReference" typeId="tpee.1068581242866" id="1238585613410">
                <link role="variableDeclaration" roleId="tpee.1068581517664" targetNodeId="1230319160723" resolveInfo="rtCls" />
              </node>
              <node role="map" roleId="tp2q.1197932505799" type="tpee.StaticMethodCall" typeId="tpee.1081236700937" id="1231429631835">
                <link role="baseMethodDeclaration" roleId="tpee.1068499141037" targetNodeId="1231426266998" resolveInfo="getRuntimeClassifiersMap" />
                <link role="classConcept" roleId="tpee.1144433194310" targetNodeId="1231426116476" resolveInfo="RuntimeUtils" />
              </node>
            </node>
          </node>
        </node>
        <node role="statement" roleId="tpee.1068581517665" type="tpee.IfStatement" typeId="tpee.1068580123159" id="1231429649813">
          <node role="ifTrue" roleId="tpee.1068580123161" type="tpee.StatementList" typeId="tpee.1068580123136" id="1231429649814">
            <node role="statement" roleId="tpee.1068581517665" type="tpee.ThrowStatement" typeId="tpee.1164991038168" id="3841277577643013485">
              <node role="throwable" roleId="tpee.1164991057263" type="tpee.GenericNewExpression" typeId="tpee.1145552977093" id="3841277577643013486">
                <node role="creator" roleId="tpee.1145553007750" type="tpee.ClassCreator" typeId="tpee.1212685548494" id="3841277577643013487">
                  <link role="baseMethodDeclaration" roleId="tpee.1068499141037" targetNodeId="e2lb.~RuntimeException%d&lt;init&gt;(java%dlang%dString)" resolveInfo="RuntimeException" />
                  <node role="actualArgument" roleId="tpee.1068499141038" type="tpee.PlusExpression" typeId="tpee.1068581242875" id="3841277577643013488">
                    <node role="rightExpression" roleId="tpee.1081773367579" type="tpee.LocalVariableReference" typeId="tpee.1068581242866" id="3841277577643013489">
                      <link role="variableDeclaration" roleId="tpee.1068581517664" targetNodeId="1230319160723" resolveInfo="rtCls" />
                    </node>
                    <node role="leftExpression" roleId="tpee.1081773367580" type="tpee.StringLiteral" typeId="tpee.1070475926800" id="3841277577643013490">
                      <property name="value" nameId="tpee.1070475926801" value="No classifier found:" />
                    </node>
                  </node>
                </node>
              </node>
            </node>
          </node>
          <node role="condition" roleId="tpee.1068580123160" type="tpee.EqualsExpression" typeId="tpee.1068580123152" id="1231429651579">
            <node role="rightExpression" roleId="tpee.1081773367579" type="tpee.NullLiteral" typeId="tpee.1070534058343" id="1231429653204" />
            <node role="leftExpression" roleId="tpee.1081773367580" type="tpee.LocalVariableReference" typeId="tpee.1068581242866" id="1231429651056">
              <link role="variableDeclaration" roleId="tpee.1068581517664" targetNodeId="1231429631832" resolveInfo="ice" />
            </node>
          </node>
        </node>
        <node role="statement" roleId="tpee.1068581517665" type="tpee.LocalVariableDeclarationStatement" typeId="tpee.1068581242864" id="1230319160733">
          <node role="localVariableDeclaration" roleId="tpee.1068581242865" type="tpee.LocalVariableDeclaration" typeId="tpee.1068581242863" id="1230319160734">
            <property name="name" nameId="tpck.1169194664001" value="ct" />
            <node role="type" roleId="tpee.5680397130376446158" type="tp25.SNodeType" typeId="tp25.1138055754698" id="1230319160735">
              <link role="concept" roleId="tp25.1138405853777" targetNodeId="tpee.1107535904670" resolveInfo="ClassifierType" />
            </node>
            <node role="initializer" roleId="tpee.1068431790190" type="tp3r.Quotation" typeId="tp3r.1196350785113" id="1230319160736">
              <node role="quotedNode" roleId="tp3r.1196350785114" type="tpee.ClassifierType" typeId="tpee.1107535904670" id="1230319160737">
                <node role="smodelAttribute" roleId="tpck.5169995583184591170" type="tp3r.ReferenceAntiquotation" typeId="tp3r.1196350785117" id="1230319160738">
                  <property name="linkRole" nameId="tpck.1757699476691236116" value="classifier" />
                  <node role="expression" roleId="tp3r.1196350785111" type="tpee.LocalVariableReference" typeId="tpee.1068581242866" id="1230319160739">
                    <link role="variableDeclaration" roleId="tpee.1068581517664" targetNodeId="1231429631832" resolveInfo="ice" />
                  </node>
                </node>
              </node>
            </node>
          </node>
        </node>
        <node role="statement" roleId="tpee.1068581517665" type="tpee.IfStatement" typeId="tpee.1068580123159" id="1230319160740">
          <node role="ifTrue" roleId="tpee.1068580123161" type="tpee.StatementList" typeId="tpee.1068580123136" id="1230319160741">
            <node role="statement" roleId="tpee.1068581517665" type="tpee.ExpressionStatement" typeId="tpee.1068580123155" id="1230319160742">
              <node role="expression" roleId="tpee.1068580123156" type="tpee.DotExpression" typeId="tpee.1197027756228" id="1230319160743">
                <node role="operand" roleId="tpee.1197027771414" type="tpee.DotExpression" typeId="tpee.1197027756228" id="1230319160744">
                  <node role="operand" roleId="tpee.1197027771414" type="tpee.LocalVariableReference" typeId="tpee.1068581242866" id="1230319160745">
                    <link role="variableDeclaration" roleId="tpee.1068581517664" targetNodeId="1230319160734" resolveInfo="ct" />
                  </node>
                  <node role="operation" roleId="tpee.1197027833540" type="tp25.SLinkListAccess" typeId="tp25.1138056282393" id="1230319160746">
                    <link role="link" roleId="tp25.1138056546658" targetNodeId="tpee.1109201940907" />
                  </node>
                </node>
                <node role="operation" roleId="tpee.1197027833540" type="tp2q.AddElementOperation" typeId="tp2q.1160612413312" id="2978005800837019545">
                  <node role="argument" roleId="tp2q.1160612519549" type="tpee.StaticMethodCall" typeId="tpee.1081236700937" id="1230319160748">
                    <link role="classConcept" roleId="tpee.1144433194310" targetNodeId="tp2g.1201536121399" resolveInfo="ClassifierTypeUtil" />
                    <link role="baseMethodDeclaration" roleId="tpee.1068499141037" targetNodeId="tp2g.1202763885217" resolveInfo="copyTypeRecursively" />
                    <node role="actualArgument" roleId="tpee.1068499141038" type="tpee.StaticMethodCall" typeId="tpee.1081236700937" id="1230319160749">
                      <link role="classConcept" roleId="tpee.1144433194310" targetNodeId="tp2g.1201536121399" resolveInfo="ClassifierTypeUtil" />
                      <link role="baseMethodDeclaration" roleId="tpee.1068499141037" targetNodeId="tp2g.1201536134312" resolveInfo="getTypeCoercedToClassifierType" />
                      <node role="actualArgument" roleId="tpee.1068499141038" type="tpee.DotExpression" typeId="tpee.1197027756228" id="1230475836346">
                        <node role="operand" roleId="tpee.1197027771414" type="1i04.ThisNodeExpression" typeId="1i04.1225194691553" id="1230475836347" />
                        <node role="operation" roleId="tpee.1197027833540" type="tp25.Node_ConceptMethodCall" typeId="tp25.1179409122411" id="1230475836348">
                          <link role="baseMethodDeclaration" roleId="tpee.1068499141037" targetNodeId="1230475757059" resolveInfo="getResultType" />
                        </node>
                      </node>
                    </node>
                  </node>
                </node>
              </node>
            </node>
          </node>
          <node role="condition" roleId="tpee.1068580123160" type="tpee.DotExpression" typeId="tpee.1197027756228" id="1230475830431">
            <node role="operand" roleId="tpee.1197027771414" type="tpee.DotExpression" typeId="tpee.1197027756228" id="1230475829275">
              <node role="operand" roleId="tpee.1197027771414" type="1i04.ThisNodeExpression" typeId="1i04.1225194691553" id="1230475829276" />
              <node role="operation" roleId="tpee.1197027833540" type="tp25.Node_ConceptMethodCall" typeId="tp25.1179409122411" id="1230475829277">
                <link role="baseMethodDeclaration" roleId="tpee.1068499141037" targetNodeId="1230475757059" resolveInfo="getResultType" />
              </node>
            </node>
            <node role="operation" roleId="tpee.1197027833540" type="tp25.Node_IsNotNullOperation" typeId="tp25.1172008320231" id="1230475831131" />
          </node>
        </node>
        <node role="statement" roleId="tpee.1068581517665" type="tpee.IfStatement" typeId="tpee.1068580123159" id="1232032636594">
          <node role="ifTrue" roleId="tpee.1068580123161" type="tpee.StatementList" typeId="tpee.1068580123136" id="1232032636595">
            <node role="statement" roleId="tpee.1068581517665" type="tpee.ExpressionStatement" typeId="tpee.1068580123155" id="1232032636596">
              <node role="expression" roleId="tpee.1068580123156" type="tpee.DotExpression" typeId="tpee.1197027756228" id="1232032636597">
                <node role="operand" roleId="tpee.1197027771414" type="tpee.DotExpression" typeId="tpee.1197027756228" id="1232032636598">
                  <node role="operand" roleId="tpee.1197027771414" type="tpee.LocalVariableReference" typeId="tpee.1068581242866" id="1232032636599">
                    <link role="variableDeclaration" roleId="tpee.1068581517664" targetNodeId="1230319160734" resolveInfo="ct" />
                  </node>
                  <node role="operation" roleId="tpee.1197027833540" type="tp25.SLinkListAccess" typeId="tp25.1138056282393" id="1232032636601">
                    <link role="link" roleId="tp25.1138056546658" targetNodeId="tpee.1109201940907" />
                  </node>
                </node>
                <node role="operation" roleId="tpee.1197027833540" type="tp2q.AddElementOperation" typeId="tp2q.1160612413312" id="2978005800837019515">
                  <node role="argument" roleId="tp2q.1160612519549" type="tpee.StaticMethodCall" typeId="tpee.1081236700937" id="1232032636603">
                    <link role="baseMethodDeclaration" roleId="tpee.1068499141037" targetNodeId="tp2g.1202763885217" resolveInfo="copyTypeRecursively" />
                    <link role="classConcept" roleId="tpee.1144433194310" targetNodeId="tp2g.1201536121399" resolveInfo="ClassifierTypeUtil" />
                    <node role="actualArgument" roleId="tpee.1068499141038" type="tpee.StaticMethodCall" typeId="tpee.1081236700937" id="1232032636604">
                      <link role="baseMethodDeclaration" roleId="tpee.1068499141037" targetNodeId="tp2g.1201536134312" resolveInfo="getTypeCoercedToClassifierType" />
                      <link role="classConcept" roleId="tpee.1144433194310" targetNodeId="tp2g.1201536121399" resolveInfo="ClassifierTypeUtil" />
                      <node role="actualArgument" roleId="tpee.1068499141038" type="tpee.DotExpression" typeId="tpee.1197027756228" id="1232032636605">
                        <node role="operand" roleId="tpee.1197027771414" type="1i04.ThisNodeExpression" typeId="1i04.1225194691553" id="1232032636606" />
                        <node role="operation" roleId="tpee.1197027833540" type="tp25.Node_ConceptMethodCall" typeId="tp25.1179409122411" id="1232032646163">
                          <link role="baseMethodDeclaration" roleId="tpee.1068499141037" targetNodeId="1232032188607" resolveInfo="getTerminateType" />
                        </node>
                      </node>
                    </node>
                  </node>
                </node>
              </node>
            </node>
          </node>
          <node role="condition" roleId="tpee.1068580123160" type="tpee.DotExpression" typeId="tpee.1197027756228" id="1232032636608">
            <node role="operand" roleId="tpee.1197027771414" type="tpee.DotExpression" typeId="tpee.1197027756228" id="1232032636609">
              <node role="operand" roleId="tpee.1197027771414" type="1i04.ThisNodeExpression" typeId="1i04.1225194691553" id="1232032636610" />
              <node role="operation" roleId="tpee.1197027833540" type="tp25.Node_ConceptMethodCall" typeId="tp25.1179409122411" id="1232032640674">
                <link role="baseMethodDeclaration" roleId="tpee.1068499141037" targetNodeId="1232032188607" resolveInfo="getTerminateType" />
              </node>
            </node>
            <node role="operation" roleId="tpee.1197027833540" type="tp25.Node_IsNotNullOperation" typeId="tp25.1172008320231" id="1232032636612" />
          </node>
        </node>
        <node role="statement" roleId="tpee.1068581517665" type="tpee.ForeachStatement" typeId="tpee.1144226303539" id="1230319160766">
          <node role="body" roleId="tpee.1154032183016" type="tpee.StatementList" typeId="tpee.1068580123136" id="1230319160767">
            <node role="statement" roleId="tpee.1068581517665" type="tpee.ExpressionStatement" typeId="tpee.1068580123155" id="1230319160768">
              <node role="expression" roleId="tpee.1068580123156" type="tpee.DotExpression" typeId="tpee.1197027756228" id="1230319160769">
                <node role="operand" roleId="tpee.1197027771414" type="tpee.DotExpression" typeId="tpee.1197027756228" id="1230319160770">
                  <node role="operand" roleId="tpee.1197027771414" type="tpee.LocalVariableReference" typeId="tpee.1068581242866" id="1230319160771">
                    <link role="variableDeclaration" roleId="tpee.1068581517664" targetNodeId="1230319160734" resolveInfo="ct" />
                  </node>
                  <node role="operation" roleId="tpee.1197027833540" type="tp25.SLinkListAccess" typeId="tp25.1138056282393" id="1230319160772">
                    <link role="link" roleId="tp25.1138056546658" targetNodeId="tpee.1109201940907" />
                  </node>
                </node>
                <node role="operation" roleId="tpee.1197027833540" type="tp2q.AddElementOperation" typeId="tp2q.1160612413312" id="2978005800837019489">
                  <node role="argument" roleId="tp2q.1160612519549" type="tpee.StaticMethodCall" typeId="tpee.1081236700937" id="1230319160774">
                    <link role="classConcept" roleId="tpee.1144433194310" targetNodeId="tp2g.1201536121399" resolveInfo="ClassifierTypeUtil" />
                    <link role="baseMethodDeclaration" roleId="tpee.1068499141037" targetNodeId="tp2g.1202763885217" resolveInfo="copyTypeRecursively" />
                    <node role="actualArgument" roleId="tpee.1068499141038" type="tpee.StaticMethodCall" typeId="tpee.1081236700937" id="1230319160775">
                      <link role="baseMethodDeclaration" roleId="tpee.1068499141037" targetNodeId="tp2g.1201536134312" resolveInfo="getTypeCoercedToClassifierType" />
                      <link role="classConcept" roleId="tpee.1144433194310" targetNodeId="tp2g.1201536121399" resolveInfo="ClassifierTypeUtil" />
                      <node role="actualArgument" roleId="tpee.1068499141038" type="tpee.LocalVariableReference" typeId="tpee.1068581242866" id="1230319160776">
                        <link role="variableDeclaration" roleId="tpee.1068581517664" targetNodeId="1230319160780" resolveInfo="pt" />
                      </node>
                    </node>
                  </node>
                </node>
              </node>
            </node>
          </node>
          <node role="iterable" roleId="tpee.1144226360166" type="tpee.DotExpression" typeId="tpee.1197027756228" id="1230319160777">
            <node role="operand" roleId="tpee.1197027771414" type="1i04.ThisNodeExpression" typeId="1i04.1225194691553" id="1230319589916" />
            <node role="operation" roleId="tpee.1197027833540" type="tp25.SLinkListAccess" typeId="tp25.1138056282393" id="1230319597828">
              <link role="link" roleId="tp25.1138056546658" targetNodeId="tp2c.1199542501692" />
            </node>
          </node>
          <node role="variable" roleId="tpee.1144230900587" type="tpee.LocalVariableDeclaration" typeId="tpee.1068581242863" id="1230319160780">
            <property name="name" nameId="tpck.1169194664001" value="pt" />
            <node role="type" roleId="tpee.5680397130376446158" type="tp25.SNodeType" typeId="tp25.1138055754698" id="1230319160781">
              <link role="concept" roleId="tp25.1138405853777" targetNodeId="tpee.1068431790189" resolveInfo="Type" />
            </node>
          </node>
        </node>
        <node role="statement" roleId="tpee.1068581517665" type="tpee.ForeachStatement" typeId="tpee.1144226303539" id="1230319160782">
          <node role="body" roleId="tpee.1154032183016" type="tpee.StatementList" typeId="tpee.1068580123136" id="1230319160783">
            <node role="statement" roleId="tpee.1068581517665" type="tpee.ExpressionStatement" typeId="tpee.1068580123155" id="1230319160784">
              <node role="expression" roleId="tpee.1068580123156" type="tpee.DotExpression" typeId="tpee.1197027756228" id="1230319160785">
                <node role="operand" roleId="tpee.1197027771414" type="tpee.DotExpression" typeId="tpee.1197027756228" id="1230319160786">
                  <node role="operand" roleId="tpee.1197027771414" type="tpee.LocalVariableReference" typeId="tpee.1068581242866" id="1230319160787">
                    <link role="variableDeclaration" roleId="tpee.1068581517664" targetNodeId="1230319160734" resolveInfo="ct" />
                  </node>
                  <node role="operation" roleId="tpee.1197027833540" type="tp25.SLinkListAccess" typeId="tp25.1138056282393" id="1230319160788">
                    <link role="link" roleId="tp25.1138056546658" targetNodeId="tpee.1109201940907" />
                  </node>
                </node>
                <node role="operation" roleId="tpee.1197027833540" type="tp2q.AddElementOperation" typeId="tp2q.1160612413312" id="2978005800837019511">
                  <node role="argument" roleId="tp2q.1160612519549" type="tpee.StaticMethodCall" typeId="tpee.1081236700937" id="1230319160790">
                    <link role="baseMethodDeclaration" roleId="tpee.1068499141037" targetNodeId="tp2g.1202763885217" resolveInfo="copyTypeRecursively" />
                    <link role="classConcept" roleId="tpee.1144433194310" targetNodeId="tp2g.1201536121399" resolveInfo="ClassifierTypeUtil" />
                    <node role="actualArgument" roleId="tpee.1068499141038" type="tpee.LocalVariableReference" typeId="tpee.1068581242866" id="1230319160791">
                      <link role="variableDeclaration" roleId="tpee.1068581517664" targetNodeId="1230319160795" resolveInfo="tt" />
                    </node>
                  </node>
                </node>
              </node>
            </node>
          </node>
          <node role="iterable" roleId="tpee.1144226360166" type="tpee.DotExpression" typeId="tpee.1197027756228" id="7854901761081666404">
            <node role="operand" roleId="tpee.1197027771414" type="tpee.DotExpression" typeId="tpee.1197027756228" id="1230319160792">
              <node role="operand" roleId="tpee.1197027771414" type="1i04.ThisNodeExpression" typeId="1i04.1225194691553" id="1230319592998" />
              <node role="operation" roleId="tpee.1197027833540" type="tp25.Node_ConceptMethodCall" typeId="tp25.1179409122411" id="4460005231667679565">
                <link role="baseMethodDeclaration" roleId="tpee.1068499141037" targetNodeId="3448422702164385781" resolveInfo="getNormalizedThrowsTypes" />
              </node>
            </node>
            <node role="operation" roleId="tpee.1197027833540" type="tp2q.SortOperation" typeId="tp2q.1205679737078" id="7854901761081666408">
              <node role="closure" roleId="tp2q.1204796294226" type="tp2c.ClosureLiteral" typeId="tp2c.1199569711397" id="7854901761081666409">
                <node role="body" roleId="tp2c.1199569916463" type="tpee.StatementList" typeId="tpee.1068580123136" id="7854901761081666410">
                  <node role="statement" roleId="tpee.1068581517665" type="tpee.LocalVariableDeclarationStatement" typeId="tpee.1068581242864" id="5501998944439566041">
                    <node role="localVariableDeclaration" roleId="tpee.1068581242865" type="tpee.LocalVariableDeclaration" typeId="tpee.1068581242863" id="5501998944439566042">
                      <property name="name" nameId="tpck.1169194664001" value="key" />
                      <node role="type" roleId="tpee.5680397130376446158" type="tpee.StringType" typeId="tpee.1225271177708" id="5501998944439566043" />
                      <node role="initializer" roleId="tpee.1068431790190" type="tpee.DotExpression" typeId="tpee.1197027756228" id="5501998944439566044">
                        <node role="operand" roleId="tpee.1197027771414" type="tpee.DotExpression" typeId="tpee.1197027756228" id="5501998944439566045">
                          <node role="operand" roleId="tpee.1197027771414" type="tp25.SNodeTypeCastExpression" typeId="tp25.1140137987495" id="5501998944439566046">
                            <property name="asCast" nameId="tp25.1238684351431" value="true" />
                            <link role="concept" roleId="tp25.1140138128738" targetNodeId="tpee.1107535904670" resolveInfo="ClassifierType" />
                            <node role="leftExpression" roleId="tp25.1140138123956" type="tpee.ParameterReference" typeId="tpee.1068581242874" id="5501998944439566047">
                              <link role="variableDeclaration" roleId="tpee.1068581517664" targetNodeId="7854901761081666411" resolveInfo="t" />
                            </node>
                          </node>
                          <node role="operation" roleId="tpee.1197027833540" type="tp25.SLinkAccess" typeId="tp25.1138056143562" id="5501998944439566048">
                            <link role="link" roleId="tp25.1138056516764" targetNodeId="tpee.1107535924139" />
                          </node>
                        </node>
                        <node role="operation" roleId="tpee.1197027833540" type="tp25.Node_ConceptMethodCall" typeId="tp25.1179409122411" id="5501998944439566049">
                          <link role="baseMethodDeclaration" roleId="tpee.1068499141037" targetNodeId="tpek.8540045600162184125" resolveInfo="getNestedName" />
                        </node>
                      </node>
                    </node>
                  </node>
                  <node role="statement" roleId="tpee.1068581517665" type="tpee.ExpressionStatement" typeId="tpee.1068580123155" id="5501998944439566050">
                    <node role="expression" roleId="tpee.1068580123156" type="tpee.TernaryOperatorExpression" typeId="tpee.1163668896201" id="5501998944439566051">
                      <node role="ifTrue" roleId="tpee.1163668922816" type="tpee.LocalVariableReference" typeId="tpee.1068581242866" id="5501998944439566052">
                        <link role="variableDeclaration" roleId="tpee.1068581517664" targetNodeId="5501998944439566042" resolveInfo="key" />
                      </node>
                      <node role="ifFalse" roleId="tpee.1163668934364" type="tpee.DotExpression" typeId="tpee.1197027756228" id="5501998944439566053">
                        <node role="operand" roleId="tpee.1197027771414" type="tpee.ParameterReference" typeId="tpee.1068581242874" id="5501998944439566054">
                          <link role="variableDeclaration" roleId="tpee.1068581517664" targetNodeId="7854901761081666411" resolveInfo="t" />
                        </node>
                        <node role="operation" roleId="tpee.1197027833540" type="tp25.Node_ConceptMethodCall" typeId="tp25.1179409122411" id="5501998944439566055">
                          <link role="baseMethodDeclaration" roleId="tpee.1068499141037" targetNodeId="tpcu.1213877396640" resolveInfo="getPresentation" />
                        </node>
                      </node>
                      <node role="condition" roleId="tpee.1163668914799" type="tpee.NotEqualsExpression" typeId="tpee.1073239437375" id="5501998944439566056">
                        <node role="rightExpression" roleId="tpee.1081773367579" type="tpee.NullLiteral" typeId="tpee.1070534058343" id="5501998944439566057" />
                        <node role="leftExpression" roleId="tpee.1081773367580" type="tpee.LocalVariableReference" typeId="tpee.1068581242866" id="5501998944439566058">
                          <link role="variableDeclaration" roleId="tpee.1068581517664" targetNodeId="5501998944439566042" resolveInfo="key" />
                        </node>
                      </node>
                    </node>
                  </node>
                </node>
                <node role="parameter" roleId="tp2c.1199569906740" type="tp2q.SmartClosureParameterDeclaration" typeId="tp2q.1203518072036" id="7854901761081666411">
                  <property name="name" nameId="tpck.1169194664001" value="t" />
                  <node role="type" roleId="tpee.5680397130376446158" type="tpee.UndefinedType" typeId="tpee.4836112446988635817" id="2108863436754490619" />
                </node>
              </node>
              <node role="ascending" roleId="tp2q.1205679832066" type="tp2q.SortDirection" typeId="tp2q.1178286324487" id="7854901761081666413">
                <property name="value" nameId="tpee.1068580123138" value="true" />
              </node>
            </node>
          </node>
          <node role="variable" roleId="tpee.1144230900587" type="tpee.LocalVariableDeclaration" typeId="tpee.1068581242863" id="1230319160795">
            <property name="name" nameId="tpck.1169194664001" value="tt" />
            <node role="type" roleId="tpee.5680397130376446158" type="tp25.SNodeType" typeId="tp25.1138055754698" id="1230319160796">
              <link role="concept" roleId="tp25.1138405853777" targetNodeId="tpee.1068431790189" resolveInfo="Type" />
            </node>
          </node>
        </node>
        <node role="statement" roleId="tpee.1068581517665" type="tpee.ReturnStatement" typeId="tpee.1068581242878" id="1230319160797">
          <node role="expression" roleId="tpee.1068581517676" type="tpee.LocalVariableReference" typeId="tpee.1068581242866" id="1230319160798">
            <link role="variableDeclaration" roleId="tpee.1068581517664" targetNodeId="1230319160734" resolveInfo="ct" />
          </node>
        </node>
      </node>
      <node role="visibility" roleId="tpee.1178549979242" type="tpee.PublicVisibility" typeId="tpee.1146644602865" id="1230319516845" />
    </node>
    <node role="method" roleId="1i04.1225194240805" type="1i04.ConceptMethodDeclaration" typeId="1i04.1225194472830" id="811905832257074290">
      <property name="name" nameId="tpck.1169194664001" value="getDeclarationRuntimeType" />
      <node role="visibility" roleId="tpee.1178549979242" type="tpee.PublicVisibility" typeId="tpee.1146644602865" id="811905832257074291" />
      <node role="returnType" roleId="tpee.1068580123133" type="tp25.SNodeType" typeId="tp25.1138055754698" id="811905832257074295">
        <link role="concept" roleId="tp25.1138405853777" targetNodeId="tpee.1107535904670" resolveInfo="ClassifierType" />
      </node>
      <node role="body" roleId="tpee.1068580123135" type="tpee.StatementList" typeId="tpee.1068580123136" id="811905832257074293">
        <node role="statement" roleId="tpee.1068581517665" type="tpee.LocalVariableDeclarationStatement" typeId="tpee.1068581242864" id="811905832257074304">
          <node role="localVariableDeclaration" roleId="tpee.1068581242865" type="tpee.LocalVariableDeclaration" typeId="tpee.1068581242863" id="811905832257074305">
            <property name="name" nameId="tpck.1169194664001" value="rtCls" />
            <node role="type" roleId="tpee.5680397130376446158" type="tpee.StringType" typeId="tpee.1225271177708" id="811905832257074306" />
            <node role="initializer" roleId="tpee.1068431790190" type="tpee.PlusExpression" typeId="tpee.1068581242875" id="811905832257074307">
              <node role="rightExpression" roleId="tpee.1081773367579" type="tpee.DotExpression" typeId="tpee.1197027756228" id="811905832257074308">
                <node role="operand" roleId="tpee.1197027771414" type="1i04.ThisNodeExpression" typeId="1i04.1225194691553" id="811905832257074309" />
                <node role="operation" roleId="tpee.1197027833540" type="tp25.Node_ConceptMethodCall" typeId="tp25.1179409122411" id="811905832257074310">
                  <link role="baseMethodDeclaration" roleId="tpee.1068499141037" targetNodeId="1213877404927" resolveInfo="getRuntimeSignature" />
                </node>
              </node>
              <node role="leftExpression" roleId="tpee.1081773367580" type="tpee.PlusExpression" typeId="tpee.1068581242875" id="811905832257074311">
                <node role="rightExpression" roleId="tpee.1081773367579" type="tpee.StringLiteral" typeId="tpee.1070475926800" id="811905832257074312">
                  <property name="value" nameId="tpee.1070475926801" value="." />
                </node>
                <node role="leftExpression" roleId="tpee.1081773367580" type="tpee.DotExpression" typeId="tpee.1197027756228" id="811905832257074313">
                  <node role="operand" roleId="tpee.1197027771414" type="1i04.ThisNodeExpression" typeId="1i04.1225194691553" id="811905832257074314" />
                  <node role="operation" roleId="tpee.1197027833540" type="tp25.Node_ConceptMethodCall" typeId="tp25.1179409122411" id="811905832257074315">
                    <link role="baseMethodDeclaration" roleId="tpee.1068499141037" targetNodeId="1230472987259" resolveInfo="getRuntimeClassName" />
                  </node>
                </node>
              </node>
            </node>
          </node>
        </node>
        <node role="statement" roleId="tpee.1068581517665" type="tpee.LocalVariableDeclarationStatement" typeId="tpee.1068581242864" id="811905832257074316">
          <node role="localVariableDeclaration" roleId="tpee.1068581242865" type="tpee.LocalVariableDeclaration" typeId="tpee.1068581242863" id="811905832257074317">
            <property name="name" nameId="tpck.1169194664001" value="ice" />
            <node role="type" roleId="tpee.5680397130376446158" type="tp25.SNodeType" typeId="tp25.1138055754698" id="811905832257074318" />
            <node role="initializer" roleId="tpee.1068431790190" type="tp2q.MapElement" typeId="tp2q.1197932370469" id="811905832257074319">
              <node role="key" roleId="tp2q.1197932525128" type="tpee.LocalVariableReference" typeId="tpee.1068581242866" id="811905832257074320">
                <link role="variableDeclaration" roleId="tpee.1068581517664" targetNodeId="811905832257074305" resolveInfo="rtCls" />
              </node>
              <node role="map" roleId="tp2q.1197932505799" type="tpee.StaticMethodCall" typeId="tpee.1081236700937" id="811905832257074321">
                <link role="baseMethodDeclaration" roleId="tpee.1068499141037" targetNodeId="1231426266998" resolveInfo="getRuntimeClassifiersMap" />
                <link role="classConcept" roleId="tpee.1144433194310" targetNodeId="1231426116476" resolveInfo="RuntimeUtils" />
              </node>
            </node>
          </node>
        </node>
        <node role="statement" roleId="tpee.1068581517665" type="tpee.IfStatement" typeId="tpee.1068580123159" id="811905832257074322">
          <node role="ifTrue" roleId="tpee.1068580123161" type="tpee.StatementList" typeId="tpee.1068580123136" id="811905832257074323">
            <node role="statement" roleId="tpee.1068581517665" type="tpee.ThrowStatement" typeId="tpee.1164991038168" id="3841277577643013491">
              <node role="throwable" roleId="tpee.1164991057263" type="tpee.GenericNewExpression" typeId="tpee.1145552977093" id="3841277577643013492">
                <node role="creator" roleId="tpee.1145553007750" type="tpee.ClassCreator" typeId="tpee.1212685548494" id="3841277577643013493">
                  <link role="baseMethodDeclaration" roleId="tpee.1068499141037" targetNodeId="e2lb.~RuntimeException%d&lt;init&gt;(java%dlang%dString)" resolveInfo="RuntimeException" />
                  <node role="actualArgument" roleId="tpee.1068499141038" type="tpee.PlusExpression" typeId="tpee.1068581242875" id="3841277577643013494">
                    <node role="rightExpression" roleId="tpee.1081773367579" type="tpee.LocalVariableReference" typeId="tpee.1068581242866" id="3841277577643013495">
                      <link role="variableDeclaration" roleId="tpee.1068581517664" targetNodeId="811905832257074305" resolveInfo="rtCls" />
                    </node>
                    <node role="leftExpression" roleId="tpee.1081773367580" type="tpee.StringLiteral" typeId="tpee.1070475926800" id="3841277577643013496">
                      <property name="value" nameId="tpee.1070475926801" value="No classifier found:" />
                    </node>
                  </node>
                </node>
              </node>
            </node>
          </node>
          <node role="condition" roleId="tpee.1068580123160" type="tpee.EqualsExpression" typeId="tpee.1068580123152" id="811905832257074326">
            <node role="rightExpression" roleId="tpee.1081773367579" type="tpee.NullLiteral" typeId="tpee.1070534058343" id="811905832257074327" />
            <node role="leftExpression" roleId="tpee.1081773367580" type="tpee.LocalVariableReference" typeId="tpee.1068581242866" id="811905832257074328">
              <link role="variableDeclaration" roleId="tpee.1068581517664" targetNodeId="811905832257074317" resolveInfo="ice" />
            </node>
          </node>
        </node>
        <node role="statement" roleId="tpee.1068581517665" type="tpee.LocalVariableDeclarationStatement" typeId="tpee.1068581242864" id="811905832257074329">
          <node role="localVariableDeclaration" roleId="tpee.1068581242865" type="tpee.LocalVariableDeclaration" typeId="tpee.1068581242863" id="811905832257074330">
            <property name="name" nameId="tpck.1169194664001" value="ct" />
            <node role="type" roleId="tpee.5680397130376446158" type="tp25.SNodeType" typeId="tp25.1138055754698" id="811905832257074331">
              <link role="concept" roleId="tp25.1138405853777" targetNodeId="tpee.1107535904670" resolveInfo="ClassifierType" />
            </node>
            <node role="initializer" roleId="tpee.1068431790190" type="tp3r.Quotation" typeId="tp3r.1196350785113" id="811905832257074332">
              <node role="quotedNode" roleId="tp3r.1196350785114" type="tpee.ClassifierType" typeId="tpee.1107535904670" id="811905832257074333">
                <node role="smodelAttribute" roleId="tpck.5169995583184591170" type="tp3r.ReferenceAntiquotation" typeId="tp3r.1196350785117" id="811905832257074334">
                  <property name="linkRole" nameId="tpck.1757699476691236116" value="classifier" />
                  <node role="expression" roleId="tp3r.1196350785111" type="tpee.LocalVariableReference" typeId="tpee.1068581242866" id="811905832257074335">
                    <link role="variableDeclaration" roleId="tpee.1068581517664" targetNodeId="811905832257074317" resolveInfo="ice" />
                  </node>
                </node>
              </node>
            </node>
          </node>
        </node>
        <node role="statement" roleId="tpee.1068581517665" type="tpee.IfStatement" typeId="tpee.1068580123159" id="811905832257074336">
          <node role="ifTrue" roleId="tpee.1068580123161" type="tpee.StatementList" typeId="tpee.1068580123136" id="811905832257074337">
            <node role="statement" roleId="tpee.1068581517665" type="tpee.LocalVariableDeclarationStatement" typeId="tpee.1068581242864" id="7854901761081594254">
              <node role="localVariableDeclaration" roleId="tpee.1068581242865" type="tpee.LocalVariableDeclaration" typeId="tpee.1068581242863" id="7854901761081594255">
                <property name="name" nameId="tpck.1169194664001" value="rt" />
                <node role="type" roleId="tpee.5680397130376446158" type="tp25.SNodeType" typeId="tp25.1138055754698" id="7854901761081594256">
                  <link role="concept" roleId="tp25.1138405853777" targetNodeId="tpee.1068431790189" resolveInfo="Type" />
                </node>
                <node role="initializer" roleId="tpee.1068431790190" type="tpee.DotExpression" typeId="tpee.1197027756228" id="7854901761081594257">
                  <node role="operation" roleId="tpee.1197027833540" type="tp25.Node_ConceptMethodCall" typeId="tp25.1179409122411" id="7854901761081594258">
                    <link role="baseMethodDeclaration" roleId="tpee.1068499141037" targetNodeId="1230475757059" resolveInfo="getResultType" />
                  </node>
                  <node role="operand" roleId="tpee.1197027771414" type="tpee.ParameterReference" typeId="tpee.1068581242874" id="7854901761081594259">
                    <link role="variableDeclaration" roleId="tpee.1068581517664" targetNodeId="7854901761081576545" resolveInfo="sample" />
                  </node>
                </node>
              </node>
            </node>
            <node role="statement" roleId="tpee.1068581517665" type="tpee.IfStatement" typeId="tpee.1068580123159" id="7854901761081594262">
              <node role="ifTrue" roleId="tpee.1068580123161" type="tpee.StatementList" typeId="tpee.1068580123136" id="7854901761081594263">
                <node role="statement" roleId="tpee.1068581517665" type="tpee.ExpressionStatement" typeId="tpee.1068580123155" id="7854901761081594274">
                  <node role="expression" roleId="tpee.1068580123156" type="tpee.AssignmentExpression" typeId="tpee.1068498886294" id="7854901761081594276">
                    <node role="rValue" roleId="tpee.1068498886297" type="tpee.DotExpression" typeId="tpee.1197027756228" id="7854901761081594280">
                      <node role="operand" roleId="tpee.1197027771414" type="1i04.ThisNodeExpression" typeId="1i04.1225194691553" id="7854901761081594279" />
                      <node role="operation" roleId="tpee.1197027833540" type="tp25.Node_ConceptMethodCall" typeId="tp25.1179409122411" id="7854901761081594284">
                        <link role="baseMethodDeclaration" roleId="tpee.1068499141037" targetNodeId="1230475757059" resolveInfo="getResultType" />
                      </node>
                    </node>
                    <node role="lValue" roleId="tpee.1068498886295" type="tpee.LocalVariableReference" typeId="tpee.1068581242866" id="7854901761081594275">
                      <link role="variableDeclaration" roleId="tpee.1068581517664" targetNodeId="7854901761081594255" resolveInfo="rt" />
                    </node>
                  </node>
                </node>
              </node>
              <node role="condition" roleId="tpee.1068580123160" type="tpee.DotExpression" typeId="tpee.1197027756228" id="7854901761081594267">
                <node role="operand" roleId="tpee.1197027771414" type="tpee.DotExpression" typeId="tpee.1197027756228" id="7854901761081652947">
                  <node role="operand" roleId="tpee.1197027771414" type="tpee.ParameterReference" typeId="tpee.1068581242874" id="7854901761081652946">
                    <link role="variableDeclaration" roleId="tpee.1068581517664" targetNodeId="7854901761081576545" resolveInfo="sample" />
                  </node>
                  <node role="operation" roleId="tpee.1197027833540" type="tp25.SLinkAccess" typeId="tp25.1138056143562" id="7854901761081652951">
                    <link role="link" roleId="tp25.1138056516764" targetNodeId="tp2c.1199542457201" />
                  </node>
                </node>
                <node role="operation" roleId="tpee.1197027833540" type="tp25.Node_IsInstanceOfOperation" typeId="tp25.1139621453865" id="7854901761081594271">
                  <node role="conceptArgument" roleId="tp25.1177027386292" type="tp25.RefConcept_Reference" typeId="tp25.1177026924588" id="7854901761081594273">
                    <link role="conceptDeclaration" roleId="tp25.1177026940964" targetNodeId="tpee.1204200696010" resolveInfo="NullType" />
                  </node>
                </node>
              </node>
            </node>
            <node role="statement" roleId="tpee.1068581517665" type="tpee.ExpressionStatement" typeId="tpee.1068580123155" id="811905832257074338">
              <node role="expression" roleId="tpee.1068580123156" type="tpee.DotExpression" typeId="tpee.1197027756228" id="811905832257074339">
                <node role="operand" roleId="tpee.1197027771414" type="tpee.DotExpression" typeId="tpee.1197027756228" id="811905832257074340">
                  <node role="operand" roleId="tpee.1197027771414" type="tpee.LocalVariableReference" typeId="tpee.1068581242866" id="811905832257074341">
                    <link role="variableDeclaration" roleId="tpee.1068581517664" targetNodeId="811905832257074330" resolveInfo="ct" />
                  </node>
                  <node role="operation" roleId="tpee.1197027833540" type="tp25.SLinkListAccess" typeId="tp25.1138056282393" id="811905832257074342">
                    <link role="link" roleId="tp25.1138056546658" targetNodeId="tpee.1109201940907" />
                  </node>
                </node>
                <node role="operation" roleId="tpee.1197027833540" type="tp2q.AddElementOperation" typeId="tp2q.1160612413312" id="811905832257074343">
                  <node role="argument" roleId="tp2q.1160612519549" type="tpee.StaticMethodCall" typeId="tpee.1081236700937" id="811905832257074403">
                    <link role="classConcept" roleId="tpee.1144433194310" targetNodeId="tp2g.1201536121399" resolveInfo="ClassifierTypeUtil" />
                    <link role="baseMethodDeclaration" roleId="tpee.1068499141037" targetNodeId="tp2g.1202774154486" resolveInfo="copyTypeRecursively" />
                    <node role="actualArgument" roleId="tpee.1068499141038" type="tpee.StaticMethodCall" typeId="tpee.1081236700937" id="811905832257074404">
                      <link role="classConcept" roleId="tpee.1144433194310" targetNodeId="tp2g.1201536121399" resolveInfo="ClassifierTypeUtil" />
                      <link role="baseMethodDeclaration" roleId="tpee.1068499141037" targetNodeId="tp2g.1201536134312" resolveInfo="getTypeCoercedToClassifierType" />
                      <node role="actualArgument" roleId="tpee.1068499141038" type="tpee.LocalVariableReference" typeId="tpee.1068581242866" id="7854901761081594260">
                        <link role="variableDeclaration" roleId="tpee.1068581517664" targetNodeId="7854901761081594255" resolveInfo="rt" />
                      </node>
                    </node>
                    <node role="actualArgument" roleId="tpee.1068499141038" type="tpee.BooleanConstant" typeId="tpee.1068580123137" id="811905832257074409">
                      <property name="value" nameId="tpee.1068580123138" value="true" />
                    </node>
                  </node>
                </node>
              </node>
            </node>
          </node>
          <node role="condition" roleId="tpee.1068580123160" type="tpee.DotExpression" typeId="tpee.1197027756228" id="811905832257074349">
            <node role="operand" roleId="tpee.1197027771414" type="tpee.DotExpression" typeId="tpee.1197027756228" id="811905832257074350">
              <node role="operand" roleId="tpee.1197027771414" type="1i04.ThisNodeExpression" typeId="1i04.1225194691553" id="811905832257074351" />
              <node role="operation" roleId="tpee.1197027833540" type="tp25.Node_ConceptMethodCall" typeId="tp25.1179409122411" id="811905832257074352">
                <link role="baseMethodDeclaration" roleId="tpee.1068499141037" targetNodeId="1230475757059" resolveInfo="getResultType" />
              </node>
            </node>
            <node role="operation" roleId="tpee.1197027833540" type="tp25.Node_IsNotNullOperation" typeId="tp25.1172008320231" id="811905832257074353" />
          </node>
        </node>
        <node role="statement" roleId="tpee.1068581517665" type="tpee.IfStatement" typeId="tpee.1068580123159" id="811905832257074354">
          <node role="ifTrue" roleId="tpee.1068580123161" type="tpee.StatementList" typeId="tpee.1068580123136" id="811905832257074355">
            <node role="statement" roleId="tpee.1068581517665" type="tpee.LocalVariableDeclarationStatement" typeId="tpee.1068581242864" id="7854901761081594285">
              <node role="localVariableDeclaration" roleId="tpee.1068581242865" type="tpee.LocalVariableDeclaration" typeId="tpee.1068581242863" id="7854901761081594286">
                <property name="name" nameId="tpck.1169194664001" value="tt" />
                <node role="type" roleId="tpee.5680397130376446158" type="tp25.SNodeType" typeId="tp25.1138055754698" id="7854901761081594287">
                  <link role="concept" roleId="tp25.1138405853777" targetNodeId="tpee.1068431790189" resolveInfo="Type" />
                </node>
                <node role="initializer" roleId="tpee.1068431790190" type="tpee.DotExpression" typeId="tpee.1197027756228" id="7854901761081594288">
                  <node role="operation" roleId="tpee.1197027833540" type="tp25.Node_ConceptMethodCall" typeId="tp25.1179409122411" id="7854901761081594289">
                    <link role="baseMethodDeclaration" roleId="tpee.1068499141037" targetNodeId="1232032188607" resolveInfo="getTerminateType" />
                  </node>
                  <node role="operand" roleId="tpee.1197027771414" type="tpee.ParameterReference" typeId="tpee.1068581242874" id="7854901761081594290">
                    <link role="variableDeclaration" roleId="tpee.1068581517664" targetNodeId="7854901761081576545" resolveInfo="sample" />
                  </node>
                </node>
              </node>
            </node>
            <node role="statement" roleId="tpee.1068581517665" type="tpee.IfStatement" typeId="tpee.1068580123159" id="7854901761081594293">
              <node role="ifTrue" roleId="tpee.1068580123161" type="tpee.StatementList" typeId="tpee.1068580123136" id="7854901761081594294">
                <node role="statement" roleId="tpee.1068581517665" type="tpee.ExpressionStatement" typeId="tpee.1068580123155" id="7854901761081594305">
                  <node role="expression" roleId="tpee.1068580123156" type="tpee.AssignmentExpression" typeId="tpee.1068498886294" id="7854901761081594307">
                    <node role="rValue" roleId="tpee.1068498886297" type="tpee.DotExpression" typeId="tpee.1197027756228" id="7854901761081594311">
                      <node role="operand" roleId="tpee.1197027771414" type="1i04.ThisNodeExpression" typeId="1i04.1225194691553" id="7854901761081594310" />
                      <node role="operation" roleId="tpee.1197027833540" type="tp25.Node_ConceptMethodCall" typeId="tp25.1179409122411" id="7854901761081594315">
                        <link role="baseMethodDeclaration" roleId="tpee.1068499141037" targetNodeId="1232032188607" resolveInfo="getTerminateType" />
                      </node>
                    </node>
                    <node role="lValue" roleId="tpee.1068498886295" type="tpee.LocalVariableReference" typeId="tpee.1068581242866" id="7854901761081594306">
                      <link role="variableDeclaration" roleId="tpee.1068581517664" targetNodeId="7854901761081594286" resolveInfo="tt" />
                    </node>
                  </node>
                </node>
              </node>
              <node role="condition" roleId="tpee.1068580123160" type="tpee.DotExpression" typeId="tpee.1197027756228" id="7854901761081594298">
                <node role="operation" roleId="tpee.1197027833540" type="tp25.Node_IsInstanceOfOperation" typeId="tp25.1139621453865" id="7854901761081594302">
                  <node role="conceptArgument" roleId="tp25.1177027386292" type="tp25.RefConcept_Reference" typeId="tp25.1177026924588" id="7854901761081594304">
                    <link role="conceptDeclaration" roleId="tp25.1177026940964" targetNodeId="tpee.1204200696010" resolveInfo="NullType" />
                  </node>
                </node>
                <node role="operand" roleId="tpee.1197027771414" type="tpee.LocalVariableReference" typeId="tpee.1068581242866" id="7854901761081652958">
                  <link role="variableDeclaration" roleId="tpee.1068581517664" targetNodeId="7854901761081594286" resolveInfo="tt" />
                </node>
              </node>
            </node>
            <node role="statement" roleId="tpee.1068581517665" type="tpee.ExpressionStatement" typeId="tpee.1068580123155" id="811905832257074356">
              <node role="expression" roleId="tpee.1068580123156" type="tpee.DotExpression" typeId="tpee.1197027756228" id="811905832257074357">
                <node role="operand" roleId="tpee.1197027771414" type="tpee.DotExpression" typeId="tpee.1197027756228" id="811905832257074358">
                  <node role="operand" roleId="tpee.1197027771414" type="tpee.LocalVariableReference" typeId="tpee.1068581242866" id="811905832257074359">
                    <link role="variableDeclaration" roleId="tpee.1068581517664" targetNodeId="811905832257074330" resolveInfo="ct" />
                  </node>
                  <node role="operation" roleId="tpee.1197027833540" type="tp25.SLinkListAccess" typeId="tp25.1138056282393" id="811905832257074360">
                    <link role="link" roleId="tp25.1138056546658" targetNodeId="tpee.1109201940907" />
                  </node>
                </node>
                <node role="operation" roleId="tpee.1197027833540" type="tp2q.AddElementOperation" typeId="tp2q.1160612413312" id="811905832257074361">
                  <node role="argument" roleId="tp2q.1160612519549" type="tpee.StaticMethodCall" typeId="tpee.1081236700937" id="811905832257074362">
                    <link role="classConcept" roleId="tpee.1144433194310" targetNodeId="tp2g.1201536121399" resolveInfo="ClassifierTypeUtil" />
                    <link role="baseMethodDeclaration" roleId="tpee.1068499141037" targetNodeId="tp2g.1202774154486" resolveInfo="copyTypeRecursively" />
                    <node role="actualArgument" roleId="tpee.1068499141038" type="tpee.StaticMethodCall" typeId="tpee.1081236700937" id="811905832257074363">
                      <link role="classConcept" roleId="tpee.1144433194310" targetNodeId="tp2g.1201536121399" resolveInfo="ClassifierTypeUtil" />
                      <link role="baseMethodDeclaration" roleId="tpee.1068499141037" targetNodeId="tp2g.1201536134312" resolveInfo="getTypeCoercedToClassifierType" />
                      <node role="actualArgument" roleId="tpee.1068499141038" type="tpee.LocalVariableReference" typeId="tpee.1068581242866" id="7854901761081594291">
                        <link role="variableDeclaration" roleId="tpee.1068581517664" targetNodeId="7854901761081594286" resolveInfo="tt" />
                      </node>
                    </node>
                    <node role="actualArgument" roleId="tpee.1068499141038" type="tpee.BooleanConstant" typeId="tpee.1068580123137" id="811905832257074411">
                      <property name="value" nameId="tpee.1068580123138" value="true" />
                    </node>
                  </node>
                </node>
              </node>
            </node>
          </node>
          <node role="condition" roleId="tpee.1068580123160" type="tpee.DotExpression" typeId="tpee.1197027756228" id="811905832257074367">
            <node role="operand" roleId="tpee.1197027771414" type="tpee.DotExpression" typeId="tpee.1197027756228" id="811905832257074368">
              <node role="operand" roleId="tpee.1197027771414" type="1i04.ThisNodeExpression" typeId="1i04.1225194691553" id="811905832257074369" />
              <node role="operation" roleId="tpee.1197027833540" type="tp25.Node_ConceptMethodCall" typeId="tp25.1179409122411" id="811905832257074370">
                <link role="baseMethodDeclaration" roleId="tpee.1068499141037" targetNodeId="1232032188607" resolveInfo="getTerminateType" />
              </node>
            </node>
            <node role="operation" roleId="tpee.1197027833540" type="tp25.Node_IsNotNullOperation" typeId="tp25.1172008320231" id="811905832257074371" />
          </node>
        </node>
        <node role="statement" roleId="tpee.1068581517665" type="tpee.ForeachStatement" typeId="tpee.1144226303539" id="811905832257074372">
          <node role="body" roleId="tpee.1154032183016" type="tpee.StatementList" typeId="tpee.1068580123136" id="811905832257074373">
            <node role="statement" roleId="tpee.1068581517665" type="tpee.ExpressionStatement" typeId="tpee.1068580123155" id="811905832257074374">
              <node role="expression" roleId="tpee.1068580123156" type="tpee.DotExpression" typeId="tpee.1197027756228" id="811905832257074375">
                <node role="operand" roleId="tpee.1197027771414" type="tpee.DotExpression" typeId="tpee.1197027756228" id="811905832257074376">
                  <node role="operand" roleId="tpee.1197027771414" type="tpee.LocalVariableReference" typeId="tpee.1068581242866" id="811905832257074377">
                    <link role="variableDeclaration" roleId="tpee.1068581517664" targetNodeId="811905832257074330" resolveInfo="ct" />
                  </node>
                  <node role="operation" roleId="tpee.1197027833540" type="tp25.SLinkListAccess" typeId="tp25.1138056282393" id="811905832257074378">
                    <link role="link" roleId="tp25.1138056546658" targetNodeId="tpee.1109201940907" />
                  </node>
                </node>
                <node role="operation" roleId="tpee.1197027833540" type="tp2q.AddElementOperation" typeId="tp2q.1160612413312" id="811905832257074379">
                  <node role="argument" roleId="tp2q.1160612519549" type="tpee.StaticMethodCall" typeId="tpee.1081236700937" id="811905832257074380">
                    <link role="classConcept" roleId="tpee.1144433194310" targetNodeId="tp2g.1201536121399" resolveInfo="ClassifierTypeUtil" />
                    <link role="baseMethodDeclaration" roleId="tpee.1068499141037" targetNodeId="tp2g.1202774154486" resolveInfo="copyTypeRecursively" />
                    <node role="actualArgument" roleId="tpee.1068499141038" type="tpee.StaticMethodCall" typeId="tpee.1081236700937" id="811905832257074381">
                      <link role="classConcept" roleId="tpee.1144433194310" targetNodeId="tp2g.1201536121399" resolveInfo="ClassifierTypeUtil" />
                      <link role="baseMethodDeclaration" roleId="tpee.1068499141037" targetNodeId="tp2g.1201536134312" resolveInfo="getTypeCoercedToClassifierType" />
                      <node role="actualArgument" roleId="tpee.1068499141038" type="tpee.LocalVariableReference" typeId="tpee.1068581242866" id="811905832257074382">
                        <link role="variableDeclaration" roleId="tpee.1068581517664" targetNodeId="811905832257074383" resolveInfo="pt" />
                      </node>
                    </node>
                    <node role="actualArgument" roleId="tpee.1068499141038" type="tpee.BooleanConstant" typeId="tpee.1068580123137" id="811905832257074414">
                      <property name="value" nameId="tpee.1068580123138" value="false" />
                    </node>
                  </node>
                </node>
              </node>
            </node>
          </node>
          <node role="variable" roleId="tpee.1144230900587" type="tpee.LocalVariableDeclaration" typeId="tpee.1068581242863" id="811905832257074383">
            <property name="name" nameId="tpck.1169194664001" value="pt" />
            <node role="type" roleId="tpee.5680397130376446158" type="tp25.SNodeType" typeId="tp25.1138055754698" id="811905832257074384">
              <link role="concept" roleId="tp25.1138405853777" targetNodeId="tpee.1068431790189" resolveInfo="Type" />
            </node>
          </node>
          <node role="iterable" roleId="tpee.1144226360166" type="tpee.DotExpression" typeId="tpee.1197027756228" id="7854901761081576550">
            <node role="operand" roleId="tpee.1197027771414" type="tpee.ParameterReference" typeId="tpee.1068581242874" id="7854901761081576549">
              <link role="variableDeclaration" roleId="tpee.1068581517664" targetNodeId="7854901761081576545" resolveInfo="sample" />
            </node>
            <node role="operation" roleId="tpee.1197027833540" type="tp25.SLinkListAccess" typeId="tp25.1138056282393" id="7854901761081576554">
              <link role="link" roleId="tp25.1138056546658" targetNodeId="tp2c.1199542501692" />
            </node>
          </node>
        </node>
        <node role="statement" roleId="tpee.1068581517665" type="tpee.ForeachStatement" typeId="tpee.1144226303539" id="811905832257074386">
          <node role="body" roleId="tpee.1154032183016" type="tpee.StatementList" typeId="tpee.1068580123136" id="811905832257074387">
            <node role="statement" roleId="tpee.1068581517665" type="tpee.ExpressionStatement" typeId="tpee.1068580123155" id="811905832257074388">
              <node role="expression" roleId="tpee.1068580123156" type="tpee.DotExpression" typeId="tpee.1197027756228" id="811905832257074389">
                <node role="operand" roleId="tpee.1197027771414" type="tpee.DotExpression" typeId="tpee.1197027756228" id="811905832257074390">
                  <node role="operand" roleId="tpee.1197027771414" type="tpee.LocalVariableReference" typeId="tpee.1068581242866" id="811905832257074391">
                    <link role="variableDeclaration" roleId="tpee.1068581517664" targetNodeId="811905832257074330" resolveInfo="ct" />
                  </node>
                  <node role="operation" roleId="tpee.1197027833540" type="tp25.SLinkListAccess" typeId="tp25.1138056282393" id="811905832257074392">
                    <link role="link" roleId="tp25.1138056546658" targetNodeId="tpee.1109201940907" />
                  </node>
                </node>
                <node role="operation" roleId="tpee.1197027833540" type="tp2q.AddElementOperation" typeId="tp2q.1160612413312" id="811905832257074393">
                  <node role="argument" roleId="tp2q.1160612519549" type="tpee.StaticMethodCall" typeId="tpee.1081236700937" id="811905832257074394">
                    <link role="classConcept" roleId="tpee.1144433194310" targetNodeId="tp2g.1201536121399" resolveInfo="ClassifierTypeUtil" />
                    <link role="baseMethodDeclaration" roleId="tpee.1068499141037" targetNodeId="tp2g.1202774154486" resolveInfo="copyTypeRecursively" />
                    <node role="actualArgument" roleId="tpee.1068499141038" type="tpee.LocalVariableReference" typeId="tpee.1068581242866" id="811905832257074395">
                      <link role="variableDeclaration" roleId="tpee.1068581517664" targetNodeId="811905832257074399" resolveInfo="tt" />
                    </node>
                    <node role="actualArgument" roleId="tpee.1068499141038" type="tpee.BooleanConstant" typeId="tpee.1068580123137" id="811905832257074416">
                      <property name="value" nameId="tpee.1068580123138" value="true" />
                    </node>
                  </node>
                </node>
              </node>
            </node>
          </node>
          <node role="iterable" roleId="tpee.1144226360166" type="tpee.DotExpression" typeId="tpee.1197027756228" id="7854901761081666386">
            <node role="operand" roleId="tpee.1197027771414" type="tpee.DotExpression" typeId="tpee.1197027756228" id="811905832257074396">
              <node role="operation" roleId="tpee.1197027833540" type="tp25.Node_ConceptMethodCall" typeId="tp25.1179409122411" id="4460005231667679566">
                <link role="baseMethodDeclaration" roleId="tpee.1068499141037" targetNodeId="3448422702164385781" resolveInfo="getNormalizedThrowsTypes" />
              </node>
              <node role="operand" roleId="tpee.1197027771414" type="tpee.ParameterReference" typeId="tpee.1068581242874" id="7854901761081576555">
                <link role="variableDeclaration" roleId="tpee.1068581517664" targetNodeId="7854901761081576545" resolveInfo="sample" />
              </node>
            </node>
            <node role="operation" roleId="tpee.1197027833540" type="tp2q.SortOperation" typeId="tp2q.1205679737078" id="7854901761081666390">
              <node role="closure" roleId="tp2q.1204796294226" type="tp2c.ClosureLiteral" typeId="tp2c.1199569711397" id="7854901761081666391">
                <node role="body" roleId="tp2c.1199569916463" type="tpee.StatementList" typeId="tpee.1068580123136" id="7854901761081666392">
                  <node role="statement" roleId="tpee.1068581517665" type="tpee.LocalVariableDeclarationStatement" typeId="tpee.1068581242864" id="5501998944439566059">
                    <node role="localVariableDeclaration" roleId="tpee.1068581242865" type="tpee.LocalVariableDeclaration" typeId="tpee.1068581242863" id="5501998944439566060">
                      <property name="name" nameId="tpck.1169194664001" value="key" />
                      <node role="type" roleId="tpee.5680397130376446158" type="tpee.StringType" typeId="tpee.1225271177708" id="5501998944439566061" />
                      <node role="initializer" roleId="tpee.1068431790190" type="tpee.DotExpression" typeId="tpee.1197027756228" id="5501998944439566062">
                        <node role="operand" roleId="tpee.1197027771414" type="tpee.DotExpression" typeId="tpee.1197027756228" id="5501998944439566063">
                          <node role="operand" roleId="tpee.1197027771414" type="tp25.SNodeTypeCastExpression" typeId="tp25.1140137987495" id="5501998944439566064">
                            <property name="asCast" nameId="tp25.1238684351431" value="true" />
                            <link role="concept" roleId="tp25.1140138128738" targetNodeId="tpee.1107535904670" resolveInfo="ClassifierType" />
                            <node role="leftExpression" roleId="tp25.1140138123956" type="tpee.ParameterReference" typeId="tpee.1068581242874" id="5501998944439566065">
                              <link role="variableDeclaration" roleId="tpee.1068581517664" targetNodeId="7854901761081666393" resolveInfo="t" />
                            </node>
                          </node>
                          <node role="operation" roleId="tpee.1197027833540" type="tp25.SLinkAccess" typeId="tp25.1138056143562" id="5501998944439566066">
                            <link role="link" roleId="tp25.1138056516764" targetNodeId="tpee.1107535924139" />
                          </node>
                        </node>
                        <node role="operation" roleId="tpee.1197027833540" type="tp25.Node_ConceptMethodCall" typeId="tp25.1179409122411" id="5501998944439566067">
                          <link role="baseMethodDeclaration" roleId="tpee.1068499141037" targetNodeId="tpek.8540045600162184125" resolveInfo="getNestedName" />
                        </node>
                      </node>
                    </node>
                  </node>
                  <node role="statement" roleId="tpee.1068581517665" type="tpee.ExpressionStatement" typeId="tpee.1068580123155" id="5501998944439566068">
                    <node role="expression" roleId="tpee.1068580123156" type="tpee.TernaryOperatorExpression" typeId="tpee.1163668896201" id="5501998944439566069">
                      <node role="ifTrue" roleId="tpee.1163668922816" type="tpee.LocalVariableReference" typeId="tpee.1068581242866" id="5501998944439566070">
                        <link role="variableDeclaration" roleId="tpee.1068581517664" targetNodeId="5501998944439566060" resolveInfo="key" />
                      </node>
                      <node role="ifFalse" roleId="tpee.1163668934364" type="tpee.DotExpression" typeId="tpee.1197027756228" id="5501998944439566071">
                        <node role="operand" roleId="tpee.1197027771414" type="tpee.ParameterReference" typeId="tpee.1068581242874" id="5501998944439566072">
                          <link role="variableDeclaration" roleId="tpee.1068581517664" targetNodeId="7854901761081666393" resolveInfo="t" />
                        </node>
                        <node role="operation" roleId="tpee.1197027833540" type="tp25.Node_ConceptMethodCall" typeId="tp25.1179409122411" id="5501998944439566073">
                          <link role="baseMethodDeclaration" roleId="tpee.1068499141037" targetNodeId="tpcu.1213877396640" resolveInfo="getPresentation" />
                        </node>
                      </node>
                      <node role="condition" roleId="tpee.1163668914799" type="tpee.NotEqualsExpression" typeId="tpee.1073239437375" id="5501998944439566074">
                        <node role="rightExpression" roleId="tpee.1081773367579" type="tpee.NullLiteral" typeId="tpee.1070534058343" id="5501998944439566075" />
                        <node role="leftExpression" roleId="tpee.1081773367580" type="tpee.LocalVariableReference" typeId="tpee.1068581242866" id="5501998944439566076">
                          <link role="variableDeclaration" roleId="tpee.1068581517664" targetNodeId="5501998944439566060" resolveInfo="key" />
                        </node>
                      </node>
                    </node>
                  </node>
                </node>
                <node role="parameter" roleId="tp2c.1199569906740" type="tp2q.SmartClosureParameterDeclaration" typeId="tp2q.1203518072036" id="7854901761081666393">
                  <property name="name" nameId="tpck.1169194664001" value="t" />
                  <node role="type" roleId="tpee.5680397130376446158" type="tpee.UndefinedType" typeId="tpee.4836112446988635817" id="2108863436754489872" />
                </node>
              </node>
              <node role="ascending" roleId="tp2q.1205679832066" type="tp2q.SortDirection" typeId="tp2q.1178286324487" id="7854901761081666395">
                <property name="value" nameId="tpee.1068580123138" value="true" />
              </node>
            </node>
          </node>
          <node role="variable" roleId="tpee.1144230900587" type="tpee.LocalVariableDeclaration" typeId="tpee.1068581242863" id="811905832257074399">
            <property name="name" nameId="tpck.1169194664001" value="tt" />
            <node role="type" roleId="tpee.5680397130376446158" type="tp25.SNodeType" typeId="tp25.1138055754698" id="811905832257074400">
              <link role="concept" roleId="tp25.1138405853777" targetNodeId="tpee.1068431790189" resolveInfo="Type" />
            </node>
          </node>
        </node>
        <node role="statement" roleId="tpee.1068581517665" type="tpee.ReturnStatement" typeId="tpee.1068581242878" id="811905832257074401">
          <node role="expression" roleId="tpee.1068581517676" type="tpee.LocalVariableReference" typeId="tpee.1068581242866" id="811905832257074402">
            <link role="variableDeclaration" roleId="tpee.1068581517664" targetNodeId="811905832257074330" resolveInfo="ct" />
          </node>
        </node>
      </node>
      <node role="parameter" roleId="tpee.1068580123134" type="tpee.ParameterDeclaration" typeId="tpee.1068498886292" id="7854901761081576545">
        <property name="name" nameId="tpck.1169194664001" value="sample" />
        <node role="type" roleId="tpee.5680397130376446158" type="tp25.SNodeType" typeId="tp25.1138055754698" id="7854901761081576546">
          <link role="concept" roleId="tp25.1138405853777" targetNodeId="tp2c.1199542442495" resolveInfo="FunctionType" />
        </node>
      </node>
    </node>
    <node role="method" roleId="1i04.1225194240805" type="1i04.ConceptMethodDeclaration" typeId="1i04.1225194472830" id="1213877405252">
      <property name="name" nameId="tpck.1169194664001" value="getNormalizedReturnType" />
      <property name="isPrivate" nameId="1i04.1225194472833" value="false" />
      <node role="returnType" roleId="tpee.1068580123133" type="tp25.SNodeType" typeId="tp25.1138055754698" id="1213877405253">
        <link role="concept" roleId="tp25.1138405853777" targetNodeId="tpee.1068431790189" resolveInfo="Type" />
      </node>
      <node role="body" roleId="tpee.1068580123135" type="tpee.StatementList" typeId="tpee.1068580123136" id="1213877405254">
        <node role="statement" roleId="tpee.1068581517665" type="tpee.ExpressionStatement" typeId="tpee.1068580123155" id="1230631617907">
          <node role="expression" roleId="tpee.1068580123156" type="tpee.TernaryOperatorExpression" typeId="tpee.1163668896201" id="1230631617908">
            <node role="condition" roleId="tpee.1163668914799" type="tpee.DotExpression" typeId="tpee.1197027756228" id="1230631621631">
              <node role="operand" roleId="tpee.1197027771414" type="tpee.DotExpression" typeId="tpee.1197027756228" id="1230631620803">
                <node role="operand" roleId="tpee.1197027771414" type="1i04.ThisNodeExpression" typeId="1i04.1225194691553" id="1230631620804" />
                <node role="operation" roleId="tpee.1197027833540" type="tp25.Node_ConceptMethodCall" typeId="tp25.1179409122411" id="1230631620805">
                  <link role="baseMethodDeclaration" roleId="tpee.1068499141037" targetNodeId="1230475757059" resolveInfo="getResultType" />
                </node>
              </node>
              <node role="operation" roleId="tpee.1197027833540" type="tp25.Node_IsNotNullOperation" typeId="tp25.1172008320231" id="1230631622576" />
            </node>
            <node role="ifFalse" roleId="tpee.1163668934364" type="tp3r.Quotation" typeId="tp3r.1196350785113" id="1230631642963">
              <node role="quotedNode" roleId="tp3r.1196350785114" type="tpee.VoidType" typeId="tpee.1068581517677" id="1230631644284" />
            </node>
            <node role="ifTrue" roleId="tpee.1163668922816" type="tpee.StaticMethodCall" typeId="tpee.1081236700937" id="1230631629375">
              <link role="classConcept" roleId="tpee.1144433194310" targetNodeId="tp2g.1201536121399" resolveInfo="ClassifierTypeUtil" />
              <link role="baseMethodDeclaration" roleId="tpee.1068499141037" targetNodeId="tp2g.1201536134312" resolveInfo="getTypeCoercedToClassifierType" />
              <node role="actualArgument" roleId="tpee.1068499141038" type="tpee.DotExpression" typeId="tpee.1197027756228" id="1230631634645">
                <node role="operand" roleId="tpee.1197027771414" type="1i04.ThisNodeExpression" typeId="1i04.1225194691553" id="1230631634646" />
                <node role="operation" roleId="tpee.1197027833540" type="tp25.Node_ConceptMethodCall" typeId="tp25.1179409122411" id="1230631634647">
                  <link role="baseMethodDeclaration" roleId="tpee.1068499141037" targetNodeId="1230475757059" resolveInfo="getResultType" />
                </node>
              </node>
            </node>
          </node>
        </node>
      </node>
      <node role="visibility" roleId="tpee.1178549979242" type="tpee.PublicVisibility" typeId="tpee.1146644602865" id="1219155724744" />
    </node>
    <node role="method" roleId="1i04.1225194240805" type="1i04.ConceptMethodDeclaration" typeId="1i04.1225194472830" id="1232036646585">
      <property name="name" nameId="tpck.1169194664001" value="getNormalizedTerminateType" />
      <node role="returnType" roleId="tpee.1068580123133" type="tp25.SNodeType" typeId="tp25.1138055754698" id="1232036652464">
        <link role="concept" roleId="tp25.1138405853777" targetNodeId="tpee.1068431790189" resolveInfo="Type" />
      </node>
      <node role="body" roleId="tpee.1068580123135" type="tpee.StatementList" typeId="tpee.1068580123136" id="1232036646587">
        <node role="statement" roleId="tpee.1068581517665" type="tpee.ExpressionStatement" typeId="tpee.1068580123155" id="1232036666464">
          <node role="expression" roleId="tpee.1068580123156" type="tpee.TernaryOperatorExpression" typeId="tpee.1163668896201" id="1232036666465">
            <node role="condition" roleId="tpee.1163668914799" type="tpee.DotExpression" typeId="tpee.1197027756228" id="1232036666466">
              <node role="operand" roleId="tpee.1197027771414" type="tpee.DotExpression" typeId="tpee.1197027756228" id="1232036666467">
                <node role="operand" roleId="tpee.1197027771414" type="1i04.ThisNodeExpression" typeId="1i04.1225194691553" id="1232036666468" />
                <node role="operation" roleId="tpee.1197027833540" type="tp25.Node_ConceptMethodCall" typeId="tp25.1179409122411" id="1232036671774">
                  <link role="baseMethodDeclaration" roleId="tpee.1068499141037" targetNodeId="1232032188607" resolveInfo="getTerminateType" />
                </node>
              </node>
              <node role="operation" roleId="tpee.1197027833540" type="tp25.Node_IsNotNullOperation" typeId="tp25.1172008320231" id="1232036666470" />
            </node>
            <node role="ifFalse" roleId="tpee.1163668934364" type="tp3r.Quotation" typeId="tp3r.1196350785113" id="1232036666471">
              <node role="quotedNode" roleId="tp3r.1196350785114" type="tpee.VoidType" typeId="tpee.1068581517677" id="1232036666472" />
            </node>
            <node role="ifTrue" roleId="tpee.1163668922816" type="tpee.StaticMethodCall" typeId="tpee.1081236700937" id="1232036666473">
              <link role="classConcept" roleId="tpee.1144433194310" targetNodeId="tp2g.1201536121399" resolveInfo="ClassifierTypeUtil" />
              <link role="baseMethodDeclaration" roleId="tpee.1068499141037" targetNodeId="tp2g.1201536134312" resolveInfo="getTypeCoercedToClassifierType" />
              <node role="actualArgument" roleId="tpee.1068499141038" type="tpee.DotExpression" typeId="tpee.1197027756228" id="1232036666474">
                <node role="operand" roleId="tpee.1197027771414" type="1i04.ThisNodeExpression" typeId="1i04.1225194691553" id="1232036666475" />
                <node role="operation" roleId="tpee.1197027833540" type="tp25.Node_ConceptMethodCall" typeId="tp25.1179409122411" id="1232036676983">
                  <link role="baseMethodDeclaration" roleId="tpee.1068499141037" targetNodeId="1232032188607" resolveInfo="getTerminateType" />
                </node>
              </node>
            </node>
          </node>
        </node>
      </node>
      <node role="visibility" roleId="tpee.1178549979242" type="tpee.PublicVisibility" typeId="tpee.1146644602865" id="1232036650141" />
    </node>
    <node role="method" roleId="1i04.1225194240805" type="1i04.ConceptMethodDeclaration" typeId="1i04.1225194472830" id="3448422702164385781">
      <property name="name" nameId="tpck.1169194664001" value="getNormalizedThrowsTypes" />
      <node role="visibility" roleId="tpee.1178549979242" type="tpee.PublicVisibility" typeId="tpee.1146644602865" id="3448422702164385782" />
      <node role="returnType" roleId="tpee.1068580123133" type="tp25.SNodeListType" typeId="tp25.1145383075378" id="3448422702164385786">
        <link role="elementConcept" roleId="tp25.1145383142433" targetNodeId="tpee.1068431790189" resolveInfo="Type" />
      </node>
      <node role="body" roleId="tpee.1068580123135" type="tpee.StatementList" typeId="tpee.1068580123136" id="3448422702164385784">
        <node role="statement" roleId="tpee.1068581517665" type="tpee.LocalVariableDeclarationStatement" typeId="tpee.1068581242864" id="5501998944439565984">
          <node role="localVariableDeclaration" roleId="tpee.1068581242865" type="tpee.LocalVariableDeclaration" typeId="tpee.1068581242863" id="5501998944439565985">
            <property name="name" nameId="tpck.1169194664001" value="result" />
            <node role="type" roleId="tpee.5680397130376446158" type="tp25.SNodeListType" typeId="tp25.1145383075378" id="5501998944439565986">
              <link role="elementConcept" roleId="tp25.1145383142433" targetNodeId="tpee.1068431790189" resolveInfo="Type" />
            </node>
            <node role="initializer" roleId="tpee.1068431790190" type="tpee.GenericNewExpression" typeId="tpee.1145552977093" id="5501998944439565988">
              <node role="creator" roleId="tpee.1145553007750" type="tp25.SNodeListCreator" typeId="tp25.1145567426890" id="5501998944439565989">
                <node role="createdType" roleId="tp25.1145567471833" type="tp25.SNodeListType" typeId="tp25.1145383075378" id="5501998944439565990">
                  <link role="elementConcept" roleId="tp25.1145383142433" targetNodeId="tpee.1068431790189" resolveInfo="Type" />
                </node>
              </node>
            </node>
          </node>
        </node>
        <node role="statement" roleId="tpee.1068581517665" type="tpee.LocalVariableDeclarationStatement" typeId="tpee.1068581242864" id="3448422702164431428">
          <node role="localVariableDeclaration" roleId="tpee.1068581242865" type="tpee.LocalVariableDeclaration" typeId="tpee.1068581242863" id="3448422702164431429">
            <property name="name" nameId="tpck.1169194664001" value="visited" />
            <node role="type" roleId="tpee.5680397130376446158" type="tp25.SNodeListType" typeId="tp25.1145383075378" id="3448422702164431430">
              <link role="elementConcept" roleId="tp25.1145383142433" targetNodeId="tpee.1107535904670" resolveInfo="ClassifierType" />
            </node>
            <node role="initializer" roleId="tpee.1068431790190" type="tpee.GenericNewExpression" typeId="tpee.1145552977093" id="3448422702164431431">
              <node role="creator" roleId="tpee.1145553007750" type="tp25.SNodeListCreator" typeId="tp25.1145567426890" id="3448422702164431432">
                <node role="createdType" roleId="tp25.1145567471833" type="tp25.SNodeListType" typeId="tp25.1145383075378" id="3448422702164431433">
                  <link role="elementConcept" roleId="tp25.1145383142433" targetNodeId="tpee.1107535904670" resolveInfo="ClassifierType" />
                </node>
              </node>
            </node>
          </node>
        </node>
        <node role="statement" roleId="tpee.1068581517665" type="tpee.ForeachStatement" typeId="tpee.1144226303539" id="3448422702164431442">
          <property name="label" nameId="tpee.1199465379613" value="with_throws" />
          <node role="body" roleId="tpee.1154032183016" type="tpee.StatementList" typeId="tpee.1068580123136" id="3448422702164431443">
            <node role="statement" roleId="tpee.1068581517665" type="tpee.LocalVariableDeclarationStatement" typeId="tpee.1068581242864" id="5501998944439565937">
              <node role="localVariableDeclaration" roleId="tpee.1068581242865" type="tpee.LocalVariableDeclaration" typeId="tpee.1068581242863" id="5501998944439565938">
                <property name="name" nameId="tpck.1169194664001" value="clstt" />
                <node role="type" roleId="tpee.5680397130376446158" type="tp25.SNodeType" typeId="tp25.1138055754698" id="5501998944439565939">
                  <link role="concept" roleId="tp25.1138405853777" targetNodeId="tpee.1107535904670" resolveInfo="ClassifierType" />
                </node>
                <node role="initializer" roleId="tpee.1068431790190" type="tp25.SNodeTypeCastExpression" typeId="tp25.1140137987495" id="5501998944439565943">
                  <property name="asCast" nameId="tp25.1238684351431" value="true" />
                  <link role="concept" roleId="tp25.1140138128738" targetNodeId="tpee.1107535904670" resolveInfo="ClassifierType" />
                  <node role="leftExpression" roleId="tp25.1140138123956" type="tpee.LocalVariableReference" typeId="tpee.1068581242866" id="5501998944439565942">
                    <link role="variableDeclaration" roleId="tpee.1068581517664" targetNodeId="3448422702164431444" resolveInfo="tt" />
                  </node>
                </node>
              </node>
            </node>
            <node role="statement" roleId="tpee.1068581517665" type="tpee.IfStatement" typeId="tpee.1068580123159" id="5501998944439565968">
              <node role="ifTrue" roleId="tpee.1068580123161" type="tpee.StatementList" typeId="tpee.1068580123136" id="5501998944439565969">
                <node role="statement" roleId="tpee.1068581517665" type="tpee.IfStatement" typeId="tpee.1068580123159" id="3448422702164436596">
                  <node role="ifTrue" roleId="tpee.1068580123161" type="tpee.StatementList" typeId="tpee.1068580123136" id="3448422702164436597">
                    <node role="statement" roleId="tpee.1068581517665" type="tpee.ForStatement" typeId="tpee.1144231330558" id="3448422702164431449">
                      <node role="variable" roleId="tpee.1144230900587" type="tpee.LocalVariableDeclaration" typeId="tpee.1068581242863" id="3448422702164431450">
                        <property name="name" nameId="tpck.1169194664001" value="i" />
                        <node role="type" roleId="tpee.5680397130376446158" type="tpee.IntegerType" typeId="tpee.1070534370425" id="3448422702164431452" />
                        <node role="initializer" roleId="tpee.1068431790190" type="tpee.IntegerConstant" typeId="tpee.1068580320020" id="3448422702164431454">
                          <property name="value" nameId="tpee.1068580320021" value="0" />
                        </node>
                      </node>
                      <node role="body" roleId="tpee.1154032183016" type="tpee.StatementList" typeId="tpee.1068580123136" id="3448422702164431451">
                        <node role="statement" roleId="tpee.1068581517665" type="tpee.LocalVariableDeclarationStatement" typeId="tpee.1068581242864" id="3448422702164431478">
                          <node role="localVariableDeclaration" roleId="tpee.1068581242865" type="tpee.LocalVariableDeclaration" typeId="tpee.1068581242863" id="3448422702164431479">
                            <property name="name" nameId="tpck.1169194664001" value="restt" />
                            <node role="type" roleId="tpee.5680397130376446158" type="tp25.SNodeType" typeId="tp25.1138055754698" id="3448422702164431480">
                              <link role="concept" roleId="tp25.1138405853777" targetNodeId="tpee.1107535904670" resolveInfo="ClassifierType" />
                            </node>
                            <node role="initializer" roleId="tpee.1068431790190" type="tpee.DotExpression" typeId="tpee.1197027756228" id="3448422702164431481">
                              <node role="operand" roleId="tpee.1197027771414" type="tpee.LocalVariableReference" typeId="tpee.1068581242866" id="3448422702164431482">
                                <link role="variableDeclaration" roleId="tpee.1068581517664" targetNodeId="3448422702164431429" resolveInfo="visited" />
                              </node>
                              <node role="operation" roleId="tpee.1197027833540" type="tp2q.GetElementOperation" typeId="tp2q.1162934736510" id="3448422702164431483">
                                <node role="argument" roleId="tp2q.1162934736511" type="tpee.LocalVariableReference" typeId="tpee.1068581242866" id="3448422702164431484">
                                  <link role="variableDeclaration" roleId="tpee.1068581517664" targetNodeId="3448422702164431450" resolveInfo="i" />
                                </node>
                              </node>
                            </node>
                          </node>
                        </node>
                        <node role="statement" roleId="tpee.1068581517665" type="tpee.IfStatement" typeId="tpee.1068580123159" id="3448422702164431486">
                          <node role="ifTrue" roleId="tpee.1068580123161" type="tpee.StatementList" typeId="tpee.1068580123136" id="3448422702164431487">
                            <node role="statement" roleId="tpee.1068581517665" type="tpee.ExpressionStatement" typeId="tpee.1068580123155" id="3448422702164431519">
                              <node role="expression" roleId="tpee.1068580123156" type="tpee.DotExpression" typeId="tpee.1197027756228" id="3448422702164431521">
                                <node role="operand" roleId="tpee.1197027771414" type="tpee.LocalVariableReference" typeId="tpee.1068581242866" id="3448422702164431520">
                                  <link role="variableDeclaration" roleId="tpee.1068581517664" targetNodeId="3448422702164431429" resolveInfo="visited" />
                                </node>
                                <node role="operation" roleId="tpee.1197027833540" type="tp2q.SetElementOperation" typeId="tp2q.1225645868993" id="3448422702164431525">
                                  <node role="index" roleId="tp2q.1225645893896" type="tpee.LocalVariableReference" typeId="tpee.1068581242866" id="3448422702164436591">
                                    <link role="variableDeclaration" roleId="tpee.1068581517664" targetNodeId="3448422702164431450" resolveInfo="i" />
                                  </node>
                                  <node role="element" roleId="tp2q.1225645893898" type="tpee.LocalVariableReference" typeId="tpee.1068581242866" id="5501998944439565978">
                                    <link role="variableDeclaration" roleId="tpee.1068581517664" targetNodeId="5501998944439565938" resolveInfo="clstt" />
                                  </node>
                                </node>
                              </node>
                            </node>
                            <node role="statement" roleId="tpee.1068581517665" type="tpee.ContinueStatement" typeId="tpee.1082113931046" id="3841277577643018149">
                              <property name="label" nameId="tpee.1199470060942" value="with_throws" />
                            </node>
                          </node>
                          <node role="condition" roleId="tpee.1068580123160" type="tpee.DotExpression" typeId="tpee.1197027756228" id="3448422702164431508">
                            <node role="operand" roleId="tpee.1197027771414" type="tpee.DotExpression" typeId="tpee.1197027756228" id="3448422702164431503">
                              <node role="operand" roleId="tpee.1197027771414" type="tpee.LocalVariableReference" typeId="tpee.1068581242866" id="3448422702164431502">
                                <link role="variableDeclaration" roleId="tpee.1068581517664" targetNodeId="3448422702164431479" resolveInfo="restt" />
                              </node>
                              <node role="operation" roleId="tpee.1197027833540" type="tp25.SLinkAccess" typeId="tp25.1138056143562" id="3448422702164431507">
                                <link role="link" roleId="tp25.1138056516764" targetNodeId="tpee.1107535924139" />
                              </node>
                            </node>
                            <node role="operation" roleId="tpee.1197027833540" type="tp25.Node_ConceptMethodCall" typeId="tp25.1179409122411" id="3448422702164431512">
                              <link role="baseMethodDeclaration" roleId="tpee.1068499141037" targetNodeId="tpek.7165541881557222913" resolveInfo="isDescendant" />
                              <node role="actualArgument" roleId="tpee.1068499141038" type="tpee.DotExpression" typeId="tpee.1197027756228" id="3448422702164431514">
                                <node role="operand" roleId="tpee.1197027771414" type="tpee.LocalVariableReference" typeId="tpee.1068581242866" id="5501998944439565977">
                                  <link role="variableDeclaration" roleId="tpee.1068581517664" targetNodeId="5501998944439565938" resolveInfo="clstt" />
                                </node>
                                <node role="operation" roleId="tpee.1197027833540" type="tp25.SLinkAccess" typeId="tp25.1138056143562" id="3448422702164431518">
                                  <link role="link" roleId="tp25.1138056516764" targetNodeId="tpee.1107535924139" />
                                </node>
                              </node>
                            </node>
                          </node>
                        </node>
                      </node>
                      <node role="condition" roleId="tpee.1144231399730" type="tpee.LessThanExpression" typeId="tpee.1081506773034" id="3448422702164431456">
                        <node role="rightExpression" roleId="tpee.1081773367579" type="tpee.DotExpression" typeId="tpee.1197027756228" id="3448422702164431460">
                          <node role="operand" roleId="tpee.1197027771414" type="tpee.LocalVariableReference" typeId="tpee.1068581242866" id="3448422702164431459">
                            <link role="variableDeclaration" roleId="tpee.1068581517664" targetNodeId="3448422702164431429" resolveInfo="visited" />
                          </node>
                          <node role="operation" roleId="tpee.1197027833540" type="tp2q.GetSizeOperation" typeId="tp2q.1162935959151" id="3448422702164431464" />
                        </node>
                        <node role="leftExpression" roleId="tpee.1081773367580" type="tpee.LocalVariableReference" typeId="tpee.1068581242866" id="3448422702164431455">
                          <link role="variableDeclaration" roleId="tpee.1068581517664" targetNodeId="3448422702164431450" resolveInfo="i" />
                        </node>
                      </node>
                      <node role="iteration" roleId="tpee.1144231408325" type="tpee.PrefixIncrementExpression" typeId="tpee.1239709250944" id="3448422702164431466">
                        <node role="expression" roleId="tpee.1239714902950" type="tpee.LocalVariableReference" typeId="tpee.1068581242866" id="3448422702164431468">
                          <link role="variableDeclaration" roleId="tpee.1068581517664" targetNodeId="3448422702164431450" resolveInfo="i" />
                        </node>
                      </node>
                    </node>
                    <node role="statement" roleId="tpee.1068581517665" type="tpee.ExpressionStatement" typeId="tpee.1068580123155" id="3841277577643018152">
                      <node role="expression" roleId="tpee.1068580123156" type="tpee.DotExpression" typeId="tpee.1197027756228" id="3841277577643018155">
                        <node role="operand" roleId="tpee.1197027771414" type="tpee.LocalVariableReference" typeId="tpee.1068581242866" id="3841277577643018154">
                          <link role="variableDeclaration" roleId="tpee.1068581517664" targetNodeId="3448422702164431429" resolveInfo="visited" />
                        </node>
                        <node role="operation" roleId="tpee.1197027833540" type="tp2q.AddElementOperation" typeId="tp2q.1160612413312" id="3841277577643018159">
                          <node role="argument" roleId="tp2q.1160612519549" type="tpee.LocalVariableReference" typeId="tpee.1068581242866" id="5501998944439565979">
                            <link role="variableDeclaration" roleId="tpee.1068581517664" targetNodeId="5501998944439565938" resolveInfo="clstt" />
                          </node>
                        </node>
                      </node>
                    </node>
                  </node>
                  <node role="condition" roleId="tpee.1068580123160" type="tpee.NotExpression" typeId="tpee.1081516740877" id="3448422702164436620">
                    <node role="expression" roleId="tpee.1081516765348" type="tpee.DotExpression" typeId="tpee.1197027756228" id="3448422702164436621">
                      <node role="operand" roleId="tpee.1197027771414" type="tpee.DotExpression" typeId="tpee.1197027756228" id="3448422702164436622">
                        <node role="operand" roleId="tpee.1197027771414" type="tpee.LocalVariableReference" typeId="tpee.1068581242866" id="5501998944439565966">
                          <link role="variableDeclaration" roleId="tpee.1068581517664" targetNodeId="5501998944439565938" resolveInfo="clstt" />
                        </node>
                        <node role="operation" roleId="tpee.1197027833540" type="tp25.SLinkAccess" typeId="tp25.1138056143562" id="3448422702164436624">
                          <link role="link" roleId="tp25.1138056516764" targetNodeId="tpee.1107535924139" />
                        </node>
                      </node>
                      <node role="operation" roleId="tpee.1197027833540" type="tp25.Node_ConceptMethodCall" typeId="tp25.1179409122411" id="3448422702164436625">
                        <link role="baseMethodDeclaration" roleId="tpee.1068499141037" targetNodeId="tpek.7165541881557222913" resolveInfo="isDescendant" />
                        <node role="actualArgument" roleId="tpee.1068499141038" type="tpee.DotExpression" typeId="tpee.1197027756228" id="3448422702164436626">
                          <node role="operand" roleId="tpee.1197027771414" type="tp3r.Quotation" typeId="tp3r.1196350785113" id="3448422702164436627">
                            <node role="quotedNode" roleId="tp3r.1196350785114" type="tpee.ClassifierType" typeId="tpee.1107535904670" id="3448422702164436628">
                              <link role="classifier" roleId="tpee.1107535924139" targetNodeId="e2lb.~RuntimeException" resolveInfo="RuntimeException" />
                            </node>
                          </node>
                          <node role="operation" roleId="tpee.1197027833540" type="tp25.SLinkAccess" typeId="tp25.1138056143562" id="3448422702164436629">
                            <link role="link" roleId="tp25.1138056516764" targetNodeId="tpee.1107535924139" />
                          </node>
                        </node>
                      </node>
                    </node>
                  </node>
                </node>
              </node>
              <node role="condition" roleId="tpee.1068580123160" type="tpee.NotEqualsExpression" typeId="tpee.1073239437375" id="5501998944439565973">
                <node role="rightExpression" roleId="tpee.1081773367579" type="tpee.NullLiteral" typeId="tpee.1070534058343" id="5501998944439565976" />
                <node role="leftExpression" roleId="tpee.1081773367580" type="tpee.LocalVariableReference" typeId="tpee.1068581242866" id="5501998944439565972">
                  <link role="variableDeclaration" roleId="tpee.1068581517664" targetNodeId="5501998944439565938" resolveInfo="clstt" />
                </node>
              </node>
              <node role="ifFalseStatement" roleId="tpee.1082485599094" type="tpee.BlockStatement" typeId="tpee.1082485599095" id="5501998944439565980">
                <node role="statements" roleId="tpee.1082485599096" type="tpee.StatementList" typeId="tpee.1068580123136" id="5501998944439565981">
                  <node role="statement" roleId="tpee.1068581517665" type="tpee.ExpressionStatement" typeId="tpee.1068580123155" id="5501998944439565991">
                    <node role="expression" roleId="tpee.1068580123156" type="tpee.DotExpression" typeId="tpee.1197027756228" id="5501998944439565993">
                      <node role="operand" roleId="tpee.1197027771414" type="tpee.LocalVariableReference" typeId="tpee.1068581242866" id="5501998944439565992">
                        <link role="variableDeclaration" roleId="tpee.1068581517664" targetNodeId="5501998944439565985" resolveInfo="result" />
                      </node>
                      <node role="operation" roleId="tpee.1197027833540" type="tp2q.AddElementOperation" typeId="tp2q.1160612413312" id="5501998944439565997">
                        <node role="argument" roleId="tp2q.1160612519549" type="tpee.LocalVariableReference" typeId="tpee.1068581242866" id="5501998944439566000">
                          <link role="variableDeclaration" roleId="tpee.1068581517664" targetNodeId="3448422702164431444" resolveInfo="tt" />
                        </node>
                      </node>
                    </node>
                  </node>
                </node>
              </node>
            </node>
          </node>
          <node role="variable" roleId="tpee.1144230900587" type="tpee.LocalVariableDeclaration" typeId="tpee.1068581242863" id="3448422702164431444">
            <property name="name" nameId="tpck.1169194664001" value="tt" />
            <node role="type" roleId="tpee.5680397130376446158" type="tp25.SNodeType" typeId="tp25.1138055754698" id="3448422702164431445">
              <link role="concept" roleId="tp25.1138405853777" targetNodeId="tpee.1068431790189" resolveInfo="Type" />
            </node>
          </node>
          <node role="iterable" roleId="tpee.1144226360166" type="tpee.DotExpression" typeId="tpee.1197027756228" id="3448422702164431446">
            <node role="operand" roleId="tpee.1197027771414" type="1i04.ThisNodeExpression" typeId="1i04.1225194691553" id="3448422702164431447" />
            <node role="operation" roleId="tpee.1197027833540" type="tp25.SLinkListAccess" typeId="tp25.1138056282393" id="3448422702164431448">
              <link role="link" roleId="tp25.1138056546658" targetNodeId="tp2c.1214831762486" />
            </node>
          </node>
        </node>
        <node role="statement" roleId="tpee.1068581517665" type="tpee.ExpressionStatement" typeId="tpee.1068580123155" id="5501998944439566002">
          <node role="expression" roleId="tpee.1068580123156" type="tpee.DotExpression" typeId="tpee.1197027756228" id="5501998944439566004">
            <node role="operand" roleId="tpee.1197027771414" type="tpee.LocalVariableReference" typeId="tpee.1068581242866" id="5501998944439566003">
              <link role="variableDeclaration" roleId="tpee.1068581517664" targetNodeId="5501998944439565985" resolveInfo="result" />
            </node>
            <node role="operation" roleId="tpee.1197027833540" type="tp2q.AddAllElementsOperation" typeId="tp2q.1160666733551" id="5501998944439566008">
              <node role="argument" roleId="tp2q.1160666822012" type="tpee.LocalVariableReference" typeId="tpee.1068581242866" id="5501998944439566010">
                <link role="variableDeclaration" roleId="tpee.1068581517664" targetNodeId="3448422702164431429" resolveInfo="visited" />
              </node>
            </node>
          </node>
        </node>
        <node role="statement" roleId="tpee.1068581517665" type="tpee.ReturnStatement" typeId="tpee.1068581242878" id="3448422702164436631">
          <node role="expression" roleId="tpee.1068581517676" type="tpee.LocalVariableReference" typeId="tpee.1068581242866" id="5501998944439566011">
            <link role="variableDeclaration" roleId="tpee.1068581517664" targetNodeId="5501998944439565985" resolveInfo="result" />
          </node>
        </node>
      </node>
    </node>
    <node role="method" roleId="1i04.1225194240805" type="1i04.ConceptMethodDeclaration" typeId="1i04.1225194472830" id="1213877405260">
      <property name="name" nameId="tpck.1169194664001" value="getNormalizedSequenceParameterReturnType" />
      <property name="isPrivate" nameId="1i04.1225194472833" value="false" />
      <node role="returnType" roleId="tpee.1068580123133" type="tp25.SNodeType" typeId="tp25.1138055754698" id="1213877405261">
        <link role="concept" roleId="tp25.1138405853777" targetNodeId="tpee.1068431790189" resolveInfo="Type" />
      </node>
      <node role="body" roleId="tpee.1068580123135" type="tpee.StatementList" typeId="tpee.1068580123136" id="1213877405262">
        <node role="statement" roleId="tpee.1068581517665" type="tpd4.CoerceStatement" typeId="tpd4.1176558773329" id="1213877405263">
          <node role="body" roleId="tpd4.1176558868203" type="tpee.StatementList" typeId="tpee.1068580123136" id="1213877405264">
            <node role="statement" roleId="tpee.1068581517665" type="tpee.ReturnStatement" typeId="tpee.1068581242878" id="1213877405265">
              <node role="expression" roleId="tpee.1068581517676" type="tpee.StaticMethodCall" typeId="tpee.1081236700937" id="1213877405266">
                <link role="baseMethodDeclaration" roleId="tpee.1068499141037" targetNodeId="tp2g.1201536134312" resolveInfo="getTypeCoercedToClassifierType" />
                <link role="classConcept" roleId="tpee.1144433194310" targetNodeId="tp2g.1201536121399" resolveInfo="ClassifierTypeUtil" />
                <node role="actualArgument" roleId="tpee.1068499141038" type="tpee.DotExpression" typeId="tpee.1197027756228" id="1213877405267">
                  <node role="operand" roleId="tpee.1197027771414" type="tpd4.ApplicableNodeReference" typeId="tpd4.1174650418652" id="1213877405268">
                    <link role="applicableNode" roleId="tpd4.1174650432090" targetNodeId="1213877405273" resolveInfo="sequenceType" />
                  </node>
                  <node role="operation" roleId="tpee.1197027833540" type="tp25.SLinkAccess" typeId="tp25.1138056143562" id="1213877405269">
                    <link role="link" roleId="tp25.1138056516764" targetNodeId="tp2q.1151689745422" />
                  </node>
                </node>
              </node>
            </node>
          </node>
          <node role="nodeToCoerce" roleId="tpd4.1176558919376" type="tpee.DotExpression" typeId="tpee.1197027756228" id="1213877405270">
            <node role="operand" roleId="tpee.1197027771414" type="1i04.ThisNodeExpression" typeId="1i04.1225194691553" id="1213877405271" />
            <node role="operation" roleId="tpee.1197027833540" type="tp25.SLinkAccess" typeId="tp25.1138056143562" id="1213877405272">
              <link role="link" roleId="tp25.1138056516764" targetNodeId="tp2c.1199542457201" />
            </node>
          </node>
          <node role="pattern" roleId="tpd4.1176558876970" type="tpd4.ConceptReference" typeId="tpd4.1174642788531" id="1213877405273">
            <property name="name" nameId="tpck.1169194664001" value="sequenceType" />
            <link role="concept" roleId="tpd4.1174642800329" targetNodeId="tp2q.1151689724996" resolveInfo="SequenceType" />
          </node>
        </node>
        <node role="statement" roleId="tpee.1068581517665" type="tpee.ReturnStatement" typeId="tpee.1068581242878" id="1213877405274">
          <node role="expression" roleId="tpee.1068581517676" type="tpee.NullLiteral" typeId="tpee.1070534058343" id="1213877405275" />
        </node>
      </node>
      <node role="visibility" roleId="tpee.1178549979242" type="tpee.PublicVisibility" typeId="tpee.1146644602865" id="1219155725070" />
    </node>
    <node role="method" roleId="1i04.1225194240805" type="1i04.ConceptMethodDeclaration" typeId="1i04.1225194472830" id="1213877405276">
      <property name="name" nameId="tpck.1169194664001" value="getNormalizedParameterTypes" />
      <property name="isPrivate" nameId="1i04.1225194472833" value="false" />
      <node role="returnType" roleId="tpee.1068580123133" type="tp25.SNodeListType" typeId="tp25.1145383075378" id="1213877405277">
        <link role="elementConcept" roleId="tp25.1145383142433" targetNodeId="tpee.1068431790189" resolveInfo="Type" />
      </node>
      <node role="body" roleId="tpee.1068580123135" type="tpee.StatementList" typeId="tpee.1068580123136" id="1213877405278">
        <node role="statement" roleId="tpee.1068581517665" type="tpee.LocalVariableDeclarationStatement" typeId="tpee.1068581242864" id="1213877405279">
          <node role="localVariableDeclaration" roleId="tpee.1068581242865" type="tpee.LocalVariableDeclaration" typeId="tpee.1068581242863" id="1213877405280">
            <property name="name" nameId="tpck.1169194664001" value="resList" />
            <node role="type" roleId="tpee.5680397130376446158" type="tp2q.ListType" typeId="tp2q.1151688443754" id="1237042835744">
              <node role="elementType" roleId="tp2q.1151688676805" type="tp25.SNodeType" typeId="tp25.1138055754698" id="1237042835745">
                <link role="concept" roleId="tp25.1138405853777" targetNodeId="tpee.1068431790189" resolveInfo="Type" />
              </node>
            </node>
            <node role="initializer" roleId="tpee.1068431790190" type="tpee.GenericNewExpression" typeId="tpee.1145552977093" id="1217888418850">
              <node role="creator" roleId="tpee.1145553007750" type="tp2q.ListCreatorWithInit" typeId="tp2q.1160600644654" id="1237205989140">
                <node role="elementType" roleId="tp2q.1237721435807" type="tp25.SNodeType" typeId="tp25.1138055754698" id="1213877405284">
                  <link role="concept" roleId="tp25.1138405853777" targetNodeId="tpee.1068431790189" resolveInfo="Type" />
                </node>
              </node>
            </node>
          </node>
        </node>
        <node role="statement" roleId="tpee.1068581517665" type="tpee.LocalVariableDeclarationStatement" typeId="tpee.1068581242864" id="1213877405285">
          <node role="localVariableDeclaration" roleId="tpee.1068581242865" type="tpee.LocalVariableDeclaration" typeId="tpee.1068581242863" id="1213877405286">
            <property name="name" nameId="tpck.1169194664001" value="paramTypes" />
            <node role="initializer" roleId="tpee.1068431790190" type="tpee.DotExpression" typeId="tpee.1197027756228" id="1213877405287">
              <node role="operand" roleId="tpee.1197027771414" type="1i04.ThisNodeExpression" typeId="1i04.1225194691553" id="1213877405288" />
              <node role="operation" roleId="tpee.1197027833540" type="tp25.SLinkListAccess" typeId="tp25.1138056282393" id="1213877405289">
                <link role="link" roleId="tp25.1138056546658" targetNodeId="tp2c.1199542501692" />
              </node>
            </node>
            <node role="type" roleId="tpee.5680397130376446158" type="tp2q.ListType" typeId="tp2q.1151688443754" id="1237042841050">
              <node role="elementType" roleId="tp2q.1151688676805" type="tp25.SNodeType" typeId="tp25.1138055754698" id="1237042841051">
                <link role="concept" roleId="tp25.1138405853777" targetNodeId="tpee.1068431790189" resolveInfo="Type" />
              </node>
            </node>
          </node>
        </node>
        <node role="statement" roleId="tpee.1068581517665" type="tpee.LocalVariableDeclarationStatement" typeId="tpee.1068581242864" id="1213877405292">
          <node role="localVariableDeclaration" roleId="tpee.1068581242865" type="tpee.LocalVariableDeclaration" typeId="tpee.1068581242863" id="1213877405293">
            <property name="name" nameId="tpck.1169194664001" value="idx" />
            <node role="type" roleId="tpee.5680397130376446158" type="tpee.IntegerType" typeId="tpee.1070534370425" id="1213877405294" />
            <node role="initializer" roleId="tpee.1068431790190" type="tpee.IntegerConstant" typeId="tpee.1068580320020" id="1213877405295">
              <property name="value" nameId="tpee.1068580320021" value="0" />
            </node>
          </node>
        </node>
        <node role="statement" roleId="tpee.1068581517665" type="tpee.ForeachStatement" typeId="tpee.1144226303539" id="1213877405296">
          <node role="body" roleId="tpee.1154032183016" type="tpee.StatementList" typeId="tpee.1068580123136" id="1213877405297">
            <node role="statement" roleId="tpee.1068581517665" type="tpee.LocalVariableDeclarationStatement" typeId="tpee.1068581242864" id="1213877405298">
              <node role="localVariableDeclaration" roleId="tpee.1068581242865" type="tpee.LocalVariableDeclaration" typeId="tpee.1068581242863" id="1213877405299">
                <property name="name" nameId="tpck.1169194664001" value="pct" />
                <node role="type" roleId="tpee.5680397130376446158" type="tp25.SNodeType" typeId="tp25.1138055754698" id="1213877405300">
                  <link role="concept" roleId="tp25.1138405853777" targetNodeId="tpee.1068431790189" resolveInfo="Type" />
                </node>
                <node role="initializer" roleId="tpee.1068431790190" type="tpee.StaticMethodCall" typeId="tpee.1081236700937" id="1213877405301">
                  <link role="classConcept" roleId="tpee.1144433194310" targetNodeId="tp2g.1201536121399" resolveInfo="ClassifierTypeUtil" />
                  <link role="baseMethodDeclaration" roleId="tpee.1068499141037" targetNodeId="tp2g.1201536134312" resolveInfo="getTypeCoercedToClassifierType" />
                  <node role="actualArgument" roleId="tpee.1068499141038" type="tpee.LocalVariableReference" typeId="tpee.1068581242866" id="1213877405302">
                    <link role="variableDeclaration" roleId="tpee.1068581517664" targetNodeId="1213877405316" resolveInfo="p" />
                  </node>
                </node>
              </node>
            </node>
            <node role="statement" roleId="tpee.1068581517665" type="tpee.ExpressionStatement" typeId="tpee.1068580123155" id="1213877405303">
              <node role="expression" roleId="tpee.1068580123156" type="tpee.DotExpression" typeId="tpee.1197027756228" id="1213877405304">
                <node role="operand" roleId="tpee.1197027771414" type="tpee.LocalVariableReference" typeId="tpee.1068581242866" id="1213877405305">
                  <link role="variableDeclaration" roleId="tpee.1068581517664" targetNodeId="1213877405280" resolveInfo="resList" />
                </node>
                <node role="operation" roleId="tpee.1197027833540" type="tp2q.AddElementOperation" typeId="tp2q.1160612413312" id="1237042864927">
                  <node role="argument" roleId="tp2q.1160612519549" type="tpee.LocalVariableReference" typeId="tpee.1068581242866" id="1544005601051336284">
                    <link role="variableDeclaration" roleId="tpee.1068581517664" targetNodeId="1213877405299" resolveInfo="pct" />
                  </node>
                </node>
              </node>
            </node>
            <node role="statement" roleId="tpee.1068581517665" type="tpee.ExpressionStatement" typeId="tpee.1068580123155" id="1213877405309">
              <node role="expression" roleId="tpee.1068580123156" type="tpee.PostfixIncrementExpression" typeId="tpee.1214918800624" id="1238145922416">
                <node role="expression" roleId="tpee.1239714902950" type="tpee.LocalVariableReference" typeId="tpee.1068581242866" id="1238145922417">
                  <link role="variableDeclaration" roleId="tpee.1068581517664" targetNodeId="1213877405293" resolveInfo="idx" />
                </node>
              </node>
            </node>
          </node>
          <node role="iterable" roleId="tpee.1144226360166" type="tpee.LocalVariableReference" typeId="tpee.1068581242866" id="1213877405315">
            <link role="variableDeclaration" roleId="tpee.1068581517664" targetNodeId="1213877405286" resolveInfo="paramTypes" />
          </node>
          <node role="variable" roleId="tpee.1144230900587" type="tpee.LocalVariableDeclaration" typeId="tpee.1068581242863" id="1213877405316">
            <property name="name" nameId="tpck.1169194664001" value="p" />
            <node role="type" roleId="tpee.5680397130376446158" type="tp25.SNodeType" typeId="tp25.1138055754698" id="1213877405317">
              <link role="concept" roleId="tp25.1138405853777" targetNodeId="tpee.1068431790189" resolveInfo="Type" />
            </node>
          </node>
        </node>
        <node role="statement" roleId="tpee.1068581517665" type="tpee.ReturnStatement" typeId="tpee.1068581242878" id="1213877405318">
          <node role="expression" roleId="tpee.1068581517676" type="tpee.LocalVariableReference" typeId="tpee.1068581242866" id="1213877405319">
            <link role="variableDeclaration" roleId="tpee.1068581517664" targetNodeId="1213877405280" resolveInfo="resList" />
          </node>
        </node>
      </node>
      <node role="visibility" roleId="tpee.1178549979242" type="tpee.PublicVisibility" typeId="tpee.1146644602865" id="1219155723924" />
    </node>
    <node role="constructor" roleId="1i04.1225194240801" type="1i04.ConceptConstructorDeclaration" typeId="1i04.1225194413805" id="1213877405320">
      <node role="body" roleId="tpee.1137022507850" type="tpee.StatementList" typeId="tpee.1068580123136" id="1213877405321" />
    </node>
  </root>
  <root id="1225799468871">
    <node role="method" roleId="1i04.1225194240805" type="1i04.ConceptMethodDeclaration" typeId="1i04.1225194472830" id="1225799470492">
      <property name="name" nameId="tpck.1169194664001" value="isDeprecated" />
      <link role="overriddenMethod" roleId="1i04.1225194472831" targetNodeId="tpcu.1224609060727" resolveInfo="isDeprecated" />
      <node role="body" roleId="tpee.1068580123135" type="tpee.StatementList" typeId="tpee.1068580123136" id="1225799470494">
        <node role="statement" roleId="tpee.1068581517665" type="tpee.ExpressionStatement" typeId="tpee.1068580123155" id="1225799494507">
          <node role="expression" roleId="tpee.1068580123156" type="tpee.BooleanConstant" typeId="tpee.1068580123137" id="1225799494508">
            <property name="value" nameId="tpee.1068580123138" value="true" />
          </node>
        </node>
      </node>
      <node role="returnType" roleId="tpee.1068580123133" type="tpee.BooleanType" typeId="tpee.1070534644030" id="1225799490024" />
    </node>
    <node role="constructor" roleId="1i04.1225194240801" type="1i04.ConceptConstructorDeclaration" typeId="1i04.1225194413805" id="1225799468872">
      <node role="body" roleId="tpee.1137022507850" type="tpee.StatementList" typeId="tpee.1068580123136" id="1225799468873" />
    </node>
  </root>
  <root id="1229600742436">
    <node role="method" roleId="1i04.1225194240805" type="1i04.ConceptMethodDeclaration" typeId="1i04.1225194472830" id="1229600760879">
      <property name="name" nameId="tpck.1169194664001" value="getMembers" />
      <link role="overriddenMethod" roleId="1i04.1225194472831" targetNodeId="tpek.1213877531970" resolveInfo="getMembers" />
      <node role="body" roleId="tpee.1068580123135" type="tpee.StatementList" typeId="tpee.1068580123136" id="1229600760881">
        <node role="statement" roleId="tpee.1068581517665" type="tpee.LocalVariableDeclarationStatement" typeId="tpee.1068581242864" id="1229600786292">
          <node role="localVariableDeclaration" roleId="tpee.1068581242865" type="tpee.LocalVariableDeclaration" typeId="tpee.1068581242863" id="1229600786293">
            <property name="name" nameId="tpck.1169194664001" value="members" />
            <node role="type" roleId="tpee.5680397130376446158" type="tp25.SNodeListType" typeId="tp25.1145383075378" id="1229600786294" />
            <node role="initializer" roleId="tpee.1068431790190" type="tpee.DotExpression" typeId="tpee.1197027756228" id="1229600786295">
              <node role="operand" roleId="tpee.1197027771414" type="1i04.SuperNodeExpression" typeId="1i04.1225194628440" id="1229600786296" />
              <node role="operation" roleId="tpee.1197027833540" type="tp25.Node_ConceptMethodCall" typeId="tp25.1179409122411" id="1229600786297">
                <link role="baseMethodDeclaration" roleId="tpee.1068499141037" targetNodeId="tpek.1213877531970" resolveInfo="getMembers" />
              </node>
            </node>
          </node>
        </node>
        <node role="statement" roleId="tpee.1068581517665" type="tpee.ExpressionStatement" typeId="tpee.1068580123155" id="1229600788713">
          <node role="expression" roleId="tpee.1068580123156" type="tpee.DotExpression" typeId="tpee.1197027756228" id="1229608165583">
            <node role="operand" roleId="tpee.1197027771414" type="tpee.LocalVariableReference" typeId="tpee.1068581242866" id="1229600788714">
              <link role="variableDeclaration" roleId="tpee.1068581517664" targetNodeId="1229600786293" resolveInfo="members" />
            </node>
            <node role="operation" roleId="tpee.1197027833540" type="tp2q.AddAllElementsOperation" typeId="tp2q.1160666733551" id="1229608167081">
              <node role="argument" roleId="tp2q.1160666822012" type="tpee.DotExpression" typeId="tpee.1197027756228" id="1229608175721">
                <node role="operand" roleId="tpee.1197027771414" type="1i04.ThisNodeExpression" typeId="1i04.1225194691553" id="1229608169537" />
                <node role="operation" roleId="tpee.1197027833540" type="tp25.SLinkListAccess" typeId="tp25.1138056282393" id="1229608179338">
                  <link role="link" roleId="tp25.1138056546658" targetNodeId="tp2c.1229600801065" />
                </node>
              </node>
            </node>
          </node>
        </node>
        <node role="statement" roleId="tpee.1068581517665" type="tpee.ExpressionStatement" typeId="tpee.1068580123155" id="1229600940405">
          <node role="expression" roleId="tpee.1068580123156" type="tpee.LocalVariableReference" typeId="tpee.1068581242866" id="1229600940406">
            <link role="variableDeclaration" roleId="tpee.1068581517664" targetNodeId="1229600786293" resolveInfo="members" />
          </node>
        </node>
      </node>
      <node role="returnType" roleId="tpee.1068580123133" type="tp25.SNodeListType" typeId="tp25.1145383075378" id="1229600776554" />
      <node role="visibility" roleId="tpee.1178549979242" type="tpee.PublicVisibility" typeId="tpee.1146644602865" id="1229600908469" />
    </node>
    <node role="method" roleId="1i04.1225194240805" type="1i04.ConceptMethodDeclaration" typeId="1i04.1225194472830" id="1229600902378">
      <property name="name" nameId="tpck.1169194664001" value="hasStaticMemebers" />
      <link role="overriddenMethod" roleId="1i04.1225194472831" targetNodeId="tpek.1214840444586" resolveInfo="hasStaticMemebers" />
      <node role="body" roleId="tpee.1068580123135" type="tpee.StatementList" typeId="tpee.1068580123136" id="1229600902380">
        <node role="statement" roleId="tpee.1068581517665" type="tpee.ExpressionStatement" typeId="tpee.1068580123155" id="1229600932027">
          <node role="expression" roleId="tpee.1068580123156" type="tpee.BooleanConstant" typeId="tpee.1068580123137" id="1229600932028">
            <property name="value" nameId="tpee.1068580123138" value="true" />
          </node>
        </node>
      </node>
      <node role="returnType" roleId="tpee.1068580123133" type="tpee.BooleanType" typeId="tpee.1070534644030" id="1229600925495" />
      <node role="visibility" roleId="tpee.1178549979242" type="tpee.PublicVisibility" typeId="tpee.1146644602865" id="1229600928696" />
    </node>
    <node role="constructor" roleId="1i04.1225194240801" type="1i04.ConceptConstructorDeclaration" typeId="1i04.1225194413805" id="1229600742437">
      <node role="body" roleId="tpee.1137022507850" type="tpee.StatementList" typeId="tpee.1068580123136" id="1229600742438" />
    </node>
  </root>
  <root id="1229629866761">
    <node role="constructor" roleId="1i04.1225194240801" type="1i04.ConceptConstructorDeclaration" typeId="1i04.1225194413805" id="1229629866762">
      <node role="body" roleId="tpee.1137022507850" type="tpee.StatementList" typeId="tpee.1068580123136" id="1229629866763" />
    </node>
  </root>
  <root id="1229630689134">
    <node role="constructor" roleId="tpee.1068390468201" type="tpee.ConstructorDeclaration" typeId="tpee.1068580123140" id="2520429355396396643">
      <node role="returnType" roleId="tpee.1068580123133" type="tpee.VoidType" typeId="tpee.1068581517677" id="2520429355396396644" />
      <node role="visibility" roleId="tpee.1178549979242" type="tpee.PublicVisibility" typeId="tpee.1146644602865" id="2520429355396396645" />
      <node role="body" roleId="tpee.1068580123135" type="tpee.StatementList" typeId="tpee.1068580123136" id="2520429355396396646" />
    </node>
    <node role="staticInnerClassifiers" roleId="tpee.1178616825527" type="tpee.ClassConcept" typeId="tpee.1068390468198" id="1229639120687">
      <property name="name" nameId="tpck.1169194664001" value="Info" />
      <node role="method" roleId="tpee.1107880067339" type="tpee.InstanceMethodDeclaration" typeId="tpee.1068580123165" id="613856071337170856">
        <property name="name" nameId="tpck.1169194664001" value="isInitialized" />
        <node role="returnType" roleId="tpee.1068580123133" type="tpee.BooleanType" typeId="tpee.1070534644030" id="613856071337170866" />
        <node role="visibility" roleId="tpee.1178549979242" type="tpee.PublicVisibility" typeId="tpee.1146644602865" id="613856071337170858" />
        <node role="body" roleId="tpee.1068580123135" type="tpee.StatementList" typeId="tpee.1068580123136" id="613856071337170859">
          <node role="statement" roleId="tpee.1068581517665" type="tpee.ExpressionStatement" typeId="tpee.1068580123155" id="613856071337170867">
            <node role="expression" roleId="tpee.1068580123156" type="tpee.DotExpression" typeId="tpee.1197027756228" id="613856071337170868">
              <node role="operation" roleId="tpee.1197027833540" type="tpee.FieldReferenceOperation" typeId="tpee.1197029447546" id="613856071337170869">
                <link role="fieldDeclaration" roleId="tpee.1197029500499" targetNodeId="1229707812344" resolveInfo="initialized" />
              </node>
              <node role="operand" roleId="tpee.1197027771414" type="tpee.ThisExpression" typeId="tpee.1070475354124" id="613856071337170870" />
            </node>
          </node>
        </node>
      </node>
      <node role="method" roleId="tpee.1107880067339" type="tpee.InstanceMethodDeclaration" typeId="tpee.1068580123165" id="1229707587008">
        <property name="name" nameId="tpck.1169194664001" value="addControlClosureType" />
        <node role="returnType" roleId="tpee.1068580123133" type="tpee.VoidType" typeId="tpee.1068581517677" id="1229707587009" />
        <node role="visibility" roleId="tpee.1178549979242" type="tpee.PublicVisibility" typeId="tpee.1146644602865" id="1229707587010" />
        <node role="parameter" roleId="tpee.1068580123134" type="tpee.ParameterDeclaration" typeId="tpee.1068498886292" id="1229707597314">
          <property name="name" nameId="tpck.1169194664001" value="cct" />
          <node role="type" roleId="tpee.5680397130376446158" type="tp25.SNodeType" typeId="tp25.1138055754698" id="1229707597315" />
        </node>
        <node role="body" roleId="tpee.1068580123135" type="tpee.StatementList" typeId="tpee.1068580123136" id="1229707658936">
          <node role="statement" roleId="tpee.1068581517665" type="tpee.ExpressionStatement" typeId="tpee.1068580123155" id="1229707658937">
            <node role="expression" roleId="tpee.1068580123156" type="tpee.DotExpression" typeId="tpee.1197027756228" id="1229707659175">
              <node role="operand" roleId="tpee.1197027771414" type="tpee.ThisExpression" typeId="tpee.1070475354124" id="1229707658938" />
              <node role="operation" roleId="tpee.1197027833540" type="tpee.InstanceMethodCallOperation" typeId="tpee.1202948039474" id="1229707660840">
                <link role="baseMethodDeclaration" roleId="tpee.1068499141037" targetNodeId="1229707607425" resolveInfo="init" />
              </node>
            </node>
          </node>
          <node role="statement" roleId="tpee.1068581517665" type="tpee.ExpressionStatement" typeId="tpee.1068580123155" id="1229707663316">
            <node role="expression" roleId="tpee.1068580123156" type="tpee.DotExpression" typeId="tpee.1197027756228" id="1229707666867">
              <node role="operand" roleId="tpee.1197027771414" type="tpee.DotExpression" typeId="tpee.1197027756228" id="1229707663557">
                <node role="operand" roleId="tpee.1197027771414" type="tpee.ThisExpression" typeId="tpee.1070475354124" id="1229707663317" />
                <node role="operation" roleId="tpee.1197027833540" type="tpee.FieldReferenceOperation" typeId="tpee.1197029447546" id="1229707665807">
                  <link role="fieldDeclaration" roleId="tpee.1197029500499" targetNodeId="1229639128241" resolveInfo="controlClosures" />
                </node>
              </node>
              <node role="operation" roleId="tpee.1197027833540" type="tp2q.AddElementOperation" typeId="tp2q.1160612413312" id="1237042864694">
                <node role="argument" roleId="tp2q.1160612519549" type="tpee.ParameterReference" typeId="tpee.1068581242874" id="1237042864695">
                  <link role="variableDeclaration" roleId="tpee.1068581517664" targetNodeId="1229707597314" resolveInfo="cct" />
                </node>
              </node>
            </node>
          </node>
        </node>
      </node>
      <node role="method" roleId="tpee.1107880067339" type="tpee.InstanceMethodDeclaration" typeId="tpee.1068580123165" id="1229707670391">
        <property name="name" nameId="tpck.1169194664001" value="addInitClosureType" />
        <node role="returnType" roleId="tpee.1068580123133" type="tpee.VoidType" typeId="tpee.1068581517677" id="1229707670392" />
        <node role="visibility" roleId="tpee.1178549979242" type="tpee.PublicVisibility" typeId="tpee.1146644602865" id="1229707670393" />
        <node role="body" roleId="tpee.1068580123135" type="tpee.StatementList" typeId="tpee.1068580123136" id="1229707670394">
          <node role="statement" roleId="tpee.1068581517665" type="tpee.ExpressionStatement" typeId="tpee.1068580123155" id="1229707688278">
            <node role="expression" roleId="tpee.1068580123156" type="tpee.DotExpression" typeId="tpee.1197027756228" id="1229707688279">
              <node role="operation" roleId="tpee.1197027833540" type="tpee.InstanceMethodCallOperation" typeId="tpee.1202948039474" id="1229707688280">
                <link role="baseMethodDeclaration" roleId="tpee.1068499141037" targetNodeId="1229707607425" resolveInfo="init" />
              </node>
              <node role="operand" roleId="tpee.1197027771414" type="tpee.ThisExpression" typeId="tpee.1070475354124" id="1229707688281" />
            </node>
          </node>
          <node role="statement" roleId="tpee.1068581517665" type="tpee.ExpressionStatement" typeId="tpee.1068580123155" id="1229707690048">
            <node role="expression" roleId="tpee.1068580123156" type="tpee.DotExpression" typeId="tpee.1197027756228" id="1229707692415">
              <node role="operand" roleId="tpee.1197027771414" type="tpee.DotExpression" typeId="tpee.1197027756228" id="1229707690331">
                <node role="operand" roleId="tpee.1197027771414" type="tpee.ThisExpression" typeId="tpee.1070475354124" id="1229707690049" />
                <node role="operation" roleId="tpee.1197027833540" type="tpee.FieldReferenceOperation" typeId="tpee.1197029447546" id="1229707691943">
                  <link role="fieldDeclaration" roleId="tpee.1197029500499" targetNodeId="1229639481426" resolveInfo="initClosures" />
                </node>
              </node>
              <node role="operation" roleId="tpee.1197027833540" type="tp2q.AddElementOperation" typeId="tp2q.1160612413312" id="1237042865525">
                <node role="argument" roleId="tp2q.1160612519549" type="tpee.ParameterReference" typeId="tpee.1068581242874" id="1237042865526">
                  <link role="variableDeclaration" roleId="tpee.1068581517664" targetNodeId="1229707682419" resolveInfo="ict" />
                </node>
              </node>
            </node>
          </node>
        </node>
        <node role="parameter" roleId="tpee.1068580123134" type="tpee.ParameterDeclaration" typeId="tpee.1068498886292" id="1229707682419">
          <property name="name" nameId="tpck.1169194664001" value="ict" />
          <node role="type" roleId="tpee.5680397130376446158" type="tp25.SNodeType" typeId="tp25.1138055754698" id="1229707682420" />
        </node>
      </node>
      <node role="method" roleId="tpee.1107880067339" type="tpee.InstanceMethodDeclaration" typeId="tpee.1068580123165" id="1229707696382">
        <property name="name" nameId="tpck.1169194664001" value="addFunctionParameterType" />
        <node role="returnType" roleId="tpee.1068580123133" type="tpee.VoidType" typeId="tpee.1068581517677" id="1229707696383" />
        <node role="visibility" roleId="tpee.1178549979242" type="tpee.PublicVisibility" typeId="tpee.1146644602865" id="1229707696384" />
        <node role="body" roleId="tpee.1068580123135" type="tpee.StatementList" typeId="tpee.1068580123136" id="1229707696385">
          <node role="statement" roleId="tpee.1068581517665" type="tpee.ExpressionStatement" typeId="tpee.1068580123155" id="1229707712613">
            <node role="expression" roleId="tpee.1068580123156" type="tpee.DotExpression" typeId="tpee.1197027756228" id="1229707712614">
              <node role="operation" roleId="tpee.1197027833540" type="tpee.InstanceMethodCallOperation" typeId="tpee.1202948039474" id="1229707712615">
                <link role="baseMethodDeclaration" roleId="tpee.1068499141037" targetNodeId="1229707607425" resolveInfo="init" />
              </node>
              <node role="operand" roleId="tpee.1197027771414" type="tpee.ThisExpression" typeId="tpee.1070475354124" id="1229707712617" />
            </node>
          </node>
          <node role="statement" roleId="tpee.1068581517665" type="tpee.ExpressionStatement" typeId="tpee.1068580123155" id="1229707714321">
            <node role="expression" roleId="tpee.1068580123156" type="tpee.DotExpression" typeId="tpee.1197027756228" id="1229707715528">
              <node role="operand" roleId="tpee.1197027771414" type="tpee.DotExpression" typeId="tpee.1197027756228" id="1229707714322">
                <node role="operation" roleId="tpee.1197027833540" type="tpee.FieldReferenceOperation" typeId="tpee.1197029447546" id="1229707714323">
                  <link role="fieldDeclaration" roleId="tpee.1197029500499" targetNodeId="1229639492561" resolveInfo="functionParams" />
                </node>
                <node role="operand" roleId="tpee.1197027771414" type="tpee.ThisExpression" typeId="tpee.1070475354124" id="1229707714324" />
              </node>
              <node role="operation" roleId="tpee.1197027833540" type="tp2q.AddElementOperation" typeId="tp2q.1160612413312" id="1237042863445">
                <node role="argument" roleId="tp2q.1160612519549" type="tpee.ParameterReference" typeId="tpee.1068581242874" id="1237042863446">
                  <link role="variableDeclaration" roleId="tpee.1068581517664" targetNodeId="1229707707995" resolveInfo="fpt" />
                </node>
              </node>
            </node>
          </node>
        </node>
        <node role="parameter" roleId="tpee.1068580123134" type="tpee.ParameterDeclaration" typeId="tpee.1068498886292" id="1229707707995">
          <property name="name" nameId="tpck.1169194664001" value="fpt" />
          <node role="type" roleId="tpee.5680397130376446158" type="tp25.SNodeType" typeId="tp25.1138055754698" id="1229707707996" />
        </node>
      </node>
      <node role="method" roleId="tpee.1107880067339" type="tpee.InstanceMethodDeclaration" typeId="tpee.1068580123165" id="1232452905482">
        <property name="name" nameId="tpck.1169194664001" value="getControlClosureTypes" />
        <node role="visibility" roleId="tpee.1178549979242" type="tpee.PublicVisibility" typeId="tpee.1146644602865" id="1232452905484" />
        <node role="body" roleId="tpee.1068580123135" type="tpee.StatementList" typeId="tpee.1068580123136" id="1232452905485">
          <node role="statement" roleId="tpee.1068581517665" type="tpee.ExpressionStatement" typeId="tpee.1068580123155" id="1236263398705">
            <node role="expression" roleId="tpee.1068580123156" type="tpee.DotExpression" typeId="tpee.1197027756228" id="1236263400062">
              <node role="operation" roleId="tpee.1197027833540" type="tpee.InstanceMethodCallOperation" typeId="tpee.1202948039474" id="1236263400063">
                <link role="baseMethodDeclaration" roleId="tpee.1068499141037" targetNodeId="1236263346243" resolveInfo="ensureNotNull" />
                <node role="actualArgument" roleId="tpee.1068499141038" type="tpee.DotExpression" typeId="tpee.1197027756228" id="1236263403721">
                  <node role="operation" roleId="tpee.1197027833540" type="tpee.FieldReferenceOperation" typeId="tpee.1197029447546" id="1236263403722">
                    <link role="fieldDeclaration" roleId="tpee.1197029500499" targetNodeId="1229639128241" resolveInfo="controlClosures" />
                  </node>
                  <node role="operand" roleId="tpee.1197027771414" type="tpee.ThisExpression" typeId="tpee.1070475354124" id="1236263403723" />
                </node>
              </node>
              <node role="operand" roleId="tpee.1197027771414" type="tpee.ThisExpression" typeId="tpee.1070475354124" id="1236263400064" />
            </node>
          </node>
        </node>
        <node role="returnType" roleId="tpee.1068580123133" type="tp2q.ListType" typeId="tp2q.1151688443754" id="1237042837240">
          <node role="elementType" roleId="tp2q.1151688676805" type="tp25.SNodeType" typeId="tp25.1138055754698" id="1237042837241" />
        </node>
      </node>
      <node role="method" roleId="tpee.1107880067339" type="tpee.InstanceMethodDeclaration" typeId="tpee.1068580123165" id="1232452932099">
        <property name="name" nameId="tpck.1169194664001" value="getInitClosureTypes" />
        <node role="returnType" roleId="tpee.1068580123133" type="tp2q.ListType" typeId="tp2q.1151688443754" id="1237042840297">
          <node role="elementType" roleId="tp2q.1151688676805" type="tp25.SNodeType" typeId="tp25.1138055754698" id="1237042840298" />
        </node>
        <node role="visibility" roleId="tpee.1178549979242" type="tpee.PublicVisibility" typeId="tpee.1146644602865" id="1232452932101" />
        <node role="body" roleId="tpee.1068580123135" type="tpee.StatementList" typeId="tpee.1068580123136" id="1232452932102">
          <node role="statement" roleId="tpee.1068581517665" type="tpee.ExpressionStatement" typeId="tpee.1068580123155" id="1236263410968">
            <node role="expression" roleId="tpee.1068580123156" type="tpee.DotExpression" typeId="tpee.1197027756228" id="1236263410969">
              <node role="operation" roleId="tpee.1197027833540" type="tpee.InstanceMethodCallOperation" typeId="tpee.1202948039474" id="1236263410970">
                <link role="baseMethodDeclaration" roleId="tpee.1068499141037" targetNodeId="1236263346243" resolveInfo="ensureNotNull" />
                <node role="actualArgument" roleId="tpee.1068499141038" type="tpee.DotExpression" typeId="tpee.1197027756228" id="1236263414477">
                  <node role="operation" roleId="tpee.1197027833540" type="tpee.FieldReferenceOperation" typeId="tpee.1197029447546" id="1236263414478">
                    <link role="fieldDeclaration" roleId="tpee.1197029500499" targetNodeId="1229639481426" resolveInfo="initClosures" />
                  </node>
                  <node role="operand" roleId="tpee.1197027771414" type="tpee.ThisExpression" typeId="tpee.1070475354124" id="1236263414479" />
                </node>
              </node>
              <node role="operand" roleId="tpee.1197027771414" type="tpee.ThisExpression" typeId="tpee.1070475354124" id="1236263410971" />
            </node>
          </node>
        </node>
      </node>
      <node role="method" roleId="tpee.1107880067339" type="tpee.InstanceMethodDeclaration" typeId="tpee.1068580123165" id="1232452957291">
        <property name="name" nameId="tpck.1169194664001" value="getFunctionParamTypes" />
        <node role="returnType" roleId="tpee.1068580123133" type="tp2q.ListType" typeId="tp2q.1151688443754" id="1237042837465">
          <node role="elementType" roleId="tp2q.1151688676805" type="tp25.SNodeType" typeId="tp25.1138055754698" id="1237042837466" />
        </node>
        <node role="visibility" roleId="tpee.1178549979242" type="tpee.PublicVisibility" typeId="tpee.1146644602865" id="1232452957293" />
        <node role="body" roleId="tpee.1068580123135" type="tpee.StatementList" typeId="tpee.1068580123136" id="1232452957294">
          <node role="statement" roleId="tpee.1068581517665" type="tpee.ExpressionStatement" typeId="tpee.1068580123155" id="1236263422004">
            <node role="expression" roleId="tpee.1068580123156" type="tpee.DotExpression" typeId="tpee.1197027756228" id="1236263422005">
              <node role="operation" roleId="tpee.1197027833540" type="tpee.InstanceMethodCallOperation" typeId="tpee.1202948039474" id="1236263422006">
                <link role="baseMethodDeclaration" roleId="tpee.1068499141037" targetNodeId="1236263346243" resolveInfo="ensureNotNull" />
                <node role="actualArgument" roleId="tpee.1068499141038" type="tpee.DotExpression" typeId="tpee.1197027756228" id="1236263424977">
                  <node role="operation" roleId="tpee.1197027833540" type="tpee.FieldReferenceOperation" typeId="tpee.1197029447546" id="1236263424978">
                    <link role="fieldDeclaration" roleId="tpee.1197029500499" targetNodeId="1229639492561" resolveInfo="functionParams" />
                  </node>
                  <node role="operand" roleId="tpee.1197027771414" type="tpee.ThisExpression" typeId="tpee.1070475354124" id="1236263424979" />
                </node>
              </node>
              <node role="operand" roleId="tpee.1197027771414" type="tpee.ThisExpression" typeId="tpee.1070475354124" id="1236263422007" />
            </node>
          </node>
        </node>
      </node>
      <node role="method" roleId="tpee.1107880067339" type="tpee.InstanceMethodDeclaration" typeId="tpee.1068580123165" id="1236263346243">
        <property name="name" nameId="tpck.1169194664001" value="ensureNotNull" />
        <node role="visibility" roleId="tpee.1178549979242" type="tpee.PublicVisibility" typeId="tpee.1146644602865" id="1236263346245" />
        <node role="body" roleId="tpee.1068580123135" type="tpee.StatementList" typeId="tpee.1068580123136" id="1236263346246">
          <node role="statement" roleId="tpee.1068581517665" type="tpee.IfStatement" typeId="tpee.1068580123159" id="1236263378933">
            <node role="condition" roleId="tpee.1068580123160" type="tpee.EqualsExpression" typeId="tpee.1068580123152" id="1236263380562">
              <node role="rightExpression" roleId="tpee.1081773367579" type="tpee.NullLiteral" typeId="tpee.1070534058343" id="1236263381097" />
              <node role="leftExpression" roleId="tpee.1081773367580" type="tpee.ParameterReference" typeId="tpee.1068581242874" id="1236263379938">
                <link role="variableDeclaration" roleId="tpee.1068581517664" targetNodeId="1236263369627" resolveInfo="list" />
              </node>
            </node>
            <node role="ifTrue" roleId="tpee.1068580123161" type="tpee.StatementList" typeId="tpee.1068580123136" id="1236263378935">
              <node role="statement" roleId="tpee.1068581517665" type="tpee.ReturnStatement" typeId="tpee.1068581242878" id="1236263383192">
                <node role="expression" roleId="tpee.1068581517676" type="tpee.GenericNewExpression" typeId="tpee.1145552977093" id="1240235236018">
                  <node role="creator" roleId="tpee.1145553007750" type="tp2q.ListCreatorWithInit" typeId="tp2q.1160600644654" id="1240235236019">
                    <node role="elementType" roleId="tp2q.1237721435807" type="tp25.SNodeType" typeId="tp25.1138055754698" id="1240235236020" />
                  </node>
                </node>
              </node>
            </node>
          </node>
          <node role="statement" roleId="tpee.1068581517665" type="tpee.ReturnStatement" typeId="tpee.1068581242878" id="1236263390094">
            <node role="expression" roleId="tpee.1068581517676" type="tpee.ParameterReference" typeId="tpee.1068581242874" id="1236263390993">
              <link role="variableDeclaration" roleId="tpee.1068581517664" targetNodeId="1236263369627" resolveInfo="list" />
            </node>
          </node>
        </node>
        <node role="returnType" roleId="tpee.1068580123133" type="tp2q.ListType" typeId="tp2q.1151688443754" id="1237042840539">
          <node role="elementType" roleId="tp2q.1151688676805" type="tp25.SNodeType" typeId="tp25.1138055754698" id="1237042840540" />
        </node>
        <node role="parameter" roleId="tpee.1068580123134" type="tpee.ParameterDeclaration" typeId="tpee.1068498886292" id="1236263369627">
          <property name="name" nameId="tpck.1169194664001" value="list" />
          <node role="type" roleId="tpee.5680397130376446158" type="tp2q.ListType" typeId="tp2q.1151688443754" id="1237042841913">
            <node role="elementType" roleId="tp2q.1151688676805" type="tp25.SNodeType" typeId="tp25.1138055754698" id="1237042841914" />
          </node>
        </node>
      </node>
      <node role="method" roleId="tpee.1107880067339" type="tpee.InstanceMethodDeclaration" typeId="tpee.1068580123165" id="1229707607425">
        <property name="name" nameId="tpck.1169194664001" value="init" />
        <node role="returnType" roleId="tpee.1068580123133" type="tpee.VoidType" typeId="tpee.1068581517677" id="1229707607426" />
        <node role="visibility" roleId="tpee.1178549979242" type="tpee.PrivateVisibility" typeId="tpee.1146644623116" id="1229707610028" />
        <node role="body" roleId="tpee.1068580123135" type="tpee.StatementList" typeId="tpee.1068580123136" id="1229707607428">
          <node role="statement" roleId="tpee.1068581517665" type="tpee.IfStatement" typeId="tpee.1068580123159" id="1229707798905">
            <node role="ifTrue" roleId="tpee.1068580123161" type="tpee.StatementList" typeId="tpee.1068580123136" id="1229707798906">
              <node role="statement" roleId="tpee.1068581517665" type="tpee.ExpressionStatement" typeId="tpee.1068580123155" id="1229707613184">
                <node role="expression" roleId="tpee.1068580123156" type="tpee.AssignmentExpression" typeId="tpee.1068498886294" id="1229707616999">
                  <node role="rValue" roleId="tpee.1068498886297" type="tpee.GenericNewExpression" typeId="tpee.1145552977093" id="1229707617319">
                    <node role="creator" roleId="tpee.1145553007750" type="tp2q.ListCreatorWithInit" typeId="tp2q.1160600644654" id="1237205987971">
                      <node role="elementType" roleId="tp2q.1237721435807" type="tp25.SNodeType" typeId="tp25.1138055754698" id="1229707622481" />
                    </node>
                  </node>
                  <node role="lValue" roleId="tpee.1068498886295" type="tpee.DotExpression" typeId="tpee.1197027756228" id="1229707613479">
                    <node role="operand" roleId="tpee.1197027771414" type="tpee.ThisExpression" typeId="tpee.1070475354124" id="1229707613185" />
                    <node role="operation" roleId="tpee.1197027833540" type="tpee.FieldReferenceOperation" typeId="tpee.1197029447546" id="1229707615057">
                      <link role="fieldDeclaration" roleId="tpee.1197029500499" targetNodeId="1229639128241" resolveInfo="controlClosures" />
                    </node>
                  </node>
                </node>
              </node>
              <node role="statement" roleId="tpee.1068581517665" type="tpee.ExpressionStatement" typeId="tpee.1068580123155" id="1229707626180">
                <node role="expression" roleId="tpee.1068580123156" type="tpee.AssignmentExpression" typeId="tpee.1068498886294" id="1229707630044">
                  <node role="rValue" roleId="tpee.1068498886297" type="tpee.GenericNewExpression" typeId="tpee.1145552977093" id="1229707630218">
                    <node role="creator" roleId="tpee.1145553007750" type="tp2q.ListCreatorWithInit" typeId="tp2q.1160600644654" id="1237205989369">
                      <node role="elementType" roleId="tp2q.1237721435807" type="tp25.SNodeType" typeId="tp25.1138055754698" id="1229707634698" />
                    </node>
                  </node>
                  <node role="lValue" roleId="tpee.1068498886295" type="tpee.DotExpression" typeId="tpee.1197027756228" id="1229707626382">
                    <node role="operand" roleId="tpee.1197027771414" type="tpee.ThisExpression" typeId="tpee.1070475354124" id="1229707626181" />
                    <node role="operation" roleId="tpee.1197027833540" type="tpee.FieldReferenceOperation" typeId="tpee.1197029447546" id="1229707628427">
                      <link role="fieldDeclaration" roleId="tpee.1197029500499" targetNodeId="1229639481426" resolveInfo="initClosures" />
                    </node>
                  </node>
                </node>
              </node>
              <node role="statement" roleId="tpee.1068581517665" type="tpee.ExpressionStatement" typeId="tpee.1068580123155" id="1229707636854">
                <node role="expression" roleId="tpee.1068580123156" type="tpee.AssignmentExpression" typeId="tpee.1068498886294" id="1229707640649">
                  <node role="rValue" roleId="tpee.1068498886297" type="tpee.GenericNewExpression" typeId="tpee.1145552977093" id="1229707640857">
                    <node role="creator" roleId="tpee.1145553007750" type="tp2q.ListCreatorWithInit" typeId="tp2q.1160600644654" id="1237205987578">
                      <node role="elementType" roleId="tp2q.1237721435807" type="tp25.SNodeType" typeId="tp25.1138055754698" id="1229707654169" />
                    </node>
                  </node>
                  <node role="lValue" roleId="tpee.1068498886295" type="tpee.DotExpression" typeId="tpee.1197027756228" id="1229707637052">
                    <node role="operand" roleId="tpee.1197027771414" type="tpee.ThisExpression" typeId="tpee.1070475354124" id="1229707636855" />
                    <node role="operation" roleId="tpee.1197027833540" type="tpee.FieldReferenceOperation" typeId="tpee.1197029447546" id="1229707639233">
                      <link role="fieldDeclaration" roleId="tpee.1197029500499" targetNodeId="1229639492561" resolveInfo="functionParams" />
                    </node>
                  </node>
                </node>
              </node>
              <node role="statement" roleId="tpee.1068581517665" type="tpee.ExpressionStatement" typeId="tpee.1068580123155" id="1229707841729">
                <node role="expression" roleId="tpee.1068580123156" type="tpee.AssignmentExpression" typeId="tpee.1068498886294" id="1229707846400">
                  <node role="rValue" roleId="tpee.1068498886297" type="tpee.BooleanConstant" typeId="tpee.1068580123137" id="1229707847151">
                    <property name="value" nameId="tpee.1068580123138" value="true" />
                  </node>
                  <node role="lValue" roleId="tpee.1068498886295" type="tpee.DotExpression" typeId="tpee.1197027756228" id="1229707841972">
                    <node role="operand" roleId="tpee.1197027771414" type="tpee.ThisExpression" typeId="tpee.1070475354124" id="1229707841730" />
                    <node role="operation" roleId="tpee.1197027833540" type="tpee.FieldReferenceOperation" typeId="tpee.1197029447546" id="1229707843597">
                      <link role="fieldDeclaration" roleId="tpee.1197029500499" targetNodeId="1229707812344" resolveInfo="initialized" />
                    </node>
                  </node>
                </node>
              </node>
            </node>
            <node role="condition" roleId="tpee.1068580123160" type="tpee.NotExpression" typeId="tpee.1081516740877" id="1229707830894">
              <node role="expression" roleId="tpee.1081516765348" type="tpee.DotExpression" typeId="tpee.1197027756228" id="1229707834106">
                <node role="operation" roleId="tpee.1197027833540" type="tpee.FieldReferenceOperation" typeId="tpee.1197029447546" id="1229707834107">
                  <link role="fieldDeclaration" roleId="tpee.1197029500499" targetNodeId="1229707812344" resolveInfo="initialized" />
                </node>
                <node role="operand" roleId="tpee.1197027771414" type="tpee.ThisExpression" typeId="tpee.1070475354124" id="1229707834108" />
              </node>
            </node>
          </node>
        </node>
      </node>
      <node role="constructor" roleId="tpee.1068390468201" type="tpee.ConstructorDeclaration" typeId="tpee.1068580123140" id="1229701689596">
        <node role="returnType" roleId="tpee.1068580123133" type="tpee.VoidType" typeId="tpee.1068581517677" id="1229701689597" />
        <node role="visibility" roleId="tpee.1178549979242" type="tpee.PublicVisibility" typeId="tpee.1146644602865" id="1229701689598" />
        <node role="body" roleId="tpee.1068580123135" type="tpee.StatementList" typeId="tpee.1068580123136" id="1229701689599" />
      </node>
      <node role="field" roleId="tpee.1068390468199" type="tpee.FieldDeclaration" typeId="tpee.1068390468200" id="1229639128241">
        <property name="name" nameId="tpck.1169194664001" value="controlClosures" />
        <node role="visibility" roleId="tpee.1178549979242" type="tpee.PrivateVisibility" typeId="tpee.1146644623116" id="1229707579918" />
        <node role="type" roleId="tpee.5680397130376446158" type="tp2q.ListType" typeId="tp2q.1151688443754" id="1237042837799">
          <node role="elementType" roleId="tp2q.1151688676805" type="tp25.SNodeType" typeId="tp25.1138055754698" id="1237042837800" />
        </node>
      </node>
      <node role="field" roleId="tpee.1068390468199" type="tpee.FieldDeclaration" typeId="tpee.1068390468200" id="1229639481426">
        <property name="name" nameId="tpck.1169194664001" value="initClosures" />
        <node role="visibility" roleId="tpee.1178549979242" type="tpee.PrivateVisibility" typeId="tpee.1146644623116" id="1229707582377" />
        <node role="type" roleId="tpee.5680397130376446158" type="tp2q.ListType" typeId="tp2q.1151688443754" id="1237042836297">
          <node role="elementType" roleId="tp2q.1151688676805" type="tp25.SNodeType" typeId="tp25.1138055754698" id="1237042836298" />
        </node>
      </node>
      <node role="field" roleId="tpee.1068390468199" type="tpee.FieldDeclaration" typeId="tpee.1068390468200" id="1229639492561">
        <property name="name" nameId="tpck.1169194664001" value="functionParams" />
        <node role="visibility" roleId="tpee.1178549979242" type="tpee.PrivateVisibility" typeId="tpee.1146644623116" id="1229707584540" />
        <node role="type" roleId="tpee.5680397130376446158" type="tp2q.ListType" typeId="tp2q.1151688443754" id="1237042834669">
          <node role="elementType" roleId="tp2q.1151688676805" type="tp25.SNodeType" typeId="tp25.1138055754698" id="1237042834670" />
        </node>
      </node>
      <node role="field" roleId="tpee.1068390468199" type="tpee.FieldDeclaration" typeId="tpee.1068390468200" id="1229707812344">
        <property name="name" nameId="tpck.1169194664001" value="initialized" />
        <node role="visibility" roleId="tpee.1178549979242" type="tpee.PrivateVisibility" typeId="tpee.1146644623116" id="1229707812345" />
        <node role="type" roleId="tpee.5680397130376446158" type="tpee.BooleanType" typeId="tpee.1070534644030" id="1229707814420" />
        <node role="initializer" roleId="tpee.1068431790190" type="tpee.BooleanConstant" typeId="tpee.1068580123137" id="1229707821191">
          <property name="value" nameId="tpee.1068580123138" value="false" />
        </node>
      </node>
      <node role="visibility" roleId="tpee.1178549979242" type="tpee.PublicVisibility" typeId="tpee.1146644602865" id="1232456524625" />
    </node>
    <node role="staticMethod" roleId="tpee.1070462273904" type="tpee.StaticMethodDeclaration" typeId="tpee.1081236700938" id="1229630702383">
      <property name="name" nameId="tpck.1169194664001" value="isControlMethod" />
      <node role="parameter" roleId="tpee.1068580123134" type="tpee.ParameterDeclaration" typeId="tpee.1068498886292" id="1229630705131">
        <property name="name" nameId="tpck.1169194664001" value="smd" />
        <node role="type" roleId="tpee.5680397130376446158" type="tp25.SNodeType" typeId="tp25.1138055754698" id="1229630708793">
          <link role="concept" roleId="tp25.1138405853777" targetNodeId="tpee.1081236700938" resolveInfo="StaticMethodDeclaration" />
        </node>
      </node>
      <node role="returnType" roleId="tpee.1068580123133" type="tpee.BooleanType" typeId="tpee.1070534644030" id="1229634761336" />
      <node role="visibility" roleId="tpee.1178549979242" type="tpee.PublicVisibility" typeId="tpee.1146644602865" id="1229630702385" />
      <node role="body" roleId="tpee.1068580123135" type="tpee.StatementList" typeId="tpee.1068580123136" id="1229630702386">
        <node role="statement" roleId="tpee.1068581517665" type="tpee.ReturnStatement" typeId="tpee.1068581242878" id="1229704225596">
          <node role="expression" roleId="tpee.1068581517676" type="tpee.NotEqualsExpression" typeId="tpee.1073239437375" id="1229704286141">
            <node role="rightExpression" roleId="tpee.1081773367579" type="tpee.NullLiteral" typeId="tpee.1070534058343" id="1229704287424" />
            <node role="leftExpression" roleId="tpee.1081773367580" type="tpee.StaticMethodCall" typeId="tpee.1081236700937" id="1229704277329">
              <link role="baseMethodDeclaration" roleId="tpee.1068499141037" targetNodeId="1229704266221" resolveInfo="analyze" />
              <link role="classConcept" roleId="tpee.1144433194310" targetNodeId="1229630689134" resolveInfo="ControlMethodUtil" />
              <node role="actualArgument" roleId="tpee.1068499141038" type="tpee.ParameterReference" typeId="tpee.1068581242874" id="1229704279038">
                <link role="variableDeclaration" roleId="tpee.1068581517664" targetNodeId="1229630705131" resolveInfo="smd" />
              </node>
            </node>
          </node>
        </node>
      </node>
    </node>
    <node role="staticMethod" roleId="tpee.1070462273904" type="tpee.StaticMethodDeclaration" typeId="tpee.1081236700938" id="1229704266221">
      <property name="name" nameId="tpck.1169194664001" value="analyze" />
      <node role="parameter" roleId="tpee.1068580123134" type="tpee.ParameterDeclaration" typeId="tpee.1068498886292" id="1229704266222">
        <property name="name" nameId="tpck.1169194664001" value="smd" />
        <node role="type" roleId="tpee.5680397130376446158" type="tp25.SNodeType" typeId="tp25.1138055754698" id="1229704266223">
          <link role="concept" roleId="tp25.1138405853777" targetNodeId="tpee.1081236700938" resolveInfo="StaticMethodDeclaration" />
        </node>
      </node>
      <node role="visibility" roleId="tpee.1178549979242" type="tpee.PublicVisibility" typeId="tpee.1146644602865" id="1229704266224" />
      <node role="body" roleId="tpee.1068580123135" type="tpee.StatementList" typeId="tpee.1068580123136" id="1229704266225">
        <node role="statement" roleId="tpee.1068581517665" type="tpee.IfStatement" typeId="tpee.1068580123159" id="1229704266226">
          <node role="condition" roleId="tpee.1068580123160" type="tpee.DotExpression" typeId="tpee.1197027756228" id="1229704266227">
            <node role="operand" roleId="tpee.1197027771414" type="tpee.DotExpression" typeId="tpee.1197027756228" id="1229704266228">
              <node role="operand" roleId="tpee.1197027771414" type="tpee.ParameterReference" typeId="tpee.1068581242874" id="1229704266229">
                <link role="variableDeclaration" roleId="tpee.1068581517664" targetNodeId="1229704266222" resolveInfo="smd" />
              </node>
              <node role="operation" roleId="tpee.1197027833540" type="tp25.SLinkAccess" typeId="tp25.1138056143562" id="1229704266230">
                <link role="link" roleId="tp25.1138056516764" targetNodeId="tpee.1068580123133" />
              </node>
            </node>
            <node role="operation" roleId="tpee.1197027833540" type="tp25.Node_IsInstanceOfOperation" typeId="tp25.1139621453865" id="1229704266231">
              <node role="conceptArgument" roleId="tp25.1177027386292" type="tp25.RefConcept_Reference" typeId="tp25.1177026924588" id="1229704266232">
                <link role="conceptDeclaration" roleId="tp25.1177026940964" targetNodeId="tpee.1068581517677" resolveInfo="VoidType" />
              </node>
            </node>
          </node>
          <node role="ifTrue" roleId="tpee.1068580123161" type="tpee.StatementList" typeId="tpee.1068580123136" id="1229704266233">
            <node role="statement" roleId="tpee.1068581517665" type="tpee.LocalVariableDeclarationStatement" typeId="tpee.1068581242864" id="1229704266234">
              <node role="localVariableDeclaration" roleId="tpee.1068581242865" type="tpee.LocalVariableDeclaration" typeId="tpee.1068581242863" id="1229704266235">
                <property name="name" nameId="tpck.1169194664001" value="params" />
                <node role="initializer" roleId="tpee.1068431790190" type="tpee.DotExpression" typeId="tpee.1197027756228" id="1229704266236">
                  <node role="operand" roleId="tpee.1197027771414" type="tpee.ParameterReference" typeId="tpee.1068581242874" id="1229704266237">
                    <link role="variableDeclaration" roleId="tpee.1068581517664" targetNodeId="1229704266222" resolveInfo="smd" />
                  </node>
                  <node role="operation" roleId="tpee.1197027833540" type="tp25.SLinkListAccess" typeId="tp25.1138056282393" id="1229704266238">
                    <link role="link" roleId="tp25.1138056546658" targetNodeId="tpee.1068580123134" />
                  </node>
                </node>
                <node role="type" roleId="tpee.5680397130376446158" type="tp2q.ListType" typeId="tp2q.1151688443754" id="1237042841602">
                  <node role="elementType" roleId="tp2q.1151688676805" type="tp25.SNodeType" typeId="tp25.1138055754698" id="1237042841603">
                    <link role="concept" roleId="tp25.1138405853777" targetNodeId="tpee.1068498886292" resolveInfo="ParameterDeclaration" />
                  </node>
                </node>
              </node>
            </node>
            <node role="statement" roleId="tpee.1068581517665" type="tpee.SingleLineComment" typeId="tpee.6329021646629104954" id="7376433222636454153">
              <node role="commentPart" roleId="tpee.6329021646629175155" type="tpee.TextCommentPart" typeId="tpee.6329021646629104957" id="7376433222636454154">
                <property name="text" nameId="tpee.6329021646629104958" value=" 0..k-1 : control function parameters, k..l-1 : control closure parameter declarations (closures), l..m-1 : control closures" />
              </node>
            </node>
            <node role="statement" roleId="tpee.1068581517665" type="tpee.LocalVariableDeclarationStatement" typeId="tpee.1068581242864" id="1229704266242">
              <node role="localVariableDeclaration" roleId="tpee.1068581242865" type="tpee.LocalVariableDeclaration" typeId="tpee.1068581242863" id="1229704266243">
                <property name="name" nameId="tpck.1169194664001" value="inf" />
                <node role="type" roleId="tpee.5680397130376446158" type="tpee.ClassifierType" typeId="tpee.1107535904670" id="1229704266244">
                  <link role="classifier" roleId="tpee.1107535924139" targetNodeId="1229639120687" resolveInfo="ControlMethodUtil.Info" />
                </node>
                <node role="initializer" roleId="tpee.1068431790190" type="tpee.GenericNewExpression" typeId="tpee.1145552977093" id="1229704266245">
                  <node role="creator" roleId="tpee.1145553007750" type="tpee.ClassCreator" typeId="tpee.1212685548494" id="1229704266246">
                    <link role="baseMethodDeclaration" roleId="tpee.1068499141037" targetNodeId="1229701689596" resolveInfo="ControlMethodUtil.Info" />
                  </node>
                </node>
              </node>
            </node>
            <node role="statement" roleId="tpee.1068581517665" type="tpee.LocalVariableDeclarationStatement" typeId="tpee.1068581242864" id="1229704266247">
              <node role="localVariableDeclaration" roleId="tpee.1068581242865" type="tpee.LocalVariableDeclaration" typeId="tpee.1068581242863" id="1229704266248">
                <property name="name" nameId="tpck.1169194664001" value="functionParams" />
                <node role="type" roleId="tpee.5680397130376446158" type="tpee.IntegerType" typeId="tpee.1070534370425" id="1229704266249" />
                <node role="initializer" roleId="tpee.1068431790190" type="tpee.IntegerConstant" typeId="tpee.1068580320020" id="1229704266250">
                  <property name="value" nameId="tpee.1068580320021" value="0" />
                </node>
              </node>
            </node>
            <node role="statement" roleId="tpee.1068581517665" type="tpee.LocalVariableDeclarationStatement" typeId="tpee.1068581242864" id="1229704266251">
              <node role="localVariableDeclaration" roleId="tpee.1068581242865" type="tpee.LocalVariableDeclaration" typeId="tpee.1068581242863" id="1229704266252">
                <property name="name" nameId="tpck.1169194664001" value="initClosures" />
                <node role="type" roleId="tpee.5680397130376446158" type="tpee.IntegerType" typeId="tpee.1070534370425" id="1229704266253" />
                <node role="initializer" roleId="tpee.1068431790190" type="tpee.IntegerConstant" typeId="tpee.1068580320020" id="1229704266254">
                  <property name="value" nameId="tpee.1068580320021" value="0" />
                </node>
              </node>
            </node>
            <node role="statement" roleId="tpee.1068581517665" type="tpee.LocalVariableDeclarationStatement" typeId="tpee.1068581242864" id="1229704266255">
              <node role="localVariableDeclaration" roleId="tpee.1068581242865" type="tpee.LocalVariableDeclaration" typeId="tpee.1068581242863" id="1229704266256">
                <property name="name" nameId="tpck.1169194664001" value="controlClosures" />
                <node role="type" roleId="tpee.5680397130376446158" type="tpee.IntegerType" typeId="tpee.1070534370425" id="1229704266257" />
                <node role="initializer" roleId="tpee.1068431790190" type="tpee.IntegerConstant" typeId="tpee.1068580320020" id="1229704266258">
                  <property name="value" nameId="tpee.1068580320021" value="0" />
                </node>
              </node>
            </node>
            <node role="statement" roleId="tpee.1068581517665" type="tpee.LocalVariableDeclarationStatement" typeId="tpee.1068581242864" id="1229704266259">
              <node role="localVariableDeclaration" roleId="tpee.1068581242865" type="tpee.LocalVariableDeclaration" typeId="tpee.1068581242863" id="1229704266260">
                <property name="name" nameId="tpck.1169194664001" value="closureParamTypes" />
                <node role="type" roleId="tpee.5680397130376446158" type="tp2q.ListType" typeId="tp2q.1151688443754" id="1237042837878">
                  <node role="elementType" roleId="tp2q.1151688676805" type="tp25.SNodeType" typeId="tp25.1138055754698" id="1237042837879" />
                </node>
                <node role="initializer" roleId="tpee.1068431790190" type="tpee.NullLiteral" typeId="tpee.1070534058343" id="1229704266263" />
              </node>
            </node>
            <node role="statement" roleId="tpee.1068581517665" type="tpee.ForStatement" typeId="tpee.1144231330558" id="1229704266264">
              <node role="body" roleId="tpee.1154032183016" type="tpee.StatementList" typeId="tpee.1068580123136" id="1229704266265">
                <node role="statement" roleId="tpee.1068581517665" type="tpee.LocalVariableDeclarationStatement" typeId="tpee.1068581242864" id="1237045022891">
                  <node role="localVariableDeclaration" roleId="tpee.1068581242865" type="tpee.LocalVariableDeclaration" typeId="tpee.1068581242863" id="1237045022892">
                    <property name="name" nameId="tpck.1169194664001" value="p" />
                    <node role="type" roleId="tpee.5680397130376446158" type="tp25.SNodeType" typeId="tp25.1138055754698" id="1237045022893">
                      <link role="concept" roleId="tp25.1138405853777" targetNodeId="tpee.1068498886292" resolveInfo="ParameterDeclaration" />
                    </node>
                    <node role="initializer" roleId="tpee.1068431790190" type="tp2q.ListElementAccessExpression" typeId="tp2q.1225711141656" id="1237045031318">
                      <node role="index" roleId="tp2q.1225711191269" type="tpee.LocalVariableReference" typeId="tpee.1068581242866" id="1237045036111">
                        <link role="variableDeclaration" roleId="tpee.1068581517664" targetNodeId="1229704266467" resolveInfo="idx" />
                      </node>
                      <node role="list" roleId="tp2q.1225711182005" type="tpee.LocalVariableReference" typeId="tpee.1068581242866" id="1237045022895">
                        <link role="variableDeclaration" roleId="tpee.1068581517664" targetNodeId="1229704266235" resolveInfo="params" />
                      </node>
                    </node>
                  </node>
                </node>
                <node role="statement" roleId="tpee.1068581517665" type="tpee.LocalVariableDeclarationStatement" typeId="tpee.1068581242864" id="1229704266273">
                  <node role="localVariableDeclaration" roleId="tpee.1068581242865" type="tpee.LocalVariableDeclaration" typeId="tpee.1068581242863" id="1229704266274">
                    <property name="name" nameId="tpck.1169194664001" value="ptype" />
                    <node role="type" roleId="tpee.5680397130376446158" type="tp25.SNodeType" typeId="tp25.1138055754698" id="1229704266275">
                      <link role="concept" roleId="tp25.1138405853777" targetNodeId="tpee.1068431790189" resolveInfo="Type" />
                    </node>
                    <node role="initializer" roleId="tpee.1068431790190" type="tpee.DotExpression" typeId="tpee.1197027756228" id="1229704266276">
                      <node role="operand" roleId="tpee.1197027771414" type="tpee.LocalVariableReference" typeId="tpee.1068581242866" id="1229704266277">
                        <link role="variableDeclaration" roleId="tpee.1068581517664" targetNodeId="1237045022892" resolveInfo="p" />
                      </node>
                      <node role="operation" roleId="tpee.1197027833540" type="tp25.SLinkAccess" typeId="tp25.1138056143562" id="1229704266278">
                        <link role="link" roleId="tp25.1138056516764" targetNodeId="tpee.5680397130376446158" />
                      </node>
                    </node>
                  </node>
                </node>
                <node role="statement" roleId="tpee.1068581517665" type="tpee.IfStatement" typeId="tpee.1068580123159" id="1229773087892">
                  <node role="ifTrue" roleId="tpee.1068580123161" type="tpee.StatementList" typeId="tpee.1068580123136" id="1229773087894">
                    <node role="statement" roleId="tpee.1068581517665" type="tpee.IfStatement" typeId="tpee.1068580123159" id="1229704266281">
                      <node role="ifTrue" roleId="tpee.1068580123161" type="tpee.StatementList" typeId="tpee.1068580123136" id="1229704266282">
                        <node role="statement" roleId="tpee.1068581517665" type="tpee.ReturnStatement" typeId="tpee.1068581242878" id="1229704266283">
                          <node role="expression" roleId="tpee.1068581517676" type="tpee.NullLiteral" typeId="tpee.1070534058343" id="1229704266284" />
                        </node>
                      </node>
                      <node role="condition" roleId="tpee.1068580123160" type="tpee.GreaterThanExpression" typeId="tpee.1081506762703" id="1229704266289">
                        <node role="leftExpression" roleId="tpee.1081773367580" type="tpee.LocalVariableReference" typeId="tpee.1068581242866" id="1229704266290">
                          <link role="variableDeclaration" roleId="tpee.1068581517664" targetNodeId="1229704266248" resolveInfo="functionParams" />
                        </node>
                        <node role="rightExpression" roleId="tpee.1081773367579" type="tpee.IntegerConstant" typeId="tpee.1068580320020" id="1229704266291">
                          <property name="value" nameId="tpee.1068580320021" value="0" />
                        </node>
                      </node>
                    </node>
                    <node role="statement" roleId="tpee.1068581517665" type="tpee.IfStatement" typeId="tpee.1068580123159" id="1229783176273">
                      <node role="ifTrue" roleId="tpee.1068580123161" type="tpee.StatementList" typeId="tpee.1068580123136" id="1229783176275">
                        <node role="statement" roleId="tpee.1068581517665" type="tpee.IfStatement" typeId="tpee.1068580123159" id="1236537269048">
                          <node role="ifTrue" roleId="tpee.1068580123161" type="tpee.StatementList" typeId="tpee.1068580123136" id="1236537269049">
                            <node role="statement" roleId="tpee.1068581517665" type="tpee.ReturnStatement" typeId="tpee.1068581242878" id="1236537277365">
                              <node role="expression" roleId="tpee.1068581517676" type="tpee.NullLiteral" typeId="tpee.1070534058343" id="1236537278178" />
                            </node>
                          </node>
                          <node role="condition" roleId="tpee.1068580123160" type="tpee.GreaterThanExpression" typeId="tpee.1081506762703" id="1236537274936">
                            <node role="rightExpression" roleId="tpee.1081773367579" type="tpee.IntegerConstant" typeId="tpee.1068580320020" id="1236537275821">
                              <property name="value" nameId="tpee.1068580320021" value="0" />
                            </node>
                            <node role="leftExpression" roleId="tpee.1081773367580" type="tpee.LocalVariableReference" typeId="tpee.1068581242866" id="1236537271258">
                              <link role="variableDeclaration" roleId="tpee.1068581517664" targetNodeId="1229704266252" resolveInfo="initClosures" />
                            </node>
                          </node>
                        </node>
                        <node role="statement" roleId="tpee.1068581517665" type="tpee.ExpressionStatement" typeId="tpee.1068580123155" id="1229704266301">
                          <node role="expression" roleId="tpee.1068580123156" type="tpee.PostfixIncrementExpression" typeId="tpee.1214918800624" id="1229704266302">
                            <node role="expression" roleId="tpee.1239714902950" type="tpee.LocalVariableReference" typeId="tpee.1068581242866" id="1229704266303">
                              <link role="variableDeclaration" roleId="tpee.1068581517664" targetNodeId="1229704266256" resolveInfo="controlClosures" />
                            </node>
                          </node>
                        </node>
                        <node role="statement" roleId="tpee.1068581517665" type="tpee.ExpressionStatement" typeId="tpee.1068580123155" id="1229707783740">
                          <node role="expression" roleId="tpee.1068580123156" type="tpee.DotExpression" typeId="tpee.1197027756228" id="1229707783798">
                            <node role="operand" roleId="tpee.1197027771414" type="tpee.LocalVariableReference" typeId="tpee.1068581242866" id="1229707783741">
                              <link role="variableDeclaration" roleId="tpee.1068581517664" targetNodeId="1229704266243" resolveInfo="inf" />
                            </node>
                            <node role="operation" roleId="tpee.1197027833540" type="tpee.InstanceMethodCallOperation" typeId="tpee.1202948039474" id="1229707786645">
                              <link role="baseMethodDeclaration" roleId="tpee.1068499141037" targetNodeId="1229707587008" resolveInfo="addControlClosureType" />
                              <node role="actualArgument" roleId="tpee.1068499141038" type="tpee.DotExpression" typeId="tpee.1197027756228" id="1229707788831">
                                <node role="operand" roleId="tpee.1197027771414" type="tpee.LocalVariableReference" typeId="tpee.1068581242866" id="1229707788582">
                                  <link role="variableDeclaration" roleId="tpee.1068581517664" targetNodeId="1229704266274" resolveInfo="ptype" />
                                </node>
                                <node role="operation" roleId="tpee.1197027833540" type="tp25.Node_CopyOperation" typeId="tp25.1144146199828" id="1229707789331" />
                              </node>
                            </node>
                          </node>
                        </node>
                        <node role="statement" roleId="tpee.1068581517665" type="tpee.IfStatement" typeId="tpee.1068580123159" id="1229773773472">
                          <node role="ifTrue" roleId="tpee.1068580123161" type="tpee.StatementList" typeId="tpee.1068580123136" id="1229773773474">
                            <node role="statement" roleId="tpee.1068581517665" type="tpee.ExpressionStatement" typeId="tpee.1068580123155" id="1229704266315">
                              <node role="expression" roleId="tpee.1068580123156" type="tpee.AssignmentExpression" typeId="tpee.1068498886294" id="1229704266316">
                                <node role="rValue" roleId="tpee.1068498886297" type="tpee.GenericNewExpression" typeId="tpee.1145552977093" id="1229704266317">
                                  <node role="creator" roleId="tpee.1145553007750" type="tp2q.ListCreatorWithInit" typeId="tp2q.1160600644654" id="1237205988265">
                                    <node role="elementType" roleId="tp2q.1237721435807" type="tp25.SNodeType" typeId="tp25.1138055754698" id="1229704266319" />
                                  </node>
                                </node>
                                <node role="lValue" roleId="tpee.1068498886295" type="tpee.LocalVariableReference" typeId="tpee.1068581242866" id="1229704266320">
                                  <link role="variableDeclaration" roleId="tpee.1068581517664" targetNodeId="1229704266260" resolveInfo="closureParamTypes" />
                                </node>
                              </node>
                            </node>
                            <node role="statement" roleId="tpee.1068581517665" type="tpee.ForeachStatement" typeId="tpee.1144226303539" id="1229704266321">
                              <node role="body" roleId="tpee.1154032183016" type="tpee.StatementList" typeId="tpee.1068580123136" id="1229704266322">
                                <node role="statement" roleId="tpee.1068581517665" type="tpee.ExpressionStatement" typeId="tpee.1068580123155" id="1229704266323">
                                  <node role="expression" roleId="tpee.1068580123156" type="tpee.DotExpression" typeId="tpee.1197027756228" id="1229704266324">
                                    <node role="operand" roleId="tpee.1197027771414" type="tpee.LocalVariableReference" typeId="tpee.1068581242866" id="1229704266325">
                                      <link role="variableDeclaration" roleId="tpee.1068581517664" targetNodeId="1229704266260" resolveInfo="closureParamTypes" />
                                    </node>
                                    <node role="operation" roleId="tpee.1197027833540" type="tp2q.AddElementOperation" typeId="tp2q.1160612413312" id="1237042863736">
                                      <node role="argument" roleId="tp2q.1160612519549" type="tpee.DotExpression" typeId="tpee.1197027756228" id="1237042863737">
                                        <node role="operand" roleId="tpee.1197027771414" type="tpee.LocalVariableReference" typeId="tpee.1068581242866" id="1237042863738">
                                          <link role="variableDeclaration" roleId="tpee.1068581517664" targetNodeId="1229704266334" resolveInfo="pt" />
                                        </node>
                                        <node role="operation" roleId="tpee.1197027833540" type="tp25.Node_CopyOperation" typeId="tp25.1144146199828" id="1237042863739" />
                                      </node>
                                    </node>
                                  </node>
                                </node>
                              </node>
                              <node role="iterable" roleId="tpee.1144226360166" type="tpee.DotExpression" typeId="tpee.1197027756228" id="1229704266330">
                                <node role="operand" roleId="tpee.1197027771414" type="tp25.SNodeTypeCastExpression" typeId="tp25.1140137987495" id="1229704266331">
                                  <link role="concept" roleId="tp25.1140138128738" targetNodeId="tp2c.1199542442495" resolveInfo="FunctionType" />
                                  <node role="leftExpression" roleId="tp25.1140138123956" type="tpee.LocalVariableReference" typeId="tpee.1068581242866" id="1229704266332">
                                    <link role="variableDeclaration" roleId="tpee.1068581517664" targetNodeId="1229704266274" resolveInfo="ptype" />
                                  </node>
                                </node>
                                <node role="operation" roleId="tpee.1197027833540" type="tp25.SLinkListAccess" typeId="tp25.1138056282393" id="1229704266333">
                                  <link role="link" roleId="tp25.1138056546658" targetNodeId="tp2c.1199542501692" />
                                </node>
                              </node>
                              <node role="variable" roleId="tpee.1144230900587" type="tpee.LocalVariableDeclaration" typeId="tpee.1068581242863" id="1229704266334">
                                <property name="name" nameId="tpck.1169194664001" value="pt" />
                                <node role="type" roleId="tpee.5680397130376446158" type="tp25.SNodeType" typeId="tp25.1138055754698" id="1229704266335" />
                              </node>
                            </node>
                          </node>
                          <node role="ifFalseStatement" roleId="tpee.1082485599094" type="tpee.BlockStatement" typeId="tpee.1082485599095" id="1229773773475">
                            <node role="statements" roleId="tpee.1082485599096" type="tpee.StatementList" typeId="tpee.1068580123136" id="1229773773476">
                              <node role="statement" roleId="tpee.1068581517665" type="tpee.ReturnStatement" typeId="tpee.1068581242878" id="1229704266382">
                                <node role="expression" roleId="tpee.1068581517676" type="tpee.NullLiteral" typeId="tpee.1070534058343" id="1229704266383" />
                              </node>
                            </node>
                          </node>
                          <node role="elsifClauses" roleId="tpee.1206060520071" type="tpee.ElsifClause" typeId="tpee.1206060495898" id="1229773777738">
                            <node role="statementList" roleId="tpee.1206060644605" type="tpee.StatementList" typeId="tpee.1068580123136" id="1229773777740">
                              <node role="statement" roleId="tpee.1068581517665" type="tpee.LocalVariableDeclarationStatement" typeId="tpee.1068581242864" id="1229704266341">
                                <node role="localVariableDeclaration" roleId="tpee.1068581242865" type="tpee.LocalVariableDeclaration" typeId="tpee.1068581242863" id="1229704266342">
                                  <property name="name" nameId="tpck.1169194664001" value="i" />
                                  <node role="type" roleId="tpee.5680397130376446158" type="tpee.IntegerType" typeId="tpee.1070534370425" id="1229704266343" />
                                  <node role="initializer" roleId="tpee.1068431790190" type="tpee.IntegerConstant" typeId="tpee.1068580320020" id="1229704266344">
                                    <property name="value" nameId="tpee.1068580320021" value="0" />
                                  </node>
                                </node>
                              </node>
                              <node role="statement" roleId="tpee.1068581517665" type="tpee.ForeachStatement" typeId="tpee.1144226303539" id="1229704266345">
                                <node role="body" roleId="tpee.1154032183016" type="tpee.StatementList" typeId="tpee.1068580123136" id="1229704266346">
                                  <node role="statement" roleId="tpee.1068581517665" type="tpee.IfStatement" typeId="tpee.1068580123159" id="1237045073003">
                                    <node role="condition" roleId="tpee.1068580123160" type="tpee.NotExpression" typeId="tpee.1081516740877" id="1237045073004">
                                      <node role="expression" roleId="tpee.1081516765348" type="tpee.StaticMethodCall" typeId="tpee.1081236700937" id="1237045073005">
                                        <link role="classConcept" roleId="tpee.1144433194310" targetNodeId="7juq.~MatchingUtil" resolveInfo="MatchingUtil" />
                                        <link role="baseMethodDeclaration" roleId="tpee.1068499141037" targetNodeId="7juq.~MatchingUtil%dmatchNodes(jetbrains%dmps%dsmodel%dSNode,jetbrains%dmps%dsmodel%dSNode)%cboolean" resolveInfo="matchNodes" />
                                        <node role="actualArgument" roleId="tpee.1068499141038" type="tpee.LocalVariableReference" typeId="tpee.1068581242866" id="1237045073006">
                                          <link role="variableDeclaration" roleId="tpee.1068581517664" targetNodeId="1229704266363" resolveInfo="pt" />
                                        </node>
                                        <node role="actualArgument" roleId="tpee.1068499141038" type="tp2q.ListElementAccessExpression" typeId="tp2q.1225711141656" id="1237045078402">
                                          <node role="index" roleId="tp2q.1225711191269" type="tpee.PostfixIncrementExpression" typeId="tpee.1214918800624" id="1237045080227">
                                            <node role="expression" roleId="tpee.1239714902950" type="tpee.LocalVariableReference" typeId="tpee.1068581242866" id="1237045080228">
                                              <link role="variableDeclaration" roleId="tpee.1068581517664" targetNodeId="1229704266342" resolveInfo="i" />
                                            </node>
                                          </node>
                                          <node role="list" roleId="tp2q.1225711182005" type="tpee.LocalVariableReference" typeId="tpee.1068581242866" id="1237045073008">
                                            <link role="variableDeclaration" roleId="tpee.1068581517664" targetNodeId="1229704266260" resolveInfo="closureParamTypes" />
                                          </node>
                                        </node>
                                      </node>
                                    </node>
                                    <node role="ifTrue" roleId="tpee.1068580123161" type="tpee.StatementList" typeId="tpee.1068580123136" id="1237045073012">
                                      <node role="statement" roleId="tpee.1068581517665" type="tpee.ReturnStatement" typeId="tpee.1068581242878" id="1237045073013">
                                        <node role="expression" roleId="tpee.1068581517676" type="tpee.NullLiteral" typeId="tpee.1070534058343" id="1237045073014" />
                                      </node>
                                    </node>
                                  </node>
                                </node>
                                <node role="iterable" roleId="tpee.1144226360166" type="tpee.DotExpression" typeId="tpee.1197027756228" id="1229704266359">
                                  <node role="operand" roleId="tpee.1197027771414" type="tp25.SNodeTypeCastExpression" typeId="tp25.1140137987495" id="1229704266360">
                                    <link role="concept" roleId="tp25.1140138128738" targetNodeId="tp2c.1199542442495" resolveInfo="FunctionType" />
                                    <node role="leftExpression" roleId="tp25.1140138123956" type="tpee.LocalVariableReference" typeId="tpee.1068581242866" id="1229704266361">
                                      <link role="variableDeclaration" roleId="tpee.1068581517664" targetNodeId="1229704266274" resolveInfo="ptype" />
                                    </node>
                                  </node>
                                  <node role="operation" roleId="tpee.1197027833540" type="tp25.SLinkListAccess" typeId="tp25.1138056282393" id="1229704266362">
                                    <link role="link" roleId="tp25.1138056546658" targetNodeId="tp2c.1199542501692" />
                                  </node>
                                </node>
                                <node role="variable" roleId="tpee.1144230900587" type="tpee.LocalVariableDeclaration" typeId="tpee.1068581242863" id="1229704266363">
                                  <property name="name" nameId="tpck.1169194664001" value="pt" />
                                  <node role="type" roleId="tpee.5680397130376446158" type="tp25.SNodeType" typeId="tp25.1138055754698" id="1229704266364" />
                                </node>
                              </node>
                            </node>
                            <node role="condition" roleId="tpee.1206060619838" type="tpee.AndExpression" typeId="tpee.1080120340718" id="1229773798348">
                              <node role="rightExpression" roleId="tpee.1081773367579" type="tpee.EqualsExpression" typeId="tpee.1068580123152" id="1229773798349">
                                <node role="leftExpression" roleId="tpee.1081773367580" type="tpee.DotExpression" typeId="tpee.1197027756228" id="1229773798350">
                                  <node role="operand" roleId="tpee.1197027771414" type="tpee.LocalVariableReference" typeId="tpee.1068581242866" id="1229773798351">
                                    <link role="variableDeclaration" roleId="tpee.1068581517664" targetNodeId="1229704266260" resolveInfo="closureParamTypes" />
                                  </node>
                                  <node role="operation" roleId="tpee.1197027833540" type="tp2q.GetSizeOperation" typeId="tp2q.1162935959151" id="1237042862584" />
                                </node>
                                <node role="rightExpression" roleId="tpee.1081773367579" type="tpee.DotExpression" typeId="tpee.1197027756228" id="1229773798353">
                                  <node role="operand" roleId="tpee.1197027771414" type="tpee.DotExpression" typeId="tpee.1197027756228" id="1229773798354">
                                    <node role="operand" roleId="tpee.1197027771414" type="tp25.SNodeTypeCastExpression" typeId="tp25.1140137987495" id="1229773798355">
                                      <link role="concept" roleId="tp25.1140138128738" targetNodeId="tp2c.1199542442495" resolveInfo="FunctionType" />
                                      <node role="leftExpression" roleId="tp25.1140138123956" type="tpee.LocalVariableReference" typeId="tpee.1068581242866" id="1229773798356">
                                        <link role="variableDeclaration" roleId="tpee.1068581517664" targetNodeId="1229704266274" resolveInfo="ptype" />
                                      </node>
                                    </node>
                                    <node role="operation" roleId="tpee.1197027833540" type="tp25.SLinkListAccess" typeId="tp25.1138056282393" id="1229773798357">
                                      <link role="link" roleId="tp25.1138056546658" targetNodeId="tp2c.1199542501692" />
                                    </node>
                                  </node>
                                  <node role="operation" roleId="tpee.1197027833540" type="tp2q.GetSizeOperation" typeId="tp2q.1162935959151" id="2978005800837019571" />
                                </node>
                              </node>
                              <node role="leftExpression" roleId="tpee.1081773367580" type="tpee.NotEqualsExpression" typeId="tpee.1073239437375" id="1229773798359">
                                <node role="leftExpression" roleId="tpee.1081773367580" type="tpee.LocalVariableReference" typeId="tpee.1068581242866" id="1229773798360">
                                  <link role="variableDeclaration" roleId="tpee.1068581517664" targetNodeId="1229704266260" resolveInfo="closureParamTypes" />
                                </node>
                                <node role="rightExpression" roleId="tpee.1081773367579" type="tpee.NullLiteral" typeId="tpee.1070534058343" id="1229773798361" />
                              </node>
                            </node>
                          </node>
                          <node role="condition" roleId="tpee.1068580123160" type="tpee.EqualsExpression" typeId="tpee.1068580123152" id="1229773785163">
                            <node role="rightExpression" roleId="tpee.1081773367579" type="tpee.NullLiteral" typeId="tpee.1070534058343" id="1229773785164" />
                            <node role="leftExpression" roleId="tpee.1081773367580" type="tpee.LocalVariableReference" typeId="tpee.1068581242866" id="1229773785165">
                              <link role="variableDeclaration" roleId="tpee.1068581517664" targetNodeId="1229704266260" resolveInfo="closureParamTypes" />
                            </node>
                          </node>
                        </node>
                      </node>
                      <node role="ifFalseStatement" roleId="tpee.1082485599094" type="tpee.BlockStatement" typeId="tpee.1082485599095" id="1229783176276">
                        <node role="statements" roleId="tpee.1082485599096" type="tpee.StatementList" typeId="tpee.1068580123136" id="1229783176277">
                          <node role="statement" roleId="tpee.1068581517665" type="tpee.ReturnStatement" typeId="tpee.1068581242878" id="1229783240428">
                            <node role="expression" roleId="tpee.1068581517676" type="tpee.NullLiteral" typeId="tpee.1070534058343" id="1229783241959" />
                          </node>
                        </node>
                      </node>
                      <node role="elsifClauses" roleId="tpee.1206060520071" type="tpee.ElsifClause" typeId="tpee.1206060495898" id="1229783184573">
                        <node role="statementList" roleId="tpee.1206060644605" type="tpee.StatementList" typeId="tpee.1068580123136" id="1229783184575">
                          <node role="statement" roleId="tpee.1068581517665" type="tpee.IfStatement" typeId="tpee.1068580123159" id="1229783082285">
                            <node role="ifTrue" roleId="tpee.1068580123161" type="tpee.StatementList" typeId="tpee.1068580123136" id="1229783082286">
                              <node role="statement" roleId="tpee.1068581517665" type="tpee.ReturnStatement" typeId="tpee.1068581242878" id="1229783093551">
                                <node role="expression" roleId="tpee.1068581517676" type="tpee.NullLiteral" typeId="tpee.1070534058343" id="1229783094399" />
                              </node>
                            </node>
                            <node role="condition" roleId="tpee.1068580123160" type="tpee.OrExpression" typeId="tpee.1080223426719" id="1229783144248">
                              <node role="rightExpression" roleId="tpee.1081773367579" type="tpee.GreaterThanOrEqualsExpression" typeId="tpee.1153417849900" id="1229783149849">
                                <node role="rightExpression" roleId="tpee.1081773367579" type="tpee.DotExpression" typeId="tpee.1197027756228" id="1229783156894">
                                  <node role="operand" roleId="tpee.1197027771414" type="tpee.LocalVariableReference" typeId="tpee.1068581242866" id="1229783155536">
                                    <link role="variableDeclaration" roleId="tpee.1068581517664" targetNodeId="1229704266260" resolveInfo="closureParamTypes" />
                                  </node>
                                  <node role="operation" roleId="tpee.1197027833540" type="tp2q.GetSizeOperation" typeId="tp2q.1162935959151" id="1237042862295" />
                                </node>
                                <node role="leftExpression" roleId="tpee.1081773367580" type="tpee.LocalVariableReference" typeId="tpee.1068581242866" id="1229783148435">
                                  <link role="variableDeclaration" roleId="tpee.1068581517664" targetNodeId="1229704266252" resolveInfo="initClosures" />
                                </node>
                              </node>
                              <node role="leftExpression" roleId="tpee.1081773367580" type="tpee.EqualsExpression" typeId="tpee.1068580123152" id="1229783115678">
                                <node role="leftExpression" roleId="tpee.1081773367580" type="tpee.LocalVariableReference" typeId="tpee.1068581242866" id="1229783114389">
                                  <link role="variableDeclaration" roleId="tpee.1068581517664" targetNodeId="1229704266256" resolveInfo="controlClosures" />
                                </node>
                                <node role="rightExpression" roleId="tpee.1081773367579" type="tpee.IntegerConstant" typeId="tpee.1068580320020" id="1229783116425">
                                  <property name="value" nameId="tpee.1068580320021" value="0" />
                                </node>
                              </node>
                            </node>
                          </node>
                          <node role="statement" roleId="tpee.1068581517665" type="tpee.ExpressionStatement" typeId="tpee.1068580123155" id="1229704266409">
                            <node role="expression" roleId="tpee.1068580123156" type="tpee.PostfixIncrementExpression" typeId="tpee.1214918800624" id="1229704266410">
                              <node role="expression" roleId="tpee.1239714902950" type="tpee.LocalVariableReference" typeId="tpee.1068581242866" id="1229704266411">
                                <link role="variableDeclaration" roleId="tpee.1068581517664" targetNodeId="1229704266252" resolveInfo="initClosures" />
                              </node>
                            </node>
                          </node>
                          <node role="statement" roleId="tpee.1068581517665" type="tpee.ExpressionStatement" typeId="tpee.1068580123155" id="1229707759767">
                            <node role="expression" roleId="tpee.1068580123156" type="tpee.DotExpression" typeId="tpee.1197027756228" id="1229707759831">
                              <node role="operand" roleId="tpee.1197027771414" type="tpee.LocalVariableReference" typeId="tpee.1068581242866" id="1229707759768">
                                <link role="variableDeclaration" roleId="tpee.1068581517664" targetNodeId="1229704266243" resolveInfo="inf" />
                              </node>
                              <node role="operation" roleId="tpee.1197027833540" type="tpee.InstanceMethodCallOperation" typeId="tpee.1202948039474" id="1229707763035">
                                <link role="baseMethodDeclaration" roleId="tpee.1068499141037" targetNodeId="1229707670391" resolveInfo="addInitClosureType" />
                                <node role="actualArgument" roleId="tpee.1068499141038" type="tpee.DotExpression" typeId="tpee.1197027756228" id="1229707765148">
                                  <node role="operand" roleId="tpee.1197027771414" type="tpee.LocalVariableReference" typeId="tpee.1068581242866" id="1229707764860">
                                    <link role="variableDeclaration" roleId="tpee.1068581517664" targetNodeId="1229704266274" resolveInfo="ptype" />
                                  </node>
                                  <node role="operation" roleId="tpee.1197027833540" type="tp25.Node_CopyOperation" typeId="tp25.1144146199828" id="1229707765684" />
                                </node>
                              </node>
                            </node>
                          </node>
                          <node role="statement" roleId="tpee.1068581517665" type="tpee.LocalVariableDeclarationStatement" typeId="tpee.1068581242864" id="1229704266421">
                            <node role="localVariableDeclaration" roleId="tpee.1068581242865" type="tpee.LocalVariableDeclaration" typeId="tpee.1068581242863" id="1229704266422">
                              <property name="name" nameId="tpck.1169194664001" value="rt" />
                              <node role="type" roleId="tpee.5680397130376446158" type="tp25.SNodeType" typeId="tp25.1138055754698" id="1229704266423">
                                <link role="concept" roleId="tp25.1138405853777" targetNodeId="tpee.1068431790189" resolveInfo="Type" />
                              </node>
                              <node role="initializer" roleId="tpee.1068431790190" type="tpee.DotExpression" typeId="tpee.1197027756228" id="1229704266424">
                                <node role="operand" roleId="tpee.1197027771414" type="tp25.SNodeTypeCastExpression" typeId="tp25.1140137987495" id="1229704266425">
                                  <link role="concept" roleId="tp25.1140138128738" targetNodeId="tp2c.1229708828035" resolveInfo="UnrestrictedFunctionType" />
                                  <node role="leftExpression" roleId="tp25.1140138123956" type="tpee.LocalVariableReference" typeId="tpee.1068581242866" id="1229704266426">
                                    <link role="variableDeclaration" roleId="tpee.1068581517664" targetNodeId="1229704266274" resolveInfo="ptype" />
                                  </node>
                                </node>
                                <node role="operation" roleId="tpee.1197027833540" type="tp25.SLinkAccess" typeId="tp25.1138056143562" id="1229704266427">
                                  <link role="link" roleId="tp25.1138056516764" targetNodeId="tp2c.1199542457201" />
                                </node>
                              </node>
                            </node>
                          </node>
                          <node role="statement" roleId="tpee.1068581517665" type="tpee.IfStatement" typeId="tpee.1068580123159" id="1237045049349">
                            <node role="ifTrue" roleId="tpee.1068580123161" type="tpee.StatementList" typeId="tpee.1068580123136" id="1237045049350">
                              <node role="statement" roleId="tpee.1068581517665" type="tpee.ReturnStatement" typeId="tpee.1068581242878" id="1237045049351">
                                <node role="expression" roleId="tpee.1068581517676" type="tpee.NullLiteral" typeId="tpee.1070534058343" id="1237045049352" />
                              </node>
                            </node>
                            <node role="condition" roleId="tpee.1068580123160" type="tpee.NotExpression" typeId="tpee.1081516740877" id="1237045049353">
                              <node role="expression" roleId="tpee.1081516765348" type="tpee.StaticMethodCall" typeId="tpee.1081236700937" id="1237045049354">
                                <link role="classConcept" roleId="tpee.1144433194310" targetNodeId="7juq.~MatchingUtil" resolveInfo="MatchingUtil" />
                                <link role="baseMethodDeclaration" roleId="tpee.1068499141037" targetNodeId="7juq.~MatchingUtil%dmatchNodes(jetbrains%dmps%dsmodel%dSNode,jetbrains%dmps%dsmodel%dSNode)%cboolean" resolveInfo="matchNodes" />
                                <node role="actualArgument" roleId="tpee.1068499141038" type="tpee.LocalVariableReference" typeId="tpee.1068581242866" id="1237045049355">
                                  <link role="variableDeclaration" roleId="tpee.1068581517664" targetNodeId="1229704266422" resolveInfo="rt" />
                                </node>
                                <node role="actualArgument" roleId="tpee.1068499141038" type="tp2q.ListElementAccessExpression" typeId="tp2q.1225711141656" id="1237045055490">
                                  <node role="list" roleId="tp2q.1225711182005" type="tpee.LocalVariableReference" typeId="tpee.1068581242866" id="1237045049357">
                                    <link role="variableDeclaration" roleId="tpee.1068581517664" targetNodeId="1229704266260" resolveInfo="closureParamTypes" />
                                  </node>
                                  <node role="index" roleId="tp2q.1225711191269" type="tpee.MinusExpression" typeId="tpee.1068581242869" id="1237045061827">
                                    <node role="rightExpression" roleId="tpee.1081773367579" type="tpee.LocalVariableReference" typeId="tpee.1068581242866" id="1237045061828">
                                      <link role="variableDeclaration" roleId="tpee.1068581517664" targetNodeId="1229704266252" resolveInfo="initClosures" />
                                    </node>
                                    <node role="leftExpression" roleId="tpee.1081773367580" type="tpee.DotExpression" typeId="tpee.1197027756228" id="1237045061829">
                                      <node role="operand" roleId="tpee.1197027771414" type="tpee.LocalVariableReference" typeId="tpee.1068581242866" id="1237045061830">
                                        <link role="variableDeclaration" roleId="tpee.1068581517664" targetNodeId="1229704266260" resolveInfo="closureParamTypes" />
                                      </node>
                                      <node role="operation" roleId="tpee.1197027833540" type="tp2q.GetSizeOperation" typeId="tp2q.1162935959151" id="1237045061831" />
                                    </node>
                                  </node>
                                </node>
                              </node>
                            </node>
                          </node>
                        </node>
                        <node role="condition" roleId="tpee.1206060619838" type="tpee.AndExpression" typeId="tpee.1080120340718" id="1229783223612">
                          <node role="rightExpression" roleId="tpee.1081773367579" type="tpee.NotExpression" typeId="tpee.1081516740877" id="1229783223613">
                            <node role="expression" roleId="tpee.1081516765348" type="tpee.DotExpression" typeId="tpee.1197027756228" id="1229783223614">
                              <node role="operand" roleId="tpee.1197027771414" type="tpee.DotExpression" typeId="tpee.1197027756228" id="1229783223615">
                                <node role="operand" roleId="tpee.1197027771414" type="tp25.SNodeTypeCastExpression" typeId="tp25.1140137987495" id="1229783223616">
                                  <link role="concept" roleId="tp25.1140138128738" targetNodeId="tp2c.1199542442495" resolveInfo="FunctionType" />
                                  <node role="leftExpression" roleId="tp25.1140138123956" type="tpee.LocalVariableReference" typeId="tpee.1068581242866" id="1229783223617">
                                    <link role="variableDeclaration" roleId="tpee.1068581517664" targetNodeId="1229704266274" resolveInfo="ptype" />
                                  </node>
                                </node>
                                <node role="operation" roleId="tpee.1197027833540" type="tp25.SLinkAccess" typeId="tp25.1138056143562" id="1229783223618">
                                  <link role="link" roleId="tp25.1138056516764" targetNodeId="tp2c.1199542457201" />
                                </node>
                              </node>
                              <node role="operation" roleId="tpee.1197027833540" type="tp25.Node_IsInstanceOfOperation" typeId="tp25.1139621453865" id="1229783223619">
                                <node role="conceptArgument" roleId="tp25.1177027386292" type="tp25.RefConcept_Reference" typeId="tp25.1177026924588" id="1229783223620">
                                  <link role="conceptDeclaration" roleId="tp25.1177026940964" targetNodeId="tpee.1068581517677" resolveInfo="VoidType" />
                                </node>
                              </node>
                            </node>
                          </node>
                          <node role="leftExpression" roleId="tpee.1081773367580" type="tpee.EqualsExpression" typeId="tpee.1068580123152" id="1229785272995">
                            <node role="leftExpression" roleId="tpee.1081773367580" type="tpee.DotExpression" typeId="tpee.1197027756228" id="1229785272996">
                              <node role="operand" roleId="tpee.1197027771414" type="tpee.DotExpression" typeId="tpee.1197027756228" id="1229785272997">
                                <node role="operand" roleId="tpee.1197027771414" type="tp25.SNodeTypeCastExpression" typeId="tp25.1140137987495" id="1229785272998">
                                  <link role="concept" roleId="tp25.1140138128738" targetNodeId="tp2c.1199542442495" resolveInfo="FunctionType" />
                                  <node role="leftExpression" roleId="tp25.1140138123956" type="tpee.LocalVariableReference" typeId="tpee.1068581242866" id="1229785272999">
                                    <link role="variableDeclaration" roleId="tpee.1068581517664" targetNodeId="1229704266274" resolveInfo="ptype" />
                                  </node>
                                </node>
                                <node role="operation" roleId="tpee.1197027833540" type="tp25.SLinkListAccess" typeId="tp25.1138056282393" id="1229785273000">
                                  <link role="link" roleId="tp25.1138056546658" targetNodeId="tp2c.1199542501692" />
                                </node>
                              </node>
                              <node role="operation" roleId="tpee.1197027833540" type="tp2q.GetSizeOperation" typeId="tp2q.1162935959151" id="2978005800837019589" />
                            </node>
                            <node role="rightExpression" roleId="tpee.1081773367579" type="tpee.IntegerConstant" typeId="tpee.1068580320020" id="1229785273002">
                              <property name="value" nameId="tpee.1068580320021" value="0" />
                            </node>
                          </node>
                        </node>
                      </node>
                      <node role="condition" roleId="tpee.1068580123160" type="tpee.AndExpression" typeId="tpee.1080120340718" id="1229785234712">
                        <node role="leftExpression" roleId="tpee.1081773367580" type="tpee.EqualsExpression" typeId="tpee.1068580123152" id="1229785251627">
                          <node role="rightExpression" roleId="tpee.1081773367579" type="tp25.ConceptRefExpression" typeId="tp25.1172424058054" id="1229785253627">
                            <link role="conceptDeclaration" roleId="tp25.1172424100906" targetNodeId="tp2c.1229708828035" resolveInfo="UnrestrictedFunctionType" />
                          </node>
                          <node role="leftExpression" roleId="tpee.1081773367580" type="tpee.DotExpression" typeId="tpee.1197027756228" id="1229785248435">
                            <node role="operand" roleId="tpee.1197027771414" type="tpee.LocalVariableReference" typeId="tpee.1068581242866" id="1229785247412">
                              <link role="variableDeclaration" roleId="tpee.1068581517664" targetNodeId="1229704266274" resolveInfo="ptype" />
                            </node>
                            <node role="operation" roleId="tpee.1197027833540" type="tp25.Node_GetConceptOperation" typeId="tp25.1172323065820" id="1229785251029" />
                          </node>
                        </node>
                        <node role="rightExpression" roleId="tpee.1081773367579" type="tpee.DotExpression" typeId="tpee.1197027756228" id="1229785237917">
                          <node role="operand" roleId="tpee.1197027771414" type="tpee.DotExpression" typeId="tpee.1197027756228" id="1229785237918">
                            <node role="operand" roleId="tpee.1197027771414" type="tp25.SNodeTypeCastExpression" typeId="tp25.1140137987495" id="1229785237919">
                              <link role="concept" roleId="tp25.1140138128738" targetNodeId="tp2c.1199542442495" resolveInfo="FunctionType" />
                              <node role="leftExpression" roleId="tp25.1140138123956" type="tpee.LocalVariableReference" typeId="tpee.1068581242866" id="1229785237920">
                                <link role="variableDeclaration" roleId="tpee.1068581517664" targetNodeId="1229704266274" resolveInfo="ptype" />
                              </node>
                            </node>
                            <node role="operation" roleId="tpee.1197027833540" type="tp25.SLinkAccess" typeId="tp25.1138056143562" id="1229785237921">
                              <link role="link" roleId="tp25.1138056516764" targetNodeId="tp2c.1199542457201" />
                            </node>
                          </node>
                          <node role="operation" roleId="tpee.1197027833540" type="tp25.Node_IsInstanceOfOperation" typeId="tp25.1139621453865" id="1229785237922">
                            <node role="conceptArgument" roleId="tp25.1177027386292" type="tp25.RefConcept_Reference" typeId="tp25.1177026924588" id="1229785237923">
                              <link role="conceptDeclaration" roleId="tp25.1177026940964" targetNodeId="tpee.1068581517677" resolveInfo="VoidType" />
                            </node>
                          </node>
                        </node>
                      </node>
                    </node>
                  </node>
                  <node role="ifFalseStatement" roleId="tpee.1082485599094" type="tpee.BlockStatement" typeId="tpee.1082485599095" id="1229773087895">
                    <node role="statements" roleId="tpee.1082485599096" type="tpee.StatementList" typeId="tpee.1068580123136" id="1229773087896">
                      <node role="statement" roleId="tpee.1068581517665" type="tpee.ReturnStatement" typeId="tpee.1068581242878" id="1229773116733">
                        <node role="expression" roleId="tpee.1068581517676" type="tpee.NullLiteral" typeId="tpee.1070534058343" id="1229773117848" />
                      </node>
                    </node>
                  </node>
                  <node role="elsifClauses" roleId="tpee.1206060520071" type="tpee.ElsifClause" typeId="tpee.1206060495898" id="1229773105256">
                    <node role="condition" roleId="tpee.1206060619838" type="tpee.GreaterThanExpression" typeId="tpee.1081506762703" id="1229773147493">
                      <node role="rightExpression" roleId="tpee.1081773367579" type="tpee.IntegerConstant" typeId="tpee.1068580320020" id="1229773147554">
                        <property name="value" nameId="tpee.1068580320021" value="0" />
                      </node>
                      <node role="leftExpression" roleId="tpee.1081773367580" type="tpee.LocalVariableReference" typeId="tpee.1068581242866" id="1229773146233">
                        <link role="variableDeclaration" roleId="tpee.1068581517664" targetNodeId="1229704266256" resolveInfo="controlClosures" />
                      </node>
                    </node>
                    <node role="statementList" roleId="tpee.1206060644605" type="tpee.StatementList" typeId="tpee.1068580123136" id="1229773105258">
                      <node role="statement" roleId="tpee.1068581517665" type="tpee.ExpressionStatement" typeId="tpee.1068580123155" id="1229773153248">
                        <node role="expression" roleId="tpee.1068580123156" type="tpee.PostfixIncrementExpression" typeId="tpee.1214918800624" id="1229773153249">
                          <node role="expression" roleId="tpee.1239714902950" type="tpee.LocalVariableReference" typeId="tpee.1068581242866" id="1229773153250">
                            <link role="variableDeclaration" roleId="tpee.1068581517664" targetNodeId="1229704266248" resolveInfo="functionParams" />
                          </node>
                        </node>
                      </node>
                      <node role="statement" roleId="tpee.1068581517665" type="tpee.ExpressionStatement" typeId="tpee.1068580123155" id="1229773153251">
                        <node role="expression" roleId="tpee.1068580123156" type="tpee.DotExpression" typeId="tpee.1197027756228" id="1229773153252">
                          <node role="operand" roleId="tpee.1197027771414" type="tpee.LocalVariableReference" typeId="tpee.1068581242866" id="1229773153253">
                            <link role="variableDeclaration" roleId="tpee.1068581517664" targetNodeId="1229704266243" resolveInfo="inf" />
                          </node>
                          <node role="operation" roleId="tpee.1197027833540" type="tpee.InstanceMethodCallOperation" typeId="tpee.1202948039474" id="1229773153254">
                            <link role="baseMethodDeclaration" roleId="tpee.1068499141037" targetNodeId="1229707696382" resolveInfo="addFunctionParameterType" />
                            <node role="actualArgument" roleId="tpee.1068499141038" type="tpee.DotExpression" typeId="tpee.1197027756228" id="1229773153255">
                              <node role="operand" roleId="tpee.1197027771414" type="tpee.LocalVariableReference" typeId="tpee.1068581242866" id="1229773153256">
                                <link role="variableDeclaration" roleId="tpee.1068581517664" targetNodeId="1229704266274" resolveInfo="ptype" />
                              </node>
                              <node role="operation" roleId="tpee.1197027833540" type="tp25.Node_CopyOperation" typeId="tp25.1144146199828" id="1229773153257" />
                            </node>
                          </node>
                        </node>
                      </node>
                    </node>
                  </node>
                  <node role="condition" roleId="tpee.1068580123160" type="tpee.DotExpression" typeId="tpee.1197027756228" id="1229773138862">
                    <node role="operand" roleId="tpee.1197027771414" type="tpee.LocalVariableReference" typeId="tpee.1068581242866" id="1229773138863">
                      <link role="variableDeclaration" roleId="tpee.1068581517664" targetNodeId="1229704266274" resolveInfo="ptype" />
                    </node>
                    <node role="operation" roleId="tpee.1197027833540" type="tp25.Node_IsInstanceOfOperation" typeId="tp25.1139621453865" id="1229773138864">
                      <node role="conceptArgument" roleId="tp25.1177027386292" type="tp25.RefConcept_Reference" typeId="tp25.1177026924588" id="1229785228071">
                        <link role="conceptDeclaration" roleId="tp25.1177026940964" targetNodeId="tp2c.1199542442495" resolveInfo="FunctionType" />
                      </node>
                    </node>
                  </node>
                </node>
              </node>
              <node role="variable" roleId="tpee.1144230900587" type="tpee.LocalVariableDeclaration" typeId="tpee.1068581242863" id="1229704266467">
                <property name="name" nameId="tpck.1169194664001" value="idx" />
                <node role="type" roleId="tpee.5680397130376446158" type="tpee.IntegerType" typeId="tpee.1070534370425" id="1229704266468" />
                <node role="initializer" roleId="tpee.1068431790190" type="tpee.MinusExpression" typeId="tpee.1068581242869" id="1229704266469">
                  <node role="rightExpression" roleId="tpee.1081773367579" type="tpee.IntegerConstant" typeId="tpee.1068580320020" id="1229704266470">
                    <property name="value" nameId="tpee.1068580320021" value="1" />
                  </node>
                  <node role="leftExpression" roleId="tpee.1081773367580" type="tpee.DotExpression" typeId="tpee.1197027756228" id="1229704266471">
                    <node role="operand" roleId="tpee.1197027771414" type="tpee.LocalVariableReference" typeId="tpee.1068581242866" id="1229704266472">
                      <link role="variableDeclaration" roleId="tpee.1068581517664" targetNodeId="1229704266235" resolveInfo="params" />
                    </node>
                    <node role="operation" roleId="tpee.1197027833540" type="tp2q.GetSizeOperation" typeId="tp2q.1162935959151" id="1237042861543" />
                  </node>
                </node>
              </node>
              <node role="condition" roleId="tpee.1144231399730" type="tpee.GreaterThanOrEqualsExpression" typeId="tpee.1153417849900" id="1229704266474">
                <node role="rightExpression" roleId="tpee.1081773367579" type="tpee.IntegerConstant" typeId="tpee.1068580320020" id="1229704266475">
                  <property name="value" nameId="tpee.1068580320021" value="0" />
                </node>
                <node role="leftExpression" roleId="tpee.1081773367580" type="tpee.LocalVariableReference" typeId="tpee.1068581242866" id="1229704266476">
                  <link role="variableDeclaration" roleId="tpee.1068581517664" targetNodeId="1229704266467" resolveInfo="idx" />
                </node>
              </node>
              <node role="iteration" roleId="tpee.1144231408325" type="tpee.PostfixDecrementExpression" typeId="tpee.1214918975462" id="1229704266477">
                <node role="expression" roleId="tpee.1239714902950" type="tpee.LocalVariableReference" typeId="tpee.1068581242866" id="1229704266478">
                  <link role="variableDeclaration" roleId="tpee.1068581517664" targetNodeId="1229704266467" resolveInfo="idx" />
                </node>
              </node>
            </node>
            <node role="statement" roleId="tpee.1068581517665" type="tpee.ReturnStatement" typeId="tpee.1068581242878" id="1229704266479">
              <node role="expression" roleId="tpee.1068581517676" type="tpee.TernaryOperatorExpression" typeId="tpee.1163668896201" id="613856071337170872">
                <node role="condition" roleId="tpee.1163668914799" type="tpee.DotExpression" typeId="tpee.1197027756228" id="613856071337170877">
                  <node role="operand" roleId="tpee.1197027771414" type="tpee.LocalVariableReference" typeId="tpee.1068581242866" id="613856071337170876">
                    <link role="variableDeclaration" roleId="tpee.1068581517664" targetNodeId="1229704266243" resolveInfo="inf" />
                  </node>
                  <node role="operation" roleId="tpee.1197027833540" type="tpee.InstanceMethodCallOperation" typeId="tpee.1202948039474" id="613856071337170881">
                    <link role="baseMethodDeclaration" roleId="tpee.1068499141037" targetNodeId="613856071337170856" resolveInfo="isInitialized" />
                  </node>
                </node>
                <node role="ifTrue" roleId="tpee.1163668922816" type="tpee.LocalVariableReference" typeId="tpee.1068581242866" id="613856071337170882">
                  <link role="variableDeclaration" roleId="tpee.1068581517664" targetNodeId="1229704266243" resolveInfo="inf" />
                </node>
                <node role="ifFalse" roleId="tpee.1163668934364" type="tpee.NullLiteral" typeId="tpee.1070534058343" id="613856071337170883" />
              </node>
            </node>
          </node>
        </node>
        <node role="statement" roleId="tpee.1068581517665" type="tpee.ReturnStatement" typeId="tpee.1068581242878" id="1229704266481">
          <node role="expression" roleId="tpee.1068581517676" type="tpee.NullLiteral" typeId="tpee.1070534058343" id="1229704266482" />
        </node>
      </node>
      <node role="returnType" roleId="tpee.1068580123133" type="tpee.ClassifierType" typeId="tpee.1107535904670" id="1229704266483">
        <link role="classifier" roleId="tpee.1107535924139" targetNodeId="1229639120687" resolveInfo="ControlMethodUtil.Info" />
      </node>
    </node>
    <node role="visibility" roleId="tpee.1178549979242" type="tpee.PublicVisibility" typeId="tpee.1146644602865" id="1229630689135" />
  </root>
  <root id="1229716601301">
    <node role="method" roleId="1i04.1225194240805" type="1i04.ConceptMethodDeclaration" typeId="1i04.1225194472830" id="1229716696580">
      <property name="isPrivate" nameId="1i04.1225194472833" value="false" />
      <property name="name" nameId="tpck.1169194664001" value="getPresentation" />
      <link role="overriddenMethod" roleId="1i04.1225194472831" targetNodeId="tpcu.1213877396640" resolveInfo="getPresentation" />
      <node role="body" roleId="tpee.1068580123135" type="tpee.StatementList" typeId="tpee.1068580123136" id="1229716696581">
        <node role="statement" roleId="tpee.1068581517665" type="tpee.LocalVariableDeclarationStatement" typeId="tpee.1068581242864" id="1229716696582">
          <node role="localVariableDeclaration" roleId="tpee.1068581242865" type="tpee.LocalVariableDeclaration" typeId="tpee.1068581242863" id="1229716696583">
            <property name="name" nameId="tpck.1169194664001" value="sb" />
            <node role="type" roleId="tpee.5680397130376446158" type="tpee.ClassifierType" typeId="tpee.1107535904670" id="1229716696584">
              <link role="classifier" roleId="tpee.1107535924139" targetNodeId="e2lb.~StringBuffer" resolveInfo="StringBuffer" />
            </node>
            <node role="initializer" roleId="tpee.1068431790190" type="tpee.GenericNewExpression" typeId="tpee.1145552977093" id="1229716696585">
              <node role="creator" roleId="tpee.1145553007750" type="tpee.ClassCreator" typeId="tpee.1212685548494" id="1229716696586">
                <link role="baseMethodDeclaration" roleId="tpee.1068499141037" targetNodeId="e2lb.~StringBuffer%d&lt;init&gt;(java%dlang%dString)" resolveInfo="StringBuffer" />
                <node role="actualArgument" roleId="tpee.1068499141038" type="tpee.StringLiteral" typeId="tpee.1070475926800" id="1229716696587">
                  <property name="value" nameId="tpee.1070475926801" value="{" />
                </node>
              </node>
            </node>
          </node>
        </node>
        <node role="statement" roleId="tpee.1068581517665" type="tpee.LocalVariableDeclarationStatement" typeId="tpee.1068581242864" id="1229716696588">
          <node role="localVariableDeclaration" roleId="tpee.1068581242865" type="tpee.LocalVariableDeclaration" typeId="tpee.1068581242863" id="1229716696589">
            <property name="name" nameId="tpck.1169194664001" value="sep" />
            <node role="type" roleId="tpee.5680397130376446158" type="tpee.StringType" typeId="tpee.1225271177708" id="4887793210800413686" />
            <node role="initializer" roleId="tpee.1068431790190" type="tpee.StringLiteral" typeId="tpee.1070475926800" id="1229716696591" />
          </node>
        </node>
        <node role="statement" roleId="tpee.1068581517665" type="tpee.ForeachStatement" typeId="tpee.1144226303539" id="1229716696592">
          <node role="body" roleId="tpee.1154032183016" type="tpee.StatementList" typeId="tpee.1068580123136" id="1229716696593">
            <node role="statement" roleId="tpee.1068581517665" type="tpee.ExpressionStatement" typeId="tpee.1068580123155" id="1229716696594">
              <node role="expression" roleId="tpee.1068580123156" type="tpee.DotExpression" typeId="tpee.1197027756228" id="1229716696595">
                <node role="operand" roleId="tpee.1197027771414" type="tpee.DotExpression" typeId="tpee.1197027756228" id="1229716696596">
                  <node role="operand" roleId="tpee.1197027771414" type="tpee.LocalVariableReference" typeId="tpee.1068581242866" id="1229716696597">
                    <link role="variableDeclaration" roleId="tpee.1068581517664" targetNodeId="1229716696583" resolveInfo="sb" />
                  </node>
                  <node role="operation" roleId="tpee.1197027833540" type="tpee.InstanceMethodCallOperation" typeId="tpee.1202948039474" id="1229716696598">
                    <link role="baseMethodDeclaration" roleId="tpee.1068499141037" targetNodeId="e2lb.~StringBuffer%dappend(java%dlang%dString)%cjava%dlang%dStringBuffer" resolveInfo="append" />
                    <node role="actualArgument" roleId="tpee.1068499141038" type="tpee.LocalVariableReference" typeId="tpee.1068581242866" id="1229716696599">
                      <link role="variableDeclaration" roleId="tpee.1068581517664" targetNodeId="1229716696589" resolveInfo="sep" />
                    </node>
                  </node>
                </node>
                <node role="operation" roleId="tpee.1197027833540" type="tpee.InstanceMethodCallOperation" typeId="tpee.1202948039474" id="1229716696600">
                  <link role="baseMethodDeclaration" roleId="tpee.1068499141037" targetNodeId="e2lb.~StringBuffer%dappend(java%dlang%dString)%cjava%dlang%dStringBuffer" resolveInfo="append" />
                  <node role="actualArgument" roleId="tpee.1068499141038" type="tpee.DotExpression" typeId="tpee.1197027756228" id="1229716696601">
                    <node role="operand" roleId="tpee.1197027771414" type="tpee.LocalVariableReference" typeId="tpee.1068581242866" id="1229716696602">
                      <link role="variableDeclaration" roleId="tpee.1068581517664" targetNodeId="1229716696611" resolveInfo="pt" />
                    </node>
                    <node role="operation" roleId="tpee.1197027833540" type="tp25.Node_ConceptMethodCall" typeId="tp25.1179409122411" id="1229716696603">
                      <link role="baseMethodDeclaration" roleId="tpee.1068499141037" targetNodeId="tpcu.1213877396640" resolveInfo="getPresentation" />
                    </node>
                  </node>
                </node>
              </node>
            </node>
            <node role="statement" roleId="tpee.1068581517665" type="tpee.ExpressionStatement" typeId="tpee.1068580123155" id="1229716696604">
              <node role="expression" roleId="tpee.1068580123156" type="tpee.AssignmentExpression" typeId="tpee.1068498886294" id="1229716696605">
                <node role="rValue" roleId="tpee.1068498886297" type="tpee.StringLiteral" typeId="tpee.1070475926800" id="1229716696606">
                  <property name="value" nameId="tpee.1070475926801" value="," />
                </node>
                <node role="lValue" roleId="tpee.1068498886295" type="tpee.LocalVariableReference" typeId="tpee.1068581242866" id="1229716696607">
                  <link role="variableDeclaration" roleId="tpee.1068581517664" targetNodeId="1229716696589" resolveInfo="sep" />
                </node>
              </node>
            </node>
          </node>
          <node role="iterable" roleId="tpee.1144226360166" type="tpee.DotExpression" typeId="tpee.1197027756228" id="1229716696608">
            <node role="operand" roleId="tpee.1197027771414" type="1i04.ThisNodeExpression" typeId="1i04.1225194691553" id="1229716696609" />
            <node role="operation" roleId="tpee.1197027833540" type="tp25.SLinkListAccess" typeId="tp25.1138056282393" id="1229716696610">
              <link role="link" roleId="tp25.1138056546658" targetNodeId="tp2c.1199542501692" />
            </node>
          </node>
          <node role="variable" roleId="tpee.1144230900587" type="tpee.LocalVariableDeclaration" typeId="tpee.1068581242863" id="1229716696611">
            <property name="name" nameId="tpck.1169194664001" value="pt" />
            <node role="type" roleId="tpee.5680397130376446158" type="tp25.SNodeType" typeId="tp25.1138055754698" id="1229716696612">
              <link role="concept" roleId="tp25.1138405853777" targetNodeId="tpee.1068431790189" resolveInfo="Type" />
            </node>
          </node>
        </node>
        <node role="statement" roleId="tpee.1068581517665" type="tpee.ExpressionStatement" typeId="tpee.1068580123155" id="1229716696613">
          <node role="expression" roleId="tpee.1068580123156" type="tpee.DotExpression" typeId="tpee.1197027756228" id="1229716696614">
            <node role="operand" roleId="tpee.1197027771414" type="tpee.DotExpression" typeId="tpee.1197027756228" id="1229716696615">
              <node role="operand" roleId="tpee.1197027771414" type="tpee.LocalVariableReference" typeId="tpee.1068581242866" id="1229716696616">
                <link role="variableDeclaration" roleId="tpee.1068581517664" targetNodeId="1229716696583" resolveInfo="sb" />
              </node>
              <node role="operation" roleId="tpee.1197027833540" type="tpee.InstanceMethodCallOperation" typeId="tpee.1202948039474" id="1229716696617">
                <link role="baseMethodDeclaration" roleId="tpee.1068499141037" targetNodeId="e2lb.~StringBuffer%dappend(java%dlang%dString)%cjava%dlang%dStringBuffer" resolveInfo="append" />
                <node role="actualArgument" roleId="tpee.1068499141038" type="tpee.StringLiteral" typeId="tpee.1070475926800" id="1229716696618">
                  <property name="value" nameId="tpee.1070475926801" value="==&gt;" />
                </node>
              </node>
            </node>
            <node role="operation" roleId="tpee.1197027833540" type="tpee.InstanceMethodCallOperation" typeId="tpee.1202948039474" id="1229716696619">
              <link role="baseMethodDeclaration" roleId="tpee.1068499141037" targetNodeId="e2lb.~StringBuffer%dappend(java%dlang%dString)%cjava%dlang%dStringBuffer" resolveInfo="append" />
              <node role="actualArgument" roleId="tpee.1068499141038" type="tpee.DotExpression" typeId="tpee.1197027756228" id="1229716696620">
                <node role="operand" roleId="tpee.1197027771414" type="tpee.DotExpression" typeId="tpee.1197027756228" id="1229716696621">
                  <node role="operand" roleId="tpee.1197027771414" type="1i04.ThisNodeExpression" typeId="1i04.1225194691553" id="1229716696622" />
                  <node role="operation" roleId="tpee.1197027833540" type="tp25.SLinkAccess" typeId="tp25.1138056143562" id="1232020995108">
                    <link role="link" roleId="tp25.1138056516764" targetNodeId="tp2c.1232020907791" />
                  </node>
                </node>
                <node role="operation" roleId="tpee.1197027833540" type="tp25.Node_ConceptMethodCall" typeId="tp25.1179409122411" id="1229716696624">
                  <link role="baseMethodDeclaration" roleId="tpee.1068499141037" targetNodeId="tpcu.1213877396640" resolveInfo="getPresentation" />
                </node>
              </node>
            </node>
          </node>
        </node>
        <node role="statement" roleId="tpee.1068581517665" type="tpee.ReturnStatement" typeId="tpee.1068581242878" id="1229716696625">
          <node role="expression" roleId="tpee.1068581517676" type="tpee.DotExpression" typeId="tpee.1197027756228" id="1229716696626">
            <node role="operand" roleId="tpee.1197027771414" type="tpee.DotExpression" typeId="tpee.1197027756228" id="1229716696627">
              <node role="operand" roleId="tpee.1197027771414" type="tpee.LocalVariableReference" typeId="tpee.1068581242866" id="1229716696628">
                <link role="variableDeclaration" roleId="tpee.1068581517664" targetNodeId="1229716696583" resolveInfo="sb" />
              </node>
              <node role="operation" roleId="tpee.1197027833540" type="tpee.InstanceMethodCallOperation" typeId="tpee.1202948039474" id="1229716696629">
                <link role="baseMethodDeclaration" roleId="tpee.1068499141037" targetNodeId="e2lb.~StringBuffer%dappend(java%dlang%dString)%cjava%dlang%dStringBuffer" resolveInfo="append" />
                <node role="actualArgument" roleId="tpee.1068499141038" type="tpee.StringLiteral" typeId="tpee.1070475926800" id="1229716696630">
                  <property name="value" nameId="tpee.1070475926801" value="}" />
                </node>
              </node>
            </node>
            <node role="operation" roleId="tpee.1197027833540" type="tpee.InstanceMethodCallOperation" typeId="tpee.1202948039474" id="1229716696631">
              <link role="baseMethodDeclaration" roleId="tpee.1068499141037" targetNodeId="e2lb.~StringBuffer%dtoString()%cjava%dlang%dString" resolveInfo="toString" />
            </node>
          </node>
        </node>
      </node>
      <node role="returnType" roleId="tpee.1068580123133" type="tpee.StringType" typeId="tpee.1225271177708" id="4887793210800413685" />
      <node role="visibility" roleId="tpee.1178549979242" type="tpee.PublicVisibility" typeId="tpee.1146644602865" id="1229716696633" />
    </node>
    <node role="method" roleId="1i04.1225194240805" type="1i04.ConceptMethodDeclaration" typeId="1i04.1225194472830" id="1230473315385">
      <property name="name" nameId="tpck.1169194664001" value="getRuntimeClassName" />
      <link role="overriddenMethod" roleId="1i04.1225194472831" targetNodeId="1230472987259" resolveInfo="getRuntimeClassName" />
      <node role="body" roleId="tpee.1068580123135" type="tpee.StatementList" typeId="tpee.1068580123136" id="1230473315387">
        <node role="statement" roleId="tpee.1068581517665" type="tpee.ExpressionStatement" typeId="tpee.1068580123155" id="1230473327345">
          <node role="expression" roleId="tpee.1068580123156" type="tpee.StringLiteral" typeId="tpee.1070475926800" id="1230473327346">
            <property name="value" nameId="tpee.1070475926801" value="_UnrestrictedFunctionTypes" />
          </node>
        </node>
      </node>
      <node role="returnType" roleId="tpee.1068580123133" type="tpee.StringType" typeId="tpee.1225271177708" id="4887793210800413688" />
      <node role="visibility" roleId="tpee.1178549979242" type="tpee.PublicVisibility" typeId="tpee.1146644602865" id="1230475915609" />
    </node>
    <node role="method" roleId="1i04.1225194240805" type="1i04.ConceptMethodDeclaration" typeId="1i04.1225194472830" id="3841277577642912754">
      <property name="name" nameId="tpck.1169194664001" value="getRuntimeSignature" />
      <property name="isPrivate" nameId="1i04.1225194472833" value="false" />
      <property name="isVirtual" nameId="1i04.1225194472832" value="true" />
      <link role="overriddenMethod" roleId="1i04.1225194472831" targetNodeId="1213877404927" resolveInfo="getRuntimeSignature" />
      <node role="visibility" roleId="tpee.1178549979242" type="tpee.PublicVisibility" typeId="tpee.1146644602865" id="3841277577642912755" />
      <node role="body" roleId="tpee.1068580123135" type="tpee.StatementList" typeId="tpee.1068580123136" id="3841277577642912756">
        <node role="statement" roleId="tpee.1068581517665" type="tpee.LocalVariableDeclarationStatement" typeId="tpee.1068581242864" id="3841277577642912763">
          <node role="localVariableDeclaration" roleId="tpee.1068581242865" type="tpee.LocalVariableDeclaration" typeId="tpee.1068581242863" id="3841277577642912764">
            <property name="name" nameId="tpck.1169194664001" value="sb" />
            <node role="type" roleId="tpee.5680397130376446158" type="tpee.ClassifierType" typeId="tpee.1107535904670" id="3841277577642912765">
              <link role="classifier" roleId="tpee.1107535924139" targetNodeId="e2lb.~StringBuilder" resolveInfo="StringBuilder" />
            </node>
            <node role="initializer" roleId="tpee.1068431790190" type="tpee.GenericNewExpression" typeId="tpee.1145552977093" id="3841277577642912766">
              <node role="creator" roleId="tpee.1145553007750" type="tpee.ClassCreator" typeId="tpee.1212685548494" id="3841277577642912767">
                <link role="baseMethodDeclaration" roleId="tpee.1068499141037" targetNodeId="e2lb.~StringBuilder%d&lt;init&gt;()" resolveInfo="StringBuilder" />
              </node>
            </node>
          </node>
        </node>
        <node role="statement" roleId="tpee.1068581517665" type="tpee.IfStatement" typeId="tpee.1068580123159" id="3841277577642912768">
          <node role="ifTrue" roleId="tpee.1068580123161" type="tpee.StatementList" typeId="tpee.1068580123136" id="3841277577642912769">
            <node role="statement" roleId="tpee.1068581517665" type="tpee.ExpressionStatement" typeId="tpee.1068580123155" id="3841277577642912770">
              <node role="expression" roleId="tpee.1068580123156" type="tpee.DotExpression" typeId="tpee.1197027756228" id="3841277577642912771">
                <node role="operand" roleId="tpee.1197027771414" type="tpee.LocalVariableReference" typeId="tpee.1068581242866" id="3841277577642912772">
                  <link role="variableDeclaration" roleId="tpee.1068581517664" targetNodeId="3841277577642912764" resolveInfo="sb" />
                </node>
                <node role="operation" roleId="tpee.1197027833540" type="tpee.InstanceMethodCallOperation" typeId="tpee.1202948039474" id="3841277577642912773">
                  <link role="baseMethodDeclaration" roleId="tpee.1068499141037" targetNodeId="e2lb.~StringBuilder%dappend(java%dlang%dString)%cjava%dlang%dStringBuilder" resolveInfo="append" />
                  <node role="actualArgument" roleId="tpee.1068499141038" type="tpee.StringLiteral" typeId="tpee.1070475926800" id="3841277577642912774">
                    <property name="value" nameId="tpee.1070475926801" value="_return" />
                  </node>
                </node>
              </node>
            </node>
          </node>
          <node role="ifFalseStatement" roleId="tpee.1082485599094" type="tpee.BlockStatement" typeId="tpee.1082485599095" id="3841277577642912775">
            <node role="statements" roleId="tpee.1082485599096" type="tpee.StatementList" typeId="tpee.1068580123136" id="3841277577642912776">
              <node role="statement" roleId="tpee.1068581517665" type="tpee.ExpressionStatement" typeId="tpee.1068580123155" id="3841277577642912777">
                <node role="expression" roleId="tpee.1068580123156" type="tpee.DotExpression" typeId="tpee.1197027756228" id="3841277577642912778">
                  <node role="operand" roleId="tpee.1197027771414" type="tpee.LocalVariableReference" typeId="tpee.1068581242866" id="3841277577642912779">
                    <link role="variableDeclaration" roleId="tpee.1068581517664" targetNodeId="3841277577642912764" resolveInfo="sb" />
                  </node>
                  <node role="operation" roleId="tpee.1197027833540" type="tpee.InstanceMethodCallOperation" typeId="tpee.1202948039474" id="3841277577642912780">
                    <link role="baseMethodDeclaration" roleId="tpee.1068499141037" targetNodeId="e2lb.~StringBuilder%dappend(java%dlang%dString)%cjava%dlang%dStringBuilder" resolveInfo="append" />
                    <node role="actualArgument" roleId="tpee.1068499141038" type="tpee.StringLiteral" typeId="tpee.1070475926800" id="3841277577642912781">
                      <property name="value" nameId="tpee.1070475926801" value="_void" />
                    </node>
                  </node>
                </node>
              </node>
            </node>
          </node>
          <node role="condition" roleId="tpee.1068580123160" type="tpee.DotExpression" typeId="tpee.1197027756228" id="3841277577642912782">
            <node role="operand" roleId="tpee.1197027771414" type="tpee.DotExpression" typeId="tpee.1197027756228" id="3841277577642912783">
              <node role="operand" roleId="tpee.1197027771414" type="1i04.ThisNodeExpression" typeId="1i04.1225194691553" id="3841277577642912784" />
              <node role="operation" roleId="tpee.1197027833540" type="tp25.Node_ConceptMethodCall" typeId="tp25.1179409122411" id="3841277577642912785">
                <link role="baseMethodDeclaration" roleId="tpee.1068499141037" targetNodeId="1230475757059" resolveInfo="getResultType" />
              </node>
            </node>
            <node role="operation" roleId="tpee.1197027833540" type="tp25.Node_IsNotNullOperation" typeId="tp25.1172008320231" id="3841277577642912786" />
          </node>
        </node>
        <node role="statement" roleId="tpee.1068581517665" type="tpee.IfStatement" typeId="tpee.1068580123159" id="3841277577642915005">
          <node role="ifTrue" roleId="tpee.1068580123161" type="tpee.StatementList" typeId="tpee.1068580123136" id="3841277577642915006">
            <node role="statement" roleId="tpee.1068581517665" type="tpee.ExpressionStatement" typeId="tpee.1068580123155" id="3841277577642915022">
              <node role="expression" roleId="tpee.1068580123156" type="tpee.DotExpression" typeId="tpee.1197027756228" id="3841277577642915024">
                <node role="operand" roleId="tpee.1197027771414" type="tpee.LocalVariableReference" typeId="tpee.1068581242866" id="3841277577642915023">
                  <link role="variableDeclaration" roleId="tpee.1068581517664" targetNodeId="3841277577642912764" resolveInfo="sb" />
                </node>
                <node role="operation" roleId="tpee.1197027833540" type="tpee.InstanceMethodCallOperation" typeId="tpee.1202948039474" id="3841277577642915028">
                  <link role="baseMethodDeclaration" roleId="tpee.1068499141037" targetNodeId="e2lb.~StringBuilder%dappend(java%dlang%dString)%cjava%dlang%dStringBuilder" resolveInfo="append" />
                  <node role="actualArgument" roleId="tpee.1068499141038" type="tpee.StringLiteral" typeId="tpee.1070475926800" id="3841277577642915029">
                    <property name="value" nameId="tpee.1070475926801" value="_terminate" />
                  </node>
                </node>
              </node>
            </node>
          </node>
          <node role="condition" roleId="tpee.1068580123160" type="tpee.DotExpression" typeId="tpee.1197027756228" id="3841277577642915015">
            <node role="operand" roleId="tpee.1197027771414" type="tpee.DotExpression" typeId="tpee.1197027756228" id="3841277577642915010">
              <node role="operand" roleId="tpee.1197027771414" type="1i04.ThisNodeExpression" typeId="1i04.1225194691553" id="3841277577642915009" />
              <node role="operation" roleId="tpee.1197027833540" type="tp25.Node_ConceptMethodCall" typeId="tp25.1179409122411" id="3841277577642915014">
                <link role="baseMethodDeclaration" roleId="tpee.1068499141037" targetNodeId="1232032188607" resolveInfo="getTerminateType" />
              </node>
            </node>
            <node role="operation" roleId="tpee.1197027833540" type="tp25.Node_IsNotNullOperation" typeId="tp25.1172008320231" id="3841277577642915019" />
          </node>
          <node role="ifFalseStatement" roleId="tpee.1082485599094" type="tpee.BlockStatement" typeId="tpee.1082485599095" id="3841277577642915020">
            <node role="statements" roleId="tpee.1082485599096" type="tpee.StatementList" typeId="tpee.1068580123136" id="3841277577642915021">
              <node role="statement" roleId="tpee.1068581517665" type="tpee.ExpressionStatement" typeId="tpee.1068580123155" id="3841277577642915030">
                <node role="expression" roleId="tpee.1068580123156" type="tpee.DotExpression" typeId="tpee.1197027756228" id="3841277577642915032">
                  <node role="operand" roleId="tpee.1197027771414" type="tpee.LocalVariableReference" typeId="tpee.1068581242866" id="3841277577642915031">
                    <link role="variableDeclaration" roleId="tpee.1068581517664" targetNodeId="3841277577642912764" resolveInfo="sb" />
                  </node>
                  <node role="operation" roleId="tpee.1197027833540" type="tpee.InstanceMethodCallOperation" typeId="tpee.1202948039474" id="3841277577642915036">
                    <link role="baseMethodDeclaration" roleId="tpee.1068499141037" targetNodeId="e2lb.~StringBuilder%dappend(java%dlang%dString)%cjava%dlang%dStringBuilder" resolveInfo="append" />
                    <node role="actualArgument" roleId="tpee.1068499141038" type="tpee.StringLiteral" typeId="tpee.1070475926800" id="3841277577642915037">
                      <property name="value" nameId="tpee.1070475926801" value="_void" />
                    </node>
                  </node>
                </node>
              </node>
            </node>
          </node>
        </node>
        <node role="statement" roleId="tpee.1068581517665" type="tpee.ExpressionStatement" typeId="tpee.1068580123155" id="3841277577642912787">
          <node role="expression" roleId="tpee.1068580123156" type="tpee.DotExpression" typeId="tpee.1197027756228" id="3841277577642912788">
            <node role="operand" roleId="tpee.1197027771414" type="tpee.DotExpression" typeId="tpee.1197027756228" id="3841277577642912789">
              <node role="operand" roleId="tpee.1197027771414" type="tpee.LocalVariableReference" typeId="tpee.1068581242866" id="3841277577642912790">
                <link role="variableDeclaration" roleId="tpee.1068581517664" targetNodeId="3841277577642912764" resolveInfo="sb" />
              </node>
              <node role="operation" roleId="tpee.1197027833540" type="tpee.InstanceMethodCallOperation" typeId="tpee.1202948039474" id="3841277577642912791">
                <link role="baseMethodDeclaration" roleId="tpee.1068499141037" targetNodeId="e2lb.~StringBuilder%dappend(java%dlang%dString)%cjava%dlang%dStringBuilder" resolveInfo="append" />
                <node role="actualArgument" roleId="tpee.1068499141038" type="tpee.StringLiteral" typeId="tpee.1070475926800" id="3841277577642912792">
                  <property name="value" nameId="tpee.1070475926801" value="_P" />
                </node>
              </node>
            </node>
            <node role="operation" roleId="tpee.1197027833540" type="tpee.InstanceMethodCallOperation" typeId="tpee.1202948039474" id="3841277577642912793">
              <link role="baseMethodDeclaration" roleId="tpee.1068499141037" targetNodeId="e2lb.~StringBuilder%dappend(int)%cjava%dlang%dStringBuilder" resolveInfo="append" />
              <node role="actualArgument" roleId="tpee.1068499141038" type="tpee.DotExpression" typeId="tpee.1197027756228" id="3841277577642912794">
                <node role="operand" roleId="tpee.1197027771414" type="tpee.DotExpression" typeId="tpee.1197027756228" id="3841277577642912795">
                  <node role="operand" roleId="tpee.1197027771414" type="1i04.ThisNodeExpression" typeId="1i04.1225194691553" id="3841277577642912796" />
                  <node role="operation" roleId="tpee.1197027833540" type="tp25.SLinkListAccess" typeId="tp25.1138056282393" id="3841277577642912797">
                    <link role="link" roleId="tp25.1138056546658" targetNodeId="tp2c.1199542501692" />
                  </node>
                </node>
                <node role="operation" roleId="tpee.1197027833540" type="tp2q.GetSizeOperation" typeId="tp2q.1162935959151" id="3841277577642912798" />
              </node>
            </node>
          </node>
        </node>
        <node role="statement" roleId="tpee.1068581517665" type="tpee.ExpressionStatement" typeId="tpee.1068580123155" id="3841277577642912799">
          <node role="expression" roleId="tpee.1068580123156" type="tpee.DotExpression" typeId="tpee.1197027756228" id="3841277577642912800">
            <node role="operand" roleId="tpee.1197027771414" type="tpee.DotExpression" typeId="tpee.1197027756228" id="3841277577642912801">
              <node role="operand" roleId="tpee.1197027771414" type="tpee.LocalVariableReference" typeId="tpee.1068581242866" id="3841277577642912802">
                <link role="variableDeclaration" roleId="tpee.1068581517664" targetNodeId="3841277577642912764" resolveInfo="sb" />
              </node>
              <node role="operation" roleId="tpee.1197027833540" type="tpee.InstanceMethodCallOperation" typeId="tpee.1202948039474" id="3841277577642912803">
                <link role="baseMethodDeclaration" roleId="tpee.1068499141037" targetNodeId="e2lb.~StringBuilder%dappend(java%dlang%dString)%cjava%dlang%dStringBuilder" resolveInfo="append" />
                <node role="actualArgument" roleId="tpee.1068499141038" type="tpee.StringLiteral" typeId="tpee.1070475926800" id="3841277577642912804">
                  <property name="value" nameId="tpee.1070475926801" value="_E" />
                </node>
              </node>
            </node>
            <node role="operation" roleId="tpee.1197027833540" type="tpee.InstanceMethodCallOperation" typeId="tpee.1202948039474" id="3841277577642912805">
              <link role="baseMethodDeclaration" roleId="tpee.1068499141037" targetNodeId="e2lb.~StringBuilder%dappend(int)%cjava%dlang%dStringBuilder" resolveInfo="append" />
              <node role="actualArgument" roleId="tpee.1068499141038" type="tpee.DotExpression" typeId="tpee.1197027756228" id="3841277577642912806">
                <node role="operand" roleId="tpee.1197027771414" type="tpee.DotExpression" typeId="tpee.1197027756228" id="3841277577642912807">
                  <node role="operand" roleId="tpee.1197027771414" type="1i04.ThisNodeExpression" typeId="1i04.1225194691553" id="3841277577642912808" />
                  <node role="operation" roleId="tpee.1197027833540" type="tp25.Node_ConceptMethodCall" typeId="tp25.1179409122411" id="3841277577642912809">
                    <link role="baseMethodDeclaration" roleId="tpee.1068499141037" targetNodeId="3448422702164385781" resolveInfo="getNormalizedThrowsTypes" />
                  </node>
                </node>
                <node role="operation" roleId="tpee.1197027833540" type="tp2q.GetSizeOperation" typeId="tp2q.1162935959151" id="3841277577642912810" />
              </node>
            </node>
          </node>
        </node>
        <node role="statement" roleId="tpee.1068581517665" type="tpee.ReturnStatement" typeId="tpee.1068581242878" id="3841277577642912811">
          <node role="expression" roleId="tpee.1068581517676" type="tpee.DotExpression" typeId="tpee.1197027756228" id="3841277577642912812">
            <node role="operand" roleId="tpee.1197027771414" type="tpee.LocalVariableReference" typeId="tpee.1068581242866" id="3841277577642912813">
              <link role="variableDeclaration" roleId="tpee.1068581517664" targetNodeId="3841277577642912764" resolveInfo="sb" />
            </node>
            <node role="operation" roleId="tpee.1197027833540" type="tpee.InstanceMethodCallOperation" typeId="tpee.1202948039474" id="3841277577642912814">
              <link role="baseMethodDeclaration" roleId="tpee.1068499141037" targetNodeId="e2lb.~StringBuilder%dtoString()%cjava%dlang%dString" resolveInfo="toString" />
            </node>
          </node>
        </node>
      </node>
      <node role="returnType" roleId="tpee.1068580123133" type="tpee.StringType" typeId="tpee.1225271177708" id="3841277577642912757" />
    </node>
    <node role="method" roleId="1i04.1225194240805" type="1i04.ConceptMethodDeclaration" typeId="1i04.1225194472830" id="1231423631922">
      <property name="name" nameId="tpck.1169194664001" value="getRuntimeAdapterClassName" />
      <node role="returnType" roleId="tpee.1068580123133" type="tpee.StringType" typeId="tpee.1225271177708" id="4887793210800413689" />
      <node role="visibility" roleId="tpee.1178549979242" type="tpee.PublicVisibility" typeId="tpee.1146644602865" id="1231423635342" />
      <node role="body" roleId="tpee.1068580123135" type="tpee.StatementList" typeId="tpee.1068580123136" id="1231423654890">
        <node role="statement" roleId="tpee.1068581517665" type="tpee.ExpressionStatement" typeId="tpee.1068580123155" id="1231423654891">
          <node role="expression" roleId="tpee.1068580123156" type="tpee.StringLiteral" typeId="tpee.1070475926800" id="1231423654892">
            <property name="value" nameId="tpee.1070475926801" value="_UnrestrictedClosures" />
          </node>
        </node>
      </node>
    </node>
    <node role="method" roleId="1i04.1225194240805" type="1i04.ConceptMethodDeclaration" typeId="1i04.1225194472830" id="1232031726740">
      <property name="name" nameId="tpck.1169194664001" value="getTerminateType" />
      <link role="overriddenMethod" roleId="1i04.1225194472831" targetNodeId="1232032188607" resolveInfo="getTerminateType" />
      <node role="visibility" roleId="tpee.1178549979242" type="tpee.PublicVisibility" typeId="tpee.1146644602865" id="1232031730105" />
      <node role="body" roleId="tpee.1068580123135" type="tpee.StatementList" typeId="tpee.1068580123136" id="1232031753425">
        <node role="statement" roleId="tpee.1068581517665" type="tpee.LocalVariableDeclarationStatement" typeId="tpee.1068581242864" id="1232031823290">
          <node role="localVariableDeclaration" roleId="tpee.1068581242865" type="tpee.LocalVariableDeclaration" typeId="tpee.1068581242863" id="1232031823291">
            <property name="name" nameId="tpck.1169194664001" value="tt" />
            <node role="type" roleId="tpee.5680397130376446158" type="tp25.SNodeType" typeId="tp25.1138055754698" id="1232031823292">
              <link role="concept" roleId="tp25.1138405853777" targetNodeId="tpee.1068431790189" resolveInfo="Type" />
            </node>
            <node role="initializer" roleId="tpee.1068431790190" type="tpee.DotExpression" typeId="tpee.1197027756228" id="1232031823293">
              <node role="operand" roleId="tpee.1197027771414" type="1i04.ThisNodeExpression" typeId="1i04.1225194691553" id="1232031823294" />
              <node role="operation" roleId="tpee.1197027833540" type="tp25.SLinkAccess" typeId="tp25.1138056143562" id="1232031834185">
                <link role="link" roleId="tp25.1138056516764" targetNodeId="tp2c.1232020907791" />
              </node>
            </node>
          </node>
        </node>
        <node role="statement" roleId="tpee.1068581517665" type="tpee.IfStatement" typeId="tpee.1068580123159" id="1232031823296">
          <node role="ifTrue" roleId="tpee.1068580123161" type="tpee.StatementList" typeId="tpee.1068580123136" id="1232031823297">
            <node role="statement" roleId="tpee.1068581517665" type="tpee.LocalVariableDeclarationStatement" typeId="tpee.1068581242864" id="1232031823298">
              <node role="localVariableDeclaration" roleId="tpee.1068581242865" type="tpee.LocalVariableDeclaration" typeId="tpee.1068581242863" id="1232031823299">
                <property name="name" nameId="tpck.1169194664001" value="args" />
                <node role="initializer" roleId="tpee.1068431790190" type="tpee.DotExpression" typeId="tpee.1197027756228" id="1232031823300">
                  <node role="operand" roleId="tpee.1197027771414" type="tp25.SNodeTypeCastExpression" typeId="tp25.1140137987495" id="1232031823301">
                    <link role="concept" roleId="tp25.1140138128738" targetNodeId="tpd4.1188473524530" resolveInfo="MeetType" />
                    <node role="leftExpression" roleId="tp25.1140138123956" type="tpee.LocalVariableReference" typeId="tpee.1068581242866" id="1232031823302">
                      <link role="variableDeclaration" roleId="tpee.1068581517664" targetNodeId="1232031823291" resolveInfo="tt" />
                    </node>
                  </node>
                  <node role="operation" roleId="tpee.1197027833540" type="tp25.SLinkListAccess" typeId="tp25.1138056282393" id="1232031823303">
                    <link role="link" roleId="tp25.1138056546658" targetNodeId="tpd4.1188473537547" />
                  </node>
                </node>
                <node role="type" roleId="tpee.5680397130376446158" type="tp2q.ListType" typeId="tp2q.1151688443754" id="1237042841225">
                  <node role="elementType" roleId="tp2q.1151688676805" type="tp25.SNodeType" typeId="tp25.1138055754698" id="1237042841226" />
                </node>
              </node>
            </node>
            <node role="statement" roleId="tpee.1068581517665" type="tpee.ExpressionStatement" typeId="tpee.1068580123155" id="1232031823306">
              <node role="expression" roleId="tpee.1068580123156" type="tpee.AssignmentExpression" typeId="tpee.1068498886294" id="1232031823307">
                <node role="rValue" roleId="tpee.1068498886297" type="tp2q.ListElementAccessExpression" typeId="tp2q.1225711141656" id="1237045145638">
                  <node role="index" roleId="tp2q.1225711191269" type="tpee.IntegerConstant" typeId="tpee.1068580320020" id="1237045146643">
                    <property name="value" nameId="tpee.1068580320021" value="0" />
                  </node>
                  <node role="list" roleId="tp2q.1225711182005" type="tpee.LocalVariableReference" typeId="tpee.1068581242866" id="1232031823309">
                    <link role="variableDeclaration" roleId="tpee.1068581517664" targetNodeId="1232031823299" resolveInfo="args" />
                  </node>
                </node>
                <node role="lValue" roleId="tpee.1068498886295" type="tpee.LocalVariableReference" typeId="tpee.1068581242866" id="1232031823312">
                  <link role="variableDeclaration" roleId="tpee.1068581517664" targetNodeId="1232031823291" resolveInfo="tt" />
                </node>
              </node>
            </node>
          </node>
          <node role="condition" roleId="tpee.1068580123160" type="tpee.DotExpression" typeId="tpee.1197027756228" id="1232031823313">
            <node role="operand" roleId="tpee.1197027771414" type="tpee.LocalVariableReference" typeId="tpee.1068581242866" id="1232031823314">
              <link role="variableDeclaration" roleId="tpee.1068581517664" targetNodeId="1232031823291" resolveInfo="tt" />
            </node>
            <node role="operation" roleId="tpee.1197027833540" type="tp25.Node_IsInstanceOfOperation" typeId="tp25.1139621453865" id="1232031823315">
              <node role="conceptArgument" roleId="tp25.1177027386292" type="tp25.RefConcept_Reference" typeId="tp25.1177026924588" id="1232031823316">
                <link role="conceptDeclaration" roleId="tp25.1177026940964" targetNodeId="tpd4.1188473524530" resolveInfo="MeetType" />
              </node>
            </node>
          </node>
        </node>
        <node role="statement" roleId="tpee.1068581517665" type="tpee.ExpressionStatement" typeId="tpee.1068580123155" id="1232031823317">
          <node role="expression" roleId="tpee.1068580123156" type="tpee.TernaryOperatorExpression" typeId="tpee.1163668896201" id="1232031823318">
            <node role="ifFalse" roleId="tpee.1163668934364" type="tpee.NullLiteral" typeId="tpee.1070534058343" id="1232031823319" />
            <node role="condition" roleId="tpee.1163668914799" type="tpee.AndExpression" typeId="tpee.1080120340718" id="1232031823320">
              <node role="rightExpression" roleId="tpee.1081773367579" type="tpee.NotExpression" typeId="tpee.1081516740877" id="1232031823321">
                <node role="expression" roleId="tpee.1081516765348" type="tpee.DotExpression" typeId="tpee.1197027756228" id="1232031823322">
                  <node role="operation" roleId="tpee.1197027833540" type="tp25.Node_IsInstanceOfOperation" typeId="tp25.1139621453865" id="1232031823323">
                    <node role="conceptArgument" roleId="tp25.1177027386292" type="tp25.RefConcept_Reference" typeId="tp25.1177026924588" id="1232031823324">
                      <link role="conceptDeclaration" roleId="tp25.1177026940964" targetNodeId="tpee.1068581517677" resolveInfo="VoidType" />
                    </node>
                  </node>
                  <node role="operand" roleId="tpee.1197027771414" type="tpee.LocalVariableReference" typeId="tpee.1068581242866" id="1232031823325">
                    <link role="variableDeclaration" roleId="tpee.1068581517664" targetNodeId="1232031823291" resolveInfo="tt" />
                  </node>
                </node>
              </node>
              <node role="leftExpression" roleId="tpee.1081773367580" type="tpee.DotExpression" typeId="tpee.1197027756228" id="1232031823326">
                <node role="operand" roleId="tpee.1197027771414" type="tpee.LocalVariableReference" typeId="tpee.1068581242866" id="1232031823327">
                  <link role="variableDeclaration" roleId="tpee.1068581517664" targetNodeId="1232031823291" resolveInfo="tt" />
                </node>
                <node role="operation" roleId="tpee.1197027833540" type="tp25.Node_IsNotNullOperation" typeId="tp25.1172008320231" id="1232031823328" />
              </node>
            </node>
            <node role="ifTrue" roleId="tpee.1163668922816" type="tpee.LocalVariableReference" typeId="tpee.1068581242866" id="1232031823329">
              <link role="variableDeclaration" roleId="tpee.1068581517664" targetNodeId="1232031823291" resolveInfo="tt" />
            </node>
          </node>
        </node>
      </node>
      <node role="returnType" roleId="tpee.1068580123133" type="tp25.SNodeType" typeId="tp25.1138055754698" id="1232032222099">
        <link role="concept" roleId="tp25.1138405853777" targetNodeId="tpee.1068431790189" resolveInfo="Type" />
      </node>
    </node>
    <node role="constructor" roleId="1i04.1225194240801" type="1i04.ConceptConstructorDeclaration" typeId="1i04.1225194413805" id="1229716601302">
      <node role="body" roleId="tpee.1137022507850" type="tpee.StatementList" typeId="tpee.1068580123136" id="1229716601303" />
    </node>
  </root>
  <root id="1229718424142">
    <node role="method" roleId="1i04.1225194240805" type="1i04.ConceptMethodDeclaration" typeId="1i04.1225194472830" id="1229718428851">
      <property name="name" nameId="tpck.1169194664001" value="getType" />
      <link role="overriddenMethod" roleId="1i04.1225194472831" targetNodeId="1229718192182" resolveInfo="getType" />
      <node role="body" roleId="tpee.1068580123135" type="tpee.StatementList" typeId="tpee.1068580123136" id="1229718428853">
        <node role="statement" roleId="tpee.1068581517665" type="tpee.ExpressionStatement" typeId="tpee.1068580123155" id="1232126761619">
          <node role="expression" roleId="tpee.1068580123156" type="tp3r.Quotation" typeId="tp3r.1196350785113" id="1232126761620">
            <node role="quotedNode" roleId="tp3r.1196350785114" type="tp2c.UnrestrictedFunctionType" typeId="tp2c.1229708828035" id="1232126764317">
              <node role="parameterType" roleId="tp2c.1199542501692" type="tpee.Type" typeId="tpee.1068431790189" id="1232126775393">
                <node role="smodelAttribute" roleId="tpck.5169995583184591170" type="tp3r.ListAntiquotation" typeId="tp3r.1196350785118" id="1232126777436">
                  <node role="expression" roleId="tp3r.1196350785111" type="tpee.ParameterReference" typeId="tpee.1068581242874" id="1232126779382">
                    <link role="variableDeclaration" roleId="tpee.1068581517664" targetNodeId="1229718437225" resolveInfo="paramTypes" />
                  </node>
                </node>
              </node>
              <node role="terminateType" roleId="tp2c.1232020907791" type="tpee.Type" typeId="tpee.1068431790189" id="1232126764318">
                <node role="smodelAttribute" roleId="tpck.5169995583184591170" type="tp3r.Antiquotation" typeId="tp3r.1196350785112" id="1232126768919">
                  <node role="expression" roleId="tp3r.1196350785111" type="tpee.ParameterReference" typeId="tpee.1068581242874" id="1232126782311">
                    <link role="variableDeclaration" roleId="tpee.1068581517664" targetNodeId="1232126601981" resolveInfo="termType" />
                  </node>
                </node>
              </node>
              <node role="resultType" roleId="tp2c.1199542457201" type="tpee.Type" typeId="tpee.1068431790189" id="1232126764319">
                <node role="smodelAttribute" roleId="tpck.5169995583184591170" type="tp3r.Antiquotation" typeId="tp3r.1196350785112" id="1232127171529">
                  <node role="expression" roleId="tp3r.1196350785111" type="tpee.ParameterReference" typeId="tpee.1068581242874" id="1232127174697">
                    <link role="variableDeclaration" roleId="tpee.1068581517664" targetNodeId="1232126601979" resolveInfo="returnType" />
                  </node>
                </node>
              </node>
              <node role="throwsType" roleId="tp2c.1214831762486" type="tpee.ClassifierType" typeId="tpee.1107535904670" id="1232126771953">
                <node role="smodelAttribute" roleId="tpck.5169995583184591170" type="tp3r.ListAntiquotation" typeId="tp3r.1196350785118" id="1232126784656">
                  <node role="expression" roleId="tp3r.1196350785111" type="tpee.ParameterReference" typeId="tpee.1068581242874" id="1232126786098">
                    <link role="variableDeclaration" roleId="tpee.1068581517664" targetNodeId="1229718437229" resolveInfo="throwsTypes" />
                  </node>
                </node>
              </node>
            </node>
          </node>
        </node>
      </node>
      <node role="parameter" roleId="tpee.1068580123134" type="tpee.ParameterDeclaration" typeId="tpee.1068498886292" id="1229718437225">
        <property name="name" nameId="tpck.1169194664001" value="paramTypes" />
        <node role="type" roleId="tpee.5680397130376446158" type="tp25.SNodeListType" typeId="tp25.1145383075378" id="1232127348344" />
      </node>
      <node role="parameter" roleId="tpee.1068580123134" type="tpee.ParameterDeclaration" typeId="tpee.1068498886292" id="1229718437227">
        <property name="name" nameId="tpck.1169194664001" value="resultType" />
        <node role="type" roleId="tpee.5680397130376446158" type="tp25.SNodeType" typeId="tp25.1138055754698" id="1232127348345" />
      </node>
      <node role="parameter" roleId="tpee.1068580123134" type="tpee.ParameterDeclaration" typeId="tpee.1068498886292" id="1232126601979">
        <property name="name" nameId="tpck.1169194664001" value="returnType" />
        <node role="type" roleId="tpee.5680397130376446158" type="tp25.SNodeType" typeId="tp25.1138055754698" id="1232127348346" />
      </node>
      <node role="parameter" roleId="tpee.1068580123134" type="tpee.ParameterDeclaration" typeId="tpee.1068498886292" id="1232126601981">
        <property name="name" nameId="tpck.1169194664001" value="termType" />
        <node role="type" roleId="tpee.5680397130376446158" type="tp25.SNodeType" typeId="tp25.1138055754698" id="1232127348348" />
      </node>
      <node role="parameter" roleId="tpee.1068580123134" type="tpee.ParameterDeclaration" typeId="tpee.1068498886292" id="1229718437229">
        <property name="name" nameId="tpck.1169194664001" value="throwsTypes" />
        <node role="type" roleId="tpee.5680397130376446158" type="tp25.SNodeListType" typeId="tp25.1145383075378" id="1232127348349" />
      </node>
      <node role="returnType" roleId="tpee.1068580123133" type="tp25.SNodeType" typeId="tp25.1138055754698" id="1232127348343">
        <link role="concept" roleId="tp25.1138405853777" targetNodeId="tpee.1068431790189" resolveInfo="Type" />
      </node>
    </node>
    <node role="constructor" roleId="1i04.1225194240801" type="1i04.ConceptConstructorDeclaration" typeId="1i04.1225194413805" id="1229718424143">
      <node role="body" roleId="tpee.1137022507850" type="tpee.StatementList" typeId="tpee.1068580123136" id="1229718424144" />
    </node>
  </root>
  <root id="1231426116476">
    <node role="staticField" roleId="tpee.1128555889557" type="tpee.StaticFieldDeclaration" typeId="tpee.1070462154015" id="1231426287306">
      <property name="name" nameId="tpck.1169194664001" value="runtimeClassifiers" />
      <node role="visibility" roleId="tpee.1178549979242" type="tpee.PrivateVisibility" typeId="tpee.1146644623116" id="1231426287307" />
      <node role="initializer" roleId="tpee.1068431790190" type="tpee.NullLiteral" typeId="tpee.1070534058343" id="1231426296250" />
      <node role="type" roleId="tpee.5680397130376446158" type="tp2q.MapType" typeId="tp2q.1197683403723" id="1238585540538">
        <node role="keyType" roleId="tp2q.1197683466920" type="tpee.StringType" typeId="tpee.1225271177708" id="4887793210800413678" />
        <node role="valueType" roleId="tp2q.1197683475734" type="tp25.SNodeType" typeId="tp25.1138055754698" id="1238585540540">
          <link role="concept" roleId="tp25.1138405853777" targetNodeId="tpee.1107461130800" resolveInfo="Classifier" />
        </node>
      </node>
    </node>
    <node role="staticMethod" roleId="tpee.1070462273904" type="tpee.StaticMethodDeclaration" typeId="tpee.1081236700938" id="1231426126521">
      <property name="name" nameId="tpck.1169194664001" value="getRuntimeModel" />
      <node role="returnType" roleId="tpee.1068580123133" type="tp25.SModelType" typeId="tp25.1143226024141" id="1231426135694" />
      <node role="visibility" roleId="tpee.1178549979242" type="tpee.PublicVisibility" typeId="tpee.1146644602865" id="1231426126523" />
      <node role="body" roleId="tpee.1068580123135" type="tpee.StatementList" typeId="tpee.1068580123136" id="1231426126524">
<<<<<<< HEAD
        <node role="statement" roleId="tpee.1068581517665" type="tpee.LocalVariableDeclarationStatement" typeId="tpee.1068581242864" id="4801409946588410831">
          <node role="localVariableDeclaration" roleId="tpee.1068581242865" type="tpee.LocalVariableDeclaration" typeId="tpee.1068581242863" id="4801409946588410832">
            <property name="name" nameId="tpck.1169194664001" value="classifierType" />
            <node role="type" roleId="tpee.5680397130376446158" type="tp25.SNodeType" typeId="tp25.1138055754698" id="4801409946588410833">
              <link role="concept" roleId="tp25.1138405853777" targetNodeId="tpee.1107535904670" resolveInfo="ClassifierType" />
            </node>
            <node role="initializer" roleId="tpee.1068431790190" type="tp3r.Quotation" typeId="tp3r.1196350785113" id="4801409946588410834">
              <node role="quotedNode" roleId="tp3r.1196350785114" type="tpee.ClassifierType" typeId="tpee.1107535904670" id="4801409946588410835">
                <link role="classifier" roleId="tpee.1107535924139" targetNodeId="22nd.~YieldingIterator" resolveInfo="YieldingIterator" />
              </node>
            </node>
          </node>
        </node>
        <node role="statement" roleId="tpee.1068581517665" type="tpee.LocalVariableDeclarationStatement" typeId="tpee.1068581242864" id="4801409946588407106">
          <node role="localVariableDeclaration" roleId="tpee.1068581242865" type="tpee.LocalVariableDeclaration" typeId="tpee.1068581242863" id="4801409946588407107">
            <property name="name" nameId="tpck.1169194664001" value="node" />
            <node role="type" roleId="tpee.5680397130376446158" type="tp25.SNodeType" typeId="tp25.1138055754698" id="4801409946588407108">
              <link role="concept" roleId="tp25.1138405853777" targetNodeId="tpee.1107461130800" resolveInfo="Classifier" />
            </node>
            <node role="initializer" roleId="tpee.1068431790190" type="tpee.DotExpression" typeId="tpee.1197027756228" id="4801409946588407109">
              <node role="operand" roleId="tpee.1197027771414" type="tpee.LocalVariableReference" typeId="tpee.1068581242866" id="4801409946588410836">
                <link role="variableDeclaration" roleId="tpee.1068581517664" targetNodeId="4801409946588410832" resolveInfo="classifierType" />
=======
        <node role="statement" roleId="tpee.1068581517665" type="tpee.ExpressionStatement" typeId="tpee.1068580123155" id="1231426192438">
          <node role="expression" roleId="tpee.1068580123156" type="tpee.DotExpression" typeId="tpee.1197027756228" id="1231426192439">
            <node role="operand" roleId="tpee.1197027771414" type="tpee.DotExpression" typeId="tpee.1197027756228" id="1231426192440">
              <node role="operand" roleId="tpee.1197027771414" type="tp3r.Quotation" typeId="tp3r.1196350785113" id="1231426192441">
                <node role="quotedNode" roleId="tp3r.1196350785114" type="tpee.ClassifierType" typeId="tpee.1107535904670" id="6655698672407359983">
                  <link role="classifier" roleId="tpee.1107535924139" targetNodeId="y5ux.~YieldingIterator" resolveInfo="YieldingIterator" />
                </node>
>>>>>>> cfcbc80a
              </node>
              <node role="operation" roleId="tpee.1197027833540" type="tp25.SLinkAccess" typeId="tp25.1138056143562" id="4801409946588407112">
                <link role="link" roleId="tp25.1138056516764" targetNodeId="tpee.1107535924139" />
              </node>
            </node>
          </node>
        </node>
        <node role="statement" roleId="tpee.1068581517665" type="tpee.IfStatement" typeId="tpee.1068580123159" id="4801409946588407177">
          <node role="ifTrue" roleId="tpee.1068580123161" type="tpee.StatementList" typeId="tpee.1068580123136" id="4801409946588407178">
            <node role="statement" roleId="tpee.1068581517665" type="tpee.ReturnStatement" typeId="tpee.1068581242878" id="4801409946588407187">
              <node role="expression" roleId="tpee.1068581517676" type="tpee.DotExpression" typeId="tpee.1197027756228" id="4801409946588407190">
                <node role="operand" roleId="tpee.1197027771414" type="tpee.LocalVariableReference" typeId="tpee.1068581242866" id="4801409946588407189">
                  <link role="variableDeclaration" roleId="tpee.1068581517664" targetNodeId="4801409946588407107" resolveInfo="node" />
                </node>
                <node role="operation" roleId="tpee.1197027833540" type="tp25.Node_GetModelOperation" typeId="tp25.1143234257716" id="4801409946588407194" />
              </node>
            </node>
          </node>
          <node role="condition" roleId="tpee.1068580123160" type="tpee.DotExpression" typeId="tpee.1197027756228" id="4801409946588407182">
            <node role="operand" roleId="tpee.1197027771414" type="tpee.LocalVariableReference" typeId="tpee.1068581242866" id="4801409946588407181">
              <link role="variableDeclaration" roleId="tpee.1068581517664" targetNodeId="4801409946588407107" resolveInfo="node" />
            </node>
            <node role="operation" roleId="tpee.1197027833540" type="tp25.Node_IsNotNullOperation" typeId="tp25.1172008320231" id="4801409946588407186" />
          </node>
          <node role="ifFalseStatement" roleId="tpee.1082485599094" type="tpee.BlockStatement" typeId="tpee.1082485599095" id="4801409946588407195">
            <node role="statements" roleId="tpee.1082485599096" type="tpee.StatementList" typeId="tpee.1068580123136" id="4801409946588407196">
              <node role="statement" roleId="tpee.1068581517665" type="tpee.LocalVariableDeclarationStatement" typeId="tpee.1068581242864" id="4801409946588416090">
                <node role="localVariableDeclaration" roleId="tpee.1068581242865" type="tpee.LocalVariableDeclaration" typeId="tpee.1068581242863" id="4801409946588416091">
                  <property name="name" nameId="tpck.1169194664001" value="oldRef" />
                  <node role="type" roleId="tpee.5680397130376446158" type="tp25.SReferenceType" typeId="tp25.8758390115029295477" id="4801409946588416092" />
                  <node role="initializer" roleId="tpee.1068431790190" type="tpee.DotExpression" typeId="tpee.1197027756228" id="4801409946588416093">
                    <node role="operand" roleId="tpee.1197027771414" type="tpee.LocalVariableReference" typeId="tpee.1068581242866" id="4801409946588416094">
                      <link role="variableDeclaration" roleId="tpee.1068581517664" targetNodeId="4801409946588410832" resolveInfo="classifierType" />
                    </node>
                    <node role="operation" roleId="tpee.1197027833540" type="tp25.Node_GetReferenceOperation" typeId="tp25.3609773094169249792" id="4801409946588416095">
                      <node role="linkQualifier" roleId="tp25.3609773094169252180" type="tp25.OperationParm_LinkQualifier" typeId="tp25.5168775467716640652" id="4801409946588416096">
                        <node role="linkQualifier" roleId="tp25.5168775467716640653" type="tp25.LinkRefQualifier" typeId="tp25.1204851882688" id="4801409946588416097">
                          <link role="link" roleId="tp25.1204851882689" targetNodeId="tpee.1107535924139" />
                        </node>
                      </node>
                    </node>
                  </node>
                </node>
              </node>
              <node role="statement" roleId="tpee.1068581517665" type="tpee.LocalVariableDeclarationStatement" typeId="tpee.1068581242864" id="4801409946588416120">
                <node role="localVariableDeclaration" roleId="tpee.1068581242865" type="tpee.LocalVariableDeclaration" typeId="tpee.1068581242863" id="4801409946588416121">
                  <property name="name" nameId="tpck.1169194664001" value="ownModelDescriptors" />
                  <node role="initializer" roleId="tpee.1068431790190" type="tpee.DotExpression" typeId="tpee.1197027756228" id="4801409946588416124">
                    <node role="operand" roleId="tpee.1197027771414" type="tp25.ModuleReferenceExpression" typeId="tp25.4040588429969021681" id="4801409946588416125">
                      <property name="moduleId" nameId="tp25.4040588429969021683" value="6ed54515-acc8-4d1e-a16c-9fd6cfe951ea" />
                    </node>
                    <node role="operation" roleId="tpee.1197027833540" type="tpee.InstanceMethodCallOperation" typeId="tpee.1202948039474" id="4801409946588416126">
                      <link role="baseMethodDeclaration" roleId="tpee.1068499141037" targetNodeId="vsqj.~IModule%dgetOwnModelDescriptors()%cjava%dutil%dList" resolveInfo="getOwnModelDescriptors" />
                    </node>
                  </node>
                  <node role="type" roleId="tpee.5680397130376446158" type="tp2q.ListType" typeId="tp2q.1151688443754" id="4801409946588416128">
                    <node role="elementType" roleId="tp2q.1151688676805" type="tpee.ClassifierType" typeId="tpee.1107535904670" id="4801409946588416130">
                      <link role="classifier" roleId="tpee.1107535924139" targetNodeId="cu2c.~SModelDescriptor" resolveInfo="SModelDescriptor" />
                    </node>
                  </node>
                </node>
              </node>
              <node role="statement" roleId="tpee.1068581517665" type="tpee.LocalVariableDeclarationStatement" typeId="tpee.1068581242864" id="4801409946588416161">
                <node role="localVariableDeclaration" roleId="tpee.1068581242865" type="tpee.LocalVariableDeclaration" typeId="tpee.1068581242863" id="4801409946588416162">
                  <property name="name" nameId="tpck.1169194664001" value="modelDescriptor" />
                  <node role="type" roleId="tpee.5680397130376446158" type="tpee.ClassifierType" typeId="tpee.1107535904670" id="4801409946588416199">
                    <link role="classifier" roleId="tpee.1107535924139" targetNodeId="cu2c.~SModelDescriptor" resolveInfo="SModelDescriptor" />
                  </node>
                  <node role="initializer" roleId="tpee.1068431790190" type="tpee.DotExpression" typeId="tpee.1197027756228" id="4801409946588416164">
                    <node role="operand" roleId="tpee.1197027771414" type="tpee.LocalVariableReference" typeId="tpee.1068581242866" id="4801409946588416165">
                      <link role="variableDeclaration" roleId="tpee.1068581517664" targetNodeId="4801409946588416121" resolveInfo="ownModelDescriptors" />
                    </node>
                    <node role="operation" roleId="tpee.1197027833540" type="tp2q.FindFirstOperation" typeId="tp2q.1225727723840" id="4801409946588416166">
                      <node role="closure" roleId="tp2q.1204796294226" type="tp2c.ClosureLiteral" typeId="tp2c.1199569711397" id="4801409946588416167">
                        <node role="body" roleId="tp2c.1199569916463" type="tpee.StatementList" typeId="tpee.1068580123136" id="4801409946588416168">
                          <node role="statement" roleId="tpee.1068581517665" type="tpee.ExpressionStatement" typeId="tpee.1068580123155" id="4801409946588416169">
                            <node role="expression" roleId="tpee.1068580123156" type="tpee.NPEEqualsExpression" typeId="tpee.1225271283259" id="4801409946588416170">
                              <node role="rightExpression" roleId="tpee.1081773367579" type="tpee.DotExpression" typeId="tpee.1197027756228" id="4801409946588416171">
                                <node role="operand" roleId="tpee.1197027771414" type="tpee.DotExpression" typeId="tpee.1197027756228" id="4801409946588416172">
                                  <node role="operand" roleId="tpee.1197027771414" type="tpee.LocalVariableReference" typeId="tpee.1068581242866" id="4801409946588416173">
                                    <link role="variableDeclaration" roleId="tpee.1068581517664" targetNodeId="4801409946588416091" resolveInfo="oldRef" />
                                  </node>
                                  <node role="operation" roleId="tpee.1197027833540" type="tpee.InstanceMethodCallOperation" typeId="tpee.1202948039474" id="4801409946588416174">
                                    <link role="baseMethodDeclaration" roleId="tpee.1068499141037" targetNodeId="cu2c.~SReference%dgetTargetSModelReference()%cjetbrains%dmps%dsmodel%dSModelReference" resolveInfo="getTargetSModelReference" />
                                  </node>
                                </node>
                                <node role="operation" roleId="tpee.1197027833540" type="tpee.InstanceMethodCallOperation" typeId="tpee.1202948039474" id="4801409946588416175">
                                  <link role="baseMethodDeclaration" roleId="tpee.1068499141037" targetNodeId="cu2c.~SModelReference%dgetLongName()%cjava%dlang%dString" resolveInfo="getLongName" />
                                </node>
                              </node>
                              <node role="leftExpression" roleId="tpee.1081773367580" type="tpee.DotExpression" typeId="tpee.1197027756228" id="4801409946588416176">
                                <node role="operand" roleId="tpee.1197027771414" type="tpee.ParameterReference" typeId="tpee.1068581242874" id="4801409946588416177">
                                  <link role="variableDeclaration" roleId="tpee.1068581517664" targetNodeId="4801409946588416179" resolveInfo="it" />
                                </node>
                                <node role="operation" roleId="tpee.1197027833540" type="tpee.InstanceMethodCallOperation" typeId="tpee.1202948039474" id="4801409946588416178">
                                  <link role="baseMethodDeclaration" roleId="tpee.1068499141037" targetNodeId="cu2c.~SModelDescriptor%dgetLongName()%cjava%dlang%dString" resolveInfo="getLongName" />
                                </node>
                              </node>
                            </node>
                          </node>
                        </node>
                        <node role="parameter" roleId="tp2c.1199569906740" type="tp2q.SmartClosureParameterDeclaration" typeId="tp2q.1203518072036" id="4801409946588416179">
                          <property name="name" nameId="tpck.1169194664001" value="it" />
                          <node role="type" roleId="tpee.5680397130376446158" type="tpee.UndefinedType" typeId="tpee.4836112446988635817" id="4801409946588416180" />
                        </node>
                      </node>
                    </node>
                  </node>
                </node>
              </node>
              <node role="statement" roleId="tpee.1068581517665" type="tpee.IfStatement" typeId="tpee.1068580123159" id="4801409946588416765">
                <node role="ifTrue" roleId="tpee.1068580123161" type="tpee.StatementList" typeId="tpee.1068580123136" id="4801409946588416766">
                  <node role="statement" roleId="tpee.1068581517665" type="tpee.ReturnStatement" typeId="tpee.1068581242878" id="4801409946588416200">
                    <node role="expression" roleId="tpee.1068581517676" type="tpee.DotExpression" typeId="tpee.1197027756228" id="4801409946588416203">
                      <node role="operand" roleId="tpee.1197027771414" type="tpee.LocalVariableReference" typeId="tpee.1068581242866" id="4801409946588416202">
                        <link role="variableDeclaration" roleId="tpee.1068581517664" targetNodeId="4801409946588416162" resolveInfo="modelDescriptor" />
                      </node>
                      <node role="operation" roleId="tpee.1197027833540" type="tpee.InstanceMethodCallOperation" typeId="tpee.1202948039474" id="4801409946588416763">
                        <link role="baseMethodDeclaration" roleId="tpee.1068499141037" targetNodeId="cu2c.~SModelDescriptor%dgetSModel()%cjetbrains%dmps%dsmodel%dSModel" resolveInfo="getSModel" />
                      </node>
                    </node>
                  </node>
                </node>
                <node role="condition" roleId="tpee.1068580123160" type="tpee.NotEqualsExpression" typeId="tpee.1073239437375" id="4801409946588416770">
                  <node role="rightExpression" roleId="tpee.1081773367579" type="tpee.NullLiteral" typeId="tpee.1070534058343" id="4801409946588416773" />
                  <node role="leftExpression" roleId="tpee.1081773367580" type="tpee.LocalVariableReference" typeId="tpee.1068581242866" id="4801409946588416769">
                    <link role="variableDeclaration" roleId="tpee.1068581517664" targetNodeId="4801409946588416162" resolveInfo="modelDescriptor" />
                  </node>
                </node>
              </node>
            </node>
          </node>
        </node>
        <node role="statement" roleId="tpee.1068581517665" type="tpee.Statement" typeId="tpee.1068580123157" id="4801409946588416774" />
        <node role="statement" roleId="tpee.1068581517665" type="tpee.ReturnStatement" typeId="tpee.1068581242878" id="4801409946588416776">
          <node role="expression" roleId="tpee.1068581517676" type="tpee.NullLiteral" typeId="tpee.1070534058343" id="4801409946588416778" />
        </node>
      </node>
    </node>
    <node role="staticMethod" roleId="tpee.1070462273904" type="tpee.StaticMethodDeclaration" typeId="tpee.1081236700938" id="1231426266998">
      <property name="name" nameId="tpck.1169194664001" value="getRuntimeClassifiersMap" />
      <node role="visibility" roleId="tpee.1178549979242" type="tpee.PublicVisibility" typeId="tpee.1146644602865" id="1231426267000" />
      <node role="body" roleId="tpee.1068580123135" type="tpee.StatementList" typeId="tpee.1068580123136" id="1231426267001">
        <node role="statement" roleId="tpee.1068581517665" type="tpee.SynchronizedStatement" typeId="tpee.1170075670744" id="1231426474781">
          <node role="expression" roleId="tpee.1170075728144" type="tpee.ClassifierClassExpression" typeId="tpee.1116615150612" id="1231426480191">
            <link role="classifier" roleId="tpee.1116615189566" targetNodeId="1231426116476" resolveInfo="RuntimeUtils" />
          </node>
          <node role="block" roleId="tpee.1170075736412" type="tpee.StatementList" typeId="tpee.1068580123136" id="1231426474783">
            <node role="statement" roleId="tpee.1068581517665" type="tpee.IfStatement" typeId="tpee.1068580123159" id="1231426299651">
              <node role="condition" roleId="tpee.1068580123160" type="tpee.EqualsExpression" typeId="tpee.1068580123152" id="1231426302928">
                <node role="rightExpression" roleId="tpee.1081773367579" type="tpee.NullLiteral" typeId="tpee.1070534058343" id="1231426303451" />
                <node role="leftExpression" roleId="tpee.1081773367580" type="tpee.LocalStaticFieldReference" typeId="tpee.1172008963197" id="1231426301420">
                  <link role="variableDeclaration" roleId="tpee.1068581517664" targetNodeId="1231426287306" resolveInfo="runtimeClassifiers" />
                </node>
              </node>
              <node role="ifTrue" roleId="tpee.1068580123161" type="tpee.StatementList" typeId="tpee.1068580123136" id="1231426299653">
                <node role="statement" roleId="tpee.1068581517665" type="tpee.ExpressionStatement" typeId="tpee.1068580123155" id="1231426508378">
                  <node role="expression" roleId="tpee.1068580123156" type="tpee.AssignmentExpression" typeId="tpee.1068498886294" id="1231426603877">
                    <node role="rValue" roleId="tpee.1068498886297" type="tpee.GenericNewExpression" typeId="tpee.1145552977093" id="1231426604139">
                      <node role="creator" roleId="tpee.1145553007750" type="tp2q.HashMapCreator" typeId="tp2q.1197686869805" id="1238592459722">
                        <node role="keyType" roleId="tp2q.1197687026896" type="tpee.StringType" typeId="tpee.1225271177708" id="4887793210800413677" />
                        <node role="valueType" roleId="tp2q.1197687035757" type="tp25.SNodeType" typeId="tp25.1138055754698" id="1231429311670">
                          <link role="concept" roleId="tp25.1138405853777" targetNodeId="tpee.1107461130800" resolveInfo="Classifier" />
                        </node>
                      </node>
                    </node>
                    <node role="lValue" roleId="tpee.1068498886295" type="tpee.LocalStaticFieldReference" typeId="tpee.1172008963197" id="1231426508379">
                      <link role="variableDeclaration" roleId="tpee.1068581517664" targetNodeId="1231426287306" resolveInfo="runtimeClassifiers" />
                    </node>
                  </node>
                </node>
                <node role="statement" roleId="tpee.1068581517665" type="tpee.ForeachStatement" typeId="tpee.1144226303539" id="1231429332115">
                  <node role="body" roleId="tpee.1154032183016" type="tpee.StatementList" typeId="tpee.1068580123136" id="1231429332116">
                    <node role="statement" roleId="tpee.1068581517665" type="tpee.ExpressionStatement" typeId="tpee.1068580123155" id="1231429345360">
                      <node role="expression" roleId="tpee.1068580123156" type="tpee.AssignmentExpression" typeId="tpee.1068498886294" id="1238585613433">
                        <node role="lValue" roleId="tpee.1068498886295" type="tp2q.MapElement" typeId="tp2q.1197932370469" id="1238585613434">
                          <node role="key" roleId="tp2q.1197932525128" type="tpee.DotExpression" typeId="tpee.1197027756228" id="1238585613435">
                            <node role="operand" roleId="tpee.1197027771414" type="tpee.LocalVariableReference" typeId="tpee.1068581242866" id="1238585613436">
                              <link role="variableDeclaration" roleId="tpee.1068581517664" targetNodeId="1231429332119" resolveInfo="cls" />
                            </node>
                            <node role="operation" roleId="tpee.1197027833540" type="tp25.SPropertyAccess" typeId="tp25.1138056022639" id="4859120975198971516">
                              <link role="property" roleId="tp25.1138056395725" targetNodeId="tpee.1211504562189" resolveInfo="nestedName" />
                            </node>
                          </node>
                          <node role="map" roleId="tp2q.1197932505799" type="tpee.LocalStaticFieldReference" typeId="tpee.1172008963197" id="1231429345361">
                            <link role="variableDeclaration" roleId="tpee.1068581517664" targetNodeId="1231426287306" resolveInfo="runtimeClassifiers" />
                          </node>
                        </node>
                        <node role="rValue" roleId="tpee.1068498886297" type="tpee.LocalVariableReference" typeId="tpee.1068581242866" id="1238585613438">
                          <link role="variableDeclaration" roleId="tpee.1068581517664" targetNodeId="1231429332119" resolveInfo="cls" />
                        </node>
                      </node>
                    </node>
                  </node>
                  <node role="variable" roleId="tpee.1144230900587" type="tpee.LocalVariableDeclaration" typeId="tpee.1068581242863" id="1231429332119">
                    <property name="name" nameId="tpck.1169194664001" value="cls" />
                    <node role="type" roleId="tpee.5680397130376446158" type="tp25.SNodeType" typeId="tp25.1138055754698" id="1231429334827">
                      <link role="concept" roleId="tp25.1138405853777" targetNodeId="tpee.1107461130800" resolveInfo="Classifier" />
                    </node>
                  </node>
                  <node role="iterable" roleId="tpee.1144226360166" type="tpee.DotExpression" typeId="tpee.1197027756228" id="1231429339762">
                    <node role="operand" roleId="tpee.1197027771414" type="tpee.LocalStaticMethodCall" typeId="tpee.1172058436953" id="1231429339763">
                      <link role="baseMethodDeclaration" roleId="tpee.1068499141037" targetNodeId="1231426126521" resolveInfo="getRuntimeModel" />
                    </node>
                    <node role="operation" roleId="tpee.1197027833540" type="tp25.Model_NodesOperation" typeId="tp25.1171323947159" id="1231429339764">
                      <link role="concept" roleId="tp25.1171323947160" targetNodeId="tpee.1107461130800" resolveInfo="Classifier" />
                    </node>
                  </node>
                </node>
                <node role="statement" roleId="tpee.1068581517665" type="tpee.ExpressionStatement" typeId="tpee.1068580123155" id="1231426655266">
                  <node role="expression" roleId="tpee.1068580123156" type="tpee.DotExpression" typeId="tpee.1197027756228" id="1231426655267">
                    <node role="operand" roleId="tpee.1197027771414" type="tpee.StaticMethodCall" typeId="tpee.1081236700937" id="1231426655268">
                      <link role="baseMethodDeclaration" roleId="tpee.1068499141037" targetNodeId="n13f.~ClassLoaderManager%dgetInstance()%cjetbrains%dmps%dreloading%dClassLoaderManager" resolveInfo="getInstance" />
                      <link role="classConcept" roleId="tpee.1144433194310" targetNodeId="n13f.~ClassLoaderManager" resolveInfo="ClassLoaderManager" />
                    </node>
                    <node role="operation" roleId="tpee.1197027833540" type="tpee.InstanceMethodCallOperation" typeId="tpee.1202948039474" id="1231426655269">
                      <link role="baseMethodDeclaration" roleId="tpee.1068499141037" targetNodeId="n13f.~ClassLoaderManager%daddReloadHandler(jetbrains%dmps%dreloading%dReloadListener)%cvoid" resolveInfo="addReloadHandler" />
                      <node role="actualArgument" roleId="tpee.1068499141038" type="tpee.GenericNewExpression" typeId="tpee.1145552977093" id="1231426655270">
                        <node role="creator" roleId="tpee.1145553007750" type="tpee.AnonymousClassCreator" typeId="tpee.1182160077978" id="1231426655271">
                          <node role="cls" roleId="tpee.1182160096073" type="tpee.AnonymousClass" typeId="tpee.1170345865475" id="1231426655272">
                            <link role="classifier" roleId="tpee.1170346070688" targetNodeId="n13f.~ReloadAdapter" resolveInfo="ReloadAdapter" />
                            <link role="baseMethodDeclaration" roleId="tpee.1068499141037" targetNodeId="n13f.~ReloadAdapter%d&lt;init&gt;()" resolveInfo="ReloadAdapter" />
                            <node role="visibility" roleId="tpee.1178549979242" type="tpee.PublicVisibility" typeId="tpee.1146644602865" id="1231426655273" />
                            <node role="method" roleId="tpee.1107880067339" type="tpee.InstanceMethodDeclaration" typeId="tpee.1068580123165" id="1231426655274">
                              <property name="name" nameId="tpck.1169194664001" value="unload" />
                              <node role="visibility" roleId="tpee.1178549979242" type="tpee.PublicVisibility" typeId="tpee.1146644602865" id="1231426655275" />
                              <node role="returnType" roleId="tpee.1068580123133" type="tpee.VoidType" typeId="tpee.1068581517677" id="1231426655276" />
                              <node role="body" roleId="tpee.1068580123135" type="tpee.StatementList" typeId="tpee.1068580123136" id="1231426655277">
                                <node role="statement" roleId="tpee.1068581517665" type="tpee.SynchronizedStatement" typeId="tpee.1170075670744" id="1231426699852">
                                  <node role="expression" roleId="tpee.1170075728144" type="tpee.ClassifierClassExpression" typeId="tpee.1116615150612" id="1231426704684">
                                    <link role="classifier" roleId="tpee.1116615189566" targetNodeId="1231426116476" resolveInfo="RuntimeUtils" />
                                  </node>
                                  <node role="block" roleId="tpee.1170075736412" type="tpee.StatementList" typeId="tpee.1068580123136" id="1231426699854">
                                    <node role="statement" roleId="tpee.1068581517665" type="tpee.ExpressionStatement" typeId="tpee.1068580123155" id="1231426672459">
                                      <node role="expression" roleId="tpee.1068580123156" type="tpee.AssignmentExpression" typeId="tpee.1068498886294" id="1231426676308">
                                        <node role="rValue" roleId="tpee.1068498886297" type="tpee.NullLiteral" typeId="tpee.1070534058343" id="1231426676770" />
                                        <node role="lValue" roleId="tpee.1068498886295" type="tpee.StaticFieldReference" typeId="tpee.1070533707846" id="1231426672460">
                                          <link role="classifier" roleId="tpee.1144433057691" targetNodeId="1231426116476" resolveInfo="RuntimeUtils" />
                                          <link role="variableDeclaration" roleId="tpee.1068581517664" targetNodeId="1231426287306" resolveInfo="runtimeClassifiers" />
                                        </node>
                                      </node>
                                    </node>
                                  </node>
                                </node>
                                <node role="statement" roleId="tpee.1068581517665" type="tpee.ExpressionStatement" typeId="tpee.1068580123155" id="1231426655282">
                                  <node role="expression" roleId="tpee.1068580123156" type="tpee.DotExpression" typeId="tpee.1197027756228" id="1231426655283">
                                    <node role="operand" roleId="tpee.1197027771414" type="tpee.StaticMethodCall" typeId="tpee.1081236700937" id="1231426655284">
                                      <link role="baseMethodDeclaration" roleId="tpee.1068499141037" targetNodeId="n13f.~ClassLoaderManager%dgetInstance()%cjetbrains%dmps%dreloading%dClassLoaderManager" resolveInfo="getInstance" />
                                      <link role="classConcept" roleId="tpee.1144433194310" targetNodeId="n13f.~ClassLoaderManager" resolveInfo="ClassLoaderManager" />
                                    </node>
                                    <node role="operation" roleId="tpee.1197027833540" type="tpee.InstanceMethodCallOperation" typeId="tpee.1202948039474" id="1231426655285">
                                      <link role="baseMethodDeclaration" roleId="tpee.1068499141037" targetNodeId="n13f.~ClassLoaderManager%dremoveReloadHandler(jetbrains%dmps%dreloading%dReloadListener)%cvoid" resolveInfo="removeReloadHandler" />
                                      <node role="actualArgument" roleId="tpee.1068499141038" type="tpee.ThisExpression" typeId="tpee.1070475354124" id="1231426655286" />
                                    </node>
                                  </node>
                                </node>
                              </node>
                            </node>
                          </node>
                        </node>
                      </node>
                    </node>
                  </node>
                </node>
              </node>
            </node>
          </node>
        </node>
        <node role="statement" roleId="tpee.1068581517665" type="tpee.ReturnStatement" typeId="tpee.1068581242878" id="1231426746932">
          <node role="expression" roleId="tpee.1068581517676" type="tpee.LocalStaticFieldReference" typeId="tpee.1172008963197" id="1231426749944">
            <link role="variableDeclaration" roleId="tpee.1068581517664" targetNodeId="1231426287306" resolveInfo="runtimeClassifiers" />
          </node>
        </node>
      </node>
      <node role="returnType" roleId="tpee.1068580123133" type="tp2q.MapType" typeId="tp2q.1197683403723" id="1238585540805">
        <node role="keyType" roleId="tp2q.1197683466920" type="tpee.StringType" typeId="tpee.1225271177708" id="4887793210800413676" />
        <node role="valueType" roleId="tp2q.1197683475734" type="tp25.SNodeType" typeId="tp25.1138055754698" id="1238585540807">
          <link role="concept" roleId="tp25.1138405853777" targetNodeId="tpee.1107461130800" resolveInfo="Classifier" />
        </node>
      </node>
    </node>
    <node role="visibility" roleId="tpee.1178549979242" type="tpee.PublicVisibility" typeId="tpee.1146644602865" id="1231426116477" />
    <node role="constructor" roleId="tpee.1068390468201" type="tpee.ConstructorDeclaration" typeId="tpee.1068580123140" id="1231426116478">
      <node role="returnType" roleId="tpee.1068580123133" type="tpee.VoidType" typeId="tpee.1068581517677" id="1231426116479" />
      <node role="visibility" roleId="tpee.1178549979242" type="tpee.PublicVisibility" typeId="tpee.1146644602865" id="1231426116480" />
      <node role="body" roleId="tpee.1068580123135" type="tpee.StatementList" typeId="tpee.1068580123136" id="1231426116481" />
    </node>
  </root>
  <root id="1237548240741">
    <node role="constructor" roleId="1i04.1225194240801" type="1i04.ConceptConstructorDeclaration" typeId="1i04.1225194413805" id="1237548240742">
      <node role="body" roleId="tpee.1137022507850" type="tpee.StatementList" typeId="tpee.1068580123136" id="1237548240743" />
    </node>
    <node role="method" roleId="1i04.1225194240805" type="1i04.ConceptMethodDeclaration" typeId="1i04.1225194472830" id="1237548242057">
      <property name="name" nameId="tpck.1169194664001" value="isGuardClauseStatement" />
      <link role="overriddenMethod" roleId="1i04.1225194472831" targetNodeId="tpek.1237547327995" resolveInfo="isGuardClauseStatement" />
      <node role="body" roleId="tpee.1068580123135" type="tpee.StatementList" typeId="tpee.1068580123136" id="1237548242059">
        <node role="statement" roleId="tpee.1068581517665" type="tpee.ReturnStatement" typeId="tpee.1068581242878" id="1237548246261">
          <node role="expression" roleId="tpee.1068581517676" type="tpee.BooleanConstant" typeId="tpee.1068580123137" id="1237548247466">
            <property name="value" nameId="tpee.1068580123138" value="true" />
          </node>
        </node>
      </node>
      <node role="returnType" roleId="tpee.1068580123133" type="tpee.BooleanType" typeId="tpee.1070534644030" id="1237548440305" />
      <node role="visibility" roleId="tpee.1178549979242" type="tpee.PublicVisibility" typeId="tpee.1146644602865" id="1237548440306" />
    </node>
  </root>
  <root id="1237548257796">
    <node role="constructor" roleId="1i04.1225194240801" type="1i04.ConceptConstructorDeclaration" typeId="1i04.1225194413805" id="1237548257797">
      <node role="body" roleId="tpee.1137022507850" type="tpee.StatementList" typeId="tpee.1068580123136" id="1237548257798" />
    </node>
    <node role="method" roleId="1i04.1225194240805" type="1i04.ConceptMethodDeclaration" typeId="1i04.1225194472830" id="1237548259220">
      <property name="name" nameId="tpck.1169194664001" value="isGuardClauseStatement" />
      <link role="overriddenMethod" roleId="1i04.1225194472831" targetNodeId="tpek.1237547327995" resolveInfo="isGuardClauseStatement" />
      <node role="body" roleId="tpee.1068580123135" type="tpee.StatementList" typeId="tpee.1068580123136" id="1237548259222">
        <node role="statement" roleId="tpee.1068581517665" type="tpee.ReturnStatement" typeId="tpee.1068581242878" id="1237548261819">
          <node role="expression" roleId="tpee.1068581517676" type="tpee.BooleanConstant" typeId="tpee.1068580123137" id="1237548262337">
            <property name="value" nameId="tpee.1068580123138" value="true" />
          </node>
        </node>
      </node>
      <node role="returnType" roleId="tpee.1068580123133" type="tpee.BooleanType" typeId="tpee.1070534644030" id="1237548443713" />
      <node role="visibility" roleId="tpee.1178549979242" type="tpee.PublicVisibility" typeId="tpee.1146644602865" id="1237548443714" />
    </node>
  </root>
  <root id="418758558327452978">
    <node role="method" roleId="1i04.1225194240805" type="1i04.ConceptMethodDeclaration" typeId="1i04.1225194472830" id="418758558327452981">
      <property name="name" nameId="tpck.1169194664001" value="getParameters" />
      <node role="visibility" roleId="tpee.1178549979242" type="tpee.PublicVisibility" typeId="tpee.1146644602865" id="418758558327452982" />
      <node role="body" roleId="tpee.1068580123135" type="tpee.StatementList" typeId="tpee.1068580123136" id="418758558327452984">
        <node role="statement" roleId="tpee.1068581517665" type="tpee.LocalVariableDeclarationStatement" typeId="tpee.1068581242864" id="418758558327453309">
          <node role="localVariableDeclaration" roleId="tpee.1068581242865" type="tpee.LocalVariableDeclaration" typeId="tpee.1068581242863" id="418758558327453310">
            <property name="name" nameId="tpck.1169194664001" value="type" />
            <node role="type" roleId="tpee.5680397130376446158" type="tp25.SNodeType" typeId="tp25.1138055754698" id="418758558327453308" />
            <node role="initializer" roleId="tpee.1068431790190" type="tpee.DotExpression" typeId="tpee.1197027756228" id="418758558327453311">
              <node role="operand" roleId="tpee.1197027771414" type="tpee.DotExpression" typeId="tpee.1197027756228" id="418758558327453312">
                <node role="operand" roleId="tpee.1197027771414" type="tp25.SNodeTypeCastExpression" typeId="tp25.1140137987495" id="418758558327453313">
                  <link role="concept" roleId="tp25.1140138128738" targetNodeId="tpee.1197027756228" resolveInfo="DotExpression" />
                  <node role="leftExpression" roleId="tp25.1140138123956" type="tpee.DotExpression" typeId="tpee.1197027756228" id="418758558327453314">
                    <node role="operand" roleId="tpee.1197027771414" type="1i04.ThisNodeExpression" typeId="1i04.1225194691553" id="418758558327453315" />
                    <node role="operation" roleId="tpee.1197027833540" type="tp25.Node_GetParentOperation" typeId="tp25.1139613262185" id="418758558327453316" />
                  </node>
                </node>
                <node role="operation" roleId="tpee.1197027833540" type="tp25.SLinkAccess" typeId="tp25.1138056143562" id="418758558327453317">
                  <link role="link" roleId="tp25.1138056516764" targetNodeId="tpee.1197027771414" />
                </node>
              </node>
              <node role="operation" roleId="tpee.1197027833540" type="tpd4.Node_TypeOperation" typeId="tpd4.1176544042499" id="418758558327453318" />
            </node>
          </node>
        </node>
        <node role="statement" roleId="tpee.1068581517665" type="tpee.IfStatement" typeId="tpee.1068580123159" id="418758558327453320">
          <node role="ifTrue" roleId="tpee.1068580123161" type="tpee.StatementList" typeId="tpee.1068580123136" id="418758558327453321">
            <node role="statement" roleId="tpee.1068581517665" type="tpee.ReturnStatement" typeId="tpee.1068581242878" id="418758558327453346">
              <node role="expression" roleId="tpee.1068581517676" type="tpee.DotExpression" typeId="tpee.1197027756228" id="418758558327453348">
                <node role="operand" roleId="tpee.1197027771414" type="tp25.SNodeTypeCastExpression" typeId="tp25.1140137987495" id="418758558327453349">
                  <link role="concept" roleId="tp25.1140138128738" targetNodeId="tp2c.1199542442495" resolveInfo="FunctionType" />
                  <node role="leftExpression" roleId="tp25.1140138123956" type="tpee.LocalVariableReference" typeId="tpee.1068581242866" id="418758558327453350">
                    <link role="variableDeclaration" roleId="tpee.1068581517664" targetNodeId="418758558327453310" resolveInfo="type" />
                  </node>
                </node>
                <node role="operation" roleId="tpee.1197027833540" type="tp25.SLinkListAccess" typeId="tp25.1138056282393" id="418758558327453351">
                  <link role="link" roleId="tp25.1138056546658" targetNodeId="tp2c.1199542501692" />
                </node>
              </node>
            </node>
          </node>
          <node role="condition" roleId="tpee.1068580123160" type="tpee.DotExpression" typeId="tpee.1197027756228" id="418758558327453325">
            <node role="operand" roleId="tpee.1197027771414" type="tpee.LocalVariableReference" typeId="tpee.1068581242866" id="418758558327453324">
              <link role="variableDeclaration" roleId="tpee.1068581517664" targetNodeId="418758558327453310" resolveInfo="type" />
            </node>
            <node role="operation" roleId="tpee.1197027833540" type="tp25.Node_IsInstanceOfOperation" typeId="tp25.1139621453865" id="418758558327453329">
              <node role="conceptArgument" roleId="tp25.1177027386292" type="tp25.RefConcept_Reference" typeId="tp25.1177026924588" id="418758558327453333">
                <link role="conceptDeclaration" roleId="tp25.1177026940964" targetNodeId="tp2c.1199542442495" resolveInfo="FunctionType" />
              </node>
            </node>
          </node>
        </node>
        <node role="statement" roleId="tpee.1068581517665" type="tpee.ReturnStatement" typeId="tpee.1068581242878" id="418758558327453354">
          <node role="expression" roleId="tpee.1068581517676" type="tpee.GenericNewExpression" typeId="tpee.1145552977093" id="418758558327453356">
            <node role="creator" roleId="tpee.1145553007750" type="tp25.SNodeListCreator" typeId="tp25.1145567426890" id="418758558327458620">
              <node role="createdType" roleId="tp25.1145567471833" type="tp25.SNodeListType" typeId="tp25.1145383075378" id="418758558327458621">
                <link role="elementConcept" roleId="tp25.1145383142433" targetNodeId="tpee.1068431790189" resolveInfo="Type" />
              </node>
            </node>
          </node>
        </node>
      </node>
      <node role="returnType" roleId="tpee.1068580123133" type="tp25.SNodeListType" typeId="tp25.1145383075378" id="418758558327453281">
        <link role="elementConcept" roleId="tp25.1145383142433" targetNodeId="tpee.1068431790189" resolveInfo="Type" />
      </node>
    </node>
    <node role="constructor" roleId="1i04.1225194240801" type="1i04.ConceptConstructorDeclaration" typeId="1i04.1225194413805" id="418758558327452979">
      <node role="body" roleId="tpee.1137022507850" type="tpee.StatementList" typeId="tpee.1068580123136" id="418758558327452980" />
    </node>
  </root>
  <root id="2857237956452412448">
    <node role="method" roleId="1i04.1225194240805" type="1i04.ConceptMethodDeclaration" typeId="1i04.1225194472830" id="2857237956452412451">
      <property name="name" nameId="tpck.1169194664001" value="functionType" />
      <node role="visibility" roleId="tpee.1178549979242" type="tpee.PublicVisibility" typeId="tpee.1146644602865" id="2857237956452412452" />
      <node role="returnType" roleId="tpee.1068580123133" type="tp25.SNodeType" typeId="tp25.1138055754698" id="2857237956452412609">
        <link role="concept" roleId="tp25.1138405853777" targetNodeId="tp2c.1199542442495" resolveInfo="FunctionType" />
      </node>
      <node role="body" roleId="tpee.1068580123135" type="tpee.StatementList" typeId="tpee.1068580123136" id="2857237956452412454">
        <node role="statement" roleId="tpee.1068581517665" type="tpee.LocalVariableDeclarationStatement" typeId="tpee.1068581242864" id="2857237956452413101">
          <node role="localVariableDeclaration" roleId="tpee.1068581242865" type="tpee.LocalVariableDeclaration" typeId="tpee.1068581242863" id="2857237956452413102">
            <property name="name" nameId="tpck.1169194664001" value="params" />
            <node role="type" roleId="tpee.5680397130376446158" type="tp2q.ListType" typeId="tp2q.1151688443754" id="2857237956452413103">
              <node role="elementType" roleId="tp2q.1151688676805" type="tp25.SNodeType" typeId="tp25.1138055754698" id="2857237956452413104">
                <link role="concept" roleId="tp25.1138405853777" targetNodeId="tpee.1068431790189" resolveInfo="Type" />
              </node>
            </node>
            <node role="initializer" roleId="tpee.1068431790190" type="tpee.DotExpression" typeId="tpee.1197027756228" id="2857237956452413105">
              <node role="operand" roleId="tpee.1197027771414" type="tpee.DotExpression" typeId="tpee.1197027756228" id="2857237956452413106">
                <node role="operand" roleId="tpee.1197027771414" type="tpee.DotExpression" typeId="tpee.1197027756228" id="2857237956452413107">
                  <node role="operand" roleId="tpee.1197027771414" type="1i04.ThisNodeExpression" typeId="1i04.1225194691553" id="2857237956452413108" />
                  <node role="operation" roleId="tpee.1197027833540" type="tp25.SLinkListAccess" typeId="tp25.1138056282393" id="2857237956452413109">
                    <link role="link" roleId="tp25.1138056546658" targetNodeId="tpee.1068580123134" />
                  </node>
                </node>
                <node role="operation" roleId="tpee.1197027833540" type="tp2q.SelectOperation" typeId="tp2q.1202128969694" id="2857237956452413110">
                  <node role="closure" roleId="tp2q.1204796294226" type="tp2c.ClosureLiteral" typeId="tp2c.1199569711397" id="2857237956452413111">
                    <node role="body" roleId="tp2c.1199569916463" type="tpee.StatementList" typeId="tpee.1068580123136" id="2857237956452413112">
                      <node role="statement" roleId="tpee.1068581517665" type="tpee.ExpressionStatement" typeId="tpee.1068580123155" id="2857237956452413113">
                        <node role="expression" roleId="tpee.1068580123156" type="tpee.DotExpression" typeId="tpee.1197027756228" id="2857237956452413135">
                          <node role="operand" roleId="tpee.1197027771414" type="tpee.DotExpression" typeId="tpee.1197027756228" id="2857237956452413114">
                            <node role="operand" roleId="tpee.1197027771414" type="tpee.ParameterReference" typeId="tpee.1068581242874" id="2857237956452413115">
                              <link role="variableDeclaration" roleId="tpee.1068581517664" targetNodeId="2857237956452413117" resolveInfo="pd" />
                            </node>
                            <node role="operation" roleId="tpee.1197027833540" type="tp25.SLinkAccess" typeId="tp25.1138056143562" id="2857237956452413116">
                              <link role="link" roleId="tp25.1138056516764" targetNodeId="tpee.5680397130376446158" />
                            </node>
                          </node>
                          <node role="operation" roleId="tpee.1197027833540" type="tp25.Node_CopyOperation" typeId="tp25.1144146199828" id="2857237956452413139" />
                        </node>
                      </node>
                    </node>
                    <node role="parameter" roleId="tp2c.1199569906740" type="tp2q.SmartClosureParameterDeclaration" typeId="tp2q.1203518072036" id="2857237956452413117">
                      <property name="name" nameId="tpck.1169194664001" value="pd" />
                      <node role="type" roleId="tpee.5680397130376446158" type="tpee.UndefinedType" typeId="tpee.4836112446988635817" id="2108863436754490673" />
                    </node>
                  </node>
                </node>
              </node>
              <node role="operation" roleId="tpee.1197027833540" type="tp2q.ToListOperation" typeId="tp2q.1151702311717" id="2857237956452413119" />
            </node>
          </node>
        </node>
        <node role="statement" roleId="tpee.1068581517665" type="tpee.ExpressionStatement" typeId="tpee.1068580123155" id="2857237956452412610">
          <node role="expression" roleId="tpee.1068580123156" type="tp3r.Quotation" typeId="tp3r.1196350785113" id="2857237956452412611">
            <node role="quotedNode" roleId="tp3r.1196350785114" type="tp2c.FunctionType" typeId="tp2c.1199542442495" id="2857237956452412613">
              <node role="parameterType" roleId="tp2c.1199542501692" type="tpee.Type" typeId="tpee.1068431790189" id="2857237956452412615">
                <node role="smodelAttribute" roleId="tpck.5169995583184591170" type="tp3r.ListAntiquotation" typeId="tp3r.1196350785118" id="2857237956452412616">
                  <node role="expression" roleId="tp3r.1196350785111" type="tpee.LocalVariableReference" typeId="tpee.1068581242866" id="2857237956452413120">
                    <link role="variableDeclaration" roleId="tpee.1068581517664" targetNodeId="2857237956452413102" resolveInfo="params" />
                  </node>
                </node>
              </node>
              <node role="resultType" roleId="tp2c.1199542457201" type="tpee.Type" typeId="tpee.1068431790189" id="2857237956452412614">
                <node role="smodelAttribute" roleId="tpck.5169995583184591170" type="tp3r.Antiquotation" typeId="tp3r.1196350785112" id="2857237956452413121">
                  <node role="expression" roleId="tp3r.1196350785111" type="tpee.DotExpression" typeId="tpee.1197027756228" id="2857237956452413129">
                    <node role="operand" roleId="tpee.1197027771414" type="tpee.DotExpression" typeId="tpee.1197027756228" id="2857237956452413124">
                      <node role="operand" roleId="tpee.1197027771414" type="1i04.ThisNodeExpression" typeId="1i04.1225194691553" id="2857237956452413123" />
                      <node role="operation" roleId="tpee.1197027833540" type="tp25.SLinkAccess" typeId="tp25.1138056143562" id="2857237956452413128">
                        <link role="link" roleId="tp25.1138056516764" targetNodeId="tpee.1068580123133" />
                      </node>
                    </node>
                    <node role="operation" roleId="tpee.1197027833540" type="tp25.Node_CopyOperation" typeId="tp25.1144146199828" id="2857237956452413133" />
                  </node>
                </node>
              </node>
            </node>
          </node>
        </node>
      </node>
    </node>
    <node role="constructor" roleId="1i04.1225194240801" type="1i04.ConceptConstructorDeclaration" typeId="1i04.1225194413805" id="2857237956452412449">
      <node role="body" roleId="tpee.1137022507850" type="tpee.StatementList" typeId="tpee.1068580123136" id="2857237956452412450" />
    </node>
  </root>
  <root id="5612111951671625667">
    <node role="method" roleId="1i04.1225194240805" type="1i04.ConceptMethodDeclaration" typeId="1i04.1225194472830" id="5612111951671625670">
      <property name="isPrivate" nameId="1i04.1225194472833" value="false" />
      <property name="name" nameId="tpck.1169194664001" value="getPresentation" />
      <link role="overriddenMethod" roleId="1i04.1225194472831" targetNodeId="tpcu.1213877396640" resolveInfo="getPresentation" />
      <node role="body" roleId="tpee.1068580123135" type="tpee.StatementList" typeId="tpee.1068580123136" id="5612111951671625671">
        <node role="statement" roleId="tpee.1068581517665" type="tpee.LocalVariableDeclarationStatement" typeId="tpee.1068581242864" id="5612111951671625672">
          <node role="localVariableDeclaration" roleId="tpee.1068581242865" type="tpee.LocalVariableDeclaration" typeId="tpee.1068581242863" id="5612111951671625673">
            <property name="name" nameId="tpck.1169194664001" value="sb" />
            <node role="type" roleId="tpee.5680397130376446158" type="tpee.ClassifierType" typeId="tpee.1107535904670" id="2965907096334444105">
              <link role="classifier" roleId="tpee.1107535924139" targetNodeId="e2lb.~StringBuffer" resolveInfo="StringBuffer" />
            </node>
            <node role="initializer" roleId="tpee.1068431790190" type="tpee.GenericNewExpression" typeId="tpee.1145552977093" id="5612111951671625675">
              <node role="creator" roleId="tpee.1145553007750" type="tpee.ClassCreator" typeId="tpee.1212685548494" id="5612111951671625676">
                <link role="baseMethodDeclaration" roleId="tpee.1068499141037" targetNodeId="e2lb.~StringBuffer%d&lt;init&gt;(java%dlang%dString)" resolveInfo="StringBuffer" />
                <node role="actualArgument" roleId="tpee.1068499141038" type="tpee.StringLiteral" typeId="tpee.1070475926800" id="5612111951671625677">
                  <property name="value" nameId="tpee.1070475926801" value="{" />
                </node>
              </node>
            </node>
          </node>
        </node>
        <node role="statement" roleId="tpee.1068581517665" type="tpee.LocalVariableDeclarationStatement" typeId="tpee.1068581242864" id="5612111951671625678">
          <node role="localVariableDeclaration" roleId="tpee.1068581242865" type="tpee.LocalVariableDeclaration" typeId="tpee.1068581242863" id="5612111951671625679">
            <property name="name" nameId="tpck.1169194664001" value="sep" />
            <node role="type" roleId="tpee.5680397130376446158" type="tpee.StringType" typeId="tpee.1225271177708" id="5612111951671625680" />
            <node role="initializer" roleId="tpee.1068431790190" type="tpee.StringLiteral" typeId="tpee.1070475926800" id="5612111951671625681" />
          </node>
        </node>
        <node role="statement" roleId="tpee.1068581517665" type="tpee.ForeachStatement" typeId="tpee.1144226303539" id="5612111951671625682">
          <node role="body" roleId="tpee.1154032183016" type="tpee.StatementList" typeId="tpee.1068580123136" id="5612111951671625683">
            <node role="statement" roleId="tpee.1068581517665" type="tpee.ExpressionStatement" typeId="tpee.1068580123155" id="5612111951671625684">
              <node role="expression" roleId="tpee.1068580123156" type="tpee.DotExpression" typeId="tpee.1197027756228" id="5612111951671625685">
                <node role="operand" roleId="tpee.1197027771414" type="tpee.DotExpression" typeId="tpee.1197027756228" id="5612111951671625686">
                  <node role="operand" roleId="tpee.1197027771414" type="tpee.LocalVariableReference" typeId="tpee.1068581242866" id="5612111951671625687">
                    <link role="variableDeclaration" roleId="tpee.1068581517664" targetNodeId="5612111951671625673" resolveInfo="sb" />
                  </node>
                  <node role="operation" roleId="tpee.1197027833540" type="tpee.InstanceMethodCallOperation" typeId="tpee.1202948039474" id="5612111951671625688">
                    <link role="baseMethodDeclaration" roleId="tpee.1068499141037" targetNodeId="e2lb.~StringBuffer%dappend(java%dlang%dString)%cjava%dlang%dStringBuffer" resolveInfo="append" />
                    <node role="actualArgument" roleId="tpee.1068499141038" type="tpee.LocalVariableReference" typeId="tpee.1068581242866" id="5612111951671625689">
                      <link role="variableDeclaration" roleId="tpee.1068581517664" targetNodeId="5612111951671625679" resolveInfo="sep" />
                    </node>
                  </node>
                </node>
                <node role="operation" roleId="tpee.1197027833540" type="tpee.InstanceMethodCallOperation" typeId="tpee.1202948039474" id="5612111951671625690">
                  <link role="baseMethodDeclaration" roleId="tpee.1068499141037" targetNodeId="e2lb.~StringBuffer%dappend(java%dlang%dString)%cjava%dlang%dStringBuffer" resolveInfo="append" />
                  <node role="actualArgument" roleId="tpee.1068499141038" type="tpee.DotExpression" typeId="tpee.1197027756228" id="5612111951671625691">
                    <node role="operand" roleId="tpee.1197027771414" type="tpee.LocalVariableReference" typeId="tpee.1068581242866" id="5612111951671625692">
                      <link role="variableDeclaration" roleId="tpee.1068581517664" targetNodeId="5612111951671625701" resolveInfo="pt" />
                    </node>
                    <node role="operation" roleId="tpee.1197027833540" type="tp25.Node_ConceptMethodCall" typeId="tp25.1179409122411" id="5612111951671625693">
                      <link role="baseMethodDeclaration" roleId="tpee.1068499141037" targetNodeId="tpcu.1213877396640" resolveInfo="getPresentation" />
                    </node>
                  </node>
                </node>
              </node>
            </node>
            <node role="statement" roleId="tpee.1068581517665" type="tpee.ExpressionStatement" typeId="tpee.1068580123155" id="5612111951671625694">
              <node role="expression" roleId="tpee.1068580123156" type="tpee.AssignmentExpression" typeId="tpee.1068498886294" id="5612111951671625695">
                <node role="rValue" roleId="tpee.1068498886297" type="tpee.StringLiteral" typeId="tpee.1070475926800" id="5612111951671625696">
                  <property name="value" nameId="tpee.1070475926801" value="," />
                </node>
                <node role="lValue" roleId="tpee.1068498886295" type="tpee.LocalVariableReference" typeId="tpee.1068581242866" id="5612111951671625697">
                  <link role="variableDeclaration" roleId="tpee.1068581517664" targetNodeId="5612111951671625679" resolveInfo="sep" />
                </node>
              </node>
            </node>
          </node>
          <node role="iterable" roleId="tpee.1144226360166" type="tpee.DotExpression" typeId="tpee.1197027756228" id="5612111951671625698">
            <node role="operand" roleId="tpee.1197027771414" type="1i04.ThisNodeExpression" typeId="1i04.1225194691553" id="5612111951671625699" />
            <node role="operation" roleId="tpee.1197027833540" type="tp25.SLinkListAccess" typeId="tp25.1138056282393" id="5612111951671625724">
              <link role="link" roleId="tp25.1138056546658" targetNodeId="tp2c.5612111951671407998" />
            </node>
          </node>
          <node role="variable" roleId="tpee.1144230900587" type="tpee.LocalVariableDeclaration" typeId="tpee.1068581242863" id="5612111951671625701">
            <property name="name" nameId="tpck.1169194664001" value="pt" />
            <node role="type" roleId="tpee.5680397130376446158" type="tp25.SNodeType" typeId="tp25.1138055754698" id="5612111951671625702">
              <link role="concept" roleId="tp25.1138405853777" targetNodeId="tpee.1068431790189" resolveInfo="Type" />
            </node>
          </node>
        </node>
        <node role="statement" roleId="tpee.1068581517665" type="tpee.ExpressionStatement" typeId="tpee.1068580123155" id="5612111951671625703">
          <node role="expression" roleId="tpee.1068580123156" type="tpee.DotExpression" typeId="tpee.1197027756228" id="5612111951671625704">
            <node role="operand" roleId="tpee.1197027771414" type="tpee.DotExpression" typeId="tpee.1197027756228" id="5612111951671625705">
              <node role="operand" roleId="tpee.1197027771414" type="tpee.LocalVariableReference" typeId="tpee.1068581242866" id="5612111951671625706">
                <link role="variableDeclaration" roleId="tpee.1068581517664" targetNodeId="5612111951671625673" resolveInfo="sb" />
              </node>
              <node role="operation" roleId="tpee.1197027833540" type="tpee.InstanceMethodCallOperation" typeId="tpee.1202948039474" id="5612111951671625707">
                <link role="baseMethodDeclaration" roleId="tpee.1068499141037" targetNodeId="e2lb.~StringBuffer%dappend(java%dlang%dString)%cjava%dlang%dStringBuffer" resolveInfo="append" />
                <node role="actualArgument" roleId="tpee.1068499141038" type="tpee.StringLiteral" typeId="tpee.1070475926800" id="5612111951671625708">
                  <property name="value" nameId="tpee.1070475926801" value="~~&gt;" />
                </node>
              </node>
            </node>
            <node role="operation" roleId="tpee.1197027833540" type="tpee.InstanceMethodCallOperation" typeId="tpee.1202948039474" id="5612111951671625709">
              <link role="baseMethodDeclaration" roleId="tpee.1068499141037" targetNodeId="e2lb.~StringBuffer%dappend(java%dlang%dString)%cjava%dlang%dStringBuffer" resolveInfo="append" />
              <node role="actualArgument" roleId="tpee.1068499141038" type="tpee.DotExpression" typeId="tpee.1197027756228" id="5612111951671625710">
                <node role="operand" roleId="tpee.1197027771414" type="tpee.DotExpression" typeId="tpee.1197027756228" id="5612111951671625711">
                  <node role="operand" roleId="tpee.1197027771414" type="1i04.ThisNodeExpression" typeId="1i04.1225194691553" id="5612111951671625712" />
                  <node role="operation" roleId="tpee.1197027833540" type="tp25.SLinkAccess" typeId="tp25.1138056143562" id="5612111951671625725">
                    <link role="link" roleId="tp25.1138056516764" targetNodeId="tp2c.5612111951671407999" />
                  </node>
                </node>
                <node role="operation" roleId="tpee.1197027833540" type="tp25.Node_ConceptMethodCall" typeId="tp25.1179409122411" id="5612111951671625714">
                  <link role="baseMethodDeclaration" roleId="tpee.1068499141037" targetNodeId="tpcu.1213877396640" resolveInfo="getPresentation" />
                </node>
              </node>
            </node>
          </node>
        </node>
        <node role="statement" roleId="tpee.1068581517665" type="tpee.ReturnStatement" typeId="tpee.1068581242878" id="5612111951671625715">
          <node role="expression" roleId="tpee.1068581517676" type="tpee.DotExpression" typeId="tpee.1197027756228" id="5612111951671625716">
            <node role="operand" roleId="tpee.1197027771414" type="tpee.DotExpression" typeId="tpee.1197027756228" id="5612111951671625717">
              <node role="operand" roleId="tpee.1197027771414" type="tpee.LocalVariableReference" typeId="tpee.1068581242866" id="5612111951671625718">
                <link role="variableDeclaration" roleId="tpee.1068581517664" targetNodeId="5612111951671625673" resolveInfo="sb" />
              </node>
              <node role="operation" roleId="tpee.1197027833540" type="tpee.InstanceMethodCallOperation" typeId="tpee.1202948039474" id="5612111951671625719">
                <link role="baseMethodDeclaration" roleId="tpee.1068499141037" targetNodeId="e2lb.~StringBuffer%dappend(java%dlang%dString)%cjava%dlang%dStringBuffer" resolveInfo="append" />
                <node role="actualArgument" roleId="tpee.1068499141038" type="tpee.StringLiteral" typeId="tpee.1070475926800" id="5612111951671625720">
                  <property name="value" nameId="tpee.1070475926801" value="}" />
                </node>
              </node>
            </node>
            <node role="operation" roleId="tpee.1197027833540" type="tpee.InstanceMethodCallOperation" typeId="tpee.1202948039474" id="5612111951671625721">
              <link role="baseMethodDeclaration" roleId="tpee.1068499141037" targetNodeId="e2lb.~StringBuffer%dtoString()%cjava%dlang%dString" resolveInfo="toString" />
            </node>
          </node>
        </node>
      </node>
      <node role="returnType" roleId="tpee.1068580123133" type="tpee.StringType" typeId="tpee.1225271177708" id="5612111951671625722" />
      <node role="visibility" roleId="tpee.1178549979242" type="tpee.PublicVisibility" typeId="tpee.1146644602865" id="5612111951671625723" />
    </node>
    <node role="constructor" roleId="1i04.1225194240801" type="1i04.ConceptConstructorDeclaration" typeId="1i04.1225194413805" id="5612111951671625668">
      <node role="body" roleId="tpee.1137022507850" type="tpee.StatementList" typeId="tpee.1068580123136" id="5612111951671625669" />
    </node>
  </root>
</model>
<|MERGE_RESOLUTION|>--- conflicted
+++ resolved
@@ -22,12 +22,7 @@
   <import index="n13f" modelUID="f:java_stub#6ed54515-acc8-4d1e-a16c-9fd6cfe951ea#jetbrains.mps.reloading(MPS.Core/jetbrains.mps.reloading@java_stub)" version="-1" />
   <import index="cu2c" modelUID="f:java_stub#6ed54515-acc8-4d1e-a16c-9fd6cfe951ea#jetbrains.mps.smodel(MPS.Core/jetbrains.mps.smodel@java_stub)" version="-1" />
   <import index="7juq" modelUID="f:java_stub#6ed54515-acc8-4d1e-a16c-9fd6cfe951ea#jetbrains.mps.lang.pattern.util(MPS.Core/jetbrains.mps.lang.pattern.util@java_stub)" version="-1" />
-<<<<<<< HEAD
-  <import index="22nd" modelUID="f:java_stub#4c6a28d1-2c60-478d-b36e-db9b3cbb21fb#jetbrains.mps.baseLanguage.closures.runtime(closures.runtime/jetbrains.mps.baseLanguage.closures.runtime@java_stub)" version="-1" />
-  <import index="vsqj" modelUID="f:java_stub#6ed54515-acc8-4d1e-a16c-9fd6cfe951ea#jetbrains.mps.project(MPS.Core/jetbrains.mps.project@java_stub)" version="-1" />
-=======
   <import index="y5ux" modelUID="f:java_stub#6ed54515-acc8-4d1e-a16c-9fd6cfe951ea#jetbrains.mps.baseLanguage.closures.runtime(MPS.Core/jetbrains.mps.baseLanguage.closures.runtime@java_stub)" version="-1" />
->>>>>>> cfcbc80a
   <import index="tp25" modelUID="r:00000000-0000-4000-0000-011c89590301(jetbrains.mps.lang.smodel.structure)" version="16" implicit="yes" />
   <import index="tp3r" modelUID="r:00000000-0000-4000-0000-011c8959034b(jetbrains.mps.lang.quotation.structure)" version="0" implicit="yes" />
   <import index="1i04" modelUID="r:3270011d-8b2d-4938-8dff-d256a759e017(jetbrains.mps.lang.behavior.structure)" version="-1" implicit="yes" />
@@ -4130,30 +4125,6 @@
       <node role="returnType" roleId="tpee.1068580123133" type="tp25.SModelType" typeId="tp25.1143226024141" id="1231426135694" />
       <node role="visibility" roleId="tpee.1178549979242" type="tpee.PublicVisibility" typeId="tpee.1146644602865" id="1231426126523" />
       <node role="body" roleId="tpee.1068580123135" type="tpee.StatementList" typeId="tpee.1068580123136" id="1231426126524">
-<<<<<<< HEAD
-        <node role="statement" roleId="tpee.1068581517665" type="tpee.LocalVariableDeclarationStatement" typeId="tpee.1068581242864" id="4801409946588410831">
-          <node role="localVariableDeclaration" roleId="tpee.1068581242865" type="tpee.LocalVariableDeclaration" typeId="tpee.1068581242863" id="4801409946588410832">
-            <property name="name" nameId="tpck.1169194664001" value="classifierType" />
-            <node role="type" roleId="tpee.5680397130376446158" type="tp25.SNodeType" typeId="tp25.1138055754698" id="4801409946588410833">
-              <link role="concept" roleId="tp25.1138405853777" targetNodeId="tpee.1107535904670" resolveInfo="ClassifierType" />
-            </node>
-            <node role="initializer" roleId="tpee.1068431790190" type="tp3r.Quotation" typeId="tp3r.1196350785113" id="4801409946588410834">
-              <node role="quotedNode" roleId="tp3r.1196350785114" type="tpee.ClassifierType" typeId="tpee.1107535904670" id="4801409946588410835">
-                <link role="classifier" roleId="tpee.1107535924139" targetNodeId="22nd.~YieldingIterator" resolveInfo="YieldingIterator" />
-              </node>
-            </node>
-          </node>
-        </node>
-        <node role="statement" roleId="tpee.1068581517665" type="tpee.LocalVariableDeclarationStatement" typeId="tpee.1068581242864" id="4801409946588407106">
-          <node role="localVariableDeclaration" roleId="tpee.1068581242865" type="tpee.LocalVariableDeclaration" typeId="tpee.1068581242863" id="4801409946588407107">
-            <property name="name" nameId="tpck.1169194664001" value="node" />
-            <node role="type" roleId="tpee.5680397130376446158" type="tp25.SNodeType" typeId="tp25.1138055754698" id="4801409946588407108">
-              <link role="concept" roleId="tp25.1138405853777" targetNodeId="tpee.1107461130800" resolveInfo="Classifier" />
-            </node>
-            <node role="initializer" roleId="tpee.1068431790190" type="tpee.DotExpression" typeId="tpee.1197027756228" id="4801409946588407109">
-              <node role="operand" roleId="tpee.1197027771414" type="tpee.LocalVariableReference" typeId="tpee.1068581242866" id="4801409946588410836">
-                <link role="variableDeclaration" roleId="tpee.1068581517664" targetNodeId="4801409946588410832" resolveInfo="classifierType" />
-=======
         <node role="statement" roleId="tpee.1068581517665" type="tpee.ExpressionStatement" typeId="tpee.1068580123155" id="1231426192438">
           <node role="expression" roleId="tpee.1068580123156" type="tpee.DotExpression" typeId="tpee.1197027756228" id="1231426192439">
             <node role="operand" roleId="tpee.1197027771414" type="tpee.DotExpression" typeId="tpee.1197027756228" id="1231426192440">
@@ -4161,143 +4132,13 @@
                 <node role="quotedNode" roleId="tp3r.1196350785114" type="tpee.ClassifierType" typeId="tpee.1107535904670" id="6655698672407359983">
                   <link role="classifier" roleId="tpee.1107535924139" targetNodeId="y5ux.~YieldingIterator" resolveInfo="YieldingIterator" />
                 </node>
->>>>>>> cfcbc80a
-              </node>
-              <node role="operation" roleId="tpee.1197027833540" type="tp25.SLinkAccess" typeId="tp25.1138056143562" id="4801409946588407112">
+              </node>
+              <node role="operation" roleId="tpee.1197027833540" type="tp25.SLinkAccess" typeId="tp25.1138056143562" id="1231426192443">
                 <link role="link" roleId="tp25.1138056516764" targetNodeId="tpee.1107535924139" />
               </node>
             </node>
-          </node>
-        </node>
-        <node role="statement" roleId="tpee.1068581517665" type="tpee.IfStatement" typeId="tpee.1068580123159" id="4801409946588407177">
-          <node role="ifTrue" roleId="tpee.1068580123161" type="tpee.StatementList" typeId="tpee.1068580123136" id="4801409946588407178">
-            <node role="statement" roleId="tpee.1068581517665" type="tpee.ReturnStatement" typeId="tpee.1068581242878" id="4801409946588407187">
-              <node role="expression" roleId="tpee.1068581517676" type="tpee.DotExpression" typeId="tpee.1197027756228" id="4801409946588407190">
-                <node role="operand" roleId="tpee.1197027771414" type="tpee.LocalVariableReference" typeId="tpee.1068581242866" id="4801409946588407189">
-                  <link role="variableDeclaration" roleId="tpee.1068581517664" targetNodeId="4801409946588407107" resolveInfo="node" />
-                </node>
-                <node role="operation" roleId="tpee.1197027833540" type="tp25.Node_GetModelOperation" typeId="tp25.1143234257716" id="4801409946588407194" />
-              </node>
-            </node>
-          </node>
-          <node role="condition" roleId="tpee.1068580123160" type="tpee.DotExpression" typeId="tpee.1197027756228" id="4801409946588407182">
-            <node role="operand" roleId="tpee.1197027771414" type="tpee.LocalVariableReference" typeId="tpee.1068581242866" id="4801409946588407181">
-              <link role="variableDeclaration" roleId="tpee.1068581517664" targetNodeId="4801409946588407107" resolveInfo="node" />
-            </node>
-            <node role="operation" roleId="tpee.1197027833540" type="tp25.Node_IsNotNullOperation" typeId="tp25.1172008320231" id="4801409946588407186" />
-          </node>
-          <node role="ifFalseStatement" roleId="tpee.1082485599094" type="tpee.BlockStatement" typeId="tpee.1082485599095" id="4801409946588407195">
-            <node role="statements" roleId="tpee.1082485599096" type="tpee.StatementList" typeId="tpee.1068580123136" id="4801409946588407196">
-              <node role="statement" roleId="tpee.1068581517665" type="tpee.LocalVariableDeclarationStatement" typeId="tpee.1068581242864" id="4801409946588416090">
-                <node role="localVariableDeclaration" roleId="tpee.1068581242865" type="tpee.LocalVariableDeclaration" typeId="tpee.1068581242863" id="4801409946588416091">
-                  <property name="name" nameId="tpck.1169194664001" value="oldRef" />
-                  <node role="type" roleId="tpee.5680397130376446158" type="tp25.SReferenceType" typeId="tp25.8758390115029295477" id="4801409946588416092" />
-                  <node role="initializer" roleId="tpee.1068431790190" type="tpee.DotExpression" typeId="tpee.1197027756228" id="4801409946588416093">
-                    <node role="operand" roleId="tpee.1197027771414" type="tpee.LocalVariableReference" typeId="tpee.1068581242866" id="4801409946588416094">
-                      <link role="variableDeclaration" roleId="tpee.1068581517664" targetNodeId="4801409946588410832" resolveInfo="classifierType" />
-                    </node>
-                    <node role="operation" roleId="tpee.1197027833540" type="tp25.Node_GetReferenceOperation" typeId="tp25.3609773094169249792" id="4801409946588416095">
-                      <node role="linkQualifier" roleId="tp25.3609773094169252180" type="tp25.OperationParm_LinkQualifier" typeId="tp25.5168775467716640652" id="4801409946588416096">
-                        <node role="linkQualifier" roleId="tp25.5168775467716640653" type="tp25.LinkRefQualifier" typeId="tp25.1204851882688" id="4801409946588416097">
-                          <link role="link" roleId="tp25.1204851882689" targetNodeId="tpee.1107535924139" />
-                        </node>
-                      </node>
-                    </node>
-                  </node>
-                </node>
-              </node>
-              <node role="statement" roleId="tpee.1068581517665" type="tpee.LocalVariableDeclarationStatement" typeId="tpee.1068581242864" id="4801409946588416120">
-                <node role="localVariableDeclaration" roleId="tpee.1068581242865" type="tpee.LocalVariableDeclaration" typeId="tpee.1068581242863" id="4801409946588416121">
-                  <property name="name" nameId="tpck.1169194664001" value="ownModelDescriptors" />
-                  <node role="initializer" roleId="tpee.1068431790190" type="tpee.DotExpression" typeId="tpee.1197027756228" id="4801409946588416124">
-                    <node role="operand" roleId="tpee.1197027771414" type="tp25.ModuleReferenceExpression" typeId="tp25.4040588429969021681" id="4801409946588416125">
-                      <property name="moduleId" nameId="tp25.4040588429969021683" value="6ed54515-acc8-4d1e-a16c-9fd6cfe951ea" />
-                    </node>
-                    <node role="operation" roleId="tpee.1197027833540" type="tpee.InstanceMethodCallOperation" typeId="tpee.1202948039474" id="4801409946588416126">
-                      <link role="baseMethodDeclaration" roleId="tpee.1068499141037" targetNodeId="vsqj.~IModule%dgetOwnModelDescriptors()%cjava%dutil%dList" resolveInfo="getOwnModelDescriptors" />
-                    </node>
-                  </node>
-                  <node role="type" roleId="tpee.5680397130376446158" type="tp2q.ListType" typeId="tp2q.1151688443754" id="4801409946588416128">
-                    <node role="elementType" roleId="tp2q.1151688676805" type="tpee.ClassifierType" typeId="tpee.1107535904670" id="4801409946588416130">
-                      <link role="classifier" roleId="tpee.1107535924139" targetNodeId="cu2c.~SModelDescriptor" resolveInfo="SModelDescriptor" />
-                    </node>
-                  </node>
-                </node>
-              </node>
-              <node role="statement" roleId="tpee.1068581517665" type="tpee.LocalVariableDeclarationStatement" typeId="tpee.1068581242864" id="4801409946588416161">
-                <node role="localVariableDeclaration" roleId="tpee.1068581242865" type="tpee.LocalVariableDeclaration" typeId="tpee.1068581242863" id="4801409946588416162">
-                  <property name="name" nameId="tpck.1169194664001" value="modelDescriptor" />
-                  <node role="type" roleId="tpee.5680397130376446158" type="tpee.ClassifierType" typeId="tpee.1107535904670" id="4801409946588416199">
-                    <link role="classifier" roleId="tpee.1107535924139" targetNodeId="cu2c.~SModelDescriptor" resolveInfo="SModelDescriptor" />
-                  </node>
-                  <node role="initializer" roleId="tpee.1068431790190" type="tpee.DotExpression" typeId="tpee.1197027756228" id="4801409946588416164">
-                    <node role="operand" roleId="tpee.1197027771414" type="tpee.LocalVariableReference" typeId="tpee.1068581242866" id="4801409946588416165">
-                      <link role="variableDeclaration" roleId="tpee.1068581517664" targetNodeId="4801409946588416121" resolveInfo="ownModelDescriptors" />
-                    </node>
-                    <node role="operation" roleId="tpee.1197027833540" type="tp2q.FindFirstOperation" typeId="tp2q.1225727723840" id="4801409946588416166">
-                      <node role="closure" roleId="tp2q.1204796294226" type="tp2c.ClosureLiteral" typeId="tp2c.1199569711397" id="4801409946588416167">
-                        <node role="body" roleId="tp2c.1199569916463" type="tpee.StatementList" typeId="tpee.1068580123136" id="4801409946588416168">
-                          <node role="statement" roleId="tpee.1068581517665" type="tpee.ExpressionStatement" typeId="tpee.1068580123155" id="4801409946588416169">
-                            <node role="expression" roleId="tpee.1068580123156" type="tpee.NPEEqualsExpression" typeId="tpee.1225271283259" id="4801409946588416170">
-                              <node role="rightExpression" roleId="tpee.1081773367579" type="tpee.DotExpression" typeId="tpee.1197027756228" id="4801409946588416171">
-                                <node role="operand" roleId="tpee.1197027771414" type="tpee.DotExpression" typeId="tpee.1197027756228" id="4801409946588416172">
-                                  <node role="operand" roleId="tpee.1197027771414" type="tpee.LocalVariableReference" typeId="tpee.1068581242866" id="4801409946588416173">
-                                    <link role="variableDeclaration" roleId="tpee.1068581517664" targetNodeId="4801409946588416091" resolveInfo="oldRef" />
-                                  </node>
-                                  <node role="operation" roleId="tpee.1197027833540" type="tpee.InstanceMethodCallOperation" typeId="tpee.1202948039474" id="4801409946588416174">
-                                    <link role="baseMethodDeclaration" roleId="tpee.1068499141037" targetNodeId="cu2c.~SReference%dgetTargetSModelReference()%cjetbrains%dmps%dsmodel%dSModelReference" resolveInfo="getTargetSModelReference" />
-                                  </node>
-                                </node>
-                                <node role="operation" roleId="tpee.1197027833540" type="tpee.InstanceMethodCallOperation" typeId="tpee.1202948039474" id="4801409946588416175">
-                                  <link role="baseMethodDeclaration" roleId="tpee.1068499141037" targetNodeId="cu2c.~SModelReference%dgetLongName()%cjava%dlang%dString" resolveInfo="getLongName" />
-                                </node>
-                              </node>
-                              <node role="leftExpression" roleId="tpee.1081773367580" type="tpee.DotExpression" typeId="tpee.1197027756228" id="4801409946588416176">
-                                <node role="operand" roleId="tpee.1197027771414" type="tpee.ParameterReference" typeId="tpee.1068581242874" id="4801409946588416177">
-                                  <link role="variableDeclaration" roleId="tpee.1068581517664" targetNodeId="4801409946588416179" resolveInfo="it" />
-                                </node>
-                                <node role="operation" roleId="tpee.1197027833540" type="tpee.InstanceMethodCallOperation" typeId="tpee.1202948039474" id="4801409946588416178">
-                                  <link role="baseMethodDeclaration" roleId="tpee.1068499141037" targetNodeId="cu2c.~SModelDescriptor%dgetLongName()%cjava%dlang%dString" resolveInfo="getLongName" />
-                                </node>
-                              </node>
-                            </node>
-                          </node>
-                        </node>
-                        <node role="parameter" roleId="tp2c.1199569906740" type="tp2q.SmartClosureParameterDeclaration" typeId="tp2q.1203518072036" id="4801409946588416179">
-                          <property name="name" nameId="tpck.1169194664001" value="it" />
-                          <node role="type" roleId="tpee.5680397130376446158" type="tpee.UndefinedType" typeId="tpee.4836112446988635817" id="4801409946588416180" />
-                        </node>
-                      </node>
-                    </node>
-                  </node>
-                </node>
-              </node>
-              <node role="statement" roleId="tpee.1068581517665" type="tpee.IfStatement" typeId="tpee.1068580123159" id="4801409946588416765">
-                <node role="ifTrue" roleId="tpee.1068580123161" type="tpee.StatementList" typeId="tpee.1068580123136" id="4801409946588416766">
-                  <node role="statement" roleId="tpee.1068581517665" type="tpee.ReturnStatement" typeId="tpee.1068581242878" id="4801409946588416200">
-                    <node role="expression" roleId="tpee.1068581517676" type="tpee.DotExpression" typeId="tpee.1197027756228" id="4801409946588416203">
-                      <node role="operand" roleId="tpee.1197027771414" type="tpee.LocalVariableReference" typeId="tpee.1068581242866" id="4801409946588416202">
-                        <link role="variableDeclaration" roleId="tpee.1068581517664" targetNodeId="4801409946588416162" resolveInfo="modelDescriptor" />
-                      </node>
-                      <node role="operation" roleId="tpee.1197027833540" type="tpee.InstanceMethodCallOperation" typeId="tpee.1202948039474" id="4801409946588416763">
-                        <link role="baseMethodDeclaration" roleId="tpee.1068499141037" targetNodeId="cu2c.~SModelDescriptor%dgetSModel()%cjetbrains%dmps%dsmodel%dSModel" resolveInfo="getSModel" />
-                      </node>
-                    </node>
-                  </node>
-                </node>
-                <node role="condition" roleId="tpee.1068580123160" type="tpee.NotEqualsExpression" typeId="tpee.1073239437375" id="4801409946588416770">
-                  <node role="rightExpression" roleId="tpee.1081773367579" type="tpee.NullLiteral" typeId="tpee.1070534058343" id="4801409946588416773" />
-                  <node role="leftExpression" roleId="tpee.1081773367580" type="tpee.LocalVariableReference" typeId="tpee.1068581242866" id="4801409946588416769">
-                    <link role="variableDeclaration" roleId="tpee.1068581517664" targetNodeId="4801409946588416162" resolveInfo="modelDescriptor" />
-                  </node>
-                </node>
-              </node>
-            </node>
-          </node>
-        </node>
-        <node role="statement" roleId="tpee.1068581517665" type="tpee.Statement" typeId="tpee.1068580123157" id="4801409946588416774" />
-        <node role="statement" roleId="tpee.1068581517665" type="tpee.ReturnStatement" typeId="tpee.1068581242878" id="4801409946588416776">
-          <node role="expression" roleId="tpee.1068581517676" type="tpee.NullLiteral" typeId="tpee.1070534058343" id="4801409946588416778" />
+            <node role="operation" roleId="tpee.1197027833540" type="tp25.Node_GetModelOperation" typeId="tp25.1143234257716" id="1231426192444" />
+          </node>
         </node>
       </node>
     </node>
