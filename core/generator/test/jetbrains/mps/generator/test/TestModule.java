--- conflicted
+++ resolved
@@ -113,14 +113,8 @@
     return "Test Transient models";
   }
 
-<<<<<<< HEAD
   public List<SModel> getOwnModelDescriptors() {
     return new ArrayList<SModel>(myModels.values());
-=======
-  @Override
-  public List<SModelDescriptor> getOwnModelDescriptors() {
-    return new ArrayList<SModelDescriptor>(myModels.values());
->>>>>>> 5b0bf193
   }
 
   @Override
