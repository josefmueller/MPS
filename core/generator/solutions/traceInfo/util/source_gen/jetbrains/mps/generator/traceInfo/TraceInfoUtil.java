package jetbrains.mps.generator.traceInfo;

/*Generated by MPS */

import org.jetbrains.annotations.Nullable;
import org.jetbrains.annotations.NotNull;
import jetbrains.mps.baseLanguage.closures.runtime._FunctionTypes;
import jetbrains.mps.traceInfo.DebugInfo;
import jetbrains.mps.smodel.SModelDescriptor;
import jetbrains.mps.smodel.SNode;
import org.jetbrains.annotations.NonNls;
import java.util.List;
import jetbrains.mps.traceInfo.TraceablePositionInfo;
import jetbrains.mps.internal.collections.runtime.ListSequence;
import jetbrains.mps.smodel.SModel;
import jetbrains.mps.internal.collections.runtime.ISelector;
import jetbrains.mps.internal.collections.runtime.Sequence;
import jetbrains.mps.traceInfo.PositionInfo;
import jetbrains.mps.internal.collections.runtime.IWhereFilter;
import jetbrains.mps.lang.smodel.generator.smodelAdapter.SNodeOperations;
import jetbrains.mps.smodel.SNodePointer;
import jetbrains.mps.smodel.ModelAccess;
import jetbrains.mps.util.Computable;
import jetbrains.mps.traceInfo.UnitPositionInfo;
import jetbrains.mps.util.Mapper;
import jetbrains.mps.traceInfo.DebugInfoRoot;
import java.util.Set;
import jetbrains.mps.traceInfo.ScopePositionInfo;

public class TraceInfoUtil {
  public TraceInfoUtil() {
  }

  @Nullable
  public static String getUnitName(@NotNull String className, final String file, final int position) {
    return TraceInfoUtilComponent.getInstance().findInTraceInfo(className, new _FunctionTypes._return_P2_E0<String, DebugInfo, SModelDescriptor>() {
      public String invoke(DebugInfo info, SModelDescriptor descriptor) {
        return info.getUnitNameForLine(file, position);
      }
    });
  }

  @Nullable
  public static SNode getUnitNode(@NonNls String className, final String file, final int position) {
    return TraceInfoUtilComponent.getInstance().findInTraceInfo(className, new _FunctionTypes._return_P2_E0<SNode, DebugInfo, SModelDescriptor>() {
      public SNode invoke(DebugInfo info, SModelDescriptor descriptor) {
        return info.getUnitNodeForLine(file, position, descriptor.getSModel());
      }
    });
  }

  @Nullable
  public static SNode getNode(@NonNls String className, final String file, final int position) {
    return check_4iwlxm_a0a2(getAllTraceableNodes(className, file, position));
  }

  /**
   * Java-specific method for finding the most suitable node from position in java code.
   * 
   * @param unitName name of a java class
   * @param fileName name of a source file
   * @param lineNumber line number
   * @return node
   */
  @Nullable
  public static SNode getJavaNode(@NonNls String unitName, final String fileName, final int lineNumber) {
    return TraceInfoUtilComponent.getInstance().findInTraceInfo(unitName, new _FunctionTypes._return_P2_E0<SNode, DebugInfo, SModelDescriptor>() {
      public SNode invoke(DebugInfo info, SModelDescriptor modelDescriptor) {
        List<TraceablePositionInfo> resultList = info.getTraceableInfoForPosition(fileName, lineNumber);
        if (resultList == null || ListSequence.fromList(resultList).isEmpty()) {
          return null;
        }

        SModel model = modelDescriptor.getSModel();

        Iterable<TraceablePositionInfo> sorted = ListSequence.fromList(resultList).sort(new ISelector<TraceablePositionInfo, TraceablePositionInfo>() {
          public TraceablePositionInfo select(TraceablePositionInfo it) {
            return it;
          }
        }, true);
        final TraceablePositionInfo firstPositionInfo = Sequence.fromIterable(sorted).first();
        PositionInfo result = firstPositionInfo;
        // here we do some magic to fix the following bug: 
        // each node in base language owns a '\n' symbol in a previous line 
        // in the following code we will never get 'for' node quering line 1: 
        // 1.  for (...) { 
        // 2.    some statement 
        // 3.  } 
        // since 'some statement' takes lines 1-2 instead of just line 2 
        if (Sequence.fromIterable(sorted).count() > 1 && firstPositionInfo.getStartLine() == lineNumber && firstPositionInfo.getLineDistance() > 0) {
          result = ListSequence.fromList(Sequence.fromIterable(sorted).toListSequence()).getElement(1);
        }
        // here we have another example of how not to write code 
        // this is a hack fixing MPS-8644 
        // the problem is with the BlockStatement which sometimes generates to nothing, but is still present in .debug 
        // so in the code like this: 
        // 1. { 
        // 2. statement 
        // 3. } 
        // block statement occupy the same place as "statement" because this code generates into: 
        // 1. statement 
        // the solution is simple: 
        // among all node with same position we select the deepest 
        if (Sequence.fromIterable(sorted).count() > 1) {
          Iterable<TraceablePositionInfo> sameSpacePositions = Sequence.fromIterable(sorted).where(new IWhereFilter<TraceablePositionInfo>() {
            public boolean accept(TraceablePositionInfo it) {
              return firstPositionInfo.isOccupyTheSameSpace(it);
            }
          });
          if (Sequence.fromIterable(sameSpacePositions).count() > 1) {
            SNode currentNode = DebugInfo.findNode(firstPositionInfo);
            boolean finished = false;
            while (!(finished)) {
              finished = true;
              for (TraceablePositionInfo otherPos : Sequence.fromIterable(sameSpacePositions)) {
<<<<<<< HEAD
                SNode otherNode = model.getNodeById(otherPos.getNodeId());
                if ((otherNode != null) && ListSequence.fromList(SNodeOperations.getAncestors(otherNode, null, false)).contains(currentNode)) {
=======
                SNode otherNode = DebugInfo.findNode(otherPos);
                if ((otherNode != null) && otherNode.isDescendantOf(currentNode, false)) {
>>>>>>> 07742312
                  currentNode = otherNode;
                  finished = false;
                  break;
                }
              }
            }
            return currentNode;
          }
        }
        return DebugInfo.findNode(result);

      }
    }, TraceInfoUtilComponent.DEFAULT_MAPPER);
  }

  @Nullable
  public static SNodePointer getNodePointer(@NonNls final String className, final String file, final int position) {
    return ModelAccess.instance().runReadAction(new Computable<SNodePointer>() {
      public SNodePointer compute() {
        SNode node = getNode(className, file, position);
        if (node == null) {
          return null;
        }
        return new SNodePointer(node);
      }
    });
  }

  @Nullable
  public static SNode getVar(@NonNls String className, final String file, final int position, @NonNls final String varName) {
    return TraceInfoUtilComponent.getInstance().findInTraceInfo(className, new _FunctionTypes._return_P2_E0<SNode, DebugInfo, SModelDescriptor>() {
      public SNode invoke(DebugInfo info, SModelDescriptor descriptor) {
        return info.getVarForLine(file, position, descriptor.getSModel(), varName);
      }
    });
  }

  public static String getUnitName(SNode node) {
    SModel model = node.getModel();
    DebugInfo debugInfo = TraceInfoCache.getInstance().get(model.getModelDescriptor());
    if (debugInfo == null) {
      return null;
    }
    UnitPositionInfo unitForNode = ListSequence.fromList(debugInfo.getUnitsForNode(node)).first();
    if (unitForNode != null) {
      return unitForNode.getUnitName();
    }
    return null;
  }

  @Nullable
  @Deprecated
  public static <T extends PositionInfo> List<SNode> getAllNodes(@NotNull final String className, final String file, final int position, final Mapper<DebugInfoRoot, ? extends Set<T>> positionsGetter) {
    return TraceInfoUtilComponent.getInstance().getAllNodes(className, file, position, new _FunctionTypes._return_P1_E0<Set<T>, DebugInfoRoot>() {
      public Set<T> invoke(DebugInfoRoot info) {
        return positionsGetter.value(info);
      }
    });
  }

  @Nullable
  public static List<SNode> getAllTraceableNodes(@NotNull String className, final String file, final int position) {
    return TraceInfoUtil.getAllNodes(className, file, position, new Mapper<DebugInfoRoot, Set<TraceablePositionInfo>>() {
      @Override
      public Set<TraceablePositionInfo> value(DebugInfoRoot key) {
        return key.getPositions();
      }
    });
  }

  @Nullable
  public static List<SNode> getAllScopeNodes(@NotNull String className, final String file, final int position) {
    return TraceInfoUtil.getAllNodes(className, file, position, new Mapper<DebugInfoRoot, Set<ScopePositionInfo>>() {
      @Override
      public Set<ScopePositionInfo> value(DebugInfoRoot key) {
        return key.getScopePositions();
      }
    });
  }

  @Nullable
  public static List<SNode> getAllUnitNodes(@NotNull String className, final String file, final int position) {
    return TraceInfoUtil.getAllNodes(className, file, position, new Mapper<DebugInfoRoot, Set<UnitPositionInfo>>() {
      @Override
      public Set<UnitPositionInfo> value(DebugInfoRoot key) {
        return key.getUnitPositions();
      }
    });
  }

  private static SNode check_4iwlxm_a0a2(List<SNode> checkedDotOperand) {
    if (null != checkedDotOperand) {
      return ListSequence.fromList(checkedDotOperand).first();
    }
    return null;
  }
}<|MERGE_RESOLUTION|>--- conflicted
+++ resolved
@@ -113,13 +113,8 @@
             while (!(finished)) {
               finished = true;
               for (TraceablePositionInfo otherPos : Sequence.fromIterable(sameSpacePositions)) {
-<<<<<<< HEAD
-                SNode otherNode = model.getNodeById(otherPos.getNodeId());
+                SNode otherNode = DebugInfo.findNode(otherPos);
                 if ((otherNode != null) && ListSequence.fromList(SNodeOperations.getAncestors(otherNode, null, false)).contains(currentNode)) {
-=======
-                SNode otherNode = DebugInfo.findNode(otherPos);
-                if ((otherNode != null) && otherNode.isDescendantOf(currentNode, false)) {
->>>>>>> 07742312
                   currentNode = otherNode;
                   finished = false;
                   break;
