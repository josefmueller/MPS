<?xml version="1.0" encoding="UTF-8"?>
<model modelUID="r:41bf31ae-8e87-4132-b404-f244ad8a3001(jetbrains.mps.generator.traceInfo)">
  <persistence version="7" />
  <language namespace="f3061a53-9226-4cc5-a443-f952ceaf5816(jetbrains.mps.baseLanguage)" />
  <language namespace="760a0a8c-eabb-4521-8bfd-65db761a9ba3(jetbrains.mps.baseLanguage.logging)" />
  <language namespace="fd392034-7849-419d-9071-12563d152375(jetbrains.mps.baseLanguage.closures)" />
  <language namespace="774bf8a0-62e5-41e1-af63-f4812e60e48b(jetbrains.mps.baseLanguage.checkedDots)" />
  <language namespace="7866978e-a0f0-4cc7-81bc-4d213d9375e1(jetbrains.mps.lang.smodel)" />
  <language namespace="f2801650-65d5-424e-bb1b-463a8781b786(jetbrains.mps.baseLanguage.javadoc)" />
  <language namespace="83888646-71ce-4f1c-9c53-c54016f6ad4f(jetbrains.mps.baseLanguage.collections)" />
  <language namespace="ed6d7656-532c-4bc2-81d1-af945aeb8280(jetbrains.mps.baseLanguage.blTypes)" />
  <language namespace="9ded098b-ad6a-4657-bfd9-48636cfe8bc3(jetbrains.mps.lang.traceable)" />
  <import index="msyo" modelUID="f:java_stub#6ed54515-acc8-4d1e-a16c-9fd6cfe951ea#jetbrains.mps.util(MPS.Core/jetbrains.mps.util@java_stub)" version="-1" />
  <import index="cu2c" modelUID="f:java_stub#6ed54515-acc8-4d1e-a16c-9fd6cfe951ea#jetbrains.mps.smodel(MPS.Core/jetbrains.mps.smodel@java_stub)" version="-1" />
  <import index="51om" modelUID="f:java_stub#6ed54515-acc8-4d1e-a16c-9fd6cfe951ea#jetbrains.mps.cleanup(MPS.Core/jetbrains.mps.cleanup@java_stub)" version="-1" />
  <import index="y5px" modelUID="f:java_stub#6ed54515-acc8-4d1e-a16c-9fd6cfe951ea#jetbrains.mps.generator(MPS.Core/jetbrains.mps.generator@java_stub)" version="-1" />
  <import index="vsqj" modelUID="f:java_stub#6ed54515-acc8-4d1e-a16c-9fd6cfe951ea#jetbrains.mps.project(MPS.Core/jetbrains.mps.project@java_stub)" version="-1" />
  <import index="n13f" modelUID="f:java_stub#6ed54515-acc8-4d1e-a16c-9fd6cfe951ea#jetbrains.mps.reloading(MPS.Core/jetbrains.mps.reloading@java_stub)" version="-1" />
  <import index="k7g3" modelUID="f:java_stub#6354ebe7-c22a-4a0f-ac54-50b52ab9b065#java.util(java.util@java_stub)" version="-1" />
  <import index="22fg" modelUID="f:java_stub#6354ebe7-c22a-4a0f-ac54-50b52ab9b065#java.net(java.net@java_stub)" version="-1" />
  <import index="53gy" modelUID="f:java_stub#6354ebe7-c22a-4a0f-ac54-50b52ab9b065#java.util.concurrent(JDK/java.util.concurrent@java_stub)" version="-1" />
  <import index="21is" modelUID="r:48edee5d-2586-4224-ae5d-181c80fe8d51(jetbrains.mps.traceInfo)" version="-1" />
  <import index="kqhl" modelUID="f:java_stub#6ed54515-acc8-4d1e-a16c-9fd6cfe951ea#jetbrains.mps.project.structure.modules(MPS.Core/jetbrains.mps.project.structure.modules@java_stub)" version="-1" />
  <import index="68ai" modelUID="f:java_stub#6ed54515-acc8-4d1e-a16c-9fd6cfe951ea#org.jetbrains.annotations(MPS.Core/org.jetbrains.annotations@java_stub)" version="-1" />
  <import index="zwkq" modelUID="f:java_stub#6ed54515-acc8-4d1e-a16c-9fd6cfe951ea#org.jdom(MPS.Core/org.jdom@java_stub)" version="-1" />
  <import index="kgxg" modelUID="f:java_stub#6ed54515-acc8-4d1e-a16c-9fd6cfe951ea#jetbrains.mps.components(MPS.Core/jetbrains.mps.components@java_stub)" version="-1" />
  <import index="eunx" modelUID="f:java_stub#6ed54515-acc8-4d1e-a16c-9fd6cfe951ea#jetbrains.mps.util.annotation(MPS.Core/jetbrains.mps.util.annotation@java_stub)" version="-1" />
  <import index="dd55" modelUID="f:java_stub#6ed54515-acc8-4d1e-a16c-9fd6cfe951ea#jetbrains.mps.generator.cache(MPS.Core/jetbrains.mps.generator.cache@java_stub)" version="-1" />
  <import index="59et" modelUID="f:java_stub#6ed54515-acc8-4d1e-a16c-9fd6cfe951ea#jetbrains.mps.vfs(jetbrains.mps.vfs@java_stub)" version="-1" />
  <import index="pxuo" modelUID="f:java_stub#6ed54515-acc8-4d1e-a16c-9fd6cfe951ea#jetbrains.mps.util.containers(MPS.Core/jetbrains.mps.util.containers@java_stub)" version="-1" />
  <import index="fxg7" modelUID="f:java_stub#6354ebe7-c22a-4a0f-ac54-50b52ab9b065#java.io(java.io@java_stub)" version="-1" />
<<<<<<< HEAD
  <import index="e2lb" modelUID="f:java_stub#6354ebe7-c22a-4a0f-ac54-50b52ab9b065#java.lang(java.lang@java_stub)" version="-1" />
  <import index="9m56" modelUID="f:java_stub#6ed54515-acc8-4d1e-a16c-9fd6cfe951ea#jetbrains.mps.generator.traceInfo(MPS.Core/jetbrains.mps.generator.traceInfo@java_stub)" version="-1" />
  <import index="4hf9" modelUID="f:java_stub#6ed54515-acc8-4d1e-a16c-9fd6cfe951ea#jetbrains.mps.traceInfo(MPS.Core/jetbrains.mps.traceInfo@java_stub)" version="-1" />
  <import index="tpck" modelUID="r:00000000-0000-4000-0000-011c89590288(jetbrains.mps.lang.core.structure)" version="0" implicit="yes" />
  <import index="tpee" modelUID="r:00000000-0000-4000-0000-011c895902ca(jetbrains.mps.baseLanguage.structure)" version="4" implicit="yes" />
=======
  <import index="59et" modelUID="f:java_stub#6ed54515-acc8-4d1e-a16c-9fd6cfe951ea#jetbrains.mps.vfs(jetbrains.mps.vfs@java_stub)" version="-1" />
  <import index="e2lb" modelUID="f:java_stub#6354ebe7-c22a-4a0f-ac54-50b52ab9b065#java.lang(java.lang@java_stub)" version="-1" />
  <import index="1p1s" modelUID="f:java_stub#6ed54515-acc8-4d1e-a16c-9fd6cfe951ea#jetbrains.mps(MPS.Core/jetbrains.mps@java_stub)" version="-1" />
  <import index="tpck" modelUID="r:00000000-0000-4000-0000-011c89590288(jetbrains.mps.lang.core.structure)" version="0" implicit="yes" />
  <import index="tpee" modelUID="r:00000000-0000-4000-0000-011c895902ca(jetbrains.mps.baseLanguage.structure)" version="4" implicit="yes" />
  <import index="pxuo" modelUID="f:java_stub#6ed54515-acc8-4d1e-a16c-9fd6cfe951ea#jetbrains.mps.util.containers(MPS.Core/jetbrains.mps.util.containers@java_stub)" version="-1" implicit="yes" />
>>>>>>> 2cc76605
  <import index="tpib" modelUID="r:00000000-0000-4000-0000-011c8959057f(jetbrains.mps.baseLanguage.logging.structure)" version="0" implicit="yes" />
  <import index="tp2c" modelUID="r:00000000-0000-4000-0000-011c89590338(jetbrains.mps.baseLanguage.closures.structure)" version="3" implicit="yes" />
  <import index="m373" modelUID="r:4095af4f-a097-4799-aaa9-03df087ddfa6(jetbrains.mps.baseLanguage.javadoc.structure)" version="5" implicit="yes" />
  <import index="pxpg" modelUID="r:5a550369-d6d9-4c89-a89b-1bb748dc20b3(jetbrains.mps.baseLanguage.checkedDots.structure)" version="-1" implicit="yes" />
  <import index="tp25" modelUID="r:00000000-0000-4000-0000-011c89590301(jetbrains.mps.lang.smodel.structure)" version="16" implicit="yes" />
  <import index="tp2q" modelUID="r:00000000-0000-4000-0000-011c8959032e(jetbrains.mps.baseLanguage.collections.structure)" version="7" implicit="yes" />
  <roots>
    <node type="tpee.ClassConcept" typeId="tpee.1068390468198" id="7521671656020564904">
      <property name="abstractClass" nameId="tpee.1075300953594" value="false" />
      <property name="isFinal" nameId="tpee.1221565133444" value="false" />
      <property name="name" nameId="tpck.1169194664001" value="TraceInfoCache" />
    </node>
    <node type="tpee.ClassConcept" typeId="tpee.1068390468198" id="7521671656020565367">
      <property name="abstractClass" nameId="tpee.1075300953594" value="false" />
      <property name="isFinal" nameId="tpee.1221565133444" value="false" />
      <property name="name" nameId="tpck.1169194664001" value="TraceInfoUtil" />
    </node>
    <node type="tpee.ClassConcept" typeId="tpee.1068390468198" id="3483822302719455901">
      <property name="name" nameId="tpck.1169194664001" value="JavaTraceInfoResourceProvider" />
    </node>
    <node type="tpee.ClassConcept" typeId="tpee.1068390468198" id="5111910545577563820">
      <property name="name" nameId="tpck.1169194664001" value="TraceDown" />
    </node>
    <node type="tpee.ClassConcept" typeId="tpee.1068390468198" id="6457370101436703768">
      <property name="name" nameId="tpck.1169194664001" value="TraceInfoFromSourceProvider" />
    </node>
  </roots>
  <root id="7521671656020564904">
    <node role="staticInnerClassifiers" roleId="tpee.1178616825527" type="tpee.Interface" typeId="tpee.1107796713796" id="2835818332993426829">
      <property name="nonStatic" nameId="tpee.521412098689998745" value="true" />
      <property name="name" nameId="tpck.1169194664001" value="TraceInfoResourceProvider" />
      <node role="method" roleId="tpee.1107880067339" type="tpee.InstanceMethodDeclaration" typeId="tpee.1068580123165" id="2835818332993426831">
        <property name="isAbstract" nameId="tpee.1178608670077" value="true" />
        <property name="name" nameId="tpck.1169194664001" value="getResource" />
        <node role="returnType" roleId="tpee.1068580123133" type="tpee.ClassifierType" typeId="tpee.1107535904670" id="2835818332993431782">
          <link role="classifier" roleId="tpee.1107535924139" targetNodeId="22fg.~URL" resolveInfo="URL" />
        </node>
        <node role="visibility" roleId="tpee.1178549979242" type="tpee.PublicVisibility" typeId="tpee.1146644602865" id="2835818332993426833" />
        <node role="body" roleId="tpee.1068580123135" type="tpee.StatementList" typeId="tpee.1068580123136" id="2835818332993426834" />
        <node role="parameter" roleId="tpee.1068580123134" type="tpee.ParameterDeclaration" typeId="tpee.1068498886292" id="2835818332994357745">
          <property name="name" nameId="tpck.1169194664001" value="module" />
          <node role="type" roleId="tpee.5680397130376446158" type="tpee.ClassifierType" typeId="tpee.1107535904670" id="2835818332994357746">
            <link role="classifier" roleId="tpee.1107535924139" targetNodeId="vsqj.~IModule" resolveInfo="IModule" />
          </node>
        </node>
        <node role="parameter" roleId="tpee.1068580123134" type="tpee.ParameterDeclaration" typeId="tpee.1068498886292" id="2835818332994357747">
          <property name="name" nameId="tpck.1169194664001" value="resourceName" />
<<<<<<< HEAD
          <node role="type" roleId="tpee.5680397130376446158" type="tpee.StringType" typeId="tpee.1225271177708" id="3483822302719547168" />
=======
          <node role="type" roleId="tpee.5680397130376446158" type="tpee.StringType" typeId="tpee.1225271177708" id="9053657877482501410" />
>>>>>>> 2cc76605
        </node>
      </node>
      <node role="visibility" roleId="tpee.1178549979242" type="tpee.PublicVisibility" typeId="tpee.1146644602865" id="2835818332993426830" />
    </node>
    <node role="field" roleId="tpee.1068390468199" type="tpee.FieldDeclaration" typeId="tpee.1068390468200" id="2835818332993426822">
      <property name="name" nameId="tpck.1169194664001" value="myProviders" />
      <node role="visibility" roleId="tpee.1178549979242" type="tpee.PrivateVisibility" typeId="tpee.1146644623116" id="2835818332993426823" />
      <node role="type" roleId="tpee.5680397130376446158" type="tpee.ClassifierType" typeId="tpee.1107535904670" id="2835818332993426825">
        <link role="classifier" roleId="tpee.1107535924139" targetNodeId="k7g3.~List" resolveInfo="List" />
        <node role="parameter" roleId="tpee.1109201940907" type="tpee.ClassifierType" typeId="tpee.1107535904670" id="2835818332994357757">
          <link role="classifier" roleId="tpee.1107535924139" targetNodeId="2835818332993426829" resolveInfo="TraceInfoCache.TraceInfoResourceProvider" />
        </node>
      </node>
      <node role="initializer" roleId="tpee.1068431790190" type="tpee.GenericNewExpression" typeId="tpee.1145552977093" id="2835818332994357759">
        <node role="creator" roleId="tpee.1145553007750" type="tpee.ClassCreator" typeId="tpee.1212685548494" id="2835818332994357761">
          <link role="baseMethodDeclaration" roleId="tpee.1068499141037" targetNodeId="53gy.~CopyOnWriteArrayList%d&lt;init&gt;()" resolveInfo="CopyOnWriteArrayList" />
          <node role="typeParameter" roleId="tpee.1212687122400" type="tpee.ClassifierType" typeId="tpee.1107535904670" id="2835818332994357763">
            <link role="classifier" roleId="tpee.1107535924139" targetNodeId="2835818332993426829" resolveInfo="TraceInfoCache.TraceInfoResourceProvider" />
          </node>
        </node>
      </node>
    </node>
    <node role="field" roleId="tpee.1068390468199" type="tpee.FieldDeclaration" typeId="tpee.1068390468200" id="3483822302719522674">
      <property name="name" nameId="tpck.1169194664001" value="myJavaTraceInfoProvider" />
      <property name="isFinal" nameId="tpee.1176718929932" value="true" />
      <node role="visibility" roleId="tpee.1178549979242" type="tpee.PrivateVisibility" typeId="tpee.1146644623116" id="3483822302719522675" />
      <node role="type" roleId="tpee.5680397130376446158" type="tpee.ClassifierType" typeId="tpee.1107535904670" id="3483822302719522676">
        <link role="classifier" roleId="tpee.1107535924139" targetNodeId="3483822302719455901" resolveInfo="JavaTraceInfoResourceProvider" />
      </node>
      <node role="initializer" roleId="tpee.1068431790190" type="tpee.GenericNewExpression" typeId="tpee.1145552977093" id="3483822302719522677">
        <node role="creator" roleId="tpee.1145553007750" type="tpee.ClassCreator" typeId="tpee.1212685548494" id="3483822302719522678">
          <link role="baseMethodDeclaration" roleId="tpee.1068499141037" targetNodeId="3483822302719455903" resolveInfo="JavaTraceInfoResourceProvider" />
        </node>
      </node>
    </node>
    <node role="visibility" roleId="tpee.1178549979242" type="tpee.PublicVisibility" typeId="tpee.1146644602865" id="7521671656020564905" />
    <node role="superclass" roleId="tpee.1165602531693" type="tpee.ClassifierType" typeId="tpee.1107535904670" id="7521671656020564906">
      <link role="classifier" roleId="tpee.1107535924139" targetNodeId="dd55.~XmlBasedModelCache" resolveInfo="XmlBasedModelCache" />
      <node role="parameter" roleId="tpee.1109201940907" type="tpee.ClassifierType" typeId="tpee.1107535904670" id="7521671656020564907">
        <link role="classifier" roleId="tpee.1107535924139" targetNodeId="21is.2897370900776712137" resolveInfo="DebugInfo" />
      </node>
    </node>
    <node role="staticField" roleId="tpee.1128555889557" type="tpee.StaticFieldDeclaration" typeId="tpee.1070462154015" id="7521671656020564913">
      <property name="isFinal" nameId="tpee.1176718929932" value="true" />
      <property name="name" nameId="tpck.1169194664001" value="TRACE_FILE_NAME" />
      <node role="type" roleId="tpee.5680397130376446158" type="tpee.StringType" typeId="tpee.1225271177708" id="7922457109334009517" />
      <node role="visibility" roleId="tpee.1178549979242" type="tpee.PublicVisibility" typeId="tpee.1146644602865" id="7521671656020564915" />
      <node role="initializer" roleId="tpee.1068431790190" type="tpee.StringLiteral" typeId="tpee.1070475926800" id="7521671656020564916">
        <property name="value" nameId="tpee.1070475926801" value="trace.info" />
      </node>
    </node>
    <node role="staticField" roleId="tpee.1128555889557" type="tpee.StaticFieldDeclaration" typeId="tpee.1070462154015" id="7521671656020564917">
      <property name="isFinal" nameId="tpee.1176718929932" value="false" />
      <property name="name" nameId="tpck.1169194664001" value="INSTANCE" />
      <node role="type" roleId="tpee.5680397130376446158" type="tpee.ClassifierType" typeId="tpee.1107535904670" id="7521671656020564918">
        <link role="classifier" roleId="tpee.1107535924139" targetNodeId="7521671656020564904" resolveInfo="TraceInfoCache" />
      </node>
      <node role="visibility" roleId="tpee.1178549979242" type="tpee.PrivateVisibility" typeId="tpee.1146644623116" id="7521671656020564919" />
    </node>
    <node role="staticField" roleId="tpee.1128555889557" type="tpee.StaticFieldDeclaration" typeId="tpee.1070462154015" id="7922457109334008370">
      <property name="name" nameId="tpck.1169194664001" value="INSTANCE_LOCK" />
      <property name="isFinal" nameId="tpee.1176718929932" value="true" />
      <node role="visibility" roleId="tpee.1178549979242" type="tpee.PrivateVisibility" typeId="tpee.1146644623116" id="7922457109334008371" />
      <node role="type" roleId="tpee.5680397130376446158" type="tpee.ClassifierType" typeId="tpee.1107535904670" id="7922457109334008373">
        <link role="classifier" roleId="tpee.1107535924139" targetNodeId="e2lb.~Object" resolveInfo="Object" />
      </node>
      <node role="initializer" roleId="tpee.1068431790190" type="tpee.GenericNewExpression" typeId="tpee.1145552977093" id="7922457109334008375">
        <node role="creator" roleId="tpee.1145553007750" type="tpee.ClassCreator" typeId="tpee.1212685548494" id="7922457109334008377">
          <link role="baseMethodDeclaration" roleId="tpee.1068499141037" targetNodeId="e2lb.~Object%d&lt;init&gt;()" resolveInfo="Object" />
        </node>
      </node>
    </node>
    <node role="staticMethod" roleId="tpee.1070462273904" type="tpee.StaticMethodDeclaration" typeId="tpee.1081236700938" id="7521671656020564920">
      <property name="isFinal" nameId="tpee.1181808852946" value="false" />
      <property name="name" nameId="tpck.1169194664001" value="getInstance" />
      <node role="visibility" roleId="tpee.1178549979242" type="tpee.PublicVisibility" typeId="tpee.1146644602865" id="7521671656020564921" />
      <node role="returnType" roleId="tpee.1068580123133" type="tpee.ClassifierType" typeId="tpee.1107535904670" id="7521671656020564922">
        <link role="classifier" roleId="tpee.1107535924139" targetNodeId="7521671656020564904" resolveInfo="TraceInfoCache" />
      </node>
      <node role="body" roleId="tpee.1068580123135" type="tpee.StatementList" typeId="tpee.1068580123136" id="7521671656020564923">
        <node role="statement" roleId="tpee.1068581517665" type="tpee.SynchronizedStatement" typeId="tpee.1170075670744" id="7922457109334009513">
          <node role="expression" roleId="tpee.1170075728144" type="tpee.LocalStaticFieldReference" typeId="tpee.1172008963197" id="7922457109334009516">
            <link role="variableDeclaration" roleId="tpee.1068581517664" targetNodeId="7922457109334008370" resolveInfo="INSTANCE_LOCK" />
          </node>
          <node role="block" roleId="tpee.1170075736412" type="tpee.StatementList" typeId="tpee.1068580123136" id="7922457109334009515">
            <node role="statement" roleId="tpee.1068581517665" type="tpee.ReturnStatement" typeId="tpee.1068581242878" id="7521671656020564924">
              <node role="expression" roleId="tpee.1068581517676" type="tpee.LocalStaticFieldReference" typeId="tpee.1172008963197" id="7521671656020564925">
                <link role="variableDeclaration" roleId="tpee.1068581517664" targetNodeId="7521671656020564917" resolveInfo="INSTANCE" />
              </node>
            </node>
          </node>
        </node>
      </node>
    </node>
    <node role="constructor" roleId="tpee.1068390468201" type="tpee.ConstructorDeclaration" typeId="tpee.1068580123140" id="7521671656020564926">
      <node role="visibility" roleId="tpee.1178549979242" type="tpee.PublicVisibility" typeId="tpee.1146644602865" id="7521671656020564927" />
      <node role="returnType" roleId="tpee.1068580123133" type="tpee.VoidType" typeId="tpee.1068581517677" id="7521671656020564928" />
      <node role="parameter" roleId="tpee.1068580123134" type="tpee.ParameterDeclaration" typeId="tpee.1068498886292" id="7521671656020564929">
        <property name="name" nameId="tpck.1169194664001" value="modelRepository" />
        <property name="isFinal" nameId="tpee.1176718929932" value="false" />
        <node role="type" roleId="tpee.5680397130376446158" type="tpee.ClassifierType" typeId="tpee.1107535904670" id="7521671656020612812">
          <link role="classifier" roleId="tpee.1107535924139" targetNodeId="cu2c.~SModelRepository" resolveInfo="SModelRepository" />
        </node>
      </node>
      <node role="body" roleId="tpee.1068580123135" type="tpee.StatementList" typeId="tpee.1068580123136" id="7521671656020564931">
        <node role="statement" roleId="tpee.1068581517665" type="tpee.SuperConstructorInvocation" typeId="tpee.1070475587102" id="7521671656020564932">
          <link role="baseMethodDeclaration" roleId="tpee.1068499141037" targetNodeId="dd55.~XmlBasedModelCache%d&lt;init&gt;(jetbrains%dmps%dsmodel%dSModelRepository)" resolveInfo="XmlBasedModelCache" />
          <node role="actualArgument" roleId="tpee.1068499141038" type="tpee.ParameterReference" typeId="tpee.1068581242874" id="7521671656020564933">
            <link role="variableDeclaration" roleId="tpee.1068581517664" targetNodeId="7521671656020564929" resolveInfo="modelRepository" />
          </node>
        </node>
      </node>
    </node>
    <node role="method" roleId="tpee.1107880067339" type="tpee.InstanceMethodDeclaration" typeId="tpee.1068580123165" id="7521671656020564934">
      <property name="isAbstract" nameId="tpee.1178608670077" value="false" />
      <property name="isFinal" nameId="tpee.1181808852946" value="false" />
      <property name="name" nameId="tpck.1169194664001" value="init" />
      <node role="visibility" roleId="tpee.1178549979242" type="tpee.PublicVisibility" typeId="tpee.1146644602865" id="7521671656020564935" />
      <node role="returnType" roleId="tpee.1068580123133" type="tpee.VoidType" typeId="tpee.1068581517677" id="7521671656020564936" />
      <node role="body" roleId="tpee.1068580123135" type="tpee.StatementList" typeId="tpee.1068580123136" id="7521671656020564937">
        <node role="statement" roleId="tpee.1068581517665" type="tpee.SynchronizedStatement" typeId="tpee.1170075670744" id="7922457109334008379">
          <node role="expression" roleId="tpee.1170075728144" type="tpee.LocalStaticFieldReference" typeId="tpee.1172008963197" id="7922457109334009506">
            <link role="variableDeclaration" roleId="tpee.1068581517664" targetNodeId="7922457109334008370" resolveInfo="INSTANCE_LOCK" />
          </node>
          <node role="block" roleId="tpee.1170075736412" type="tpee.StatementList" typeId="tpee.1068580123136" id="7922457109334008381">
            <node role="statement" roleId="tpee.1068581517665" type="tpee.IfStatement" typeId="tpee.1068580123159" id="7521671656020564938">
              <node role="condition" roleId="tpee.1068580123160" type="tpee.NotEqualsExpression" typeId="tpee.1073239437375" id="7521671656020564939">
                <node role="leftExpression" roleId="tpee.1081773367580" type="tpee.LocalStaticFieldReference" typeId="tpee.1172008963197" id="7521671656020564940">
                  <link role="variableDeclaration" roleId="tpee.1068581517664" targetNodeId="7521671656020564917" resolveInfo="INSTANCE" />
                </node>
                <node role="rightExpression" roleId="tpee.1081773367579" type="tpee.NullLiteral" typeId="tpee.1070534058343" id="7521671656020564941" />
              </node>
              <node role="ifTrue" roleId="tpee.1068580123161" type="tpee.StatementList" typeId="tpee.1068580123136" id="7521671656020564942">
                <node role="statement" roleId="tpee.1068581517665" type="tpee.ThrowStatement" typeId="tpee.1164991038168" id="7521671656020564943">
                  <node role="throwable" roleId="tpee.1164991057263" type="tpee.GenericNewExpression" typeId="tpee.1145552977093" id="7521671656020564944">
                    <node role="creator" roleId="tpee.1145553007750" type="tpee.ClassCreator" typeId="tpee.1212685548494" id="7521671656020564945">
                      <link role="baseMethodDeclaration" roleId="tpee.1068499141037" targetNodeId="e2lb.~IllegalStateException%d&lt;init&gt;(java%dlang%dString)" resolveInfo="IllegalStateException" />
                      <node role="actualArgument" roleId="tpee.1068499141038" type="tpee.StringLiteral" typeId="tpee.1070475926800" id="7521671656020564946">
                        <property name="value" nameId="tpee.1070475926801" value="double initialization" />
                      </node>
                    </node>
                  </node>
                </node>
              </node>
            </node>
            <node role="statement" roleId="tpee.1068581517665" type="tpee.ExpressionStatement" typeId="tpee.1068580123155" id="7521671656020564947">
              <node role="expression" roleId="tpee.1068580123156" type="tpee.AssignmentExpression" typeId="tpee.1068498886294" id="7521671656020564948">
                <node role="lValue" roleId="tpee.1068498886295" type="tpee.LocalStaticFieldReference" typeId="tpee.1172008963197" id="7521671656020564949">
                  <link role="variableDeclaration" roleId="tpee.1068581517664" targetNodeId="7521671656020564917" resolveInfo="INSTANCE" />
                </node>
                <node role="rValue" roleId="tpee.1068498886297" type="tpee.ThisExpression" typeId="tpee.1070475354124" id="7521671656020564950" />
              </node>
            </node>
          </node>
        </node>
        <node role="statement" roleId="tpee.1068581517665" type="tpee.SingleLineComment" typeId="tpee.6329021646629104954" id="3483822302719522718">
          <node role="commentPart" roleId="tpee.6329021646629175155" type="tpee.TextCommentPart" typeId="tpee.6329021646629104957" id="3483822302719522719">
            <property name="text" nameId="tpee.6329021646629104958" value="todo: move (but remember that java provider is used in idea plugin as well)" />
          </node>
        </node>
        <node role="statement" roleId="tpee.1068581517665" type="tpee.ExpressionStatement" typeId="tpee.1068580123155" id="3483822302719470436">
          <node role="expression" roleId="tpee.1068580123156" type="tpee.DotExpression" typeId="tpee.1197027756228" id="3483822302719470458">
            <node role="operand" roleId="tpee.1197027771414" type="tpee.LocalInstanceFieldReference" typeId="tpee.7785501532031639928" id="3483822302719470437">
              <link role="variableDeclaration" roleId="tpee.1068581517664" targetNodeId="2835818332993426822" resolveInfo="myProviders" />
            </node>
            <node role="operation" roleId="tpee.1197027833540" type="tpee.InstanceMethodCallOperation" typeId="tpee.1202948039474" id="3483822302719470464">
              <link role="baseMethodDeclaration" roleId="tpee.1068499141037" targetNodeId="k7g3.~List%dadd(java%dlang%dObject)%cboolean" resolveInfo="add" />
              <node role="actualArgument" roleId="tpee.1068499141038" type="tpee.LocalInstanceFieldReference" typeId="tpee.7785501532031639928" id="3483822302719522683">
                <link role="variableDeclaration" roleId="tpee.1068581517664" targetNodeId="3483822302719522674" resolveInfo="myJavaTraceInfoProvider" />
              </node>
            </node>
          </node>
        </node>
        <node role="statement" roleId="tpee.1068581517665" type="tpee.ExpressionStatement" typeId="tpee.1068580123155" id="7521671656020564951">
          <node role="expression" roleId="tpee.1068580123156" type="tpee.SuperMethodCall" typeId="tpee.1073063089578" id="7521671656020564952">
            <link role="baseMethodDeclaration" roleId="tpee.1068499141037" targetNodeId="dd55.~BaseModelCache%dinit()%cvoid" resolveInfo="init" />
          </node>
        </node>
        <node role="statement" roleId="tpee.1068581517665" type="tpee.ExpressionStatement" typeId="tpee.1068580123155" id="7521671656020564953">
          <node role="expression" roleId="tpee.1068580123156" type="tpee.DotExpression" typeId="tpee.1197027756228" id="7521671656020564954">
            <node role="operand" roleId="tpee.1197027771414" type="tpee.StaticMethodCall" typeId="tpee.1081236700937" id="7521671656020612827">
              <link role="baseMethodDeclaration" roleId="tpee.1068499141037" targetNodeId="51om.~CleanupManager%dgetInstance()%cjetbrains%dmps%dcleanup%dCleanupManager" resolveInfo="getInstance" />
              <link role="classConcept" roleId="tpee.1144433194310" targetNodeId="51om.~CleanupManager" resolveInfo="CleanupManager" />
            </node>
            <node role="operation" roleId="tpee.1197027833540" type="tpee.InstanceMethodCallOperation" typeId="tpee.1202948039474" id="7521671656020564956">
              <link role="baseMethodDeclaration" roleId="tpee.1068499141037" targetNodeId="51om.~CleanupManager%daddCleanupListener(jetbrains%dmps%dcleanup%dCleanupListener)%cvoid" resolveInfo="addCleanupListener" />
              <node role="actualArgument" roleId="tpee.1068499141038" type="tpee.GenericNewExpression" typeId="tpee.1145552977093" id="7521671656020564957">
                <node role="creator" roleId="tpee.1145553007750" type="tpee.AnonymousClassCreator" typeId="tpee.1182160077978" id="7521671656020564958">
                  <node role="cls" roleId="tpee.1182160096073" type="tpee.AnonymousClass" typeId="tpee.1170345865475" id="7521671656020564959">
                    <property name="nonStatic" nameId="tpee.521412098689998745" value="true" />
                    <property name="name" nameId="tpck.1169194664001" value="" />
                    <link role="baseMethodDeclaration" roleId="tpee.1068499141037" targetNodeId="e2lb.~Object%d&lt;init&gt;()" resolveInfo="Object" />
                    <link role="classifier" roleId="tpee.1170346070688" targetNodeId="51om.~CleanupListener" resolveInfo="CleanupListener" />
                    <node role="method" roleId="tpee.1107880067339" type="tpee.InstanceMethodDeclaration" typeId="tpee.1068580123165" id="7521671656020564960">
                      <property name="isAbstract" nameId="tpee.1178608670077" value="false" />
                      <property name="isFinal" nameId="tpee.1181808852946" value="false" />
                      <property name="name" nameId="tpck.1169194664001" value="performCleanup" />
                      <node role="visibility" roleId="tpee.1178549979242" type="tpee.PublicVisibility" typeId="tpee.1146644602865" id="7521671656020564961" />
                      <node role="returnType" roleId="tpee.1068580123133" type="tpee.VoidType" typeId="tpee.1068581517677" id="7521671656020564962" />
                      <node role="body" roleId="tpee.1068580123135" type="tpee.StatementList" typeId="tpee.1068580123136" id="7521671656020565364">
                        <node role="statement" roleId="tpee.1068581517665" type="tpee.ExpressionStatement" typeId="tpee.1068580123155" id="7521671656020565365">
                          <node role="expression" roleId="tpee.1068580123156" type="tpee.LocalInstanceMethodCall" typeId="tpee.3066917033203108594" id="7521671656020565366">
                            <link role="baseMethodDeclaration" roleId="tpee.1068499141037" targetNodeId="dd55.~BaseModelCache%dcleanup()%cvoid" resolveInfo="cleanup" />
                          </node>
                        </node>
                      </node>
                    </node>
                  </node>
                </node>
              </node>
            </node>
          </node>
        </node>
        <node role="statement" roleId="tpee.1068581517665" type="tpee.IfStatement" typeId="tpee.1068580123159" id="2603522263179309701">
          <node role="ifTrue" roleId="tpee.1068580123161" type="tpee.StatementList" typeId="tpee.1068580123136" id="2603522263179309702">
            <node role="statement" roleId="tpee.1068581517665" type="tpee.ExpressionStatement" typeId="tpee.1068580123155" id="9053657877482501412">
              <node role="expression" roleId="tpee.1068580123156" type="tpee.DotExpression" typeId="tpee.1197027756228" id="9053657877482501434">
                <node role="operand" roleId="tpee.1197027771414" type="tpee.LocalInstanceFieldReference" typeId="tpee.7785501532031639928" id="9053657877482501413">
                  <link role="variableDeclaration" roleId="tpee.1068581517664" targetNodeId="2835818332993426822" resolveInfo="myProviders" />
                </node>
                <node role="operation" roleId="tpee.1197027833540" type="tpee.InstanceMethodCallOperation" typeId="tpee.1202948039474" id="9053657877482501440">
                  <link role="baseMethodDeclaration" roleId="tpee.1068499141037" targetNodeId="k7g3.~List%dadd(java%dlang%dObject)%cboolean" resolveInfo="add" />
                  <node role="actualArgument" roleId="tpee.1068499141038" type="tpee.LocalInstanceFieldReference" typeId="tpee.7785501532031639928" id="9053657877482501496">
                    <link role="variableDeclaration" roleId="tpee.1068581517664" targetNodeId="9053657877482501452" resolveInfo="myFromSourceProvider" />
                  </node>
                </node>
              </node>
            </node>
          </node>
          <node role="condition" roleId="tpee.1068580123160" type="tpee.StaticMethodCall" typeId="tpee.1081236700937" id="2603522263179309747">
            <link role="baseMethodDeclaration" roleId="tpee.1068499141037" targetNodeId="2603522263179306787" resolveInfo="isInAnt" />
            <link role="classConcept" roleId="tpee.1144433194310" targetNodeId="6457370101436703768" resolveInfo="TraceInfoFromSourceProvider" />
          </node>
        </node>
      </node>
      <node role="annotation" roleId="tpee.1188208488637" type="tpee.AnnotationInstance" typeId="tpee.1188207840427" id="7521671656020564963">
        <link role="annotation" roleId="tpee.1188208074048" targetNodeId="e2lb.~Override" resolveInfo="Override" />
      </node>
    </node>
    <node role="method" roleId="tpee.1107880067339" type="tpee.InstanceMethodDeclaration" typeId="tpee.1068580123165" id="7521671656020564964">
      <property name="isAbstract" nameId="tpee.1178608670077" value="false" />
      <property name="isFinal" nameId="tpee.1181808852946" value="false" />
      <property name="name" nameId="tpck.1169194664001" value="dispose" />
      <node role="visibility" roleId="tpee.1178549979242" type="tpee.PublicVisibility" typeId="tpee.1146644602865" id="7521671656020564965" />
      <node role="returnType" roleId="tpee.1068580123133" type="tpee.VoidType" typeId="tpee.1068581517677" id="7521671656020564966" />
      <node role="body" roleId="tpee.1068580123135" type="tpee.StatementList" typeId="tpee.1068580123136" id="7521671656020564967">
        <node role="statement" roleId="tpee.1068581517665" type="tpee.IfStatement" typeId="tpee.1068580123159" id="2603522263179309749">
          <node role="ifTrue" roleId="tpee.1068580123161" type="tpee.StatementList" typeId="tpee.1068580123136" id="2603522263179309750">
            <node role="statement" roleId="tpee.1068581517665" type="tpee.ExpressionStatement" typeId="tpee.1068580123155" id="9053657877482501464">
              <node role="expression" roleId="tpee.1068580123156" type="tpee.DotExpression" typeId="tpee.1197027756228" id="9053657877482501486">
                <node role="operand" roleId="tpee.1197027771414" type="tpee.LocalInstanceFieldReference" typeId="tpee.7785501532031639928" id="9053657877482501465">
                  <link role="variableDeclaration" roleId="tpee.1068581517664" targetNodeId="2835818332993426822" resolveInfo="myProviders" />
                </node>
                <node role="operation" roleId="tpee.1197027833540" type="tpee.InstanceMethodCallOperation" typeId="tpee.1202948039474" id="9053657877482501492">
                  <link role="baseMethodDeclaration" roleId="tpee.1068499141037" targetNodeId="k7g3.~List%dremove(java%dlang%dObject)%cboolean" resolveInfo="remove" />
                  <node role="actualArgument" roleId="tpee.1068499141038" type="tpee.LocalInstanceFieldReference" typeId="tpee.7785501532031639928" id="9053657877482501493">
                    <link role="variableDeclaration" roleId="tpee.1068581517664" targetNodeId="9053657877482501452" resolveInfo="myFromSourceProvider" />
                  </node>
                </node>
              </node>
            </node>
          </node>
          <node role="condition" roleId="tpee.1068580123160" type="tpee.StaticMethodCall" typeId="tpee.1081236700937" id="2603522263179309753">
            <link role="classConcept" roleId="tpee.1144433194310" targetNodeId="6457370101436703768" resolveInfo="TraceInfoFromSourceProvider" />
            <link role="baseMethodDeclaration" roleId="tpee.1068499141037" targetNodeId="2603522263179306787" resolveInfo="isInAnt" />
          </node>
        </node>
        <node role="statement" roleId="tpee.1068581517665" type="tpee.ExpressionStatement" typeId="tpee.1068580123155" id="7521671656020564968">
          <node role="expression" roleId="tpee.1068580123156" type="tpee.SuperMethodCall" typeId="tpee.1073063089578" id="7521671656020564969">
            <link role="baseMethodDeclaration" roleId="tpee.1068499141037" targetNodeId="dd55.~BaseModelCache%ddispose()%cvoid" resolveInfo="dispose" />
          </node>
        </node>
        <node role="statement" roleId="tpee.1068581517665" type="tpee.ExpressionStatement" typeId="tpee.1068580123155" id="3483822302719522685">
          <node role="expression" roleId="tpee.1068580123156" type="tpee.DotExpression" typeId="tpee.1197027756228" id="3483822302719522707">
            <node role="operand" roleId="tpee.1197027771414" type="tpee.LocalInstanceFieldReference" typeId="tpee.7785501532031639928" id="3483822302719522686">
              <link role="variableDeclaration" roleId="tpee.1068581517664" targetNodeId="2835818332993426822" resolveInfo="myProviders" />
            </node>
            <node role="operation" roleId="tpee.1197027833540" type="tpee.InstanceMethodCallOperation" typeId="tpee.1202948039474" id="3483822302719522713">
              <link role="baseMethodDeclaration" roleId="tpee.1068499141037" targetNodeId="k7g3.~List%dremove(java%dlang%dObject)%cboolean" resolveInfo="remove" />
              <node role="actualArgument" roleId="tpee.1068499141038" type="tpee.LocalInstanceFieldReference" typeId="tpee.7785501532031639928" id="3483822302719522714">
                <link role="variableDeclaration" roleId="tpee.1068581517664" targetNodeId="3483822302719522674" resolveInfo="myJavaTraceInfoProvider" />
              </node>
            </node>
          </node>
        </node>
        <node role="statement" roleId="tpee.1068581517665" type="tpee.SynchronizedStatement" typeId="tpee.1170075670744" id="7922457109334009508">
          <node role="expression" roleId="tpee.1170075728144" type="tpee.LocalStaticFieldReference" typeId="tpee.1172008963197" id="7922457109334009511">
            <link role="variableDeclaration" roleId="tpee.1068581517664" targetNodeId="7922457109334008370" resolveInfo="INSTANCE_LOCK" />
          </node>
          <node role="block" roleId="tpee.1170075736412" type="tpee.StatementList" typeId="tpee.1068580123136" id="7922457109334009510">
            <node role="statement" roleId="tpee.1068581517665" type="tpee.ExpressionStatement" typeId="tpee.1068580123155" id="7521671656020564970">
              <node role="expression" roleId="tpee.1068580123156" type="tpee.AssignmentExpression" typeId="tpee.1068498886294" id="7521671656020564971">
                <node role="lValue" roleId="tpee.1068498886295" type="tpee.LocalStaticFieldReference" typeId="tpee.1172008963197" id="7521671656020564972">
                  <link role="variableDeclaration" roleId="tpee.1068581517664" targetNodeId="7521671656020564917" resolveInfo="INSTANCE" />
                </node>
                <node role="rValue" roleId="tpee.1068498886297" type="tpee.NullLiteral" typeId="tpee.1070534058343" id="7521671656020564973" />
              </node>
            </node>
          </node>
        </node>
      </node>
      <node role="annotation" roleId="tpee.1188208488637" type="tpee.AnnotationInstance" typeId="tpee.1188207840427" id="7521671656020564974">
        <link role="annotation" roleId="tpee.1188208074048" targetNodeId="e2lb.~Override" resolveInfo="Override" />
      </node>
    </node>
    <node role="method" roleId="tpee.1107880067339" type="tpee.InstanceMethodDeclaration" typeId="tpee.1068580123165" id="7521671656020564975">
      <property name="isAbstract" nameId="tpee.1178608670077" value="false" />
      <property name="isFinal" nameId="tpee.1181808852946" value="false" />
      <property name="name" nameId="tpck.1169194664001" value="getCacheFileName" />
      <node role="visibility" roleId="tpee.1178549979242" type="tpee.PublicVisibility" typeId="tpee.1146644602865" id="7521671656020564976" />
      <node role="returnType" roleId="tpee.1068580123133" type="tpee.StringType" typeId="tpee.1225271177708" id="7922457109334009518" />
      <node role="body" roleId="tpee.1068580123135" type="tpee.StatementList" typeId="tpee.1068580123136" id="7521671656020564978">
        <node role="statement" roleId="tpee.1068581517665" type="tpee.ReturnStatement" typeId="tpee.1068581242878" id="7521671656020564979">
          <node role="expression" roleId="tpee.1068581517676" type="tpee.LocalStaticFieldReference" typeId="tpee.1172008963197" id="7521671656020564980">
            <link role="variableDeclaration" roleId="tpee.1068581517664" targetNodeId="7521671656020564913" resolveInfo="TRACE_FILE_NAME" />
          </node>
        </node>
      </node>
      <node role="annotation" roleId="tpee.1188208488637" type="tpee.AnnotationInstance" typeId="tpee.1188207840427" id="7521671656020564981">
        <link role="annotation" roleId="tpee.1188208074048" targetNodeId="68ai.~NotNull" resolveInfo="NotNull" />
      </node>
    </node>
    <node role="method" roleId="tpee.1107880067339" type="tpee.InstanceMethodDeclaration" typeId="tpee.1068580123165" id="7521671656020564982">
      <property name="isAbstract" nameId="tpee.1178608670077" value="false" />
      <property name="isFinal" nameId="tpee.1181808852946" value="false" />
      <property name="name" nameId="tpck.1169194664001" value="generateCache" />
      <node role="returnType" roleId="tpee.1068580123133" type="tpee.ClassifierType" typeId="tpee.1107535904670" id="3483822302719547165">
        <link role="classifier" roleId="tpee.1107535924139" targetNodeId="21is.2897370900776712137" resolveInfo="DebugInfo" />
      </node>
      <node role="visibility" roleId="tpee.1178549979242" type="tpee.ProtectedVisibility" typeId="tpee.1146644641414" id="7521671656020564983" />
      <node role="parameter" roleId="tpee.1068580123134" type="tpee.ParameterDeclaration" typeId="tpee.1068498886292" id="7521671656020564985">
        <property name="name" nameId="tpck.1169194664001" value="status" />
        <property name="isFinal" nameId="tpee.1176718929932" value="false" />
        <node role="type" roleId="tpee.5680397130376446158" type="tpee.ClassifierType" typeId="tpee.1107535904670" id="7521671656020612856">
          <link role="classifier" roleId="tpee.1107535924139" targetNodeId="y5px.~GenerationStatus" resolveInfo="GenerationStatus" />
        </node>
      </node>
      <node role="body" roleId="tpee.1068580123135" type="tpee.StatementList" typeId="tpee.1068580123136" id="7521671656020564987">
        <node role="statement" roleId="tpee.1068581517665" type="tpee.ReturnStatement" typeId="tpee.1068581242878" id="7521671656020564988">
          <node role="expression" roleId="tpee.1068581517676" type="tpee.DotExpression" typeId="tpee.1197027756228" id="7521671656020564989">
            <node role="operand" roleId="tpee.1197027771414" type="tpee.ParameterReference" typeId="tpee.1068581242874" id="7521671656020564990">
              <link role="variableDeclaration" roleId="tpee.1068581517664" targetNodeId="7521671656020564985" resolveInfo="status" />
            </node>
            <node role="operation" roleId="tpee.1197027833540" type="tpee.InstanceMethodCallOperation" typeId="tpee.1202948039474" id="7521671656020564991">
              <link role="baseMethodDeclaration" roleId="tpee.1068499141037" targetNodeId="y5px.~GenerationStatus%dgetDebugInfo()%cjetbrains%dmps%dtraceInfo%dDebugInfo" resolveInfo="getDebugInfo" />
            </node>
          </node>
        </node>
      </node>
    </node>
    <node role="method" roleId="tpee.1107880067339" type="tpee.InstanceMethodDeclaration" typeId="tpee.1068580123165" id="7521671656020564992">
      <property name="isAbstract" nameId="tpee.1178608670077" value="false" />
      <property name="isFinal" nameId="tpee.1181808852946" value="false" />
      <property name="name" nameId="tpck.1169194664001" value="get" />
      <node role="visibility" roleId="tpee.1178549979242" type="tpee.PublicVisibility" typeId="tpee.1146644602865" id="7521671656020564993" />
      <node role="returnType" roleId="tpee.1068580123133" type="tpee.ClassifierType" typeId="tpee.1107535904670" id="7521671656020564994">
        <link role="classifier" roleId="tpee.1107535924139" targetNodeId="21is.2897370900776712137" resolveInfo="DebugInfo" />
      </node>
      <node role="parameter" roleId="tpee.1068580123134" type="tpee.ParameterDeclaration" typeId="tpee.1068498886292" id="7521671656020564995">
        <property name="name" nameId="tpck.1169194664001" value="modelDescriptor" />
        <property name="isFinal" nameId="tpee.1176718929932" value="false" />
        <node role="type" roleId="tpee.5680397130376446158" type="tpee.ClassifierType" typeId="tpee.1107535904670" id="7521671656020612871">
          <link role="classifier" roleId="tpee.1107535924139" targetNodeId="cu2c.~SModelDescriptor" resolveInfo="SModelDescriptor" />
        </node>
        <node role="annotation" roleId="tpee.1188208488637" type="tpee.AnnotationInstance" typeId="tpee.1188207840427" id="7521671656020564997">
          <link role="annotation" roleId="tpee.1188208074048" targetNodeId="68ai.~NotNull" resolveInfo="NotNull" />
        </node>
      </node>
      <node role="body" roleId="tpee.1068580123135" type="tpee.StatementList" typeId="tpee.1068580123136" id="7521671656020564998">
        <node role="statement" roleId="tpee.1068581517665" type="tpee.SingleLineComment" typeId="tpee.6329021646629104954" id="7521671656020565821">
          <node role="commentPart" roleId="tpee.6329021646629175155" type="tpee.TextCommentPart" typeId="tpee.6329021646629104957" id="7521671656020565822">
            <property name="text" nameId="tpee.6329021646629104958" value=" we do not want to acquire myModelsLock inside of myCache lock, so we get module here" />
          </node>
        </node>
        <node role="statement" roleId="tpee.1068581517665" type="tpee.SingleLineComment" typeId="tpee.6329021646629104954" id="7521671656020565823">
          <node role="commentPart" roleId="tpee.6329021646629175155" type="tpee.TextCommentPart" typeId="tpee.6329021646629104957" id="7521671656020565824">
            <property name="text" nameId="tpee.6329021646629104958" value=" see MPS-13899" />
          </node>
        </node>
        <node role="statement" roleId="tpee.1068581517665" type="tpee.LocalVariableDeclarationStatement" typeId="tpee.1068581242864" id="7521671656020564999">
          <node role="localVariableDeclaration" roleId="tpee.1068581242865" type="tpee.LocalVariableDeclaration" typeId="tpee.1068581242863" id="7521671656020565000">
            <property name="name" nameId="tpck.1169194664001" value="module" />
            <property name="isFinal" nameId="tpee.1176718929932" value="true" />
            <node role="type" roleId="tpee.5680397130376446158" type="tpee.ClassifierType" typeId="tpee.1107535904670" id="7521671656020614789">
              <link role="classifier" roleId="tpee.1107535924139" targetNodeId="vsqj.~IModule" resolveInfo="IModule" />
            </node>
            <node role="initializer" roleId="tpee.1068431790190" type="tpee.DotExpression" typeId="tpee.1197027756228" id="7521671656020565002">
              <node role="operand" roleId="tpee.1197027771414" type="tpee.ParameterReference" typeId="tpee.1068581242874" id="7521671656020565003">
                <link role="variableDeclaration" roleId="tpee.1068581517664" targetNodeId="7521671656020564995" resolveInfo="modelDescriptor" />
              </node>
              <node role="operation" roleId="tpee.1197027833540" type="tpee.InstanceMethodCallOperation" typeId="tpee.1202948039474" id="7521671656020565004">
                <link role="baseMethodDeclaration" roleId="tpee.1068499141037" targetNodeId="cu2c.~SModelDescriptor%dgetModule()%cjetbrains%dmps%dproject%dIModule" resolveInfo="getModule" />
              </node>
            </node>
          </node>
        </node>
        <node role="statement" roleId="tpee.1068581517665" type="tpee.SynchronizedStatement" typeId="tpee.1170075670744" id="7521671656020565005">
          <node role="expression" roleId="tpee.1170075728144" type="tpee.LocalInstanceFieldReference" typeId="tpee.7785501532031639928" id="7521671656020616231">
            <link role="variableDeclaration" roleId="tpee.1068581517664" targetNodeId="dd55.~BaseModelCache%dmyCache" resolveInfo="myCache" />
          </node>
          <node role="block" roleId="tpee.1170075736412" type="tpee.StatementList" typeId="tpee.1068580123136" id="7521671656020565007">
            <node role="statement" roleId="tpee.1068581517665" type="tpee.IfStatement" typeId="tpee.1068580123159" id="7521671656020565008">
              <node role="condition" roleId="tpee.1068580123160" type="tpee.DotExpression" typeId="tpee.1197027756228" id="7521671656020565009">
                <node role="operand" roleId="tpee.1197027771414" type="tpee.LocalInstanceFieldReference" typeId="tpee.7785501532031639928" id="7521671656020616232">
                  <link role="variableDeclaration" roleId="tpee.1068581517664" targetNodeId="dd55.~BaseModelCache%dmyCache" resolveInfo="myCache" />
                </node>
                <node role="operation" roleId="tpee.1197027833540" type="tpee.InstanceMethodCallOperation" typeId="tpee.1202948039474" id="7521671656020565011">
                  <link role="baseMethodDeclaration" roleId="tpee.1068499141037" targetNodeId="k7g3.~Map%dcontainsKey(java%dlang%dObject)%cboolean" resolveInfo="containsKey" />
                  <node role="actualArgument" roleId="tpee.1068499141038" type="tpee.ParameterReference" typeId="tpee.1068581242874" id="7521671656020565012">
                    <link role="variableDeclaration" roleId="tpee.1068581517664" targetNodeId="7521671656020564995" resolveInfo="modelDescriptor" />
                  </node>
                </node>
              </node>
              <node role="ifTrue" roleId="tpee.1068580123161" type="tpee.StatementList" typeId="tpee.1068580123136" id="7521671656020565013">
                <node role="statement" roleId="tpee.1068581517665" type="tpee.ReturnStatement" typeId="tpee.1068581242878" id="7521671656020565014">
                  <node role="expression" roleId="tpee.1068581517676" type="tpee.DotExpression" typeId="tpee.1197027756228" id="7521671656020565015">
                    <node role="operand" roleId="tpee.1197027771414" type="tpee.LocalInstanceFieldReference" typeId="tpee.7785501532031639928" id="7521671656020616233">
                      <link role="variableDeclaration" roleId="tpee.1068581517664" targetNodeId="dd55.~BaseModelCache%dmyCache" resolveInfo="myCache" />
                    </node>
                    <node role="operation" roleId="tpee.1197027833540" type="tpee.InstanceMethodCallOperation" typeId="tpee.1202948039474" id="7521671656020565017">
                      <link role="baseMethodDeclaration" roleId="tpee.1068499141037" targetNodeId="k7g3.~Map%dget(java%dlang%dObject)%cjava%dlang%dObject" resolveInfo="get" />
                      <node role="actualArgument" roleId="tpee.1068499141038" type="tpee.ParameterReference" typeId="tpee.1068581242874" id="7521671656020565018">
                        <link role="variableDeclaration" roleId="tpee.1068581517664" targetNodeId="7521671656020564995" resolveInfo="modelDescriptor" />
                      </node>
                    </node>
                  </node>
                </node>
              </node>
            </node>
            <node role="statement" roleId="tpee.1068581517665" type="tpee.LocalVariableDeclarationStatement" typeId="tpee.1068581242864" id="7521671656020565019">
              <node role="localVariableDeclaration" roleId="tpee.1068581242865" type="tpee.LocalVariableDeclaration" typeId="tpee.1068581242863" id="7521671656020565020">
                <property name="name" nameId="tpck.1169194664001" value="cache" />
                <property name="isFinal" nameId="tpee.1176718929932" value="false" />
                <node role="type" roleId="tpee.5680397130376446158" type="tpee.ClassifierType" typeId="tpee.1107535904670" id="7521671656020565021">
                  <link role="classifier" roleId="tpee.1107535924139" targetNodeId="21is.2897370900776712137" resolveInfo="DebugInfo" />
                </node>
                <node role="initializer" roleId="tpee.1068431790190" type="tpee.LocalInstanceMethodCall" typeId="tpee.3066917033203108594" id="7521671656020565022">
                  <link role="baseMethodDeclaration" roleId="tpee.1068499141037" targetNodeId="7521671656020565054" resolveInfo="readCache" />
                  <node role="actualArgument" roleId="tpee.1068499141038" type="tpee.ParameterReference" typeId="tpee.1068581242874" id="7521671656020565023">
                    <link role="variableDeclaration" roleId="tpee.1068581517664" targetNodeId="7521671656020564995" resolveInfo="modelDescriptor" />
                  </node>
                  <node role="actualArgument" roleId="tpee.1068499141038" type="tpee.LocalVariableReference" typeId="tpee.1068581242866" id="7521671656020565024">
                    <link role="variableDeclaration" roleId="tpee.1068581517664" targetNodeId="7521671656020565000" resolveInfo="module" />
                  </node>
                </node>
              </node>
            </node>
            <node role="statement" roleId="tpee.1068581517665" type="tpee.ExpressionStatement" typeId="tpee.1068580123155" id="7521671656020565025">
              <node role="expression" roleId="tpee.1068580123156" type="tpee.DotExpression" typeId="tpee.1197027756228" id="7521671656020565026">
                <node role="operand" roleId="tpee.1197027771414" type="tpee.LocalInstanceFieldReference" typeId="tpee.7785501532031639928" id="7521671656020616234">
                  <link role="variableDeclaration" roleId="tpee.1068581517664" targetNodeId="dd55.~BaseModelCache%dmyCache" resolveInfo="myCache" />
                </node>
                <node role="operation" roleId="tpee.1197027833540" type="tpee.InstanceMethodCallOperation" typeId="tpee.1202948039474" id="7521671656020565028">
                  <link role="baseMethodDeclaration" roleId="tpee.1068499141037" targetNodeId="k7g3.~Map%dput(java%dlang%dObject,java%dlang%dObject)%cjava%dlang%dObject" resolveInfo="put" />
                  <node role="actualArgument" roleId="tpee.1068499141038" type="tpee.ParameterReference" typeId="tpee.1068581242874" id="7521671656020565029">
                    <link role="variableDeclaration" roleId="tpee.1068581517664" targetNodeId="7521671656020564995" resolveInfo="modelDescriptor" />
                  </node>
                  <node role="actualArgument" roleId="tpee.1068499141038" type="tpee.LocalVariableReference" typeId="tpee.1068581242866" id="7521671656020565030">
                    <link role="variableDeclaration" roleId="tpee.1068581517664" targetNodeId="7521671656020565020" resolveInfo="cache" />
                  </node>
                </node>
              </node>
            </node>
            <node role="statement" roleId="tpee.1068581517665" type="tpee.ReturnStatement" typeId="tpee.1068581242878" id="7521671656020565031">
              <node role="expression" roleId="tpee.1068581517676" type="tpee.LocalVariableReference" typeId="tpee.1068581242866" id="7521671656020565032">
                <link role="variableDeclaration" roleId="tpee.1068581517664" targetNodeId="7521671656020565020" resolveInfo="cache" />
              </node>
            </node>
          </node>
        </node>
      </node>
      <node role="annotation" roleId="tpee.1188208488637" type="tpee.AnnotationInstance" typeId="tpee.1188207840427" id="7521671656020565033">
        <link role="annotation" roleId="tpee.1188208074048" targetNodeId="68ai.~Nullable" resolveInfo="Nullable" />
      </node>
    </node>
    <node role="method" roleId="tpee.1107880067339" type="tpee.InstanceMethodDeclaration" typeId="tpee.1068580123165" id="7521671656020565034">
      <property name="isAbstract" nameId="tpee.1178608670077" value="false" />
      <property name="isFinal" nameId="tpee.1181808852946" value="false" />
      <property name="name" nameId="tpck.1169194664001" value="readCache" />
      <node role="visibility" roleId="tpee.1178549979242" type="tpee.ProtectedVisibility" typeId="tpee.1146644641414" id="7521671656020565035" />
      <node role="returnType" roleId="tpee.1068580123133" type="tpee.ClassifierType" typeId="tpee.1107535904670" id="7521671656020565036">
        <link role="classifier" roleId="tpee.1107535924139" targetNodeId="21is.2897370900776712137" resolveInfo="DebugInfo" />
      </node>
      <node role="parameter" roleId="tpee.1068580123134" type="tpee.ParameterDeclaration" typeId="tpee.1068498886292" id="7521671656020565037">
        <property name="name" nameId="tpck.1169194664001" value="sm" />
        <property name="isFinal" nameId="tpee.1176718929932" value="false" />
        <node role="type" roleId="tpee.5680397130376446158" type="tpee.ClassifierType" typeId="tpee.1107535904670" id="7521671656020616235">
          <link role="classifier" roleId="tpee.1107535924139" targetNodeId="cu2c.~SModelDescriptor" resolveInfo="SModelDescriptor" />
        </node>
      </node>
      <node role="body" roleId="tpee.1068580123135" type="tpee.StatementList" typeId="tpee.1068580123136" id="7521671656020565039">
        <node role="statement" roleId="tpee.1068581517665" type="tpib.LogStatement" typeId="tpib.1167227138527" id="7922457109334009520">
          <property name="severity" nameId="tpib.1167245565795" value="warn" />
          <property name="hasException" nameId="tpib.1167228628751" value="true" />
          <node role="logExpression" roleId="tpib.1167227463056" type="tpee.StringLiteral" typeId="tpee.1070475926800" id="7521671656020565044">
            <property name="value" nameId="tpee.1070475926801" value="Should not use readCache method since it may cause a deadlock.\nSee MPS-13899" />
          </node>
          <node role="exception" roleId="tpib.1167227561449" type="tpee.GenericNewExpression" typeId="tpee.1145552977093" id="7922457109334009523">
            <node role="creator" roleId="tpee.1145553007750" type="tpee.ClassCreator" typeId="tpee.1212685548494" id="7922457109334009525">
              <link role="baseMethodDeclaration" roleId="tpee.1068499141037" targetNodeId="e2lb.~RuntimeException%d&lt;init&gt;()" resolveInfo="RuntimeException" />
            </node>
          </node>
        </node>
        <node role="statement" roleId="tpee.1068581517665" type="tpee.ReturnStatement" typeId="tpee.1068581242878" id="7521671656020565047">
          <node role="expression" roleId="tpee.1068581517676" type="tpee.LocalInstanceMethodCall" typeId="tpee.3066917033203108594" id="7521671656020565048">
            <link role="baseMethodDeclaration" roleId="tpee.1068499141037" targetNodeId="7521671656020565054" resolveInfo="readCache" />
            <node role="actualArgument" roleId="tpee.1068499141038" type="tpee.ParameterReference" typeId="tpee.1068581242874" id="7521671656020565049">
              <link role="variableDeclaration" roleId="tpee.1068581517664" targetNodeId="7521671656020565037" resolveInfo="sm" />
            </node>
            <node role="actualArgument" roleId="tpee.1068499141038" type="tpee.DotExpression" typeId="tpee.1197027756228" id="7521671656020565050">
              <node role="operand" roleId="tpee.1197027771414" type="tpee.ParameterReference" typeId="tpee.1068581242874" id="7521671656020565051">
                <link role="variableDeclaration" roleId="tpee.1068581517664" targetNodeId="7521671656020565037" resolveInfo="sm" />
              </node>
              <node role="operation" roleId="tpee.1197027833540" type="tpee.InstanceMethodCallOperation" typeId="tpee.1202948039474" id="7521671656020565052">
                <link role="baseMethodDeclaration" roleId="tpee.1068499141037" targetNodeId="cu2c.~SModelDescriptor%dgetModule()%cjetbrains%dmps%dproject%dIModule" resolveInfo="getModule" />
              </node>
            </node>
          </node>
        </node>
      </node>
      <node role="annotation" roleId="tpee.1188208488637" type="tpee.AnnotationInstance" typeId="tpee.1188207840427" id="7521671656020565053">
        <link role="annotation" roleId="tpee.1188208074048" targetNodeId="e2lb.~Override" resolveInfo="Override" />
      </node>
    </node>
    <node role="method" roleId="tpee.1107880067339" type="tpee.InstanceMethodDeclaration" typeId="tpee.1068580123165" id="7521671656020565054">
      <property name="isAbstract" nameId="tpee.1178608670077" value="false" />
      <property name="isFinal" nameId="tpee.1181808852946" value="false" />
      <property name="name" nameId="tpck.1169194664001" value="readCache" />
      <node role="visibility" roleId="tpee.1178549979242" type="tpee.ProtectedVisibility" typeId="tpee.1146644641414" id="7521671656020565055" />
      <node role="returnType" roleId="tpee.1068580123133" type="tpee.ClassifierType" typeId="tpee.1107535904670" id="7521671656020565056">
        <link role="classifier" roleId="tpee.1107535924139" targetNodeId="21is.2897370900776712137" resolveInfo="DebugInfo" />
      </node>
      <node role="parameter" roleId="tpee.1068580123134" type="tpee.ParameterDeclaration" typeId="tpee.1068498886292" id="7521671656020565057">
        <property name="name" nameId="tpck.1169194664001" value="sm" />
        <property name="isFinal" nameId="tpee.1176718929932" value="false" />
        <node role="type" roleId="tpee.5680397130376446158" type="tpee.ClassifierType" typeId="tpee.1107535904670" id="7521671656020616236">
          <link role="classifier" roleId="tpee.1107535924139" targetNodeId="cu2c.~SModelDescriptor" resolveInfo="SModelDescriptor" />
        </node>
      </node>
      <node role="parameter" roleId="tpee.1068580123134" type="tpee.ParameterDeclaration" typeId="tpee.1068498886292" id="7521671656020565059">
        <property name="name" nameId="tpck.1169194664001" value="module" />
        <property name="isFinal" nameId="tpee.1176718929932" value="false" />
        <node role="type" roleId="tpee.5680397130376446158" type="tpee.ClassifierType" typeId="tpee.1107535904670" id="7521671656020565060">
          <link role="classifier" roleId="tpee.1107535924139" targetNodeId="vsqj.~IModule" resolveInfo="IModule" />
        </node>
      </node>
      <node role="body" roleId="tpee.1068580123135" type="tpee.StatementList" typeId="tpee.1068580123136" id="7521671656020565061">
        <node role="statement" roleId="tpee.1068581517665" type="tpee.ReturnStatement" typeId="tpee.1068581242878" id="7521671656020565062">
          <node role="expression" roleId="tpee.1068581517676" type="tpee.LocalInstanceMethodCall" typeId="tpee.3066917033203108594" id="7521671656020565063">
            <link role="baseMethodDeclaration" roleId="tpee.1068499141037" targetNodeId="7521671656020565068" resolveInfo="loadCacheFromUrl" />
            <node role="actualArgument" roleId="tpee.1068499141038" type="tpee.LocalInstanceMethodCall" typeId="tpee.3066917033203108594" id="7521671656020565064">
              <link role="baseMethodDeclaration" roleId="tpee.1068499141037" targetNodeId="7521671656020565151" resolveInfo="getCacheUrl" />
              <node role="actualArgument" roleId="tpee.1068499141038" type="tpee.ParameterReference" typeId="tpee.1068581242874" id="7521671656020565065">
                <link role="variableDeclaration" roleId="tpee.1068581517664" targetNodeId="7521671656020565057" resolveInfo="sm" />
              </node>
              <node role="actualArgument" roleId="tpee.1068499141038" type="tpee.ParameterReference" typeId="tpee.1068581242874" id="7521671656020565066">
                <link role="variableDeclaration" roleId="tpee.1068581517664" targetNodeId="7521671656020565059" resolveInfo="module" />
              </node>
            </node>
            <node role="actualArgument" roleId="tpee.1068499141038" type="tpee.ParameterReference" typeId="tpee.1068581242874" id="7521671656020565067">
              <link role="variableDeclaration" roleId="tpee.1068581517664" targetNodeId="7521671656020565057" resolveInfo="sm" />
            </node>
          </node>
        </node>
      </node>
    </node>
    <node role="method" roleId="tpee.1107880067339" type="tpee.InstanceMethodDeclaration" typeId="tpee.1068580123165" id="7521671656020565068">
      <property name="isAbstract" nameId="tpee.1178608670077" value="false" />
      <property name="isFinal" nameId="tpee.1181808852946" value="false" />
      <property name="name" nameId="tpck.1169194664001" value="loadCacheFromUrl" />
      <node role="visibility" roleId="tpee.1178549979242" type="tpee.PrivateVisibility" typeId="tpee.1146644623116" id="7521671656020565069" />
      <node role="returnType" roleId="tpee.1068580123133" type="tpee.ClassifierType" typeId="tpee.1107535904670" id="7521671656020565070">
        <link role="classifier" roleId="tpee.1107535924139" targetNodeId="21is.2897370900776712137" resolveInfo="DebugInfo" />
      </node>
      <node role="parameter" roleId="tpee.1068580123134" type="tpee.ParameterDeclaration" typeId="tpee.1068498886292" id="7521671656020565071">
        <property name="name" nameId="tpck.1169194664001" value="url" />
        <property name="isFinal" nameId="tpee.1176718929932" value="false" />
        <node role="type" roleId="tpee.5680397130376446158" type="tpee.ClassifierType" typeId="tpee.1107535904670" id="7521671656020565072">
          <link role="classifier" roleId="tpee.1107535924139" targetNodeId="22fg.~URL" resolveInfo="URL" />
        </node>
        <node role="annotation" roleId="tpee.1188208488637" type="tpee.AnnotationInstance" typeId="tpee.1188207840427" id="7521671656020565073">
          <link role="annotation" roleId="tpee.1188208074048" targetNodeId="68ai.~Nullable" resolveInfo="Nullable" />
        </node>
      </node>
      <node role="parameter" roleId="tpee.1068580123134" type="tpee.ParameterDeclaration" typeId="tpee.1068498886292" id="7521671656020565074">
        <property name="name" nameId="tpck.1169194664001" value="sm" />
        <property name="isFinal" nameId="tpee.1176718929932" value="false" />
        <node role="type" roleId="tpee.5680397130376446158" type="tpee.ClassifierType" typeId="tpee.1107535904670" id="7521671656020616237">
          <link role="classifier" roleId="tpee.1107535924139" targetNodeId="cu2c.~SModelDescriptor" resolveInfo="SModelDescriptor" />
        </node>
        <node role="annotation" roleId="tpee.1188208488637" type="tpee.AnnotationInstance" typeId="tpee.1188207840427" id="7521671656020565076">
          <link role="annotation" roleId="tpee.1188208074048" targetNodeId="68ai.~NotNull" resolveInfo="NotNull" />
        </node>
      </node>
      <node role="body" roleId="tpee.1068580123135" type="tpee.StatementList" typeId="tpee.1068580123136" id="7521671656020565077">
        <node role="statement" roleId="tpee.1068581517665" type="tpee.IfStatement" typeId="tpee.1068580123159" id="7521671656020565078">
          <node role="condition" roleId="tpee.1068580123160" type="tpee.EqualsExpression" typeId="tpee.1068580123152" id="7521671656020565079">
            <node role="leftExpression" roleId="tpee.1081773367580" type="tpee.ParameterReference" typeId="tpee.1068581242874" id="7521671656020565080">
              <link role="variableDeclaration" roleId="tpee.1068581517664" targetNodeId="7521671656020565071" resolveInfo="url" />
            </node>
            <node role="rightExpression" roleId="tpee.1081773367579" type="tpee.NullLiteral" typeId="tpee.1070534058343" id="7521671656020565081" />
          </node>
          <node role="ifTrue" roleId="tpee.1068580123161" type="tpee.StatementList" typeId="tpee.1068580123136" id="7521671656020565082">
            <node role="statement" roleId="tpee.1068581517665" type="tpee.ReturnStatement" typeId="tpee.1068581242878" id="7521671656020565083">
              <node role="expression" roleId="tpee.1068581517676" type="tpee.NullLiteral" typeId="tpee.1070534058343" id="7521671656020565084" />
            </node>
          </node>
        </node>
        <node role="statement" roleId="tpee.1068581517665" type="tpee.LocalVariableDeclarationStatement" typeId="tpee.1068581242864" id="7521671656020565085">
          <node role="localVariableDeclaration" roleId="tpee.1068581242865" type="tpee.LocalVariableDeclaration" typeId="tpee.1068581242863" id="7521671656020565086">
            <property name="name" nameId="tpck.1169194664001" value="file" />
            <property name="isFinal" nameId="tpee.1176718929932" value="false" />
            <node role="type" roleId="tpee.5680397130376446158" type="tpee.ClassifierType" typeId="tpee.1107535904670" id="7521671656020565087">
              <link role="classifier" roleId="tpee.1107535924139" targetNodeId="59et.~IFile" resolveInfo="IFile" />
            </node>
            <node role="initializer" roleId="tpee.1068431790190" type="tpee.StaticMethodCall" typeId="tpee.1081236700937" id="7521671656020565088">
              <link role="classConcept" roleId="tpee.1144433194310" targetNodeId="7521671656020564904" resolveInfo="TraceInfoCache" />
              <link role="baseMethodDeclaration" roleId="tpee.1068499141037" targetNodeId="7521671656020565319" resolveInfo="getFileByURL" />
              <node role="actualArgument" roleId="tpee.1068499141038" type="tpee.ParameterReference" typeId="tpee.1068581242874" id="7521671656020565089">
                <link role="variableDeclaration" roleId="tpee.1068581517664" targetNodeId="7521671656020565071" resolveInfo="url" />
              </node>
            </node>
          </node>
        </node>
        <node role="statement" roleId="tpee.1068581517665" type="tpee.IfStatement" typeId="tpee.1068580123159" id="7521671656020565090">
          <node role="condition" roleId="tpee.1068580123160" type="tpee.NotEqualsExpression" typeId="tpee.1073239437375" id="7521671656020565091">
            <node role="leftExpression" roleId="tpee.1081773367580" type="tpee.LocalVariableReference" typeId="tpee.1068581242866" id="7521671656020565092">
              <link role="variableDeclaration" roleId="tpee.1068581517664" targetNodeId="7521671656020565086" resolveInfo="file" />
            </node>
            <node role="rightExpression" roleId="tpee.1081773367579" type="tpee.NullLiteral" typeId="tpee.1070534058343" id="7521671656020565093" />
          </node>
          <node role="ifTrue" roleId="tpee.1068580123161" type="tpee.StatementList" typeId="tpee.1068580123136" id="7521671656020565094">
            <node role="statement" roleId="tpee.1068581517665" type="tpee.ExpressionStatement" typeId="tpee.1068580123155" id="7521671656020565095">
              <node role="expression" roleId="tpee.1068580123156" type="tpee.DotExpression" typeId="tpee.1197027756228" id="7521671656020565096">
                <node role="operand" roleId="tpee.1197027771414" type="tpee.LocalInstanceFieldReference" typeId="tpee.7785501532031639928" id="7521671656020616238">
                  <link role="variableDeclaration" roleId="tpee.1068581517664" targetNodeId="dd55.~BaseModelCache%dmyFilesToModels" resolveInfo="myFilesToModels" />
                </node>
                <node role="operation" roleId="tpee.1197027833540" type="tpee.InstanceMethodCallOperation" typeId="tpee.1202948039474" id="7521671656020565098">
                  <link role="baseMethodDeclaration" roleId="tpee.1068499141037" targetNodeId="pxuo.~BidirectionalMap%dput(java%dlang%dObject,java%dlang%dObject)%cjava%dlang%dObject" resolveInfo="put" />
                  <node role="actualArgument" roleId="tpee.1068499141038" type="tpee.LocalVariableReference" typeId="tpee.1068581242866" id="7521671656020565099">
                    <link role="variableDeclaration" roleId="tpee.1068581517664" targetNodeId="7521671656020565086" resolveInfo="file" />
                  </node>
                  <node role="actualArgument" roleId="tpee.1068499141038" type="tpee.ParameterReference" typeId="tpee.1068581242874" id="7521671656020565100">
                    <link role="variableDeclaration" roleId="tpee.1068581517664" targetNodeId="7521671656020565074" resolveInfo="sm" />
                  </node>
                </node>
              </node>
            </node>
          </node>
        </node>
        <node role="statement" roleId="tpee.1068581517665" type="tpee.LocalVariableDeclarationStatement" typeId="tpee.1068581242864" id="7521671656020565101">
          <node role="localVariableDeclaration" roleId="tpee.1068581242865" type="tpee.LocalVariableDeclaration" typeId="tpee.1068581242863" id="7521671656020565102">
            <property name="name" nameId="tpck.1169194664001" value="stream" />
            <property name="isFinal" nameId="tpee.1176718929932" value="false" />
            <node role="type" roleId="tpee.5680397130376446158" type="tpee.ClassifierType" typeId="tpee.1107535904670" id="7521671656020565103">
              <link role="classifier" roleId="tpee.1107535924139" targetNodeId="fxg7.~InputStream" resolveInfo="InputStream" />
            </node>
            <node role="initializer" roleId="tpee.1068431790190" type="tpee.NullLiteral" typeId="tpee.1070534058343" id="7521671656020565104" />
          </node>
        </node>
        <node role="statement" roleId="tpee.1068581517665" type="tpee.TryStatement" typeId="tpee.1153952380246" id="7521671656020565105">
          <node role="catchClause" roleId="tpee.1164903700860" type="tpee.CatchClause" typeId="tpee.1164903280175" id="7521671656020565106">
            <node role="catchBody" roleId="tpee.1164903359218" type="tpee.StatementList" typeId="tpee.1068580123136" id="7521671656020565107">
              <node role="statement" roleId="tpee.1068581517665" type="tpee.ReturnStatement" typeId="tpee.1068581242878" id="7521671656020565108">
                <node role="expression" roleId="tpee.1068581517676" type="tpee.NullLiteral" typeId="tpee.1070534058343" id="7521671656020565109" />
              </node>
            </node>
            <node role="throwable" roleId="tpee.1164903359217" type="tpee.LocalVariableDeclaration" typeId="tpee.1068581242863" id="7521671656020565110">
              <property name="name" nameId="tpck.1169194664001" value="e" />
              <property name="isFinal" nameId="tpee.1176718929932" value="false" />
              <node role="type" roleId="tpee.5680397130376446158" type="tpee.ClassifierType" typeId="tpee.1107535904670" id="7521671656020565111">
                <link role="classifier" roleId="tpee.1107535924139" targetNodeId="fxg7.~IOException" resolveInfo="IOException" />
              </node>
            </node>
          </node>
          <node role="catchClause" roleId="tpee.1164903700860" type="tpee.CatchClause" typeId="tpee.1164903280175" id="6522028477718159431">
            <node role="throwable" roleId="tpee.1164903359217" type="tpee.LocalVariableDeclaration" typeId="tpee.1068581242863" id="6522028477718159432">
              <property name="name" nameId="tpck.1169194664001" value="e" />
              <node role="type" roleId="tpee.5680397130376446158" type="tpee.ClassifierType" typeId="tpee.1107535904670" id="6522028477718159435">
                <link role="classifier" roleId="tpee.1107535924139" targetNodeId="zwkq.~JDOMException" resolveInfo="JDOMException" />
              </node>
            </node>
            <node role="catchBody" roleId="tpee.1164903359218" type="tpee.StatementList" typeId="tpee.1068580123136" id="6522028477718159434">
              <node role="statement" roleId="tpee.1068581517665" type="tpee.ReturnStatement" typeId="tpee.1068581242878" id="6522028477718159436">
                <node role="expression" roleId="tpee.1068581517676" type="tpee.NullLiteral" typeId="tpee.1070534058343" id="6522028477718159438" />
              </node>
            </node>
          </node>
          <node role="finallyBody" roleId="tpee.1153952429843" type="tpee.StatementList" typeId="tpee.1068580123136" id="7521671656020565112">
            <node role="statement" roleId="tpee.1068581517665" type="tpee.TryCatchStatement" typeId="tpee.1164879751025" id="7521671656020565113">
              <node role="catchClause" roleId="tpee.1164903496223" type="tpee.CatchClause" typeId="tpee.1164903280175" id="7521671656020565114">
                <node role="catchBody" roleId="tpee.1164903359218" type="tpee.StatementList" typeId="tpee.1068580123136" id="7521671656020565115">
                  <node role="statement" roleId="tpee.1068581517665" type="tpib.LogStatement" typeId="tpib.1167227138527" id="7922457109334009527">
                    <property name="severity" nameId="tpib.1167245565795" value="error" />
                    <property name="hasException" nameId="tpib.1167228628751" value="true" />
                    <node role="logExpression" roleId="tpib.1167227463056" type="tpee.StringLiteral" typeId="tpee.1070475926800" id="7922457109334009528" />
                    <node role="exception" roleId="tpib.1167227561449" type="tpee.LocalVariableReference" typeId="tpee.1068581242866" id="7922457109334009529">
                      <link role="variableDeclaration" roleId="tpee.1068581517664" targetNodeId="7521671656020565121" resolveInfo="e" />
                    </node>
                  </node>
                </node>
                <node role="throwable" roleId="tpee.1164903359217" type="tpee.LocalVariableDeclaration" typeId="tpee.1068581242863" id="7521671656020565121">
                  <property name="name" nameId="tpck.1169194664001" value="e" />
                  <property name="isFinal" nameId="tpee.1176718929932" value="false" />
                  <node role="type" roleId="tpee.5680397130376446158" type="tpee.ClassifierType" typeId="tpee.1107535904670" id="7521671656020565122">
                    <link role="classifier" roleId="tpee.1107535924139" targetNodeId="fxg7.~IOException" resolveInfo="IOException" />
                  </node>
                </node>
              </node>
              <node role="body" roleId="tpee.1164879758292" type="tpee.StatementList" typeId="tpee.1068580123136" id="7521671656020565123">
                <node role="statement" roleId="tpee.1068581517665" type="tpee.IfStatement" typeId="tpee.1068580123159" id="7521671656020565124">
                  <node role="condition" roleId="tpee.1068580123160" type="tpee.NotEqualsExpression" typeId="tpee.1073239437375" id="7521671656020565125">
                    <node role="leftExpression" roleId="tpee.1081773367580" type="tpee.LocalVariableReference" typeId="tpee.1068581242866" id="7521671656020565126">
                      <link role="variableDeclaration" roleId="tpee.1068581517664" targetNodeId="7521671656020565102" resolveInfo="stream" />
                    </node>
                    <node role="rightExpression" roleId="tpee.1081773367579" type="tpee.NullLiteral" typeId="tpee.1070534058343" id="7521671656020565127" />
                  </node>
                  <node role="ifTrue" roleId="tpee.1068580123161" type="tpee.StatementList" typeId="tpee.1068580123136" id="7521671656020565128">
                    <node role="statement" roleId="tpee.1068581517665" type="tpee.ExpressionStatement" typeId="tpee.1068580123155" id="7521671656020565129">
                      <node role="expression" roleId="tpee.1068580123156" type="tpee.DotExpression" typeId="tpee.1197027756228" id="7521671656020565130">
                        <node role="operand" roleId="tpee.1197027771414" type="tpee.LocalVariableReference" typeId="tpee.1068581242866" id="7521671656020565131">
                          <link role="variableDeclaration" roleId="tpee.1068581517664" targetNodeId="7521671656020565102" resolveInfo="stream" />
                        </node>
                        <node role="operation" roleId="tpee.1197027833540" type="tpee.InstanceMethodCallOperation" typeId="tpee.1202948039474" id="7521671656020565132">
                          <link role="baseMethodDeclaration" roleId="tpee.1068499141037" targetNodeId="fxg7.~InputStream%dclose()%cvoid" resolveInfo="close" />
                        </node>
                      </node>
                    </node>
                  </node>
                </node>
              </node>
            </node>
          </node>
          <node role="body" roleId="tpee.1153952416686" type="tpee.StatementList" typeId="tpee.1068580123136" id="7521671656020565133">
            <node role="statement" roleId="tpee.1068581517665" type="tpee.ExpressionStatement" typeId="tpee.1068580123155" id="7521671656020565134">
              <node role="expression" roleId="tpee.1068580123156" type="tpee.AssignmentExpression" typeId="tpee.1068498886294" id="7521671656020565135">
                <node role="lValue" roleId="tpee.1068498886295" type="tpee.LocalVariableReference" typeId="tpee.1068581242866" id="7521671656020565136">
                  <link role="variableDeclaration" roleId="tpee.1068581517664" targetNodeId="7521671656020565102" resolveInfo="stream" />
                </node>
                <node role="rValue" roleId="tpee.1068498886297" type="tpee.DotExpression" typeId="tpee.1197027756228" id="7521671656020565137">
                  <node role="operand" roleId="tpee.1197027771414" type="tpee.ParameterReference" typeId="tpee.1068581242874" id="7521671656020565138">
                    <link role="variableDeclaration" roleId="tpee.1068581517664" targetNodeId="7521671656020565071" resolveInfo="url" />
                  </node>
                  <node role="operation" roleId="tpee.1197027833540" type="tpee.InstanceMethodCallOperation" typeId="tpee.1202948039474" id="7521671656020565139">
                    <link role="baseMethodDeclaration" roleId="tpee.1068499141037" targetNodeId="22fg.~URL%dopenStream()%cjava%dio%dInputStream" resolveInfo="openStream" />
                  </node>
                </node>
              </node>
            </node>
            <node role="statement" roleId="tpee.1068581517665" type="tpee.IfStatement" typeId="tpee.1068580123159" id="7521671656020565140">
              <node role="condition" roleId="tpee.1068580123160" type="tpee.EqualsExpression" typeId="tpee.1068580123152" id="7521671656020565141">
                <node role="leftExpression" roleId="tpee.1081773367580" type="tpee.LocalVariableReference" typeId="tpee.1068581242866" id="7521671656020565142">
                  <link role="variableDeclaration" roleId="tpee.1068581517664" targetNodeId="7521671656020565102" resolveInfo="stream" />
                </node>
                <node role="rightExpression" roleId="tpee.1081773367579" type="tpee.NullLiteral" typeId="tpee.1070534058343" id="7521671656020565143" />
              </node>
              <node role="ifTrue" roleId="tpee.1068580123161" type="tpee.StatementList" typeId="tpee.1068580123136" id="7521671656020565144">
                <node role="statement" roleId="tpee.1068581517665" type="tpee.ReturnStatement" typeId="tpee.1068581242878" id="7521671656020565145">
                  <node role="expression" roleId="tpee.1068581517676" type="tpee.NullLiteral" typeId="tpee.1070534058343" id="7521671656020565146" />
                </node>
              </node>
            </node>
            <node role="statement" roleId="tpee.1068581517665" type="tpee.LocalVariableDeclarationStatement" typeId="tpee.1068581242864" id="6522028477718150709">
              <node role="localVariableDeclaration" roleId="tpee.1068581242865" type="tpee.LocalVariableDeclaration" typeId="tpee.1068581242863" id="6522028477718150710">
                <property name="name" nameId="tpck.1169194664001" value="doc" />
                <property name="isFinal" nameId="tpee.1176718929932" value="false" />
                <node role="type" roleId="tpee.5680397130376446158" type="tpee.ClassifierType" typeId="tpee.1107535904670" id="6522028477718150711">
                  <link role="classifier" roleId="tpee.1107535924139" targetNodeId="zwkq.~Document" resolveInfo="Document" />
                </node>
                <node role="initializer" roleId="tpee.1068431790190" type="tpee.StaticMethodCall" typeId="tpee.1081236700937" id="6522028477718150712">
                  <link role="classConcept" roleId="tpee.1144433194310" targetNodeId="msyo.~JDOMUtil" resolveInfo="JDOMUtil" />
                  <link role="baseMethodDeclaration" roleId="tpee.1068499141037" targetNodeId="msyo.~JDOMUtil%dloadDocument(java%dio%dInputStream)%corg%djdom%dDocument" resolveInfo="loadDocument" />
                  <node role="actualArgument" roleId="tpee.1068499141038" type="tpee.LocalVariableReference" typeId="tpee.1068581242866" id="6522028477718159439">
                    <link role="variableDeclaration" roleId="tpee.1068581517664" targetNodeId="7521671656020565102" resolveInfo="stream" />
                  </node>
                </node>
              </node>
            </node>
            <node role="statement" roleId="tpee.1068581517665" type="tpee.ReturnStatement" typeId="tpee.1068581242878" id="6522028477718150714">
              <node role="expression" roleId="tpee.1068581517676" type="tpee.StaticMethodCall" typeId="tpee.1081236700937" id="6522028477718150731">
                <link role="baseMethodDeclaration" roleId="tpee.1068499141037" targetNodeId="21is.2897370900776713106" resolveInfo="fromXml" />
                <link role="classConcept" roleId="tpee.1144433194310" targetNodeId="21is.2897370900776712137" resolveInfo="DebugInfo" />
                <node role="actualArgument" roleId="tpee.1068499141038" type="tpee.DotExpression" typeId="tpee.1197027756228" id="6522028477718150716">
                  <node role="operand" roleId="tpee.1197027771414" type="tpee.LocalVariableReference" typeId="tpee.1068581242866" id="6522028477718150717">
                    <link role="variableDeclaration" roleId="tpee.1068581517664" targetNodeId="6522028477718150710" resolveInfo="doc" />
                  </node>
                  <node role="operation" roleId="tpee.1197027833540" type="tpee.InstanceMethodCallOperation" typeId="tpee.1202948039474" id="6522028477718150718">
                    <link role="baseMethodDeclaration" roleId="tpee.1068499141037" targetNodeId="zwkq.~Document%dgetRootElement()%corg%djdom%dElement" resolveInfo="getRootElement" />
                  </node>
                </node>
                <node role="actualArgument" roleId="tpee.1068499141038" type="tpee.ParameterReference" typeId="tpee.1068581242874" id="6522028477718150733">
                  <link role="variableDeclaration" roleId="tpee.1068581517664" targetNodeId="7521671656020565074" resolveInfo="sm" />
                </node>
              </node>
            </node>
          </node>
        </node>
      </node>
      <node role="annotation" roleId="tpee.1188208488637" type="tpee.AnnotationInstance" typeId="tpee.1188207840427" id="7521671656020565150">
        <link role="annotation" roleId="tpee.1188208074048" targetNodeId="68ai.~Nullable" resolveInfo="Nullable" />
      </node>
    </node>
    <node role="method" roleId="tpee.1107880067339" type="tpee.InstanceMethodDeclaration" typeId="tpee.1068580123165" id="6522028477718150663">
      <property name="isAbstract" nameId="tpee.1178608670077" value="false" />
      <property name="name" nameId="tpck.1169194664001" value="load" />
      <property name="isFinal" nameId="tpee.1181808852946" value="false" />
      <property name="isDeprecated" nameId="tpee.1224848525476" value="false" />
      <node role="visibility" roleId="tpee.1178549979242" type="tpee.ProtectedVisibility" typeId="tpee.1146644641414" id="6522028477718150664" />
      <node role="returnType" roleId="tpee.1068580123133" type="tpee.ClassifierType" typeId="tpee.1107535904670" id="6522028477718150665">
        <link role="classifier" roleId="tpee.1107535924139" targetNodeId="21is.2897370900776712137" resolveInfo="DebugInfo" />
      </node>
      <node role="parameter" roleId="tpee.1068580123134" type="tpee.ParameterDeclaration" typeId="tpee.1068498886292" id="6522028477718150666">
        <property name="name" nameId="tpck.1169194664001" value="stream" />
        <node role="type" roleId="tpee.5680397130376446158" type="tpee.ClassifierType" typeId="tpee.1107535904670" id="6522028477718150667">
          <link role="classifier" roleId="tpee.1107535924139" targetNodeId="fxg7.~InputStream" resolveInfo="InputStream" />
        </node>
      </node>
      <node role="throwsItem" roleId="tpee.1164879685961" type="tpee.ClassifierType" typeId="tpee.1107535904670" id="6522028477718150668">
        <link role="classifier" roleId="tpee.1107535924139" targetNodeId="fxg7.~IOException" resolveInfo="IOException" />
      </node>
      <node role="body" roleId="tpee.1068580123135" type="tpee.StatementList" typeId="tpee.1068580123136" id="6522028477718150669">
        <node role="statement" roleId="tpee.1068581517665" type="tpee.ThrowStatement" typeId="tpee.1164991038168" id="6522028477718150726">
          <node role="throwable" roleId="tpee.1164991057263" type="tpee.GenericNewExpression" typeId="tpee.1145552977093" id="6522028477718150727">
            <node role="creator" roleId="tpee.1145553007750" type="tpee.ClassCreator" typeId="tpee.1212685548494" id="6522028477718150728">
              <link role="baseMethodDeclaration" roleId="tpee.1068499141037" targetNodeId="e2lb.~UnsupportedOperationException%d&lt;init&gt;()" resolveInfo="UnsupportedOperationException" />
            </node>
          </node>
        </node>
      </node>
      <node role="annotation" roleId="tpee.1188208488637" type="tpee.AnnotationInstance" typeId="tpee.1188207840427" id="6522028477718150670">
        <link role="annotation" roleId="tpee.1188208074048" targetNodeId="e2lb.~Override" resolveInfo="Override" />
      </node>
    </node>
    <node role="method" roleId="tpee.1107880067339" type="tpee.InstanceMethodDeclaration" typeId="tpee.1068580123165" id="7521671656020565151">
      <property name="isAbstract" nameId="tpee.1178608670077" value="false" />
      <property name="isFinal" nameId="tpee.1181808852946" value="false" />
      <property name="name" nameId="tpck.1169194664001" value="getCacheUrl" />
      <node role="visibility" roleId="tpee.1178549979242" type="tpee.PrivateVisibility" typeId="tpee.1146644623116" id="7521671656020565152" />
      <node role="returnType" roleId="tpee.1068580123133" type="tpee.ClassifierType" typeId="tpee.1107535904670" id="7521671656020565153">
        <link role="classifier" roleId="tpee.1107535924139" targetNodeId="22fg.~URL" resolveInfo="URL" />
      </node>
      <node role="parameter" roleId="tpee.1068580123134" type="tpee.ParameterDeclaration" typeId="tpee.1068498886292" id="7521671656020565154">
        <property name="name" nameId="tpck.1169194664001" value="sm" />
        <property name="isFinal" nameId="tpee.1176718929932" value="false" />
        <node role="type" roleId="tpee.5680397130376446158" type="tpee.ClassifierType" typeId="tpee.1107535904670" id="7521671656020616461">
          <link role="classifier" roleId="tpee.1107535924139" targetNodeId="cu2c.~SModelDescriptor" resolveInfo="SModelDescriptor" />
        </node>
        <node role="annotation" roleId="tpee.1188208488637" type="tpee.AnnotationInstance" typeId="tpee.1188207840427" id="7521671656020565156">
          <link role="annotation" roleId="tpee.1188208074048" targetNodeId="68ai.~NotNull" resolveInfo="NotNull" />
        </node>
      </node>
      <node role="parameter" roleId="tpee.1068580123134" type="tpee.ParameterDeclaration" typeId="tpee.1068498886292" id="7521671656020565157">
        <property name="name" nameId="tpck.1169194664001" value="module" />
        <property name="isFinal" nameId="tpee.1176718929932" value="false" />
        <node role="type" roleId="tpee.5680397130376446158" type="tpee.ClassifierType" typeId="tpee.1107535904670" id="7521671656020565158">
          <link role="classifier" roleId="tpee.1107535924139" targetNodeId="vsqj.~IModule" resolveInfo="IModule" />
        </node>
      </node>
      <node role="body" roleId="tpee.1068580123135" type="tpee.StatementList" typeId="tpee.1068580123136" id="7521671656020565159">
        <node role="statement" roleId="tpee.1068581517665" type="tpee.LocalVariableDeclarationStatement" typeId="tpee.1068581242864" id="7521671656020565196">
          <node role="localVariableDeclaration" roleId="tpee.1068581242865" type="tpee.LocalVariableDeclaration" typeId="tpee.1068581242863" id="7521671656020565197">
            <property name="name" nameId="tpck.1169194664001" value="resourceName" />
            <property name="isFinal" nameId="tpee.1176718929932" value="false" />
            <node role="type" roleId="tpee.5680397130376446158" type="tpee.StringType" typeId="tpee.1225271177708" id="7922457109334009530" />
            <node role="initializer" roleId="tpee.1068431790190" type="tpee.LocalInstanceMethodCall" typeId="tpee.3066917033203108594" id="7521671656020565199">
              <link role="baseMethodDeclaration" roleId="tpee.1068499141037" targetNodeId="7521671656020565273" resolveInfo="traceInfoResourceName" />
              <node role="actualArgument" roleId="tpee.1068499141038" type="tpee.ParameterReference" typeId="tpee.1068581242874" id="7521671656020565200">
                <link role="variableDeclaration" roleId="tpee.1068581517664" targetNodeId="7521671656020565154" resolveInfo="sm" />
              </node>
            </node>
          </node>
        </node>
        <node role="statement" roleId="tpee.1068581517665" type="tpee.ForeachStatement" typeId="tpee.1144226303539" id="2835818332994506080">
          <node role="variable" roleId="tpee.1144230900587" type="tpee.LocalVariableDeclaration" typeId="tpee.1068581242863" id="2835818332994506081">
            <property name="name" nameId="tpck.1169194664001" value="provider" />
            <node role="type" roleId="tpee.5680397130376446158" type="tpee.ClassifierType" typeId="tpee.1107535904670" id="2835818332994506084">
              <link role="classifier" roleId="tpee.1107535924139" targetNodeId="2835818332993426829" resolveInfo="TraceInfoCache.TraceInfoResourceProvider" />
            </node>
          </node>
          <node role="iterable" roleId="tpee.1144226360166" type="tpee.LocalInstanceFieldReference" typeId="tpee.7785501532031639928" id="2835818332994506085">
            <link role="variableDeclaration" roleId="tpee.1068581517664" targetNodeId="2835818332993426822" resolveInfo="myProviders" />
          </node>
          <node role="body" roleId="tpee.1154032183016" type="tpee.StatementList" typeId="tpee.1068580123136" id="2835818332994506083">
            <node role="statement" roleId="tpee.1068581517665" type="tpee.LocalVariableDeclarationStatement" typeId="tpee.1068581242864" id="3483822302719455988">
              <node role="localVariableDeclaration" roleId="tpee.1068581242865" type="tpee.LocalVariableDeclaration" typeId="tpee.1068581242863" id="3483822302719455989">
                <property name="name" nameId="tpck.1169194664001" value="url" />
                <node role="type" roleId="tpee.5680397130376446158" type="tpee.ClassifierType" typeId="tpee.1107535904670" id="3483822302719455990">
                  <link role="classifier" roleId="tpee.1107535924139" targetNodeId="22fg.~URL" resolveInfo="URL" />
                </node>
                <node role="initializer" roleId="tpee.1068431790190" type="tpee.DotExpression" typeId="tpee.1197027756228" id="3483822302719455991">
                  <node role="operand" roleId="tpee.1197027771414" type="tpee.LocalVariableReference" typeId="tpee.1068581242866" id="3483822302719455992">
                    <link role="variableDeclaration" roleId="tpee.1068581517664" targetNodeId="2835818332994506081" resolveInfo="provider" />
                  </node>
                  <node role="operation" roleId="tpee.1197027833540" type="tpee.InstanceMethodCallOperation" typeId="tpee.1202948039474" id="3483822302719455993">
                    <link role="baseMethodDeclaration" roleId="tpee.1068499141037" targetNodeId="2835818332993426831" resolveInfo="getResource" />
                    <node role="actualArgument" roleId="tpee.1068499141038" type="tpee.ParameterReference" typeId="tpee.1068581242874" id="3483822302719455994">
                      <link role="variableDeclaration" roleId="tpee.1068581517664" targetNodeId="7521671656020565157" resolveInfo="module" />
                    </node>
                    <node role="actualArgument" roleId="tpee.1068499141038" type="tpee.LocalVariableReference" typeId="tpee.1068581242866" id="3483822302719455995">
                      <link role="variableDeclaration" roleId="tpee.1068581517664" targetNodeId="7521671656020565197" resolveInfo="resourceName" />
                    </node>
                  </node>
                </node>
              </node>
            </node>
            <node role="statement" roleId="tpee.1068581517665" type="tpee.IfStatement" typeId="tpee.1068580123159" id="2835818332994506102">
              <node role="ifTrue" roleId="tpee.1068580123161" type="tpee.StatementList" typeId="tpee.1068580123136" id="2835818332994506103">
                <node role="statement" roleId="tpee.1068581517665" type="tpee.ReturnStatement" typeId="tpee.1068581242878" id="2835818332994506111">
                  <node role="expression" roleId="tpee.1068581517676" type="tpee.LocalVariableReference" typeId="tpee.1068581242866" id="2835818332994506113">
                    <link role="variableDeclaration" roleId="tpee.1068581517664" targetNodeId="3483822302719455989" resolveInfo="url" />
                  </node>
                </node>
              </node>
              <node role="condition" roleId="tpee.1068580123160" type="tpee.NotEqualsExpression" typeId="tpee.1073239437375" id="2835818332994506107">
                <node role="rightExpression" roleId="tpee.1081773367579" type="tpee.NullLiteral" typeId="tpee.1070534058343" id="2835818332994506110" />
                <node role="leftExpression" roleId="tpee.1081773367580" type="tpee.LocalVariableReference" typeId="tpee.1068581242866" id="2835818332994506106">
                  <link role="variableDeclaration" roleId="tpee.1068581517664" targetNodeId="3483822302719455989" resolveInfo="url" />
                </node>
              </node>
            </node>
          </node>
        </node>
        <node role="statement" roleId="tpee.1068581517665" type="tpee.ReturnStatement" typeId="tpee.1068581242878" id="7521671656020565243">
          <node role="expression" roleId="tpee.1068581517676" type="tpee.NullLiteral" typeId="tpee.1070534058343" id="3483822302719455998" />
        </node>
      </node>
      <node role="annotation" roleId="tpee.1188208488637" type="tpee.AnnotationInstance" typeId="tpee.1188207840427" id="7521671656020565245">
        <link role="annotation" roleId="tpee.1188208074048" targetNodeId="68ai.~Nullable" resolveInfo="Nullable" />
      </node>
    </node>
    <node role="method" roleId="tpee.1107880067339" type="tpee.InstanceMethodDeclaration" typeId="tpee.1068580123165" id="7521671656020565246">
      <property name="isAbstract" nameId="tpee.1178608670077" value="false" />
      <property name="isFinal" nameId="tpee.1181808852946" value="false" />
      <property name="name" nameId="tpck.1169194664001" value="getCacheFile" />
      <node role="visibility" roleId="tpee.1178549979242" type="tpee.ProtectedVisibility" typeId="tpee.1146644641414" id="7521671656020565247" />
      <node role="returnType" roleId="tpee.1068580123133" type="tpee.ClassifierType" typeId="tpee.1107535904670" id="7521671656020565248">
        <link role="classifier" roleId="tpee.1107535924139" targetNodeId="59et.~IFile" resolveInfo="IFile" />
      </node>
      <node role="parameter" roleId="tpee.1068580123134" type="tpee.ParameterDeclaration" typeId="tpee.1068498886292" id="7521671656020565249">
        <property name="name" nameId="tpck.1169194664001" value="modelDescriptor" />
        <property name="isFinal" nameId="tpee.1176718929932" value="false" />
        <node role="type" roleId="tpee.5680397130376446158" type="tpee.ClassifierType" typeId="tpee.1107535904670" id="7521671656020616700">
          <link role="classifier" roleId="tpee.1107535924139" targetNodeId="cu2c.~SModelDescriptor" resolveInfo="SModelDescriptor" />
        </node>
        <node role="annotation" roleId="tpee.1188208488637" type="tpee.AnnotationInstance" typeId="tpee.1188207840427" id="7521671656020565251">
          <link role="annotation" roleId="tpee.1188208074048" targetNodeId="68ai.~NotNull" resolveInfo="NotNull" />
        </node>
      </node>
      <node role="body" roleId="tpee.1068580123135" type="tpee.StatementList" typeId="tpee.1068580123136" id="7521671656020565252">
        <node role="statement" roleId="tpee.1068581517665" type="tpee.LocalVariableDeclarationStatement" typeId="tpee.1068581242864" id="7521671656020565253">
          <node role="localVariableDeclaration" roleId="tpee.1068581242865" type="tpee.LocalVariableDeclaration" typeId="tpee.1068581242863" id="7521671656020565254">
            <property name="name" nameId="tpck.1169194664001" value="cacheUrl" />
            <property name="isFinal" nameId="tpee.1176718929932" value="false" />
            <node role="type" roleId="tpee.5680397130376446158" type="tpee.ClassifierType" typeId="tpee.1107535904670" id="7521671656020565255">
              <link role="classifier" roleId="tpee.1107535924139" targetNodeId="22fg.~URL" resolveInfo="URL" />
            </node>
            <node role="initializer" roleId="tpee.1068431790190" type="tpee.LocalInstanceMethodCall" typeId="tpee.3066917033203108594" id="7521671656020565256">
              <link role="baseMethodDeclaration" roleId="tpee.1068499141037" targetNodeId="7521671656020565151" resolveInfo="getCacheUrl" />
              <node role="actualArgument" roleId="tpee.1068499141038" type="tpee.ParameterReference" typeId="tpee.1068581242874" id="7521671656020565257">
                <link role="variableDeclaration" roleId="tpee.1068581517664" targetNodeId="7521671656020565249" resolveInfo="modelDescriptor" />
              </node>
              <node role="actualArgument" roleId="tpee.1068499141038" type="tpee.DotExpression" typeId="tpee.1197027756228" id="7521671656020565258">
                <node role="operand" roleId="tpee.1197027771414" type="tpee.ParameterReference" typeId="tpee.1068581242874" id="7521671656020565259">
                  <link role="variableDeclaration" roleId="tpee.1068581517664" targetNodeId="7521671656020565249" resolveInfo="modelDescriptor" />
                </node>
                <node role="operation" roleId="tpee.1197027833540" type="tpee.InstanceMethodCallOperation" typeId="tpee.1202948039474" id="7521671656020565260">
                  <link role="baseMethodDeclaration" roleId="tpee.1068499141037" targetNodeId="cu2c.~SModelDescriptor%dgetModule()%cjetbrains%dmps%dproject%dIModule" resolveInfo="getModule" />
                </node>
              </node>
            </node>
          </node>
        </node>
        <node role="statement" roleId="tpee.1068581517665" type="tpee.IfStatement" typeId="tpee.1068580123159" id="7521671656020565261">
          <node role="condition" roleId="tpee.1068580123160" type="tpee.EqualsExpression" typeId="tpee.1068580123152" id="7521671656020565262">
            <node role="leftExpression" roleId="tpee.1081773367580" type="tpee.LocalVariableReference" typeId="tpee.1068581242866" id="7521671656020565263">
              <link role="variableDeclaration" roleId="tpee.1068581517664" targetNodeId="7521671656020565254" resolveInfo="cacheUrl" />
            </node>
            <node role="rightExpression" roleId="tpee.1081773367579" type="tpee.NullLiteral" typeId="tpee.1070534058343" id="7521671656020565264" />
          </node>
          <node role="ifTrue" roleId="tpee.1068580123161" type="tpee.StatementList" typeId="tpee.1068580123136" id="7521671656020565265">
            <node role="statement" roleId="tpee.1068581517665" type="tpee.ReturnStatement" typeId="tpee.1068581242878" id="7521671656020565266">
              <node role="expression" roleId="tpee.1068581517676" type="tpee.NullLiteral" typeId="tpee.1070534058343" id="7521671656020565267" />
            </node>
          </node>
        </node>
        <node role="statement" roleId="tpee.1068581517665" type="tpee.ReturnStatement" typeId="tpee.1068581242878" id="7521671656020565268">
          <node role="expression" roleId="tpee.1068581517676" type="tpee.StaticMethodCall" typeId="tpee.1081236700937" id="7521671656020565269">
            <link role="classConcept" roleId="tpee.1144433194310" targetNodeId="7521671656020564904" resolveInfo="TraceInfoCache" />
            <link role="baseMethodDeclaration" roleId="tpee.1068499141037" targetNodeId="7521671656020565319" resolveInfo="getFileByURL" />
            <node role="actualArgument" roleId="tpee.1068499141038" type="tpee.LocalVariableReference" typeId="tpee.1068581242866" id="7521671656020565270">
              <link role="variableDeclaration" roleId="tpee.1068581517664" targetNodeId="7521671656020565254" resolveInfo="cacheUrl" />
            </node>
          </node>
        </node>
      </node>
      <node role="annotation" roleId="tpee.1188208488637" type="tpee.AnnotationInstance" typeId="tpee.1188207840427" id="7521671656020565271">
        <link role="annotation" roleId="tpee.1188208074048" targetNodeId="e2lb.~Override" resolveInfo="Override" />
      </node>
      <node role="annotation" roleId="tpee.1188208488637" type="tpee.AnnotationInstance" typeId="tpee.1188207840427" id="7521671656020565272">
        <link role="annotation" roleId="tpee.1188208074048" targetNodeId="68ai.~Nullable" resolveInfo="Nullable" />
      </node>
    </node>
    <node role="method" roleId="tpee.1107880067339" type="tpee.InstanceMethodDeclaration" typeId="tpee.1068580123165" id="7521671656020565273">
      <property name="isAbstract" nameId="tpee.1178608670077" value="false" />
      <property name="isFinal" nameId="tpee.1181808852946" value="false" />
      <property name="name" nameId="tpck.1169194664001" value="traceInfoResourceName" />
      <node role="visibility" roleId="tpee.1178549979242" type="tpee.PrivateVisibility" typeId="tpee.1146644623116" id="7521671656020565274" />
      <node role="returnType" roleId="tpee.1068580123133" type="tpee.StringType" typeId="tpee.1225271177708" id="7922457109334009531" />
      <node role="parameter" roleId="tpee.1068580123134" type="tpee.ParameterDeclaration" typeId="tpee.1068498886292" id="7521671656020565276">
        <property name="name" nameId="tpck.1169194664001" value="sm" />
        <property name="isFinal" nameId="tpee.1176718929932" value="false" />
        <node role="type" roleId="tpee.5680397130376446158" type="tpee.ClassifierType" typeId="tpee.1107535904670" id="7521671656020616699">
          <link role="classifier" roleId="tpee.1107535924139" targetNodeId="cu2c.~SModelDescriptor" resolveInfo="SModelDescriptor" />
        </node>
      </node>
      <node role="body" roleId="tpee.1068580123135" type="tpee.StatementList" typeId="tpee.1068580123136" id="7521671656020565278">
        <node role="statement" roleId="tpee.1068581517665" type="tpee.ReturnStatement" typeId="tpee.1068581242878" id="7521671656020565279">
          <node role="expression" roleId="tpee.1068581517676" type="tpee.PlusExpression" typeId="tpee.1068581242875" id="7521671656020565280">
            <node role="leftExpression" roleId="tpee.1081773367580" type="tpee.PlusExpression" typeId="tpee.1068581242875" id="7521671656020565281">
              <node role="leftExpression" roleId="tpee.1081773367580" type="tpee.DotExpression" typeId="tpee.1197027756228" id="7521671656020565282">
                <node role="operand" roleId="tpee.1197027771414" type="tpee.DotExpression" typeId="tpee.1197027756228" id="7521671656020565283">
                  <node role="operand" roleId="tpee.1197027771414" type="tpee.ParameterReference" typeId="tpee.1068581242874" id="7521671656020565284">
                    <link role="variableDeclaration" roleId="tpee.1068581517664" targetNodeId="7521671656020565276" resolveInfo="sm" />
                  </node>
                  <node role="operation" roleId="tpee.1197027833540" type="tpee.InstanceMethodCallOperation" typeId="tpee.1202948039474" id="7521671656020565285">
                    <link role="baseMethodDeclaration" roleId="tpee.1068499141037" targetNodeId="cu2c.~SModelDescriptor%dgetLongName()%cjava%dlang%dString" resolveInfo="getLongName" />
                  </node>
                </node>
                <node role="operation" roleId="tpee.1197027833540" type="tpee.InstanceMethodCallOperation" typeId="tpee.1202948039474" id="7521671656020565286">
                  <link role="baseMethodDeclaration" roleId="tpee.1068499141037" targetNodeId="e2lb.~String%dreplace(java%dlang%dCharSequence,java%dlang%dCharSequence)%cjava%dlang%dString" resolveInfo="replace" />
                  <node role="actualArgument" roleId="tpee.1068499141038" type="tpee.StringLiteral" typeId="tpee.1070475926800" id="7521671656020565287">
                    <property name="value" nameId="tpee.1070475926801" value="." />
                  </node>
                  <node role="actualArgument" roleId="tpee.1068499141038" type="tpee.StringLiteral" typeId="tpee.1070475926800" id="7521671656020565288">
                    <property name="value" nameId="tpee.1070475926801" value="/" />
                  </node>
                </node>
              </node>
              <node role="rightExpression" roleId="tpee.1081773367579" type="tpee.StringLiteral" typeId="tpee.1070475926800" id="7521671656020565289">
                <property name="value" nameId="tpee.1070475926801" value="/" />
              </node>
            </node>
            <node role="rightExpression" roleId="tpee.1081773367579" type="tpee.LocalStaticFieldReference" typeId="tpee.1172008963197" id="7521671656020565290">
              <link role="variableDeclaration" roleId="tpee.1068581517664" targetNodeId="7521671656020564913" resolveInfo="TRACE_FILE_NAME" />
            </node>
          </node>
        </node>
      </node>
    </node>
    <node role="method" roleId="tpee.1107880067339" type="tpee.InstanceMethodDeclaration" typeId="tpee.1068580123165" id="7521671656020565291">
      <property name="isAbstract" nameId="tpee.1178608670077" value="false" />
      <property name="isFinal" nameId="tpee.1181808852946" value="false" />
      <property name="name" nameId="tpck.1169194664001" value="isCache" />
      <node role="visibility" roleId="tpee.1178549979242" type="tpee.ProtectedVisibility" typeId="tpee.1146644641414" id="7521671656020565292" />
      <node role="returnType" roleId="tpee.1068580123133" type="tpee.BooleanType" typeId="tpee.1070534644030" id="7521671656020565293" />
      <node role="body" roleId="tpee.1068580123135" type="tpee.StatementList" typeId="tpee.1068580123136" id="7521671656020565294">
        <node role="statement" roleId="tpee.1068581517665" type="tpee.ReturnStatement" typeId="tpee.1068581242878" id="7521671656020565295">
          <node role="expression" roleId="tpee.1068581517676" type="tpee.BooleanConstant" typeId="tpee.1068580123137" id="7521671656020565296">
            <property name="value" nameId="tpee.1068580123138" value="false" />
          </node>
        </node>
      </node>
      <node role="annotation" roleId="tpee.1188208488637" type="tpee.AnnotationInstance" typeId="tpee.1188207840427" id="7521671656020565297">
        <link role="annotation" roleId="tpee.1188208074048" targetNodeId="e2lb.~Override" resolveInfo="Override" />
      </node>
    </node>
    <node role="method" roleId="tpee.1107880067339" type="tpee.InstanceMethodDeclaration" typeId="tpee.1068580123165" id="7521671656020565298">
      <property name="isAbstract" nameId="tpee.1178608670077" value="false" />
      <property name="isFinal" nameId="tpee.1181808852946" value="false" />
      <property name="name" nameId="tpck.1169194664001" value="toXml" />
      <node role="visibility" roleId="tpee.1178549979242" type="tpee.ProtectedVisibility" typeId="tpee.1146644641414" id="7521671656020565299" />
      <node role="returnType" roleId="tpee.1068580123133" type="tpee.ClassifierType" typeId="tpee.1107535904670" id="5035379201237128245">
        <link role="classifier" roleId="tpee.1107535924139" targetNodeId="zwkq.~Element" resolveInfo="Element" />
      </node>
      <node role="parameter" roleId="tpee.1068580123134" type="tpee.ParameterDeclaration" typeId="tpee.1068498886292" id="7521671656020565301">
        <property name="name" nameId="tpck.1169194664001" value="debugInfo" />
        <property name="isFinal" nameId="tpee.1176718929932" value="false" />
        <node role="type" roleId="tpee.5680397130376446158" type="tpee.ClassifierType" typeId="tpee.1107535904670" id="2835818332994494971">
          <link role="classifier" roleId="tpee.1107535924139" targetNodeId="21is.2897370900776712137" resolveInfo="DebugInfo" />
        </node>
      </node>
      <node role="body" roleId="tpee.1068580123135" type="tpee.StatementList" typeId="tpee.1068580123136" id="7521671656020565303">
        <node role="statement" roleId="tpee.1068581517665" type="tpee.ReturnStatement" typeId="tpee.1068581242878" id="7521671656020565304">
          <node role="expression" roleId="tpee.1068581517676" type="tpee.DotExpression" typeId="tpee.1197027756228" id="7521671656020565305">
            <node role="operand" roleId="tpee.1197027771414" type="tpee.ParameterReference" typeId="tpee.1068581242874" id="7521671656020565306">
              <link role="variableDeclaration" roleId="tpee.1068581517664" targetNodeId="7521671656020565301" resolveInfo="debugInfo" />
            </node>
            <node role="operation" roleId="tpee.1197027833540" type="tpee.InstanceMethodCallOperation" typeId="tpee.1202948039474" id="7521671656020565307">
              <link role="baseMethodDeclaration" roleId="tpee.1068499141037" targetNodeId="21is.2897370900776713014" resolveInfo="toXml" />
            </node>
          </node>
        </node>
      </node>
      <node role="annotation" roleId="tpee.1188208488637" type="tpee.AnnotationInstance" typeId="tpee.1188207840427" id="7521671656020565308">
        <link role="annotation" roleId="tpee.1188208074048" targetNodeId="e2lb.~Override" resolveInfo="Override" />
      </node>
    </node>
    <node role="method" roleId="tpee.1107880067339" type="tpee.InstanceMethodDeclaration" typeId="tpee.1068580123165" id="7521671656020565309">
      <property name="isAbstract" nameId="tpee.1178608670077" value="false" />
      <property name="isFinal" nameId="tpee.1181808852946" value="false" />
      <property name="name" nameId="tpck.1169194664001" value="fromXml" />
      <node role="visibility" roleId="tpee.1178549979242" type="tpee.ProtectedVisibility" typeId="tpee.1146644641414" id="7521671656020565310" />
      <node role="returnType" roleId="tpee.1068580123133" type="tpee.ClassifierType" typeId="tpee.1107535904670" id="7521671656020565311">
        <link role="classifier" roleId="tpee.1107535924139" targetNodeId="21is.2897370900776712137" resolveInfo="DebugInfo" />
      </node>
      <node role="parameter" roleId="tpee.1068580123134" type="tpee.ParameterDeclaration" typeId="tpee.1068498886292" id="7521671656020565312">
        <property name="name" nameId="tpck.1169194664001" value="e" />
        <property name="isFinal" nameId="tpee.1176718929932" value="false" />
        <node role="type" roleId="tpee.5680397130376446158" type="tpee.ClassifierType" typeId="tpee.1107535904670" id="2835818332994506079">
          <link role="classifier" roleId="tpee.1107535924139" targetNodeId="zwkq.~Element" resolveInfo="Element" />
        </node>
      </node>
      <node role="body" roleId="tpee.1068580123135" type="tpee.StatementList" typeId="tpee.1068580123136" id="7521671656020565314">
        <node role="statement" roleId="tpee.1068581517665" type="tpee.ThrowStatement" typeId="tpee.1164991038168" id="6522028477718150721">
          <node role="throwable" roleId="tpee.1164991057263" type="tpee.GenericNewExpression" typeId="tpee.1145552977093" id="6522028477718150723">
            <node role="creator" roleId="tpee.1145553007750" type="tpee.ClassCreator" typeId="tpee.1212685548494" id="6522028477718150725">
              <link role="baseMethodDeclaration" roleId="tpee.1068499141037" targetNodeId="e2lb.~UnsupportedOperationException%d&lt;init&gt;()" resolveInfo="UnsupportedOperationException" />
            </node>
          </node>
        </node>
      </node>
      <node role="annotation" roleId="tpee.1188208488637" type="tpee.AnnotationInstance" typeId="tpee.1188207840427" id="7521671656020565318">
        <link role="annotation" roleId="tpee.1188208074048" targetNodeId="e2lb.~Override" resolveInfo="Override" />
      </node>
    </node>
    <node role="method" roleId="tpee.1107880067339" type="tpee.InstanceMethodDeclaration" typeId="tpee.1068580123165" id="2835818332994357764">
      <property name="name" nameId="tpck.1169194664001" value="addResourceProvider" />
      <node role="parameter" roleId="tpee.1068580123134" type="tpee.ParameterDeclaration" typeId="tpee.1068498886292" id="2835818332994357768">
        <property name="name" nameId="tpck.1169194664001" value="provider" />
        <node role="type" roleId="tpee.5680397130376446158" type="tpee.ClassifierType" typeId="tpee.1107535904670" id="2835818332994357769">
          <link role="classifier" roleId="tpee.1107535924139" targetNodeId="2835818332993426829" resolveInfo="TraceInfoCache.TraceInfoResourceProvider" />
        </node>
      </node>
      <node role="returnType" roleId="tpee.1068580123133" type="tpee.VoidType" typeId="tpee.1068581517677" id="2835818332994357765" />
      <node role="visibility" roleId="tpee.1178549979242" type="tpee.PublicVisibility" typeId="tpee.1146644602865" id="2835818332994357766" />
      <node role="body" roleId="tpee.1068580123135" type="tpee.StatementList" typeId="tpee.1068580123136" id="2835818332994357767">
        <node role="statement" roleId="tpee.1068581517665" type="tpee.ExpressionStatement" typeId="tpee.1068580123155" id="2835818332994357770">
          <node role="expression" roleId="tpee.1068580123156" type="tpee.DotExpression" typeId="tpee.1197027756228" id="2835818332994357772">
            <node role="operand" roleId="tpee.1197027771414" type="tpee.LocalInstanceFieldReference" typeId="tpee.7785501532031639928" id="2835818332994357771">
              <link role="variableDeclaration" roleId="tpee.1068581517664" targetNodeId="2835818332993426822" resolveInfo="myProviders" />
            </node>
            <node role="operation" roleId="tpee.1197027833540" type="tpee.InstanceMethodCallOperation" typeId="tpee.1202948039474" id="2835818332994357776">
              <link role="baseMethodDeclaration" roleId="tpee.1068499141037" targetNodeId="k7g3.~List%dadd(java%dlang%dObject)%cboolean" resolveInfo="add" />
              <node role="actualArgument" roleId="tpee.1068499141038" type="tpee.ParameterReference" typeId="tpee.1068581242874" id="2835818332994357777">
                <link role="variableDeclaration" roleId="tpee.1068581517664" targetNodeId="2835818332994357768" resolveInfo="provider" />
              </node>
            </node>
          </node>
        </node>
      </node>
    </node>
    <node role="method" roleId="tpee.1107880067339" type="tpee.InstanceMethodDeclaration" typeId="tpee.1068580123165" id="2835818332994357778">
      <property name="name" nameId="tpck.1169194664001" value="removeResourceProvider" />
      <node role="parameter" roleId="tpee.1068580123134" type="tpee.ParameterDeclaration" typeId="tpee.1068498886292" id="2835818332994357779">
        <property name="name" nameId="tpck.1169194664001" value="provider" />
        <node role="type" roleId="tpee.5680397130376446158" type="tpee.ClassifierType" typeId="tpee.1107535904670" id="2835818332994357780">
          <link role="classifier" roleId="tpee.1107535924139" targetNodeId="2835818332993426829" resolveInfo="TraceInfoCache.TraceInfoResourceProvider" />
        </node>
      </node>
      <node role="returnType" roleId="tpee.1068580123133" type="tpee.VoidType" typeId="tpee.1068581517677" id="2835818332994357781" />
      <node role="visibility" roleId="tpee.1178549979242" type="tpee.PublicVisibility" typeId="tpee.1146644602865" id="2835818332994357782" />
      <node role="body" roleId="tpee.1068580123135" type="tpee.StatementList" typeId="tpee.1068580123136" id="2835818332994357783">
        <node role="statement" roleId="tpee.1068581517665" type="tpee.ExpressionStatement" typeId="tpee.1068580123155" id="2835818332994357784">
          <node role="expression" roleId="tpee.1068580123156" type="tpee.DotExpression" typeId="tpee.1197027756228" id="2835818332994357785">
            <node role="operand" roleId="tpee.1197027771414" type="tpee.LocalInstanceFieldReference" typeId="tpee.7785501532031639928" id="2835818332994357786">
              <link role="variableDeclaration" roleId="tpee.1068581517664" targetNodeId="2835818332993426822" resolveInfo="myProviders" />
            </node>
            <node role="operation" roleId="tpee.1197027833540" type="tpee.InstanceMethodCallOperation" typeId="tpee.1202948039474" id="2835818332994357787">
              <link role="baseMethodDeclaration" roleId="tpee.1068499141037" targetNodeId="k7g3.~List%dremove(java%dlang%dObject)%cboolean" resolveInfo="remove" />
              <node role="actualArgument" roleId="tpee.1068499141038" type="tpee.ParameterReference" typeId="tpee.1068581242874" id="2835818332994357788">
                <link role="variableDeclaration" roleId="tpee.1068581517664" targetNodeId="2835818332994357779" resolveInfo="provider" />
              </node>
            </node>
          </node>
        </node>
      </node>
    </node>
    <node role="staticMethod" roleId="tpee.1070462273904" type="tpee.StaticMethodDeclaration" typeId="tpee.1081236700938" id="7521671656020565319">
      <property name="isFinal" nameId="tpee.1181808852946" value="false" />
      <property name="name" nameId="tpck.1169194664001" value="getFileByURL" />
      <node role="visibility" roleId="tpee.1178549979242" type="tpee.PrivateVisibility" typeId="tpee.1146644623116" id="7521671656020565320" />
      <node role="returnType" roleId="tpee.1068580123133" type="tpee.ClassifierType" typeId="tpee.1107535904670" id="7521671656020565321">
        <link role="classifier" roleId="tpee.1107535924139" targetNodeId="59et.~IFile" resolveInfo="IFile" />
      </node>
      <node role="parameter" roleId="tpee.1068580123134" type="tpee.ParameterDeclaration" typeId="tpee.1068498886292" id="7521671656020565322">
        <property name="name" nameId="tpck.1169194664001" value="url" />
        <property name="isFinal" nameId="tpee.1176718929932" value="false" />
        <node role="type" roleId="tpee.5680397130376446158" type="tpee.ClassifierType" typeId="tpee.1107535904670" id="7521671656020565323">
          <link role="classifier" roleId="tpee.1107535924139" targetNodeId="22fg.~URL" resolveInfo="URL" />
        </node>
        <node role="annotation" roleId="tpee.1188208488637" type="tpee.AnnotationInstance" typeId="tpee.1188207840427" id="7521671656020565324">
          <link role="annotation" roleId="tpee.1188208074048" targetNodeId="68ai.~NotNull" resolveInfo="NotNull" />
        </node>
      </node>
      <node role="body" roleId="tpee.1068580123135" type="tpee.StatementList" typeId="tpee.1068580123136" id="7521671656020565325">
        <node role="statement" roleId="tpee.1068581517665" type="tpee.LocalVariableDeclarationStatement" typeId="tpee.1068581242864" id="7521671656020565326">
          <node role="localVariableDeclaration" roleId="tpee.1068581242865" type="tpee.LocalVariableDeclaration" typeId="tpee.1068581242863" id="7521671656020565327">
            <property name="name" nameId="tpck.1169194664001" value="file" />
            <property name="isFinal" nameId="tpee.1176718929932" value="false" />
            <node role="type" roleId="tpee.5680397130376446158" type="tpee.StringType" typeId="tpee.1225271177708" id="7922457109334009532" />
            <node role="initializer" roleId="tpee.1068431790190" type="tpee.DotExpression" typeId="tpee.1197027756228" id="7521671656020565329">
              <node role="operand" roleId="tpee.1197027771414" type="tpee.ParameterReference" typeId="tpee.1068581242874" id="7521671656020565330">
                <link role="variableDeclaration" roleId="tpee.1068581517664" targetNodeId="7521671656020565322" resolveInfo="url" />
              </node>
              <node role="operation" roleId="tpee.1197027833540" type="tpee.InstanceMethodCallOperation" typeId="tpee.1202948039474" id="7521671656020565331">
                <link role="baseMethodDeclaration" roleId="tpee.1068499141037" targetNodeId="22fg.~URL%dgetFile()%cjava%dlang%dString" resolveInfo="getFile" />
              </node>
            </node>
          </node>
        </node>
        <node role="statement" roleId="tpee.1068581517665" type="tpee.IfStatement" typeId="tpee.1068580123159" id="7521671656020565332">
          <node role="condition" roleId="tpee.1068580123160" type="tpee.DotExpression" typeId="tpee.1197027756228" id="7521671656020565333">
            <node role="operand" roleId="tpee.1197027771414" type="tpee.LocalVariableReference" typeId="tpee.1068581242866" id="7521671656020565334">
              <link role="variableDeclaration" roleId="tpee.1068581517664" targetNodeId="7521671656020565327" resolveInfo="file" />
            </node>
            <node role="operation" roleId="tpee.1197027833540" type="tpee.InstanceMethodCallOperation" typeId="tpee.1202948039474" id="7521671656020565335">
              <link role="baseMethodDeclaration" roleId="tpee.1068499141037" targetNodeId="e2lb.~String%disEmpty()%cboolean" resolveInfo="isEmpty" />
            </node>
          </node>
          <node role="ifTrue" roleId="tpee.1068580123161" type="tpee.StatementList" typeId="tpee.1068580123136" id="7521671656020565336">
            <node role="statement" roleId="tpee.1068581517665" type="tpee.ReturnStatement" typeId="tpee.1068581242878" id="7521671656020565337">
              <node role="expression" roleId="tpee.1068581517676" type="tpee.NullLiteral" typeId="tpee.1070534058343" id="7521671656020565338" />
            </node>
          </node>
        </node>
        <node role="statement" roleId="tpee.1068581517665" type="tpee.SingleLineComment" typeId="tpee.6329021646629104954" id="7521671656020565825">
          <node role="commentPart" roleId="tpee.6329021646629175155" type="tpee.TextCommentPart" typeId="tpee.6329021646629104957" id="7521671656020565826">
            <property name="text" nameId="tpee.6329021646629104958" value=" if this is a jar, it starts with file:, so we remove the prefix" />
          </node>
        </node>
        <node role="statement" roleId="tpee.1068581517665" type="tpee.LocalVariableDeclarationStatement" typeId="tpee.1068581242864" id="7521671656020565339">
          <node role="localVariableDeclaration" roleId="tpee.1068581242865" type="tpee.LocalVariableDeclaration" typeId="tpee.1068581242863" id="7521671656020565340">
            <property name="name" nameId="tpck.1169194664001" value="prefix" />
            <property name="isFinal" nameId="tpee.1176718929932" value="false" />
            <node role="type" roleId="tpee.5680397130376446158" type="tpee.StringType" typeId="tpee.1225271177708" id="7922457109334009533" />
            <node role="initializer" roleId="tpee.1068431790190" type="tpee.StringLiteral" typeId="tpee.1070475926800" id="7521671656020565342">
              <property name="value" nameId="tpee.1070475926801" value="file:" />
            </node>
          </node>
        </node>
        <node role="statement" roleId="tpee.1068581517665" type="tpee.IfStatement" typeId="tpee.1068580123159" id="7521671656020565343">
          <node role="condition" roleId="tpee.1068580123160" type="tpee.DotExpression" typeId="tpee.1197027756228" id="7521671656020565344">
            <node role="operand" roleId="tpee.1197027771414" type="tpee.LocalVariableReference" typeId="tpee.1068581242866" id="7521671656020565345">
              <link role="variableDeclaration" roleId="tpee.1068581517664" targetNodeId="7521671656020565327" resolveInfo="file" />
            </node>
            <node role="operation" roleId="tpee.1197027833540" type="tpee.InstanceMethodCallOperation" typeId="tpee.1202948039474" id="7521671656020565346">
              <link role="baseMethodDeclaration" roleId="tpee.1068499141037" targetNodeId="e2lb.~String%dstartsWith(java%dlang%dString)%cboolean" resolveInfo="startsWith" />
              <node role="actualArgument" roleId="tpee.1068499141038" type="tpee.LocalVariableReference" typeId="tpee.1068581242866" id="7521671656020565347">
                <link role="variableDeclaration" roleId="tpee.1068581517664" targetNodeId="7521671656020565340" resolveInfo="prefix" />
              </node>
            </node>
          </node>
          <node role="ifTrue" roleId="tpee.1068580123161" type="tpee.StatementList" typeId="tpee.1068580123136" id="7521671656020565348">
            <node role="statement" roleId="tpee.1068581517665" type="tpee.ExpressionStatement" typeId="tpee.1068580123155" id="7521671656020565349">
              <node role="expression" roleId="tpee.1068580123156" type="tpee.AssignmentExpression" typeId="tpee.1068498886294" id="7521671656020565350">
                <node role="lValue" roleId="tpee.1068498886295" type="tpee.LocalVariableReference" typeId="tpee.1068581242866" id="7521671656020565351">
                  <link role="variableDeclaration" roleId="tpee.1068581517664" targetNodeId="7521671656020565327" resolveInfo="file" />
                </node>
                <node role="rValue" roleId="tpee.1068498886297" type="tpee.DotExpression" typeId="tpee.1197027756228" id="7521671656020565352">
                  <node role="operand" roleId="tpee.1197027771414" type="tpee.LocalVariableReference" typeId="tpee.1068581242866" id="7521671656020565353">
                    <link role="variableDeclaration" roleId="tpee.1068581517664" targetNodeId="7521671656020565327" resolveInfo="file" />
                  </node>
                  <node role="operation" roleId="tpee.1197027833540" type="tpee.InstanceMethodCallOperation" typeId="tpee.1202948039474" id="7521671656020565354">
                    <link role="baseMethodDeclaration" roleId="tpee.1068499141037" targetNodeId="e2lb.~String%dsubstring(int)%cjava%dlang%dString" resolveInfo="substring" />
                    <node role="actualArgument" roleId="tpee.1068499141038" type="tpee.DotExpression" typeId="tpee.1197027756228" id="7521671656020565355">
                      <node role="operand" roleId="tpee.1197027771414" type="tpee.LocalVariableReference" typeId="tpee.1068581242866" id="7521671656020565356">
                        <link role="variableDeclaration" roleId="tpee.1068581517664" targetNodeId="7521671656020565340" resolveInfo="prefix" />
                      </node>
                      <node role="operation" roleId="tpee.1197027833540" type="tpee.InstanceMethodCallOperation" typeId="tpee.1202948039474" id="7521671656020565357">
                        <link role="baseMethodDeclaration" roleId="tpee.1068499141037" targetNodeId="e2lb.~String%dlength()%cint" resolveInfo="length" />
                      </node>
                    </node>
                  </node>
                </node>
              </node>
            </node>
          </node>
        </node>
        <node role="statement" roleId="tpee.1068581517665" type="tpee.ReturnStatement" typeId="tpee.1068581242878" id="7521671656020565358">
          <node role="expression" roleId="tpee.1068581517676" type="tpee.DotExpression" typeId="tpee.1197027756228" id="7521671656020565359">
            <node role="operand" roleId="tpee.1197027771414" type="tpee.StaticMethodCall" typeId="tpee.1081236700937" id="7521671656020565360">
              <link role="classConcept" roleId="tpee.1144433194310" targetNodeId="59et.~FileSystem" resolveInfo="FileSystem" />
              <link role="baseMethodDeclaration" roleId="tpee.1068499141037" targetNodeId="59et.~FileSystem%dgetInstance()%cjetbrains%dmps%dvfs%dFileSystem" resolveInfo="getInstance" />
            </node>
            <node role="operation" roleId="tpee.1197027833540" type="tpee.InstanceMethodCallOperation" typeId="tpee.1202948039474" id="7521671656020565361">
              <link role="baseMethodDeclaration" roleId="tpee.1068499141037" targetNodeId="59et.~FileSystem%dgetFileByPath(java%dlang%dString)%cjetbrains%dmps%dvfs%dIFile" resolveInfo="getFileByPath" />
              <node role="actualArgument" roleId="tpee.1068499141038" type="tpee.LocalVariableReference" typeId="tpee.1068581242866" id="7521671656020565362">
                <link role="variableDeclaration" roleId="tpee.1068581517664" targetNodeId="7521671656020565327" resolveInfo="file" />
              </node>
            </node>
          </node>
        </node>
      </node>
      <node role="annotation" roleId="tpee.1188208488637" type="tpee.AnnotationInstance" typeId="tpee.1188207840427" id="7521671656020565363">
        <link role="annotation" roleId="tpee.1188208074048" targetNodeId="68ai.~Nullable" resolveInfo="Nullable" />
      </node>
    </node>
    <node role="field" roleId="tpee.1068390468199" type="tpee.FieldDeclaration" typeId="tpee.1068390468200" id="9053657877482501452">
      <property name="name" nameId="tpck.1169194664001" value="myFromSourceProvider" />
      <property name="isFinal" nameId="tpee.1176718929932" value="true" />
      <node role="visibility" roleId="tpee.1178549979242" type="tpee.PrivateVisibility" typeId="tpee.1146644623116" id="9053657877482501453" />
      <node role="type" roleId="tpee.5680397130376446158" type="tpee.ClassifierType" typeId="tpee.1107535904670" id="9053657877482501454">
        <link role="classifier" roleId="tpee.1107535924139" targetNodeId="6457370101436703768" resolveInfo="TraceInfoFromSourceProvider" />
      </node>
      <node role="initializer" roleId="tpee.1068431790190" type="tpee.GenericNewExpression" typeId="tpee.1145552977093" id="9053657877482501455">
        <node role="creator" roleId="tpee.1145553007750" type="tpee.ClassCreator" typeId="tpee.1212685548494" id="9053657877482501456">
          <link role="baseMethodDeclaration" roleId="tpee.1068499141037" targetNodeId="6457370101436703770" resolveInfo="TraceInfoFromSourceProvider" />
        </node>
      </node>
    </node>
  </root>
  <root id="7521671656020565367">
    <node role="visibility" roleId="tpee.1178549979242" type="tpee.PublicVisibility" typeId="tpee.1146644602865" id="7521671656020565368" />
    <node role="constructor" roleId="tpee.1068390468201" type="tpee.ConstructorDeclaration" typeId="tpee.1068580123140" id="7521671656020565369">
      <node role="visibility" roleId="tpee.1178549979242" type="tpee.PublicVisibility" typeId="tpee.1146644602865" id="7521671656020565370" />
      <node role="returnType" roleId="tpee.1068580123133" type="tpee.VoidType" typeId="tpee.1068581517677" id="7521671656020565371" />
      <node role="body" roleId="tpee.1068580123135" type="tpee.StatementList" typeId="tpee.1068580123136" id="7521671656020565372" />
    </node>
    <node role="staticMethod" roleId="tpee.1070462273904" type="tpee.StaticMethodDeclaration" typeId="tpee.1081236700938" id="7921341742263215937">
      <property name="isFinal" nameId="tpee.1181808852946" value="false" />
      <property name="name" nameId="tpck.1169194664001" value="getUnitName" />
      <node role="visibility" roleId="tpee.1178549979242" type="tpee.PublicVisibility" typeId="tpee.1146644602865" id="7921341742263215938" />
      <node role="returnType" roleId="tpee.1068580123133" type="tpee.StringType" typeId="tpee.1225271177708" id="7921341742263215939" />
      <node role="parameter" roleId="tpee.1068580123134" type="tpee.ParameterDeclaration" typeId="tpee.1068498886292" id="7921341742263215943">
        <property name="name" nameId="tpck.1169194664001" value="file" />
        <property name="isFinal" nameId="tpee.1176718929932" value="true" />
        <node role="type" roleId="tpee.5680397130376446158" type="tpee.StringType" typeId="tpee.1225271177708" id="7921341742263215944" />
      </node>
      <node role="parameter" roleId="tpee.1068580123134" type="tpee.ParameterDeclaration" typeId="tpee.1068498886292" id="7921341742263215945">
        <property name="name" nameId="tpck.1169194664001" value="position" />
        <property name="isFinal" nameId="tpee.1176718929932" value="true" />
        <node role="type" roleId="tpee.5680397130376446158" type="tpee.IntegerType" typeId="tpee.1070534370425" id="7921341742263215946" />
      </node>
      <node role="parameter" roleId="tpee.1068580123134" type="tpee.ParameterDeclaration" typeId="tpee.1068498886292" id="7921341742263216015">
        <property name="name" nameId="tpck.1169194664001" value="descriptor" />
        <node role="type" roleId="tpee.5680397130376446158" type="tpee.ClassifierType" typeId="tpee.1107535904670" id="7921341742263216017">
          <link role="classifier" roleId="tpee.1107535924139" targetNodeId="cu2c.~SModelDescriptor" resolveInfo="SModelDescriptor" />
        </node>
      </node>
      <node role="body" roleId="tpee.1068580123135" type="tpee.StatementList" typeId="tpee.1068580123136" id="7921341742263215947">
        <node role="statement" roleId="tpee.1068581517665" type="tpee.LocalVariableDeclarationStatement" typeId="tpee.1068581242864" id="7921341742263216042">
          <node role="localVariableDeclaration" roleId="tpee.1068581242865" type="tpee.LocalVariableDeclaration" typeId="tpee.1068581242863" id="7921341742263216043">
            <property name="name" nameId="tpck.1169194664001" value="info" />
            <node role="type" roleId="tpee.5680397130376446158" type="tpee.ClassifierType" typeId="tpee.1107535904670" id="5303144651608080386">
              <link role="classifier" roleId="tpee.1107535924139" targetNodeId="21is.2897370900776712137" resolveInfo="DebugInfo" />
            </node>
            <node role="initializer" roleId="tpee.1068431790190" type="tpee.DotExpression" typeId="tpee.1197027756228" id="7921341742263216045">
              <node role="operand" roleId="tpee.1197027771414" type="tpee.StaticMethodCall" typeId="tpee.1081236700937" id="6522028477718162219">
                <link role="baseMethodDeclaration" roleId="tpee.1068499141037" targetNodeId="7521671656020564920" resolveInfo="getInstance" />
                <link role="classConcept" roleId="tpee.1144433194310" targetNodeId="7521671656020564904" resolveInfo="TraceInfoCache" />
              </node>
              <node role="operation" roleId="tpee.1197027833540" type="tpee.InstanceMethodCallOperation" typeId="tpee.1202948039474" id="7921341742263216047">
                <link role="baseMethodDeclaration" roleId="tpee.1068499141037" targetNodeId="7521671656020564992" resolveInfo="get" />
                <node role="actualArgument" roleId="tpee.1068499141038" type="tpee.ParameterReference" typeId="tpee.1068581242874" id="7921341742263216048">
                  <link role="variableDeclaration" roleId="tpee.1068581517664" targetNodeId="7921341742263216015" resolveInfo="descriptor" />
                </node>
              </node>
            </node>
          </node>
        </node>
        <node role="statement" roleId="tpee.1068581517665" type="tpee.IfStatement" typeId="tpee.1068580123159" id="7921341742263216051">
          <node role="ifTrue" roleId="tpee.1068580123161" type="tpee.StatementList" typeId="tpee.1068580123136" id="7921341742263216052">
            <node role="statement" roleId="tpee.1068581517665" type="tpee.ReturnStatement" typeId="tpee.1068581242878" id="7921341742263216080">
              <node role="expression" roleId="tpee.1068581517676" type="tpee.NullLiteral" typeId="tpee.1070534058343" id="7921341742263216082" />
            </node>
          </node>
          <node role="condition" roleId="tpee.1068580123160" type="tpee.EqualsExpression" typeId="tpee.1068580123152" id="7921341742263216076">
            <node role="rightExpression" roleId="tpee.1081773367579" type="tpee.NullLiteral" typeId="tpee.1070534058343" id="7921341742263216079" />
            <node role="leftExpression" roleId="tpee.1081773367580" type="tpee.LocalVariableReference" typeId="tpee.1068581242866" id="7921341742263216055">
              <link role="variableDeclaration" roleId="tpee.1068581517664" targetNodeId="7921341742263216043" resolveInfo="info" />
            </node>
          </node>
        </node>
        <node role="statement" roleId="tpee.1068581517665" type="tpee.LocalVariableDeclarationStatement" typeId="tpee.1068581242864" id="7921341742263220006">
          <node role="localVariableDeclaration" roleId="tpee.1068581242865" type="tpee.LocalVariableDeclaration" typeId="tpee.1068581242863" id="7921341742263220007">
            <property name="name" nameId="tpck.1169194664001" value="unitInfoForPosition" />
            <node role="type" roleId="tpee.5680397130376446158" type="tpee.ClassifierType" typeId="tpee.1107535904670" id="7921341742263220008">
              <link role="classifier" roleId="tpee.1107535924139" targetNodeId="21is.2897370900776711721" resolveInfo="UnitPositionInfo" />
            </node>
            <node role="initializer" roleId="tpee.1068431790190" type="tpee.LocalStaticMethodCall" typeId="tpee.1172058436953" id="7921341742263220009">
              <link role="baseMethodDeclaration" roleId="tpee.1068499141037" targetNodeId="7921341742263216121" resolveInfo="getUnitInfoForPosition" />
              <node role="actualArgument" roleId="tpee.1068499141038" type="tpee.LocalVariableReference" typeId="tpee.1068581242866" id="7921341742263220010">
                <link role="variableDeclaration" roleId="tpee.1068581517664" targetNodeId="7921341742263216043" resolveInfo="info" />
              </node>
              <node role="actualArgument" roleId="tpee.1068499141038" type="tpee.ParameterReference" typeId="tpee.1068581242874" id="7921341742263220011">
                <link role="variableDeclaration" roleId="tpee.1068581517664" targetNodeId="7921341742263215945" resolveInfo="position" />
              </node>
              <node role="actualArgument" roleId="tpee.1068499141038" type="tpee.ParameterReference" typeId="tpee.1068581242874" id="7921341742263220012">
                <link role="variableDeclaration" roleId="tpee.1068581517664" targetNodeId="7921341742263215943" resolveInfo="file" />
              </node>
            </node>
          </node>
        </node>
        <node role="statement" roleId="tpee.1068581517665" type="tpee.ExpressionStatement" typeId="tpee.1068580123155" id="7921341742263219999">
          <node role="expression" roleId="tpee.1068580123156" type="pxpg.CheckedDotExpression" typeId="pxpg.4079382982702596667" id="7921341742263220045">
            <node role="operand" roleId="tpee.1197027771414" type="tpee.LocalVariableReference" typeId="tpee.1068581242866" id="7921341742263220013">
              <link role="variableDeclaration" roleId="tpee.1068581517664" targetNodeId="7921341742263220007" resolveInfo="unitInfoForPosition" />
            </node>
            <node role="operation" roleId="tpee.1197027833540" type="tpee.InstanceMethodCallOperation" typeId="tpee.1202948039474" id="7921341742263220049">
              <link role="baseMethodDeclaration" roleId="tpee.1068499141037" targetNodeId="21is.2897370900776711738" resolveInfo="getUnitName" />
            </node>
          </node>
        </node>
      </node>
      <node role="annotation" roleId="tpee.1188208488637" type="tpee.AnnotationInstance" typeId="tpee.1188207840427" id="7921341742263215965">
        <link role="annotation" roleId="tpee.1188208074048" targetNodeId="68ai.~Nullable" resolveInfo="Nullable" />
      </node>
    </node>
    <node role="staticMethod" roleId="tpee.1070462273904" type="tpee.StaticMethodDeclaration" typeId="tpee.1081236700938" id="7521671656020565503">
      <property name="isFinal" nameId="tpee.1181808852946" value="false" />
      <property name="name" nameId="tpck.1169194664001" value="getUnitNode" />
      <node role="returnType" roleId="tpee.1068580123133" type="tp25.SNodeType" typeId="tp25.1138055754698" id="24227610116313513" />
      <node role="visibility" roleId="tpee.1178549979242" type="tpee.PublicVisibility" typeId="tpee.1146644602865" id="7521671656020565504" />
      <node role="parameter" roleId="tpee.1068580123134" type="tpee.ParameterDeclaration" typeId="tpee.1068498886292" id="7521671656020565506">
        <property name="name" nameId="tpck.1169194664001" value="className" />
        <property name="isFinal" nameId="tpee.1176718929932" value="false" />
        <node role="type" roleId="tpee.5680397130376446158" type="tpee.StringType" typeId="tpee.1225271177708" id="7922457109334016245" />
        <node role="annotation" roleId="tpee.1188208488637" type="tpee.AnnotationInstance" typeId="tpee.1188207840427" id="7521671656020565508">
          <link role="annotation" roleId="tpee.1188208074048" targetNodeId="68ai.~NonNls" resolveInfo="NonNls" />
        </node>
      </node>
      <node role="parameter" roleId="tpee.1068580123134" type="tpee.ParameterDeclaration" typeId="tpee.1068498886292" id="7521671656020565509">
        <property name="name" nameId="tpck.1169194664001" value="file" />
        <property name="isFinal" nameId="tpee.1176718929932" value="true" />
        <node role="type" roleId="tpee.5680397130376446158" type="tpee.StringType" typeId="tpee.1225271177708" id="7922457109334016249" />
      </node>
      <node role="parameter" roleId="tpee.1068580123134" type="tpee.ParameterDeclaration" typeId="tpee.1068498886292" id="7521671656020565511">
        <property name="name" nameId="tpck.1169194664001" value="position" />
        <property name="isFinal" nameId="tpee.1176718929932" value="true" />
        <node role="type" roleId="tpee.5680397130376446158" type="tpee.IntegerType" typeId="tpee.1070534370425" id="7521671656020565512" />
      </node>
      <node role="body" roleId="tpee.1068580123135" type="tpee.StatementList" typeId="tpee.1068580123136" id="7521671656020565513">
        <node role="statement" roleId="tpee.1068581517665" type="tpee.ExpressionStatement" typeId="tpee.1068580123155" id="7327404875649016963">
          <node role="expression" roleId="tpee.1068580123156" type="tpee.LocalStaticMethodCall" typeId="tpee.1172058436953" id="7327404875649016964">
            <link role="baseMethodDeclaration" roleId="tpee.1068499141037" targetNodeId="7327404875649003653" resolveInfo="findInTraceInfo" />
            <node role="actualArgument" roleId="tpee.1068499141038" type="tpee.ParameterReference" typeId="tpee.1068581242874" id="24227610116313520">
              <link role="variableDeclaration" roleId="tpee.1068581517664" targetNodeId="7521671656020565506" resolveInfo="className" />
            </node>
            <node role="actualArgument" roleId="tpee.1068499141038" type="tp2c.ClosureLiteral" typeId="tp2c.1199569711397" id="24227610116313521">
              <node role="body" roleId="tp2c.1199569916463" type="tpee.StatementList" typeId="tpee.1068580123136" id="24227610116313522">
                <node role="statement" roleId="tpee.1068581517665" type="tpee.LocalVariableDeclarationStatement" typeId="tpee.1068581242864" id="7921341742263219914">
                  <node role="localVariableDeclaration" roleId="tpee.1068581242865" type="tpee.LocalVariableDeclaration" typeId="tpee.1068581242863" id="7921341742263219915">
                    <property name="name" nameId="tpck.1169194664001" value="unitInfo" />
                    <node role="initializer" roleId="tpee.1068431790190" type="tpee.StaticMethodCall" typeId="tpee.1081236700937" id="7921341742263216159">
                      <link role="classConcept" roleId="tpee.1144433194310" targetNodeId="7521671656020565367" resolveInfo="TraceInfoUtil" />
                      <link role="baseMethodDeclaration" roleId="tpee.1068499141037" targetNodeId="7921341742263216121" resolveInfo="getUnitInfoForPosition" />
                      <node role="actualArgument" roleId="tpee.1068499141038" type="tpee.ParameterReference" typeId="tpee.1068581242874" id="7921341742263216160">
                        <link role="variableDeclaration" roleId="tpee.1068581517664" targetNodeId="24227610116313532" resolveInfo="info" />
                      </node>
                      <node role="actualArgument" roleId="tpee.1068499141038" type="tpee.ParameterReference" typeId="tpee.1068581242874" id="7921341742263216161">
                        <link role="variableDeclaration" roleId="tpee.1068581517664" targetNodeId="7521671656020565511" resolveInfo="position" />
                      </node>
                      <node role="actualArgument" roleId="tpee.1068499141038" type="tpee.ParameterReference" typeId="tpee.1068581242874" id="7921341742263216162">
                        <link role="variableDeclaration" roleId="tpee.1068581517664" targetNodeId="7521671656020565509" resolveInfo="file" />
                      </node>
                    </node>
                    <node role="type" roleId="tpee.5680397130376446158" type="tpee.ClassifierType" typeId="tpee.1107535904670" id="7921341742263219921">
                      <link role="classifier" roleId="tpee.1107535924139" targetNodeId="21is.2897370900776711721" resolveInfo="UnitPositionInfo" />
                    </node>
                  </node>
                </node>
                <node role="statement" roleId="tpee.1068581517665" type="tpee.IfStatement" typeId="tpee.1068580123159" id="7921341742263219953">
                  <node role="ifTrue" roleId="tpee.1068580123161" type="tpee.StatementList" typeId="tpee.1068580123136" id="7921341742263219954">
                    <node role="statement" roleId="tpee.1068581517665" type="tpee.ReturnStatement" typeId="tpee.1068581242878" id="7921341742263219982">
                      <node role="expression" roleId="tpee.1068581517676" type="tpee.NullLiteral" typeId="tpee.1070534058343" id="7921341742263219984" />
                    </node>
                  </node>
                  <node role="condition" roleId="tpee.1068580123160" type="tpee.EqualsExpression" typeId="tpee.1068580123152" id="7921341742263219978">
                    <node role="rightExpression" roleId="tpee.1081773367579" type="tpee.NullLiteral" typeId="tpee.1070534058343" id="7921341742263219981" />
                    <node role="leftExpression" roleId="tpee.1081773367580" type="tpee.LocalVariableReference" typeId="tpee.1068581242866" id="7921341742263219957">
                      <link role="variableDeclaration" roleId="tpee.1068581517664" targetNodeId="7921341742263219915" resolveInfo="unitInfo" />
                    </node>
                  </node>
                </node>
                <node role="statement" roleId="tpee.1068581517665" type="tpee.ReturnStatement" typeId="tpee.1068581242878" id="7921341742263219988">
                  <node role="expression" roleId="tpee.1068581517676" type="tpee.StaticMethodCall" typeId="tpee.1081236700937" id="7921341742263212341">
                    <link role="classConcept" roleId="tpee.1144433194310" targetNodeId="21is.2897370900776712137" resolveInfo="DebugInfo" />
                    <link role="baseMethodDeclaration" roleId="tpee.1068499141037" targetNodeId="21is.5075697910829873751" resolveInfo="findNode" />
                    <node role="actualArgument" roleId="tpee.1068499141038" type="tpee.LocalVariableReference" typeId="tpee.1068581242866" id="6522028477718166485">
                      <link role="variableDeclaration" roleId="tpee.1068581517664" targetNodeId="7921341742263219915" resolveInfo="unitInfo" />
                    </node>
                  </node>
                </node>
              </node>
              <node role="parameter" roleId="tp2c.1199569906740" type="tpee.ParameterDeclaration" typeId="tpee.1068498886292" id="24227610116313532">
                <property name="name" nameId="tpck.1169194664001" value="info" />
                <node role="type" roleId="tpee.5680397130376446158" type="tpee.ClassifierType" typeId="tpee.1107535904670" id="24227610116313533">
                  <link role="classifier" roleId="tpee.1107535924139" targetNodeId="21is.2897370900776712137" resolveInfo="DebugInfo" />
                </node>
              </node>
              <node role="parameter" roleId="tp2c.1199569906740" type="tpee.ParameterDeclaration" typeId="tpee.1068498886292" id="24227610116313534">
                <property name="name" nameId="tpck.1169194664001" value="descriptor" />
                <node role="type" roleId="tpee.5680397130376446158" type="tpee.ClassifierType" typeId="tpee.1107535904670" id="24227610116313535">
                  <link role="classifier" roleId="tpee.1107535924139" targetNodeId="cu2c.~SModelDescriptor" resolveInfo="SModelDescriptor" />
                </node>
              </node>
            </node>
          </node>
        </node>
      </node>
      <node role="annotation" roleId="tpee.1188208488637" type="tpee.AnnotationInstance" typeId="tpee.1188207840427" id="7521671656020565530">
        <link role="annotation" roleId="tpee.1188208074048" targetNodeId="68ai.~Nullable" resolveInfo="Nullable" />
      </node>
    </node>
    <node role="staticMethod" roleId="tpee.1070462273904" type="tpee.StaticMethodDeclaration" typeId="tpee.1081236700938" id="7921341742263216121">
      <property name="name" nameId="tpck.1169194664001" value="getUnitInfoForPosition" />
      <node role="visibility" roleId="tpee.1178549979242" type="tpee.PrivateVisibility" typeId="tpee.1146644623116" id="7921341742263216122" />
      <node role="parameter" roleId="tpee.1068580123134" type="tpee.ParameterDeclaration" typeId="tpee.1068498886292" id="7921341742263216118">
        <property name="name" nameId="tpck.1169194664001" value="info" />
        <node role="type" roleId="tpee.5680397130376446158" type="tpee.ClassifierType" typeId="tpee.1107535904670" id="7921341742263216124">
          <link role="classifier" roleId="tpee.1107535924139" targetNodeId="21is.2897370900776712137" resolveInfo="DebugInfo" />
        </node>
      </node>
      <node role="parameter" roleId="tpee.1068580123134" type="tpee.ParameterDeclaration" typeId="tpee.1068498886292" id="7921341742263216120">
        <property name="name" nameId="tpck.1169194664001" value="position" />
        <property name="isFinal" nameId="tpee.1176718929932" value="true" />
        <node role="type" roleId="tpee.5680397130376446158" type="tpee.IntegerType" typeId="tpee.1070534370425" id="7921341742263216125" />
      </node>
      <node role="parameter" roleId="tpee.1068580123134" type="tpee.ParameterDeclaration" typeId="tpee.1068498886292" id="7921341742263216119">
        <property name="name" nameId="tpck.1169194664001" value="file" />
        <property name="isFinal" nameId="tpee.1176718929932" value="true" />
        <node role="type" roleId="tpee.5680397130376446158" type="tpee.StringType" typeId="tpee.1225271177708" id="7921341742263216126" />
      </node>
      <node role="body" roleId="tpee.1068580123135" type="tpee.StatementList" typeId="tpee.1068580123136" id="7921341742263216127">
        <node role="statement" roleId="tpee.1068581517665" type="tpee.LocalVariableDeclarationStatement" typeId="tpee.1068581242864" id="7921341742263216128">
          <node role="localVariableDeclaration" roleId="tpee.1068581242865" type="tpee.LocalVariableDeclaration" typeId="tpee.1068581242863" id="7921341742263216116">
            <property name="name" nameId="tpck.1169194664001" value="resultList" />
            <node role="type" roleId="tpee.5680397130376446158" type="tp2q.ListType" typeId="tp2q.1151688443754" id="7921341742263216129">
              <node role="elementType" roleId="tp2q.1151688676805" type="tpee.ClassifierType" typeId="tpee.1107535904670" id="7921341742263216130">
                <link role="classifier" roleId="tpee.1107535924139" targetNodeId="21is.2897370900776711721" resolveInfo="UnitPositionInfo" />
              </node>
            </node>
            <node role="initializer" roleId="tpee.1068431790190" type="tpee.DotExpression" typeId="tpee.1197027756228" id="7921341742263216131">
              <node role="operand" roleId="tpee.1197027771414" type="tpee.ParameterReference" typeId="tpee.1068581242874" id="7921341742263216132">
                <link role="variableDeclaration" roleId="tpee.1068581517664" targetNodeId="7921341742263216118" resolveInfo="info" />
              </node>
              <node role="operation" roleId="tpee.1197027833540" type="tpee.InstanceMethodCallOperation" typeId="tpee.1202948039474" id="7921341742263216133">
                <link role="baseMethodDeclaration" roleId="tpee.1068499141037" targetNodeId="21is.3139128678719779678" resolveInfo="getUnitInfoForPosition" />
                <node role="actualArgument" roleId="tpee.1068499141038" type="tpee.ParameterReference" typeId="tpee.1068581242874" id="7921341742263216134">
                  <link role="variableDeclaration" roleId="tpee.1068581517664" targetNodeId="7921341742263216119" resolveInfo="file" />
                </node>
                <node role="actualArgument" roleId="tpee.1068499141038" type="tpee.ParameterReference" typeId="tpee.1068581242874" id="7921341742263216135">
                  <link role="variableDeclaration" roleId="tpee.1068581517664" targetNodeId="7921341742263216120" resolveInfo="position" />
                </node>
              </node>
            </node>
          </node>
        </node>
        <node role="statement" roleId="tpee.1068581517665" type="tpee.IfStatement" typeId="tpee.1068580123159" id="7921341742263216136">
          <node role="ifTrue" roleId="tpee.1068580123161" type="tpee.StatementList" typeId="tpee.1068580123136" id="7921341742263216137">
            <node role="statement" roleId="tpee.1068581517665" type="tpee.ReturnStatement" typeId="tpee.1068581242878" id="7921341742263216138">
              <node role="expression" roleId="tpee.1068581517676" type="tpee.NullLiteral" typeId="tpee.1070534058343" id="7921341742263216139" />
            </node>
          </node>
          <node role="condition" roleId="tpee.1068580123160" type="tpee.DotExpression" typeId="tpee.1197027756228" id="7921341742263216140">
            <node role="operand" roleId="tpee.1197027771414" type="tpee.LocalVariableReference" typeId="tpee.1068581242866" id="7921341742263216141">
              <link role="variableDeclaration" roleId="tpee.1068581517664" targetNodeId="7921341742263216116" resolveInfo="resultList" />
            </node>
            <node role="operation" roleId="tpee.1197027833540" type="tp2q.IsEmptyOperation" typeId="tp2q.1165530316231" id="7921341742263216142" />
          </node>
        </node>
        <node role="statement" roleId="tpee.1068581517665" type="tpee.ExpressionStatement" typeId="tpee.1068580123155" id="7921341742263219922">
          <node role="expression" roleId="tpee.1068580123156" type="tpee.DotExpression" typeId="tpee.1197027756228" id="7921341742263219944">
            <node role="operand" roleId="tpee.1197027771414" type="tpee.DotExpression" typeId="tpee.1197027756228" id="7921341742263216147">
              <node role="operand" roleId="tpee.1197027771414" type="tpee.LocalVariableReference" typeId="tpee.1068581242866" id="7921341742263216148">
                <link role="variableDeclaration" roleId="tpee.1068581517664" targetNodeId="7921341742263216116" resolveInfo="resultList" />
              </node>
              <node role="operation" roleId="tpee.1197027833540" type="tp2q.SortOperation" typeId="tp2q.1205679737078" id="7921341742263216149">
                <node role="closure" roleId="tp2q.1204796294226" type="tp2c.ClosureLiteral" typeId="tp2c.1199569711397" id="7921341742263216150">
                  <node role="body" roleId="tp2c.1199569916463" type="tpee.StatementList" typeId="tpee.1068580123136" id="7921341742263216151">
                    <node role="statement" roleId="tpee.1068581517665" type="tpee.ExpressionStatement" typeId="tpee.1068580123155" id="7921341742263216152">
                      <node role="expression" roleId="tpee.1068580123156" type="tpee.DotExpression" typeId="tpee.1197027756228" id="7921341742263216153">
                        <node role="operand" roleId="tpee.1197027771414" type="tpee.ParameterReference" typeId="tpee.1068581242874" id="7921341742263216154">
                          <link role="variableDeclaration" roleId="tpee.1068581517664" targetNodeId="7921341742263216117" resolveInfo="it" />
                        </node>
                        <node role="operation" roleId="tpee.1197027833540" type="tpee.InstanceMethodCallOperation" typeId="tpee.1202948039474" id="7921341742263216155">
                          <link role="baseMethodDeclaration" roleId="tpee.1068499141037" targetNodeId="21is.2897370900776710971" resolveInfo="getStartLine" />
                        </node>
                      </node>
                    </node>
                  </node>
                  <node role="parameter" roleId="tp2c.1199569906740" type="tp2q.SmartClosureParameterDeclaration" typeId="tp2q.1203518072036" id="7921341742263216117">
                    <property name="name" nameId="tpck.1169194664001" value="it" />
                    <node role="type" roleId="tpee.5680397130376446158" type="tpee.UndefinedType" typeId="tpee.4836112446988635817" id="7921341742263216156" />
                  </node>
                </node>
                <node role="ascending" roleId="tp2q.1205679832066" type="tp2q.SortDirection" typeId="tp2q.1178286324487" id="7921341742263216157">
                  <property name="value" nameId="tpee.1068580123138" value="false" />
                </node>
              </node>
            </node>
            <node role="operation" roleId="tpee.1197027833540" type="tp2q.GetFirstOperation" typeId="tp2q.1165525191778" id="7921341742263219950" />
          </node>
        </node>
      </node>
      <node role="returnType" roleId="tpee.1068580123133" type="tpee.ClassifierType" typeId="tpee.1107535904670" id="7921341742263219951">
        <link role="classifier" roleId="tpee.1107535924139" targetNodeId="21is.2897370900776711721" resolveInfo="UnitPositionInfo" />
      </node>
    </node>
    <node role="staticMethod" roleId="tpee.1070462273904" type="tpee.StaticMethodDeclaration" typeId="tpee.1081236700938" id="7521671656020565727">
      <property name="isFinal" nameId="tpee.1181808852946" value="false" />
      <property name="name" nameId="tpck.1169194664001" value="getUnitName" />
      <node role="visibility" roleId="tpee.1178549979242" type="tpee.PublicVisibility" typeId="tpee.1146644602865" id="7521671656020565728" />
      <node role="returnType" roleId="tpee.1068580123133" type="tpee.StringType" typeId="tpee.1225271177708" id="7922457109334016264" />
      <node role="parameter" roleId="tpee.1068580123134" type="tpee.ParameterDeclaration" typeId="tpee.1068498886292" id="7521671656020565730">
        <property name="name" nameId="tpck.1169194664001" value="node" />
        <property name="isFinal" nameId="tpee.1176718929932" value="false" />
        <node role="type" roleId="tpee.5680397130376446158" type="tpee.ClassifierType" typeId="tpee.1107535904670" id="7521671656020605207">
          <link role="classifier" roleId="tpee.1107535924139" targetNodeId="cu2c.~SNode" resolveInfo="SNode" />
        </node>
      </node>
      <node role="body" roleId="tpee.1068580123135" type="tpee.StatementList" typeId="tpee.1068580123136" id="7521671656020565732">
        <node role="statement" roleId="tpee.1068581517665" type="tpee.ExpressionStatement" typeId="tpee.1068580123155" id="5111910545577580259">
          <node role="expression" roleId="tpee.1068580123156" type="pxpg.CheckedDotExpression" typeId="pxpg.4079382982702596667" id="5111910545577580315">
            <node role="operand" roleId="tpee.1197027771414" type="tpee.StaticMethodCall" typeId="tpee.1081236700937" id="5111910545577580261">
              <link role="baseMethodDeclaration" roleId="tpee.1068499141037" targetNodeId="5111910545577563826" resolveInfo="unitNames" />
              <link role="classConcept" roleId="tpee.1144433194310" targetNodeId="5111910545577563820" resolveInfo="TraceDown" />
              <node role="actualArgument" roleId="tpee.1068499141038" type="tpee.CastExpression" typeId="tpee.1070534934090" id="5111910545577580286">
                <node role="type" roleId="tpee.1070534934091" type="tp25.SNodeType" typeId="tp25.1138055754698" id="5111910545577580289" />
                <node role="expression" roleId="tpee.1070534934092" type="tpee.ParameterReference" typeId="tpee.1068581242874" id="5111910545577580262">
                  <link role="variableDeclaration" roleId="tpee.1068581517664" targetNodeId="7521671656020565730" resolveInfo="node" />
                </node>
              </node>
            </node>
            <node role="operation" roleId="tpee.1197027833540" type="tp2q.GetFirstOperation" typeId="tp2q.1165525191778" id="5111910545577580320" />
          </node>
        </node>
      </node>
      <node role="annotation" roleId="tpee.1188208488637" type="tpee.AnnotationInstance" typeId="tpee.1188207840427" id="5111910545577580252">
        <link role="annotation" roleId="tpee.1188208074048" targetNodeId="e2lb.~Deprecated" resolveInfo="Deprecated" />
      </node>
      <node role="annotation" roleId="tpee.1188208488637" type="tpee.AnnotationInstance" typeId="tpee.1188207840427" id="5111910545577580322">
        <link role="annotation" roleId="tpee.1188208074048" targetNodeId="eunx.~ToRemove" resolveInfo="ToRemove" />
        <node role="value" roleId="tpee.1188214630783" type="tpee.AnnotationInstanceValue" typeId="tpee.1188214545140" id="5111910545577580323">
          <link role="key" roleId="tpee.1188214555875" targetNodeId="eunx.~ToRemove%dversion()" resolveInfo="version" />
          <node role="value" roleId="tpee.1188214607812" type="tpee.FloatingPointConstant" typeId="tpee.1111509017652" id="5111910545577580326">
            <property name="value" nameId="tpee.1113006610751" value="3.0" />
          </node>
        </node>
      </node>
      <node role="annotation" roleId="tpee.1188208488637" type="tpee.AnnotationInstance" typeId="tpee.1188207840427" id="5111910545577580321">
        <link role="annotation" roleId="tpee.1188208074048" targetNodeId="68ai.~Nullable" resolveInfo="Nullable" />
      </node>
      <node role="smodelAttribute" roleId="tpck.5169995583184591170" type="m373.MethodDocComment" typeId="m373.5349172909345532724" id="5111910545577580253">
        <node role="body" roleId="m373.8465538089690331502" type="m373.CommentLine" typeId="m373.8465538089690331500" id="5111910545577580254">
          <node role="part" roleId="m373.8970989240999019149" type="m373.TextCommentLinePart" typeId="m373.8970989240999019143" id="5111910545577580255">
            <property name="text" nameId="m373.8970989240999019144" value="Use TraceDown.unitNames(node)" />
          </node>
        </node>
      </node>
    </node>
    <node role="staticMethod" roleId="tpee.1070462273904" type="tpee.StaticMethodDeclaration" typeId="tpee.1081236700938" id="7521671656020565531">
      <property name="isFinal" nameId="tpee.1181808852946" value="false" />
      <property name="name" nameId="tpck.1169194664001" value="getNode" />
      <node role="returnType" roleId="tpee.1068580123133" type="tp25.SNodeType" typeId="tp25.1138055754698" id="24227610116313395" />
      <node role="visibility" roleId="tpee.1178549979242" type="tpee.PublicVisibility" typeId="tpee.1146644602865" id="7521671656020565532" />
      <node role="parameter" roleId="tpee.1068580123134" type="tpee.ParameterDeclaration" typeId="tpee.1068498886292" id="7521671656020565534">
        <property name="name" nameId="tpck.1169194664001" value="className" />
        <property name="isFinal" nameId="tpee.1176718929932" value="false" />
        <node role="type" roleId="tpee.5680397130376446158" type="tpee.StringType" typeId="tpee.1225271177708" id="7922457109334016253" />
        <node role="annotation" roleId="tpee.1188208488637" type="tpee.AnnotationInstance" typeId="tpee.1188207840427" id="7521671656020565536">
          <link role="annotation" roleId="tpee.1188208074048" targetNodeId="68ai.~NonNls" resolveInfo="NonNls" />
        </node>
      </node>
      <node role="parameter" roleId="tpee.1068580123134" type="tpee.ParameterDeclaration" typeId="tpee.1068498886292" id="7521671656020565537">
        <property name="name" nameId="tpck.1169194664001" value="file" />
        <property name="isFinal" nameId="tpee.1176718929932" value="true" />
        <node role="type" roleId="tpee.5680397130376446158" type="tpee.StringType" typeId="tpee.1225271177708" id="7922457109334016250" />
      </node>
      <node role="parameter" roleId="tpee.1068580123134" type="tpee.ParameterDeclaration" typeId="tpee.1068498886292" id="7521671656020565539">
        <property name="name" nameId="tpck.1169194664001" value="position" />
        <property name="isFinal" nameId="tpee.1176718929932" value="true" />
        <node role="type" roleId="tpee.5680397130376446158" type="tpee.IntegerType" typeId="tpee.1070534370425" id="7521671656020565540" />
      </node>
      <node role="body" roleId="tpee.1068580123135" type="tpee.StatementList" typeId="tpee.1068580123136" id="7521671656020565541">
        <node role="statement" roleId="tpee.1068581517665" type="tpee.ExpressionStatement" typeId="tpee.1068580123155" id="24227610116319678">
          <node role="expression" roleId="tpee.1068580123156" type="pxpg.CheckedDotExpression" typeId="pxpg.4079382982702596667" id="24227610116320087">
            <node role="operand" roleId="tpee.1197027771414" type="tpee.LocalStaticMethodCall" typeId="tpee.1172058436953" id="24227610116319679">
              <link role="baseMethodDeclaration" roleId="tpee.1068499141037" targetNodeId="6983905849361466966" resolveInfo="getAllTraceableNodes" />
              <node role="actualArgument" roleId="tpee.1068499141038" type="tpee.ParameterReference" typeId="tpee.1068581242874" id="24227610116319680">
                <link role="variableDeclaration" roleId="tpee.1068581517664" targetNodeId="7521671656020565534" resolveInfo="className" />
              </node>
              <node role="actualArgument" roleId="tpee.1068499141038" type="tpee.ParameterReference" typeId="tpee.1068581242874" id="24227610116319682">
                <link role="variableDeclaration" roleId="tpee.1068581517664" targetNodeId="7521671656020565537" resolveInfo="file" />
              </node>
              <node role="actualArgument" roleId="tpee.1068499141038" type="tpee.ParameterReference" typeId="tpee.1068581242874" id="24227610116319684">
                <link role="variableDeclaration" roleId="tpee.1068581517664" targetNodeId="7521671656020565539" resolveInfo="position" />
              </node>
            </node>
            <node role="operation" roleId="tpee.1197027833540" type="tp2q.GetFirstOperation" typeId="tp2q.1165525191778" id="24227610116319719" />
          </node>
        </node>
      </node>
      <node role="annotation" roleId="tpee.1188208488637" type="tpee.AnnotationInstance" typeId="tpee.1188207840427" id="7521671656020565558">
        <link role="annotation" roleId="tpee.1188208074048" targetNodeId="68ai.~Nullable" resolveInfo="Nullable" />
      </node>
    </node>
    <node role="staticMethod" roleId="tpee.1070462273904" type="tpee.StaticMethodDeclaration" typeId="tpee.1081236700938" id="24227610116394271">
      <property name="name" nameId="tpck.1169194664001" value="getJavaNode" />
      <node role="parameter" roleId="tpee.1068580123134" type="tpee.ParameterDeclaration" typeId="tpee.1068498886292" id="24227610116394279">
        <property name="name" nameId="tpck.1169194664001" value="unitName" />
        <property name="isFinal" nameId="tpee.1176718929932" value="false" />
        <node role="type" roleId="tpee.5680397130376446158" type="tpee.StringType" typeId="tpee.1225271177708" id="24227610116394280" />
        <node role="annotation" roleId="tpee.1188208488637" type="tpee.AnnotationInstance" typeId="tpee.1188207840427" id="24227610116394281">
          <link role="annotation" roleId="tpee.1188208074048" targetNodeId="68ai.~NonNls" resolveInfo="NonNls" />
        </node>
      </node>
      <node role="parameter" roleId="tpee.1068580123134" type="tpee.ParameterDeclaration" typeId="tpee.1068498886292" id="24227610116394288">
        <property name="name" nameId="tpck.1169194664001" value="fileName" />
        <property name="isFinal" nameId="tpee.1176718929932" value="true" />
        <node role="type" roleId="tpee.5680397130376446158" type="tpee.StringType" typeId="tpee.1225271177708" id="24227610116394289" />
      </node>
      <node role="parameter" roleId="tpee.1068580123134" type="tpee.ParameterDeclaration" typeId="tpee.1068498886292" id="24227610116394292">
        <property name="name" nameId="tpck.1169194664001" value="lineNumber" />
        <property name="isFinal" nameId="tpee.1176718929932" value="true" />
        <node role="type" roleId="tpee.5680397130376446158" type="tpee.IntegerType" typeId="tpee.1070534370425" id="24227610116394293" />
      </node>
      <node role="visibility" roleId="tpee.1178549979242" type="tpee.PublicVisibility" typeId="tpee.1146644602865" id="24227610116394273" />
      <node role="body" roleId="tpee.1068580123135" type="tpee.StatementList" typeId="tpee.1068580123136" id="24227610116394274">
        <node role="statement" roleId="tpee.1068581517665" type="tpee.ExpressionStatement" typeId="tpee.1068580123155" id="7327404875649016967">
          <node role="expression" roleId="tpee.1068580123156" type="tpee.LocalStaticMethodCall" typeId="tpee.1172058436953" id="7327404875649016968">
            <link role="baseMethodDeclaration" roleId="tpee.1068499141037" targetNodeId="7327404875649003653" resolveInfo="findInTraceInfo" />
            <node role="actualArgument" roleId="tpee.1068499141038" type="tpee.ParameterReference" typeId="tpee.1068581242874" id="7327404875649016969">
              <link role="variableDeclaration" roleId="tpee.1068581517664" targetNodeId="24227610116394279" resolveInfo="unitName" />
            </node>
            <node role="actualArgument" roleId="tpee.1068499141038" type="tp2c.ClosureLiteral" typeId="tp2c.1199569711397" id="24227610116395021">
              <node role="body" roleId="tp2c.1199569916463" type="tpee.StatementList" typeId="tpee.1068580123136" id="24227610116395022">
                <node role="statement" roleId="tpee.1068581517665" type="tpee.LocalVariableDeclarationStatement" typeId="tpee.1068581242864" id="24227610116395079">
                  <node role="localVariableDeclaration" roleId="tpee.1068581242865" type="tpee.LocalVariableDeclaration" typeId="tpee.1068581242863" id="24227610116395080">
                    <property name="name" nameId="tpck.1169194664001" value="resultList" />
                    <node role="type" roleId="tpee.5680397130376446158" type="tp2q.ListType" typeId="tp2q.1151688443754" id="24227610116395081">
                      <node role="elementType" roleId="tp2q.1151688676805" type="tpee.ClassifierType" typeId="tpee.1107535904670" id="24227610116395082">
                        <link role="classifier" roleId="tpee.1107535924139" targetNodeId="21is.4835974019530166876" resolveInfo="TraceablePositionInfo" />
                      </node>
                    </node>
                    <node role="initializer" roleId="tpee.1068431790190" type="tpee.DotExpression" typeId="tpee.1197027756228" id="24227610116395083">
                      <node role="operand" roleId="tpee.1197027771414" type="tpee.ParameterReference" typeId="tpee.1068581242874" id="24227610116395084">
                        <link role="variableDeclaration" roleId="tpee.1068581517664" targetNodeId="24227610116395029" resolveInfo="info" />
                      </node>
                      <node role="operation" roleId="tpee.1197027833540" type="tpee.InstanceMethodCallOperation" typeId="tpee.1202948039474" id="24227610116395085">
                        <link role="baseMethodDeclaration" roleId="tpee.1068499141037" targetNodeId="21is.3139128678719779188" resolveInfo="getTraceableInfoForPosition" />
                        <node role="actualArgument" roleId="tpee.1068499141038" type="tpee.ParameterReference" typeId="tpee.1068581242874" id="24227610116395086">
                          <link role="variableDeclaration" roleId="tpee.1068581517664" targetNodeId="24227610116394288" resolveInfo="fileName" />
                        </node>
                        <node role="actualArgument" roleId="tpee.1068499141038" type="tpee.ParameterReference" typeId="tpee.1068581242874" id="24227610116395087">
                          <link role="variableDeclaration" roleId="tpee.1068581517664" targetNodeId="24227610116394292" resolveInfo="lineNumber" />
                        </node>
                      </node>
                    </node>
                  </node>
                </node>
                <node role="statement" roleId="tpee.1068581517665" type="tpee.IfStatement" typeId="tpee.1068580123159" id="2897370900776712445">
                  <node role="ifTrue" roleId="tpee.1068580123161" type="tpee.StatementList" typeId="tpee.1068580123136" id="2897370900776712446">
                    <node role="statement" roleId="tpee.1068581517665" type="tpee.ReturnStatement" typeId="tpee.1068581242878" id="2897370900776712447">
                      <node role="expression" roleId="tpee.1068581517676" type="tpee.NullLiteral" typeId="tpee.1070534058343" id="2897370900776712448" />
                    </node>
                  </node>
                  <node role="condition" roleId="tpee.1068580123160" type="tpee.OrExpression" typeId="tpee.1080223426719" id="24227610116395052">
                    <node role="leftExpression" roleId="tpee.1081773367580" type="tpee.EqualsExpression" typeId="tpee.1068580123152" id="24227610116395058">
                      <node role="rightExpression" roleId="tpee.1081773367579" type="tpee.NullLiteral" typeId="tpee.1070534058343" id="24227610116395061" />
                      <node role="leftExpression" roleId="tpee.1081773367580" type="tpee.LocalVariableReference" typeId="tpee.1068581242866" id="24227610116395055">
                        <link role="variableDeclaration" roleId="tpee.1068581517664" targetNodeId="24227610116395080" resolveInfo="resultList" />
                      </node>
                    </node>
                    <node role="rightExpression" roleId="tpee.1081773367579" type="tpee.DotExpression" typeId="tpee.1197027756228" id="2897370900776712449">
                      <node role="operand" roleId="tpee.1197027771414" type="tpee.LocalVariableReference" typeId="tpee.1068581242866" id="24227610116395049">
                        <link role="variableDeclaration" roleId="tpee.1068581517664" targetNodeId="24227610116395080" resolveInfo="resultList" />
                      </node>
                      <node role="operation" roleId="tpee.1197027833540" type="tp2q.IsEmptyOperation" typeId="tp2q.1165530316231" id="2897370900776712451" />
                    </node>
                  </node>
                </node>
                <node role="statement" roleId="tpee.1068581517665" type="tpee.Statement" typeId="tpee.1068580123157" id="24227610116395062" />
                <node role="statement" roleId="tpee.1068581517665" type="tpee.LocalVariableDeclarationStatement" typeId="tpee.1068581242864" id="2897370900776712452">
                  <node role="localVariableDeclaration" roleId="tpee.1068581242865" type="tpee.LocalVariableDeclaration" typeId="tpee.1068581242863" id="2897370900776712453">
                    <property name="name" nameId="tpck.1169194664001" value="sorted" />
                    <node role="type" roleId="tpee.5680397130376446158" type="tp2q.SequenceType" typeId="tp2q.1151689724996" id="2897370900776712454">
                      <node role="elementType" roleId="tp2q.1151689745422" type="tpee.ClassifierType" typeId="tpee.1107535904670" id="4835974019530179404">
                        <link role="classifier" roleId="tpee.1107535924139" targetNodeId="21is.4835974019530166876" resolveInfo="TraceablePositionInfo" />
                      </node>
                    </node>
                    <node role="initializer" roleId="tpee.1068431790190" type="tpee.DotExpression" typeId="tpee.1197027756228" id="2897370900776712456">
                      <node role="operand" roleId="tpee.1197027771414" type="tpee.LocalVariableReference" typeId="tpee.1068581242866" id="2897370900776712457">
                        <link role="variableDeclaration" roleId="tpee.1068581517664" targetNodeId="24227610116395080" resolveInfo="resultList" />
                      </node>
                      <node role="operation" roleId="tpee.1197027833540" type="tp2q.SortOperation" typeId="tp2q.1205679737078" id="2897370900776712458">
                        <node role="closure" roleId="tp2q.1204796294226" type="tp2c.ClosureLiteral" typeId="tp2c.1199569711397" id="2897370900776712459">
                          <node role="body" roleId="tp2c.1199569916463" type="tpee.StatementList" typeId="tpee.1068580123136" id="2897370900776712460">
                            <node role="statement" roleId="tpee.1068581517665" type="tpee.ExpressionStatement" typeId="tpee.1068580123155" id="2897370900776712461">
                              <node role="expression" roleId="tpee.1068580123156" type="tpee.ParameterReference" typeId="tpee.1068581242874" id="2897370900776712462">
                                <link role="variableDeclaration" roleId="tpee.1068581517664" targetNodeId="2897370900776712463" resolveInfo="it" />
                              </node>
                            </node>
                          </node>
                          <node role="parameter" roleId="tp2c.1199569906740" type="tp2q.SmartClosureParameterDeclaration" typeId="tp2q.1203518072036" id="2897370900776712463">
                            <property name="name" nameId="tpck.1169194664001" value="it" />
                            <node role="type" roleId="tpee.5680397130376446158" type="tpee.UndefinedType" typeId="tpee.4836112446988635817" id="2108863436754489868" />
                          </node>
                        </node>
                        <node role="ascending" roleId="tp2q.1205679832066" type="tp2q.SortDirection" typeId="tp2q.1178286324487" id="2897370900776712465">
                          <property name="value" nameId="tpee.1068580123138" value="true" />
                        </node>
                      </node>
                    </node>
                  </node>
                </node>
                <node role="statement" roleId="tpee.1068581517665" type="tpee.LocalVariableDeclarationStatement" typeId="tpee.1068581242864" id="2897370900776712466">
                  <node role="localVariableDeclaration" roleId="tpee.1068581242865" type="tpee.LocalVariableDeclaration" typeId="tpee.1068581242863" id="2897370900776712467">
                    <property name="name" nameId="tpck.1169194664001" value="firstPositionInfo" />
                    <node role="type" roleId="tpee.5680397130376446158" type="tpee.ClassifierType" typeId="tpee.1107535904670" id="4835974019530179405">
                      <link role="classifier" roleId="tpee.1107535924139" targetNodeId="21is.4835974019530166876" resolveInfo="TraceablePositionInfo" />
                    </node>
                    <node role="initializer" roleId="tpee.1068431790190" type="tpee.DotExpression" typeId="tpee.1197027756228" id="2897370900776712469">
                      <node role="operand" roleId="tpee.1197027771414" type="tpee.LocalVariableReference" typeId="tpee.1068581242866" id="2897370900776712470">
                        <link role="variableDeclaration" roleId="tpee.1068581517664" targetNodeId="2897370900776712453" resolveInfo="sorted" />
                      </node>
                      <node role="operation" roleId="tpee.1197027833540" type="tp2q.GetFirstOperation" typeId="tp2q.1165525191778" id="2897370900776712471" />
                    </node>
                  </node>
                </node>
                <node role="statement" roleId="tpee.1068581517665" type="tpee.LocalVariableDeclarationStatement" typeId="tpee.1068581242864" id="5075697910829886809">
                  <node role="localVariableDeclaration" roleId="tpee.1068581242865" type="tpee.LocalVariableDeclaration" typeId="tpee.1068581242863" id="5075697910829886810">
                    <property name="name" nameId="tpck.1169194664001" value="result" />
                    <node role="type" roleId="tpee.5680397130376446158" type="tpee.ClassifierType" typeId="tpee.1107535904670" id="5075697910829886811">
                      <link role="classifier" roleId="tpee.1107535924139" targetNodeId="21is.2897370900776710930" resolveInfo="PositionInfo" />
                    </node>
                    <node role="initializer" roleId="tpee.1068431790190" type="tpee.LocalVariableReference" typeId="tpee.1068581242866" id="5075697910829886815">
                      <link role="variableDeclaration" roleId="tpee.1068581517664" targetNodeId="2897370900776712467" resolveInfo="firstPositionInfo" />
                    </node>
                  </node>
                </node>
                <node role="statement" roleId="tpee.1068581517665" type="tpee.SingleLineComment" typeId="tpee.6329021646629104954" id="2897370900776712478">
                  <node role="commentPart" roleId="tpee.6329021646629175155" type="tpee.TextCommentPart" typeId="tpee.6329021646629104957" id="2897370900776712479">
                    <property name="text" nameId="tpee.6329021646629104958" value="here we do some magic to fix the following bug:" />
                  </node>
                </node>
                <node role="statement" roleId="tpee.1068581517665" type="tpee.SingleLineComment" typeId="tpee.6329021646629104954" id="2897370900776712480">
                  <node role="commentPart" roleId="tpee.6329021646629175155" type="tpee.TextCommentPart" typeId="tpee.6329021646629104957" id="2897370900776712481">
                    <property name="text" nameId="tpee.6329021646629104958" value="each node in base language owns a '\n' symbol in a previous line" />
                  </node>
                </node>
                <node role="statement" roleId="tpee.1068581517665" type="tpee.SingleLineComment" typeId="tpee.6329021646629104954" id="2897370900776712482">
                  <node role="commentPart" roleId="tpee.6329021646629175155" type="tpee.TextCommentPart" typeId="tpee.6329021646629104957" id="2897370900776712483">
                    <property name="text" nameId="tpee.6329021646629104958" value="in the following code we will never get 'for' node quering line 1:" />
                  </node>
                </node>
                <node role="statement" roleId="tpee.1068581517665" type="tpee.SingleLineComment" typeId="tpee.6329021646629104954" id="2897370900776712484">
                  <node role="commentPart" roleId="tpee.6329021646629175155" type="tpee.TextCommentPart" typeId="tpee.6329021646629104957" id="2897370900776712485">
                    <property name="text" nameId="tpee.6329021646629104958" value="1.  for (...) {" />
                  </node>
                </node>
                <node role="statement" roleId="tpee.1068581517665" type="tpee.SingleLineComment" typeId="tpee.6329021646629104954" id="2897370900776712486">
                  <node role="commentPart" roleId="tpee.6329021646629175155" type="tpee.TextCommentPart" typeId="tpee.6329021646629104957" id="2897370900776712487">
                    <property name="text" nameId="tpee.6329021646629104958" value="2.    some statement" />
                  </node>
                </node>
                <node role="statement" roleId="tpee.1068581517665" type="tpee.SingleLineComment" typeId="tpee.6329021646629104954" id="2897370900776712488">
                  <node role="commentPart" roleId="tpee.6329021646629175155" type="tpee.TextCommentPart" typeId="tpee.6329021646629104957" id="2897370900776712489">
                    <property name="text" nameId="tpee.6329021646629104958" value="3.  }" />
                  </node>
                </node>
                <node role="statement" roleId="tpee.1068581517665" type="tpee.SingleLineComment" typeId="tpee.6329021646629104954" id="2897370900776712490">
                  <node role="commentPart" roleId="tpee.6329021646629175155" type="tpee.TextCommentPart" typeId="tpee.6329021646629104957" id="2897370900776712491">
                    <property name="text" nameId="tpee.6329021646629104958" value="since 'some statement' takes lines 1-2 instead of just line 2" />
                  </node>
                </node>
                <node role="statement" roleId="tpee.1068581517665" type="tpee.IfStatement" typeId="tpee.1068580123159" id="2897370900776712496">
                  <node role="ifTrue" roleId="tpee.1068580123161" type="tpee.StatementList" typeId="tpee.1068580123136" id="2897370900776712497">
                    <node role="statement" roleId="tpee.1068581517665" type="tpee.ExpressionStatement" typeId="tpee.1068580123155" id="5075697910829886820">
                      <node role="expression" roleId="tpee.1068580123156" type="tpee.AssignmentExpression" typeId="tpee.1068498886294" id="5075697910829886823">
                        <node role="lValue" roleId="tpee.1068498886295" type="tpee.LocalVariableReference" typeId="tpee.1068581242866" id="5075697910829886821">
                          <link role="variableDeclaration" roleId="tpee.1068581517664" targetNodeId="5075697910829886810" resolveInfo="result" />
                        </node>
                        <node role="rValue" roleId="tpee.1068498886297" type="tpee.DotExpression" typeId="tpee.1197027756228" id="2897370900776712501">
                          <node role="operand" roleId="tpee.1197027771414" type="tpee.DotExpression" typeId="tpee.1197027756228" id="2897370900776712502">
                            <node role="operand" roleId="tpee.1197027771414" type="tpee.LocalVariableReference" typeId="tpee.1068581242866" id="2897370900776712503">
                              <link role="variableDeclaration" roleId="tpee.1068581517664" targetNodeId="2897370900776712453" resolveInfo="sorted" />
                            </node>
                            <node role="operation" roleId="tpee.1197027833540" type="tp2q.ToListOperation" typeId="tp2q.1151702311717" id="2897370900776712504" />
                          </node>
                          <node role="operation" roleId="tpee.1197027833540" type="tp2q.GetElementOperation" typeId="tp2q.1162934736510" id="2897370900776712505">
                            <node role="argument" roleId="tp2q.1162934736511" type="tpee.IntegerConstant" typeId="tpee.1068580320020" id="2897370900776712506">
                              <property name="value" nameId="tpee.1068580320021" value="1" />
                            </node>
                          </node>
                        </node>
                      </node>
                    </node>
                  </node>
                  <node role="condition" roleId="tpee.1068580123160" type="tpee.AndExpression" typeId="tpee.1080120340718" id="2897370900776712509">
                    <node role="rightExpression" roleId="tpee.1081773367579" type="tpee.GreaterThanExpression" typeId="tpee.1081506762703" id="2897370900776712510">
                      <node role="rightExpression" roleId="tpee.1081773367579" type="tpee.IntegerConstant" typeId="tpee.1068580320020" id="2897370900776712511">
                        <property name="value" nameId="tpee.1068580320021" value="0" />
                      </node>
                      <node role="leftExpression" roleId="tpee.1081773367580" type="tpee.DotExpression" typeId="tpee.1197027756228" id="2897370900776712512">
                        <node role="operand" roleId="tpee.1197027771414" type="tpee.LocalVariableReference" typeId="tpee.1068581242866" id="2897370900776712513">
                          <link role="variableDeclaration" roleId="tpee.1068581517664" targetNodeId="2897370900776712467" resolveInfo="firstPositionInfo" />
                        </node>
                        <node role="operation" roleId="tpee.1197027833540" type="tpee.InstanceMethodCallOperation" typeId="tpee.1202948039474" id="2897370900776712514">
                          <link role="baseMethodDeclaration" roleId="tpee.1068499141037" targetNodeId="21is.2897370900776711092" resolveInfo="getLineDistance" />
                        </node>
                      </node>
                    </node>
                    <node role="leftExpression" roleId="tpee.1081773367580" type="tpee.AndExpression" typeId="tpee.1080120340718" id="2897370900776712515">
                      <node role="leftExpression" roleId="tpee.1081773367580" type="tpee.GreaterThanExpression" typeId="tpee.1081506762703" id="2897370900776712516">
                        <node role="rightExpression" roleId="tpee.1081773367579" type="tpee.IntegerConstant" typeId="tpee.1068580320020" id="2897370900776712517">
                          <property name="value" nameId="tpee.1068580320021" value="1" />
                        </node>
                        <node role="leftExpression" roleId="tpee.1081773367580" type="tpee.DotExpression" typeId="tpee.1197027756228" id="2897370900776712518">
                          <node role="operand" roleId="tpee.1197027771414" type="tpee.LocalVariableReference" typeId="tpee.1068581242866" id="2897370900776712519">
                            <link role="variableDeclaration" roleId="tpee.1068581517664" targetNodeId="2897370900776712453" resolveInfo="sorted" />
                          </node>
                          <node role="operation" roleId="tpee.1197027833540" type="tp2q.GetSizeOperation" typeId="tp2q.1162935959151" id="2897370900776712520" />
                        </node>
                      </node>
                      <node role="rightExpression" roleId="tpee.1081773367579" type="tpee.EqualsExpression" typeId="tpee.1068580123152" id="2897370900776712521">
                        <node role="leftExpression" roleId="tpee.1081773367580" type="tpee.DotExpression" typeId="tpee.1197027756228" id="2897370900776712522">
                          <node role="operand" roleId="tpee.1197027771414" type="tpee.LocalVariableReference" typeId="tpee.1068581242866" id="2897370900776712523">
                            <link role="variableDeclaration" roleId="tpee.1068581517664" targetNodeId="2897370900776712467" resolveInfo="firstPositionInfo" />
                          </node>
                          <node role="operation" roleId="tpee.1197027833540" type="tpee.InstanceMethodCallOperation" typeId="tpee.1202948039474" id="2897370900776712524">
                            <link role="baseMethodDeclaration" roleId="tpee.1068499141037" targetNodeId="21is.2897370900776710971" resolveInfo="getStartLine" />
                          </node>
                        </node>
                        <node role="rightExpression" roleId="tpee.1081773367579" type="tpee.ParameterReference" typeId="tpee.1068581242874" id="24227610116395065">
                          <link role="variableDeclaration" roleId="tpee.1068581517664" targetNodeId="24227610116394292" resolveInfo="lineNumber" />
                        </node>
                      </node>
                    </node>
                  </node>
                </node>
                <node role="statement" roleId="tpee.1068581517665" type="tpee.SingleLineComment" typeId="tpee.6329021646629104954" id="2897370900776712526">
                  <node role="commentPart" roleId="tpee.6329021646629175155" type="tpee.TextCommentPart" typeId="tpee.6329021646629104957" id="2897370900776712527">
                    <property name="text" nameId="tpee.6329021646629104958" value="here we have another example of how not to write code" />
                  </node>
                </node>
                <node role="statement" roleId="tpee.1068581517665" type="tpee.SingleLineComment" typeId="tpee.6329021646629104954" id="2897370900776712528">
                  <node role="commentPart" roleId="tpee.6329021646629175155" type="tpee.TextCommentPart" typeId="tpee.6329021646629104957" id="2897370900776712529">
                    <property name="text" nameId="tpee.6329021646629104958" value="this is a hack fixing MPS-8644" />
                  </node>
                </node>
                <node role="statement" roleId="tpee.1068581517665" type="tpee.SingleLineComment" typeId="tpee.6329021646629104954" id="2897370900776712530">
                  <node role="commentPart" roleId="tpee.6329021646629175155" type="tpee.TextCommentPart" typeId="tpee.6329021646629104957" id="2897370900776712531">
                    <property name="text" nameId="tpee.6329021646629104958" value="the problem is with the BlockStatement which sometimes generates to nothing, but is still present in .debug" />
                  </node>
                </node>
                <node role="statement" roleId="tpee.1068581517665" type="tpee.SingleLineComment" typeId="tpee.6329021646629104954" id="2897370900776712532">
                  <node role="commentPart" roleId="tpee.6329021646629175155" type="tpee.TextCommentPart" typeId="tpee.6329021646629104957" id="2897370900776712533">
                    <property name="text" nameId="tpee.6329021646629104958" value="so in the code like this:" />
                  </node>
                </node>
                <node role="statement" roleId="tpee.1068581517665" type="tpee.SingleLineComment" typeId="tpee.6329021646629104954" id="2897370900776712534">
                  <node role="commentPart" roleId="tpee.6329021646629175155" type="tpee.TextCommentPart" typeId="tpee.6329021646629104957" id="2897370900776712535">
                    <property name="text" nameId="tpee.6329021646629104958" value="1. {" />
                  </node>
                </node>
                <node role="statement" roleId="tpee.1068581517665" type="tpee.SingleLineComment" typeId="tpee.6329021646629104954" id="2897370900776712536">
                  <node role="commentPart" roleId="tpee.6329021646629175155" type="tpee.TextCommentPart" typeId="tpee.6329021646629104957" id="2897370900776712537">
                    <property name="text" nameId="tpee.6329021646629104958" value="2. statement" />
                  </node>
                </node>
                <node role="statement" roleId="tpee.1068581517665" type="tpee.SingleLineComment" typeId="tpee.6329021646629104954" id="2897370900776712538">
                  <node role="commentPart" roleId="tpee.6329021646629175155" type="tpee.TextCommentPart" typeId="tpee.6329021646629104957" id="2897370900776712539">
                    <property name="text" nameId="tpee.6329021646629104958" value="3. }" />
                  </node>
                </node>
                <node role="statement" roleId="tpee.1068581517665" type="tpee.SingleLineComment" typeId="tpee.6329021646629104954" id="2897370900776712540">
                  <node role="commentPart" roleId="tpee.6329021646629175155" type="tpee.TextCommentPart" typeId="tpee.6329021646629104957" id="2897370900776712541">
                    <property name="text" nameId="tpee.6329021646629104958" value="block statement occupy the same place as &quot;statement&quot; because this code generates into:" />
                  </node>
                </node>
                <node role="statement" roleId="tpee.1068581517665" type="tpee.SingleLineComment" typeId="tpee.6329021646629104954" id="2897370900776712542">
                  <node role="commentPart" roleId="tpee.6329021646629175155" type="tpee.TextCommentPart" typeId="tpee.6329021646629104957" id="2897370900776712543">
                    <property name="text" nameId="tpee.6329021646629104958" value="1. statement" />
                  </node>
                </node>
                <node role="statement" roleId="tpee.1068581517665" type="tpee.SingleLineComment" typeId="tpee.6329021646629104954" id="2897370900776712544">
                  <node role="commentPart" roleId="tpee.6329021646629175155" type="tpee.TextCommentPart" typeId="tpee.6329021646629104957" id="2897370900776712545">
                    <property name="text" nameId="tpee.6329021646629104958" value="the solution is simple:" />
                  </node>
                </node>
                <node role="statement" roleId="tpee.1068581517665" type="tpee.SingleLineComment" typeId="tpee.6329021646629104954" id="2897370900776712546">
                  <node role="commentPart" roleId="tpee.6329021646629175155" type="tpee.TextCommentPart" typeId="tpee.6329021646629104957" id="2897370900776712547">
                    <property name="text" nameId="tpee.6329021646629104958" value="among all node with same position we select the deepest" />
                  </node>
                </node>
                <node role="statement" roleId="tpee.1068581517665" type="tpee.IfStatement" typeId="tpee.1068580123159" id="2897370900776712548">
                  <node role="ifTrue" roleId="tpee.1068580123161" type="tpee.StatementList" typeId="tpee.1068580123136" id="2897370900776712549">
                    <node role="statement" roleId="tpee.1068581517665" type="tpee.LocalVariableDeclarationStatement" typeId="tpee.1068581242864" id="2897370900776712550">
                      <node role="localVariableDeclaration" roleId="tpee.1068581242865" type="tpee.LocalVariableDeclaration" typeId="tpee.1068581242863" id="2897370900776712551">
                        <property name="name" nameId="tpck.1169194664001" value="sameSpacePositions" />
                        <node role="type" roleId="tpee.5680397130376446158" type="tp2q.SequenceType" typeId="tp2q.1151689724996" id="2897370900776712552">
                          <node role="elementType" roleId="tp2q.1151689745422" type="tpee.ClassifierType" typeId="tpee.1107535904670" id="4835974019530180347">
                            <link role="classifier" roleId="tpee.1107535924139" targetNodeId="21is.4835974019530166876" resolveInfo="TraceablePositionInfo" />
                          </node>
                        </node>
                        <node role="initializer" roleId="tpee.1068431790190" type="tpee.DotExpression" typeId="tpee.1197027756228" id="2897370900776712554">
                          <node role="operand" roleId="tpee.1197027771414" type="tpee.LocalVariableReference" typeId="tpee.1068581242866" id="2897370900776712555">
                            <link role="variableDeclaration" roleId="tpee.1068581517664" targetNodeId="2897370900776712453" resolveInfo="sorted" />
                          </node>
                          <node role="operation" roleId="tpee.1197027833540" type="tp2q.WhereOperation" typeId="tp2q.1202120902084" id="2897370900776712556">
                            <node role="closure" roleId="tp2q.1204796294226" type="tp2c.ClosureLiteral" typeId="tp2c.1199569711397" id="2897370900776712557">
                              <node role="body" roleId="tp2c.1199569916463" type="tpee.StatementList" typeId="tpee.1068580123136" id="2897370900776712558">
                                <node role="statement" roleId="tpee.1068581517665" type="tpee.ExpressionStatement" typeId="tpee.1068580123155" id="2897370900776712559">
                                  <node role="expression" roleId="tpee.1068580123156" type="tpee.DotExpression" typeId="tpee.1197027756228" id="2897370900776712560">
                                    <node role="operand" roleId="tpee.1197027771414" type="tpee.LocalVariableReference" typeId="tpee.1068581242866" id="2897370900776712561">
                                      <link role="variableDeclaration" roleId="tpee.1068581517664" targetNodeId="2897370900776712467" resolveInfo="firstPositionInfo" />
                                    </node>
                                    <node role="operation" roleId="tpee.1197027833540" type="tpee.InstanceMethodCallOperation" typeId="tpee.1202948039474" id="2897370900776712562">
                                      <link role="baseMethodDeclaration" roleId="tpee.1068499141037" targetNodeId="21is.2897370900776711396" resolveInfo="isOccupyTheSameSpace" />
                                      <node role="actualArgument" roleId="tpee.1068499141038" type="tpee.ParameterReference" typeId="tpee.1068581242874" id="2897370900776712563">
                                        <link role="variableDeclaration" roleId="tpee.1068581517664" targetNodeId="2897370900776712564" resolveInfo="it" />
                                      </node>
                                    </node>
                                  </node>
                                </node>
                              </node>
                              <node role="parameter" roleId="tp2c.1199569906740" type="tp2q.SmartClosureParameterDeclaration" typeId="tp2q.1203518072036" id="2897370900776712564">
                                <property name="name" nameId="tpck.1169194664001" value="it" />
                                <node role="type" roleId="tpee.5680397130376446158" type="tpee.UndefinedType" typeId="tpee.4836112446988635817" id="2108863436754490009" />
                              </node>
                            </node>
                          </node>
                        </node>
                      </node>
                    </node>
                    <node role="statement" roleId="tpee.1068581517665" type="tpee.IfStatement" typeId="tpee.1068580123159" id="2897370900776712566">
                      <node role="ifTrue" roleId="tpee.1068580123161" type="tpee.StatementList" typeId="tpee.1068580123136" id="2897370900776712567">
                        <node role="statement" roleId="tpee.1068581517665" type="tpee.LocalVariableDeclarationStatement" typeId="tpee.1068581242864" id="2897370900776712568">
                          <node role="localVariableDeclaration" roleId="tpee.1068581242865" type="tpee.LocalVariableDeclaration" typeId="tpee.1068581242863" id="2897370900776712569">
                            <property name="name" nameId="tpck.1169194664001" value="currentNode" />
                            <node role="initializer" roleId="tpee.1068431790190" type="tpee.StaticMethodCall" typeId="tpee.1081236700937" id="5075697910829886848">
                              <link role="classConcept" roleId="tpee.1144433194310" targetNodeId="21is.2897370900776712137" resolveInfo="DebugInfo" />
                              <link role="baseMethodDeclaration" roleId="tpee.1068499141037" targetNodeId="21is.5075697910829873751" resolveInfo="findNode" />
                              <node role="actualArgument" roleId="tpee.1068499141038" type="tpee.LocalVariableReference" typeId="tpee.1068581242866" id="5075697910829886853">
                                <link role="variableDeclaration" roleId="tpee.1068581517664" targetNodeId="2897370900776712467" resolveInfo="firstPositionInfo" />
                              </node>
                            </node>
                            <node role="type" roleId="tpee.5680397130376446158" type="tp25.SNodeType" typeId="tp25.1138055754698" id="2897370900776712570" />
                          </node>
                        </node>
                        <node role="statement" roleId="tpee.1068581517665" type="tpee.LocalVariableDeclarationStatement" typeId="tpee.1068581242864" id="2897370900776712577">
                          <node role="localVariableDeclaration" roleId="tpee.1068581242865" type="tpee.LocalVariableDeclaration" typeId="tpee.1068581242863" id="2897370900776712578">
                            <property name="name" nameId="tpck.1169194664001" value="finished" />
                            <node role="type" roleId="tpee.5680397130376446158" type="tpee.BooleanType" typeId="tpee.1070534644030" id="2897370900776712579" />
                            <node role="initializer" roleId="tpee.1068431790190" type="tpee.BooleanConstant" typeId="tpee.1068580123137" id="2897370900776712580">
                              <property name="value" nameId="tpee.1068580123138" value="false" />
                            </node>
                          </node>
                        </node>
                        <node role="statement" roleId="tpee.1068581517665" type="tpee.WhileStatement" typeId="tpee.1076505808687" id="2897370900776712581">
                          <node role="condition" roleId="tpee.1076505808688" type="tpee.NotExpression" typeId="tpee.1081516740877" id="2897370900776712582">
                            <node role="expression" roleId="tpee.1081516765348" type="tpee.LocalVariableReference" typeId="tpee.1068581242866" id="2897370900776712583">
                              <link role="variableDeclaration" roleId="tpee.1068581517664" targetNodeId="2897370900776712578" resolveInfo="finished" />
                            </node>
                          </node>
                          <node role="body" roleId="tpee.1154032183016" type="tpee.StatementList" typeId="tpee.1068580123136" id="2897370900776712584">
                            <node role="statement" roleId="tpee.1068581517665" type="tpee.ExpressionStatement" typeId="tpee.1068580123155" id="2897370900776712585">
                              <node role="expression" roleId="tpee.1068580123156" type="tpee.AssignmentExpression" typeId="tpee.1068498886294" id="2897370900776712586">
                                <node role="rValue" roleId="tpee.1068498886297" type="tpee.BooleanConstant" typeId="tpee.1068580123137" id="2897370900776712587">
                                  <property name="value" nameId="tpee.1068580123138" value="true" />
                                </node>
                                <node role="lValue" roleId="tpee.1068498886295" type="tpee.LocalVariableReference" typeId="tpee.1068581242866" id="2897370900776712588">
                                  <link role="variableDeclaration" roleId="tpee.1068581517664" targetNodeId="2897370900776712578" resolveInfo="finished" />
                                </node>
                              </node>
                            </node>
                            <node role="statement" roleId="tpee.1068581517665" type="tp2q.ForEachStatement" typeId="tp2q.1153943597977" id="2897370900776712589">
                              <node role="variable" roleId="tp2q.1153944400369" type="tp2q.ForEachVariable" typeId="tp2q.1153944193378" id="2897370900776712590">
                                <property name="name" nameId="tpck.1169194664001" value="otherPos" />
                              </node>
                              <node role="inputSequence" roleId="tp2q.1153944424730" type="tpee.LocalVariableReference" typeId="tpee.1068581242866" id="2897370900776712591">
                                <link role="variableDeclaration" roleId="tpee.1068581517664" targetNodeId="2897370900776712551" resolveInfo="sameSpacePositions" />
                              </node>
                              <node role="body" roleId="tpee.1154032183016" type="tpee.StatementList" typeId="tpee.1068580123136" id="2897370900776712592">
                                <node role="statement" roleId="tpee.1068581517665" type="tpee.LocalVariableDeclarationStatement" typeId="tpee.1068581242864" id="2897370900776712593">
                                  <node role="localVariableDeclaration" roleId="tpee.1068581242865" type="tpee.LocalVariableDeclaration" typeId="tpee.1068581242863" id="2897370900776712594">
                                    <property name="name" nameId="tpck.1169194664001" value="otherNode" />
                                    <node role="initializer" roleId="tpee.1068431790190" type="tpee.StaticMethodCall" typeId="tpee.1081236700937" id="5075697910829886838">
                                      <link role="classConcept" roleId="tpee.1144433194310" targetNodeId="21is.2897370900776712137" resolveInfo="DebugInfo" />
                                      <link role="baseMethodDeclaration" roleId="tpee.1068499141037" targetNodeId="21is.5075697910829873751" resolveInfo="findNode" />
                                      <node role="actualArgument" roleId="tpee.1068499141038" type="tp2q.ForEachVariableReference" typeId="tp2q.1153944233411" id="5075697910829886839">
                                        <link role="variable" roleId="tp2q.1153944258490" targetNodeId="2897370900776712590" resolveInfo="otherPos" />
                                      </node>
                                    </node>
                                    <node role="type" roleId="tpee.5680397130376446158" type="tp25.SNodeType" typeId="tp25.1138055754698" id="4585946217985975969" />
                                  </node>
                                </node>
                                <node role="statement" roleId="tpee.1068581517665" type="tpee.IfStatement" typeId="tpee.1068580123159" id="2897370900776712602">
                                  <node role="ifTrue" roleId="tpee.1068580123161" type="tpee.StatementList" typeId="tpee.1068580123136" id="2897370900776712603">
                                    <node role="statement" roleId="tpee.1068581517665" type="tpee.ExpressionStatement" typeId="tpee.1068580123155" id="2897370900776712604">
                                      <node role="expression" roleId="tpee.1068580123156" type="tpee.AssignmentExpression" typeId="tpee.1068498886294" id="2897370900776712605">
                                        <node role="rValue" roleId="tpee.1068498886297" type="tpee.LocalVariableReference" typeId="tpee.1068581242866" id="2897370900776712606">
                                          <link role="variableDeclaration" roleId="tpee.1068581517664" targetNodeId="2897370900776712594" resolveInfo="otherNode" />
                                        </node>
                                        <node role="lValue" roleId="tpee.1068498886295" type="tpee.LocalVariableReference" typeId="tpee.1068581242866" id="2897370900776712607">
                                          <link role="variableDeclaration" roleId="tpee.1068581517664" targetNodeId="2897370900776712569" resolveInfo="currentNode" />
                                        </node>
                                      </node>
                                    </node>
                                    <node role="statement" roleId="tpee.1068581517665" type="tpee.ExpressionStatement" typeId="tpee.1068580123155" id="2897370900776712608">
                                      <node role="expression" roleId="tpee.1068580123156" type="tpee.AssignmentExpression" typeId="tpee.1068498886294" id="2897370900776712609">
                                        <node role="rValue" roleId="tpee.1068498886297" type="tpee.BooleanConstant" typeId="tpee.1068580123137" id="2897370900776712610">
                                          <property name="value" nameId="tpee.1068580123138" value="false" />
                                        </node>
                                        <node role="lValue" roleId="tpee.1068498886295" type="tpee.LocalVariableReference" typeId="tpee.1068581242866" id="2897370900776712611">
                                          <link role="variableDeclaration" roleId="tpee.1068581517664" targetNodeId="2897370900776712578" resolveInfo="finished" />
                                        </node>
                                      </node>
                                    </node>
                                    <node role="statement" roleId="tpee.1068581517665" type="tpee.BreakStatement" typeId="tpee.1081855346303" id="2897370900776712612" />
                                  </node>
                                  <node role="condition" roleId="tpee.1068580123160" type="tpee.AndExpression" typeId="tpee.1080120340718" id="2897370900776712613">
                                    <node role="rightExpression" roleId="tpee.1081773367579" type="tpee.DotExpression" typeId="tpee.1197027756228" id="4585946217985975996">
                                      <node role="operand" roleId="tpee.1197027771414" type="tpee.DotExpression" typeId="tpee.1197027756228" id="4585946217985975945">
                                        <node role="operand" roleId="tpee.1197027771414" type="tpee.LocalVariableReference" typeId="tpee.1068581242866" id="2897370900776712620">
                                          <link role="variableDeclaration" roleId="tpee.1068581517664" targetNodeId="2897370900776712594" resolveInfo="otherNode" />
                                        </node>
                                        <node role="operation" roleId="tpee.1197027833540" type="tp25.Node_GetAncestorsOperation" typeId="tp25.1173122760281" id="4585946217985975974" />
                                      </node>
                                      <node role="operation" roleId="tpee.1197027833540" type="tp2q.ContainsOperation" typeId="tp2q.1172254888721" id="4585946217985976004">
                                        <node role="argument" roleId="tp2q.1172256416782" type="tpee.LocalVariableReference" typeId="tpee.1068581242866" id="4585946217985976007">
                                          <link role="variableDeclaration" roleId="tpee.1068581517664" targetNodeId="2897370900776712569" resolveInfo="currentNode" />
                                        </node>
                                      </node>
                                    </node>
                                    <node role="leftExpression" roleId="tpee.1081773367580" type="tpee.ParenthesizedExpression" typeId="tpee.1079359253375" id="2897370900776712614">
                                      <node role="expression" roleId="tpee.1079359253376" type="tpee.NotEqualsExpression" typeId="tpee.1073239437375" id="2897370900776712615">
                                        <node role="rightExpression" roleId="tpee.1081773367579" type="tpee.NullLiteral" typeId="tpee.1070534058343" id="2897370900776712616" />
                                        <node role="leftExpression" roleId="tpee.1081773367580" type="tpee.LocalVariableReference" typeId="tpee.1068581242866" id="2897370900776712617">
                                          <link role="variableDeclaration" roleId="tpee.1068581517664" targetNodeId="2897370900776712594" resolveInfo="otherNode" />
                                        </node>
                                      </node>
                                    </node>
                                  </node>
                                </node>
                              </node>
                            </node>
                          </node>
                        </node>
                        <node role="statement" roleId="tpee.1068581517665" type="tpee.ReturnStatement" typeId="tpee.1068581242878" id="2897370900776712624">
                          <node role="expression" roleId="tpee.1068581517676" type="tpee.LocalVariableReference" typeId="tpee.1068581242866" id="2897370900776712625">
                            <link role="variableDeclaration" roleId="tpee.1068581517664" targetNodeId="2897370900776712569" resolveInfo="currentNode" />
                          </node>
                        </node>
                      </node>
                      <node role="condition" roleId="tpee.1068580123160" type="tpee.GreaterThanExpression" typeId="tpee.1081506762703" id="2897370900776712626">
                        <node role="rightExpression" roleId="tpee.1081773367579" type="tpee.IntegerConstant" typeId="tpee.1068580320020" id="2897370900776712627">
                          <property name="value" nameId="tpee.1068580320021" value="1" />
                        </node>
                        <node role="leftExpression" roleId="tpee.1081773367580" type="tpee.DotExpression" typeId="tpee.1197027756228" id="2897370900776712628">
                          <node role="operand" roleId="tpee.1197027771414" type="tpee.LocalVariableReference" typeId="tpee.1068581242866" id="2897370900776712629">
                            <link role="variableDeclaration" roleId="tpee.1068581517664" targetNodeId="2897370900776712551" resolveInfo="sameSpacePositions" />
                          </node>
                          <node role="operation" roleId="tpee.1197027833540" type="tp2q.GetSizeOperation" typeId="tp2q.1162935959151" id="2897370900776712630" />
                        </node>
                      </node>
                    </node>
                  </node>
                  <node role="condition" roleId="tpee.1068580123160" type="tpee.GreaterThanExpression" typeId="tpee.1081506762703" id="2897370900776712631">
                    <node role="rightExpression" roleId="tpee.1081773367579" type="tpee.IntegerConstant" typeId="tpee.1068580320020" id="2897370900776712632">
                      <property name="value" nameId="tpee.1068580320021" value="1" />
                    </node>
                    <node role="leftExpression" roleId="tpee.1081773367580" type="tpee.DotExpression" typeId="tpee.1197027756228" id="2897370900776712633">
                      <node role="operand" roleId="tpee.1197027771414" type="tpee.LocalVariableReference" typeId="tpee.1068581242866" id="2897370900776712634">
                        <link role="variableDeclaration" roleId="tpee.1068581517664" targetNodeId="2897370900776712453" resolveInfo="sorted" />
                      </node>
                      <node role="operation" roleId="tpee.1197027833540" type="tp2q.GetSizeOperation" typeId="tp2q.1162935959151" id="2897370900776712635" />
                    </node>
                  </node>
                </node>
                <node role="statement" roleId="tpee.1068581517665" type="tpee.ReturnStatement" typeId="tpee.1068581242878" id="2897370900776712638">
                  <node role="expression" roleId="tpee.1068581517676" type="tpee.StaticMethodCall" typeId="tpee.1081236700937" id="5075697910829886831">
                    <link role="classConcept" roleId="tpee.1144433194310" targetNodeId="21is.2897370900776712137" resolveInfo="DebugInfo" />
                    <link role="baseMethodDeclaration" roleId="tpee.1068499141037" targetNodeId="21is.5075697910829873751" resolveInfo="findNode" />
                    <node role="actualArgument" roleId="tpee.1068499141038" type="tpee.LocalVariableReference" typeId="tpee.1068581242866" id="5075697910829886832">
                      <link role="variableDeclaration" roleId="tpee.1068581517664" targetNodeId="5075697910829886810" resolveInfo="result" />
                    </node>
                  </node>
                </node>
                <node role="statement" roleId="tpee.1068581517665" type="tpee.Statement" typeId="tpee.1068580123157" id="24227610116395089" />
              </node>
              <node role="parameter" roleId="tp2c.1199569906740" type="tpee.ParameterDeclaration" typeId="tpee.1068498886292" id="24227610116395029">
                <property name="name" nameId="tpck.1169194664001" value="info" />
                <node role="type" roleId="tpee.5680397130376446158" type="tpee.ClassifierType" typeId="tpee.1107535904670" id="24227610116395030">
                  <link role="classifier" roleId="tpee.1107535924139" targetNodeId="21is.2897370900776712137" resolveInfo="DebugInfo" />
                </node>
              </node>
              <node role="parameter" roleId="tp2c.1199569906740" type="tpee.ParameterDeclaration" typeId="tpee.1068498886292" id="24227610116395031">
                <property name="name" nameId="tpck.1169194664001" value="modelDescriptor" />
                <node role="type" roleId="tpee.5680397130376446158" type="tpee.ClassifierType" typeId="tpee.1107535904670" id="24227610116395032">
                  <link role="classifier" roleId="tpee.1107535924139" targetNodeId="cu2c.~SModelDescriptor" resolveInfo="SModelDescriptor" />
                </node>
              </node>
            </node>
          </node>
        </node>
      </node>
      <node role="returnType" roleId="tpee.1068580123133" type="tp25.SNodeType" typeId="tp25.1138055754698" id="24227610116394275" />
      <node role="annotation" roleId="tpee.1188208488637" type="tpee.AnnotationInstance" typeId="tpee.1188207840427" id="24227610116397818">
        <link role="annotation" roleId="tpee.1188208074048" targetNodeId="68ai.~Nullable" resolveInfo="Nullable" />
      </node>
      <node role="smodelAttribute" roleId="tpck.5169995583184591170" type="m373.MethodDocComment" typeId="m373.5349172909345532724" id="24227610116397828">
        <node role="body" roleId="m373.8465538089690331502" type="m373.CommentLine" typeId="m373.8465538089690331500" id="24227610116397829">
          <node role="part" roleId="m373.8970989240999019149" type="m373.TextCommentLinePart" typeId="m373.8970989240999019143" id="24227610116397839">
            <property name="text" nameId="m373.8970989240999019144" value="Java-specific method for finding the most suitable node from position in java code." />
          </node>
        </node>
        <node role="param" roleId="m373.8465538089690917625" type="m373.ParameterBlockDocTag" typeId="m373.8465538089690881930" id="24227610116397831">
          <property name="text" nameId="m373.8465538089690881934" value="name of a java class" />
          <node role="parameter" roleId="m373.6832197706140518123" type="m373.DocMethodParameterReference" typeId="m373.6832197706140518104" id="24227610116397832">
            <link role="param" roleId="m373.6832197706140518108" targetNodeId="24227610116394279" resolveInfo="unitName" />
          </node>
        </node>
        <node role="param" roleId="m373.8465538089690917625" type="m373.ParameterBlockDocTag" typeId="m373.8465538089690881930" id="24227610116397833">
          <property name="text" nameId="m373.8465538089690881934" value="name of a source file" />
          <node role="parameter" roleId="m373.6832197706140518123" type="m373.DocMethodParameterReference" typeId="m373.6832197706140518104" id="24227610116397834">
            <link role="param" roleId="m373.6832197706140518108" targetNodeId="24227610116394288" resolveInfo="fileName" />
          </node>
        </node>
        <node role="param" roleId="m373.8465538089690917625" type="m373.ParameterBlockDocTag" typeId="m373.8465538089690881930" id="24227610116397835">
          <property name="text" nameId="m373.8465538089690881934" value="line number" />
          <node role="parameter" roleId="m373.6832197706140518123" type="m373.DocMethodParameterReference" typeId="m373.6832197706140518104" id="24227610116397836">
            <link role="param" roleId="m373.6832197706140518108" targetNodeId="24227610116394292" resolveInfo="lineNumber" />
          </node>
        </node>
        <node role="return" roleId="m373.5858074156537516440" type="m373.ReturnBlockDocTag" typeId="m373.5858074156537516430" id="24227610116397837">
          <property name="text" nameId="m373.5858074156537516431" value="node" />
        </node>
      </node>
    </node>
    <node role="staticMethod" roleId="tpee.1070462273904" type="tpee.StaticMethodDeclaration" typeId="tpee.1081236700938" id="7521671656020565559">
      <property name="isFinal" nameId="tpee.1181808852946" value="false" />
      <property name="name" nameId="tpck.1169194664001" value="getVar" />
      <node role="returnType" roleId="tpee.1068580123133" type="tp25.SNodeType" typeId="tp25.1138055754698" id="24227610116313487" />
      <node role="visibility" roleId="tpee.1178549979242" type="tpee.PublicVisibility" typeId="tpee.1146644602865" id="7521671656020565560" />
      <node role="parameter" roleId="tpee.1068580123134" type="tpee.ParameterDeclaration" typeId="tpee.1068498886292" id="7521671656020565562">
        <property name="name" nameId="tpck.1169194664001" value="className" />
        <property name="isFinal" nameId="tpee.1176718929932" value="false" />
        <node role="type" roleId="tpee.5680397130376446158" type="tpee.StringType" typeId="tpee.1225271177708" id="7922457109334016254" />
        <node role="annotation" roleId="tpee.1188208488637" type="tpee.AnnotationInstance" typeId="tpee.1188207840427" id="7521671656020565564">
          <link role="annotation" roleId="tpee.1188208074048" targetNodeId="68ai.~NonNls" resolveInfo="NonNls" />
        </node>
      </node>
      <node role="parameter" roleId="tpee.1068580123134" type="tpee.ParameterDeclaration" typeId="tpee.1068498886292" id="7521671656020565565">
        <property name="name" nameId="tpck.1169194664001" value="file" />
        <property name="isFinal" nameId="tpee.1176718929932" value="true" />
        <node role="type" roleId="tpee.5680397130376446158" type="tpee.StringType" typeId="tpee.1225271177708" id="7922457109334016257" />
      </node>
      <node role="parameter" roleId="tpee.1068580123134" type="tpee.ParameterDeclaration" typeId="tpee.1068498886292" id="7521671656020565567">
        <property name="name" nameId="tpck.1169194664001" value="position" />
        <property name="isFinal" nameId="tpee.1176718929932" value="true" />
        <node role="type" roleId="tpee.5680397130376446158" type="tpee.IntegerType" typeId="tpee.1070534370425" id="7521671656020565568" />
      </node>
      <node role="parameter" roleId="tpee.1068580123134" type="tpee.ParameterDeclaration" typeId="tpee.1068498886292" id="7521671656020565569">
        <property name="name" nameId="tpck.1169194664001" value="varName" />
        <property name="isFinal" nameId="tpee.1176718929932" value="true" />
        <node role="type" roleId="tpee.5680397130376446158" type="tpee.StringType" typeId="tpee.1225271177708" id="7922457109334016258" />
        <node role="annotation" roleId="tpee.1188208488637" type="tpee.AnnotationInstance" typeId="tpee.1188207840427" id="7521671656020565571">
          <link role="annotation" roleId="tpee.1188208074048" targetNodeId="68ai.~NonNls" resolveInfo="NonNls" />
        </node>
      </node>
      <node role="body" roleId="tpee.1068580123135" type="tpee.StatementList" typeId="tpee.1068580123136" id="7521671656020565572">
        <node role="statement" roleId="tpee.1068581517665" type="tpee.ExpressionStatement" typeId="tpee.1068580123155" id="7327404875649016972">
          <node role="expression" roleId="tpee.1068580123156" type="tpee.LocalStaticMethodCall" typeId="tpee.1172058436953" id="7327404875649016973">
            <link role="baseMethodDeclaration" roleId="tpee.1068499141037" targetNodeId="7327404875649003653" resolveInfo="findInTraceInfo" />
            <node role="actualArgument" roleId="tpee.1068499141038" type="tpee.ParameterReference" typeId="tpee.1068581242874" id="7327404875649016975">
              <link role="variableDeclaration" roleId="tpee.1068581517664" targetNodeId="7521671656020565562" resolveInfo="className" />
            </node>
            <node role="actualArgument" roleId="tpee.1068499141038" type="tp2c.ClosureLiteral" typeId="tp2c.1199569711397" id="24227610116313494">
              <node role="body" roleId="tp2c.1199569916463" type="tpee.StatementList" typeId="tpee.1068580123136" id="24227610116313495">
                <node role="statement" roleId="tpee.1068581517665" type="tpee.LocalVariableDeclarationStatement" typeId="tpee.1068581242864" id="7921341742263185870">
                  <node role="localVariableDeclaration" roleId="tpee.1068581242865" type="tpee.LocalVariableDeclaration" typeId="tpee.1068581242863" id="7921341742263185871">
                    <property name="name" nameId="tpck.1169194664001" value="resultList" />
                    <node role="type" roleId="tpee.5680397130376446158" type="tp2q.ListType" typeId="tp2q.1151688443754" id="7921341742263185872">
                      <node role="elementType" roleId="tp2q.1151688676805" type="tpee.ClassifierType" typeId="tpee.1107535904670" id="7921341742263185873">
                        <link role="classifier" roleId="tpee.1107535924139" targetNodeId="21is.2897370900776711484" resolveInfo="ScopePositionInfo" />
                      </node>
                    </node>
                    <node role="initializer" roleId="tpee.1068431790190" type="tpee.DotExpression" typeId="tpee.1197027756228" id="7921341742263185907">
                      <node role="operand" roleId="tpee.1197027771414" type="tpee.ParameterReference" typeId="tpee.1068581242874" id="7921341742263185886">
                        <link role="variableDeclaration" roleId="tpee.1068581517664" targetNodeId="24227610116313505" resolveInfo="info" />
                      </node>
                      <node role="operation" roleId="tpee.1197027833540" type="tpee.InstanceMethodCallOperation" typeId="tpee.1202948039474" id="7921341742263185913">
                        <link role="baseMethodDeclaration" roleId="tpee.1068499141037" targetNodeId="21is.1689763677888153882" resolveInfo="getInfoForPosition" />
                        <node role="actualArgument" roleId="tpee.1068499141038" type="tpee.ParameterReference" typeId="tpee.1068581242874" id="7921341742263185914">
                          <link role="variableDeclaration" roleId="tpee.1068581517664" targetNodeId="7521671656020565565" resolveInfo="file" />
                        </node>
                        <node role="actualArgument" roleId="tpee.1068499141038" type="tpee.ParameterReference" typeId="tpee.1068581242874" id="7921341742263185916">
                          <link role="variableDeclaration" roleId="tpee.1068581517664" targetNodeId="7521671656020565567" resolveInfo="position" />
                        </node>
                        <node role="actualArgument" roleId="tpee.1068499141038" type="tp2c.ClosureLiteral" typeId="tp2c.1199569711397" id="7921341742263185918">
                          <node role="body" roleId="tp2c.1199569916463" type="tpee.StatementList" typeId="tpee.1068580123136" id="7921341742263185919">
                            <node role="statement" roleId="tpee.1068581517665" type="tpee.ExpressionStatement" typeId="tpee.1068580123155" id="7921341742263185920">
                              <node role="expression" roleId="tpee.1068580123156" type="tpee.DotExpression" typeId="tpee.1197027756228" id="7921341742263185921">
                                <node role="operand" roleId="tpee.1197027771414" type="tpee.ParameterReference" typeId="tpee.1068581242874" id="7921341742263185922">
                                  <link role="variableDeclaration" roleId="tpee.1068581517664" targetNodeId="7921341742263185924" resolveInfo="root" />
                                </node>
                                <node role="operation" roleId="tpee.1197027833540" type="tpee.InstanceMethodCallOperation" typeId="tpee.1202948039474" id="7921341742263185923">
                                  <link role="baseMethodDeclaration" roleId="tpee.1068499141037" targetNodeId="21is.2897370900776712035" resolveInfo="getScopePositions" />
                                </node>
                              </node>
                            </node>
                          </node>
                          <node role="parameter" roleId="tp2c.1199569906740" type="tpee.ParameterDeclaration" typeId="tpee.1068498886292" id="7921341742263185924">
                            <property name="name" nameId="tpck.1169194664001" value="root" />
                            <node role="type" roleId="tpee.5680397130376446158" type="tpee.ClassifierType" typeId="tpee.1107535904670" id="7921341742263185925">
                              <link role="classifier" roleId="tpee.1107535924139" targetNodeId="21is.2897370900776711785" resolveInfo="DebugInfoRoot" />
                            </node>
                          </node>
                        </node>
                      </node>
                    </node>
                  </node>
                </node>
                <node role="statement" roleId="tpee.1068581517665" type="tpee.IfStatement" typeId="tpee.1068580123159" id="2897370900776712700">
                  <node role="ifTrue" roleId="tpee.1068580123161" type="tpee.StatementList" typeId="tpee.1068580123136" id="2897370900776712701">
                    <node role="statement" roleId="tpee.1068581517665" type="tpee.ReturnStatement" typeId="tpee.1068581242878" id="2897370900776712702">
                      <node role="expression" roleId="tpee.1068581517676" type="tpee.NullLiteral" typeId="tpee.1070534058343" id="2897370900776712703" />
                    </node>
                  </node>
                  <node role="condition" roleId="tpee.1068580123160" type="tpee.DotExpression" typeId="tpee.1197027756228" id="2897370900776712704">
                    <node role="operand" roleId="tpee.1197027771414" type="tpee.LocalVariableReference" typeId="tpee.1068581242866" id="7921341742263185926">
                      <link role="variableDeclaration" roleId="tpee.1068581517664" targetNodeId="7921341742263185871" resolveInfo="resultList" />
                    </node>
                    <node role="operation" roleId="tpee.1197027833540" type="tp2q.IsEmptyOperation" typeId="tp2q.1165530316231" id="2897370900776712706" />
                  </node>
                </node>
                <node role="statement" roleId="tpee.1068581517665" type="tpee.LocalVariableDeclarationStatement" typeId="tpee.1068581242864" id="2897370900776712707">
                  <node role="localVariableDeclaration" roleId="tpee.1068581242865" type="tpee.LocalVariableDeclaration" typeId="tpee.1068581242863" id="2897370900776712708">
                    <property name="name" nameId="tpck.1169194664001" value="sorted" />
                    <node role="type" roleId="tpee.5680397130376446158" type="tp2q.SequenceType" typeId="tp2q.1151689724996" id="2897370900776712709">
                      <node role="elementType" roleId="tp2q.1151689745422" type="tpee.ClassifierType" typeId="tpee.1107535904670" id="2897370900776712710">
                        <link role="classifier" roleId="tpee.1107535924139" targetNodeId="21is.2897370900776711484" resolveInfo="ScopePositionInfo" />
                      </node>
                    </node>
                    <node role="initializer" roleId="tpee.1068431790190" type="tpee.DotExpression" typeId="tpee.1197027756228" id="2897370900776712711">
                      <node role="operand" roleId="tpee.1197027771414" type="tpee.LocalVariableReference" typeId="tpee.1068581242866" id="7921341742263185927">
                        <link role="variableDeclaration" roleId="tpee.1068581517664" targetNodeId="7921341742263185871" resolveInfo="resultList" />
                      </node>
                      <node role="operation" roleId="tpee.1197027833540" type="tp2q.SortOperation" typeId="tp2q.1205679737078" id="2897370900776712713">
                        <node role="closure" roleId="tp2q.1204796294226" type="tp2c.ClosureLiteral" typeId="tp2c.1199569711397" id="2897370900776712714">
                          <node role="body" roleId="tp2c.1199569916463" type="tpee.StatementList" typeId="tpee.1068580123136" id="2897370900776712715">
                            <node role="statement" roleId="tpee.1068581517665" type="tpee.ExpressionStatement" typeId="tpee.1068580123155" id="2897370900776712716">
                              <node role="expression" roleId="tpee.1068580123156" type="tpee.ParameterReference" typeId="tpee.1068581242874" id="2897370900776712717">
                                <link role="variableDeclaration" roleId="tpee.1068581517664" targetNodeId="2897370900776712718" resolveInfo="it" />
                              </node>
                            </node>
                          </node>
                          <node role="parameter" roleId="tp2c.1199569906740" type="tp2q.SmartClosureParameterDeclaration" typeId="tp2q.1203518072036" id="2897370900776712718">
                            <property name="name" nameId="tpck.1169194664001" value="it" />
                            <node role="type" roleId="tpee.5680397130376446158" type="tpee.UndefinedType" typeId="tpee.4836112446988635817" id="2108863436754490141" />
                          </node>
                        </node>
                        <node role="ascending" roleId="tp2q.1205679832066" type="tp2q.SortDirection" typeId="tp2q.1178286324487" id="2897370900776712720">
                          <property name="value" nameId="tpee.1068580123138" value="true" />
                        </node>
                      </node>
                    </node>
                  </node>
                </node>
                <node role="statement" roleId="tpee.1068581517665" type="tpee.ForeachStatement" typeId="tpee.1144226303539" id="2897370900776712721">
                  <node role="body" roleId="tpee.1154032183016" type="tpee.StatementList" typeId="tpee.1068580123136" id="2897370900776712722">
                    <node role="statement" roleId="tpee.1068581517665" type="tpee.LocalVariableDeclarationStatement" typeId="tpee.1068581242864" id="2897370900776712723">
                      <node role="localVariableDeclaration" roleId="tpee.1068581242865" type="tpee.LocalVariableDeclaration" typeId="tpee.1068581242863" id="2897370900776712724">
                        <property name="name" nameId="tpck.1169194664001" value="var" />
                        <node role="type" roleId="tpee.5680397130376446158" type="tp25.SNodeType" typeId="tp25.1138055754698" id="2897370900776712725" />
                        <node role="initializer" roleId="tpee.1068431790190" type="tpee.DotExpression" typeId="tpee.1197027756228" id="2897370900776712726">
                          <node role="operand" roleId="tpee.1197027771414" type="tpee.LocalVariableReference" typeId="tpee.1068581242866" id="2897370900776712727">
                            <link role="variableDeclaration" roleId="tpee.1068581517664" targetNodeId="2897370900776712739" resolveInfo="scopeInfo" />
                          </node>
                          <node role="operation" roleId="tpee.1197027833540" type="tpee.InstanceMethodCallOperation" typeId="tpee.1202948039474" id="2897370900776712728">
                            <link role="baseMethodDeclaration" roleId="tpee.1068499141037" targetNodeId="21is.2897370900776711587" resolveInfo="getVarNode" />
                            <node role="actualArgument" roleId="tpee.1068499141038" type="tpee.ParameterReference" typeId="tpee.1068581242874" id="2897370900776712729">
                              <link role="variableDeclaration" roleId="tpee.1068581517664" targetNodeId="7521671656020565569" resolveInfo="varName" />
                            </node>
                          </node>
                        </node>
                      </node>
                    </node>
                    <node role="statement" roleId="tpee.1068581517665" type="tpee.IfStatement" typeId="tpee.1068580123159" id="2897370900776712731">
                      <node role="ifTrue" roleId="tpee.1068580123161" type="tpee.StatementList" typeId="tpee.1068580123136" id="2897370900776712732">
                        <node role="statement" roleId="tpee.1068581517665" type="tpee.ReturnStatement" typeId="tpee.1068581242878" id="2897370900776712733">
                          <node role="expression" roleId="tpee.1068581517676" type="tpee.LocalVariableReference" typeId="tpee.1068581242866" id="2897370900776712734">
                            <link role="variableDeclaration" roleId="tpee.1068581517664" targetNodeId="2897370900776712724" resolveInfo="var" />
                          </node>
                        </node>
                      </node>
                      <node role="condition" roleId="tpee.1068580123160" type="tpee.NotEqualsExpression" typeId="tpee.1073239437375" id="2897370900776712735">
                        <node role="rightExpression" roleId="tpee.1081773367579" type="tpee.NullLiteral" typeId="tpee.1070534058343" id="2897370900776712736" />
                        <node role="leftExpression" roleId="tpee.1081773367580" type="tpee.LocalVariableReference" typeId="tpee.1068581242866" id="2897370900776712737">
                          <link role="variableDeclaration" roleId="tpee.1068581517664" targetNodeId="2897370900776712724" resolveInfo="var" />
                        </node>
                      </node>
                    </node>
                  </node>
                  <node role="iterable" roleId="tpee.1144226360166" type="tpee.LocalVariableReference" typeId="tpee.1068581242866" id="2897370900776712738">
                    <link role="variableDeclaration" roleId="tpee.1068581517664" targetNodeId="2897370900776712708" resolveInfo="sorted" />
                  </node>
                  <node role="variable" roleId="tpee.1144230900587" type="tpee.LocalVariableDeclaration" typeId="tpee.1068581242863" id="2897370900776712739">
                    <property name="name" nameId="tpck.1169194664001" value="scopeInfo" />
                    <node role="type" roleId="tpee.5680397130376446158" type="tpee.ClassifierType" typeId="tpee.1107535904670" id="2897370900776712740">
                      <link role="classifier" roleId="tpee.1107535924139" targetNodeId="21is.2897370900776711484" resolveInfo="ScopePositionInfo" />
                    </node>
                  </node>
                </node>
                <node role="statement" roleId="tpee.1068581517665" type="tpee.ReturnStatement" typeId="tpee.1068581242878" id="2897370900776712741">
                  <node role="expression" roleId="tpee.1068581517676" type="tpee.NullLiteral" typeId="tpee.1070534058343" id="2897370900776712742" />
                </node>
              </node>
              <node role="parameter" roleId="tp2c.1199569906740" type="tpee.ParameterDeclaration" typeId="tpee.1068498886292" id="24227610116313505">
                <property name="name" nameId="tpck.1169194664001" value="info" />
                <node role="type" roleId="tpee.5680397130376446158" type="tpee.ClassifierType" typeId="tpee.1107535904670" id="24227610116313506">
                  <link role="classifier" roleId="tpee.1107535924139" targetNodeId="21is.2897370900776712137" resolveInfo="DebugInfo" />
                </node>
              </node>
              <node role="parameter" roleId="tp2c.1199569906740" type="tpee.ParameterDeclaration" typeId="tpee.1068498886292" id="24227610116313507">
                <property name="name" nameId="tpck.1169194664001" value="descriptor" />
                <node role="type" roleId="tpee.5680397130376446158" type="tpee.ClassifierType" typeId="tpee.1107535904670" id="24227610116313508">
                  <link role="classifier" roleId="tpee.1107535924139" targetNodeId="cu2c.~SModelDescriptor" resolveInfo="SModelDescriptor" />
                </node>
              </node>
            </node>
          </node>
        </node>
      </node>
      <node role="annotation" roleId="tpee.1188208488637" type="tpee.AnnotationInstance" typeId="tpee.1188207840427" id="7521671656020565589">
        <link role="annotation" roleId="tpee.1188208074048" targetNodeId="68ai.~Nullable" resolveInfo="Nullable" />
      </node>
    </node>
    <node role="staticMethod" roleId="tpee.1070462273904" type="tpee.StaticMethodDeclaration" typeId="tpee.1081236700938" id="6983905849361466966">
      <property name="isFinal" nameId="tpee.1181808852946" value="false" />
      <property name="name" nameId="tpck.1169194664001" value="getAllTraceableNodes" />
      <node role="returnType" roleId="tpee.1068580123133" type="tp2q.ListType" typeId="tp2q.1151688443754" id="24227610116319697">
        <node role="elementType" roleId="tp2q.1151688676805" type="tp25.SNodeType" typeId="tp25.1138055754698" id="24227610116319698" />
      </node>
      <node role="visibility" roleId="tpee.1178549979242" type="tpee.PublicVisibility" typeId="tpee.1146644602865" id="6983905849361466967" />
      <node role="parameter" roleId="tpee.1068580123134" type="tpee.ParameterDeclaration" typeId="tpee.1068498886292" id="6983905849361466970">
        <property name="name" nameId="tpck.1169194664001" value="className" />
        <property name="isFinal" nameId="tpee.1176718929932" value="false" />
        <node role="type" roleId="tpee.5680397130376446158" type="tpee.StringType" typeId="tpee.1225271177708" id="6983905849361544428" />
        <node role="annotation" roleId="tpee.1188208488637" type="tpee.AnnotationInstance" typeId="tpee.1188207840427" id="6983905849361466972">
          <link role="annotation" roleId="tpee.1188208074048" targetNodeId="68ai.~NotNull" resolveInfo="NotNull" />
        </node>
      </node>
      <node role="parameter" roleId="tpee.1068580123134" type="tpee.ParameterDeclaration" typeId="tpee.1068498886292" id="6983905849361466973">
        <property name="name" nameId="tpck.1169194664001" value="file" />
        <property name="isFinal" nameId="tpee.1176718929932" value="true" />
        <node role="type" roleId="tpee.5680397130376446158" type="tpee.StringType" typeId="tpee.1225271177708" id="6983905849361544429" />
      </node>
      <node role="parameter" roleId="tpee.1068580123134" type="tpee.ParameterDeclaration" typeId="tpee.1068498886292" id="6983905849361466975">
        <property name="name" nameId="tpck.1169194664001" value="position" />
        <property name="isFinal" nameId="tpee.1176718929932" value="true" />
        <node role="type" roleId="tpee.5680397130376446158" type="tpee.IntegerType" typeId="tpee.1070534370425" id="6983905849361466976" />
      </node>
      <node role="body" roleId="tpee.1068580123135" type="tpee.StatementList" typeId="tpee.1068580123136" id="6983905849361466977">
        <node role="statement" roleId="tpee.1068581517665" type="tpee.ReturnStatement" typeId="tpee.1068581242878" id="6983905849361466978">
          <node role="expression" roleId="tpee.1068581517676" type="tpee.StaticMethodCall" typeId="tpee.1081236700937" id="6983905849361466979">
            <link role="classConcept" roleId="tpee.1144433194310" targetNodeId="7521671656020565367" resolveInfo="TraceInfoUtil" />
            <link role="baseMethodDeclaration" roleId="tpee.1068499141037" targetNodeId="7327404875649003697" resolveInfo="getAllNodes" />
            <node role="actualArgument" roleId="tpee.1068499141038" type="tpee.ParameterReference" typeId="tpee.1068581242874" id="6983905849361466980">
              <link role="variableDeclaration" roleId="tpee.1068581517664" targetNodeId="6983905849361466970" resolveInfo="className" />
            </node>
            <node role="actualArgument" roleId="tpee.1068499141038" type="tpee.ParameterReference" typeId="tpee.1068581242874" id="6983905849361466981">
              <link role="variableDeclaration" roleId="tpee.1068581517664" targetNodeId="6983905849361466973" resolveInfo="file" />
            </node>
            <node role="actualArgument" roleId="tpee.1068499141038" type="tpee.ParameterReference" typeId="tpee.1068581242874" id="6983905849361466982">
              <link role="variableDeclaration" roleId="tpee.1068581517664" targetNodeId="6983905849361466975" resolveInfo="position" />
            </node>
            <node role="actualArgument" roleId="tpee.1068499141038" type="tp2c.ClosureLiteral" typeId="tp2c.1199569711397" id="7327404875649074174">
              <node role="body" roleId="tp2c.1199569916463" type="tpee.StatementList" typeId="tpee.1068580123136" id="7327404875649074175">
                <node role="statement" roleId="tpee.1068581517665" type="tpee.ExpressionStatement" typeId="tpee.1068580123155" id="7327404875649074180">
                  <node role="expression" roleId="tpee.1068580123156" type="tpee.DotExpression" typeId="tpee.1197027756228" id="7327404875649074203">
                    <node role="operand" roleId="tpee.1197027771414" type="tpee.ParameterReference" typeId="tpee.1068581242874" id="7327404875649074181">
                      <link role="variableDeclaration" roleId="tpee.1068581517664" targetNodeId="7327404875649074177" resolveInfo="key" />
                    </node>
                    <node role="operation" roleId="tpee.1197027833540" type="tpee.InstanceMethodCallOperation" typeId="tpee.1202948039474" id="7327404875649074209">
                      <link role="baseMethodDeclaration" roleId="tpee.1068499141037" targetNodeId="21is.2897370900776712026" resolveInfo="getPositions" />
                    </node>
                  </node>
                </node>
              </node>
              <node role="parameter" roleId="tp2c.1199569906740" type="tpee.ParameterDeclaration" typeId="tpee.1068498886292" id="7327404875649074177">
                <property name="name" nameId="tpck.1169194664001" value="key" />
                <node role="type" roleId="tpee.5680397130376446158" type="tpee.ClassifierType" typeId="tpee.1107535904670" id="7327404875649074178">
                  <link role="classifier" roleId="tpee.1107535924139" targetNodeId="21is.2897370900776711785" resolveInfo="DebugInfoRoot" />
                </node>
              </node>
            </node>
          </node>
        </node>
      </node>
      <node role="annotation" roleId="tpee.1188208488637" type="tpee.AnnotationInstance" typeId="tpee.1188207840427" id="6983905849361467001">
        <link role="annotation" roleId="tpee.1188208074048" targetNodeId="68ai.~Nullable" resolveInfo="Nullable" />
      </node>
    </node>
    <node role="staticMethod" roleId="tpee.1070462273904" type="tpee.StaticMethodDeclaration" typeId="tpee.1081236700938" id="6983905849361467002">
      <property name="isFinal" nameId="tpee.1181808852946" value="false" />
      <property name="name" nameId="tpck.1169194664001" value="getAllScopeNodes" />
      <node role="returnType" roleId="tpee.1068580123133" type="tp2q.ListType" typeId="tp2q.1151688443754" id="24227610116319699">
        <node role="elementType" roleId="tp2q.1151688676805" type="tp25.SNodeType" typeId="tp25.1138055754698" id="24227610116319700" />
      </node>
      <node role="visibility" roleId="tpee.1178549979242" type="tpee.PublicVisibility" typeId="tpee.1146644602865" id="6983905849361467003" />
      <node role="parameter" roleId="tpee.1068580123134" type="tpee.ParameterDeclaration" typeId="tpee.1068498886292" id="6983905849361467006">
        <property name="name" nameId="tpck.1169194664001" value="className" />
        <property name="isFinal" nameId="tpee.1176718929932" value="false" />
        <node role="type" roleId="tpee.5680397130376446158" type="tpee.StringType" typeId="tpee.1225271177708" id="6983905849361544431" />
        <node role="annotation" roleId="tpee.1188208488637" type="tpee.AnnotationInstance" typeId="tpee.1188207840427" id="6983905849361467008">
          <link role="annotation" roleId="tpee.1188208074048" targetNodeId="68ai.~NotNull" resolveInfo="NotNull" />
        </node>
      </node>
      <node role="parameter" roleId="tpee.1068580123134" type="tpee.ParameterDeclaration" typeId="tpee.1068498886292" id="6983905849361467009">
        <property name="name" nameId="tpck.1169194664001" value="file" />
        <property name="isFinal" nameId="tpee.1176718929932" value="true" />
        <node role="type" roleId="tpee.5680397130376446158" type="tpee.StringType" typeId="tpee.1225271177708" id="6983905849361544432" />
      </node>
      <node role="parameter" roleId="tpee.1068580123134" type="tpee.ParameterDeclaration" typeId="tpee.1068498886292" id="6983905849361467011">
        <property name="name" nameId="tpck.1169194664001" value="position" />
        <property name="isFinal" nameId="tpee.1176718929932" value="true" />
        <node role="type" roleId="tpee.5680397130376446158" type="tpee.IntegerType" typeId="tpee.1070534370425" id="6983905849361467012" />
      </node>
      <node role="body" roleId="tpee.1068580123135" type="tpee.StatementList" typeId="tpee.1068580123136" id="6983905849361467013">
        <node role="statement" roleId="tpee.1068581517665" type="tpee.ReturnStatement" typeId="tpee.1068581242878" id="6983905849361467014">
          <node role="expression" roleId="tpee.1068581517676" type="tpee.StaticMethodCall" typeId="tpee.1081236700937" id="6983905849361467015">
            <link role="classConcept" roleId="tpee.1144433194310" targetNodeId="7521671656020565367" resolveInfo="TraceInfoUtil" />
            <link role="baseMethodDeclaration" roleId="tpee.1068499141037" targetNodeId="7327404875649003697" resolveInfo="getAllNodes" />
            <node role="actualArgument" roleId="tpee.1068499141038" type="tpee.ParameterReference" typeId="tpee.1068581242874" id="6983905849361467016">
              <link role="variableDeclaration" roleId="tpee.1068581517664" targetNodeId="6983905849361467006" resolveInfo="className" />
            </node>
            <node role="actualArgument" roleId="tpee.1068499141038" type="tpee.ParameterReference" typeId="tpee.1068581242874" id="6983905849361467017">
              <link role="variableDeclaration" roleId="tpee.1068581517664" targetNodeId="6983905849361467009" resolveInfo="file" />
            </node>
            <node role="actualArgument" roleId="tpee.1068499141038" type="tpee.ParameterReference" typeId="tpee.1068581242874" id="6983905849361467018">
              <link role="variableDeclaration" roleId="tpee.1068581517664" targetNodeId="6983905849361467011" resolveInfo="position" />
            </node>
            <node role="actualArgument" roleId="tpee.1068499141038" type="tp2c.ClosureLiteral" typeId="tp2c.1199569711397" id="7327404875649074214">
              <node role="body" roleId="tp2c.1199569916463" type="tpee.StatementList" typeId="tpee.1068580123136" id="7327404875649074215">
                <node role="statement" roleId="tpee.1068581517665" type="tpee.ExpressionStatement" typeId="tpee.1068580123155" id="7327404875649074216">
                  <node role="expression" roleId="tpee.1068580123156" type="tpee.DotExpression" typeId="tpee.1197027756228" id="7327404875649074217">
                    <node role="operand" roleId="tpee.1197027771414" type="tpee.ParameterReference" typeId="tpee.1068581242874" id="7327404875649074218">
                      <link role="variableDeclaration" roleId="tpee.1068581517664" targetNodeId="7327404875649074220" resolveInfo="key" />
                    </node>
                    <node role="operation" roleId="tpee.1197027833540" type="tpee.InstanceMethodCallOperation" typeId="tpee.1202948039474" id="7327404875649074219">
                      <link role="baseMethodDeclaration" roleId="tpee.1068499141037" targetNodeId="21is.2897370900776712035" resolveInfo="getScopePositions" />
                    </node>
                  </node>
                </node>
              </node>
              <node role="parameter" roleId="tp2c.1199569906740" type="tpee.ParameterDeclaration" typeId="tpee.1068498886292" id="7327404875649074220">
                <property name="name" nameId="tpck.1169194664001" value="key" />
                <node role="type" roleId="tpee.5680397130376446158" type="tpee.ClassifierType" typeId="tpee.1107535904670" id="7327404875649074221">
                  <link role="classifier" roleId="tpee.1107535924139" targetNodeId="21is.2897370900776711785" resolveInfo="DebugInfoRoot" />
                </node>
              </node>
            </node>
          </node>
        </node>
      </node>
      <node role="annotation" roleId="tpee.1188208488637" type="tpee.AnnotationInstance" typeId="tpee.1188207840427" id="6983905849361467037">
        <link role="annotation" roleId="tpee.1188208074048" targetNodeId="68ai.~Nullable" resolveInfo="Nullable" />
      </node>
    </node>
    <node role="staticMethod" roleId="tpee.1070462273904" type="tpee.StaticMethodDeclaration" typeId="tpee.1081236700938" id="6983905849361467038">
      <property name="isFinal" nameId="tpee.1181808852946" value="false" />
      <property name="name" nameId="tpck.1169194664001" value="getAllUnitNodes" />
      <node role="visibility" roleId="tpee.1178549979242" type="tpee.PublicVisibility" typeId="tpee.1146644602865" id="6983905849361467039" />
      <node role="returnType" roleId="tpee.1068580123133" type="tpee.ClassifierType" typeId="tpee.1107535904670" id="6983905849361467040">
        <link role="classifier" roleId="tpee.1107535924139" targetNodeId="k7g3.~List" resolveInfo="List" />
        <node role="parameter" roleId="tpee.1109201940907" type="tpee.ClassifierType" typeId="tpee.1107535904670" id="6983905849361467041">
          <link role="classifier" roleId="tpee.1107535924139" targetNodeId="cu2c.~SNode" resolveInfo="SNode" />
        </node>
      </node>
      <node role="parameter" roleId="tpee.1068580123134" type="tpee.ParameterDeclaration" typeId="tpee.1068498886292" id="6983905849361467042">
        <property name="name" nameId="tpck.1169194664001" value="className" />
        <property name="isFinal" nameId="tpee.1176718929932" value="false" />
        <node role="type" roleId="tpee.5680397130376446158" type="tpee.StringType" typeId="tpee.1225271177708" id="6983905849361544435" />
        <node role="annotation" roleId="tpee.1188208488637" type="tpee.AnnotationInstance" typeId="tpee.1188207840427" id="6983905849361467044">
          <link role="annotation" roleId="tpee.1188208074048" targetNodeId="68ai.~NotNull" resolveInfo="NotNull" />
        </node>
      </node>
      <node role="parameter" roleId="tpee.1068580123134" type="tpee.ParameterDeclaration" typeId="tpee.1068498886292" id="6983905849361467045">
        <property name="name" nameId="tpck.1169194664001" value="file" />
        <property name="isFinal" nameId="tpee.1176718929932" value="true" />
        <node role="type" roleId="tpee.5680397130376446158" type="tpee.StringType" typeId="tpee.1225271177708" id="6983905849361544436" />
      </node>
      <node role="parameter" roleId="tpee.1068580123134" type="tpee.ParameterDeclaration" typeId="tpee.1068498886292" id="6983905849361467047">
        <property name="name" nameId="tpck.1169194664001" value="position" />
        <property name="isFinal" nameId="tpee.1176718929932" value="true" />
        <node role="type" roleId="tpee.5680397130376446158" type="tpee.IntegerType" typeId="tpee.1070534370425" id="6983905849361467048" />
      </node>
      <node role="body" roleId="tpee.1068580123135" type="tpee.StatementList" typeId="tpee.1068580123136" id="6983905849361467049">
        <node role="statement" roleId="tpee.1068581517665" type="tpee.ReturnStatement" typeId="tpee.1068581242878" id="6983905849361467050">
          <node role="expression" roleId="tpee.1068581517676" type="tpee.StaticMethodCall" typeId="tpee.1081236700937" id="6983905849361467051">
            <link role="classConcept" roleId="tpee.1144433194310" targetNodeId="7521671656020565367" resolveInfo="TraceInfoUtil" />
            <link role="baseMethodDeclaration" roleId="tpee.1068499141037" targetNodeId="7327404875649003697" resolveInfo="getAllNodes" />
            <node role="actualArgument" roleId="tpee.1068499141038" type="tpee.ParameterReference" typeId="tpee.1068581242874" id="6983905849361467052">
              <link role="variableDeclaration" roleId="tpee.1068581517664" targetNodeId="6983905849361467042" resolveInfo="className" />
            </node>
            <node role="actualArgument" roleId="tpee.1068499141038" type="tpee.ParameterReference" typeId="tpee.1068581242874" id="6983905849361467053">
              <link role="variableDeclaration" roleId="tpee.1068581517664" targetNodeId="6983905849361467045" resolveInfo="file" />
            </node>
            <node role="actualArgument" roleId="tpee.1068499141038" type="tpee.ParameterReference" typeId="tpee.1068581242874" id="6983905849361467054">
              <link role="variableDeclaration" roleId="tpee.1068581517664" targetNodeId="6983905849361467047" resolveInfo="position" />
            </node>
            <node role="actualArgument" roleId="tpee.1068499141038" type="tp2c.ClosureLiteral" typeId="tp2c.1199569711397" id="7327404875649074225">
              <node role="body" roleId="tp2c.1199569916463" type="tpee.StatementList" typeId="tpee.1068580123136" id="7327404875649074226">
                <node role="statement" roleId="tpee.1068581517665" type="tpee.ExpressionStatement" typeId="tpee.1068580123155" id="7327404875649074227">
                  <node role="expression" roleId="tpee.1068580123156" type="tpee.DotExpression" typeId="tpee.1197027756228" id="7327404875649074228">
                    <node role="operand" roleId="tpee.1197027771414" type="tpee.ParameterReference" typeId="tpee.1068581242874" id="7327404875649074229">
                      <link role="variableDeclaration" roleId="tpee.1068581517664" targetNodeId="7327404875649074231" resolveInfo="key" />
                    </node>
                    <node role="operation" roleId="tpee.1197027833540" type="tpee.InstanceMethodCallOperation" typeId="tpee.1202948039474" id="7327404875649074230">
                      <link role="baseMethodDeclaration" roleId="tpee.1068499141037" targetNodeId="21is.2897370900776712044" resolveInfo="getUnitPositions" />
                    </node>
                  </node>
                </node>
              </node>
              <node role="parameter" roleId="tp2c.1199569906740" type="tpee.ParameterDeclaration" typeId="tpee.1068498886292" id="7327404875649074231">
                <property name="name" nameId="tpck.1169194664001" value="key" />
                <node role="type" roleId="tpee.5680397130376446158" type="tpee.ClassifierType" typeId="tpee.1107535904670" id="7327404875649074232">
                  <link role="classifier" roleId="tpee.1107535924139" targetNodeId="21is.2897370900776711785" resolveInfo="DebugInfoRoot" />
                </node>
              </node>
            </node>
          </node>
        </node>
      </node>
      <node role="annotation" roleId="tpee.1188208488637" type="tpee.AnnotationInstance" typeId="tpee.1188207840427" id="6983905849361467073">
        <link role="annotation" roleId="tpee.1188208074048" targetNodeId="68ai.~Nullable" resolveInfo="Nullable" />
      </node>
    </node>
    <node role="staticMethod" roleId="tpee.1070462273904" type="tpee.StaticMethodDeclaration" typeId="tpee.1081236700938" id="7327404875649003628">
      <property name="name" nameId="tpck.1169194664001" value="modelFqNameFromUnitName" />
      <property name="isFinal" nameId="tpee.1181808852946" value="false" />
      <node role="returnType" roleId="tpee.1068580123133" type="tpee.StringType" typeId="tpee.1225271177708" id="7327404875649003411" />
      <node role="parameter" roleId="tpee.1068580123134" type="tpee.ParameterDeclaration" typeId="tpee.1068498886292" id="7327404875649003412">
        <property name="name" nameId="tpck.1169194664001" value="unitName" />
        <node role="type" roleId="tpee.5680397130376446158" type="tpee.StringType" typeId="tpee.1225271177708" id="7327404875649003413" />
      </node>
      <node role="body" roleId="tpee.1068580123135" type="tpee.StatementList" typeId="tpee.1068580123136" id="7327404875649003414">
        <node role="statement" roleId="tpee.1068581517665" type="tpee.LocalVariableDeclarationStatement" typeId="tpee.1068581242864" id="7327404875649003415">
          <node role="localVariableDeclaration" roleId="tpee.1068581242865" type="tpee.LocalVariableDeclaration" typeId="tpee.1068581242863" id="7327404875649003416">
            <property name="name" nameId="tpck.1169194664001" value="lastDot" />
            <property name="isFinal" nameId="tpee.1176718929932" value="false" />
            <node role="type" roleId="tpee.5680397130376446158" type="tpee.IntegerType" typeId="tpee.1070534370425" id="7327404875649003417" />
            <node role="initializer" roleId="tpee.1068431790190" type="tpee.DotExpression" typeId="tpee.1197027756228" id="7327404875649003418">
              <node role="operand" roleId="tpee.1197027771414" type="tpee.ParameterReference" typeId="tpee.1068581242874" id="7327404875649003419">
                <link role="variableDeclaration" roleId="tpee.1068581517664" targetNodeId="7327404875649003412" resolveInfo="unitName" />
              </node>
              <node role="operation" roleId="tpee.1197027833540" type="tpee.InstanceMethodCallOperation" typeId="tpee.1202948039474" id="7327404875649003420">
                <link role="baseMethodDeclaration" roleId="tpee.1068499141037" targetNodeId="e2lb.~String%dlastIndexOf(java%dlang%dString)%cint" resolveInfo="lastIndexOf" />
                <node role="actualArgument" roleId="tpee.1068499141038" type="tpee.StringLiteral" typeId="tpee.1070475926800" id="7327404875649003421">
                  <property name="value" nameId="tpee.1070475926801" value="." />
                </node>
              </node>
            </node>
          </node>
        </node>
        <node role="statement" roleId="tpee.1068581517665" type="tpee.ReturnStatement" typeId="tpee.1068581242878" id="7327404875649003422">
          <node role="expression" roleId="tpee.1068581517676" type="tpee.ParenthesizedExpression" typeId="tpee.1079359253375" id="7327404875649003423">
            <node role="expression" roleId="tpee.1079359253376" type="tpee.TernaryOperatorExpression" typeId="tpee.1163668896201" id="7327404875649003424">
              <node role="condition" roleId="tpee.1163668914799" type="tpee.EqualsExpression" typeId="tpee.1068580123152" id="7327404875649003425">
                <node role="leftExpression" roleId="tpee.1081773367580" type="tpee.LocalVariableReference" typeId="tpee.1068581242866" id="7327404875649003426">
                  <link role="variableDeclaration" roleId="tpee.1068581517664" targetNodeId="7327404875649003416" resolveInfo="lastDot" />
                </node>
                <node role="rightExpression" roleId="tpee.1081773367579" type="tpee.UnaryMinus" typeId="tpee.8064396509828172209" id="7327404875649003427">
                  <node role="expression" roleId="tpee.1239714902950" type="tpee.IntegerConstant" typeId="tpee.1068580320020" id="7327404875649003428">
                    <property name="value" nameId="tpee.1068580320021" value="1" />
                  </node>
                </node>
              </node>
              <node role="ifTrue" roleId="tpee.1163668922816" type="tpee.StringLiteral" typeId="tpee.1070475926800" id="7327404875649003429">
                <property name="value" nameId="tpee.1070475926801" value="" />
              </node>
              <node role="ifFalse" roleId="tpee.1163668934364" type="tpee.DotExpression" typeId="tpee.1197027756228" id="7327404875649003430">
                <node role="operand" roleId="tpee.1197027771414" type="tpee.ParameterReference" typeId="tpee.1068581242874" id="7327404875649003431">
                  <link role="variableDeclaration" roleId="tpee.1068581517664" targetNodeId="7327404875649003412" resolveInfo="unitName" />
                </node>
                <node role="operation" roleId="tpee.1197027833540" type="tpee.InstanceMethodCallOperation" typeId="tpee.1202948039474" id="7327404875649003432">
                  <link role="baseMethodDeclaration" roleId="tpee.1068499141037" targetNodeId="e2lb.~String%dsubstring(int,int)%cjava%dlang%dString" resolveInfo="substring" />
                  <node role="actualArgument" roleId="tpee.1068499141038" type="tpee.IntegerConstant" typeId="tpee.1068580320020" id="7327404875649003433">
                    <property name="value" nameId="tpee.1068580320021" value="0" />
                  </node>
                  <node role="actualArgument" roleId="tpee.1068499141038" type="tpee.LocalVariableReference" typeId="tpee.1068581242866" id="7327404875649003434">
                    <link role="variableDeclaration" roleId="tpee.1068581517664" targetNodeId="7327404875649003416" resolveInfo="lastDot" />
                  </node>
                </node>
              </node>
            </node>
          </node>
        </node>
      </node>
      <node role="visibility" roleId="tpee.1178549979242" type="tpee.PublicVisibility" typeId="tpee.1146644602865" id="7327404875649003410" />
    </node>
    <node role="staticMethod" roleId="tpee.1070462273904" type="tpee.StaticMethodDeclaration" typeId="tpee.1081236700938" id="7327404875649003653">
      <property name="name" nameId="tpck.1169194664001" value="findInTraceInfo" />
      <property name="isFinal" nameId="tpee.1181808852946" value="false" />
      <node role="returnType" roleId="tpee.1068580123133" type="tpee.TypeVariableReference" typeId="tpee.1109283449304" id="7327404875649003535">
        <link role="typeVariableDeclaration" roleId="tpee.1109283546497" targetNodeId="7327404875649003534" resolveInfo="T" />
      </node>
      <node role="parameter" roleId="tpee.1068580123134" type="tpee.ParameterDeclaration" typeId="tpee.1068498886292" id="7327404875649003525">
        <property name="name" nameId="tpck.1169194664001" value="unitName" />
        <node role="type" roleId="tpee.5680397130376446158" type="tpee.StringType" typeId="tpee.1225271177708" id="7327404875649003526" />
        <node role="annotation" roleId="tpee.1188208488637" type="tpee.AnnotationInstance" typeId="tpee.1188207840427" id="7327404875649003527">
          <link role="annotation" roleId="tpee.1188208074048" targetNodeId="68ai.~NonNls" resolveInfo="NonNls" />
        </node>
      </node>
      <node role="parameter" roleId="tpee.1068580123134" type="tpee.ParameterDeclaration" typeId="tpee.1068498886292" id="7327404875649003528">
        <property name="name" nameId="tpck.1169194664001" value="getter" />
        <node role="type" roleId="tpee.5680397130376446158" type="tp2c.FunctionType" typeId="tp2c.1199542442495" id="7327404875649003529">
          <node role="resultType" roleId="tp2c.1199542457201" type="tpee.UpperBoundType" typeId="tpee.1171903916106" id="7327404875649003530">
            <node role="bound" roleId="tpee.1171903916107" type="tpee.TypeVariableReference" typeId="tpee.1109283449304" id="7327404875649003531">
              <link role="typeVariableDeclaration" roleId="tpee.1109283546497" targetNodeId="7327404875649003534" resolveInfo="T" />
            </node>
          </node>
          <node role="parameterType" roleId="tp2c.1199542501692" type="tpee.ClassifierType" typeId="tpee.1107535904670" id="7327404875649003532">
            <link role="classifier" roleId="tpee.1107535924139" targetNodeId="21is.2897370900776712137" resolveInfo="DebugInfo" />
          </node>
          <node role="parameterType" roleId="tp2c.1199542501692" type="tpee.ClassifierType" typeId="tpee.1107535904670" id="7327404875649003533">
            <link role="classifier" roleId="tpee.1107535924139" targetNodeId="cu2c.~SModelDescriptor" resolveInfo="SModelDescriptor" />
          </node>
        </node>
      </node>
      <node role="body" roleId="tpee.1068580123135" type="tpee.StatementList" typeId="tpee.1068580123136" id="7327404875649003487">
        <node role="statement" roleId="tpee.1068581517665" type="tp2q.ForEachStatement" typeId="tp2q.1153943597977" id="7327404875649003488">
          <node role="variable" roleId="tp2q.1153944400369" type="tp2q.ForEachVariable" typeId="tp2q.1153944193378" id="7327404875649003489">
            <property name="name" nameId="tpck.1169194664001" value="descriptor" />
          </node>
          <node role="body" roleId="tpee.1154032183016" type="tpee.StatementList" typeId="tpee.1068580123136" id="7327404875649003494">
            <node role="statement" roleId="tpee.1068581517665" type="tpee.LocalVariableDeclarationStatement" typeId="tpee.1068581242864" id="7327404875649003495">
              <node role="localVariableDeclaration" roleId="tpee.1068581242865" type="tpee.LocalVariableDeclaration" typeId="tpee.1068581242863" id="7327404875649003496">
                <property name="name" nameId="tpck.1169194664001" value="info" />
                <property name="isFinal" nameId="tpee.1176718929932" value="true" />
                <node role="type" roleId="tpee.5680397130376446158" type="tpee.ClassifierType" typeId="tpee.1107535904670" id="7327404875649003497">
                  <link role="classifier" roleId="tpee.1107535924139" targetNodeId="21is.2897370900776712137" resolveInfo="DebugInfo" />
                </node>
                <node role="initializer" roleId="tpee.1068431790190" type="tpee.DotExpression" typeId="tpee.1197027756228" id="7327404875649003498">
                  <node role="operand" roleId="tpee.1197027771414" type="tpee.StaticMethodCall" typeId="tpee.1081236700937" id="7327404875649003499">
                    <link role="classConcept" roleId="tpee.1144433194310" targetNodeId="7521671656020564904" resolveInfo="TraceInfoCache" />
                    <link role="baseMethodDeclaration" roleId="tpee.1068499141037" targetNodeId="7521671656020564920" resolveInfo="getInstance" />
                  </node>
                  <node role="operation" roleId="tpee.1197027833540" type="tpee.InstanceMethodCallOperation" typeId="tpee.1202948039474" id="7327404875649003500">
                    <link role="baseMethodDeclaration" roleId="tpee.1068499141037" targetNodeId="7521671656020564992" resolveInfo="get" />
                    <node role="actualArgument" roleId="tpee.1068499141038" type="tp2q.ForEachVariableReference" typeId="tp2q.1153944233411" id="7327404875649003501">
                      <link role="variable" roleId="tp2q.1153944258490" targetNodeId="7327404875649003489" resolveInfo="descriptor" />
                    </node>
                  </node>
                </node>
              </node>
            </node>
            <node role="statement" roleId="tpee.1068581517665" type="tpee.IfStatement" typeId="tpee.1068580123159" id="7327404875649003502">
              <node role="condition" roleId="tpee.1068580123160" type="tpee.EqualsExpression" typeId="tpee.1068580123152" id="7327404875649003503">
                <node role="leftExpression" roleId="tpee.1081773367580" type="tpee.LocalVariableReference" typeId="tpee.1068581242866" id="7327404875649003504">
                  <link role="variableDeclaration" roleId="tpee.1068581517664" targetNodeId="7327404875649003496" resolveInfo="info" />
                </node>
                <node role="rightExpression" roleId="tpee.1081773367579" type="tpee.NullLiteral" typeId="tpee.1070534058343" id="7327404875649003505" />
              </node>
              <node role="ifTrue" roleId="tpee.1068580123161" type="tpee.StatementList" typeId="tpee.1068580123136" id="7327404875649003506">
                <node role="statement" roleId="tpee.1068581517665" type="tpee.ContinueStatement" typeId="tpee.1082113931046" id="7327404875649003507" />
              </node>
            </node>
            <node role="statement" roleId="tpee.1068581517665" type="tpee.LocalVariableDeclarationStatement" typeId="tpee.1068581242864" id="7327404875649003508">
              <node role="localVariableDeclaration" roleId="tpee.1068581242865" type="tpee.LocalVariableDeclaration" typeId="tpee.1068581242863" id="7327404875649003509">
                <property name="name" nameId="tpck.1169194664001" value="result" />
                <property name="isFinal" nameId="tpee.1176718929932" value="false" />
                <node role="type" roleId="tpee.5680397130376446158" type="tpee.TypeVariableReference" typeId="tpee.1109283449304" id="7327404875649003510">
                  <link role="typeVariableDeclaration" roleId="tpee.1109283546497" targetNodeId="7327404875649003534" resolveInfo="T" />
                </node>
                <node role="initializer" roleId="tpee.1068431790190" type="tpee.DotExpression" typeId="tpee.1197027756228" id="7327404875649003511">
                  <node role="operand" roleId="tpee.1197027771414" type="tpee.ParameterReference" typeId="tpee.1068581242874" id="7327404875649003512">
                    <link role="variableDeclaration" roleId="tpee.1068581517664" targetNodeId="7327404875649003528" resolveInfo="getter" />
                  </node>
                  <node role="operation" roleId="tpee.1197027833540" type="tp2c.InvokeFunctionOperation" typeId="tp2c.1225797177491" id="7327404875649003513">
                    <node role="parameter" roleId="tp2c.1225797361612" type="tpee.LocalVariableReference" typeId="tpee.1068581242866" id="7327404875649003514">
                      <link role="variableDeclaration" roleId="tpee.1068581517664" targetNodeId="7327404875649003496" resolveInfo="info" />
                    </node>
                    <node role="parameter" roleId="tp2c.1225797361612" type="tp2q.ForEachVariableReference" typeId="tp2q.1153944233411" id="7327404875649003515">
                      <link role="variable" roleId="tp2q.1153944258490" targetNodeId="7327404875649003489" resolveInfo="descriptor" />
                    </node>
                  </node>
                </node>
              </node>
            </node>
            <node role="statement" roleId="tpee.1068581517665" type="tpee.IfStatement" typeId="tpee.1068580123159" id="7327404875649003516">
              <node role="condition" roleId="tpee.1068580123160" type="tpee.NotEqualsExpression" typeId="tpee.1073239437375" id="7327404875649003517">
                <node role="leftExpression" roleId="tpee.1081773367580" type="tpee.LocalVariableReference" typeId="tpee.1068581242866" id="7327404875649003518">
                  <link role="variableDeclaration" roleId="tpee.1068581517664" targetNodeId="7327404875649003509" resolveInfo="result" />
                </node>
                <node role="rightExpression" roleId="tpee.1081773367579" type="tpee.NullLiteral" typeId="tpee.1070534058343" id="7327404875649003519" />
              </node>
              <node role="ifTrue" roleId="tpee.1068580123161" type="tpee.StatementList" typeId="tpee.1068580123136" id="7327404875649003520">
                <node role="statement" roleId="tpee.1068581517665" type="tpee.ReturnStatement" typeId="tpee.1068581242878" id="7327404875649003521">
                  <node role="expression" roleId="tpee.1068581517676" type="tpee.LocalVariableReference" typeId="tpee.1068581242866" id="7327404875649003522">
                    <link role="variableDeclaration" roleId="tpee.1068581517664" targetNodeId="7327404875649003509" resolveInfo="result" />
                  </node>
                </node>
              </node>
            </node>
          </node>
          <node role="inputSequence" roleId="tp2q.1153944424730" type="tpee.LocalStaticMethodCall" typeId="tpee.1172058436953" id="7327404875649017034">
            <link role="baseMethodDeclaration" roleId="tpee.1068499141037" targetNodeId="7327404875649003674" resolveInfo="getCandidateModels" />
            <node role="actualArgument" roleId="tpee.1068499141038" type="tpee.ParameterReference" typeId="tpee.1068581242874" id="7327404875649017035">
              <link role="variableDeclaration" roleId="tpee.1068581517664" targetNodeId="7327404875649003525" resolveInfo="unitName" />
            </node>
          </node>
        </node>
        <node role="statement" roleId="tpee.1068581517665" type="tpee.ReturnStatement" typeId="tpee.1068581242878" id="7327404875649003523">
          <node role="expression" roleId="tpee.1068581517676" type="tpee.NullLiteral" typeId="tpee.1070534058343" id="7327404875649003524" />
        </node>
      </node>
      <node role="visibility" roleId="tpee.1178549979242" type="tpee.PublicVisibility" typeId="tpee.1146644602865" id="7327404875649003486" />
      <node role="annotation" roleId="tpee.1188208488637" type="tpee.AnnotationInstance" typeId="tpee.1188207840427" id="7327404875649003536">
        <link role="annotation" roleId="tpee.1188208074048" targetNodeId="68ai.~Nullable" resolveInfo="Nullable" />
      </node>
      <node role="typeVariableDeclaration" roleId="tpee.1109279881614" type="tpee.TypeVariableDeclaration" typeId="tpee.1109279763828" id="7327404875649003534">
        <property name="name" nameId="tpck.1169194664001" value="T" />
      </node>
    </node>
    <node role="staticMethod" roleId="tpee.1070462273904" type="tpee.StaticMethodDeclaration" typeId="tpee.1081236700938" id="7327404875649003674">
      <property name="name" nameId="tpck.1169194664001" value="getCandidateModels" />
      <property name="isFinal" nameId="tpee.1181808852946" value="false" />
      <node role="returnType" roleId="tpee.1068580123133" type="tp2q.SequenceType" typeId="tp2q.1151689724996" id="7327404875649003481">
        <node role="elementType" roleId="tp2q.1151689745422" type="tpee.ClassifierType" typeId="tpee.1107535904670" id="7327404875649003482">
          <link role="classifier" roleId="tpee.1107535924139" targetNodeId="cu2c.~SModelDescriptor" resolveInfo="SModelDescriptor" />
        </node>
      </node>
      <node role="parameter" roleId="tpee.1068580123134" type="tpee.ParameterDeclaration" typeId="tpee.1068498886292" id="7327404875649003483">
        <property name="name" nameId="tpck.1169194664001" value="unitName" />
        <node role="type" roleId="tpee.5680397130376446158" type="tpee.StringType" typeId="tpee.1225271177708" id="7327404875649003484" />
      </node>
      <node role="body" roleId="tpee.1068580123135" type="tpee.StatementList" typeId="tpee.1068580123136" id="7327404875649003437">
        <node role="statement" roleId="tpee.1068581517665" type="tpee.LocalVariableDeclarationStatement" typeId="tpee.1068581242864" id="7327404875649003438">
          <node role="localVariableDeclaration" roleId="tpee.1068581242865" type="tpee.LocalVariableDeclaration" typeId="tpee.1068581242863" id="7327404875649003439">
            <property name="name" nameId="tpck.1169194664001" value="modelFqName" />
            <node role="type" roleId="tpee.5680397130376446158" type="tpee.StringType" typeId="tpee.1225271177708" id="7327404875649003440" />
            <node role="initializer" roleId="tpee.1068431790190" type="tpee.LocalStaticMethodCall" typeId="tpee.1172058436953" id="7327404875649017039">
              <link role="baseMethodDeclaration" roleId="tpee.1068499141037" targetNodeId="7327404875649003628" resolveInfo="modelFqNameFromUnitName" />
              <node role="actualArgument" roleId="tpee.1068499141038" type="tpee.ParameterReference" typeId="tpee.1068581242874" id="7327404875649017041">
                <link role="variableDeclaration" roleId="tpee.1068581517664" targetNodeId="7327404875649003483" resolveInfo="unitName" />
              </node>
            </node>
          </node>
        </node>
        <node role="statement" roleId="tpee.1068581517665" type="tpee.ExpressionStatement" typeId="tpee.1068580123155" id="7327404875649003443">
          <node role="expression" roleId="tpee.1068580123156" type="tpee.DotExpression" typeId="tpee.1197027756228" id="7327404875649003444">
            <node role="operand" roleId="tpee.1197027771414" type="tpee.DotExpression" typeId="tpee.1197027756228" id="7327404875649003445">
              <node role="operand" roleId="tpee.1197027771414" type="tpee.DotExpression" typeId="tpee.1197027756228" id="7327404875649003446">
                <node role="operand" roleId="tpee.1197027771414" type="tpee.DotExpression" typeId="tpee.1197027756228" id="7327404875649003447">
                  <node role="operand" roleId="tpee.1197027771414" type="tpee.StaticFieldReference" typeId="tpee.1070533707846" id="7327404875649003448">
                    <link role="classifier" roleId="tpee.1144433057691" targetNodeId="cu2c.~SModelStereotype" resolveInfo="SModelStereotype" />
                    <link role="variableDeclaration" roleId="tpee.1068581517664" targetNodeId="cu2c.~SModelStereotype%dvalues" resolveInfo="values" />
                  </node>
                  <node role="operation" roleId="tpee.1197027833540" type="tp2q.AsSequenceOperation" typeId="tp2q.1240325842691" id="7327404875649003449" />
                </node>
                <node role="operation" roleId="tpee.1197027833540" type="tp2q.WhereOperation" typeId="tp2q.1202120902084" id="7327404875649003450">
                  <node role="closure" roleId="tp2q.1204796294226" type="tp2c.ClosureLiteral" typeId="tp2c.1199569711397" id="7327404875649003451">
                    <node role="body" roleId="tp2c.1199569916463" type="tpee.StatementList" typeId="tpee.1068580123136" id="7327404875649003452">
                      <node role="statement" roleId="tpee.1068581517665" type="tpee.ExpressionStatement" typeId="tpee.1068580123155" id="7327404875649003453">
                        <node role="expression" roleId="tpee.1068580123156" type="tpee.NotExpression" typeId="tpee.1081516740877" id="7327404875649003454">
                          <node role="expression" roleId="tpee.1081516765348" type="tpee.StaticMethodCall" typeId="tpee.1081236700937" id="7327404875649003455">
                            <link role="baseMethodDeclaration" roleId="tpee.1068499141037" targetNodeId="cu2c.~SModelStereotype%disStubModelStereotype(java%dlang%dString)%cboolean" resolveInfo="isStubModelStereotype" />
                            <link role="classConcept" roleId="tpee.1144433194310" targetNodeId="cu2c.~SModelStereotype" resolveInfo="SModelStereotype" />
                            <node role="actualArgument" roleId="tpee.1068499141038" type="tpee.ParameterReference" typeId="tpee.1068581242874" id="7327404875649003456">
                              <link role="variableDeclaration" roleId="tpee.1068581517664" targetNodeId="7327404875649003457" resolveInfo="it" />
                            </node>
                          </node>
                        </node>
                      </node>
                    </node>
                    <node role="parameter" roleId="tp2c.1199569906740" type="tp2q.SmartClosureParameterDeclaration" typeId="tp2q.1203518072036" id="7327404875649003457">
                      <property name="name" nameId="tpck.1169194664001" value="it" />
                      <node role="type" roleId="tpee.5680397130376446158" type="tpee.UndefinedType" typeId="tpee.4836112446988635817" id="7327404875649003458" />
                    </node>
                  </node>
                </node>
              </node>
              <node role="operation" roleId="tpee.1197027833540" type="tp2q.SelectOperation" typeId="tp2q.1202128969694" id="7327404875649003459">
                <node role="closure" roleId="tp2q.1204796294226" type="tp2c.ClosureLiteral" typeId="tp2c.1199569711397" id="7327404875649003460">
                  <node role="body" roleId="tp2c.1199569916463" type="tpee.StatementList" typeId="tpee.1068580123136" id="7327404875649003461">
                    <node role="statement" roleId="tpee.1068581517665" type="tpee.ExpressionStatement" typeId="tpee.1068580123155" id="7327404875649003462">
                      <node role="expression" roleId="tpee.1068580123156" type="tpee.DotExpression" typeId="tpee.1197027756228" id="7327404875649003463">
                        <node role="operand" roleId="tpee.1197027771414" type="tpee.StaticMethodCall" typeId="tpee.1081236700937" id="7327404875649003464">
                          <link role="baseMethodDeclaration" roleId="tpee.1068499141037" targetNodeId="cu2c.~SModelRepository%dgetInstance()%cjetbrains%dmps%dsmodel%dSModelRepository" resolveInfo="getInstance" />
                          <link role="classConcept" roleId="tpee.1144433194310" targetNodeId="cu2c.~SModelRepository" resolveInfo="SModelRepository" />
                        </node>
                        <node role="operation" roleId="tpee.1197027833540" type="tpee.InstanceMethodCallOperation" typeId="tpee.1202948039474" id="7327404875649003465">
                          <link role="baseMethodDeclaration" roleId="tpee.1068499141037" targetNodeId="cu2c.~SModelRepository%dgetModelDescriptor(jetbrains%dmps%dsmodel%dSModelFqName)%cjetbrains%dmps%dsmodel%dSModelDescriptor" resolveInfo="getModelDescriptor" />
                          <node role="actualArgument" roleId="tpee.1068499141038" type="tpee.GenericNewExpression" typeId="tpee.1145552977093" id="7327404875649003466">
                            <node role="creator" roleId="tpee.1145553007750" type="tpee.ClassCreator" typeId="tpee.1212685548494" id="7327404875649003467">
                              <link role="baseMethodDeclaration" roleId="tpee.1068499141037" targetNodeId="cu2c.~SModelFqName%d&lt;init&gt;(java%dlang%dString,java%dlang%dString)" resolveInfo="SModelFqName" />
                              <node role="actualArgument" roleId="tpee.1068499141038" type="tpee.LocalVariableReference" typeId="tpee.1068581242866" id="7327404875649003468">
                                <link role="variableDeclaration" roleId="tpee.1068581517664" targetNodeId="7327404875649003439" resolveInfo="modelFqName" />
                              </node>
                              <node role="actualArgument" roleId="tpee.1068499141038" type="tpee.ParameterReference" typeId="tpee.1068581242874" id="7327404875649003469">
                                <link role="variableDeclaration" roleId="tpee.1068581517664" targetNodeId="7327404875649003470" resolveInfo="stereotype" />
                              </node>
                            </node>
                          </node>
                        </node>
                      </node>
                    </node>
                  </node>
                  <node role="parameter" roleId="tp2c.1199569906740" type="tp2q.SmartClosureParameterDeclaration" typeId="tp2q.1203518072036" id="7327404875649003470">
                    <property name="name" nameId="tpck.1169194664001" value="stereotype" />
                    <node role="type" roleId="tpee.5680397130376446158" type="tpee.UndefinedType" typeId="tpee.4836112446988635817" id="7327404875649003471" />
                  </node>
                </node>
              </node>
            </node>
            <node role="operation" roleId="tpee.1197027833540" type="tp2q.WhereOperation" typeId="tp2q.1202120902084" id="7327404875649003472">
              <node role="closure" roleId="tp2q.1204796294226" type="tp2c.ClosureLiteral" typeId="tp2c.1199569711397" id="7327404875649003473">
                <node role="body" roleId="tp2c.1199569916463" type="tpee.StatementList" typeId="tpee.1068580123136" id="7327404875649003474">
                  <node role="statement" roleId="tpee.1068581517665" type="tpee.ExpressionStatement" typeId="tpee.1068580123155" id="7327404875649003475">
                    <node role="expression" roleId="tpee.1068580123156" type="tpee.NotEqualsExpression" typeId="tpee.1073239437375" id="7327404875649003476">
                      <node role="rightExpression" roleId="tpee.1081773367579" type="tpee.NullLiteral" typeId="tpee.1070534058343" id="7327404875649003477" />
                      <node role="leftExpression" roleId="tpee.1081773367580" type="tpee.ParameterReference" typeId="tpee.1068581242874" id="7327404875649003478">
                        <link role="variableDeclaration" roleId="tpee.1068581517664" targetNodeId="7327404875649003479" resolveInfo="it" />
                      </node>
                    </node>
                  </node>
                </node>
                <node role="parameter" roleId="tp2c.1199569906740" type="tp2q.SmartClosureParameterDeclaration" typeId="tp2q.1203518072036" id="7327404875649003479">
                  <property name="name" nameId="tpck.1169194664001" value="it" />
                  <node role="type" roleId="tpee.5680397130376446158" type="tpee.UndefinedType" typeId="tpee.4836112446988635817" id="7327404875649003480" />
                </node>
              </node>
            </node>
          </node>
        </node>
      </node>
      <node role="visibility" roleId="tpee.1178549979242" type="tpee.PublicVisibility" typeId="tpee.1146644602865" id="7327404875649003436" />
    </node>
    <node role="staticMethod" roleId="tpee.1070462273904" type="tpee.StaticMethodDeclaration" typeId="tpee.1081236700938" id="7327404875649003697">
      <property name="name" nameId="tpck.1169194664001" value="getAllNodes" />
      <property name="isFinal" nameId="tpee.1181808852946" value="false" />
      <node role="returnType" roleId="tpee.1068580123133" type="tp2q.ListType" typeId="tp2q.1151688443754" id="7327404875649003610">
        <node role="elementType" roleId="tp2q.1151688676805" type="tp25.SNodeType" typeId="tp25.1138055754698" id="7327404875649003611" />
      </node>
      <node role="parameter" roleId="tpee.1068580123134" type="tpee.ParameterDeclaration" typeId="tpee.1068498886292" id="7327404875649003614">
        <property name="name" nameId="tpck.1169194664001" value="unitName" />
        <node role="type" roleId="tpee.5680397130376446158" type="tpee.StringType" typeId="tpee.1225271177708" id="7327404875649003615" />
        <node role="annotation" roleId="tpee.1188208488637" type="tpee.AnnotationInstance" typeId="tpee.1188207840427" id="7327404875649003616">
          <link role="annotation" roleId="tpee.1188208074048" targetNodeId="68ai.~NonNls" resolveInfo="NonNls" />
        </node>
      </node>
      <node role="parameter" roleId="tpee.1068580123134" type="tpee.ParameterDeclaration" typeId="tpee.1068498886292" id="7327404875649003617">
        <property name="name" nameId="tpck.1169194664001" value="file" />
        <node role="type" roleId="tpee.5680397130376446158" type="tpee.StringType" typeId="tpee.1225271177708" id="7327404875649003618" />
      </node>
      <node role="parameter" roleId="tpee.1068580123134" type="tpee.ParameterDeclaration" typeId="tpee.1068498886292" id="7327404875649003619">
        <property name="name" nameId="tpck.1169194664001" value="lineNumber" />
        <node role="type" roleId="tpee.5680397130376446158" type="tpee.IntegerType" typeId="tpee.1070534370425" id="7327404875649003620" />
      </node>
      <node role="parameter" roleId="tpee.1068580123134" type="tpee.ParameterDeclaration" typeId="tpee.1068498886292" id="7327404875649003621">
        <property name="name" nameId="tpck.1169194664001" value="positionsGetter" />
        <node role="type" roleId="tpee.5680397130376446158" type="tp2c.FunctionType" typeId="tp2c.1199542442495" id="7327404875649003622">
          <node role="parameterType" roleId="tp2c.1199542501692" type="tpee.ClassifierType" typeId="tpee.1107535904670" id="7327404875649003623">
            <link role="classifier" roleId="tpee.1107535924139" targetNodeId="21is.2897370900776711785" resolveInfo="DebugInfoRoot" />
          </node>
          <node role="resultType" roleId="tp2c.1199542457201" type="tp2q.SetType" typeId="tp2q.1226511727824" id="7327404875649003624">
            <node role="elementType" roleId="tp2q.1226511765987" type="tpee.TypeVariableReference" typeId="tpee.1109283449304" id="7327404875649003625">
              <link role="typeVariableDeclaration" roleId="tpee.1109283546497" targetNodeId="7327404875649003612" resolveInfo="T" />
            </node>
          </node>
        </node>
      </node>
      <node role="body" roleId="tpee.1068580123135" type="tpee.StatementList" typeId="tpee.1068580123136" id="7327404875649003539">
        <node role="statement" roleId="tpee.1068581517665" type="tpee.ExpressionStatement" typeId="tpee.1068580123155" id="7327404875649017044">
          <node role="expression" roleId="tpee.1068580123156" type="tpee.LocalStaticMethodCall" typeId="tpee.1172058436953" id="7327404875649017045">
            <link role="baseMethodDeclaration" roleId="tpee.1068499141037" targetNodeId="7327404875649003653" resolveInfo="findInTraceInfo" />
            <node role="actualArgument" roleId="tpee.1068499141038" type="tpee.ParameterReference" typeId="tpee.1068581242874" id="7327404875649017046">
              <link role="variableDeclaration" roleId="tpee.1068581517664" targetNodeId="7327404875649003614" resolveInfo="unitName" />
            </node>
            <node role="actualArgument" roleId="tpee.1068499141038" type="tp2c.ClosureLiteral" typeId="tp2c.1199569711397" id="7327404875649003543">
              <node role="body" roleId="tp2c.1199569916463" type="tpee.StatementList" typeId="tpee.1068580123136" id="7327404875649003544">
                <node role="statement" roleId="tpee.1068581517665" type="tpee.LocalVariableDeclarationStatement" typeId="tpee.1068581242864" id="7327404875649003545">
                  <node role="localVariableDeclaration" roleId="tpee.1068581242865" type="tpee.LocalVariableDeclaration" typeId="tpee.1068581242863" id="7327404875649003546">
                    <property name="name" nameId="tpck.1169194664001" value="infoForPosition" />
                    <property name="isFinal" nameId="tpee.1176718929932" value="false" />
                    <node role="initializer" roleId="tpee.1068431790190" type="tpee.DotExpression" typeId="tpee.1197027756228" id="7327404875649003547">
                      <node role="operand" roleId="tpee.1197027771414" type="tpee.ParameterReference" typeId="tpee.1068581242874" id="7327404875649003548">
                        <link role="variableDeclaration" roleId="tpee.1068581517664" targetNodeId="7327404875649003606" resolveInfo="debugInfo" />
                      </node>
                      <node role="operation" roleId="tpee.1197027833540" type="tpee.InstanceMethodCallOperation" typeId="tpee.1202948039474" id="7327404875649003549">
                        <link role="baseMethodDeclaration" roleId="tpee.1068499141037" targetNodeId="21is.1689763677888153882" resolveInfo="getInfoForPosition" />
                        <node role="actualArgument" roleId="tpee.1068499141038" type="tpee.ParameterReference" typeId="tpee.1068581242874" id="7327404875649003550">
                          <link role="variableDeclaration" roleId="tpee.1068581517664" targetNodeId="7327404875649003617" resolveInfo="file" />
                        </node>
                        <node role="actualArgument" roleId="tpee.1068499141038" type="tpee.ParameterReference" typeId="tpee.1068581242874" id="7327404875649003551">
                          <link role="variableDeclaration" roleId="tpee.1068581517664" targetNodeId="7327404875649003619" resolveInfo="lineNumber" />
                        </node>
                        <node role="actualArgument" roleId="tpee.1068499141038" type="tp2c.ClosureLiteral" typeId="tp2c.1199569711397" id="7327404875649003552">
                          <node role="body" roleId="tp2c.1199569916463" type="tpee.StatementList" typeId="tpee.1068580123136" id="7327404875649003553">
                            <node role="statement" roleId="tpee.1068581517665" type="tpee.ReturnStatement" typeId="tpee.1068581242878" id="7327404875649003554">
                              <node role="expression" roleId="tpee.1068581517676" type="tpee.DotExpression" typeId="tpee.1197027756228" id="7327404875649003555">
                                <node role="operand" roleId="tpee.1197027771414" type="tpee.ParameterReference" typeId="tpee.1068581242874" id="7327404875649003556">
                                  <link role="variableDeclaration" roleId="tpee.1068581517664" targetNodeId="7327404875649003621" resolveInfo="positionsGetter" />
                                </node>
                                <node role="operation" roleId="tpee.1197027833540" type="tp2c.InvokeFunctionOperation" typeId="tp2c.1225797177491" id="7327404875649003557">
                                  <node role="parameter" roleId="tp2c.1225797361612" type="tpee.ParameterReference" typeId="tpee.1068581242874" id="7327404875649003558">
                                    <link role="variableDeclaration" roleId="tpee.1068581517664" targetNodeId="7327404875649003559" resolveInfo="root" />
                                  </node>
                                </node>
                              </node>
                            </node>
                          </node>
                          <node role="parameter" roleId="tp2c.1199569906740" type="tpee.ParameterDeclaration" typeId="tpee.1068498886292" id="7327404875649003559">
                            <property name="name" nameId="tpck.1169194664001" value="root" />
                            <node role="type" roleId="tpee.5680397130376446158" type="tpee.ClassifierType" typeId="tpee.1107535904670" id="7327404875649003560">
                              <link role="classifier" roleId="tpee.1107535924139" targetNodeId="21is.2897370900776711785" resolveInfo="DebugInfoRoot" />
                            </node>
                          </node>
                        </node>
                      </node>
                    </node>
                    <node role="type" roleId="tpee.5680397130376446158" type="tp2q.ListType" typeId="tp2q.1151688443754" id="7327404875649003561">
                      <node role="elementType" roleId="tp2q.1151688676805" type="tpee.TypeVariableReference" typeId="tpee.1109283449304" id="7327404875649003562">
                        <link role="typeVariableDeclaration" roleId="tpee.1109283546497" targetNodeId="7327404875649003612" resolveInfo="T" />
                      </node>
                    </node>
                  </node>
                </node>
                <node role="statement" roleId="tpee.1068581517665" type="tpee.LocalVariableDeclarationStatement" typeId="tpee.1068581242864" id="7327404875649003563">
                  <node role="localVariableDeclaration" roleId="tpee.1068581242865" type="tpee.LocalVariableDeclaration" typeId="tpee.1068581242863" id="7327404875649003564">
                    <property name="name" nameId="tpck.1169194664001" value="nodes" />
                    <property name="isFinal" nameId="tpee.1176718929932" value="false" />
                    <node role="initializer" roleId="tpee.1068431790190" type="tpee.GenericNewExpression" typeId="tpee.1145552977093" id="7327404875649003565">
                      <node role="creator" roleId="tpee.1145553007750" type="tp2q.ListCreatorWithInit" typeId="tp2q.1160600644654" id="7327404875649003566">
                        <node role="elementType" roleId="tp2q.1237721435807" type="tp25.SNodeType" typeId="tp25.1138055754698" id="7327404875649003567" />
                      </node>
                    </node>
                    <node role="type" roleId="tpee.5680397130376446158" type="tp2q.ListType" typeId="tp2q.1151688443754" id="7327404875649003568">
                      <node role="elementType" roleId="tp2q.1151688676805" type="tp25.SNodeType" typeId="tp25.1138055754698" id="7327404875649003569" />
                    </node>
                  </node>
                </node>
                <node role="statement" roleId="tpee.1068581517665" type="tpee.IfStatement" typeId="tpee.1068580123159" id="7327404875649003570">
                  <node role="ifTrue" roleId="tpee.1068580123161" type="tpee.StatementList" typeId="tpee.1068580123136" id="7327404875649003571">
                    <node role="statement" roleId="tpee.1068581517665" type="tpee.ReturnStatement" typeId="tpee.1068581242878" id="7327404875649003572">
                      <node role="expression" roleId="tpee.1068581517676" type="tpee.NullLiteral" typeId="tpee.1070534058343" id="7327404875649003573" />
                    </node>
                  </node>
                  <node role="condition" roleId="tpee.1068580123160" type="tpee.DotExpression" typeId="tpee.1197027756228" id="7327404875649003574">
                    <node role="operand" roleId="tpee.1197027771414" type="tpee.LocalVariableReference" typeId="tpee.1068581242866" id="7327404875649003575">
                      <link role="variableDeclaration" roleId="tpee.1068581517664" targetNodeId="7327404875649003546" resolveInfo="infoForPosition" />
                    </node>
                    <node role="operation" roleId="tpee.1197027833540" type="tp2q.IsEmptyOperation" typeId="tp2q.1165530316231" id="7327404875649003576" />
                  </node>
                </node>
                <node role="statement" roleId="tpee.1068581517665" type="tpee.ForeachStatement" typeId="tpee.1144226303539" id="7327404875649003577">
                  <node role="iterable" roleId="tpee.1144226360166" type="tpee.LocalVariableReference" typeId="tpee.1068581242866" id="7327404875649003578">
                    <link role="variableDeclaration" roleId="tpee.1068581517664" targetNodeId="7327404875649003546" resolveInfo="infoForPosition" />
                  </node>
                  <node role="variable" roleId="tpee.1144230900587" type="tpee.LocalVariableDeclaration" typeId="tpee.1068581242863" id="7327404875649003579">
                    <property name="name" nameId="tpck.1169194664001" value="info" />
                    <property name="isFinal" nameId="tpee.1176718929932" value="false" />
                    <node role="type" roleId="tpee.5680397130376446158" type="tpee.TypeVariableReference" typeId="tpee.1109283449304" id="7327404875649003580">
                      <link role="typeVariableDeclaration" roleId="tpee.1109283546497" targetNodeId="7327404875649003612" resolveInfo="T" />
                    </node>
                  </node>
                  <node role="body" roleId="tpee.1154032183016" type="tpee.StatementList" typeId="tpee.1068580123136" id="7327404875649003581">
                    <node role="statement" roleId="tpee.1068581517665" type="tpee.LocalVariableDeclarationStatement" typeId="tpee.1068581242864" id="7327404875649003582">
                      <node role="localVariableDeclaration" roleId="tpee.1068581242865" type="tpee.LocalVariableDeclaration" typeId="tpee.1068581242863" id="7327404875649003583">
                        <property name="name" nameId="tpck.1169194664001" value="node" />
                        <node role="initializer" roleId="tpee.1068431790190" type="tpee.StaticMethodCall" typeId="tpee.1081236700937" id="7327404875649003584">
                          <link role="classConcept" roleId="tpee.1144433194310" targetNodeId="21is.2897370900776712137" resolveInfo="DebugInfo" />
                          <link role="baseMethodDeclaration" roleId="tpee.1068499141037" targetNodeId="21is.5075697910829873751" resolveInfo="findNode" />
                          <node role="actualArgument" roleId="tpee.1068499141038" type="tpee.LocalVariableReference" typeId="tpee.1068581242866" id="7327404875649003585">
                            <link role="variableDeclaration" roleId="tpee.1068581517664" targetNodeId="7327404875649003579" resolveInfo="info" />
                          </node>
                        </node>
                        <node role="type" roleId="tpee.5680397130376446158" type="tp25.SNodeType" typeId="tp25.1138055754698" id="7327404875649003586" />
                      </node>
                    </node>
                    <node role="statement" roleId="tpee.1068581517665" type="tpee.IfStatement" typeId="tpee.1068580123159" id="7327404875649003587">
                      <node role="ifTrue" roleId="tpee.1068580123161" type="tpee.StatementList" typeId="tpee.1068580123136" id="7327404875649003588">
                        <node role="statement" roleId="tpee.1068581517665" type="tpee.ExpressionStatement" typeId="tpee.1068580123155" id="7327404875649003589">
                          <node role="expression" roleId="tpee.1068580123156" type="tpee.DotExpression" typeId="tpee.1197027756228" id="7327404875649003590">
                            <node role="operand" roleId="tpee.1197027771414" type="tpee.LocalVariableReference" typeId="tpee.1068581242866" id="7327404875649003591">
                              <link role="variableDeclaration" roleId="tpee.1068581517664" targetNodeId="7327404875649003564" resolveInfo="nodes" />
                            </node>
                            <node role="operation" roleId="tpee.1197027833540" type="tpee.InstanceMethodCallOperation" typeId="tpee.1202948039474" id="7327404875649003592">
                              <link role="baseMethodDeclaration" roleId="tpee.1068499141037" targetNodeId="k7g3.~List%dadd(java%dlang%dObject)%cboolean" resolveInfo="add" />
                              <node role="actualArgument" roleId="tpee.1068499141038" type="tpee.LocalVariableReference" typeId="tpee.1068581242866" id="7327404875649003593">
                                <link role="variableDeclaration" roleId="tpee.1068581517664" targetNodeId="7327404875649003583" resolveInfo="node" />
                              </node>
                            </node>
                          </node>
                        </node>
                      </node>
                      <node role="condition" roleId="tpee.1068580123160" type="tpee.NotEqualsExpression" typeId="tpee.1073239437375" id="7327404875649003594">
                        <node role="rightExpression" roleId="tpee.1081773367579" type="tpee.NullLiteral" typeId="tpee.1070534058343" id="7327404875649003595" />
                        <node role="leftExpression" roleId="tpee.1081773367580" type="tpee.LocalVariableReference" typeId="tpee.1068581242866" id="7327404875649003596">
                          <link role="variableDeclaration" roleId="tpee.1068581517664" targetNodeId="7327404875649003583" resolveInfo="node" />
                        </node>
                      </node>
                    </node>
                  </node>
                </node>
                <node role="statement" roleId="tpee.1068581517665" type="tpee.IfStatement" typeId="tpee.1068580123159" id="7327404875649003597">
                  <node role="ifTrue" roleId="tpee.1068580123161" type="tpee.StatementList" typeId="tpee.1068580123136" id="7327404875649003598">
                    <node role="statement" roleId="tpee.1068581517665" type="tpee.ReturnStatement" typeId="tpee.1068581242878" id="7327404875649003599">
                      <node role="expression" roleId="tpee.1068581517676" type="tpee.NullLiteral" typeId="tpee.1070534058343" id="7327404875649003600" />
                    </node>
                  </node>
                  <node role="condition" roleId="tpee.1068580123160" type="tpee.DotExpression" typeId="tpee.1197027756228" id="7327404875649003601">
                    <node role="operand" roleId="tpee.1197027771414" type="tpee.LocalVariableReference" typeId="tpee.1068581242866" id="7327404875649003602">
                      <link role="variableDeclaration" roleId="tpee.1068581517664" targetNodeId="7327404875649003564" resolveInfo="nodes" />
                    </node>
                    <node role="operation" roleId="tpee.1197027833540" type="tp2q.IsEmptyOperation" typeId="tp2q.1165530316231" id="7327404875649003603" />
                  </node>
                </node>
                <node role="statement" roleId="tpee.1068581517665" type="tpee.ReturnStatement" typeId="tpee.1068581242878" id="7327404875649003604">
                  <node role="expression" roleId="tpee.1068581517676" type="tpee.LocalVariableReference" typeId="tpee.1068581242866" id="7327404875649003605">
                    <link role="variableDeclaration" roleId="tpee.1068581517664" targetNodeId="7327404875649003564" resolveInfo="nodes" />
                  </node>
                </node>
              </node>
              <node role="parameter" roleId="tp2c.1199569906740" type="tpee.ParameterDeclaration" typeId="tpee.1068498886292" id="7327404875649003606">
                <property name="name" nameId="tpck.1169194664001" value="debugInfo" />
                <node role="type" roleId="tpee.5680397130376446158" type="tpee.ClassifierType" typeId="tpee.1107535904670" id="7327404875649003607">
                  <link role="classifier" roleId="tpee.1107535924139" targetNodeId="21is.2897370900776712137" resolveInfo="DebugInfo" />
                </node>
              </node>
              <node role="parameter" roleId="tp2c.1199569906740" type="tpee.ParameterDeclaration" typeId="tpee.1068498886292" id="7327404875649003608">
                <property name="name" nameId="tpck.1169194664001" value="descriptor" />
                <node role="type" roleId="tpee.5680397130376446158" type="tpee.ClassifierType" typeId="tpee.1107535904670" id="7327404875649003609">
                  <link role="classifier" roleId="tpee.1107535924139" targetNodeId="cu2c.~SModelDescriptor" resolveInfo="SModelDescriptor" />
                </node>
              </node>
            </node>
          </node>
        </node>
      </node>
      <node role="visibility" roleId="tpee.1178549979242" type="tpee.PublicVisibility" typeId="tpee.1146644602865" id="7327404875649003538" />
      <node role="typeVariableDeclaration" roleId="tpee.1109279881614" type="tpee.TypeVariableDeclaration" typeId="tpee.1109279763828" id="7327404875649003612">
        <property name="extends" nameId="tpee.1214996933829" value="true" />
        <property name="name" nameId="tpck.1169194664001" value="T" />
        <node role="bound" roleId="tpee.1214996921760" type="tpee.ClassifierType" typeId="tpee.1107535904670" id="7327404875649003613">
          <link role="classifier" roleId="tpee.1107535924139" targetNodeId="21is.2897370900776710930" resolveInfo="PositionInfo" />
        </node>
      </node>
    </node>
  </root>
  <root id="3483822302719455901">
    <node role="visibility" roleId="tpee.1178549979242" type="tpee.PublicVisibility" typeId="tpee.1146644602865" id="3483822302719455902" />
    <node role="constructor" roleId="tpee.1068390468201" type="tpee.ConstructorDeclaration" typeId="tpee.1068580123140" id="3483822302719455903">
      <node role="returnType" roleId="tpee.1068580123133" type="tpee.VoidType" typeId="tpee.1068581517677" id="3483822302719455904" />
      <node role="visibility" roleId="tpee.1178549979242" type="tpee.PublicVisibility" typeId="tpee.1146644602865" id="3483822302719455905" />
      <node role="body" roleId="tpee.1068580123135" type="tpee.StatementList" typeId="tpee.1068580123136" id="3483822302719455906" />
    </node>
    <node role="implementedInterface" roleId="tpee.1095933932569" type="tpee.ClassifierType" typeId="tpee.1107535904670" id="3483822302719455910">
      <link role="classifier" roleId="tpee.1107535924139" targetNodeId="2835818332993426829" resolveInfo="TraceInfoCache.TraceInfoResourceProvider" />
    </node>
    <node role="method" roleId="tpee.1107880067339" type="tpee.InstanceMethodDeclaration" typeId="tpee.1068580123165" id="3483822302719455911">
      <property name="isAbstract" nameId="tpee.1178608670077" value="false" />
      <property name="name" nameId="tpck.1169194664001" value="getResource" />
      <node role="returnType" roleId="tpee.1068580123133" type="tpee.ClassifierType" typeId="tpee.1107535904670" id="3483822302719455912">
        <link role="classifier" roleId="tpee.1107535924139" targetNodeId="22fg.~URL" resolveInfo="URL" />
      </node>
      <node role="visibility" roleId="tpee.1178549979242" type="tpee.PublicVisibility" typeId="tpee.1146644602865" id="3483822302719455913" />
      <node role="parameter" roleId="tpee.1068580123134" type="tpee.ParameterDeclaration" typeId="tpee.1068498886292" id="3483822302719455914">
        <property name="name" nameId="tpck.1169194664001" value="module" />
        <node role="type" roleId="tpee.5680397130376446158" type="tpee.ClassifierType" typeId="tpee.1107535904670" id="3483822302719455915">
          <link role="classifier" roleId="tpee.1107535924139" targetNodeId="vsqj.~IModule" resolveInfo="IModule" />
        </node>
      </node>
      <node role="parameter" roleId="tpee.1068580123134" type="tpee.ParameterDeclaration" typeId="tpee.1068498886292" id="3483822302719455916">
        <property name="name" nameId="tpck.1169194664001" value="resourceName" />
        <node role="type" roleId="tpee.5680397130376446158" type="tpee.StringType" typeId="tpee.1225271177708" id="3483822302719455921" />
      </node>
      <node role="body" roleId="tpee.1068580123135" type="tpee.StatementList" typeId="tpee.1068580123136" id="3483822302719455918">
        <node role="statement" roleId="tpee.1068581517665" type="tpee.LocalVariableDeclarationStatement" typeId="tpee.1068581242864" id="3483822302719455925">
          <node role="localVariableDeclaration" roleId="tpee.1068581242865" type="tpee.LocalVariableDeclaration" typeId="tpee.1068581242863" id="3483822302719455926">
            <property name="name" nameId="tpck.1169194664001" value="classPathItem" />
            <property name="isFinal" nameId="tpee.1176718929932" value="false" />
            <node role="type" roleId="tpee.5680397130376446158" type="tpee.ClassifierType" typeId="tpee.1107535904670" id="3483822302719455927">
              <link role="classifier" roleId="tpee.1107535924139" targetNodeId="n13f.~IClassPathItem" resolveInfo="IClassPathItem" />
            </node>
          </node>
        </node>
        <node role="statement" roleId="tpee.1068581517665" type="tpee.LocalVariableDeclarationStatement" typeId="tpee.1068581242864" id="3483822302719455928">
          <node role="localVariableDeclaration" roleId="tpee.1068581242865" type="tpee.LocalVariableDeclaration" typeId="tpee.1068581242863" id="3483822302719455929">
            <property name="name" nameId="tpck.1169194664001" value="descriptor" />
            <node role="type" roleId="tpee.5680397130376446158" type="tpee.ClassifierType" typeId="tpee.1107535904670" id="3483822302719455930">
              <link role="classifier" roleId="tpee.1107535924139" targetNodeId="kqhl.~ModuleDescriptor" resolveInfo="ModuleDescriptor" />
            </node>
            <node role="initializer" roleId="tpee.1068431790190" type="tpee.DotExpression" typeId="tpee.1197027756228" id="3483822302719455931">
              <node role="operand" roleId="tpee.1197027771414" type="tpee.ParameterReference" typeId="tpee.1068581242874" id="3483822302719455932">
                <link role="variableDeclaration" roleId="tpee.1068581517664" targetNodeId="3483822302719455914" resolveInfo="module" />
              </node>
              <node role="operation" roleId="tpee.1197027833540" type="tpee.InstanceMethodCallOperation" typeId="tpee.1202948039474" id="3483822302719455933">
                <link role="baseMethodDeclaration" roleId="tpee.1068499141037" targetNodeId="vsqj.~IModule%dgetModuleDescriptor()%cjetbrains%dmps%dproject%dstructure%dmodules%dModuleDescriptor" resolveInfo="getModuleDescriptor" />
              </node>
            </node>
          </node>
        </node>
        <node role="statement" roleId="tpee.1068581517665" type="tpee.IfStatement" typeId="tpee.1068580123159" id="3483822302719455934">
          <node role="condition" roleId="tpee.1068580123160" type="tpee.OrExpression" typeId="tpee.1080223426719" id="3483822302719455935">
            <node role="leftExpression" roleId="tpee.1081773367580" type="tpee.DotExpression" typeId="tpee.1197027756228" id="3483822302719455936">
              <node role="operand" roleId="tpee.1197027771414" type="tpee.ParameterReference" typeId="tpee.1068581242874" id="3483822302719455937">
                <link role="variableDeclaration" roleId="tpee.1068581517664" targetNodeId="3483822302719455914" resolveInfo="module" />
              </node>
              <node role="operation" roleId="tpee.1197027833540" type="tpee.InstanceMethodCallOperation" typeId="tpee.1202948039474" id="3483822302719455938">
                <link role="baseMethodDeclaration" roleId="tpee.1068499141037" targetNodeId="vsqj.~IModule%disCompileInMPS()%cboolean" resolveInfo="isCompileInMPS" />
              </node>
            </node>
            <node role="rightExpression" roleId="tpee.1081773367579" type="tpee.AndExpression" typeId="tpee.1080120340718" id="3483822302719455939">
              <node role="leftExpression" roleId="tpee.1081773367580" type="tpee.NotEqualsExpression" typeId="tpee.1073239437375" id="3483822302719455940">
                <node role="rightExpression" roleId="tpee.1081773367579" type="tpee.NullLiteral" typeId="tpee.1070534058343" id="3483822302719455941" />
                <node role="leftExpression" roleId="tpee.1081773367580" type="tpee.LocalVariableReference" typeId="tpee.1068581242866" id="3483822302719455942">
                  <link role="variableDeclaration" roleId="tpee.1068581517664" targetNodeId="3483822302719455929" resolveInfo="descriptor" />
                </node>
              </node>
              <node role="rightExpression" roleId="tpee.1081773367579" type="tpee.NotExpression" typeId="tpee.1081516740877" id="3483822302719455943">
                <node role="expression" roleId="tpee.1081516765348" type="tpee.DotExpression" typeId="tpee.1197027756228" id="3483822302719455944">
                  <node role="operand" roleId="tpee.1197027771414" type="tpee.DotExpression" typeId="tpee.1197027756228" id="3483822302719455945">
                    <node role="operand" roleId="tpee.1197027771414" type="tpee.LocalVariableReference" typeId="tpee.1068581242866" id="3483822302719455946">
                      <link role="variableDeclaration" roleId="tpee.1068581517664" targetNodeId="3483822302719455929" resolveInfo="descriptor" />
                    </node>
                    <node role="operation" roleId="tpee.1197027833540" type="tpee.InstanceMethodCallOperation" typeId="tpee.1202948039474" id="3483822302719455947">
                      <link role="baseMethodDeclaration" roleId="tpee.1068499141037" targetNodeId="kqhl.~ModuleDescriptor%dgetStubModelEntries()%cjava%dutil%dCollection" resolveInfo="getStubModelEntries" />
                    </node>
                  </node>
                  <node role="operation" roleId="tpee.1197027833540" type="tpee.InstanceMethodCallOperation" typeId="tpee.1202948039474" id="3483822302719455948">
                    <link role="baseMethodDeclaration" roleId="tpee.1068499141037" targetNodeId="k7g3.~Collection%disEmpty()%cboolean" resolveInfo="isEmpty" />
                  </node>
                </node>
              </node>
            </node>
          </node>
          <node role="ifFalseStatement" roleId="tpee.1082485599094" type="tpee.BlockStatement" typeId="tpee.1082485599095" id="3483822302719455949">
            <node role="statements" roleId="tpee.1082485599096" type="tpee.StatementList" typeId="tpee.1068580123136" id="3483822302719455950">
              <node role="statement" roleId="tpee.1068581517665" type="tpee.ExpressionStatement" typeId="tpee.1068580123155" id="3483822302719455951">
                <node role="expression" roleId="tpee.1068580123156" type="tpee.AssignmentExpression" typeId="tpee.1068498886294" id="3483822302719455952">
                  <node role="lValue" roleId="tpee.1068498886295" type="tpee.LocalVariableReference" typeId="tpee.1068581242866" id="3483822302719455953">
                    <link role="variableDeclaration" roleId="tpee.1068581517664" targetNodeId="3483822302719455926" resolveInfo="classPathItem" />
                  </node>
                  <node role="rValue" roleId="tpee.1068498886297" type="tpee.StaticMethodCall" typeId="tpee.1081236700937" id="3483822302719455954">
                    <link role="baseMethodDeclaration" roleId="tpee.1068499141037" targetNodeId="n13f.~CommonPaths%dgetMPSClassPath()%cjetbrains%dmps%dreloading%dIClassPathItem" resolveInfo="getMPSClassPath" />
                    <link role="classConcept" roleId="tpee.1144433194310" targetNodeId="n13f.~CommonPaths" resolveInfo="CommonPaths" />
                  </node>
                </node>
              </node>
            </node>
          </node>
          <node role="ifTrue" roleId="tpee.1068580123161" type="tpee.StatementList" typeId="tpee.1068580123136" id="3483822302719455955">
            <node role="statement" roleId="tpee.1068581517665" type="tpee.ExpressionStatement" typeId="tpee.1068580123155" id="3483822302719455956">
              <node role="expression" roleId="tpee.1068580123156" type="tpee.AssignmentExpression" typeId="tpee.1068498886294" id="3483822302719455957">
                <node role="lValue" roleId="tpee.1068498886295" type="tpee.LocalVariableReference" typeId="tpee.1068581242866" id="3483822302719455958">
                  <link role="variableDeclaration" roleId="tpee.1068581517664" targetNodeId="3483822302719455926" resolveInfo="classPathItem" />
                </node>
                <node role="rValue" roleId="tpee.1068498886297" type="tpee.DotExpression" typeId="tpee.1197027756228" id="3483822302719455959">
                  <node role="operand" roleId="tpee.1197027771414" type="tpee.ParameterReference" typeId="tpee.1068581242874" id="3483822302719455960">
                    <link role="variableDeclaration" roleId="tpee.1068581517664" targetNodeId="3483822302719455914" resolveInfo="module" />
                  </node>
                  <node role="operation" roleId="tpee.1197027833540" type="tpee.InstanceMethodCallOperation" typeId="tpee.1202948039474" id="3483822302719455961">
                    <link role="baseMethodDeclaration" roleId="tpee.1068499141037" targetNodeId="vsqj.~IModule%dgetClassPathItem()%cjetbrains%dmps%dreloading%dIClassPathItem" resolveInfo="getClassPathItem" />
                  </node>
                </node>
              </node>
            </node>
          </node>
        </node>
        <node role="statement" roleId="tpee.1068581517665" type="tpee.IfStatement" typeId="tpee.1068580123159" id="3483822302719455962">
          <node role="condition" roleId="tpee.1068580123160" type="tpee.EqualsExpression" typeId="tpee.1068580123152" id="3483822302719455963">
            <node role="leftExpression" roleId="tpee.1081773367580" type="tpee.LocalVariableReference" typeId="tpee.1068581242866" id="3483822302719455964">
              <link role="variableDeclaration" roleId="tpee.1068581517664" targetNodeId="3483822302719455926" resolveInfo="classPathItem" />
            </node>
            <node role="rightExpression" roleId="tpee.1081773367579" type="tpee.NullLiteral" typeId="tpee.1070534058343" id="3483822302719455965" />
          </node>
          <node role="ifTrue" roleId="tpee.1068580123161" type="tpee.StatementList" typeId="tpee.1068580123136" id="3483822302719455966">
            <node role="statement" roleId="tpee.1068581517665" type="tpee.ReturnStatement" typeId="tpee.1068581242878" id="3483822302719455967">
              <node role="expression" roleId="tpee.1068581517676" type="tpee.NullLiteral" typeId="tpee.1070534058343" id="3483822302719455968" />
            </node>
          </node>
        </node>
        <node role="statement" roleId="tpee.1068581517665" type="tpee.ReturnStatement" typeId="tpee.1068581242878" id="3483822302719455982">
          <node role="expression" roleId="tpee.1068581517676" type="tpee.DotExpression" typeId="tpee.1197027756228" id="3483822302719455977">
            <node role="operand" roleId="tpee.1197027771414" type="tpee.LocalVariableReference" typeId="tpee.1068581242866" id="3483822302719455978">
              <link role="variableDeclaration" roleId="tpee.1068581517664" targetNodeId="3483822302719455926" resolveInfo="classPathItem" />
            </node>
            <node role="operation" roleId="tpee.1197027833540" type="tpee.InstanceMethodCallOperation" typeId="tpee.1202948039474" id="3483822302719455979">
              <link role="baseMethodDeclaration" roleId="tpee.1068499141037" targetNodeId="n13f.~IClassPathItem%dgetResource(java%dlang%dString)%cjava%dnet%dURL" resolveInfo="getResource" />
              <node role="actualArgument" roleId="tpee.1068499141038" type="tpee.ParameterReference" typeId="tpee.1068581242874" id="3483822302719455984">
                <link role="variableDeclaration" roleId="tpee.1068581517664" targetNodeId="3483822302719455916" resolveInfo="resourceName" />
              </node>
            </node>
          </node>
        </node>
      </node>
    </node>
  </root>
  <root id="5111910545577563820">
    <node role="staticMethod" roleId="tpee.1070462273904" type="tpee.StaticMethodDeclaration" typeId="tpee.1081236700938" id="5111910545577563826">
      <property name="name" nameId="tpck.1169194664001" value="unitNames" />
      <node role="visibility" roleId="tpee.1178549979242" type="tpee.PublicVisibility" typeId="tpee.1146644602865" id="5111910545577563828" />
      <node role="body" roleId="tpee.1068580123135" type="tpee.StatementList" typeId="tpee.1068580123136" id="5111910545577563829">
        <node role="statement" roleId="tpee.1068581517665" type="tpee.LocalVariableDeclarationStatement" typeId="tpee.1068581242864" id="5111910545577563832">
          <node role="localVariableDeclaration" roleId="tpee.1068581242865" type="tpee.LocalVariableDeclaration" typeId="tpee.1068581242863" id="5111910545577563833">
            <property name="name" nameId="tpck.1169194664001" value="model" />
            <property name="isFinal" nameId="tpee.1176718929932" value="false" />
            <node role="type" roleId="tpee.5680397130376446158" type="tpee.ClassifierType" typeId="tpee.1107535904670" id="5111910545577563834">
              <link role="classifier" roleId="tpee.1107535924139" targetNodeId="cu2c.~SModel" resolveInfo="SModel" />
            </node>
            <node role="initializer" roleId="tpee.1068431790190" type="tpee.DotExpression" typeId="tpee.1197027756228" id="5111910545577563835">
              <node role="operand" roleId="tpee.1197027771414" type="tp25.SemanticDowncastExpression" typeId="tp25.1145404486709" id="5111910545577563894">
                <node role="leftExpression" roleId="tp25.1145404616321" type="tpee.ParameterReference" typeId="tpee.1068581242874" id="5111910545577563836">
                  <link role="variableDeclaration" roleId="tpee.1068581517664" targetNodeId="5111910545577563830" resolveInfo="node" />
                </node>
              </node>
              <node role="operation" roleId="tpee.1197027833540" type="tpee.InstanceMethodCallOperation" typeId="tpee.1202948039474" id="5111910545577563837">
                <link role="baseMethodDeclaration" roleId="tpee.1068499141037" targetNodeId="cu2c.~SNode%dgetModel()%cjetbrains%dmps%dsmodel%dSModel" resolveInfo="getModel" />
              </node>
            </node>
          </node>
        </node>
        <node role="statement" roleId="tpee.1068581517665" type="tpee.LocalVariableDeclarationStatement" typeId="tpee.1068581242864" id="5111910545577563838">
          <node role="localVariableDeclaration" roleId="tpee.1068581242865" type="tpee.LocalVariableDeclaration" typeId="tpee.1068581242863" id="5111910545577563839">
            <property name="name" nameId="tpck.1169194664001" value="debugInfo" />
            <property name="isFinal" nameId="tpee.1176718929932" value="false" />
            <node role="type" roleId="tpee.5680397130376446158" type="tpee.ClassifierType" typeId="tpee.1107535904670" id="5111910545577563840">
              <link role="classifier" roleId="tpee.1107535924139" targetNodeId="21is.2897370900776712137" resolveInfo="DebugInfo" />
            </node>
            <node role="initializer" roleId="tpee.1068431790190" type="tpee.DotExpression" typeId="tpee.1197027756228" id="5111910545577563841">
              <node role="operand" roleId="tpee.1197027771414" type="tpee.StaticMethodCall" typeId="tpee.1081236700937" id="5111910545577563842">
                <link role="classConcept" roleId="tpee.1144433194310" targetNodeId="7521671656020564904" resolveInfo="TraceInfoCache" />
                <link role="baseMethodDeclaration" roleId="tpee.1068499141037" targetNodeId="7521671656020564920" resolveInfo="getInstance" />
              </node>
              <node role="operation" roleId="tpee.1197027833540" type="tpee.InstanceMethodCallOperation" typeId="tpee.1202948039474" id="5111910545577563843">
                <link role="baseMethodDeclaration" roleId="tpee.1068499141037" targetNodeId="7521671656020564992" resolveInfo="get" />
                <node role="actualArgument" roleId="tpee.1068499141038" type="tpee.DotExpression" typeId="tpee.1197027756228" id="5111910545577563844">
                  <node role="operand" roleId="tpee.1197027771414" type="tpee.LocalVariableReference" typeId="tpee.1068581242866" id="5111910545577563845">
                    <link role="variableDeclaration" roleId="tpee.1068581517664" targetNodeId="5111910545577563833" resolveInfo="model" />
                  </node>
                  <node role="operation" roleId="tpee.1197027833540" type="tpee.InstanceMethodCallOperation" typeId="tpee.1202948039474" id="5111910545577563846">
                    <link role="baseMethodDeclaration" roleId="tpee.1068499141037" targetNodeId="cu2c.~SModel%dgetModelDescriptor()%cjetbrains%dmps%dsmodel%dSModelDescriptor" resolveInfo="getModelDescriptor" />
                  </node>
                </node>
              </node>
            </node>
          </node>
        </node>
        <node role="statement" roleId="tpee.1068581517665" type="tpee.IfStatement" typeId="tpee.1068580123159" id="5111910545577563847">
          <node role="condition" roleId="tpee.1068580123160" type="tpee.EqualsExpression" typeId="tpee.1068580123152" id="5111910545577563848">
            <node role="leftExpression" roleId="tpee.1081773367580" type="tpee.LocalVariableReference" typeId="tpee.1068581242866" id="5111910545577563849">
              <link role="variableDeclaration" roleId="tpee.1068581517664" targetNodeId="5111910545577563839" resolveInfo="debugInfo" />
            </node>
            <node role="rightExpression" roleId="tpee.1081773367579" type="tpee.NullLiteral" typeId="tpee.1070534058343" id="5111910545577563850" />
          </node>
          <node role="ifTrue" roleId="tpee.1068580123161" type="tpee.StatementList" typeId="tpee.1068580123136" id="5111910545577563851">
            <node role="statement" roleId="tpee.1068581517665" type="tpee.ReturnStatement" typeId="tpee.1068581242878" id="5111910545577563852">
              <node role="expression" roleId="tpee.1068581517676" type="tpee.GenericNewExpression" typeId="tpee.1145552977093" id="5111910545577580181">
                <node role="creator" roleId="tpee.1145553007750" type="tp2q.SequenceCreator" typeId="tp2q.1224414427926" id="5111910545577580183">
                  <node role="elementType" roleId="tp2q.1224414456414" type="tpee.StringType" typeId="tpee.1225271177708" id="5111910545577580184" />
                </node>
              </node>
            </node>
          </node>
        </node>
        <node role="statement" roleId="tpee.1068581517665" type="tpee.ReturnStatement" typeId="tpee.1068581242878" id="5111910545577563872">
          <node role="expression" roleId="tpee.1068581517676" type="tpee.DotExpression" typeId="tpee.1197027756228" id="5111910545577580207">
            <node role="operand" roleId="tpee.1197027771414" type="tpee.DotExpression" typeId="tpee.1197027756228" id="5111910545577563857">
              <node role="operand" roleId="tpee.1197027771414" type="tpee.LocalVariableReference" typeId="tpee.1068581242866" id="5111910545577563858">
                <link role="variableDeclaration" roleId="tpee.1068581517664" targetNodeId="5111910545577563839" resolveInfo="debugInfo" />
              </node>
              <node role="operation" roleId="tpee.1197027833540" type="tpee.InstanceMethodCallOperation" typeId="tpee.1202948039474" id="5111910545577563859">
                <link role="baseMethodDeclaration" roleId="tpee.1068499141037" targetNodeId="21is.7340282398733286718" resolveInfo="getUnitsForNode" />
                <node role="actualArgument" roleId="tpee.1068499141038" type="tpee.ParameterReference" typeId="tpee.1068581242874" id="5111910545577563860">
                  <link role="variableDeclaration" roleId="tpee.1068581517664" targetNodeId="5111910545577563830" resolveInfo="node" />
                </node>
              </node>
            </node>
            <node role="operation" roleId="tpee.1197027833540" type="tp2q.SelectOperation" typeId="tp2q.1202128969694" id="5111910545577580214">
              <node role="closure" roleId="tp2q.1204796294226" type="tp2c.ClosureLiteral" typeId="tp2c.1199569711397" id="5111910545577580215">
                <node role="body" roleId="tp2c.1199569916463" type="tpee.StatementList" typeId="tpee.1068580123136" id="5111910545577580216">
                  <node role="statement" roleId="tpee.1068581517665" type="tpee.ExpressionStatement" typeId="tpee.1068580123155" id="5111910545577580219">
                    <node role="expression" roleId="tpee.1068580123156" type="tpee.DotExpression" typeId="tpee.1197027756228" id="5111910545577580241">
                      <node role="operand" roleId="tpee.1197027771414" type="tpee.ParameterReference" typeId="tpee.1068581242874" id="5111910545577580220">
                        <link role="variableDeclaration" roleId="tpee.1068581517664" targetNodeId="5111910545577580217" resolveInfo="it" />
                      </node>
                      <node role="operation" roleId="tpee.1197027833540" type="tpee.InstanceMethodCallOperation" typeId="tpee.1202948039474" id="5111910545577580247">
                        <link role="baseMethodDeclaration" roleId="tpee.1068499141037" targetNodeId="21is.2897370900776711738" resolveInfo="getUnitName" />
                      </node>
                    </node>
                  </node>
                </node>
                <node role="parameter" roleId="tp2c.1199569906740" type="tp2q.SmartClosureParameterDeclaration" typeId="tp2q.1203518072036" id="5111910545577580217">
                  <property name="name" nameId="tpck.1169194664001" value="it" />
                  <node role="type" roleId="tpee.5680397130376446158" type="tpee.UndefinedType" typeId="tpee.4836112446988635817" id="5111910545577580218" />
                </node>
              </node>
            </node>
          </node>
        </node>
      </node>
      <node role="parameter" roleId="tpee.1068580123134" type="tpee.ParameterDeclaration" typeId="tpee.1068498886292" id="5111910545577563830">
        <property name="name" nameId="tpck.1169194664001" value="node" />
        <node role="type" roleId="tpee.5680397130376446158" type="tp25.SNodeType" typeId="tp25.1138055754698" id="5111910545577563831" />
      </node>
      <node role="returnType" roleId="tpee.1068580123133" type="tp2q.SequenceType" typeId="tp2q.1151689724996" id="5111910545577580177">
        <node role="elementType" roleId="tp2q.1151689745422" type="tpee.StringType" typeId="tpee.1225271177708" id="5111910545577580179" />
      </node>
      <node role="annotation" roleId="tpee.1188208488637" type="tpee.AnnotationInstance" typeId="tpee.1188207840427" id="5111910545577580185">
        <link role="annotation" roleId="tpee.1188208074048" targetNodeId="68ai.~NotNull" resolveInfo="NotNull" />
      </node>
    </node>
    <node role="staticMethod" roleId="tpee.1070462273904" type="tpee.StaticMethodDeclaration" typeId="tpee.1081236700938" id="6270620316295462441">
      <property name="name" nameId="tpck.1169194664001" value="anyUnitName" />
      <node role="visibility" roleId="tpee.1178549979242" type="tpee.PublicVisibility" typeId="tpee.1146644602865" id="6270620316295462443" />
      <node role="body" roleId="tpee.1068580123135" type="tpee.StatementList" typeId="tpee.1068580123136" id="6270620316295462444">
        <node role="statement" roleId="tpee.1068581517665" type="tpee.LocalVariableDeclarationStatement" typeId="tpee.1068581242864" id="6270620316295462490">
          <node role="localVariableDeclaration" roleId="tpee.1068581242865" type="tpee.LocalVariableDeclaration" typeId="tpee.1068581242863" id="6270620316295462491">
            <property name="name" nameId="tpck.1169194664001" value="unitNames" />
            <node role="type" roleId="tpee.5680397130376446158" type="tp2q.SequenceType" typeId="tp2q.1151689724996" id="6270620316295462492">
              <node role="elementType" roleId="tp2q.1151689745422" type="tpee.StringType" typeId="tpee.1225271177708" id="6270620316295462493" />
            </node>
            <node role="initializer" roleId="tpee.1068431790190" type="tpee.LocalStaticMethodCall" typeId="tpee.1172058436953" id="6270620316295462494">
              <link role="baseMethodDeclaration" roleId="tpee.1068499141037" targetNodeId="5111910545577563826" resolveInfo="unitNames" />
              <node role="actualArgument" roleId="tpee.1068499141038" type="tpee.ParameterReference" typeId="tpee.1068581242874" id="6270620316295462495">
                <link role="variableDeclaration" roleId="tpee.1068581517664" targetNodeId="6270620316295462446" resolveInfo="node" />
              </node>
            </node>
          </node>
        </node>
        <node role="statement" roleId="tpee.1068581517665" type="tpee.IfStatement" typeId="tpee.1068580123159" id="6270620316295462486">
          <node role="ifTrue" roleId="tpee.1068580123161" type="tpee.StatementList" typeId="tpee.1068580123136" id="6270620316295462487">
            <node role="statement" roleId="tpee.1068581517665" type="tpee.ReturnStatement" typeId="tpee.1068581242878" id="6270620316295462525">
              <node role="expression" roleId="tpee.1068581517676" type="tpee.NullLiteral" typeId="tpee.1070534058343" id="6270620316295462527" />
            </node>
          </node>
          <node role="condition" roleId="tpee.1068580123160" type="tpee.DotExpression" typeId="tpee.1197027756228" id="6270620316295462518">
            <node role="operand" roleId="tpee.1197027771414" type="tpee.LocalVariableReference" typeId="tpee.1068581242866" id="6270620316295462497">
              <link role="variableDeclaration" roleId="tpee.1068581517664" targetNodeId="6270620316295462491" resolveInfo="unitNames" />
            </node>
            <node role="operation" roleId="tpee.1197027833540" type="tp2q.IsEmptyOperation" typeId="tp2q.1165530316231" id="6270620316295462524" />
          </node>
        </node>
        <node role="statement" roleId="tpee.1068581517665" type="tpee.ExpressionStatement" typeId="tpee.1068580123155" id="6270620316295462448">
          <node role="expression" roleId="tpee.1068580123156" type="tpee.DotExpression" typeId="tpee.1197027756228" id="6270620316295462482">
            <node role="operand" roleId="tpee.1197027771414" type="tpee.LocalVariableReference" typeId="tpee.1068581242866" id="6270620316295462496">
              <link role="variableDeclaration" roleId="tpee.1068581517664" targetNodeId="6270620316295462491" resolveInfo="unitNames" />
            </node>
            <node role="operation" roleId="tpee.1197027833540" type="tp2q.GetFirstOperation" typeId="tp2q.1165525191778" id="6270620316295462481" />
          </node>
        </node>
      </node>
      <node role="returnType" roleId="tpee.1068580123133" type="tpee.StringType" typeId="tpee.1225271177708" id="6270620316295462445" />
      <node role="parameter" roleId="tpee.1068580123134" type="tpee.ParameterDeclaration" typeId="tpee.1068498886292" id="6270620316295462446">
        <property name="name" nameId="tpck.1169194664001" value="node" />
        <node role="type" roleId="tpee.5680397130376446158" type="tp25.SNodeType" typeId="tp25.1138055754698" id="6270620316295462447" />
      </node>
    </node>
    <node role="staticMethod" roleId="tpee.1070462273904" type="tpee.StaticMethodDeclaration" typeId="tpee.1081236700938" id="5111910545577580327">
      <property name="name" nameId="tpck.1169194664001" value="unitNameWithPosition" />
      <node role="parameter" roleId="tpee.1068580123134" type="tpee.ParameterDeclaration" typeId="tpee.1068498886292" id="5111910545577580332">
        <property name="name" nameId="tpck.1169194664001" value="node" />
        <node role="type" roleId="tpee.5680397130376446158" type="tp25.SNodeType" typeId="tp25.1138055754698" id="5111910545577580334" />
      </node>
      <node role="parameter" roleId="tpee.1068580123134" type="tpee.ParameterDeclaration" typeId="tpee.1068498886292" id="5111910545577580335">
        <property name="name" nameId="tpck.1169194664001" value="positionMatcher" />
        <node role="type" roleId="tpee.5680397130376446158" type="tp2c.FunctionType" typeId="tp2c.1199542442495" id="5111910545577580418">
          <node role="resultType" roleId="tp2c.1199542457201" type="tpee.BooleanType" typeId="tpee.1070534644030" id="5111910545577580421" />
          <node role="parameterType" roleId="tp2c.1199542501692" type="tpee.ClassifierType" typeId="tpee.1107535904670" id="5111910545577580420">
            <link role="classifier" roleId="tpee.1107535924139" targetNodeId="21is.4835974019530166876" resolveInfo="TraceablePositionInfo" />
          </node>
        </node>
      </node>
      <node role="visibility" roleId="tpee.1178549979242" type="tpee.PublicVisibility" typeId="tpee.1146644602865" id="5111910545577580329" />
      <node role="body" roleId="tpee.1068580123135" type="tpee.StatementList" typeId="tpee.1068580123136" id="5111910545577580330">
        <node role="statement" roleId="tpee.1068581517665" type="tpee.LocalVariableDeclarationStatement" typeId="tpee.1068581242864" id="5111910545577580475">
          <node role="localVariableDeclaration" roleId="tpee.1068581242865" type="tpee.LocalVariableDeclaration" typeId="tpee.1068581242863" id="5111910545577580476">
            <property name="name" nameId="tpck.1169194664001" value="model" />
            <property name="isFinal" nameId="tpee.1176718929932" value="false" />
            <node role="type" roleId="tpee.5680397130376446158" type="tpee.ClassifierType" typeId="tpee.1107535904670" id="5111910545577580477">
              <link role="classifier" roleId="tpee.1107535924139" targetNodeId="cu2c.~SModel" resolveInfo="SModel" />
            </node>
            <node role="initializer" roleId="tpee.1068431790190" type="tpee.DotExpression" typeId="tpee.1197027756228" id="5111910545577580478">
              <node role="operand" roleId="tpee.1197027771414" type="tp25.SemanticDowncastExpression" typeId="tp25.1145404486709" id="5111910545577580479">
                <node role="leftExpression" roleId="tp25.1145404616321" type="tpee.ParameterReference" typeId="tpee.1068581242874" id="5111910545577580480">
                  <link role="variableDeclaration" roleId="tpee.1068581517664" targetNodeId="5111910545577580332" resolveInfo="node" />
                </node>
              </node>
              <node role="operation" roleId="tpee.1197027833540" type="tpee.InstanceMethodCallOperation" typeId="tpee.1202948039474" id="5111910545577580481">
                <link role="baseMethodDeclaration" roleId="tpee.1068499141037" targetNodeId="cu2c.~SNode%dgetModel()%cjetbrains%dmps%dsmodel%dSModel" resolveInfo="getModel" />
              </node>
            </node>
          </node>
        </node>
        <node role="statement" roleId="tpee.1068581517665" type="tpee.LocalVariableDeclarationStatement" typeId="tpee.1068581242864" id="5111910545577580482">
          <node role="localVariableDeclaration" roleId="tpee.1068581242865" type="tpee.LocalVariableDeclaration" typeId="tpee.1068581242863" id="5111910545577580483">
            <property name="name" nameId="tpck.1169194664001" value="debugInfo" />
            <property name="isFinal" nameId="tpee.1176718929932" value="false" />
            <node role="type" roleId="tpee.5680397130376446158" type="tpee.ClassifierType" typeId="tpee.1107535904670" id="5111910545577580484">
              <link role="classifier" roleId="tpee.1107535924139" targetNodeId="21is.2897370900776712137" resolveInfo="DebugInfo" />
            </node>
            <node role="initializer" roleId="tpee.1068431790190" type="tpee.DotExpression" typeId="tpee.1197027756228" id="5111910545577580485">
              <node role="operand" roleId="tpee.1197027771414" type="tpee.StaticMethodCall" typeId="tpee.1081236700937" id="5111910545577580486">
                <link role="classConcept" roleId="tpee.1144433194310" targetNodeId="7521671656020564904" resolveInfo="TraceInfoCache" />
                <link role="baseMethodDeclaration" roleId="tpee.1068499141037" targetNodeId="7521671656020564920" resolveInfo="getInstance" />
              </node>
              <node role="operation" roleId="tpee.1197027833540" type="tpee.InstanceMethodCallOperation" typeId="tpee.1202948039474" id="5111910545577580487">
                <link role="baseMethodDeclaration" roleId="tpee.1068499141037" targetNodeId="7521671656020564992" resolveInfo="get" />
                <node role="actualArgument" roleId="tpee.1068499141038" type="tpee.DotExpression" typeId="tpee.1197027756228" id="5111910545577580488">
                  <node role="operand" roleId="tpee.1197027771414" type="tpee.LocalVariableReference" typeId="tpee.1068581242866" id="5111910545577580489">
                    <link role="variableDeclaration" roleId="tpee.1068581517664" targetNodeId="5111910545577580476" resolveInfo="model" />
                  </node>
                  <node role="operation" roleId="tpee.1197027833540" type="tpee.InstanceMethodCallOperation" typeId="tpee.1202948039474" id="5111910545577580490">
                    <link role="baseMethodDeclaration" roleId="tpee.1068499141037" targetNodeId="cu2c.~SModel%dgetModelDescriptor()%cjetbrains%dmps%dsmodel%dSModelDescriptor" resolveInfo="getModelDescriptor" />
                  </node>
                </node>
              </node>
            </node>
          </node>
        </node>
        <node role="statement" roleId="tpee.1068581517665" type="tpee.IfStatement" typeId="tpee.1068580123159" id="5111910545577580491">
          <node role="condition" roleId="tpee.1068580123160" type="tpee.EqualsExpression" typeId="tpee.1068580123152" id="5111910545577580492">
            <node role="leftExpression" roleId="tpee.1081773367580" type="tpee.LocalVariableReference" typeId="tpee.1068581242866" id="5111910545577580493">
              <link role="variableDeclaration" roleId="tpee.1068581517664" targetNodeId="5111910545577580483" resolveInfo="debugInfo" />
            </node>
            <node role="rightExpression" roleId="tpee.1081773367579" type="tpee.NullLiteral" typeId="tpee.1070534058343" id="5111910545577580494" />
          </node>
          <node role="ifTrue" roleId="tpee.1068580123161" type="tpee.StatementList" typeId="tpee.1068580123136" id="5111910545577580495">
            <node role="statement" roleId="tpee.1068581517665" type="tpee.ReturnStatement" typeId="tpee.1068581242878" id="5111910545577580496">
              <node role="expression" roleId="tpee.1068581517676" type="tpee.NullLiteral" typeId="tpee.1070534058343" id="5111910545577580501" />
            </node>
          </node>
        </node>
        <node role="statement" roleId="tpee.1068581517665" type="tpee.Statement" typeId="tpee.1068580123157" id="5111910545577580502" />
        <node role="statement" roleId="tpee.1068581517665" type="tpee.LocalVariableDeclarationStatement" typeId="tpee.1068581242864" id="5111910545577580596">
          <node role="localVariableDeclaration" roleId="tpee.1068581242865" type="tpee.LocalVariableDeclaration" typeId="tpee.1068581242863" id="5111910545577580597">
            <property name="name" nameId="tpck.1169194664001" value="unitsForNode" />
            <node role="type" roleId="tpee.5680397130376446158" type="tp2q.ListType" typeId="tp2q.1151688443754" id="5111910545577580598">
              <node role="elementType" roleId="tp2q.1151688676805" type="tpee.ClassifierType" typeId="tpee.1107535904670" id="5111910545577580599">
                <link role="classifier" roleId="tpee.1107535924139" targetNodeId="21is.2897370900776711721" resolveInfo="UnitPositionInfo" />
              </node>
            </node>
            <node role="initializer" roleId="tpee.1068431790190" type="tpee.DotExpression" typeId="tpee.1197027756228" id="5111910545577580600">
              <node role="operand" roleId="tpee.1197027771414" type="tpee.LocalVariableReference" typeId="tpee.1068581242866" id="5111910545577580601">
                <link role="variableDeclaration" roleId="tpee.1068581517664" targetNodeId="5111910545577580483" resolveInfo="debugInfo" />
              </node>
              <node role="operation" roleId="tpee.1197027833540" type="tpee.InstanceMethodCallOperation" typeId="tpee.1202948039474" id="5111910545577580602">
                <link role="baseMethodDeclaration" roleId="tpee.1068499141037" targetNodeId="21is.7340282398733286718" resolveInfo="getUnitsForNode" />
                <node role="actualArgument" roleId="tpee.1068499141038" type="tpee.ParameterReference" typeId="tpee.1068581242874" id="5111910545577580603">
                  <link role="variableDeclaration" roleId="tpee.1068581517664" targetNodeId="5111910545577580332" resolveInfo="node" />
                </node>
              </node>
            </node>
          </node>
        </node>
        <node role="statement" roleId="tpee.1068581517665" type="tpee.Statement" typeId="tpee.1068580123157" id="5111910545577580561" />
        <node role="statement" roleId="tpee.1068581517665" type="tpee.LocalVariableDeclarationStatement" typeId="tpee.1068581242864" id="8475766493858861656">
          <node role="localVariableDeclaration" roleId="tpee.1068581242865" type="tpee.LocalVariableDeclaration" typeId="tpee.1068581242863" id="8475766493858861657">
            <property name="name" nameId="tpck.1169194664001" value="infoRoot" />
            <node role="type" roleId="tpee.5680397130376446158" type="tpee.ClassifierType" typeId="tpee.1107535904670" id="5111910545577612730">
              <link role="classifier" roleId="tpee.1107535924139" targetNodeId="21is.2897370900776711785" resolveInfo="DebugInfoRoot" />
            </node>
            <node role="initializer" roleId="tpee.1068431790190" type="tpee.DotExpression" typeId="tpee.1197027756228" id="8475766493858861659">
              <node role="operand" roleId="tpee.1197027771414" type="tpee.LocalVariableReference" typeId="tpee.1068581242866" id="5111910545577580541">
                <link role="variableDeclaration" roleId="tpee.1068581517664" targetNodeId="5111910545577580483" resolveInfo="debugInfo" />
              </node>
              <node role="operation" roleId="tpee.1197027833540" type="tpee.InstanceMethodCallOperation" typeId="tpee.1202948039474" id="8475766493858861661">
                <link role="baseMethodDeclaration" roleId="tpee.1068499141037" targetNodeId="21is.5066864551128356915" resolveInfo="getRootInfo" />
                <node role="actualArgument" roleId="tpee.1068499141038" type="tpee.DotExpression" typeId="tpee.1197027756228" id="8475766493858861664">
                  <node role="operand" roleId="tpee.1197027771414" type="tpee.ParameterReference" typeId="tpee.1068581242874" id="8475766493858861665">
                    <link role="variableDeclaration" roleId="tpee.1068581517664" targetNodeId="5111910545577580332" resolveInfo="node" />
                  </node>
                  <node role="operation" roleId="tpee.1197027833540" type="tp25.Node_GetContainingRootOperation" typeId="tp25.1171310072040" id="8475766493858861666" />
                </node>
              </node>
            </node>
          </node>
        </node>
        <node role="statement" roleId="tpee.1068581517665" type="tp2q.ForEachStatement" typeId="tp2q.1153943597977" id="8475766493858861670">
          <node role="variable" roleId="tp2q.1153944400369" type="tp2q.ForEachVariable" typeId="tp2q.1153944193378" id="8475766493858861671">
            <property name="name" nameId="tpck.1169194664001" value="position" />
          </node>
          <node role="body" roleId="tpee.1154032183016" type="tpee.StatementList" typeId="tpee.1068580123136" id="8475766493858861673">
            <node role="statement" roleId="tpee.1068581517665" type="tpee.IfStatement" typeId="tpee.1068580123159" id="8475766493858861749">
              <node role="ifTrue" roleId="tpee.1068580123161" type="tpee.StatementList" typeId="tpee.1068580123136" id="8475766493858861751">
                <node role="statement" roleId="tpee.1068581517665" type="tpee.LocalVariableDeclarationStatement" typeId="tpee.1068581242864" id="8475766493858863823">
                  <node role="localVariableDeclaration" roleId="tpee.1068581242865" type="tpee.LocalVariableDeclaration" typeId="tpee.1068581242863" id="8475766493858863824">
                    <property name="name" nameId="tpck.1169194664001" value="unit" />
                    <node role="type" roleId="tpee.5680397130376446158" type="tpee.ClassifierType" typeId="tpee.1107535904670" id="5111910545577612733">
                      <link role="classifier" roleId="tpee.1107535924139" targetNodeId="21is.2897370900776711721" resolveInfo="UnitPositionInfo" />
                    </node>
                    <node role="initializer" roleId="tpee.1068431790190" type="tpee.DotExpression" typeId="tpee.1197027756228" id="8475766493858863826">
                      <node role="operand" roleId="tpee.1197027771414" type="tpee.LocalVariableReference" typeId="tpee.1068581242866" id="5111910545577612721">
                        <link role="variableDeclaration" roleId="tpee.1068581517664" targetNodeId="5111910545577580597" resolveInfo="unitsForNode" />
                      </node>
                      <node role="operation" roleId="tpee.1197027833540" type="tp2q.FindFirstOperation" typeId="tp2q.1225727723840" id="8475766493858863828">
                        <node role="closure" roleId="tp2q.1204796294226" type="tp2c.ClosureLiteral" typeId="tp2c.1199569711397" id="8475766493858863829">
                          <node role="body" roleId="tp2c.1199569916463" type="tpee.StatementList" typeId="tpee.1068580123136" id="8475766493858863830">
                            <node role="statement" roleId="tpee.1068581517665" type="tpee.ExpressionStatement" typeId="tpee.1068580123155" id="8475766493858863831">
                              <node role="expression" roleId="tpee.1068580123156" type="tpee.DotExpression" typeId="tpee.1197027756228" id="8475766493858863832">
                                <node role="operand" roleId="tpee.1197027771414" type="tpee.ParameterReference" typeId="tpee.1068581242874" id="8475766493858863833">
                                  <link role="variableDeclaration" roleId="tpee.1068581517664" targetNodeId="8475766493858863841" resolveInfo="it" />
                                </node>
                                <node role="operation" roleId="tpee.1197027833540" type="tpee.InstanceMethodCallOperation" typeId="tpee.1202948039474" id="8475766493858863834">
                                  <link role="baseMethodDeclaration" roleId="tpee.1068499141037" targetNodeId="21is.1689763677888112427" resolveInfo="isPositionInside" />
                                  <node role="actualArgument" roleId="tpee.1068499141038" type="tpee.DotExpression" typeId="tpee.1197027756228" id="8475766493858863835">
                                    <node role="operand" roleId="tpee.1197027771414" type="tp2q.ForEachVariableReference" typeId="tp2q.1153944233411" id="8475766493858863836">
                                      <link role="variable" roleId="tp2q.1153944258490" targetNodeId="8475766493858861671" resolveInfo="position" />
                                    </node>
                                    <node role="operation" roleId="tpee.1197027833540" type="tpee.InstanceMethodCallOperation" typeId="tpee.1202948039474" id="8475766493858863837">
                                      <link role="baseMethodDeclaration" roleId="tpee.1068499141037" targetNodeId="21is.2897370900776710955" resolveInfo="getFileName" />
                                    </node>
                                  </node>
                                  <node role="actualArgument" roleId="tpee.1068499141038" type="tpee.DotExpression" typeId="tpee.1197027756228" id="8475766493858863838">
                                    <node role="operand" roleId="tpee.1197027771414" type="tp2q.ForEachVariableReference" typeId="tp2q.1153944233411" id="8475766493858863839">
                                      <link role="variable" roleId="tp2q.1153944258490" targetNodeId="8475766493858861671" resolveInfo="position" />
                                    </node>
                                    <node role="operation" roleId="tpee.1197027833540" type="tpee.InstanceMethodCallOperation" typeId="tpee.1202948039474" id="8475766493858863840">
                                      <link role="baseMethodDeclaration" roleId="tpee.1068499141037" targetNodeId="21is.2897370900776710971" resolveInfo="getStartLine" />
                                    </node>
                                  </node>
                                </node>
                              </node>
                            </node>
                          </node>
                          <node role="parameter" roleId="tp2c.1199569906740" type="tp2q.SmartClosureParameterDeclaration" typeId="tp2q.1203518072036" id="8475766493858863841">
                            <property name="name" nameId="tpck.1169194664001" value="it" />
                            <node role="type" roleId="tpee.5680397130376446158" type="tpee.UndefinedType" typeId="tpee.4836112446988635817" id="8475766493858863842" />
                          </node>
                        </node>
                      </node>
                    </node>
                  </node>
                </node>
                <node role="statement" roleId="tpee.1068581517665" type="tpee.IfStatement" typeId="tpee.1068580123159" id="8475766493858863845">
                  <node role="ifTrue" roleId="tpee.1068580123161" type="tpee.StatementList" typeId="tpee.1068580123136" id="8475766493858863846">
                    <node role="statement" roleId="tpee.1068581517665" type="tpee.ReturnStatement" typeId="tpee.1068581242878" id="5111910545577612722">
                      <node role="expression" roleId="tpee.1068581517676" type="tpee.DotExpression" typeId="tpee.1197027756228" id="8475766493858863868">
                        <node role="operand" roleId="tpee.1197027771414" type="tpee.LocalVariableReference" typeId="tpee.1068581242866" id="8475766493858863865">
                          <link role="variableDeclaration" roleId="tpee.1068581517664" targetNodeId="8475766493858863824" resolveInfo="unit" />
                        </node>
                        <node role="operation" roleId="tpee.1197027833540" type="tpee.InstanceMethodCallOperation" typeId="tpee.1202948039474" id="8475766493858863876">
                          <link role="baseMethodDeclaration" roleId="tpee.1068499141037" targetNodeId="21is.2897370900776711738" resolveInfo="getUnitName" />
                        </node>
                      </node>
                    </node>
                  </node>
                  <node role="condition" roleId="tpee.1068580123160" type="tpee.NotEqualsExpression" typeId="tpee.1073239437375" id="8475766493858863852">
                    <node role="rightExpression" roleId="tpee.1081773367579" type="tpee.NullLiteral" typeId="tpee.1070534058343" id="8475766493858863855" />
                    <node role="leftExpression" roleId="tpee.1081773367580" type="tpee.LocalVariableReference" typeId="tpee.1068581242866" id="8475766493858863849">
                      <link role="variableDeclaration" roleId="tpee.1068581517664" targetNodeId="8475766493858863824" resolveInfo="unit" />
                    </node>
                  </node>
                </node>
              </node>
              <node role="condition" roleId="tpee.1068580123160" type="tpee.DotExpression" typeId="tpee.1197027756228" id="5111910545577612708">
                <node role="operand" roleId="tpee.1197027771414" type="tpee.ParameterReference" typeId="tpee.1068581242874" id="5111910545577612687">
                  <link role="variableDeclaration" roleId="tpee.1068581517664" targetNodeId="5111910545577580335" resolveInfo="positionMatcher" />
                </node>
                <node role="operation" roleId="tpee.1197027833540" type="tp2c.InvokeFunctionOperation" typeId="tp2c.1225797177491" id="5111910545577612714">
                  <node role="parameter" roleId="tp2c.1225797361612" type="tp2q.ForEachVariableReference" typeId="tp2q.1153944233411" id="5111910545577612715">
                    <link role="variable" roleId="tp2q.1153944258490" targetNodeId="8475766493858861671" resolveInfo="position" />
                  </node>
                </node>
              </node>
            </node>
          </node>
          <node role="inputSequence" roleId="tp2q.1153944424730" type="tpee.DotExpression" typeId="tpee.1197027756228" id="8475766493858861677">
            <node role="operand" roleId="tpee.1197027771414" type="tpee.LocalVariableReference" typeId="tpee.1068581242866" id="8475766493858861674">
              <link role="variableDeclaration" roleId="tpee.1068581517664" targetNodeId="8475766493858861657" resolveInfo="infoRoot" />
            </node>
            <node role="operation" roleId="tpee.1197027833540" type="tpee.InstanceMethodCallOperation" typeId="tpee.1202948039474" id="8475766493858861683">
              <link role="baseMethodDeclaration" roleId="tpee.1068499141037" targetNodeId="21is.2897370900776712026" resolveInfo="getPositions" />
            </node>
          </node>
        </node>
        <node role="statement" roleId="tpee.1068581517665" type="tpee.ReturnStatement" typeId="tpee.1068581242878" id="5111910545577612726">
          <node role="expression" roleId="tpee.1068581517676" type="tpee.NullLiteral" typeId="tpee.1070534058343" id="5111910545577612729" />
        </node>
      </node>
      <node role="returnType" roleId="tpee.1068580123133" type="tpee.StringType" typeId="tpee.1225271177708" id="5111910545577580331" />
    </node>
    <node role="visibility" roleId="tpee.1178549979242" type="tpee.PublicVisibility" typeId="tpee.1146644602865" id="5111910545577563821" />
    <node role="constructor" roleId="tpee.1068390468201" type="tpee.ConstructorDeclaration" typeId="tpee.1068580123140" id="5111910545577563822">
      <node role="returnType" roleId="tpee.1068580123133" type="tpee.VoidType" typeId="tpee.1068581517677" id="5111910545577563823" />
      <node role="visibility" roleId="tpee.1178549979242" type="tpee.PublicVisibility" typeId="tpee.1146644602865" id="5111910545577563824" />
      <node role="body" roleId="tpee.1068580123135" type="tpee.StatementList" typeId="tpee.1068580123136" id="5111910545577563825" />
    </node>
  </root>
  <root id="6457370101436703768">
    <node role="visibility" roleId="tpee.1178549979242" type="tpee.PublicVisibility" typeId="tpee.1146644602865" id="6457370101436703769" />
    <node role="constructor" roleId="tpee.1068390468201" type="tpee.ConstructorDeclaration" typeId="tpee.1068580123140" id="6457370101436703770">
      <node role="returnType" roleId="tpee.1068580123133" type="tpee.VoidType" typeId="tpee.1068581517677" id="6457370101436703771" />
      <node role="visibility" roleId="tpee.1178549979242" type="tpee.PublicVisibility" typeId="tpee.1146644602865" id="6457370101436703772" />
      <node role="body" roleId="tpee.1068580123135" type="tpee.StatementList" typeId="tpee.1068580123136" id="6457370101436703773" />
    </node>
    <node role="implementedInterface" roleId="tpee.1095933932569" type="tpee.ClassifierType" typeId="tpee.1107535904670" id="6457370101436703774">
      <link role="classifier" roleId="tpee.1107535924139" targetNodeId="2835818332993426829" resolveInfo="TraceInfoCache.TraceInfoResourceProvider" />
    </node>
    <node role="method" roleId="tpee.1107880067339" type="tpee.InstanceMethodDeclaration" typeId="tpee.1068580123165" id="6457370101436703775">
      <property name="isAbstract" nameId="tpee.1178608670077" value="false" />
      <property name="name" nameId="tpck.1169194664001" value="getResource" />
      <node role="returnType" roleId="tpee.1068580123133" type="tpee.ClassifierType" typeId="tpee.1107535904670" id="6457370101436703776">
        <link role="classifier" roleId="tpee.1107535924139" targetNodeId="22fg.~URL" resolveInfo="URL" />
      </node>
      <node role="visibility" roleId="tpee.1178549979242" type="tpee.PublicVisibility" typeId="tpee.1146644602865" id="6457370101436703777" />
      <node role="parameter" roleId="tpee.1068580123134" type="tpee.ParameterDeclaration" typeId="tpee.1068498886292" id="6457370101436703778">
        <property name="name" nameId="tpck.1169194664001" value="module" />
        <node role="type" roleId="tpee.5680397130376446158" type="tpee.ClassifierType" typeId="tpee.1107535904670" id="6457370101436703779">
          <link role="classifier" roleId="tpee.1107535924139" targetNodeId="vsqj.~IModule" resolveInfo="IModule" />
        </node>
      </node>
      <node role="parameter" roleId="tpee.1068580123134" type="tpee.ParameterDeclaration" typeId="tpee.1068498886292" id="6457370101436703780">
        <property name="name" nameId="tpck.1169194664001" value="resourceName" />
        <node role="type" roleId="tpee.5680397130376446158" type="tpee.StringType" typeId="tpee.1225271177708" id="6457370101436703785" />
      </node>
      <node role="body" roleId="tpee.1068580123135" type="tpee.StatementList" typeId="tpee.1068580123136" id="6457370101436703782">
        <node role="statement" roleId="tpee.1068581517665" type="tpee.IfStatement" typeId="tpee.1068580123159" id="9053657877482507346">
          <node role="ifTrue" roleId="tpee.1068580123161" type="tpee.StatementList" typeId="tpee.1068580123136" id="9053657877482507347">
            <node role="statement" roleId="tpee.1068581517665" type="tpee.ReturnStatement" typeId="tpee.1068581242878" id="9053657877482507479">
              <node role="expression" roleId="tpee.1068581517676" type="tpee.NullLiteral" typeId="tpee.1070534058343" id="9053657877482507481" />
            </node>
          </node>
          <node role="condition" roleId="tpee.1068580123160" type="tpee.NotExpression" typeId="tpee.1081516740877" id="2603522263179315621">
            <node role="expression" roleId="tpee.1081516765348" type="tpee.StaticMethodCall" typeId="tpee.1081236700937" id="2603522263179315622">
              <link role="classConcept" roleId="tpee.1144433194310" targetNodeId="6457370101436703768" resolveInfo="TraceInfoFromSourceProvider" />
              <link role="baseMethodDeclaration" roleId="tpee.1068499141037" targetNodeId="2603522263179306787" resolveInfo="isInAnt" />
            </node>
          </node>
        </node>
        <node role="statement" roleId="tpee.1068581517665" type="tpee.LocalVariableDeclarationStatement" typeId="tpee.1068581242864" id="6457370101436704829">
          <node role="localVariableDeclaration" roleId="tpee.1068581242865" type="tpee.LocalVariableDeclaration" typeId="tpee.1068581242863" id="6457370101436704830">
            <property name="name" nameId="tpck.1169194664001" value="traceInfoFile" />
            <node role="type" roleId="tpee.5680397130376446158" type="tpee.ClassifierType" typeId="tpee.1107535904670" id="6457370101436704831">
              <link role="classifier" roleId="tpee.1107535924139" targetNodeId="59et.~IFile" resolveInfo="IFile" />
            </node>
            <node role="initializer" roleId="tpee.1068431790190" type="tpee.DotExpression" typeId="tpee.1197027756228" id="6457370101436704832">
              <node role="operand" roleId="tpee.1197027771414" type="tpee.DotExpression" typeId="tpee.1197027756228" id="6457370101436704833">
                <node role="operand" roleId="tpee.1197027771414" type="tpee.StaticMethodCall" typeId="tpee.1081236700937" id="6457370101436704834">
                  <link role="classConcept" roleId="tpee.1144433194310" targetNodeId="59et.~FileSystem" resolveInfo="FileSystem" />
                  <link role="baseMethodDeclaration" roleId="tpee.1068499141037" targetNodeId="59et.~FileSystem%dgetInstance()%cjetbrains%dmps%dvfs%dFileSystem" resolveInfo="getInstance" />
                </node>
                <node role="operation" roleId="tpee.1197027833540" type="tpee.InstanceMethodCallOperation" typeId="tpee.1202948039474" id="6457370101436704835">
                  <link role="baseMethodDeclaration" roleId="tpee.1068499141037" targetNodeId="59et.~FileSystem%dgetFileByPath(java%dlang%dString)%cjetbrains%dmps%dvfs%dIFile" resolveInfo="getFileByPath" />
                  <node role="actualArgument" roleId="tpee.1068499141038" type="tpee.DotExpression" typeId="tpee.1197027756228" id="6457370101436704836">
                    <node role="operand" roleId="tpee.1197027771414" type="tpee.ParameterReference" typeId="tpee.1068581242874" id="6457370101436704837">
                      <link role="variableDeclaration" roleId="tpee.1068581517664" targetNodeId="6457370101436703778" resolveInfo="module" />
                    </node>
                    <node role="operation" roleId="tpee.1197027833540" type="tpee.InstanceMethodCallOperation" typeId="tpee.1202948039474" id="6457370101436704838">
                      <link role="baseMethodDeclaration" roleId="tpee.1068499141037" targetNodeId="vsqj.~IModule%dgetGeneratorOutputPath()%cjava%dlang%dString" resolveInfo="getGeneratorOutputPath" />
                    </node>
                  </node>
                </node>
              </node>
              <node role="operation" roleId="tpee.1197027833540" type="tpee.InstanceMethodCallOperation" typeId="tpee.1202948039474" id="6457370101436704839">
                <link role="baseMethodDeclaration" roleId="tpee.1068499141037" targetNodeId="59et.~IFile%dgetDescendant(java%dlang%dString)%cjetbrains%dmps%dvfs%dIFile" resolveInfo="getDescendant" />
                <node role="actualArgument" roleId="tpee.1068499141038" type="tpee.ParameterReference" typeId="tpee.1068581242874" id="6457370101436704840">
                  <link role="variableDeclaration" roleId="tpee.1068581517664" targetNodeId="6457370101436703780" resolveInfo="resourceName" />
                </node>
              </node>
            </node>
          </node>
        </node>
        <node role="statement" roleId="tpee.1068581517665" type="tpee.IfStatement" typeId="tpee.1068580123159" id="6457370101436704849">
          <node role="ifTrue" roleId="tpee.1068580123161" type="tpee.StatementList" typeId="tpee.1068580123136" id="6457370101436704850">
            <node role="statement" roleId="tpee.1068581517665" type="tpee.ReturnStatement" typeId="tpee.1068581242878" id="6457370101436704893">
              <node role="expression" roleId="tpee.1068581517676" type="tpee.NullLiteral" typeId="tpee.1070534058343" id="6457370101436704895" />
            </node>
          </node>
          <node role="condition" roleId="tpee.1068580123160" type="tpee.NotExpression" typeId="tpee.1081516740877" id="6457370101436704889">
            <node role="expression" roleId="tpee.1081516765348" type="tpee.DotExpression" typeId="tpee.1197027756228" id="6457370101436704890">
              <node role="operand" roleId="tpee.1197027771414" type="tpee.LocalVariableReference" typeId="tpee.1068581242866" id="6457370101436704891">
                <link role="variableDeclaration" roleId="tpee.1068581517664" targetNodeId="6457370101436704830" resolveInfo="traceInfoFile" />
              </node>
              <node role="operation" roleId="tpee.1197027833540" type="tpee.InstanceMethodCallOperation" typeId="tpee.1202948039474" id="6457370101436704892">
                <link role="baseMethodDeclaration" roleId="tpee.1068499141037" targetNodeId="59et.~IFile%dexists()%cboolean" resolveInfo="exists" />
              </node>
            </node>
          </node>
        </node>
        <node role="statement" roleId="tpee.1068581517665" type="tpee.LocalVariableDeclarationStatement" typeId="tpee.1068581242864" id="6457370101436704992">
          <node role="localVariableDeclaration" roleId="tpee.1068581242865" type="tpee.LocalVariableDeclaration" typeId="tpee.1068581242863" id="6457370101436704993">
            <property name="name" nameId="tpck.1169194664001" value="url" />
            <node role="type" roleId="tpee.5680397130376446158" type="tpee.ClassifierType" typeId="tpee.1107535904670" id="6457370101436704994">
              <link role="classifier" roleId="tpee.1107535924139" targetNodeId="22fg.~URL" resolveInfo="URL" />
            </node>
            <node role="initializer" roleId="tpee.1068431790190" type="tpee.NullLiteral" typeId="tpee.1070534058343" id="6457370101436705024" />
          </node>
        </node>
        <node role="statement" roleId="tpee.1068581517665" type="tpee.TryCatchStatement" typeId="tpee.1164879751025" id="6457370101436704968">
          <node role="body" roleId="tpee.1164879758292" type="tpee.StatementList" typeId="tpee.1068580123136" id="6457370101436704969">
            <node role="statement" roleId="tpee.1068581517665" type="tpee.ExpressionStatement" typeId="tpee.1068580123155" id="6457370101436705011">
              <node role="expression" roleId="tpee.1068580123156" type="tpee.AssignmentExpression" typeId="tpee.1068498886294" id="6457370101436705012">
                <node role="rValue" roleId="tpee.1068498886297" type="tpee.DotExpression" typeId="tpee.1197027756228" id="6457370101436704995">
                  <node role="operand" roleId="tpee.1197027771414" type="tpee.DotExpression" typeId="tpee.1197027756228" id="6457370101436704996">
                    <node role="operand" roleId="tpee.1197027771414" type="tpee.GenericNewExpression" typeId="tpee.1145552977093" id="6457370101436704997">
                      <node role="creator" roleId="tpee.1145553007750" type="tpee.ClassCreator" typeId="tpee.1212685548494" id="6457370101436704998">
                        <link role="baseMethodDeclaration" roleId="tpee.1068499141037" targetNodeId="fxg7.~File%d&lt;init&gt;(java%dlang%dString)" resolveInfo="File" />
                        <node role="actualArgument" roleId="tpee.1068499141038" type="tpee.DotExpression" typeId="tpee.1197027756228" id="6457370101436704999">
                          <node role="operand" roleId="tpee.1197027771414" type="tpee.DotExpression" typeId="tpee.1197027756228" id="6457370101436705000">
                            <node role="operand" roleId="tpee.1197027771414" type="tpee.LocalVariableReference" typeId="tpee.1068581242866" id="6457370101436705001">
                              <link role="variableDeclaration" roleId="tpee.1068581517664" targetNodeId="6457370101436704830" resolveInfo="traceInfoFile" />
                            </node>
                            <node role="operation" roleId="tpee.1197027833540" type="tpee.InstanceMethodCallOperation" typeId="tpee.1202948039474" id="6457370101436705002">
                              <link role="baseMethodDeclaration" roleId="tpee.1068499141037" targetNodeId="59et.~IFile%dgetPath()%cjava%dlang%dString" resolveInfo="getPath" />
                            </node>
                          </node>
                          <node role="operation" roleId="tpee.1197027833540" type="tpee.InstanceMethodCallOperation" typeId="tpee.1202948039474" id="6457370101436705003">
                            <link role="baseMethodDeclaration" roleId="tpee.1068499141037" targetNodeId="e2lb.~String%dreplace(java%dlang%dCharSequence,java%dlang%dCharSequence)%cjava%dlang%dString" resolveInfo="replace" />
                            <node role="actualArgument" roleId="tpee.1068499141038" type="tpee.StringLiteral" typeId="tpee.1070475926800" id="6457370101436705004">
                              <property name="value" nameId="tpee.1070475926801" value="/" />
                            </node>
                            <node role="actualArgument" roleId="tpee.1068499141038" type="tpee.StaticFieldReference" typeId="tpee.1070533707846" id="6457370101436705005">
                              <link role="classifier" roleId="tpee.1144433057691" targetNodeId="fxg7.~File" resolveInfo="File" />
                              <link role="variableDeclaration" roleId="tpee.1068581517664" targetNodeId="fxg7.~File%dseparator" resolveInfo="separator" />
                            </node>
                          </node>
                        </node>
                      </node>
                    </node>
                    <node role="operation" roleId="tpee.1197027833540" type="tpee.InstanceMethodCallOperation" typeId="tpee.1202948039474" id="6457370101436705006">
                      <link role="baseMethodDeclaration" roleId="tpee.1068499141037" targetNodeId="fxg7.~File%dtoURI()%cjava%dnet%dURI" resolveInfo="toURI" />
                    </node>
                  </node>
                  <node role="operation" roleId="tpee.1197027833540" type="tpee.InstanceMethodCallOperation" typeId="tpee.1202948039474" id="6457370101436705007">
                    <link role="baseMethodDeclaration" roleId="tpee.1068499141037" targetNodeId="22fg.~URI%dtoURL()%cjava%dnet%dURL" resolveInfo="toURL" />
                  </node>
                </node>
                <node role="lValue" roleId="tpee.1068498886295" type="tpee.LocalVariableReference" typeId="tpee.1068581242866" id="6457370101436705013">
                  <link role="variableDeclaration" roleId="tpee.1068581517664" targetNodeId="6457370101436704993" resolveInfo="url" />
                </node>
              </node>
            </node>
          </node>
          <node role="catchClause" roleId="tpee.1164903496223" type="tpee.CatchClause" typeId="tpee.1164903280175" id="6457370101436704971">
            <node role="throwable" roleId="tpee.1164903359217" type="tpee.LocalVariableDeclaration" typeId="tpee.1068581242863" id="6457370101436704972">
              <property name="name" nameId="tpck.1169194664001" value="e" />
              <node role="type" roleId="tpee.5680397130376446158" type="tpee.ClassifierType" typeId="tpee.1107535904670" id="6457370101436704988">
                <link role="classifier" roleId="tpee.1107535924139" targetNodeId="22fg.~MalformedURLException" resolveInfo="MalformedURLException" />
              </node>
            </node>
            <node role="catchBody" roleId="tpee.1164903359218" type="tpee.StatementList" typeId="tpee.1068580123136" id="6457370101436704974" />
          </node>
        </node>
        <node role="statement" roleId="tpee.1068581517665" type="tpee.ReturnStatement" typeId="tpee.1068581242878" id="6457370101436705020">
          <node role="expression" roleId="tpee.1068581517676" type="tpee.LocalVariableReference" typeId="tpee.1068581242866" id="6457370101436705022">
            <link role="variableDeclaration" roleId="tpee.1068581517664" targetNodeId="6457370101436704993" resolveInfo="url" />
          </node>
        </node>
      </node>
      <node role="annotation" roleId="tpee.1188208488637" type="tpee.AnnotationInstance" typeId="tpee.1188207840427" id="9053657877482507343">
        <link role="annotation" roleId="tpee.1188208074048" targetNodeId="68ai.~Nullable" resolveInfo="Nullable" />
      </node>
    </node>
    <node role="staticMethod" roleId="tpee.1070462273904" type="tpee.StaticMethodDeclaration" typeId="tpee.1081236700938" id="2603522263179306787">
      <property name="name" nameId="tpck.1169194664001" value="isInAnt" />
      <node role="visibility" roleId="tpee.1178549979242" type="tpee.PublicVisibility" typeId="tpee.1146644602865" id="2603522263179306788" />
      <node role="returnType" roleId="tpee.1068580123133" type="tpee.BooleanType" typeId="tpee.1070534644030" id="2603522263179306789" />
      <node role="body" roleId="tpee.1068580123135" type="tpee.StatementList" typeId="tpee.1068580123136" id="2603522263179306790">
        <node role="statement" roleId="tpee.1068581517665" type="tpee.ReturnStatement" typeId="tpee.1068581242878" id="2603522263179306791">
          <node role="expression" roleId="tpee.1068581517676" type="tpee.DotExpression" typeId="tpee.1197027756228" id="2603522263179306793">
            <node role="operand" roleId="tpee.1197027771414" type="tpee.StaticMethodCall" typeId="tpee.1081236700937" id="2603522263179306794">
              <link role="baseMethodDeclaration" roleId="tpee.1068499141037" targetNodeId="1p1s.~MPSCore%dgetInstance()%cjetbrains%dmps%dMPSCore" resolveInfo="getInstance" />
              <link role="classConcept" roleId="tpee.1144433194310" targetNodeId="1p1s.~MPSCore" resolveInfo="MPSCore" />
            </node>
            <node role="operation" roleId="tpee.1197027833540" type="tpee.InstanceMethodCallOperation" typeId="tpee.1202948039474" id="2603522263179306795">
              <link role="baseMethodDeclaration" roleId="tpee.1068499141037" targetNodeId="1p1s.~MPSCore%disTestMode()%cboolean" resolveInfo="isTestMode" />
            </node>
          </node>
        </node>
      </node>
    </node>
  </root>
</model>
<|MERGE_RESOLUTION|>--- conflicted
+++ resolved
@@ -8,8 +8,6 @@
   <language namespace="7866978e-a0f0-4cc7-81bc-4d213d9375e1(jetbrains.mps.lang.smodel)" />
   <language namespace="f2801650-65d5-424e-bb1b-463a8781b786(jetbrains.mps.baseLanguage.javadoc)" />
   <language namespace="83888646-71ce-4f1c-9c53-c54016f6ad4f(jetbrains.mps.baseLanguage.collections)" />
-  <language namespace="ed6d7656-532c-4bc2-81d1-af945aeb8280(jetbrains.mps.baseLanguage.blTypes)" />
-  <language namespace="9ded098b-ad6a-4657-bfd9-48636cfe8bc3(jetbrains.mps.lang.traceable)" />
   <import index="msyo" modelUID="f:java_stub#6ed54515-acc8-4d1e-a16c-9fd6cfe951ea#jetbrains.mps.util(MPS.Core/jetbrains.mps.util@java_stub)" version="-1" />
   <import index="cu2c" modelUID="f:java_stub#6ed54515-acc8-4d1e-a16c-9fd6cfe951ea#jetbrains.mps.smodel(MPS.Core/jetbrains.mps.smodel@java_stub)" version="-1" />
   <import index="51om" modelUID="f:java_stub#6ed54515-acc8-4d1e-a16c-9fd6cfe951ea#jetbrains.mps.cleanup(MPS.Core/jetbrains.mps.cleanup@java_stub)" version="-1" />
@@ -25,26 +23,18 @@
   <import index="zwkq" modelUID="f:java_stub#6ed54515-acc8-4d1e-a16c-9fd6cfe951ea#org.jdom(MPS.Core/org.jdom@java_stub)" version="-1" />
   <import index="kgxg" modelUID="f:java_stub#6ed54515-acc8-4d1e-a16c-9fd6cfe951ea#jetbrains.mps.components(MPS.Core/jetbrains.mps.components@java_stub)" version="-1" />
   <import index="eunx" modelUID="f:java_stub#6ed54515-acc8-4d1e-a16c-9fd6cfe951ea#jetbrains.mps.util.annotation(MPS.Core/jetbrains.mps.util.annotation@java_stub)" version="-1" />
-  <import index="dd55" modelUID="f:java_stub#6ed54515-acc8-4d1e-a16c-9fd6cfe951ea#jetbrains.mps.generator.cache(MPS.Core/jetbrains.mps.generator.cache@java_stub)" version="-1" />
-  <import index="59et" modelUID="f:java_stub#6ed54515-acc8-4d1e-a16c-9fd6cfe951ea#jetbrains.mps.vfs(jetbrains.mps.vfs@java_stub)" version="-1" />
-  <import index="pxuo" modelUID="f:java_stub#6ed54515-acc8-4d1e-a16c-9fd6cfe951ea#jetbrains.mps.util.containers(MPS.Core/jetbrains.mps.util.containers@java_stub)" version="-1" />
+  <import index="4hf9" modelUID="f:java_stub#6ed54515-acc8-4d1e-a16c-9fd6cfe951ea#jetbrains.mps.traceInfo(MPS.Core/jetbrains.mps.traceInfo@java_stub)" version="-1" />
+  <import index="9m56" modelUID="f:java_stub#6ed54515-acc8-4d1e-a16c-9fd6cfe951ea#jetbrains.mps.generator.traceInfo(MPS.Core/jetbrains.mps.generator.traceInfo@java_stub)" version="-1" />
   <import index="fxg7" modelUID="f:java_stub#6354ebe7-c22a-4a0f-ac54-50b52ab9b065#java.io(java.io@java_stub)" version="-1" />
-<<<<<<< HEAD
-  <import index="e2lb" modelUID="f:java_stub#6354ebe7-c22a-4a0f-ac54-50b52ab9b065#java.lang(java.lang@java_stub)" version="-1" />
-  <import index="9m56" modelUID="f:java_stub#6ed54515-acc8-4d1e-a16c-9fd6cfe951ea#jetbrains.mps.generator.traceInfo(MPS.Core/jetbrains.mps.generator.traceInfo@java_stub)" version="-1" />
-  <import index="4hf9" modelUID="f:java_stub#6ed54515-acc8-4d1e-a16c-9fd6cfe951ea#jetbrains.mps.traceInfo(MPS.Core/jetbrains.mps.traceInfo@java_stub)" version="-1" />
-  <import index="tpck" modelUID="r:00000000-0000-4000-0000-011c89590288(jetbrains.mps.lang.core.structure)" version="0" implicit="yes" />
-  <import index="tpee" modelUID="r:00000000-0000-4000-0000-011c895902ca(jetbrains.mps.baseLanguage.structure)" version="4" implicit="yes" />
-=======
   <import index="59et" modelUID="f:java_stub#6ed54515-acc8-4d1e-a16c-9fd6cfe951ea#jetbrains.mps.vfs(jetbrains.mps.vfs@java_stub)" version="-1" />
   <import index="e2lb" modelUID="f:java_stub#6354ebe7-c22a-4a0f-ac54-50b52ab9b065#java.lang(java.lang@java_stub)" version="-1" />
   <import index="1p1s" modelUID="f:java_stub#6ed54515-acc8-4d1e-a16c-9fd6cfe951ea#jetbrains.mps(MPS.Core/jetbrains.mps@java_stub)" version="-1" />
   <import index="tpck" modelUID="r:00000000-0000-4000-0000-011c89590288(jetbrains.mps.lang.core.structure)" version="0" implicit="yes" />
   <import index="tpee" modelUID="r:00000000-0000-4000-0000-011c895902ca(jetbrains.mps.baseLanguage.structure)" version="4" implicit="yes" />
   <import index="pxuo" modelUID="f:java_stub#6ed54515-acc8-4d1e-a16c-9fd6cfe951ea#jetbrains.mps.util.containers(MPS.Core/jetbrains.mps.util.containers@java_stub)" version="-1" implicit="yes" />
->>>>>>> 2cc76605
   <import index="tpib" modelUID="r:00000000-0000-4000-0000-011c8959057f(jetbrains.mps.baseLanguage.logging.structure)" version="0" implicit="yes" />
   <import index="tp2c" modelUID="r:00000000-0000-4000-0000-011c89590338(jetbrains.mps.baseLanguage.closures.structure)" version="3" implicit="yes" />
+  <import index="dd55" modelUID="f:java_stub#6ed54515-acc8-4d1e-a16c-9fd6cfe951ea#jetbrains.mps.generator.cache(MPS.Core/jetbrains.mps.generator.cache@java_stub)" version="-1" implicit="yes" />
   <import index="m373" modelUID="r:4095af4f-a097-4799-aaa9-03df087ddfa6(jetbrains.mps.baseLanguage.javadoc.structure)" version="5" implicit="yes" />
   <import index="pxpg" modelUID="r:5a550369-d6d9-4c89-a89b-1bb748dc20b3(jetbrains.mps.baseLanguage.checkedDots.structure)" version="-1" implicit="yes" />
   <import index="tp25" modelUID="r:00000000-0000-4000-0000-011c89590301(jetbrains.mps.lang.smodel.structure)" version="16" implicit="yes" />
@@ -60,14 +50,14 @@
       <property name="isFinal" nameId="tpee.1221565133444" value="false" />
       <property name="name" nameId="tpck.1169194664001" value="TraceInfoUtil" />
     </node>
+    <node type="tpee.ClassConcept" typeId="tpee.1068390468198" id="6457370101436703768">
+      <property name="name" nameId="tpck.1169194664001" value="TraceInfoFromSourceProvider" />
+    </node>
+    <node type="tpee.ClassConcept" typeId="tpee.1068390468198" id="5111910545577563820">
+      <property name="name" nameId="tpck.1169194664001" value="TraceDown" />
+    </node>
     <node type="tpee.ClassConcept" typeId="tpee.1068390468198" id="3483822302719455901">
       <property name="name" nameId="tpck.1169194664001" value="JavaTraceInfoResourceProvider" />
-    </node>
-    <node type="tpee.ClassConcept" typeId="tpee.1068390468198" id="5111910545577563820">
-      <property name="name" nameId="tpck.1169194664001" value="TraceDown" />
-    </node>
-    <node type="tpee.ClassConcept" typeId="tpee.1068390468198" id="6457370101436703768">
-      <property name="name" nameId="tpck.1169194664001" value="TraceInfoFromSourceProvider" />
     </node>
   </roots>
   <root id="7521671656020564904">
@@ -90,11 +80,7 @@
         </node>
         <node role="parameter" roleId="tpee.1068580123134" type="tpee.ParameterDeclaration" typeId="tpee.1068498886292" id="2835818332994357747">
           <property name="name" nameId="tpck.1169194664001" value="resourceName" />
-<<<<<<< HEAD
           <node role="type" roleId="tpee.5680397130376446158" type="tpee.StringType" typeId="tpee.1225271177708" id="3483822302719547168" />
-=======
-          <node role="type" roleId="tpee.5680397130376446158" type="tpee.StringType" typeId="tpee.1225271177708" id="9053657877482501410" />
->>>>>>> 2cc76605
         </node>
       </node>
       <node role="visibility" roleId="tpee.1178549979242" type="tpee.PublicVisibility" typeId="tpee.1146644602865" id="2835818332993426830" />
@@ -114,19 +100,6 @@
           <node role="typeParameter" roleId="tpee.1212687122400" type="tpee.ClassifierType" typeId="tpee.1107535904670" id="2835818332994357763">
             <link role="classifier" roleId="tpee.1107535924139" targetNodeId="2835818332993426829" resolveInfo="TraceInfoCache.TraceInfoResourceProvider" />
           </node>
-        </node>
-      </node>
-    </node>
-    <node role="field" roleId="tpee.1068390468199" type="tpee.FieldDeclaration" typeId="tpee.1068390468200" id="3483822302719522674">
-      <property name="name" nameId="tpck.1169194664001" value="myJavaTraceInfoProvider" />
-      <property name="isFinal" nameId="tpee.1176718929932" value="true" />
-      <node role="visibility" roleId="tpee.1178549979242" type="tpee.PrivateVisibility" typeId="tpee.1146644623116" id="3483822302719522675" />
-      <node role="type" roleId="tpee.5680397130376446158" type="tpee.ClassifierType" typeId="tpee.1107535904670" id="3483822302719522676">
-        <link role="classifier" roleId="tpee.1107535924139" targetNodeId="3483822302719455901" resolveInfo="JavaTraceInfoResourceProvider" />
-      </node>
-      <node role="initializer" roleId="tpee.1068431790190" type="tpee.GenericNewExpression" typeId="tpee.1145552977093" id="3483822302719522677">
-        <node role="creator" roleId="tpee.1145553007750" type="tpee.ClassCreator" typeId="tpee.1212685548494" id="3483822302719522678">
-          <link role="baseMethodDeclaration" roleId="tpee.1068499141037" targetNodeId="3483822302719455903" resolveInfo="JavaTraceInfoResourceProvider" />
         </node>
       </node>
     </node>
@@ -246,24 +219,6 @@
                   <link role="variableDeclaration" roleId="tpee.1068581517664" targetNodeId="7521671656020564917" resolveInfo="INSTANCE" />
                 </node>
                 <node role="rValue" roleId="tpee.1068498886297" type="tpee.ThisExpression" typeId="tpee.1070475354124" id="7521671656020564950" />
-              </node>
-            </node>
-          </node>
-        </node>
-        <node role="statement" roleId="tpee.1068581517665" type="tpee.SingleLineComment" typeId="tpee.6329021646629104954" id="3483822302719522718">
-          <node role="commentPart" roleId="tpee.6329021646629175155" type="tpee.TextCommentPart" typeId="tpee.6329021646629104957" id="3483822302719522719">
-            <property name="text" nameId="tpee.6329021646629104958" value="todo: move (but remember that java provider is used in idea plugin as well)" />
-          </node>
-        </node>
-        <node role="statement" roleId="tpee.1068581517665" type="tpee.ExpressionStatement" typeId="tpee.1068580123155" id="3483822302719470436">
-          <node role="expression" roleId="tpee.1068580123156" type="tpee.DotExpression" typeId="tpee.1197027756228" id="3483822302719470458">
-            <node role="operand" roleId="tpee.1197027771414" type="tpee.LocalInstanceFieldReference" typeId="tpee.7785501532031639928" id="3483822302719470437">
-              <link role="variableDeclaration" roleId="tpee.1068581517664" targetNodeId="2835818332993426822" resolveInfo="myProviders" />
-            </node>
-            <node role="operation" roleId="tpee.1197027833540" type="tpee.InstanceMethodCallOperation" typeId="tpee.1202948039474" id="3483822302719470464">
-              <link role="baseMethodDeclaration" roleId="tpee.1068499141037" targetNodeId="k7g3.~List%dadd(java%dlang%dObject)%cboolean" resolveInfo="add" />
-              <node role="actualArgument" roleId="tpee.1068499141038" type="tpee.LocalInstanceFieldReference" typeId="tpee.7785501532031639928" id="3483822302719522683">
-                <link role="variableDeclaration" roleId="tpee.1068581517664" targetNodeId="3483822302719522674" resolveInfo="myJavaTraceInfoProvider" />
               </node>
             </node>
           </node>
@@ -308,6 +263,24 @@
             </node>
           </node>
         </node>
+        <node role="statement" roleId="tpee.1068581517665" type="tpee.SingleLineComment" typeId="tpee.6329021646629104954" id="3483822302719522718">
+          <node role="commentPart" roleId="tpee.6329021646629175155" type="tpee.TextCommentPart" typeId="tpee.6329021646629104957" id="3483822302719522719">
+            <property name="text" nameId="tpee.6329021646629104958" value="todo: move (but remember that java provider is used in idea plugin as well)" />
+          </node>
+        </node>
+        <node role="statement" roleId="tpee.1068581517665" type="tpee.ExpressionStatement" typeId="tpee.1068580123155" id="3483822302719470436">
+          <node role="expression" roleId="tpee.1068580123156" type="tpee.DotExpression" typeId="tpee.1197027756228" id="3483822302719470458">
+            <node role="operand" roleId="tpee.1197027771414" type="tpee.LocalInstanceFieldReference" typeId="tpee.7785501532031639928" id="3483822302719470437">
+              <link role="variableDeclaration" roleId="tpee.1068581517664" targetNodeId="2835818332993426822" resolveInfo="myProviders" />
+            </node>
+            <node role="operation" roleId="tpee.1197027833540" type="tpee.InstanceMethodCallOperation" typeId="tpee.1202948039474" id="3483822302719470464">
+              <link role="baseMethodDeclaration" roleId="tpee.1068499141037" targetNodeId="k7g3.~List%dadd(java%dlang%dObject)%cboolean" resolveInfo="add" />
+              <node role="actualArgument" roleId="tpee.1068499141038" type="tpee.LocalInstanceFieldReference" typeId="tpee.7785501532031639928" id="3483822302719522683">
+                <link role="variableDeclaration" roleId="tpee.1068581517664" targetNodeId="3483822302719522674" resolveInfo="myJavaTraceInfoProvider" />
+              </node>
+            </node>
+          </node>
+        </node>
         <node role="statement" roleId="tpee.1068581517665" type="tpee.IfStatement" typeId="tpee.1068580123159" id="2603522263179309701">
           <node role="ifTrue" roleId="tpee.1068580123161" type="tpee.StatementList" typeId="tpee.1068580123136" id="2603522263179309702">
             <node role="statement" roleId="tpee.1068581517665" type="tpee.ExpressionStatement" typeId="tpee.1068580123155" id="9053657877482501412">
@@ -362,11 +335,6 @@
             <link role="baseMethodDeclaration" roleId="tpee.1068499141037" targetNodeId="2603522263179306787" resolveInfo="isInAnt" />
           </node>
         </node>
-        <node role="statement" roleId="tpee.1068581517665" type="tpee.ExpressionStatement" typeId="tpee.1068580123155" id="7521671656020564968">
-          <node role="expression" roleId="tpee.1068580123156" type="tpee.SuperMethodCall" typeId="tpee.1073063089578" id="7521671656020564969">
-            <link role="baseMethodDeclaration" roleId="tpee.1068499141037" targetNodeId="dd55.~BaseModelCache%ddispose()%cvoid" resolveInfo="dispose" />
-          </node>
-        </node>
         <node role="statement" roleId="tpee.1068581517665" type="tpee.ExpressionStatement" typeId="tpee.1068580123155" id="3483822302719522685">
           <node role="expression" roleId="tpee.1068580123156" type="tpee.DotExpression" typeId="tpee.1197027756228" id="3483822302719522707">
             <node role="operand" roleId="tpee.1197027771414" type="tpee.LocalInstanceFieldReference" typeId="tpee.7785501532031639928" id="3483822302719522686">
@@ -378,6 +346,11 @@
                 <link role="variableDeclaration" roleId="tpee.1068581517664" targetNodeId="3483822302719522674" resolveInfo="myJavaTraceInfoProvider" />
               </node>
             </node>
+          </node>
+        </node>
+        <node role="statement" roleId="tpee.1068581517665" type="tpee.ExpressionStatement" typeId="tpee.1068580123155" id="7521671656020564968">
+          <node role="expression" roleId="tpee.1068580123156" type="tpee.SuperMethodCall" typeId="tpee.1073063089578" id="7521671656020564969">
+            <link role="baseMethodDeclaration" roleId="tpee.1068499141037" targetNodeId="dd55.~BaseModelCache%ddispose()%cvoid" resolveInfo="dispose" />
           </node>
         </node>
         <node role="statement" roleId="tpee.1068581517665" type="tpee.SynchronizedStatement" typeId="tpee.1170075670744" id="7922457109334009508">
@@ -1405,14 +1378,21 @@
         </node>
       </node>
     </node>
+    <node role="field" roleId="tpee.1068390468199" type="tpee.FieldDeclaration" typeId="tpee.1068390468200" id="3483822302719522674">
+      <property name="name" nameId="tpck.1169194664001" value="myJavaTraceInfoProvider" />
+      <property name="isFinal" nameId="tpee.1176718929932" value="true" />
+      <node role="visibility" roleId="tpee.1178549979242" type="tpee.PrivateVisibility" typeId="tpee.1146644623116" id="3483822302719522675" />
+      <node role="type" roleId="tpee.5680397130376446158" type="tpee.ClassifierType" typeId="tpee.1107535904670" id="3483822302719522676">
+        <link role="classifier" roleId="tpee.1107535924139" targetNodeId="3483822302719455901" resolveInfo="JavaTraceInfoResourceProvider" />
+      </node>
+      <node role="initializer" roleId="tpee.1068431790190" type="tpee.GenericNewExpression" typeId="tpee.1145552977093" id="3483822302719522677">
+        <node role="creator" roleId="tpee.1145553007750" type="tpee.ClassCreator" typeId="tpee.1212685548494" id="3483822302719522678">
+          <link role="baseMethodDeclaration" roleId="tpee.1068499141037" targetNodeId="3483822302719455903" resolveInfo="JavaTraceInfoResourceProvider" />
+        </node>
+      </node>
+    </node>
   </root>
   <root id="7521671656020565367">
-    <node role="visibility" roleId="tpee.1178549979242" type="tpee.PublicVisibility" typeId="tpee.1146644602865" id="7521671656020565368" />
-    <node role="constructor" roleId="tpee.1068390468201" type="tpee.ConstructorDeclaration" typeId="tpee.1068580123140" id="7521671656020565369">
-      <node role="visibility" roleId="tpee.1178549979242" type="tpee.PublicVisibility" typeId="tpee.1146644602865" id="7521671656020565370" />
-      <node role="returnType" roleId="tpee.1068580123133" type="tpee.VoidType" typeId="tpee.1068581517677" id="7521671656020565371" />
-      <node role="body" roleId="tpee.1068580123135" type="tpee.StatementList" typeId="tpee.1068580123136" id="7521671656020565372" />
-    </node>
     <node role="staticMethod" roleId="tpee.1070462273904" type="tpee.StaticMethodDeclaration" typeId="tpee.1081236700938" id="7921341742263215937">
       <property name="isFinal" nameId="tpee.1181808852946" value="false" />
       <property name="name" nameId="tpck.1169194664001" value="getUnitName" />
@@ -1502,6 +1482,12 @@
       <node role="annotation" roleId="tpee.1188208488637" type="tpee.AnnotationInstance" typeId="tpee.1188207840427" id="7921341742263215965">
         <link role="annotation" roleId="tpee.1188208074048" targetNodeId="68ai.~Nullable" resolveInfo="Nullable" />
       </node>
+    </node>
+    <node role="visibility" roleId="tpee.1178549979242" type="tpee.PublicVisibility" typeId="tpee.1146644602865" id="7521671656020565368" />
+    <node role="constructor" roleId="tpee.1068390468201" type="tpee.ConstructorDeclaration" typeId="tpee.1068580123140" id="7521671656020565369">
+      <node role="visibility" roleId="tpee.1178549979242" type="tpee.PublicVisibility" typeId="tpee.1146644602865" id="7521671656020565370" />
+      <node role="returnType" roleId="tpee.1068580123133" type="tpee.VoidType" typeId="tpee.1068581517677" id="7521671656020565371" />
+      <node role="body" roleId="tpee.1068580123135" type="tpee.StatementList" typeId="tpee.1068580123136" id="7521671656020565372" />
     </node>
     <node role="staticMethod" roleId="tpee.1070462273904" type="tpee.StaticMethodDeclaration" typeId="tpee.1081236700938" id="7521671656020565503">
       <property name="isFinal" nameId="tpee.1181808852946" value="false" />
@@ -3239,149 +3225,184 @@
       </node>
     </node>
   </root>
-  <root id="3483822302719455901">
-    <node role="visibility" roleId="tpee.1178549979242" type="tpee.PublicVisibility" typeId="tpee.1146644602865" id="3483822302719455902" />
-    <node role="constructor" roleId="tpee.1068390468201" type="tpee.ConstructorDeclaration" typeId="tpee.1068580123140" id="3483822302719455903">
-      <node role="returnType" roleId="tpee.1068580123133" type="tpee.VoidType" typeId="tpee.1068581517677" id="3483822302719455904" />
-      <node role="visibility" roleId="tpee.1178549979242" type="tpee.PublicVisibility" typeId="tpee.1146644602865" id="3483822302719455905" />
-      <node role="body" roleId="tpee.1068580123135" type="tpee.StatementList" typeId="tpee.1068580123136" id="3483822302719455906" />
-    </node>
-    <node role="implementedInterface" roleId="tpee.1095933932569" type="tpee.ClassifierType" typeId="tpee.1107535904670" id="3483822302719455910">
+  <root id="6457370101436703768">
+    <node role="visibility" roleId="tpee.1178549979242" type="tpee.PublicVisibility" typeId="tpee.1146644602865" id="6457370101436703769" />
+    <node role="constructor" roleId="tpee.1068390468201" type="tpee.ConstructorDeclaration" typeId="tpee.1068580123140" id="6457370101436703770">
+      <node role="returnType" roleId="tpee.1068580123133" type="tpee.VoidType" typeId="tpee.1068581517677" id="6457370101436703771" />
+      <node role="visibility" roleId="tpee.1178549979242" type="tpee.PublicVisibility" typeId="tpee.1146644602865" id="6457370101436703772" />
+      <node role="body" roleId="tpee.1068580123135" type="tpee.StatementList" typeId="tpee.1068580123136" id="6457370101436703773" />
+    </node>
+    <node role="implementedInterface" roleId="tpee.1095933932569" type="tpee.ClassifierType" typeId="tpee.1107535904670" id="6457370101436703774">
       <link role="classifier" roleId="tpee.1107535924139" targetNodeId="2835818332993426829" resolveInfo="TraceInfoCache.TraceInfoResourceProvider" />
     </node>
-    <node role="method" roleId="tpee.1107880067339" type="tpee.InstanceMethodDeclaration" typeId="tpee.1068580123165" id="3483822302719455911">
+    <node role="method" roleId="tpee.1107880067339" type="tpee.InstanceMethodDeclaration" typeId="tpee.1068580123165" id="6457370101436703775">
       <property name="isAbstract" nameId="tpee.1178608670077" value="false" />
       <property name="name" nameId="tpck.1169194664001" value="getResource" />
-      <node role="returnType" roleId="tpee.1068580123133" type="tpee.ClassifierType" typeId="tpee.1107535904670" id="3483822302719455912">
+      <node role="returnType" roleId="tpee.1068580123133" type="tpee.ClassifierType" typeId="tpee.1107535904670" id="6457370101436703776">
         <link role="classifier" roleId="tpee.1107535924139" targetNodeId="22fg.~URL" resolveInfo="URL" />
       </node>
-      <node role="visibility" roleId="tpee.1178549979242" type="tpee.PublicVisibility" typeId="tpee.1146644602865" id="3483822302719455913" />
-      <node role="parameter" roleId="tpee.1068580123134" type="tpee.ParameterDeclaration" typeId="tpee.1068498886292" id="3483822302719455914">
+      <node role="visibility" roleId="tpee.1178549979242" type="tpee.PublicVisibility" typeId="tpee.1146644602865" id="6457370101436703777" />
+      <node role="parameter" roleId="tpee.1068580123134" type="tpee.ParameterDeclaration" typeId="tpee.1068498886292" id="6457370101436703778">
         <property name="name" nameId="tpck.1169194664001" value="module" />
-        <node role="type" roleId="tpee.5680397130376446158" type="tpee.ClassifierType" typeId="tpee.1107535904670" id="3483822302719455915">
+        <node role="type" roleId="tpee.5680397130376446158" type="tpee.ClassifierType" typeId="tpee.1107535904670" id="6457370101436703779">
           <link role="classifier" roleId="tpee.1107535924139" targetNodeId="vsqj.~IModule" resolveInfo="IModule" />
         </node>
       </node>
-      <node role="parameter" roleId="tpee.1068580123134" type="tpee.ParameterDeclaration" typeId="tpee.1068498886292" id="3483822302719455916">
+      <node role="parameter" roleId="tpee.1068580123134" type="tpee.ParameterDeclaration" typeId="tpee.1068498886292" id="6457370101436703780">
         <property name="name" nameId="tpck.1169194664001" value="resourceName" />
-        <node role="type" roleId="tpee.5680397130376446158" type="tpee.StringType" typeId="tpee.1225271177708" id="3483822302719455921" />
-      </node>
-      <node role="body" roleId="tpee.1068580123135" type="tpee.StatementList" typeId="tpee.1068580123136" id="3483822302719455918">
-        <node role="statement" roleId="tpee.1068581517665" type="tpee.LocalVariableDeclarationStatement" typeId="tpee.1068581242864" id="3483822302719455925">
-          <node role="localVariableDeclaration" roleId="tpee.1068581242865" type="tpee.LocalVariableDeclaration" typeId="tpee.1068581242863" id="3483822302719455926">
-            <property name="name" nameId="tpck.1169194664001" value="classPathItem" />
-            <property name="isFinal" nameId="tpee.1176718929932" value="false" />
-            <node role="type" roleId="tpee.5680397130376446158" type="tpee.ClassifierType" typeId="tpee.1107535904670" id="3483822302719455927">
-              <link role="classifier" roleId="tpee.1107535924139" targetNodeId="n13f.~IClassPathItem" resolveInfo="IClassPathItem" />
-            </node>
-          </node>
-        </node>
-        <node role="statement" roleId="tpee.1068581517665" type="tpee.LocalVariableDeclarationStatement" typeId="tpee.1068581242864" id="3483822302719455928">
-          <node role="localVariableDeclaration" roleId="tpee.1068581242865" type="tpee.LocalVariableDeclaration" typeId="tpee.1068581242863" id="3483822302719455929">
-            <property name="name" nameId="tpck.1169194664001" value="descriptor" />
-            <node role="type" roleId="tpee.5680397130376446158" type="tpee.ClassifierType" typeId="tpee.1107535904670" id="3483822302719455930">
-              <link role="classifier" roleId="tpee.1107535924139" targetNodeId="kqhl.~ModuleDescriptor" resolveInfo="ModuleDescriptor" />
-            </node>
-            <node role="initializer" roleId="tpee.1068431790190" type="tpee.DotExpression" typeId="tpee.1197027756228" id="3483822302719455931">
-              <node role="operand" roleId="tpee.1197027771414" type="tpee.ParameterReference" typeId="tpee.1068581242874" id="3483822302719455932">
-                <link role="variableDeclaration" roleId="tpee.1068581517664" targetNodeId="3483822302719455914" resolveInfo="module" />
-              </node>
-              <node role="operation" roleId="tpee.1197027833540" type="tpee.InstanceMethodCallOperation" typeId="tpee.1202948039474" id="3483822302719455933">
-                <link role="baseMethodDeclaration" roleId="tpee.1068499141037" targetNodeId="vsqj.~IModule%dgetModuleDescriptor()%cjetbrains%dmps%dproject%dstructure%dmodules%dModuleDescriptor" resolveInfo="getModuleDescriptor" />
-              </node>
-            </node>
-          </node>
-        </node>
-        <node role="statement" roleId="tpee.1068581517665" type="tpee.IfStatement" typeId="tpee.1068580123159" id="3483822302719455934">
-          <node role="condition" roleId="tpee.1068580123160" type="tpee.OrExpression" typeId="tpee.1080223426719" id="3483822302719455935">
-            <node role="leftExpression" roleId="tpee.1081773367580" type="tpee.DotExpression" typeId="tpee.1197027756228" id="3483822302719455936">
-              <node role="operand" roleId="tpee.1197027771414" type="tpee.ParameterReference" typeId="tpee.1068581242874" id="3483822302719455937">
-                <link role="variableDeclaration" roleId="tpee.1068581517664" targetNodeId="3483822302719455914" resolveInfo="module" />
-              </node>
-              <node role="operation" roleId="tpee.1197027833540" type="tpee.InstanceMethodCallOperation" typeId="tpee.1202948039474" id="3483822302719455938">
-                <link role="baseMethodDeclaration" roleId="tpee.1068499141037" targetNodeId="vsqj.~IModule%disCompileInMPS()%cboolean" resolveInfo="isCompileInMPS" />
-              </node>
-            </node>
-            <node role="rightExpression" roleId="tpee.1081773367579" type="tpee.AndExpression" typeId="tpee.1080120340718" id="3483822302719455939">
-              <node role="leftExpression" roleId="tpee.1081773367580" type="tpee.NotEqualsExpression" typeId="tpee.1073239437375" id="3483822302719455940">
-                <node role="rightExpression" roleId="tpee.1081773367579" type="tpee.NullLiteral" typeId="tpee.1070534058343" id="3483822302719455941" />
-                <node role="leftExpression" roleId="tpee.1081773367580" type="tpee.LocalVariableReference" typeId="tpee.1068581242866" id="3483822302719455942">
-                  <link role="variableDeclaration" roleId="tpee.1068581517664" targetNodeId="3483822302719455929" resolveInfo="descriptor" />
-                </node>
-              </node>
-              <node role="rightExpression" roleId="tpee.1081773367579" type="tpee.NotExpression" typeId="tpee.1081516740877" id="3483822302719455943">
-                <node role="expression" roleId="tpee.1081516765348" type="tpee.DotExpression" typeId="tpee.1197027756228" id="3483822302719455944">
-                  <node role="operand" roleId="tpee.1197027771414" type="tpee.DotExpression" typeId="tpee.1197027756228" id="3483822302719455945">
-                    <node role="operand" roleId="tpee.1197027771414" type="tpee.LocalVariableReference" typeId="tpee.1068581242866" id="3483822302719455946">
-                      <link role="variableDeclaration" roleId="tpee.1068581517664" targetNodeId="3483822302719455929" resolveInfo="descriptor" />
-                    </node>
-                    <node role="operation" roleId="tpee.1197027833540" type="tpee.InstanceMethodCallOperation" typeId="tpee.1202948039474" id="3483822302719455947">
-                      <link role="baseMethodDeclaration" roleId="tpee.1068499141037" targetNodeId="kqhl.~ModuleDescriptor%dgetStubModelEntries()%cjava%dutil%dCollection" resolveInfo="getStubModelEntries" />
-                    </node>
-                  </node>
-                  <node role="operation" roleId="tpee.1197027833540" type="tpee.InstanceMethodCallOperation" typeId="tpee.1202948039474" id="3483822302719455948">
-                    <link role="baseMethodDeclaration" roleId="tpee.1068499141037" targetNodeId="k7g3.~Collection%disEmpty()%cboolean" resolveInfo="isEmpty" />
-                  </node>
-                </node>
-              </node>
-            </node>
-          </node>
-          <node role="ifFalseStatement" roleId="tpee.1082485599094" type="tpee.BlockStatement" typeId="tpee.1082485599095" id="3483822302719455949">
-            <node role="statements" roleId="tpee.1082485599096" type="tpee.StatementList" typeId="tpee.1068580123136" id="3483822302719455950">
-              <node role="statement" roleId="tpee.1068581517665" type="tpee.ExpressionStatement" typeId="tpee.1068580123155" id="3483822302719455951">
-                <node role="expression" roleId="tpee.1068580123156" type="tpee.AssignmentExpression" typeId="tpee.1068498886294" id="3483822302719455952">
-                  <node role="lValue" roleId="tpee.1068498886295" type="tpee.LocalVariableReference" typeId="tpee.1068581242866" id="3483822302719455953">
-                    <link role="variableDeclaration" roleId="tpee.1068581517664" targetNodeId="3483822302719455926" resolveInfo="classPathItem" />
-                  </node>
-                  <node role="rValue" roleId="tpee.1068498886297" type="tpee.StaticMethodCall" typeId="tpee.1081236700937" id="3483822302719455954">
-                    <link role="baseMethodDeclaration" roleId="tpee.1068499141037" targetNodeId="n13f.~CommonPaths%dgetMPSClassPath()%cjetbrains%dmps%dreloading%dIClassPathItem" resolveInfo="getMPSClassPath" />
-                    <link role="classConcept" roleId="tpee.1144433194310" targetNodeId="n13f.~CommonPaths" resolveInfo="CommonPaths" />
-                  </node>
-                </node>
-              </node>
-            </node>
-          </node>
-          <node role="ifTrue" roleId="tpee.1068580123161" type="tpee.StatementList" typeId="tpee.1068580123136" id="3483822302719455955">
-            <node role="statement" roleId="tpee.1068581517665" type="tpee.ExpressionStatement" typeId="tpee.1068580123155" id="3483822302719455956">
-              <node role="expression" roleId="tpee.1068580123156" type="tpee.AssignmentExpression" typeId="tpee.1068498886294" id="3483822302719455957">
-                <node role="lValue" roleId="tpee.1068498886295" type="tpee.LocalVariableReference" typeId="tpee.1068581242866" id="3483822302719455958">
-                  <link role="variableDeclaration" roleId="tpee.1068581517664" targetNodeId="3483822302719455926" resolveInfo="classPathItem" />
-                </node>
-                <node role="rValue" roleId="tpee.1068498886297" type="tpee.DotExpression" typeId="tpee.1197027756228" id="3483822302719455959">
-                  <node role="operand" roleId="tpee.1197027771414" type="tpee.ParameterReference" typeId="tpee.1068581242874" id="3483822302719455960">
-                    <link role="variableDeclaration" roleId="tpee.1068581517664" targetNodeId="3483822302719455914" resolveInfo="module" />
-                  </node>
-                  <node role="operation" roleId="tpee.1197027833540" type="tpee.InstanceMethodCallOperation" typeId="tpee.1202948039474" id="3483822302719455961">
-                    <link role="baseMethodDeclaration" roleId="tpee.1068499141037" targetNodeId="vsqj.~IModule%dgetClassPathItem()%cjetbrains%dmps%dreloading%dIClassPathItem" resolveInfo="getClassPathItem" />
-                  </node>
-                </node>
-              </node>
-            </node>
-          </node>
-        </node>
-        <node role="statement" roleId="tpee.1068581517665" type="tpee.IfStatement" typeId="tpee.1068580123159" id="3483822302719455962">
-          <node role="condition" roleId="tpee.1068580123160" type="tpee.EqualsExpression" typeId="tpee.1068580123152" id="3483822302719455963">
-            <node role="leftExpression" roleId="tpee.1081773367580" type="tpee.LocalVariableReference" typeId="tpee.1068581242866" id="3483822302719455964">
-              <link role="variableDeclaration" roleId="tpee.1068581517664" targetNodeId="3483822302719455926" resolveInfo="classPathItem" />
-            </node>
-            <node role="rightExpression" roleId="tpee.1081773367579" type="tpee.NullLiteral" typeId="tpee.1070534058343" id="3483822302719455965" />
-          </node>
-          <node role="ifTrue" roleId="tpee.1068580123161" type="tpee.StatementList" typeId="tpee.1068580123136" id="3483822302719455966">
-            <node role="statement" roleId="tpee.1068581517665" type="tpee.ReturnStatement" typeId="tpee.1068581242878" id="3483822302719455967">
-              <node role="expression" roleId="tpee.1068581517676" type="tpee.NullLiteral" typeId="tpee.1070534058343" id="3483822302719455968" />
-            </node>
-          </node>
-        </node>
-        <node role="statement" roleId="tpee.1068581517665" type="tpee.ReturnStatement" typeId="tpee.1068581242878" id="3483822302719455982">
-          <node role="expression" roleId="tpee.1068581517676" type="tpee.DotExpression" typeId="tpee.1197027756228" id="3483822302719455977">
-            <node role="operand" roleId="tpee.1197027771414" type="tpee.LocalVariableReference" typeId="tpee.1068581242866" id="3483822302719455978">
-              <link role="variableDeclaration" roleId="tpee.1068581517664" targetNodeId="3483822302719455926" resolveInfo="classPathItem" />
-            </node>
-            <node role="operation" roleId="tpee.1197027833540" type="tpee.InstanceMethodCallOperation" typeId="tpee.1202948039474" id="3483822302719455979">
-              <link role="baseMethodDeclaration" roleId="tpee.1068499141037" targetNodeId="n13f.~IClassPathItem%dgetResource(java%dlang%dString)%cjava%dnet%dURL" resolveInfo="getResource" />
-              <node role="actualArgument" roleId="tpee.1068499141038" type="tpee.ParameterReference" typeId="tpee.1068581242874" id="3483822302719455984">
-                <link role="variableDeclaration" roleId="tpee.1068581517664" targetNodeId="3483822302719455916" resolveInfo="resourceName" />
-              </node>
+        <node role="type" roleId="tpee.5680397130376446158" type="tpee.StringType" typeId="tpee.1225271177708" id="6457370101436703785" />
+      </node>
+      <node role="body" roleId="tpee.1068580123135" type="tpee.StatementList" typeId="tpee.1068580123136" id="6457370101436703782">
+        <node role="statement" roleId="tpee.1068581517665" type="tpee.IfStatement" typeId="tpee.1068580123159" id="9053657877482507346">
+          <node role="ifTrue" roleId="tpee.1068580123161" type="tpee.StatementList" typeId="tpee.1068580123136" id="9053657877482507347">
+            <node role="statement" roleId="tpee.1068581517665" type="tpee.ReturnStatement" typeId="tpee.1068581242878" id="9053657877482507479">
+              <node role="expression" roleId="tpee.1068581517676" type="tpee.NullLiteral" typeId="tpee.1070534058343" id="9053657877482507481" />
+            </node>
+          </node>
+          <node role="condition" roleId="tpee.1068580123160" type="tpee.NotExpression" typeId="tpee.1081516740877" id="2603522263179315621">
+            <node role="expression" roleId="tpee.1081516765348" type="tpee.StaticMethodCall" typeId="tpee.1081236700937" id="2603522263179315622">
+              <link role="classConcept" roleId="tpee.1144433194310" targetNodeId="6457370101436703768" resolveInfo="TraceInfoFromSourceProvider" />
+              <link role="baseMethodDeclaration" roleId="tpee.1068499141037" targetNodeId="2603522263179306787" resolveInfo="isInAnt" />
+            </node>
+          </node>
+        </node>
+        <node role="statement" roleId="tpee.1068581517665" type="tpee.LocalVariableDeclarationStatement" typeId="tpee.1068581242864" id="6457370101436704829">
+          <node role="localVariableDeclaration" roleId="tpee.1068581242865" type="tpee.LocalVariableDeclaration" typeId="tpee.1068581242863" id="6457370101436704830">
+            <property name="name" nameId="tpck.1169194664001" value="traceInfoFile" />
+            <node role="type" roleId="tpee.5680397130376446158" type="tpee.ClassifierType" typeId="tpee.1107535904670" id="6457370101436704831">
+              <link role="classifier" roleId="tpee.1107535924139" targetNodeId="59et.~IFile" resolveInfo="IFile" />
+            </node>
+            <node role="initializer" roleId="tpee.1068431790190" type="tpee.DotExpression" typeId="tpee.1197027756228" id="6457370101436704832">
+              <node role="operand" roleId="tpee.1197027771414" type="tpee.DotExpression" typeId="tpee.1197027756228" id="6457370101436704833">
+                <node role="operand" roleId="tpee.1197027771414" type="tpee.StaticMethodCall" typeId="tpee.1081236700937" id="6457370101436704834">
+                  <link role="classConcept" roleId="tpee.1144433194310" targetNodeId="59et.~FileSystem" resolveInfo="FileSystem" />
+                  <link role="baseMethodDeclaration" roleId="tpee.1068499141037" targetNodeId="59et.~FileSystem%dgetInstance()%cjetbrains%dmps%dvfs%dFileSystem" resolveInfo="getInstance" />
+                </node>
+                <node role="operation" roleId="tpee.1197027833540" type="tpee.InstanceMethodCallOperation" typeId="tpee.1202948039474" id="6457370101436704835">
+                  <link role="baseMethodDeclaration" roleId="tpee.1068499141037" targetNodeId="59et.~FileSystem%dgetFileByPath(java%dlang%dString)%cjetbrains%dmps%dvfs%dIFile" resolveInfo="getFileByPath" />
+                  <node role="actualArgument" roleId="tpee.1068499141038" type="tpee.DotExpression" typeId="tpee.1197027756228" id="6457370101436704836">
+                    <node role="operand" roleId="tpee.1197027771414" type="tpee.ParameterReference" typeId="tpee.1068581242874" id="6457370101436704837">
+                      <link role="variableDeclaration" roleId="tpee.1068581517664" targetNodeId="6457370101436703778" resolveInfo="module" />
+                    </node>
+                    <node role="operation" roleId="tpee.1197027833540" type="tpee.InstanceMethodCallOperation" typeId="tpee.1202948039474" id="6457370101436704838">
+                      <link role="baseMethodDeclaration" roleId="tpee.1068499141037" targetNodeId="vsqj.~IModule%dgetGeneratorOutputPath()%cjava%dlang%dString" resolveInfo="getGeneratorOutputPath" />
+                    </node>
+                  </node>
+                </node>
+              </node>
+              <node role="operation" roleId="tpee.1197027833540" type="tpee.InstanceMethodCallOperation" typeId="tpee.1202948039474" id="6457370101436704839">
+                <link role="baseMethodDeclaration" roleId="tpee.1068499141037" targetNodeId="59et.~IFile%dgetDescendant(java%dlang%dString)%cjetbrains%dmps%dvfs%dIFile" resolveInfo="getDescendant" />
+                <node role="actualArgument" roleId="tpee.1068499141038" type="tpee.ParameterReference" typeId="tpee.1068581242874" id="6457370101436704840">
+                  <link role="variableDeclaration" roleId="tpee.1068581517664" targetNodeId="6457370101436703780" resolveInfo="resourceName" />
+                </node>
+              </node>
+            </node>
+          </node>
+        </node>
+        <node role="statement" roleId="tpee.1068581517665" type="tpee.IfStatement" typeId="tpee.1068580123159" id="6457370101436704849">
+          <node role="ifTrue" roleId="tpee.1068580123161" type="tpee.StatementList" typeId="tpee.1068580123136" id="6457370101436704850">
+            <node role="statement" roleId="tpee.1068581517665" type="tpee.ReturnStatement" typeId="tpee.1068581242878" id="6457370101436704893">
+              <node role="expression" roleId="tpee.1068581517676" type="tpee.NullLiteral" typeId="tpee.1070534058343" id="6457370101436704895" />
+            </node>
+          </node>
+          <node role="condition" roleId="tpee.1068580123160" type="tpee.NotExpression" typeId="tpee.1081516740877" id="6457370101436704889">
+            <node role="expression" roleId="tpee.1081516765348" type="tpee.DotExpression" typeId="tpee.1197027756228" id="6457370101436704890">
+              <node role="operand" roleId="tpee.1197027771414" type="tpee.LocalVariableReference" typeId="tpee.1068581242866" id="6457370101436704891">
+                <link role="variableDeclaration" roleId="tpee.1068581517664" targetNodeId="6457370101436704830" resolveInfo="traceInfoFile" />
+              </node>
+              <node role="operation" roleId="tpee.1197027833540" type="tpee.InstanceMethodCallOperation" typeId="tpee.1202948039474" id="6457370101436704892">
+                <link role="baseMethodDeclaration" roleId="tpee.1068499141037" targetNodeId="59et.~IFile%dexists()%cboolean" resolveInfo="exists" />
+              </node>
+            </node>
+          </node>
+        </node>
+        <node role="statement" roleId="tpee.1068581517665" type="tpee.LocalVariableDeclarationStatement" typeId="tpee.1068581242864" id="6457370101436704992">
+          <node role="localVariableDeclaration" roleId="tpee.1068581242865" type="tpee.LocalVariableDeclaration" typeId="tpee.1068581242863" id="6457370101436704993">
+            <property name="name" nameId="tpck.1169194664001" value="url" />
+            <node role="type" roleId="tpee.5680397130376446158" type="tpee.ClassifierType" typeId="tpee.1107535904670" id="6457370101436704994">
+              <link role="classifier" roleId="tpee.1107535924139" targetNodeId="22fg.~URL" resolveInfo="URL" />
+            </node>
+            <node role="initializer" roleId="tpee.1068431790190" type="tpee.NullLiteral" typeId="tpee.1070534058343" id="6457370101436705024" />
+          </node>
+        </node>
+        <node role="statement" roleId="tpee.1068581517665" type="tpee.TryCatchStatement" typeId="tpee.1164879751025" id="6457370101436704968">
+          <node role="body" roleId="tpee.1164879758292" type="tpee.StatementList" typeId="tpee.1068580123136" id="6457370101436704969">
+            <node role="statement" roleId="tpee.1068581517665" type="tpee.ExpressionStatement" typeId="tpee.1068580123155" id="6457370101436705011">
+              <node role="expression" roleId="tpee.1068580123156" type="tpee.AssignmentExpression" typeId="tpee.1068498886294" id="6457370101436705012">
+                <node role="rValue" roleId="tpee.1068498886297" type="tpee.DotExpression" typeId="tpee.1197027756228" id="6457370101436704995">
+                  <node role="operand" roleId="tpee.1197027771414" type="tpee.DotExpression" typeId="tpee.1197027756228" id="6457370101436704996">
+                    <node role="operand" roleId="tpee.1197027771414" type="tpee.GenericNewExpression" typeId="tpee.1145552977093" id="6457370101436704997">
+                      <node role="creator" roleId="tpee.1145553007750" type="tpee.ClassCreator" typeId="tpee.1212685548494" id="6457370101436704998">
+                        <link role="baseMethodDeclaration" roleId="tpee.1068499141037" targetNodeId="fxg7.~File%d&lt;init&gt;(java%dlang%dString)" resolveInfo="File" />
+                        <node role="actualArgument" roleId="tpee.1068499141038" type="tpee.DotExpression" typeId="tpee.1197027756228" id="6457370101436704999">
+                          <node role="operand" roleId="tpee.1197027771414" type="tpee.DotExpression" typeId="tpee.1197027756228" id="6457370101436705000">
+                            <node role="operand" roleId="tpee.1197027771414" type="tpee.LocalVariableReference" typeId="tpee.1068581242866" id="6457370101436705001">
+                              <link role="variableDeclaration" roleId="tpee.1068581517664" targetNodeId="6457370101436704830" resolveInfo="traceInfoFile" />
+                            </node>
+                            <node role="operation" roleId="tpee.1197027833540" type="tpee.InstanceMethodCallOperation" typeId="tpee.1202948039474" id="6457370101436705002">
+                              <link role="baseMethodDeclaration" roleId="tpee.1068499141037" targetNodeId="59et.~IFile%dgetPath()%cjava%dlang%dString" resolveInfo="getPath" />
+                            </node>
+                          </node>
+                          <node role="operation" roleId="tpee.1197027833540" type="tpee.InstanceMethodCallOperation" typeId="tpee.1202948039474" id="6457370101436705003">
+                            <link role="baseMethodDeclaration" roleId="tpee.1068499141037" targetNodeId="e2lb.~String%dreplace(java%dlang%dCharSequence,java%dlang%dCharSequence)%cjava%dlang%dString" resolveInfo="replace" />
+                            <node role="actualArgument" roleId="tpee.1068499141038" type="tpee.StringLiteral" typeId="tpee.1070475926800" id="6457370101436705004">
+                              <property name="value" nameId="tpee.1070475926801" value="/" />
+                            </node>
+                            <node role="actualArgument" roleId="tpee.1068499141038" type="tpee.StaticFieldReference" typeId="tpee.1070533707846" id="6457370101436705005">
+                              <link role="classifier" roleId="tpee.1144433057691" targetNodeId="fxg7.~File" resolveInfo="File" />
+                              <link role="variableDeclaration" roleId="tpee.1068581517664" targetNodeId="fxg7.~File%dseparator" resolveInfo="separator" />
+                            </node>
+                          </node>
+                        </node>
+                      </node>
+                    </node>
+                    <node role="operation" roleId="tpee.1197027833540" type="tpee.InstanceMethodCallOperation" typeId="tpee.1202948039474" id="6457370101436705006">
+                      <link role="baseMethodDeclaration" roleId="tpee.1068499141037" targetNodeId="fxg7.~File%dtoURI()%cjava%dnet%dURI" resolveInfo="toURI" />
+                    </node>
+                  </node>
+                  <node role="operation" roleId="tpee.1197027833540" type="tpee.InstanceMethodCallOperation" typeId="tpee.1202948039474" id="6457370101436705007">
+                    <link role="baseMethodDeclaration" roleId="tpee.1068499141037" targetNodeId="22fg.~URI%dtoURL()%cjava%dnet%dURL" resolveInfo="toURL" />
+                  </node>
+                </node>
+                <node role="lValue" roleId="tpee.1068498886295" type="tpee.LocalVariableReference" typeId="tpee.1068581242866" id="6457370101436705013">
+                  <link role="variableDeclaration" roleId="tpee.1068581517664" targetNodeId="6457370101436704993" resolveInfo="url" />
+                </node>
+              </node>
+            </node>
+          </node>
+          <node role="catchClause" roleId="tpee.1164903496223" type="tpee.CatchClause" typeId="tpee.1164903280175" id="6457370101436704971">
+            <node role="throwable" roleId="tpee.1164903359217" type="tpee.LocalVariableDeclaration" typeId="tpee.1068581242863" id="6457370101436704972">
+              <property name="name" nameId="tpck.1169194664001" value="e" />
+              <node role="type" roleId="tpee.5680397130376446158" type="tpee.ClassifierType" typeId="tpee.1107535904670" id="6457370101436704988">
+                <link role="classifier" roleId="tpee.1107535924139" targetNodeId="22fg.~MalformedURLException" resolveInfo="MalformedURLException" />
+              </node>
+            </node>
+            <node role="catchBody" roleId="tpee.1164903359218" type="tpee.StatementList" typeId="tpee.1068580123136" id="6457370101436704974" />
+          </node>
+        </node>
+        <node role="statement" roleId="tpee.1068581517665" type="tpee.ReturnStatement" typeId="tpee.1068581242878" id="6457370101436705020">
+          <node role="expression" roleId="tpee.1068581517676" type="tpee.LocalVariableReference" typeId="tpee.1068581242866" id="6457370101436705022">
+            <link role="variableDeclaration" roleId="tpee.1068581517664" targetNodeId="6457370101436704993" resolveInfo="url" />
+          </node>
+        </node>
+      </node>
+      <node role="annotation" roleId="tpee.1188208488637" type="tpee.AnnotationInstance" typeId="tpee.1188207840427" id="9053657877482507343">
+        <link role="annotation" roleId="tpee.1188208074048" targetNodeId="68ai.~Nullable" resolveInfo="Nullable" />
+      </node>
+    </node>
+    <node role="staticMethod" roleId="tpee.1070462273904" type="tpee.StaticMethodDeclaration" typeId="tpee.1081236700938" id="2603522263179306787">
+      <property name="name" nameId="tpck.1169194664001" value="isInAnt" />
+      <node role="visibility" roleId="tpee.1178549979242" type="tpee.PublicVisibility" typeId="tpee.1146644602865" id="2603522263179306788" />
+      <node role="returnType" roleId="tpee.1068580123133" type="tpee.BooleanType" typeId="tpee.1070534644030" id="2603522263179306789" />
+      <node role="body" roleId="tpee.1068580123135" type="tpee.StatementList" typeId="tpee.1068580123136" id="2603522263179306790">
+        <node role="statement" roleId="tpee.1068581517665" type="tpee.ReturnStatement" typeId="tpee.1068581242878" id="2603522263179306791">
+          <node role="expression" roleId="tpee.1068581517676" type="tpee.DotExpression" typeId="tpee.1197027756228" id="2603522263179306793">
+            <node role="operand" roleId="tpee.1197027771414" type="tpee.StaticMethodCall" typeId="tpee.1081236700937" id="2603522263179306794">
+              <link role="baseMethodDeclaration" roleId="tpee.1068499141037" targetNodeId="1p1s.~MPSCore%dgetInstance()%cjetbrains%dmps%dMPSCore" resolveInfo="getInstance" />
+              <link role="classConcept" roleId="tpee.1144433194310" targetNodeId="1p1s.~MPSCore" resolveInfo="MPSCore" />
+            </node>
+            <node role="operation" roleId="tpee.1197027833540" type="tpee.InstanceMethodCallOperation" typeId="tpee.1202948039474" id="2603522263179306795">
+              <link role="baseMethodDeclaration" roleId="tpee.1068499141037" targetNodeId="1p1s.~MPSCore%disTestMode()%cboolean" resolveInfo="isTestMode" />
             </node>
           </node>
         </node>
@@ -3779,184 +3800,149 @@
       <node role="body" roleId="tpee.1068580123135" type="tpee.StatementList" typeId="tpee.1068580123136" id="5111910545577563825" />
     </node>
   </root>
-  <root id="6457370101436703768">
-    <node role="visibility" roleId="tpee.1178549979242" type="tpee.PublicVisibility" typeId="tpee.1146644602865" id="6457370101436703769" />
-    <node role="constructor" roleId="tpee.1068390468201" type="tpee.ConstructorDeclaration" typeId="tpee.1068580123140" id="6457370101436703770">
-      <node role="returnType" roleId="tpee.1068580123133" type="tpee.VoidType" typeId="tpee.1068581517677" id="6457370101436703771" />
-      <node role="visibility" roleId="tpee.1178549979242" type="tpee.PublicVisibility" typeId="tpee.1146644602865" id="6457370101436703772" />
-      <node role="body" roleId="tpee.1068580123135" type="tpee.StatementList" typeId="tpee.1068580123136" id="6457370101436703773" />
-    </node>
-    <node role="implementedInterface" roleId="tpee.1095933932569" type="tpee.ClassifierType" typeId="tpee.1107535904670" id="6457370101436703774">
+  <root id="3483822302719455901">
+    <node role="visibility" roleId="tpee.1178549979242" type="tpee.PublicVisibility" typeId="tpee.1146644602865" id="3483822302719455902" />
+    <node role="constructor" roleId="tpee.1068390468201" type="tpee.ConstructorDeclaration" typeId="tpee.1068580123140" id="3483822302719455903">
+      <node role="returnType" roleId="tpee.1068580123133" type="tpee.VoidType" typeId="tpee.1068581517677" id="3483822302719455904" />
+      <node role="visibility" roleId="tpee.1178549979242" type="tpee.PublicVisibility" typeId="tpee.1146644602865" id="3483822302719455905" />
+      <node role="body" roleId="tpee.1068580123135" type="tpee.StatementList" typeId="tpee.1068580123136" id="3483822302719455906" />
+    </node>
+    <node role="implementedInterface" roleId="tpee.1095933932569" type="tpee.ClassifierType" typeId="tpee.1107535904670" id="3483822302719455910">
       <link role="classifier" roleId="tpee.1107535924139" targetNodeId="2835818332993426829" resolveInfo="TraceInfoCache.TraceInfoResourceProvider" />
     </node>
-    <node role="method" roleId="tpee.1107880067339" type="tpee.InstanceMethodDeclaration" typeId="tpee.1068580123165" id="6457370101436703775">
+    <node role="method" roleId="tpee.1107880067339" type="tpee.InstanceMethodDeclaration" typeId="tpee.1068580123165" id="3483822302719455911">
       <property name="isAbstract" nameId="tpee.1178608670077" value="false" />
       <property name="name" nameId="tpck.1169194664001" value="getResource" />
-      <node role="returnType" roleId="tpee.1068580123133" type="tpee.ClassifierType" typeId="tpee.1107535904670" id="6457370101436703776">
+      <node role="returnType" roleId="tpee.1068580123133" type="tpee.ClassifierType" typeId="tpee.1107535904670" id="3483822302719455912">
         <link role="classifier" roleId="tpee.1107535924139" targetNodeId="22fg.~URL" resolveInfo="URL" />
       </node>
-      <node role="visibility" roleId="tpee.1178549979242" type="tpee.PublicVisibility" typeId="tpee.1146644602865" id="6457370101436703777" />
-      <node role="parameter" roleId="tpee.1068580123134" type="tpee.ParameterDeclaration" typeId="tpee.1068498886292" id="6457370101436703778">
+      <node role="visibility" roleId="tpee.1178549979242" type="tpee.PublicVisibility" typeId="tpee.1146644602865" id="3483822302719455913" />
+      <node role="parameter" roleId="tpee.1068580123134" type="tpee.ParameterDeclaration" typeId="tpee.1068498886292" id="3483822302719455914">
         <property name="name" nameId="tpck.1169194664001" value="module" />
-        <node role="type" roleId="tpee.5680397130376446158" type="tpee.ClassifierType" typeId="tpee.1107535904670" id="6457370101436703779">
+        <node role="type" roleId="tpee.5680397130376446158" type="tpee.ClassifierType" typeId="tpee.1107535904670" id="3483822302719455915">
           <link role="classifier" roleId="tpee.1107535924139" targetNodeId="vsqj.~IModule" resolveInfo="IModule" />
         </node>
       </node>
-      <node role="parameter" roleId="tpee.1068580123134" type="tpee.ParameterDeclaration" typeId="tpee.1068498886292" id="6457370101436703780">
+      <node role="parameter" roleId="tpee.1068580123134" type="tpee.ParameterDeclaration" typeId="tpee.1068498886292" id="3483822302719455916">
         <property name="name" nameId="tpck.1169194664001" value="resourceName" />
-        <node role="type" roleId="tpee.5680397130376446158" type="tpee.StringType" typeId="tpee.1225271177708" id="6457370101436703785" />
-      </node>
-      <node role="body" roleId="tpee.1068580123135" type="tpee.StatementList" typeId="tpee.1068580123136" id="6457370101436703782">
-        <node role="statement" roleId="tpee.1068581517665" type="tpee.IfStatement" typeId="tpee.1068580123159" id="9053657877482507346">
-          <node role="ifTrue" roleId="tpee.1068580123161" type="tpee.StatementList" typeId="tpee.1068580123136" id="9053657877482507347">
-            <node role="statement" roleId="tpee.1068581517665" type="tpee.ReturnStatement" typeId="tpee.1068581242878" id="9053657877482507479">
-              <node role="expression" roleId="tpee.1068581517676" type="tpee.NullLiteral" typeId="tpee.1070534058343" id="9053657877482507481" />
-            </node>
-          </node>
-          <node role="condition" roleId="tpee.1068580123160" type="tpee.NotExpression" typeId="tpee.1081516740877" id="2603522263179315621">
-            <node role="expression" roleId="tpee.1081516765348" type="tpee.StaticMethodCall" typeId="tpee.1081236700937" id="2603522263179315622">
-              <link role="classConcept" roleId="tpee.1144433194310" targetNodeId="6457370101436703768" resolveInfo="TraceInfoFromSourceProvider" />
-              <link role="baseMethodDeclaration" roleId="tpee.1068499141037" targetNodeId="2603522263179306787" resolveInfo="isInAnt" />
-            </node>
-          </node>
-        </node>
-        <node role="statement" roleId="tpee.1068581517665" type="tpee.LocalVariableDeclarationStatement" typeId="tpee.1068581242864" id="6457370101436704829">
-          <node role="localVariableDeclaration" roleId="tpee.1068581242865" type="tpee.LocalVariableDeclaration" typeId="tpee.1068581242863" id="6457370101436704830">
-            <property name="name" nameId="tpck.1169194664001" value="traceInfoFile" />
-            <node role="type" roleId="tpee.5680397130376446158" type="tpee.ClassifierType" typeId="tpee.1107535904670" id="6457370101436704831">
-              <link role="classifier" roleId="tpee.1107535924139" targetNodeId="59et.~IFile" resolveInfo="IFile" />
-            </node>
-            <node role="initializer" roleId="tpee.1068431790190" type="tpee.DotExpression" typeId="tpee.1197027756228" id="6457370101436704832">
-              <node role="operand" roleId="tpee.1197027771414" type="tpee.DotExpression" typeId="tpee.1197027756228" id="6457370101436704833">
-                <node role="operand" roleId="tpee.1197027771414" type="tpee.StaticMethodCall" typeId="tpee.1081236700937" id="6457370101436704834">
-                  <link role="classConcept" roleId="tpee.1144433194310" targetNodeId="59et.~FileSystem" resolveInfo="FileSystem" />
-                  <link role="baseMethodDeclaration" roleId="tpee.1068499141037" targetNodeId="59et.~FileSystem%dgetInstance()%cjetbrains%dmps%dvfs%dFileSystem" resolveInfo="getInstance" />
-                </node>
-                <node role="operation" roleId="tpee.1197027833540" type="tpee.InstanceMethodCallOperation" typeId="tpee.1202948039474" id="6457370101436704835">
-                  <link role="baseMethodDeclaration" roleId="tpee.1068499141037" targetNodeId="59et.~FileSystem%dgetFileByPath(java%dlang%dString)%cjetbrains%dmps%dvfs%dIFile" resolveInfo="getFileByPath" />
-                  <node role="actualArgument" roleId="tpee.1068499141038" type="tpee.DotExpression" typeId="tpee.1197027756228" id="6457370101436704836">
-                    <node role="operand" roleId="tpee.1197027771414" type="tpee.ParameterReference" typeId="tpee.1068581242874" id="6457370101436704837">
-                      <link role="variableDeclaration" roleId="tpee.1068581517664" targetNodeId="6457370101436703778" resolveInfo="module" />
-                    </node>
-                    <node role="operation" roleId="tpee.1197027833540" type="tpee.InstanceMethodCallOperation" typeId="tpee.1202948039474" id="6457370101436704838">
-                      <link role="baseMethodDeclaration" roleId="tpee.1068499141037" targetNodeId="vsqj.~IModule%dgetGeneratorOutputPath()%cjava%dlang%dString" resolveInfo="getGeneratorOutputPath" />
-                    </node>
-                  </node>
-                </node>
-              </node>
-              <node role="operation" roleId="tpee.1197027833540" type="tpee.InstanceMethodCallOperation" typeId="tpee.1202948039474" id="6457370101436704839">
-                <link role="baseMethodDeclaration" roleId="tpee.1068499141037" targetNodeId="59et.~IFile%dgetDescendant(java%dlang%dString)%cjetbrains%dmps%dvfs%dIFile" resolveInfo="getDescendant" />
-                <node role="actualArgument" roleId="tpee.1068499141038" type="tpee.ParameterReference" typeId="tpee.1068581242874" id="6457370101436704840">
-                  <link role="variableDeclaration" roleId="tpee.1068581517664" targetNodeId="6457370101436703780" resolveInfo="resourceName" />
-                </node>
-              </node>
-            </node>
-          </node>
-        </node>
-        <node role="statement" roleId="tpee.1068581517665" type="tpee.IfStatement" typeId="tpee.1068580123159" id="6457370101436704849">
-          <node role="ifTrue" roleId="tpee.1068580123161" type="tpee.StatementList" typeId="tpee.1068580123136" id="6457370101436704850">
-            <node role="statement" roleId="tpee.1068581517665" type="tpee.ReturnStatement" typeId="tpee.1068581242878" id="6457370101436704893">
-              <node role="expression" roleId="tpee.1068581517676" type="tpee.NullLiteral" typeId="tpee.1070534058343" id="6457370101436704895" />
-            </node>
-          </node>
-          <node role="condition" roleId="tpee.1068580123160" type="tpee.NotExpression" typeId="tpee.1081516740877" id="6457370101436704889">
-            <node role="expression" roleId="tpee.1081516765348" type="tpee.DotExpression" typeId="tpee.1197027756228" id="6457370101436704890">
-              <node role="operand" roleId="tpee.1197027771414" type="tpee.LocalVariableReference" typeId="tpee.1068581242866" id="6457370101436704891">
-                <link role="variableDeclaration" roleId="tpee.1068581517664" targetNodeId="6457370101436704830" resolveInfo="traceInfoFile" />
-              </node>
-              <node role="operation" roleId="tpee.1197027833540" type="tpee.InstanceMethodCallOperation" typeId="tpee.1202948039474" id="6457370101436704892">
-                <link role="baseMethodDeclaration" roleId="tpee.1068499141037" targetNodeId="59et.~IFile%dexists()%cboolean" resolveInfo="exists" />
-              </node>
-            </node>
-          </node>
-        </node>
-        <node role="statement" roleId="tpee.1068581517665" type="tpee.LocalVariableDeclarationStatement" typeId="tpee.1068581242864" id="6457370101436704992">
-          <node role="localVariableDeclaration" roleId="tpee.1068581242865" type="tpee.LocalVariableDeclaration" typeId="tpee.1068581242863" id="6457370101436704993">
-            <property name="name" nameId="tpck.1169194664001" value="url" />
-            <node role="type" roleId="tpee.5680397130376446158" type="tpee.ClassifierType" typeId="tpee.1107535904670" id="6457370101436704994">
-              <link role="classifier" roleId="tpee.1107535924139" targetNodeId="22fg.~URL" resolveInfo="URL" />
-            </node>
-            <node role="initializer" roleId="tpee.1068431790190" type="tpee.NullLiteral" typeId="tpee.1070534058343" id="6457370101436705024" />
-          </node>
-        </node>
-        <node role="statement" roleId="tpee.1068581517665" type="tpee.TryCatchStatement" typeId="tpee.1164879751025" id="6457370101436704968">
-          <node role="body" roleId="tpee.1164879758292" type="tpee.StatementList" typeId="tpee.1068580123136" id="6457370101436704969">
-            <node role="statement" roleId="tpee.1068581517665" type="tpee.ExpressionStatement" typeId="tpee.1068580123155" id="6457370101436705011">
-              <node role="expression" roleId="tpee.1068580123156" type="tpee.AssignmentExpression" typeId="tpee.1068498886294" id="6457370101436705012">
-                <node role="rValue" roleId="tpee.1068498886297" type="tpee.DotExpression" typeId="tpee.1197027756228" id="6457370101436704995">
-                  <node role="operand" roleId="tpee.1197027771414" type="tpee.DotExpression" typeId="tpee.1197027756228" id="6457370101436704996">
-                    <node role="operand" roleId="tpee.1197027771414" type="tpee.GenericNewExpression" typeId="tpee.1145552977093" id="6457370101436704997">
-                      <node role="creator" roleId="tpee.1145553007750" type="tpee.ClassCreator" typeId="tpee.1212685548494" id="6457370101436704998">
-                        <link role="baseMethodDeclaration" roleId="tpee.1068499141037" targetNodeId="fxg7.~File%d&lt;init&gt;(java%dlang%dString)" resolveInfo="File" />
-                        <node role="actualArgument" roleId="tpee.1068499141038" type="tpee.DotExpression" typeId="tpee.1197027756228" id="6457370101436704999">
-                          <node role="operand" roleId="tpee.1197027771414" type="tpee.DotExpression" typeId="tpee.1197027756228" id="6457370101436705000">
-                            <node role="operand" roleId="tpee.1197027771414" type="tpee.LocalVariableReference" typeId="tpee.1068581242866" id="6457370101436705001">
-                              <link role="variableDeclaration" roleId="tpee.1068581517664" targetNodeId="6457370101436704830" resolveInfo="traceInfoFile" />
-                            </node>
-                            <node role="operation" roleId="tpee.1197027833540" type="tpee.InstanceMethodCallOperation" typeId="tpee.1202948039474" id="6457370101436705002">
-                              <link role="baseMethodDeclaration" roleId="tpee.1068499141037" targetNodeId="59et.~IFile%dgetPath()%cjava%dlang%dString" resolveInfo="getPath" />
-                            </node>
-                          </node>
-                          <node role="operation" roleId="tpee.1197027833540" type="tpee.InstanceMethodCallOperation" typeId="tpee.1202948039474" id="6457370101436705003">
-                            <link role="baseMethodDeclaration" roleId="tpee.1068499141037" targetNodeId="e2lb.~String%dreplace(java%dlang%dCharSequence,java%dlang%dCharSequence)%cjava%dlang%dString" resolveInfo="replace" />
-                            <node role="actualArgument" roleId="tpee.1068499141038" type="tpee.StringLiteral" typeId="tpee.1070475926800" id="6457370101436705004">
-                              <property name="value" nameId="tpee.1070475926801" value="/" />
-                            </node>
-                            <node role="actualArgument" roleId="tpee.1068499141038" type="tpee.StaticFieldReference" typeId="tpee.1070533707846" id="6457370101436705005">
-                              <link role="classifier" roleId="tpee.1144433057691" targetNodeId="fxg7.~File" resolveInfo="File" />
-                              <link role="variableDeclaration" roleId="tpee.1068581517664" targetNodeId="fxg7.~File%dseparator" resolveInfo="separator" />
-                            </node>
-                          </node>
-                        </node>
-                      </node>
-                    </node>
-                    <node role="operation" roleId="tpee.1197027833540" type="tpee.InstanceMethodCallOperation" typeId="tpee.1202948039474" id="6457370101436705006">
-                      <link role="baseMethodDeclaration" roleId="tpee.1068499141037" targetNodeId="fxg7.~File%dtoURI()%cjava%dnet%dURI" resolveInfo="toURI" />
-                    </node>
-                  </node>
-                  <node role="operation" roleId="tpee.1197027833540" type="tpee.InstanceMethodCallOperation" typeId="tpee.1202948039474" id="6457370101436705007">
-                    <link role="baseMethodDeclaration" roleId="tpee.1068499141037" targetNodeId="22fg.~URI%dtoURL()%cjava%dnet%dURL" resolveInfo="toURL" />
-                  </node>
-                </node>
-                <node role="lValue" roleId="tpee.1068498886295" type="tpee.LocalVariableReference" typeId="tpee.1068581242866" id="6457370101436705013">
-                  <link role="variableDeclaration" roleId="tpee.1068581517664" targetNodeId="6457370101436704993" resolveInfo="url" />
-                </node>
-              </node>
-            </node>
-          </node>
-          <node role="catchClause" roleId="tpee.1164903496223" type="tpee.CatchClause" typeId="tpee.1164903280175" id="6457370101436704971">
-            <node role="throwable" roleId="tpee.1164903359217" type="tpee.LocalVariableDeclaration" typeId="tpee.1068581242863" id="6457370101436704972">
-              <property name="name" nameId="tpck.1169194664001" value="e" />
-              <node role="type" roleId="tpee.5680397130376446158" type="tpee.ClassifierType" typeId="tpee.1107535904670" id="6457370101436704988">
-                <link role="classifier" roleId="tpee.1107535924139" targetNodeId="22fg.~MalformedURLException" resolveInfo="MalformedURLException" />
-              </node>
-            </node>
-            <node role="catchBody" roleId="tpee.1164903359218" type="tpee.StatementList" typeId="tpee.1068580123136" id="6457370101436704974" />
-          </node>
-        </node>
-        <node role="statement" roleId="tpee.1068581517665" type="tpee.ReturnStatement" typeId="tpee.1068581242878" id="6457370101436705020">
-          <node role="expression" roleId="tpee.1068581517676" type="tpee.LocalVariableReference" typeId="tpee.1068581242866" id="6457370101436705022">
-            <link role="variableDeclaration" roleId="tpee.1068581517664" targetNodeId="6457370101436704993" resolveInfo="url" />
-          </node>
-        </node>
-      </node>
-      <node role="annotation" roleId="tpee.1188208488637" type="tpee.AnnotationInstance" typeId="tpee.1188207840427" id="9053657877482507343">
-        <link role="annotation" roleId="tpee.1188208074048" targetNodeId="68ai.~Nullable" resolveInfo="Nullable" />
-      </node>
-    </node>
-    <node role="staticMethod" roleId="tpee.1070462273904" type="tpee.StaticMethodDeclaration" typeId="tpee.1081236700938" id="2603522263179306787">
-      <property name="name" nameId="tpck.1169194664001" value="isInAnt" />
-      <node role="visibility" roleId="tpee.1178549979242" type="tpee.PublicVisibility" typeId="tpee.1146644602865" id="2603522263179306788" />
-      <node role="returnType" roleId="tpee.1068580123133" type="tpee.BooleanType" typeId="tpee.1070534644030" id="2603522263179306789" />
-      <node role="body" roleId="tpee.1068580123135" type="tpee.StatementList" typeId="tpee.1068580123136" id="2603522263179306790">
-        <node role="statement" roleId="tpee.1068581517665" type="tpee.ReturnStatement" typeId="tpee.1068581242878" id="2603522263179306791">
-          <node role="expression" roleId="tpee.1068581517676" type="tpee.DotExpression" typeId="tpee.1197027756228" id="2603522263179306793">
-            <node role="operand" roleId="tpee.1197027771414" type="tpee.StaticMethodCall" typeId="tpee.1081236700937" id="2603522263179306794">
-              <link role="baseMethodDeclaration" roleId="tpee.1068499141037" targetNodeId="1p1s.~MPSCore%dgetInstance()%cjetbrains%dmps%dMPSCore" resolveInfo="getInstance" />
-              <link role="classConcept" roleId="tpee.1144433194310" targetNodeId="1p1s.~MPSCore" resolveInfo="MPSCore" />
-            </node>
-            <node role="operation" roleId="tpee.1197027833540" type="tpee.InstanceMethodCallOperation" typeId="tpee.1202948039474" id="2603522263179306795">
-              <link role="baseMethodDeclaration" roleId="tpee.1068499141037" targetNodeId="1p1s.~MPSCore%disTestMode()%cboolean" resolveInfo="isTestMode" />
+        <node role="type" roleId="tpee.5680397130376446158" type="tpee.StringType" typeId="tpee.1225271177708" id="3483822302719455921" />
+      </node>
+      <node role="body" roleId="tpee.1068580123135" type="tpee.StatementList" typeId="tpee.1068580123136" id="3483822302719455918">
+        <node role="statement" roleId="tpee.1068581517665" type="tpee.LocalVariableDeclarationStatement" typeId="tpee.1068581242864" id="3483822302719455925">
+          <node role="localVariableDeclaration" roleId="tpee.1068581242865" type="tpee.LocalVariableDeclaration" typeId="tpee.1068581242863" id="3483822302719455926">
+            <property name="name" nameId="tpck.1169194664001" value="classPathItem" />
+            <property name="isFinal" nameId="tpee.1176718929932" value="false" />
+            <node role="type" roleId="tpee.5680397130376446158" type="tpee.ClassifierType" typeId="tpee.1107535904670" id="3483822302719455927">
+              <link role="classifier" roleId="tpee.1107535924139" targetNodeId="n13f.~IClassPathItem" resolveInfo="IClassPathItem" />
+            </node>
+          </node>
+        </node>
+        <node role="statement" roleId="tpee.1068581517665" type="tpee.LocalVariableDeclarationStatement" typeId="tpee.1068581242864" id="3483822302719455928">
+          <node role="localVariableDeclaration" roleId="tpee.1068581242865" type="tpee.LocalVariableDeclaration" typeId="tpee.1068581242863" id="3483822302719455929">
+            <property name="name" nameId="tpck.1169194664001" value="descriptor" />
+            <node role="type" roleId="tpee.5680397130376446158" type="tpee.ClassifierType" typeId="tpee.1107535904670" id="3483822302719455930">
+              <link role="classifier" roleId="tpee.1107535924139" targetNodeId="kqhl.~ModuleDescriptor" resolveInfo="ModuleDescriptor" />
+            </node>
+            <node role="initializer" roleId="tpee.1068431790190" type="tpee.DotExpression" typeId="tpee.1197027756228" id="3483822302719455931">
+              <node role="operand" roleId="tpee.1197027771414" type="tpee.ParameterReference" typeId="tpee.1068581242874" id="3483822302719455932">
+                <link role="variableDeclaration" roleId="tpee.1068581517664" targetNodeId="3483822302719455914" resolveInfo="module" />
+              </node>
+              <node role="operation" roleId="tpee.1197027833540" type="tpee.InstanceMethodCallOperation" typeId="tpee.1202948039474" id="3483822302719455933">
+                <link role="baseMethodDeclaration" roleId="tpee.1068499141037" targetNodeId="vsqj.~IModule%dgetModuleDescriptor()%cjetbrains%dmps%dproject%dstructure%dmodules%dModuleDescriptor" resolveInfo="getModuleDescriptor" />
+              </node>
+            </node>
+          </node>
+        </node>
+        <node role="statement" roleId="tpee.1068581517665" type="tpee.IfStatement" typeId="tpee.1068580123159" id="3483822302719455934">
+          <node role="condition" roleId="tpee.1068580123160" type="tpee.OrExpression" typeId="tpee.1080223426719" id="3483822302719455935">
+            <node role="leftExpression" roleId="tpee.1081773367580" type="tpee.DotExpression" typeId="tpee.1197027756228" id="3483822302719455936">
+              <node role="operand" roleId="tpee.1197027771414" type="tpee.ParameterReference" typeId="tpee.1068581242874" id="3483822302719455937">
+                <link role="variableDeclaration" roleId="tpee.1068581517664" targetNodeId="3483822302719455914" resolveInfo="module" />
+              </node>
+              <node role="operation" roleId="tpee.1197027833540" type="tpee.InstanceMethodCallOperation" typeId="tpee.1202948039474" id="3483822302719455938">
+                <link role="baseMethodDeclaration" roleId="tpee.1068499141037" targetNodeId="vsqj.~IModule%disCompileInMPS()%cboolean" resolveInfo="isCompileInMPS" />
+              </node>
+            </node>
+            <node role="rightExpression" roleId="tpee.1081773367579" type="tpee.AndExpression" typeId="tpee.1080120340718" id="3483822302719455939">
+              <node role="leftExpression" roleId="tpee.1081773367580" type="tpee.NotEqualsExpression" typeId="tpee.1073239437375" id="3483822302719455940">
+                <node role="rightExpression" roleId="tpee.1081773367579" type="tpee.NullLiteral" typeId="tpee.1070534058343" id="3483822302719455941" />
+                <node role="leftExpression" roleId="tpee.1081773367580" type="tpee.LocalVariableReference" typeId="tpee.1068581242866" id="3483822302719455942">
+                  <link role="variableDeclaration" roleId="tpee.1068581517664" targetNodeId="3483822302719455929" resolveInfo="descriptor" />
+                </node>
+              </node>
+              <node role="rightExpression" roleId="tpee.1081773367579" type="tpee.NotExpression" typeId="tpee.1081516740877" id="3483822302719455943">
+                <node role="expression" roleId="tpee.1081516765348" type="tpee.DotExpression" typeId="tpee.1197027756228" id="3483822302719455944">
+                  <node role="operand" roleId="tpee.1197027771414" type="tpee.DotExpression" typeId="tpee.1197027756228" id="3483822302719455945">
+                    <node role="operand" roleId="tpee.1197027771414" type="tpee.LocalVariableReference" typeId="tpee.1068581242866" id="3483822302719455946">
+                      <link role="variableDeclaration" roleId="tpee.1068581517664" targetNodeId="3483822302719455929" resolveInfo="descriptor" />
+                    </node>
+                    <node role="operation" roleId="tpee.1197027833540" type="tpee.InstanceMethodCallOperation" typeId="tpee.1202948039474" id="3483822302719455947">
+                      <link role="baseMethodDeclaration" roleId="tpee.1068499141037" targetNodeId="kqhl.~ModuleDescriptor%dgetStubModelEntries()%cjava%dutil%dCollection" resolveInfo="getStubModelEntries" />
+                    </node>
+                  </node>
+                  <node role="operation" roleId="tpee.1197027833540" type="tpee.InstanceMethodCallOperation" typeId="tpee.1202948039474" id="3483822302719455948">
+                    <link role="baseMethodDeclaration" roleId="tpee.1068499141037" targetNodeId="k7g3.~Collection%disEmpty()%cboolean" resolveInfo="isEmpty" />
+                  </node>
+                </node>
+              </node>
+            </node>
+          </node>
+          <node role="ifFalseStatement" roleId="tpee.1082485599094" type="tpee.BlockStatement" typeId="tpee.1082485599095" id="3483822302719455949">
+            <node role="statements" roleId="tpee.1082485599096" type="tpee.StatementList" typeId="tpee.1068580123136" id="3483822302719455950">
+              <node role="statement" roleId="tpee.1068581517665" type="tpee.ExpressionStatement" typeId="tpee.1068580123155" id="3483822302719455951">
+                <node role="expression" roleId="tpee.1068580123156" type="tpee.AssignmentExpression" typeId="tpee.1068498886294" id="3483822302719455952">
+                  <node role="lValue" roleId="tpee.1068498886295" type="tpee.LocalVariableReference" typeId="tpee.1068581242866" id="3483822302719455953">
+                    <link role="variableDeclaration" roleId="tpee.1068581517664" targetNodeId="3483822302719455926" resolveInfo="classPathItem" />
+                  </node>
+                  <node role="rValue" roleId="tpee.1068498886297" type="tpee.StaticMethodCall" typeId="tpee.1081236700937" id="3483822302719455954">
+                    <link role="baseMethodDeclaration" roleId="tpee.1068499141037" targetNodeId="n13f.~CommonPaths%dgetMPSClassPath()%cjetbrains%dmps%dreloading%dIClassPathItem" resolveInfo="getMPSClassPath" />
+                    <link role="classConcept" roleId="tpee.1144433194310" targetNodeId="n13f.~CommonPaths" resolveInfo="CommonPaths" />
+                  </node>
+                </node>
+              </node>
+            </node>
+          </node>
+          <node role="ifTrue" roleId="tpee.1068580123161" type="tpee.StatementList" typeId="tpee.1068580123136" id="3483822302719455955">
+            <node role="statement" roleId="tpee.1068581517665" type="tpee.ExpressionStatement" typeId="tpee.1068580123155" id="3483822302719455956">
+              <node role="expression" roleId="tpee.1068580123156" type="tpee.AssignmentExpression" typeId="tpee.1068498886294" id="3483822302719455957">
+                <node role="lValue" roleId="tpee.1068498886295" type="tpee.LocalVariableReference" typeId="tpee.1068581242866" id="3483822302719455958">
+                  <link role="variableDeclaration" roleId="tpee.1068581517664" targetNodeId="3483822302719455926" resolveInfo="classPathItem" />
+                </node>
+                <node role="rValue" roleId="tpee.1068498886297" type="tpee.DotExpression" typeId="tpee.1197027756228" id="3483822302719455959">
+                  <node role="operand" roleId="tpee.1197027771414" type="tpee.ParameterReference" typeId="tpee.1068581242874" id="3483822302719455960">
+                    <link role="variableDeclaration" roleId="tpee.1068581517664" targetNodeId="3483822302719455914" resolveInfo="module" />
+                  </node>
+                  <node role="operation" roleId="tpee.1197027833540" type="tpee.InstanceMethodCallOperation" typeId="tpee.1202948039474" id="3483822302719455961">
+                    <link role="baseMethodDeclaration" roleId="tpee.1068499141037" targetNodeId="vsqj.~IModule%dgetClassPathItem()%cjetbrains%dmps%dreloading%dIClassPathItem" resolveInfo="getClassPathItem" />
+                  </node>
+                </node>
+              </node>
+            </node>
+          </node>
+        </node>
+        <node role="statement" roleId="tpee.1068581517665" type="tpee.IfStatement" typeId="tpee.1068580123159" id="3483822302719455962">
+          <node role="condition" roleId="tpee.1068580123160" type="tpee.EqualsExpression" typeId="tpee.1068580123152" id="3483822302719455963">
+            <node role="leftExpression" roleId="tpee.1081773367580" type="tpee.LocalVariableReference" typeId="tpee.1068581242866" id="3483822302719455964">
+              <link role="variableDeclaration" roleId="tpee.1068581517664" targetNodeId="3483822302719455926" resolveInfo="classPathItem" />
+            </node>
+            <node role="rightExpression" roleId="tpee.1081773367579" type="tpee.NullLiteral" typeId="tpee.1070534058343" id="3483822302719455965" />
+          </node>
+          <node role="ifTrue" roleId="tpee.1068580123161" type="tpee.StatementList" typeId="tpee.1068580123136" id="3483822302719455966">
+            <node role="statement" roleId="tpee.1068581517665" type="tpee.ReturnStatement" typeId="tpee.1068581242878" id="3483822302719455967">
+              <node role="expression" roleId="tpee.1068581517676" type="tpee.NullLiteral" typeId="tpee.1070534058343" id="3483822302719455968" />
+            </node>
+          </node>
+        </node>
+        <node role="statement" roleId="tpee.1068581517665" type="tpee.ReturnStatement" typeId="tpee.1068581242878" id="3483822302719455982">
+          <node role="expression" roleId="tpee.1068581517676" type="tpee.DotExpression" typeId="tpee.1197027756228" id="3483822302719455977">
+            <node role="operand" roleId="tpee.1197027771414" type="tpee.LocalVariableReference" typeId="tpee.1068581242866" id="3483822302719455978">
+              <link role="variableDeclaration" roleId="tpee.1068581517664" targetNodeId="3483822302719455926" resolveInfo="classPathItem" />
+            </node>
+            <node role="operation" roleId="tpee.1197027833540" type="tpee.InstanceMethodCallOperation" typeId="tpee.1202948039474" id="3483822302719455979">
+              <link role="baseMethodDeclaration" roleId="tpee.1068499141037" targetNodeId="n13f.~IClassPathItem%dgetResource(java%dlang%dString)%cjava%dnet%dURL" resolveInfo="getResource" />
+              <node role="actualArgument" roleId="tpee.1068499141038" type="tpee.ParameterReference" typeId="tpee.1068581242874" id="3483822302719455984">
+                <link role="variableDeclaration" roleId="tpee.1068581517664" targetNodeId="3483822302719455916" resolveInfo="resourceName" />
+              </node>
             </node>
           </node>
         </node>
