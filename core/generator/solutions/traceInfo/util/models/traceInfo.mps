--- conflicted
+++ resolved
@@ -4,10 +4,10 @@
   <language namespace="f3061a53-9226-4cc5-a443-f952ceaf5816(jetbrains.mps.baseLanguage)" />
   <language namespace="760a0a8c-eabb-4521-8bfd-65db761a9ba3(jetbrains.mps.baseLanguage.logging)" />
   <language namespace="fd392034-7849-419d-9071-12563d152375(jetbrains.mps.baseLanguage.closures)" />
+  <language namespace="774bf8a0-62e5-41e1-af63-f4812e60e48b(jetbrains.mps.baseLanguage.checkedDots)" />
+  <language namespace="7866978e-a0f0-4cc7-81bc-4d213d9375e1(jetbrains.mps.lang.smodel)" />
+  <language namespace="f2801650-65d5-424e-bb1b-463a8781b786(jetbrains.mps.baseLanguage.javadoc)" />
   <language namespace="83888646-71ce-4f1c-9c53-c54016f6ad4f(jetbrains.mps.baseLanguage.collections)" />
-  <language namespace="7866978e-a0f0-4cc7-81bc-4d213d9375e1(jetbrains.mps.lang.smodel)" />
-  <language namespace="774bf8a0-62e5-41e1-af63-f4812e60e48b(jetbrains.mps.baseLanguage.checkedDots)" />
-  <language namespace="f2801650-65d5-424e-bb1b-463a8781b786(jetbrains.mps.baseLanguage.javadoc)" />
   <import index="msyo" modelUID="f:java_stub#6ed54515-acc8-4d1e-a16c-9fd6cfe951ea#jetbrains.mps.util(MPS.Core/jetbrains.mps.util@java_stub)" version="-1" />
   <import index="cu2c" modelUID="f:java_stub#6ed54515-acc8-4d1e-a16c-9fd6cfe951ea#jetbrains.mps.smodel(MPS.Core/jetbrains.mps.smodel@java_stub)" version="-1" />
   <import index="51om" modelUID="f:java_stub#6ed54515-acc8-4d1e-a16c-9fd6cfe951ea#jetbrains.mps.cleanup(MPS.Core/jetbrains.mps.cleanup@java_stub)" version="-1" />
@@ -31,10 +31,10 @@
   <import index="tpib" modelUID="r:00000000-0000-4000-0000-011c8959057f(jetbrains.mps.baseLanguage.logging.structure)" version="0" implicit="yes" />
   <import index="tp2c" modelUID="r:00000000-0000-4000-0000-011c89590338(jetbrains.mps.baseLanguage.closures.structure)" version="3" implicit="yes" />
   <import index="dd55" modelUID="f:java_stub#6ed54515-acc8-4d1e-a16c-9fd6cfe951ea#jetbrains.mps.generator.cache(MPS.Core/jetbrains.mps.generator.cache@java_stub)" version="-1" implicit="yes" />
+  <import index="m373" modelUID="r:4095af4f-a097-4799-aaa9-03df087ddfa6(jetbrains.mps.baseLanguage.javadoc.structure)" version="5" implicit="yes" />
+  <import index="pxpg" modelUID="r:5a550369-d6d9-4c89-a89b-1bb748dc20b3(jetbrains.mps.baseLanguage.checkedDots.structure)" version="-1" implicit="yes" />
+  <import index="tp25" modelUID="r:00000000-0000-4000-0000-011c89590301(jetbrains.mps.lang.smodel.structure)" version="-1" implicit="yes" />
   <import index="tp2q" modelUID="r:00000000-0000-4000-0000-011c8959032e(jetbrains.mps.baseLanguage.collections.structure)" version="7" implicit="yes" />
-  <import index="tp25" modelUID="r:00000000-0000-4000-0000-011c89590301(jetbrains.mps.lang.smodel.structure)" version="-1" implicit="yes" />
-  <import index="pxpg" modelUID="r:5a550369-d6d9-4c89-a89b-1bb748dc20b3(jetbrains.mps.baseLanguage.checkedDots.structure)" version="-1" implicit="yes" />
-  <import index="m373" modelUID="r:4095af4f-a097-4799-aaa9-03df087ddfa6(jetbrains.mps.baseLanguage.javadoc.structure)" version="5" implicit="yes" />
   <roots>
     <node type="tpee.ClassConcept" typeId="tpee.1068390468198" id="7521671656020564904">
       <property name="abstractClass" nameId="tpee.1075300953594" value="false" />
@@ -830,11 +830,7 @@
                     </node>
                   </node>
                   <node role="operation" roleId="tpee.1197027833540" type="tpee.InstanceMethodCallOperation" typeId="tpee.1202948039474" id="7521671656020565175">
-<<<<<<< HEAD
-                    <link role="baseMethodDeclaration" roleId="tpee.1068499141037" targetNodeId="k7g3.~Set%disEmpty()%cboolean" resolveInfo="isEmpty" />
-=======
                     <link role="baseMethodDeclaration" roleId="tpee.1068499141037" targetNodeId="k7g3.~Collection%disEmpty()%cboolean" resolveInfo="isEmpty" />
->>>>>>> 8b95fe27
                   </node>
                 </node>
               </node>
@@ -1547,6 +1543,7 @@
     <node role="staticMethod" roleId="tpee.1070462273904" type="tpee.StaticMethodDeclaration" typeId="tpee.1081236700938" id="7521671656020565503">
       <property name="isFinal" nameId="tpee.1181808852946" value="false" />
       <property name="name" nameId="tpck.1169194664001" value="getUnitNode" />
+      <node role="returnType" roleId="tpee.1068580123133" type="tp25.SNodeType" typeId="tp25.1138055754698" id="24227610116313513" />
       <node role="visibility" roleId="tpee.1178549979242" type="tpee.PublicVisibility" typeId="tpee.1146644602865" id="7521671656020565504" />
       <node role="parameter" roleId="tpee.1068580123134" type="tpee.ParameterDeclaration" typeId="tpee.1068498886292" id="7521671656020565506">
         <property name="name" nameId="tpck.1169194664001" value="className" />
@@ -1625,13 +1622,12 @@
       <node role="annotation" roleId="tpee.1188208488637" type="tpee.AnnotationInstance" typeId="tpee.1188207840427" id="7521671656020565530">
         <link role="annotation" roleId="tpee.1188208074048" targetNodeId="68ai.~Nullable" resolveInfo="Nullable" />
       </node>
-      <node role="returnType" roleId="tpee.1068580123133" type="tp25.SNodeType" typeId="tp25.1138055754698" id="24227610116313513" />
     </node>
     <node role="staticMethod" roleId="tpee.1070462273904" type="tpee.StaticMethodDeclaration" typeId="tpee.1081236700938" id="7521671656020565531">
       <property name="isFinal" nameId="tpee.1181808852946" value="false" />
       <property name="name" nameId="tpck.1169194664001" value="getNode" />
+      <node role="returnType" roleId="tpee.1068580123133" type="tp25.SNodeType" typeId="tp25.1138055754698" id="24227610116313395" />
       <node role="visibility" roleId="tpee.1178549979242" type="tpee.PublicVisibility" typeId="tpee.1146644602865" id="7521671656020565532" />
-      <node role="returnType" roleId="tpee.1068580123133" type="tp25.SNodeType" typeId="tp25.1138055754698" id="24227610116313395" />
       <node role="parameter" roleId="tpee.1068580123134" type="tpee.ParameterDeclaration" typeId="tpee.1068498886292" id="7521671656020565534">
         <property name="name" nameId="tpck.1169194664001" value="className" />
         <property name="isFinal" nameId="tpee.1176718929932" value="false" />
@@ -2380,8 +2376,8 @@
     <node role="staticMethod" roleId="tpee.1070462273904" type="tpee.StaticMethodDeclaration" typeId="tpee.1081236700938" id="7521671656020565559">
       <property name="isFinal" nameId="tpee.1181808852946" value="false" />
       <property name="name" nameId="tpck.1169194664001" value="getVar" />
+      <node role="returnType" roleId="tpee.1068580123133" type="tp25.SNodeType" typeId="tp25.1138055754698" id="24227610116313487" />
       <node role="visibility" roleId="tpee.1178549979242" type="tpee.PublicVisibility" typeId="tpee.1146644602865" id="7521671656020565560" />
-      <node role="returnType" roleId="tpee.1068580123133" type="tp25.SNodeType" typeId="tp25.1138055754698" id="24227610116313487" />
       <node role="parameter" roleId="tpee.1068580123134" type="tpee.ParameterDeclaration" typeId="tpee.1068498886292" id="7521671656020565562">
         <property name="name" nameId="tpck.1169194664001" value="className" />
         <property name="isFinal" nameId="tpee.1176718929932" value="false" />
@@ -2593,6 +2589,9 @@
     <node role="staticMethod" roleId="tpee.1070462273904" type="tpee.StaticMethodDeclaration" typeId="tpee.1081236700938" id="6983905849361466873">
       <property name="isFinal" nameId="tpee.1181808852946" value="false" />
       <property name="name" nameId="tpck.1169194664001" value="getAllNodes" />
+      <node role="returnType" roleId="tpee.1068580123133" type="tp2q.ListType" typeId="tp2q.1151688443754" id="24227610116319694">
+        <node role="elementType" roleId="tp2q.1151688676805" type="tp25.SNodeType" typeId="tp25.1138055754698" id="24227610116319696" />
+      </node>
       <node role="visibility" roleId="tpee.1178549979242" type="tpee.PublicVisibility" typeId="tpee.1146644602865" id="6983905849361466874" />
       <node role="typeVariableDeclaration" roleId="tpee.1109279881614" type="tpee.TypeVariableDeclaration" typeId="tpee.1109279763828" id="6983905849361466871">
         <property name="name" nameId="tpck.1169194664001" value="T" />
@@ -2688,13 +2687,13 @@
       <node role="annotation" roleId="tpee.1188208488637" type="tpee.AnnotationInstance" typeId="tpee.1188207840427" id="24227610116320100">
         <link role="annotation" roleId="tpee.1188208074048" targetNodeId="e2lb.~Deprecated" resolveInfo="Deprecated" />
       </node>
-      <node role="returnType" roleId="tpee.1068580123133" type="tp2q.ListType" typeId="tp2q.1151688443754" id="24227610116319694">
-        <node role="elementType" roleId="tp2q.1151688676805" type="tp25.SNodeType" typeId="tp25.1138055754698" id="24227610116319696" />
-      </node>
     </node>
     <node role="staticMethod" roleId="tpee.1070462273904" type="tpee.StaticMethodDeclaration" typeId="tpee.1081236700938" id="6983905849361466966">
       <property name="isFinal" nameId="tpee.1181808852946" value="false" />
       <property name="name" nameId="tpck.1169194664001" value="getAllTraceableNodes" />
+      <node role="returnType" roleId="tpee.1068580123133" type="tp2q.ListType" typeId="tp2q.1151688443754" id="24227610116319697">
+        <node role="elementType" roleId="tp2q.1151688676805" type="tp25.SNodeType" typeId="tp25.1138055754698" id="24227610116319698" />
+      </node>
       <node role="visibility" roleId="tpee.1178549979242" type="tpee.PublicVisibility" typeId="tpee.1146644602865" id="6983905849361466967" />
       <node role="parameter" roleId="tpee.1068580123134" type="tpee.ParameterDeclaration" typeId="tpee.1068498886292" id="6983905849361466970">
         <property name="name" nameId="tpck.1169194664001" value="className" />
@@ -2787,13 +2786,13 @@
       <node role="annotation" roleId="tpee.1188208488637" type="tpee.AnnotationInstance" typeId="tpee.1188207840427" id="6983905849361467001">
         <link role="annotation" roleId="tpee.1188208074048" targetNodeId="68ai.~Nullable" resolveInfo="Nullable" />
       </node>
-      <node role="returnType" roleId="tpee.1068580123133" type="tp2q.ListType" typeId="tp2q.1151688443754" id="24227610116319697">
-        <node role="elementType" roleId="tp2q.1151688676805" type="tp25.SNodeType" typeId="tp25.1138055754698" id="24227610116319698" />
-      </node>
     </node>
     <node role="staticMethod" roleId="tpee.1070462273904" type="tpee.StaticMethodDeclaration" typeId="tpee.1081236700938" id="6983905849361467002">
       <property name="isFinal" nameId="tpee.1181808852946" value="false" />
       <property name="name" nameId="tpck.1169194664001" value="getAllScopeNodes" />
+      <node role="returnType" roleId="tpee.1068580123133" type="tp2q.ListType" typeId="tp2q.1151688443754" id="24227610116319699">
+        <node role="elementType" roleId="tp2q.1151688676805" type="tp25.SNodeType" typeId="tp25.1138055754698" id="24227610116319700" />
+      </node>
       <node role="visibility" roleId="tpee.1178549979242" type="tpee.PublicVisibility" typeId="tpee.1146644602865" id="6983905849361467003" />
       <node role="parameter" roleId="tpee.1068580123134" type="tpee.ParameterDeclaration" typeId="tpee.1068498886292" id="6983905849361467006">
         <property name="name" nameId="tpck.1169194664001" value="className" />
@@ -2885,9 +2884,6 @@
       </node>
       <node role="annotation" roleId="tpee.1188208488637" type="tpee.AnnotationInstance" typeId="tpee.1188207840427" id="6983905849361467037">
         <link role="annotation" roleId="tpee.1188208074048" targetNodeId="68ai.~Nullable" resolveInfo="Nullable" />
-      </node>
-      <node role="returnType" roleId="tpee.1068580123133" type="tp2q.ListType" typeId="tp2q.1151688443754" id="24227610116319699">
-        <node role="elementType" roleId="tp2q.1151688676805" type="tp25.SNodeType" typeId="tp25.1138055754698" id="24227610116319700" />
       </node>
     </node>
     <node role="staticMethod" roleId="tpee.1070462273904" type="tpee.StaticMethodDeclaration" typeId="tpee.1081236700938" id="6983905849361467038">
