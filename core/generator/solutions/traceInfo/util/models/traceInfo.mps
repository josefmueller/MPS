--- conflicted
+++ resolved
@@ -25,32 +25,20 @@
   <import index="zwkq" modelUID="f:java_stub#6ed54515-acc8-4d1e-a16c-9fd6cfe951ea#org.jdom(MPS.Core/org.jdom@java_stub)" version="-1" />
   <import index="kgxg" modelUID="f:java_stub#6ed54515-acc8-4d1e-a16c-9fd6cfe951ea#jetbrains.mps.components(MPS.Core/jetbrains.mps.components@java_stub)" version="-1" />
   <import index="eunx" modelUID="f:java_stub#6ed54515-acc8-4d1e-a16c-9fd6cfe951ea#jetbrains.mps.util.annotation(MPS.Core/jetbrains.mps.util.annotation@java_stub)" version="-1" />
-<<<<<<< HEAD
+  <import index="dd55" modelUID="f:java_stub#6ed54515-acc8-4d1e-a16c-9fd6cfe951ea#jetbrains.mps.generator.cache(MPS.Core/jetbrains.mps.generator.cache@java_stub)" version="-1" />
   <import index="59et" modelUID="f:java_stub#6ed54515-acc8-4d1e-a16c-9fd6cfe951ea#jetbrains.mps.vfs(jetbrains.mps.vfs@java_stub)" version="-1" />
+  <import index="pxuo" modelUID="f:java_stub#6ed54515-acc8-4d1e-a16c-9fd6cfe951ea#jetbrains.mps.util.containers(MPS.Core/jetbrains.mps.util.containers@java_stub)" version="-1" />
   <import index="fxg7" modelUID="f:java_stub#6354ebe7-c22a-4a0f-ac54-50b52ab9b065#java.io(java.io@java_stub)" version="-1" />
   <import index="e2lb" modelUID="f:java_stub#6354ebe7-c22a-4a0f-ac54-50b52ab9b065#java.lang(java.lang@java_stub)" version="-1" />
-  <import index="pxuo" modelUID="f:java_stub#6ed54515-acc8-4d1e-a16c-9fd6cfe951ea#jetbrains.mps.util.containers(MPS.Core/jetbrains.mps.util.containers@java_stub)" version="-1" />
-  <import index="dd55" modelUID="f:java_stub#6ed54515-acc8-4d1e-a16c-9fd6cfe951ea#jetbrains.mps.generator.cache(MPS.Core/jetbrains.mps.generator.cache@java_stub)" version="-1" />
-  <import index="tpck" modelUID="r:00000000-0000-4000-0000-011c89590288(jetbrains.mps.lang.core.structure)" version="0" implicit="yes" />
-=======
+  <import index="9m56" modelUID="f:java_stub#6ed54515-acc8-4d1e-a16c-9fd6cfe951ea#jetbrains.mps.generator.traceInfo(MPS.Core/jetbrains.mps.generator.traceInfo@java_stub)" version="-1" />
   <import index="4hf9" modelUID="f:java_stub#6ed54515-acc8-4d1e-a16c-9fd6cfe951ea#jetbrains.mps.traceInfo(MPS.Core/jetbrains.mps.traceInfo@java_stub)" version="-1" />
-  <import index="9m56" modelUID="f:java_stub#6ed54515-acc8-4d1e-a16c-9fd6cfe951ea#jetbrains.mps.generator.traceInfo(MPS.Core/jetbrains.mps.generator.traceInfo@java_stub)" version="-1" />
-  <import index="fxg7" modelUID="f:java_stub#6354ebe7-c22a-4a0f-ac54-50b52ab9b065#java.io(java.io@java_stub)" version="-1" />
   <import index="tpck" modelUID="r:00000000-0000-4000-0000-011c89590288(jetbrains.mps.lang.core.structure)" version="0" implicit="yes" />
   <import index="tpee" modelUID="r:00000000-0000-4000-0000-011c895902ca(jetbrains.mps.baseLanguage.structure)" version="4" implicit="yes" />
-  <import index="59et" modelUID="f:java_stub#6ed54515-acc8-4d1e-a16c-9fd6cfe951ea#jetbrains.mps.vfs(jetbrains.mps.vfs@java_stub)" version="-1" implicit="yes" />
-  <import index="e2lb" modelUID="f:java_stub#6354ebe7-c22a-4a0f-ac54-50b52ab9b065#java.lang(java.lang@java_stub)" version="-1" implicit="yes" />
-  <import index="pxuo" modelUID="f:java_stub#6ed54515-acc8-4d1e-a16c-9fd6cfe951ea#jetbrains.mps.util.containers(MPS.Core/jetbrains.mps.util.containers@java_stub)" version="-1" implicit="yes" />
   <import index="tpib" modelUID="r:00000000-0000-4000-0000-011c8959057f(jetbrains.mps.baseLanguage.logging.structure)" version="0" implicit="yes" />
   <import index="tp2c" modelUID="r:00000000-0000-4000-0000-011c89590338(jetbrains.mps.baseLanguage.closures.structure)" version="3" implicit="yes" />
-  <import index="dd55" modelUID="f:java_stub#6ed54515-acc8-4d1e-a16c-9fd6cfe951ea#jetbrains.mps.generator.cache(MPS.Core/jetbrains.mps.generator.cache@java_stub)" version="-1" implicit="yes" />
->>>>>>> 07742312
   <import index="m373" modelUID="r:4095af4f-a097-4799-aaa9-03df087ddfa6(jetbrains.mps.baseLanguage.javadoc.structure)" version="5" implicit="yes" />
-  <import index="tpib" modelUID="r:00000000-0000-4000-0000-011c8959057f(jetbrains.mps.baseLanguage.logging.structure)" version="0" implicit="yes" />
-  <import index="tpee" modelUID="r:00000000-0000-4000-0000-011c895902ca(jetbrains.mps.baseLanguage.structure)" version="4" implicit="yes" />
   <import index="pxpg" modelUID="r:5a550369-d6d9-4c89-a89b-1bb748dc20b3(jetbrains.mps.baseLanguage.checkedDots.structure)" version="-1" implicit="yes" />
   <import index="tp25" modelUID="r:00000000-0000-4000-0000-011c89590301(jetbrains.mps.lang.smodel.structure)" version="16" implicit="yes" />
-  <import index="tp2c" modelUID="r:00000000-0000-4000-0000-011c89590338(jetbrains.mps.baseLanguage.closures.structure)" version="3" implicit="yes" />
   <import index="tp2q" modelUID="r:00000000-0000-4000-0000-011c8959032e(jetbrains.mps.baseLanguage.collections.structure)" version="7" implicit="yes" />
   <roots>
     <node type="tpee.ClassConcept" typeId="tpee.1068390468198" id="7521671656020564904">
@@ -110,6 +98,19 @@
           <node role="typeParameter" roleId="tpee.1212687122400" type="tpee.ClassifierType" typeId="tpee.1107535904670" id="2835818332994357763">
             <link role="classifier" roleId="tpee.1107535924139" targetNodeId="2835818332993426829" resolveInfo="TraceInfoCache.TraceInfoResourceProvider" />
           </node>
+        </node>
+      </node>
+    </node>
+    <node role="field" roleId="tpee.1068390468199" type="tpee.FieldDeclaration" typeId="tpee.1068390468200" id="3483822302719522674">
+      <property name="name" nameId="tpck.1169194664001" value="myJavaTraceInfoProvider" />
+      <property name="isFinal" nameId="tpee.1176718929932" value="true" />
+      <node role="visibility" roleId="tpee.1178549979242" type="tpee.PrivateVisibility" typeId="tpee.1146644623116" id="3483822302719522675" />
+      <node role="type" roleId="tpee.5680397130376446158" type="tpee.ClassifierType" typeId="tpee.1107535904670" id="3483822302719522676">
+        <link role="classifier" roleId="tpee.1107535924139" targetNodeId="3483822302719455901" resolveInfo="JavaTraceInfoResourceProvider" />
+      </node>
+      <node role="initializer" roleId="tpee.1068431790190" type="tpee.GenericNewExpression" typeId="tpee.1145552977093" id="3483822302719522677">
+        <node role="creator" roleId="tpee.1145553007750" type="tpee.ClassCreator" typeId="tpee.1212685548494" id="3483822302719522678">
+          <link role="baseMethodDeclaration" roleId="tpee.1068499141037" targetNodeId="3483822302719455903" resolveInfo="JavaTraceInfoResourceProvider" />
         </node>
       </node>
     </node>
@@ -362,10 +363,10 @@
       <property name="isAbstract" nameId="tpee.1178608670077" value="false" />
       <property name="isFinal" nameId="tpee.1181808852946" value="false" />
       <property name="name" nameId="tpck.1169194664001" value="generateCache" />
-      <node role="visibility" roleId="tpee.1178549979242" type="tpee.ProtectedVisibility" typeId="tpee.1146644641414" id="7521671656020564983" />
       <node role="returnType" roleId="tpee.1068580123133" type="tpee.ClassifierType" typeId="tpee.1107535904670" id="3483822302719547165">
         <link role="classifier" roleId="tpee.1107535924139" targetNodeId="21is.2897370900776712137" resolveInfo="DebugInfo" />
       </node>
+      <node role="visibility" roleId="tpee.1178549979242" type="tpee.ProtectedVisibility" typeId="tpee.1146644641414" id="7521671656020564983" />
       <node role="parameter" roleId="tpee.1068580123134" type="tpee.ParameterDeclaration" typeId="tpee.1068498886292" id="7521671656020564985">
         <property name="name" nameId="tpck.1169194664001" value="status" />
         <property name="isFinal" nameId="tpee.1176718929932" value="false" />
@@ -1331,19 +1332,6 @@
       </node>
       <node role="annotation" roleId="tpee.1188208488637" type="tpee.AnnotationInstance" typeId="tpee.1188207840427" id="7521671656020565363">
         <link role="annotation" roleId="tpee.1188208074048" targetNodeId="68ai.~Nullable" resolveInfo="Nullable" />
-      </node>
-    </node>
-    <node role="field" roleId="tpee.1068390468199" type="tpee.FieldDeclaration" typeId="tpee.1068390468200" id="3483822302719522674">
-      <property name="name" nameId="tpck.1169194664001" value="myJavaTraceInfoProvider" />
-      <property name="isFinal" nameId="tpee.1176718929932" value="true" />
-      <node role="visibility" roleId="tpee.1178549979242" type="tpee.PrivateVisibility" typeId="tpee.1146644623116" id="3483822302719522675" />
-      <node role="type" roleId="tpee.5680397130376446158" type="tpee.ClassifierType" typeId="tpee.1107535904670" id="3483822302719522676">
-        <link role="classifier" roleId="tpee.1107535924139" targetNodeId="3483822302719455901" resolveInfo="JavaTraceInfoResourceProvider" />
-      </node>
-      <node role="initializer" roleId="tpee.1068431790190" type="tpee.GenericNewExpression" typeId="tpee.1145552977093" id="3483822302719522677">
-        <node role="creator" roleId="tpee.1145553007750" type="tpee.ClassCreator" typeId="tpee.1212685548494" id="3483822302719522678">
-          <link role="baseMethodDeclaration" roleId="tpee.1068499141037" targetNodeId="3483822302719455903" resolveInfo="JavaTraceInfoResourceProvider" />
-        </node>
       </node>
     </node>
   </root>
@@ -1914,7 +1902,6 @@
                           <node role="statement" roleId="tpee.1068581517665" type="tpee.LocalVariableDeclarationStatement" typeId="tpee.1068581242864" id="2897370900776712568">
                             <node role="localVariableDeclaration" roleId="tpee.1068581242865" type="tpee.LocalVariableDeclaration" typeId="tpee.1068581242863" id="2897370900776712569">
                               <property name="name" nameId="tpck.1169194664001" value="currentNode" />
-                              <node role="type" roleId="tpee.5680397130376446158" type="tp25.SNodeType" typeId="tp25.1138055754698" id="2897370900776712570" />
                               <node role="initializer" roleId="tpee.1068431790190" type="tpee.StaticMethodCall" typeId="tpee.1081236700937" id="5075697910829886848">
                                 <link role="classConcept" roleId="tpee.1144433194310" targetNodeId="21is.2897370900776712137" resolveInfo="DebugInfo" />
                                 <link role="baseMethodDeclaration" roleId="tpee.1068499141037" targetNodeId="21is.5075697910829873751" resolveInfo="findNode" />
@@ -1922,6 +1909,7 @@
                                   <link role="variableDeclaration" roleId="tpee.1068581517664" targetNodeId="2897370900776712467" resolveInfo="firstPositionInfo" />
                                 </node>
                               </node>
+                              <node role="type" roleId="tpee.5680397130376446158" type="tp25.SNodeType" typeId="tp25.1138055754698" id="2897370900776712570" />
                             </node>
                           </node>
                           <node role="statement" roleId="tpee.1068581517665" type="tpee.LocalVariableDeclarationStatement" typeId="tpee.1068581242864" id="2897370900776712577">
@@ -1961,34 +1949,14 @@
                                   <node role="statement" roleId="tpee.1068581517665" type="tpee.LocalVariableDeclarationStatement" typeId="tpee.1068581242864" id="2897370900776712593">
                                     <node role="localVariableDeclaration" roleId="tpee.1068581242865" type="tpee.LocalVariableDeclaration" typeId="tpee.1068581242863" id="2897370900776712594">
                                       <property name="name" nameId="tpck.1169194664001" value="otherNode" />
-<<<<<<< HEAD
-                                      <node role="type" roleId="tpee.5680397130376446158" type="tp25.SNodeType" typeId="tp25.1138055754698" id="4585946217985975969" />
-                                      <node role="initializer" roleId="tpee.1068431790190" type="tpee.DotExpression" typeId="tpee.1197027756228" id="2897370900776712596">
-                                        <node role="operand" roleId="tpee.1197027771414" type="tpee.LocalVariableReference" typeId="tpee.1068581242866" id="24227610116395220">
-                                          <link role="variableDeclaration" roleId="tpee.1068581517664" targetNodeId="24227610116395096" resolveInfo="model" />
-                                        </node>
-                                        <node role="operation" roleId="tpee.1197027833540" type="tpee.InstanceMethodCallOperation" typeId="tpee.1202948039474" id="2897370900776712598">
-                                          <link role="baseMethodDeclaration" roleId="tpee.1068499141037" targetNodeId="cu2c.~SModel%dgetNodeById(java%dlang%dString)%cjetbrains%dmps%dsmodel%dSNode" resolveInfo="getNodeById" />
-                                          <node role="actualArgument" roleId="tpee.1068499141038" type="tpee.DotExpression" typeId="tpee.1197027756228" id="2897370900776712599">
-                                            <node role="operand" roleId="tpee.1197027771414" type="tp2q.ForEachVariableReference" typeId="tp2q.1153944233411" id="2897370900776712600">
-                                              <link role="variable" roleId="tp2q.1153944258490" targetNodeId="2897370900776712590" resolveInfo="otherPos" />
-                                            </node>
-                                            <node role="operation" roleId="tpee.1197027833540" type="tpee.InstanceMethodCallOperation" typeId="tpee.1202948039474" id="2897370900776712601">
-                                              <link role="baseMethodDeclaration" roleId="tpee.1068499141037" targetNodeId="21is.2897370900776710963" resolveInfo="getNodeId" />
-                                            </node>
-                                          </node>
-=======
-                                      <node role="type" roleId="tpee.5680397130376446158" type="tpee.ClassifierType" typeId="tpee.1107535904670" id="2897370900776712595">
-                                        <link role="classifier" roleId="tpee.1107535924139" targetNodeId="cu2c.~SNode" resolveInfo="SNode" />
-                                      </node>
                                       <node role="initializer" roleId="tpee.1068431790190" type="tpee.StaticMethodCall" typeId="tpee.1081236700937" id="5075697910829886838">
                                         <link role="baseMethodDeclaration" roleId="tpee.1068499141037" targetNodeId="21is.5075697910829873751" resolveInfo="findNode" />
                                         <link role="classConcept" roleId="tpee.1144433194310" targetNodeId="21is.2897370900776712137" resolveInfo="DebugInfo" />
                                         <node role="actualArgument" roleId="tpee.1068499141038" type="tp2q.ForEachVariableReference" typeId="tp2q.1153944233411" id="5075697910829886839">
                                           <link role="variable" roleId="tp2q.1153944258490" targetNodeId="2897370900776712590" resolveInfo="otherPos" />
->>>>>>> 07742312
                                         </node>
                                       </node>
+                                      <node role="type" roleId="tpee.5680397130376446158" type="tp25.SNodeType" typeId="tp25.1138055754698" id="4585946217985975969" />
                                     </node>
                                   </node>
                                   <node role="statement" roleId="tpee.1068581517665" type="tpee.IfStatement" typeId="tpee.1068580123159" id="2897370900776712602">
@@ -2016,14 +1984,6 @@
                                       <node role="statement" roleId="tpee.1068581517665" type="tpee.BreakStatement" typeId="tpee.1081855346303" id="2897370900776712612" />
                                     </node>
                                     <node role="condition" roleId="tpee.1068580123160" type="tpee.AndExpression" typeId="tpee.1080120340718" id="2897370900776712613">
-                                      <node role="leftExpression" roleId="tpee.1081773367580" type="tpee.ParenthesizedExpression" typeId="tpee.1079359253375" id="2897370900776712614">
-                                        <node role="expression" roleId="tpee.1079359253376" type="tpee.NotEqualsExpression" typeId="tpee.1073239437375" id="2897370900776712615">
-                                          <node role="rightExpression" roleId="tpee.1081773367579" type="tpee.NullLiteral" typeId="tpee.1070534058343" id="2897370900776712616" />
-                                          <node role="leftExpression" roleId="tpee.1081773367580" type="tpee.LocalVariableReference" typeId="tpee.1068581242866" id="2897370900776712617">
-                                            <link role="variableDeclaration" roleId="tpee.1068581517664" targetNodeId="2897370900776712594" resolveInfo="otherNode" />
-                                          </node>
-                                        </node>
-                                      </node>
                                       <node role="rightExpression" roleId="tpee.1081773367579" type="tpee.DotExpression" typeId="tpee.1197027756228" id="4585946217985975996">
                                         <node role="operand" roleId="tpee.1197027771414" type="tpee.DotExpression" typeId="tpee.1197027756228" id="4585946217985975945">
                                           <node role="operand" roleId="tpee.1197027771414" type="tpee.LocalVariableReference" typeId="tpee.1068581242866" id="2897370900776712620">
@@ -2034,6 +1994,14 @@
                                         <node role="operation" roleId="tpee.1197027833540" type="tp2q.ContainsOperation" typeId="tp2q.1172254888721" id="4585946217985976004">
                                           <node role="argument" roleId="tp2q.1172256416782" type="tpee.LocalVariableReference" typeId="tpee.1068581242866" id="4585946217985976007">
                                             <link role="variableDeclaration" roleId="tpee.1068581517664" targetNodeId="2897370900776712569" resolveInfo="currentNode" />
+                                          </node>
+                                        </node>
+                                      </node>
+                                      <node role="leftExpression" roleId="tpee.1081773367580" type="tpee.ParenthesizedExpression" typeId="tpee.1079359253375" id="2897370900776712614">
+                                        <node role="expression" roleId="tpee.1079359253376" type="tpee.NotEqualsExpression" typeId="tpee.1073239437375" id="2897370900776712615">
+                                          <node role="rightExpression" roleId="tpee.1081773367579" type="tpee.NullLiteral" typeId="tpee.1070534058343" id="2897370900776712616" />
+                                          <node role="leftExpression" roleId="tpee.1081773367580" type="tpee.LocalVariableReference" typeId="tpee.1068581242866" id="2897370900776712617">
+                                            <link role="variableDeclaration" roleId="tpee.1068581517664" targetNodeId="2897370900776712594" resolveInfo="otherNode" />
                                           </node>
                                         </node>
                                       </node>
@@ -3734,7 +3702,6 @@
                     <node role="statement" roleId="tpee.1068581517665" type="tpee.LocalVariableDeclarationStatement" typeId="tpee.1068581242864" id="24227610116320115">
                       <node role="localVariableDeclaration" roleId="tpee.1068581242865" type="tpee.LocalVariableDeclaration" typeId="tpee.1068581242863" id="24227610116320116">
                         <property name="name" nameId="tpck.1169194664001" value="node" />
-                        <node role="type" roleId="tpee.5680397130376446158" type="tp25.SNodeType" typeId="tp25.1138055754698" id="24227610116320145" />
                         <node role="initializer" roleId="tpee.1068431790190" type="tpee.StaticMethodCall" typeId="tpee.1081236700937" id="5075697910829886902">
                           <link role="classConcept" roleId="tpee.1144433194310" targetNodeId="21is.2897370900776712137" resolveInfo="DebugInfo" />
                           <link role="baseMethodDeclaration" roleId="tpee.1068499141037" targetNodeId="21is.5075697910829873751" resolveInfo="findNode" />
@@ -3742,6 +3709,7 @@
                             <link role="variableDeclaration" roleId="tpee.1068581517664" targetNodeId="1053276000964837747" resolveInfo="info" />
                           </node>
                         </node>
+                        <node role="type" roleId="tpee.5680397130376446158" type="tp25.SNodeType" typeId="tp25.1138055754698" id="24227610116320145" />
                       </node>
                     </node>
                     <node role="statement" roleId="tpee.1068581517665" type="tpee.IfStatement" typeId="tpee.1068580123159" id="24227610116320182">
