--- conflicted
+++ resolved
@@ -37,46 +37,15 @@
     <import index="tp2c" ref="r:00000000-0000-4000-0000-011c89590338(jetbrains.mps.baseLanguage.closures.structure)" implicit="true" />
   </imports>
   <registry>
-<<<<<<< HEAD
     <language id="f3061a53-9226-4cc5-a443-f952ceaf5816" name="jetbrains.mps.baseLanguage">
       <concept id="1080223426719" name="jetbrains.mps.baseLanguage.structure.OrExpression" flags="nn" index="22lmx$" />
       <concept id="1082485599095" name="jetbrains.mps.baseLanguage.structure.BlockStatement" flags="nn" index="9aQIb">
         <child id="1082485599096" name="statements" index="9aQI4" />
-=======
-    <language id="7866978e-a0f0-4cc7-81bc-4d213d9375e1" name="jetbrains.mps.lang.smodel">
-      <concept id="1179409122411" name="jetbrains.mps.lang.smodel.structure.Node_ConceptMethodCall" flags="nn" index="2qgKlT" />
-      <concept id="1145404486709" name="jetbrains.mps.lang.smodel.structure.SemanticDowncastExpression" flags="nn" index="2JrnkZ">
-        <child id="1145404616321" name="leftExpression" index="2JrQYb" />
-      </concept>
-      <concept id="1171500988903" name="jetbrains.mps.lang.smodel.structure.Node_GetChildrenOperation" flags="nn" index="32TBzR" />
-      <concept id="1146171026731" name="jetbrains.mps.lang.smodel.structure.Property_HasValue_Enum" flags="nn" index="3t7uKx">
-        <child id="1146171026732" name="value" index="3t7uKA" />
-      </concept>
-      <concept id="1172323065820" name="jetbrains.mps.lang.smodel.structure.Node_GetConceptOperation" flags="nn" index="3NT_Vc" />
-      <concept id="1138055754698" name="jetbrains.mps.lang.smodel.structure.SNodeType" flags="in" index="3Tqbb2">
-        <reference id="1138405853777" name="concept" index="ehGHo" />
-      </concept>
-      <concept id="1138056022639" name="jetbrains.mps.lang.smodel.structure.SPropertyAccess" flags="nn" index="3TrcHB">
-        <reference id="1138056395725" name="property" index="3TsBF5" />
-      </concept>
-      <concept id="1138056143562" name="jetbrains.mps.lang.smodel.structure.SLinkAccess" flags="nn" index="3TrEf2">
-        <reference id="1138056516764" name="link" index="3Tt5mk" />
-      </concept>
-      <concept id="1138056282393" name="jetbrains.mps.lang.smodel.structure.SLinkListAccess" flags="nn" index="3Tsc0h">
-        <reference id="1138056546658" name="link" index="3TtcxE" />
-      </concept>
-      <concept id="1172420572800" name="jetbrains.mps.lang.smodel.structure.SConceptType" flags="in" index="3THzug">
-        <reference id="1180481110358" name="conceptDeclaraton" index="3qa414" />
-      </concept>
-      <concept id="1172424058054" name="jetbrains.mps.lang.smodel.structure.ConceptRefExpression" flags="nn" index="3TUQnm">
-        <reference id="1172424100906" name="conceptDeclaration" index="3TV0OU" />
->>>>>>> 7d5561a9
       </concept>
       <concept id="1215693861676" name="jetbrains.mps.baseLanguage.structure.BaseAssignmentExpression" flags="nn" index="d038R">
         <child id="1068498886297" name="rValue" index="37vLTx" />
         <child id="1068498886295" name="lValue" index="37vLTJ" />
       </concept>
-<<<<<<< HEAD
       <concept id="4836112446988635817" name="jetbrains.mps.baseLanguage.structure.UndefinedType" flags="in" index="2jxLKc" />
       <concept id="1202948039474" name="jetbrains.mps.baseLanguage.structure.InstanceMethodCallOperation" flags="nn" index="liA8E" />
       <concept id="1465982738277781862" name="jetbrains.mps.baseLanguage.structure.PlaceholderMember" flags="ng" index="2tJIrI" />
@@ -95,34 +64,6 @@
       </concept>
       <concept id="1188208481402" name="jetbrains.mps.baseLanguage.structure.HasAnnotation" flags="ng" index="2AJDlI">
         <child id="1188208488637" name="annotation" index="2AJF6D" />
-=======
-      <concept id="1138676077309" name="jetbrains.mps.lang.smodel.structure.EnumMemberReference" flags="nn" index="uoxfO">
-        <reference id="1138676095763" name="enumMember" index="uo_Cq" />
-      </concept>
-      <concept id="1139621453865" name="jetbrains.mps.lang.smodel.structure.Node_IsInstanceOfOperation" flags="nn" index="1mIQ4w">
-        <child id="1177027386292" name="conceptArgument" index="cj9EA" />
-      </concept>
-      <concept id="2644386474301421077" name="jetbrains.mps.lang.smodel.structure.LinkIdRefExpression" flags="nn" index="359W_D">
-        <reference id="2644386474301421078" name="conceptDeclaration" index="359W_E" />
-        <reference id="2644386474301421079" name="linkDeclaration" index="359W_F" />
-      </concept>
-      <concept id="8339862546319741524" name="jetbrains.mps.lang.smodel.structure.ConceptFqNameRefExpression" flags="nn" index="3nh3qo">
-        <reference id="8339862546319741525" name="conceptDeclaration" index="3nh3qp" />
-      </concept>
-      <concept id="1171999116870" name="jetbrains.mps.lang.smodel.structure.Node_IsNullOperation" flags="nn" index="3w_OXm" />
-      <concept id="1172008320231" name="jetbrains.mps.lang.smodel.structure.Node_IsNotNullOperation" flags="nn" index="3x8VRR" />
-      <concept id="5253134957341697434" name="jetbrains.mps.lang.smodel.structure.LinkNameRefExpression" flags="nn" index="prKvN">
-        <reference id="5253134957341833005" name="conceptDeclaration" index="prhl4" />
-        <reference id="5253134957341833006" name="linkDeclaration" index="prhl7" />
-      </concept>
-      <concept id="1143226024141" name="jetbrains.mps.lang.smodel.structure.SModelType" flags="in" index="H_c77" />
-      <concept id="1143234257716" name="jetbrains.mps.lang.smodel.structure.Node_GetModelOperation" flags="nn" index="I4A8Y" />
-      <concept id="1143235216708" name="jetbrains.mps.lang.smodel.structure.Model_CreateNewNodeOperation" flags="nn" index="I8ghe">
-        <reference id="1143235391024" name="concept" index="I8UWU" />
-      </concept>
-      <concept id="6955116391921790598" name="jetbrains.mps.lang.smodel.structure.CheckedModuleQualifiedName" flags="nn" index="1nuMs4">
-        <property id="6955116391921791525" name="moduleId" index="1nuNIB" />
->>>>>>> 7d5561a9
       </concept>
       <concept id="1224848483129" name="jetbrains.mps.baseLanguage.structure.IBLDeprecatable" flags="ng" index="IEa8$">
         <property id="1224848525476" name="isDeprecated" index="IEkAT" />
@@ -145,20 +86,9 @@
       <concept id="1145552977093" name="jetbrains.mps.baseLanguage.structure.GenericNewExpression" flags="nn" index="2ShNRf">
         <child id="1145553007750" name="creator" index="2ShVmc" />
       </concept>
-<<<<<<< HEAD
       <concept id="1070462154015" name="jetbrains.mps.baseLanguage.structure.StaticFieldDeclaration" flags="ig" index="Wx3nA">
         <property id="6468716278899126575" name="isVolatile" index="2dlcS1" />
         <property id="6468716278899125786" name="isTransient" index="2dld4O" />
-=======
-    </language>
-    <language id="774bf8a0-62e5-41e1-af63-f4812e60e48b" name="jetbrains.mps.baseLanguage.checkedDots">
-      <concept id="4079382982702596667" name="jetbrains.mps.baseLanguage.checkedDots.structure.CheckedDotExpression" flags="nn" index="2EnYce" />
-    </language>
-    <language id="f2801650-65d5-424e-bb1b-463a8781b786" name="jetbrains.mps.baseLanguage.javadoc">
-      <concept id="6832197706140896242" name="jetbrains.mps.baseLanguage.javadoc.structure.FieldDocComment" flags="ng" index="z59LJ" />
-      <concept id="5349172909345501395" name="jetbrains.mps.baseLanguage.javadoc.structure.BaseDocComment" flags="ng" index="P$AiS">
-        <child id="8465538089690331502" name="body" index="TZ5H$" />
->>>>>>> 7d5561a9
       </concept>
       <concept id="1070475587102" name="jetbrains.mps.baseLanguage.structure.SuperConstructorInvocation" flags="nn" index="XkiVB" />
       <concept id="1070475926800" name="jetbrains.mps.baseLanguage.structure.StringLiteral" flags="nn" index="Xl_RD">
@@ -233,7 +163,7 @@
         <child id="1068580123161" name="ifTrue" index="3clFbx" />
         <child id="1206060520071" name="elsifClauses" index="3eNLev" />
       </concept>
-      <concept id="1068580123136" name="jetbrains.mps.baseLanguage.structure.StatementList" flags="sn" stub="5293379017992965193" index="3clFbS">
+      <concept id="1068580123136" name="jetbrains.mps.baseLanguage.structure.StatementList" flags="sn" index="3clFbS">
         <child id="1068581517665" name="statement" index="3cqZAp" />
       </concept>
       <concept id="1068580123137" name="jetbrains.mps.baseLanguage.structure.BooleanConstant" flags="nn" index="3clFbT">
@@ -388,6 +318,10 @@
         <reference id="1171323947160" name="concept" index="2SmgA8" />
       </concept>
       <concept id="1171500988903" name="jetbrains.mps.lang.smodel.structure.Node_GetChildrenOperation" flags="nn" index="32TBzR" />
+      <concept id="2644386474301421077" name="jetbrains.mps.lang.smodel.structure.LinkIdRefExpression" flags="nn" index="359W_D">
+        <reference id="2644386474301421078" name="conceptDeclaration" index="359W_E" />
+        <reference id="2644386474301421079" name="linkDeclaration" index="359W_F" />
+      </concept>
       <concept id="1139621453865" name="jetbrains.mps.lang.smodel.structure.Node_IsInstanceOfOperation" flags="nn" index="1mIQ4w">
         <child id="1177027386292" name="conceptArgument" index="cj9EA" />
       </concept>
