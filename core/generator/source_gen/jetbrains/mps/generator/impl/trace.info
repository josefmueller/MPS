<?xml version="1.0" encoding="UTF-8"?>
<debugInfo>
  <root nodeId="1733398552130474119">
    <nodeInfo nodeId="9047349009208173141" fileName="RuleUtil.java" startLine="16" startPosition="23" endLine="17" endPosition="108" conceptFqName="jetbrains.mps.baseLanguage.structure.StaticFieldDeclaration" propertyString="concept_AbstractMacro" />
    <nodeInfo nodeId="2831583045484016344" fileName="RuleUtil.java" startLine="17" startPosition="108" endLine="18" endPosition="108" conceptFqName="jetbrains.mps.baseLanguage.structure.StaticFieldDeclaration" propertyString="concept_ITemplateCall" />
    <nodeInfo nodeId="9047349009208100995" fileName="RuleUtil.java" startLine="18" startPosition="108" endLine="19" endPosition="100" conceptFqName="jetbrains.mps.baseLanguage.structure.StaticFieldDeclaration" propertyString="concept_NodeMacro" />
    <nodeInfo nodeId="9047349009208173113" fileName="RuleUtil.java" startLine="19" startPosition="100" endLine="20" endPosition="96" conceptFqName="jetbrains.mps.baseLanguage.structure.StaticFieldDeclaration" propertyString="concept_IfMacro" />
    <nodeInfo nodeId="9047349009208173145" fileName="RuleUtil.java" startLine="20" startPosition="96" endLine="21" endPosition="124" conceptFqName="jetbrains.mps.baseLanguage.structure.StaticFieldDeclaration" propertyString="concept_SourceSubstituteMacro" />
    <nodeInfo nodeId="9047349009208173105" fileName="RuleUtil.java" startLine="21" startPosition="124" endLine="22" endPosition="114" conceptFqName="jetbrains.mps.baseLanguage.structure.StaticFieldDeclaration" propertyString="concept_CopySrcNodeMacro" />
    <nodeInfo nodeId="9047349009208173109" fileName="RuleUtil.java" startLine="22" startPosition="114" endLine="23" endPosition="114" conceptFqName="jetbrains.mps.baseLanguage.structure.StaticFieldDeclaration" propertyString="concept_CopySrcListMacro" />
    <nodeInfo nodeId="9047349009208173133" fileName="RuleUtil.java" startLine="23" startPosition="114" endLine="24" endPosition="106" conceptFqName="jetbrains.mps.baseLanguage.structure.StaticFieldDeclaration" propertyString="concept_IncludeMacro" />
    <nodeInfo nodeId="9047349009208173101" fileName="RuleUtil.java" startLine="24" startPosition="106" endLine="25" endPosition="100" conceptFqName="jetbrains.mps.baseLanguage.structure.StaticFieldDeclaration" propertyString="concept_LoopMacro" />
    <nodeInfo nodeId="9047349009208173117" fileName="RuleUtil.java" startLine="25" startPosition="100" endLine="26" endPosition="102" conceptFqName="jetbrains.mps.baseLanguage.structure.StaticFieldDeclaration" propertyString="concept_LabelMacro" />
    <nodeInfo nodeId="5015072279636765081" fileName="RuleUtil.java" startLine="26" startPosition="102" endLine="27" endPosition="98" conceptFqName="jetbrains.mps.baseLanguage.structure.StaticFieldDeclaration" propertyString="concept_VarMacro" />
    <nodeInfo nodeId="1311078761699865379" fileName="RuleUtil.java" startLine="27" startPosition="98" endLine="28" endPosition="104" conceptFqName="jetbrains.mps.baseLanguage.structure.StaticFieldDeclaration" propertyString="concept_InsertMacro" />
    <nodeInfo nodeId="3239620430841267194" fileName="RuleUtil.java" startLine="28" startPosition="104" endLine="29" endPosition="102" conceptFqName="jetbrains.mps.baseLanguage.structure.StaticFieldDeclaration" propertyString="concept_WeaveMacro" />
    <nodeInfo nodeId="5133195082121477316" fileName="RuleUtil.java" startLine="29" startPosition="102" endLine="30" endPosition="112" conceptFqName="jetbrains.mps.baseLanguage.structure.StaticFieldDeclaration" propertyString="concept_MapSrcNodeMacro" />
    <nodeInfo nodeId="9047349009208173121" fileName="RuleUtil.java" startLine="30" startPosition="112" endLine="31" endPosition="112" conceptFqName="jetbrains.mps.baseLanguage.structure.StaticFieldDeclaration" propertyString="concept_MapSrcListMacro" />
    <nodeInfo nodeId="9047349009208173125" fileName="RuleUtil.java" startLine="31" startPosition="112" endLine="32" endPosition="104" conceptFqName="jetbrains.mps.baseLanguage.structure.StaticFieldDeclaration" propertyString="concept_SwitchMacro" />
    <nodeInfo nodeId="9047349009208173129" fileName="RuleUtil.java" startLine="32" startPosition="104" endLine="33" endPosition="116" conceptFqName="jetbrains.mps.baseLanguage.structure.StaticFieldDeclaration" propertyString="concept_TemplateCallMacro" />
    <nodeInfo nodeId="9047349009208173149" fileName="RuleUtil.java" startLine="33" startPosition="116" endLine="34" endPosition="108" conceptFqName="jetbrains.mps.baseLanguage.structure.StaticFieldDeclaration" propertyString="concept_PropertyMacro" />
    <nodeInfo nodeId="9047349009208173153" fileName="RuleUtil.java" startLine="34" startPosition="108" endLine="35" endPosition="110" conceptFqName="jetbrains.mps.baseLanguage.structure.StaticFieldDeclaration" propertyString="concept_ReferenceMacro" />
    <nodeInfo nodeId="9047349009208178392" fileName="RuleUtil.java" startLine="35" startPosition="110" endLine="36" endPosition="112" conceptFqName="jetbrains.mps.baseLanguage.structure.StaticFieldDeclaration" propertyString="concept_BaseMappingRule" />
    <nodeInfo nodeId="9047349009208178396" fileName="RuleUtil.java" startLine="36" startPosition="112" endLine="37" endPosition="124" conceptFqName="jetbrains.mps.baseLanguage.structure.StaticFieldDeclaration" propertyString="concept_Reduction_MappingRule" />
    <nodeInfo nodeId="9047349009208178400" fileName="RuleUtil.java" startLine="37" startPosition="124" endLine="38" endPosition="114" conceptFqName="jetbrains.mps.baseLanguage.structure.StaticFieldDeclaration" propertyString="concept_Root_MappingRule" />
    <nodeInfo nodeId="9047349009208178408" fileName="RuleUtil.java" startLine="38" startPosition="114" endLine="39" endPosition="120" conceptFqName="jetbrains.mps.baseLanguage.structure.StaticFieldDeclaration" propertyString="concept_Weaving_MappingRule" />
    <nodeInfo nodeId="7126105700439181894" fileName="RuleUtil.java" startLine="39" startPosition="120" endLine="40" endPosition="110" conceptFqName="jetbrains.mps.baseLanguage.structure.StaticFieldDeclaration" propertyString="concept_TemplateSwitch" />
    <nodeInfo nodeId="9047349009208178416" fileName="RuleUtil.java" startLine="40" startPosition="110" endLine="41" endPosition="138" conceptFqName="jetbrains.mps.baseLanguage.structure.StaticFieldDeclaration" propertyString="concept_PatternReduction_MappingRule" />
    <nodeInfo nodeId="9047349009208178404" fileName="RuleUtil.java" startLine="41" startPosition="138" endLine="42" endPosition="110" conceptFqName="jetbrains.mps.baseLanguage.structure.StaticFieldDeclaration" propertyString="concept_CreateRootRule" />
    <nodeInfo nodeId="9047349009208183661" fileName="RuleUtil.java" startLine="42" startPosition="110" endLine="43" endPosition="106" conceptFqName="jetbrains.mps.baseLanguage.structure.StaticFieldDeclaration" propertyString="concept_DropRootRule" />
    <nodeInfo nodeId="9047349009208183665" fileName="RuleUtil.java" startLine="43" startPosition="106" endLine="44" endPosition="126" conceptFqName="jetbrains.mps.baseLanguage.structure.StaticFieldDeclaration" propertyString="concept_MappingScriptReference" />
    <nodeInfo nodeId="7126105700439179921" fileName="RuleUtil.java" startLine="44" startPosition="126" endLine="45" endPosition="138" conceptFqName="jetbrains.mps.baseLanguage.structure.StaticFieldDeclaration" propertyString="concept_TemplateDeclarationReference" />
    <nodeInfo nodeId="5098633516852133381" fileName="RuleUtil.java" startLine="45" startPosition="138" endLine="46" endPosition="120" conceptFqName="jetbrains.mps.baseLanguage.structure.StaticFieldDeclaration" propertyString="concept_TemplateDeclaration" />
    <nodeInfo nodeId="7126105700439179928" fileName="RuleUtil.java" startLine="46" startPosition="120" endLine="47" endPosition="132" conceptFqName="jetbrains.mps.baseLanguage.structure.StaticFieldDeclaration" propertyString="concept_WeaveEach_RuleConsequence" />
    <nodeInfo nodeId="7126105700439182388" fileName="RuleUtil.java" startLine="47" startPosition="132" endLine="48" endPosition="122" conceptFqName="jetbrains.mps.baseLanguage.structure.StaticFieldDeclaration" propertyString="concept_MappingConfiguration" />
    <nodeInfo nodeId="1566698074411059554" fileName="RuleUtil.java" startLine="48" startPosition="122" endLine="49" endPosition="134" conceptFqName="jetbrains.mps.baseLanguage.structure.StaticFieldDeclaration" propertyString="concept_TemplateArgumentPatternRef" />
    <nodeInfo nodeId="1566698074411059562" fileName="RuleUtil.java" startLine="49" startPosition="134" endLine="50" endPosition="144" conceptFqName="jetbrains.mps.baseLanguage.structure.StaticFieldDeclaration" propertyString="concept_TemplateArgumentQueryExpression" />
    <nodeInfo nodeId="1566698074411059558" fileName="RuleUtil.java" startLine="50" startPosition="144" endLine="51" endPosition="152" conceptFqName="jetbrains.mps.baseLanguage.structure.StaticFieldDeclaration" propertyString="concept_TemplateArgumentParameterExpression" />
    <nodeInfo nodeId="9047349009208178412" fileName="RuleUtil.java" startLine="51" startPosition="152" endLine="52" endPosition="93" conceptFqName="jetbrains.mps.baseLanguage.structure.StaticFieldDeclaration" propertyString="link_MappingConfiguration_preMappingScript" />
    <nodeInfo nodeId="7126105700439180415" fileName="RuleUtil.java" startLine="52" startPosition="93" endLine="53" endPosition="83" conceptFqName="jetbrains.mps.baseLanguage.structure.StaticFieldDeclaration" propertyString="link_TemplateSwitch_modifiedSwitch" />
    <nodeInfo nodeId="1733398552130483602" fileName="RuleUtil.java" startLine="59" startPosition="42" endLine="60" endPosition="18" conceptFqName="jetbrains.mps.baseLanguage.structure.ReturnStatement" />
    <nodeInfo nodeId="1733398552130483606" fileName="RuleUtil.java" startLine="61" startPosition="5" endLine="62" endPosition="83" conceptFqName="jetbrains.mps.baseLanguage.structure.LocalVariableDeclarationStatement" />
    <nodeInfo nodeId="1733398552130483637" fileName="RuleUtil.java" startLine="69" startPosition="59" endLine="70" endPosition="80" conceptFqName="jetbrains.mps.baseLanguage.structure.ReturnStatement" />
    <nodeInfo nodeId="1733398552130488448" fileName="RuleUtil.java" startLine="73" startPosition="73" endLine="74" endPosition="103" conceptFqName="jetbrains.mps.baseLanguage.structure.ReturnStatement" />
    <nodeInfo nodeId="1733398552130488463" fileName="RuleUtil.java" startLine="77" startPosition="59" endLine="78" endPosition="92" conceptFqName="jetbrains.mps.baseLanguage.structure.ReturnStatement" />
    <nodeInfo nodeId="1733398552130488478" fileName="RuleUtil.java" startLine="81" startPosition="72" endLine="82" endPosition="98" conceptFqName="jetbrains.mps.baseLanguage.structure.ReturnStatement" />
    <nodeInfo nodeId="1733398552130488493" fileName="RuleUtil.java" startLine="85" startPosition="53" endLine="86" endPosition="91" conceptFqName="jetbrains.mps.baseLanguage.structure.ReturnStatement" />
    <nodeInfo nodeId="4290966046185278606" fileName="RuleUtil.java" startLine="89" startPosition="64" endLine="90" endPosition="71" conceptFqName="jetbrains.mps.baseLanguage.structure.ReturnStatement" />
    <nodeInfo nodeId="4290966046185278620" fileName="RuleUtil.java" startLine="93" startPosition="73" endLine="94" endPosition="76" conceptFqName="jetbrains.mps.baseLanguage.structure.ReturnStatement" />
    <nodeInfo nodeId="4290966046185278814" fileName="RuleUtil.java" startLine="97" startPosition="56" endLine="98" endPosition="70" conceptFqName="jetbrains.mps.baseLanguage.structure.ReturnStatement" />
    <nodeInfo nodeId="1733398552130474131" fileName="RuleUtil.java" startLine="101" startPosition="62" endLine="102" endPosition="70" conceptFqName="jetbrains.mps.baseLanguage.structure.ReturnStatement" />
    <nodeInfo nodeId="1733398552130483579" fileName="RuleUtil.java" startLine="105" startPosition="65" endLine="106" endPosition="66" conceptFqName="jetbrains.mps.baseLanguage.structure.ReturnStatement" />
    <nodeInfo nodeId="1733398552130495590" fileName="RuleUtil.java" startLine="109" startPosition="72" endLine="110" endPosition="77" conceptFqName="jetbrains.mps.baseLanguage.structure.ReturnStatement" />
    <nodeInfo nodeId="4290966046185279018" fileName="RuleUtil.java" startLine="113" startPosition="56" endLine="114" endPosition="70" conceptFqName="jetbrains.mps.baseLanguage.structure.ReturnStatement" />
    <nodeInfo nodeId="4290966046185279032" fileName="RuleUtil.java" startLine="117" startPosition="64" endLine="118" endPosition="71" conceptFqName="jetbrains.mps.baseLanguage.structure.ReturnStatement" />
    <nodeInfo nodeId="4290966046185279256" fileName="RuleUtil.java" startLine="121" startPosition="59" endLine="122" endPosition="62" conceptFqName="jetbrains.mps.baseLanguage.structure.ReturnStatement" />
    <nodeInfo nodeId="4290966046185279270" fileName="RuleUtil.java" startLine="125" startPosition="63" endLine="126" endPosition="78" conceptFqName="jetbrains.mps.baseLanguage.structure.ReturnStatement" />
    <nodeInfo nodeId="4290966046185279520" fileName="RuleUtil.java" startLine="129" startPosition="65" endLine="130" endPosition="74" conceptFqName="jetbrains.mps.baseLanguage.structure.ReturnStatement" />
    <nodeInfo nodeId="4290966046185279534" fileName="RuleUtil.java" startLine="133" startPosition="69" endLine="134" endPosition="77" conceptFqName="jetbrains.mps.baseLanguage.structure.ReturnStatement" />
    <nodeInfo nodeId="7126105700439180910" fileName="RuleUtil.java" startLine="137" startPosition="65" endLine="138" endPosition="72" conceptFqName="jetbrains.mps.baseLanguage.structure.ReturnStatement" />
    <nodeInfo nodeId="1733398552130495902" fileName="RuleUtil.java" startLine="141" startPosition="79" endLine="142" endPosition="77" conceptFqName="jetbrains.mps.baseLanguage.structure.ReturnStatement" />
    <nodeInfo nodeId="6414589636559833967" fileName="RuleUtil.java" startLine="146" startPosition="103" endLine="147" endPosition="153" conceptFqName="jetbrains.mps.baseLanguage.structure.ReturnStatement" />
    <nodeInfo nodeId="6414589636559833994" fileName="RuleUtil.java" startLine="148" startPosition="110" endLine="149" endPosition="153" conceptFqName="jetbrains.mps.baseLanguage.structure.ReturnStatement" />
    <nodeInfo nodeId="6414589636559834001" fileName="RuleUtil.java" startLine="150" startPosition="5" endLine="151" endPosition="16" conceptFqName="jetbrains.mps.baseLanguage.structure.ReturnStatement" />
    <nodeInfo nodeId="5535664898596391458" fileName="RuleUtil.java" startLine="155" startPosition="103" endLine="156" endPosition="149" conceptFqName="jetbrains.mps.baseLanguage.structure.ReturnStatement" />
    <nodeInfo nodeId="5535664898596391473" fileName="RuleUtil.java" startLine="157" startPosition="110" endLine="158" endPosition="149" conceptFqName="jetbrains.mps.baseLanguage.structure.ReturnStatement" />
    <nodeInfo nodeId="5535664898596391478" fileName="RuleUtil.java" startLine="159" startPosition="5" endLine="160" endPosition="16" conceptFqName="jetbrains.mps.baseLanguage.structure.ReturnStatement" />
    <nodeInfo nodeId="1733398552130495743" fileName="RuleUtil.java" startLine="163" startPosition="79" endLine="164" endPosition="117" conceptFqName="jetbrains.mps.baseLanguage.structure.ReturnStatement" />
    <nodeInfo nodeId="1733398552130495337" fileName="RuleUtil.java" startLine="167" startPosition="90" endLine="168" endPosition="92" conceptFqName="jetbrains.mps.baseLanguage.structure.LocalVariableDeclarationStatement" />
    <nodeInfo nodeId="1733398552130495353" fileName="RuleUtil.java" startLine="168" startPosition="92" endLine="169" endPosition="72" conceptFqName="jetbrains.mps.baseLanguage.structure.LocalVariableDeclarationStatement" />
    <nodeInfo nodeId="1733398552130495399" fileName="RuleUtil.java" startLine="170" startPosition="45" endLine="171" endPosition="64" conceptFqName="jetbrains.mps.baseLanguage.structure.LocalVariableDeclarationStatement" />
    <nodeInfo nodeId="1733398552130495418" fileName="RuleUtil.java" startLine="172" startPosition="26" endLine="173" endPosition="20" conceptFqName="jetbrains.mps.baseLanguage.structure.ReturnStatement" />
    <nodeInfo nodeId="1733398552130495422" fileName="RuleUtil.java" startLine="174" startPosition="7" endLine="175" endPosition="63" conceptFqName="jetbrains.mps.baseLanguage.structure.ExpressionStatement" />
    <nodeInfo nodeId="1733398552130495452" fileName="RuleUtil.java" startLine="176" startPosition="30" endLine="177" endPosition="20" conceptFqName="jetbrains.mps.baseLanguage.structure.ReturnStatement" />
    <nodeInfo nodeId="1733398552130495350" fileName="RuleUtil.java" startLine="179" startPosition="5" endLine="180" endPosition="18" conceptFqName="jetbrains.mps.baseLanguage.structure.ReturnStatement" />
    <nodeInfo nodeId="5686285592101711017" fileName="RuleUtil.java" startLine="183" startPosition="65" endLine="184" endPosition="71" conceptFqName="jetbrains.mps.baseLanguage.structure.ReturnStatement" />
    <nodeInfo nodeId="9047349009208177515" fileName="RuleUtil.java" startLine="187" startPosition="70" endLine="188" endPosition="76" conceptFqName="jetbrains.mps.baseLanguage.structure.ReturnStatement" />
    <nodeInfo nodeId="5686285592101744260" fileName="RuleUtil.java" startLine="191" startPosition="66" endLine="192" endPosition="70" conceptFqName="jetbrains.mps.baseLanguage.structure.ReturnStatement" />
    <nodeInfo nodeId="5686285592101744443" fileName="RuleUtil.java" startLine="195" startPosition="67" endLine="196" endPosition="75" conceptFqName="jetbrains.mps.baseLanguage.structure.ReturnStatement" />
    <nodeInfo nodeId="5686285592101745314" fileName="RuleUtil.java" startLine="199" startPosition="70" endLine="200" endPosition="67" conceptFqName="jetbrains.mps.baseLanguage.structure.ReturnStatement" />
    <nodeInfo nodeId="9047349009208183679" fileName="RuleUtil.java" startLine="203" startPosition="67" endLine="204" endPosition="66" conceptFqName="jetbrains.mps.baseLanguage.structure.ReturnStatement" />
    <nodeInfo nodeId="9047349009208177933" fileName="RuleUtil.java" startLine="207" startPosition="66" endLine="208" endPosition="69" conceptFqName="jetbrains.mps.baseLanguage.structure.ReturnStatement" />
    <nodeInfo nodeId="9047349009208177949" fileName="RuleUtil.java" startLine="211" startPosition="61" endLine="212" endPosition="70" conceptFqName="jetbrains.mps.baseLanguage.structure.ReturnStatement" />
    <nodeInfo nodeId="9047349009208177963" fileName="RuleUtil.java" startLine="215" startPosition="58" endLine="216" endPosition="63" conceptFqName="jetbrains.mps.baseLanguage.structure.ReturnStatement" />
    <nodeInfo nodeId="9047349009208184141" fileName="RuleUtil.java" startLine="219" startPosition="63" endLine="220" endPosition="69" conceptFqName="jetbrains.mps.baseLanguage.structure.ReturnStatement" />
    <nodeInfo nodeId="9047349009208184604" fileName="RuleUtil.java" startLine="223" startPosition="58" endLine="224" endPosition="68" conceptFqName="jetbrains.mps.baseLanguage.structure.ReturnStatement" />
    <nodeInfo nodeId="5686285592101745514" fileName="RuleUtil.java" startLine="227" startPosition="70" endLine="228" endPosition="192" conceptFqName="jetbrains.mps.baseLanguage.structure.ReturnStatement" />
    <nodeInfo nodeId="7126105700439175458" fileName="RuleUtil.java" startLine="231" startPosition="75" endLine="232" endPosition="61" conceptFqName="jetbrains.mps.baseLanguage.structure.ReturnStatement" />
    <nodeInfo nodeId="7126105700439175487" fileName="RuleUtil.java" startLine="235" startPosition="62" endLine="236" endPosition="67" conceptFqName="jetbrains.mps.baseLanguage.structure.ReturnStatement" />
    <nodeInfo nodeId="7126105700439175473" fileName="RuleUtil.java" startLine="239" startPosition="70" endLine="240" endPosition="74" conceptFqName="jetbrains.mps.baseLanguage.structure.ReturnStatement" />
    <nodeInfo nodeId="2441057693881476600" fileName="RuleUtil.java" startLine="243" startPosition="72" endLine="244" endPosition="71" conceptFqName="jetbrains.mps.baseLanguage.structure.ReturnStatement" />
    <nodeInfo nodeId="2441057693881476613" fileName="RuleUtil.java" startLine="247" startPosition="70" endLine="248" endPosition="64" conceptFqName="jetbrains.mps.baseLanguage.structure.ReturnStatement" />
    <nodeInfo nodeId="5590278813170625677" fileName="RuleUtil.java" startLine="252" startPosition="23" endLine="253" endPosition="18" conceptFqName="jetbrains.mps.baseLanguage.structure.ReturnStatement" />
    <nodeInfo nodeId="5590278813170625682" fileName="RuleUtil.java" startLine="254" startPosition="5" endLine="255" endPosition="51" conceptFqName="jetbrains.mps.baseLanguage.structure.LocalVariableDeclarationStatement" />
    <nodeInfo nodeId="5590278813170626246" fileName="RuleUtil.java" startLine="256" startPosition="83" endLine="257" endPosition="145" conceptFqName="jetbrains.mps.baseLanguage.structure.ReturnStatement" />
    <nodeInfo nodeId="5590278813170626276" fileName="RuleUtil.java" startLine="258" startPosition="97" endLine="259" endPosition="152" conceptFqName="jetbrains.mps.baseLanguage.structure.ReturnStatement" />
    <nodeInfo nodeId="5590278813170626290" fileName="RuleUtil.java" startLine="260" startPosition="96" endLine="261" endPosition="151" conceptFqName="jetbrains.mps.baseLanguage.structure.ReturnStatement" />
    <nodeInfo nodeId="3239620430841268030" fileName="RuleUtil.java" startLine="262" startPosition="91" endLine="263" endPosition="147" conceptFqName="jetbrains.mps.baseLanguage.structure.ReturnStatement" />
    <nodeInfo nodeId="5590278813170626265" fileName="RuleUtil.java" startLine="264" startPosition="5" endLine="265" endPosition="16" conceptFqName="jetbrains.mps.baseLanguage.structure.ReturnStatement" />
    <nodeInfo nodeId="3239620430841268693" fileName="RuleUtil.java" startLine="268" startPosition="67" endLine="269" endPosition="74" conceptFqName="jetbrains.mps.baseLanguage.structure.ReturnStatement" />
    <nodeInfo nodeId="5590278813170626308" fileName="RuleUtil.java" startLine="273" startPosition="23" endLine="274" endPosition="18" conceptFqName="jetbrains.mps.baseLanguage.structure.ReturnStatement" />
    <nodeInfo nodeId="5590278813170626313" fileName="RuleUtil.java" startLine="275" startPosition="5" endLine="276" endPosition="51" conceptFqName="jetbrains.mps.baseLanguage.structure.LocalVariableDeclarationStatement" />
    <nodeInfo nodeId="5590278813170626322" fileName="RuleUtil.java" startLine="277" startPosition="90" endLine="278" endPosition="151" conceptFqName="jetbrains.mps.baseLanguage.structure.ReturnStatement" />
    <nodeInfo nodeId="5590278813170626333" fileName="RuleUtil.java" startLine="279" startPosition="96" endLine="280" endPosition="150" conceptFqName="jetbrains.mps.baseLanguage.structure.ReturnStatement" />
    <nodeInfo nodeId="5590278813170626364" fileName="RuleUtil.java" startLine="281" startPosition="92" endLine="282" endPosition="146" conceptFqName="jetbrains.mps.baseLanguage.structure.ReturnStatement" />
    <nodeInfo nodeId="5590278813170626375" fileName="RuleUtil.java" startLine="283" startPosition="93" endLine="284" endPosition="147" conceptFqName="jetbrains.mps.baseLanguage.structure.ReturnStatement" />
    <nodeInfo nodeId="5590278813170626388" fileName="RuleUtil.java" startLine="285" startPosition="98" endLine="286" endPosition="152" conceptFqName="jetbrains.mps.baseLanguage.structure.ReturnStatement" />
    <nodeInfo nodeId="5590278813170626353" fileName="RuleUtil.java" startLine="287" startPosition="5" endLine="288" endPosition="16" conceptFqName="jetbrains.mps.baseLanguage.structure.ReturnStatement" />
    <nodeInfo nodeId="3787796982867100965" fileName="RuleUtil.java" startLine="291" startPosition="68" endLine="292" endPosition="69" conceptFqName="jetbrains.mps.baseLanguage.structure.ReturnStatement" />
    <nodeInfo nodeId="1566698074411056546" fileName="RuleUtil.java" startLine="292" startPosition="69" endLine="293" endPosition="0" conceptFqName="jetbrains.mps.baseLanguage.structure.Statement" />
    <nodeInfo nodeId="1566698074411056132" fileName="RuleUtil.java" startLine="296" startPosition="61" endLine="297" endPosition="63" conceptFqName="jetbrains.mps.baseLanguage.structure.ReturnStatement" />
    <nodeInfo nodeId="1566698074411058884" fileName="RuleUtil.java" startLine="301" startPosition="101" endLine="302" endPosition="137" conceptFqName="jetbrains.mps.baseLanguage.structure.ReturnStatement" />
    <nodeInfo nodeId="1566698074411058905" fileName="RuleUtil.java" startLine="303" startPosition="108" endLine="304" endPosition="137" conceptFqName="jetbrains.mps.baseLanguage.structure.ReturnStatement" />
    <nodeInfo nodeId="1566698074411058927" fileName="RuleUtil.java" startLine="305" startPosition="106" endLine="306" endPosition="134" conceptFqName="jetbrains.mps.baseLanguage.structure.ReturnStatement" />
    <nodeInfo nodeId="1566698074411058950" fileName="RuleUtil.java" startLine="307" startPosition="104" endLine="308" endPosition="18" conceptFqName="jetbrains.mps.baseLanguage.structure.ReturnStatement" />
    <nodeInfo nodeId="1566698074411058954" fileName="RuleUtil.java" startLine="309" startPosition="5" endLine="310" endPosition="41" conceptFqName="jetbrains.mps.baseLanguage.structure.ThrowStatement" />
    <nodeInfo nodeId="1566698074411060173" fileName="RuleUtil.java" startLine="313" startPosition="76" endLine="314" endPosition="58" conceptFqName="jetbrains.mps.baseLanguage.structure.ReturnStatement" />
    <nodeInfo nodeId="1566698074411060792" fileName="RuleUtil.java" startLine="317" startPosition="84" endLine="318" endPosition="63" conceptFqName="jetbrains.mps.baseLanguage.structure.ReturnStatement" />
    <nodeInfo nodeId="2831583045484009840" fileName="RuleUtil.java" startLine="321" startPosition="69" endLine="322" endPosition="99" conceptFqName="jetbrains.mps.baseLanguage.structure.ReturnStatement" />
    <nodeInfo nodeId="2831583045484015073" fileName="RuleUtil.java" startLine="325" startPosition="70" endLine="326" endPosition="67" conceptFqName="jetbrains.mps.baseLanguage.structure.ReturnStatement" />
    <nodeInfo nodeId="2831583045484014429" fileName="RuleUtil.java" startLine="329" startPosition="64" endLine="330" endPosition="64" conceptFqName="jetbrains.mps.baseLanguage.structure.ReturnStatement" />
    <nodeInfo nodeId="1311078761699865387" fileName="RuleUtil.java" startLine="333" startPosition="57" endLine="334" endPosition="69" conceptFqName="jetbrains.mps.baseLanguage.structure.ReturnStatement" />
    <nodeInfo nodeId="44810288958200775" fileName="RuleUtil.java" startLine="337" startPosition="75" endLine="338" endPosition="65" conceptFqName="jetbrains.mps.baseLanguage.structure.ReturnStatement" />
    <nodeInfo nodeId="7007487250399086810" fileName="RuleUtil.java" startLine="341" startPosition="54" endLine="342" endPosition="142" conceptFqName="jetbrains.mps.baseLanguage.structure.ReturnStatement" />
    <nodeInfo nodeId="7007487250399120552" fileName="RuleUtil.java" startLine="345" startPosition="54" endLine="346" endPosition="59" conceptFqName="jetbrains.mps.baseLanguage.structure.ReturnStatement" />
    <nodeInfo nodeId="1733398552130474121" fileName="RuleUtil.java" startLine="54" startPosition="0" endLine="56" endPosition="3" conceptFqName="jetbrains.mps.baseLanguage.structure.ConstructorDeclaration" propertyString="RuleUtil#()V" />
    <nodeInfo nodeId="1733398552130483594" fileName="RuleUtil.java" startLine="58" startPosition="76" endLine="61" endPosition="5" conceptFqName="jetbrains.mps.baseLanguage.structure.IfStatement" />
    <nodeInfo nodeId="1733398552130495409" fileName="RuleUtil.java" startLine="171" startPosition="64" endLine="174" endPosition="7" conceptFqName="jetbrains.mps.baseLanguage.structure.IfStatement" />
    <nodeInfo nodeId="1733398552130495438" fileName="RuleUtil.java" startLine="175" startPosition="63" endLine="178" endPosition="7" conceptFqName="jetbrains.mps.baseLanguage.structure.IfStatement" />
    <nodeInfo nodeId="5590278813170625668" fileName="RuleUtil.java" startLine="251" startPosition="55" endLine="254" endPosition="5" conceptFqName="jetbrains.mps.baseLanguage.structure.IfStatement" />
    <nodeInfo nodeId="5590278813170626306" fileName="RuleUtil.java" startLine="272" startPosition="54" endLine="275" endPosition="5" conceptFqName="jetbrains.mps.baseLanguage.structure.IfStatement" />
    <nodeInfo nodeId="1733398552130483617" fileName="RuleUtil.java" startLine="62" startPosition="83" endLine="66" endPosition="6" conceptFqName="jetbrains.mps.baseLanguage.structure.ReturnStatement" />
    <nodeInfo nodeId="1733398552130483559" fileName="RuleUtil.java" startLine="68" startPosition="0" endLine="72" endPosition="0" conceptFqName="jetbrains.mps.baseLanguage.structure.StaticMethodDeclaration" propertyString="getCreateRootRuleLabel#(Ljetbrains/mps/smodel/SNode;)Ljava/lang/String;" />
    <nodeInfo nodeId="1733398552130483630" fileName="RuleUtil.java" startLine="72" startPosition="0" endLine="76" endPosition="0" conceptFqName="jetbrains.mps.baseLanguage.structure.StaticMethodDeclaration" propertyString="getTemplateFragmentLabel#(Ljetbrains/mps/smodel/SNode;)Ljava/lang/String;" />
    <nodeInfo nodeId="1733398552130488456" fileName="RuleUtil.java" startLine="76" startPosition="0" endLine="80" endPosition="0" conceptFqName="jetbrains.mps.baseLanguage.structure.StaticMethodDeclaration" propertyString="getNodeMacroLabel#(Ljetbrains/mps/smodel/SNode;)Ljava/lang/String;" />
    <nodeInfo nodeId="1733398552130488471" fileName="RuleUtil.java" startLine="80" startPosition="0" endLine="84" endPosition="0" conceptFqName="jetbrains.mps.baseLanguage.structure.StaticMethodDeclaration" propertyString="getPatternReductionRuleLabel#(Ljetbrains/mps/smodel/SNode;)Ljava/lang/String;" />
    <nodeInfo nodeId="1733398552130488486" fileName="RuleUtil.java" startLine="84" startPosition="0" endLine="88" endPosition="0" conceptFqName="jetbrains.mps.baseLanguage.structure.StaticMethodDeclaration" propertyString="getBaseRuleLabel#(Ljetbrains/mps/smodel/SNode;)Ljava/lang/String;" />
    <nodeInfo nodeId="4290966046185278598" fileName="RuleUtil.java" startLine="88" startPosition="0" endLine="92" endPosition="0" conceptFqName="jetbrains.mps.baseLanguage.structure.StaticMethodDeclaration" propertyString="getBaseRuleApplicableConcept#(Ljetbrains/mps/smodel/SNode;)Ljetbrains/mps/smodel/SNode;" />
    <nodeInfo nodeId="4290966046185278613" fileName="RuleUtil.java" startLine="92" startPosition="0" endLine="96" endPosition="0" conceptFqName="jetbrains.mps.baseLanguage.structure.StaticMethodDeclaration" propertyString="getBaseRuleApplyToConceptInheritors#(Ljetbrains/mps/smodel/SNode;)Z" />
    <nodeInfo nodeId="4290966046185278807" fileName="RuleUtil.java" startLine="96" startPosition="0" endLine="100" endPosition="0" conceptFqName="jetbrains.mps.baseLanguage.structure.StaticMethodDeclaration" propertyString="getBaseRuleCondition#(Ljetbrains/mps/smodel/SNode;)Ljetbrains/mps/smodel/SNode;" />
    <nodeInfo nodeId="1733398552130474125" fileName="RuleUtil.java" startLine="100" startPosition="0" endLine="104" endPosition="0" conceptFqName="jetbrains.mps.baseLanguage.structure.StaticMethodDeclaration" propertyString="getCreateRootRuleCondition#(Ljetbrains/mps/smodel/SNode;)Ljetbrains/mps/smodel/SNode;" />
    <nodeInfo nodeId="1733398552130483573" fileName="RuleUtil.java" startLine="104" startPosition="0" endLine="108" endPosition="0" conceptFqName="jetbrains.mps.baseLanguage.structure.StaticMethodDeclaration" propertyString="getCreateRootRuleTemplateNode#(Ljetbrains/mps/smodel/SNode;)Ljetbrains/mps/smodel/SNode;" />
    <nodeInfo nodeId="1733398552130495583" fileName="RuleUtil.java" startLine="108" startPosition="0" endLine="112" endPosition="0" conceptFqName="jetbrains.mps.baseLanguage.structure.StaticMethodDeclaration" propertyString="getReductionRuleConsequence#(Ljetbrains/mps/smodel/SNode;)Ljetbrains/mps/smodel/SNode;" />
    <nodeInfo nodeId="4290966046185279011" fileName="RuleUtil.java" startLine="112" startPosition="0" endLine="116" endPosition="0" conceptFqName="jetbrains.mps.baseLanguage.structure.StaticMethodDeclaration" propertyString="getDropRuleCondition#(Ljetbrains/mps/smodel/SNode;)Ljetbrains/mps/smodel/SNode;" />
    <nodeInfo nodeId="4290966046185279025" fileName="RuleUtil.java" startLine="116" startPosition="0" endLine="120" endPosition="0" conceptFqName="jetbrains.mps.baseLanguage.structure.StaticMethodDeclaration" propertyString="getDropRuleApplicableConcept#(Ljetbrains/mps/smodel/SNode;)Ljetbrains/mps/smodel/SNode;" />
    <nodeInfo nodeId="4290966046185279249" fileName="RuleUtil.java" startLine="120" startPosition="0" endLine="124" endPosition="0" conceptFqName="jetbrains.mps.baseLanguage.structure.StaticMethodDeclaration" propertyString="getRootRuleTemplateNode#(Ljetbrains/mps/smodel/SNode;)Ljetbrains/mps/smodel/SNode;" />
    <nodeInfo nodeId="4290966046185279263" fileName="RuleUtil.java" startLine="124" startPosition="0" endLine="128" endPosition="0" conceptFqName="jetbrains.mps.baseLanguage.structure.StaticMethodDeclaration" propertyString="getRootRuleKeepSourceRoot#(Ljetbrains/mps/smodel/SNode;)Z" />
    <nodeInfo nodeId="4290966046185279514" fileName="RuleUtil.java" startLine="128" startPosition="0" endLine="132" endPosition="0" conceptFqName="jetbrains.mps.baseLanguage.structure.StaticMethodDeclaration" propertyString="getSwitchModifiedSwitch#(Ljetbrains/mps/smodel/SNode;)Ljetbrains/mps/smodel/SNode;" />
    <nodeInfo nodeId="4290966046185279528" fileName="RuleUtil.java" startLine="132" startPosition="0" endLine="136" endPosition="0" conceptFqName="jetbrains.mps.baseLanguage.structure.StaticMethodDeclaration" propertyString="getSwitchDefaultConsequence#(Ljetbrains/mps/smodel/SNode;)Ljetbrains/mps/smodel/SNode;" />
    <nodeInfo nodeId="7126105700439180901" fileName="RuleUtil.java" startLine="136" startPosition="0" endLine="140" endPosition="0" conceptFqName="jetbrains.mps.baseLanguage.structure.StaticMethodDeclaration" propertyString="getSwitch_NullInputMessage#(Ljetbrains/mps/smodel/SNode;)Ljetbrains/mps/smodel/SNode;" />
    <nodeInfo nodeId="1733398552130495898" fileName="RuleUtil.java" startLine="140" startPosition="0" endLine="144" endPosition="0" conceptFqName="jetbrains.mps.baseLanguage.structure.StaticMethodDeclaration" propertyString="getPatternReductionRuleConsequence#(Ljetbrains/mps/smodel/SNode;)Ljetbrains/mps/smodel/SNode;" />
    <nodeInfo nodeId="1733398552130495739" fileName="RuleUtil.java" startLine="162" startPosition="0" endLine="166" endPosition="0" conceptFqName="jetbrains.mps.baseLanguage.structure.StaticMethodDeclaration" propertyString="getPatternReductionRulePatternNode#(Ljetbrains/mps/smodel/SNode;)Ljetbrains/mps/smodel/SNode;" />
    <nodeInfo nodeId="5686285592101711011" fileName="RuleUtil.java" startLine="182" startPosition="0" endLine="186" endPosition="0" conceptFqName="jetbrains.mps.baseLanguage.structure.StaticMethodDeclaration" propertyString="getIfMacro_ConditionFunction#(Ljetbrains/mps/smodel/SNode;)Ljetbrains/mps/smodel/SNode;" />
    <nodeInfo nodeId="9047349009208177511" fileName="RuleUtil.java" startLine="186" startPosition="0" endLine="190" endPosition="0" conceptFqName="jetbrains.mps.baseLanguage.structure.StaticMethodDeclaration" propertyString="getIfMacro_AlternativeConsequence#(Ljetbrains/mps/smodel/SNode;)Ljetbrains/mps/smodel/SNode;" />
    <nodeInfo nodeId="5686285592101744254" fileName="RuleUtil.java" startLine="190" startPosition="0" endLine="194" endPosition="0" conceptFqName="jetbrains.mps.baseLanguage.structure.StaticMethodDeclaration" propertyString="getReferenceMacro_GetReferent#(Ljetbrains/mps/smodel/SNode;)Ljetbrains/mps/smodel/SNode;" />
    <nodeInfo nodeId="5686285592101744437" fileName="RuleUtil.java" startLine="194" startPosition="0" endLine="198" endPosition="0" conceptFqName="jetbrains.mps.baseLanguage.structure.StaticMethodDeclaration" propertyString="getPropertyMacro_ValueFunction#(Ljetbrains/mps/smodel/SNode;)Ljetbrains/mps/smodel/SNode;" />
    <nodeInfo nodeId="5686285592101745308" fileName="RuleUtil.java" startLine="198" startPosition="0" endLine="202" endPosition="0" conceptFqName="jetbrains.mps.baseLanguage.structure.StaticMethodDeclaration" propertyString="getTemplateFragment_ContextNodeQuery#(Ljetbrains/mps/smodel/SNode;)Ljetbrains/mps/smodel/SNode;" />
    <nodeInfo nodeId="9047349009208183673" fileName="RuleUtil.java" startLine="202" startPosition="0" endLine="206" endPosition="0" conceptFqName="jetbrains.mps.baseLanguage.structure.StaticMethodDeclaration" propertyString="getMappingScriptReference_Script#(Ljetbrains/mps/smodel/SNode;)Ljetbrains/mps/smodel/SNode;" />
    <nodeInfo nodeId="9047349009208177927" fileName="RuleUtil.java" startLine="206" startPosition="0" endLine="210" endPosition="0" conceptFqName="jetbrains.mps.baseLanguage.structure.StaticMethodDeclaration" propertyString="getSwitchMacro_TemplateSwitch#(Ljetbrains/mps/smodel/SNode;)Ljetbrains/mps/smodel/SNode;" />
    <nodeInfo nodeId="9047349009208177943" fileName="RuleUtil.java" startLine="210" startPosition="0" endLine="214" endPosition="0" conceptFqName="jetbrains.mps.baseLanguage.structure.StaticMethodDeclaration" propertyString="getIncludeMacro_Template#(Ljetbrains/mps/smodel/SNode;)Ljetbrains/mps/smodel/SNode;" />
    <nodeInfo nodeId="9047349009208177959" fileName="RuleUtil.java" startLine="214" startPosition="0" endLine="218" endPosition="0" conceptFqName="jetbrains.mps.baseLanguage.structure.StaticMethodDeclaration" propertyString="getCallMacro_Template#(Ljetbrains/mps/smodel/SNode;)Ljetbrains/mps/smodel/SNode;" />
    <nodeInfo nodeId="9047349009208184134" fileName="RuleUtil.java" startLine="218" startPosition="0" endLine="222" endPosition="0" conceptFqName="jetbrains.mps.baseLanguage.structure.StaticMethodDeclaration" propertyString="getWeaving_ContextNodeQuery#(Ljetbrains/mps/smodel/SNode;)Ljetbrains/mps/smodel/SNode;" />
    <nodeInfo nodeId="9047349009208184601" fileName="RuleUtil.java" startLine="222" startPosition="0" endLine="226" endPosition="0" conceptFqName="jetbrains.mps.baseLanguage.structure.StaticMethodDeclaration" propertyString="getWeaving_Consequence#(Ljetbrains/mps/smodel/SNode;)Ljetbrains/mps/smodel/SNode;" />
    <nodeInfo nodeId="5686285592101745503" fileName="RuleUtil.java" startLine="226" startPosition="0" endLine="230" endPosition="0" conceptFqName="jetbrains.mps.baseLanguage.structure.StaticMethodDeclaration" propertyString="getTemplateFragmentByAnnotatedNode#(Ljetbrains/mps/smodel/SNode;)Ljetbrains/mps/smodel/SNode;" />
    <nodeInfo nodeId="7126105700439167435" fileName="RuleUtil.java" startLine="230" startPosition="0" endLine="234" endPosition="0" conceptFqName="jetbrains.mps.baseLanguage.structure.StaticMethodDeclaration" propertyString="getTemplateDeclarationReference_Template#(Ljetbrains/mps/smodel/SNode;)Ljetbrains/mps/smodel/SNode;" />
    <nodeInfo nodeId="7126105700439175483" fileName="RuleUtil.java" startLine="234" startPosition="0" endLine="238" endPosition="0" conceptFqName="jetbrains.mps.baseLanguage.structure.StaticMethodDeclaration" propertyString="getWeaveEach_Template#(Ljetbrains/mps/smodel/SNode;)Ljetbrains/mps/smodel/SNode;" />
    <nodeInfo nodeId="7126105700439175467" fileName="RuleUtil.java" startLine="238" startPosition="0" endLine="242" endPosition="0" conceptFqName="jetbrains.mps.baseLanguage.structure.StaticMethodDeclaration" propertyString="getWeaveEach_SourceNodesQuery#(Ljetbrains/mps/smodel/SNode;)Ljetbrains/mps/smodel/SNode;" />
    <nodeInfo nodeId="2441057693881468502" fileName="RuleUtil.java" startLine="242" startPosition="0" endLine="246" endPosition="0" conceptFqName="jetbrains.mps.baseLanguage.structure.StaticMethodDeclaration" propertyString="getMappingConfiguration_TopPrio#(Ljetbrains/mps/smodel/SNode;)Z" />
    <nodeInfo nodeId="2441057693881476607" fileName="RuleUtil.java" startLine="246" startPosition="0" endLine="250" endPosition="0" conceptFqName="jetbrains.mps.baseLanguage.structure.StaticMethodDeclaration" propertyString="getTemplateDeclaration_ContentNode#(Ljetbrains/mps/smodel/SNode;)Ljetbrains/mps/smodel/SNode;" />
    <nodeInfo nodeId="3239620430841268687" fileName="RuleUtil.java" startLine="267" startPosition="0" endLine="271" endPosition="0" conceptFqName="jetbrains.mps.baseLanguage.structure.StaticMethodDeclaration" propertyString="getWeaveMacro_Consequence#(Ljetbrains/mps/smodel/SNode;)Ljetbrains/mps/smodel/SNode;" />
    <nodeInfo nodeId="1566698074411056128" fileName="RuleUtil.java" startLine="295" startPosition="0" endLine="299" endPosition="0" conceptFqName="jetbrains.mps.baseLanguage.structure.StaticMethodDeclaration" propertyString="getTemplateCall_Template#(Ljetbrains/mps/smodel/SNode;)Ljetbrains/mps/smodel/SNode;" />
    <nodeInfo nodeId="1566698074411060164" fileName="RuleUtil.java" startLine="312" startPosition="0" endLine="316" endPosition="0" conceptFqName="jetbrains.mps.baseLanguage.structure.StaticMethodDeclaration" propertyString="getTemplateArgumentQueryExpression_Query#(Ljetbrains/mps/smodel/SNode;)Ljetbrains/mps/smodel/SNode;" />
    <nodeInfo nodeId="1566698074411060786" fileName="RuleUtil.java" startLine="316" startPosition="0" endLine="320" endPosition="0" conceptFqName="jetbrains.mps.baseLanguage.structure.StaticMethodDeclaration" propertyString="getTemplateArgumentParameterExpression_Parameter#(Ljetbrains/mps/smodel/SNode;)Ljetbrains/mps/smodel/SNode;" />
    <nodeInfo nodeId="2831583045484001723" fileName="RuleUtil.java" startLine="320" startPosition="0" endLine="324" endPosition="0" conceptFqName="jetbrains.mps.baseLanguage.structure.StaticMethodDeclaration" propertyString="getMappingScript_IsPreProcess#(Ljetbrains/mps/smodel/SNode;)Z" />
    <nodeInfo nodeId="2831583045484015069" fileName="RuleUtil.java" startLine="324" startPosition="0" endLine="328" endPosition="0" conceptFqName="jetbrains.mps.baseLanguage.structure.StaticMethodDeclaration" propertyString="getMappingScript_ModifiesModel#(Ljetbrains/mps/smodel/SNode;)Z" />
    <nodeInfo nodeId="2831583045484014425" fileName="RuleUtil.java" startLine="328" startPosition="0" endLine="332" endPosition="0" conceptFqName="jetbrains.mps.baseLanguage.structure.StaticMethodDeclaration" propertyString="getMappingScript_CodeBlock#(Ljetbrains/mps/smodel/SNode;)Ljetbrains/mps/smodel/SNode;" />
    <nodeInfo nodeId="1311078761699865384" fileName="RuleUtil.java" startLine="332" startPosition="0" endLine="336" endPosition="0" conceptFqName="jetbrains.mps.baseLanguage.structure.StaticMethodDeclaration" propertyString="getInsertMacro_Query#(Ljetbrains/mps/smodel/SNode;)Ljetbrains/mps/smodel/SNode;" />
    <nodeInfo nodeId="44810288958200769" fileName="RuleUtil.java" startLine="336" startPosition="0" endLine="340" endPosition="0" conceptFqName="jetbrains.mps.baseLanguage.structure.StaticMethodDeclaration" propertyString="getMappingConfiguration_IsApplicable#(Ljetbrains/mps/smodel/SNode;)Ljetbrains/mps/smodel/SNode;" />
    <nodeInfo nodeId="7007487250399086806" fileName="RuleUtil.java" startLine="340" startPosition="0" endLine="344" endPosition="0" conceptFqName="jetbrains.mps.baseLanguage.structure.StaticMethodDeclaration" propertyString="getVarMacro_Name#(Ljetbrains/mps/smodel/SNode;)Ljava/lang/String;" />
    <nodeInfo nodeId="7007487250399120548" fileName="RuleUtil.java" startLine="344" startPosition="0" endLine="348" endPosition="0" conceptFqName="jetbrains.mps.baseLanguage.structure.StaticMethodDeclaration" propertyString="getVarMacro_Query#(Ljetbrains/mps/smodel/SNode;)Ljetbrains/mps/smodel/SNode;" />
    <nodeInfo nodeId="6414589636559797566" fileName="RuleUtil.java" startLine="145" startPosition="64" endLine="150" endPosition="5" conceptFqName="jetbrains.mps.baseLanguage.structure.IfStatement" />
    <nodeInfo nodeId="5535664898596391456" fileName="RuleUtil.java" startLine="154" startPosition="60" endLine="159" endPosition="5" conceptFqName="jetbrains.mps.baseLanguage.structure.IfStatement" />
    <nodeInfo nodeId="3787796982867056160" fileName="RuleUtil.java" startLine="290" startPosition="0" endLine="295" endPosition="0" conceptFqName="jetbrains.mps.baseLanguage.structure.StaticMethodDeclaration" propertyString="getTemplateCall_Arguments#(Ljetbrains/mps/smodel/SNode;)Ljava/util/List;" />
    <nodeInfo nodeId="6414589636559797560" fileName="RuleUtil.java" startLine="144" startPosition="0" endLine="153" endPosition="0" conceptFqName="jetbrains.mps.baseLanguage.structure.StaticMethodDeclaration" propertyString="getMapSrc_PostMapperFunction#(Ljetbrains/mps/smodel/SNode;)Ljetbrains/mps/smodel/SNode;" />
    <nodeInfo nodeId="5535664898596391452" fileName="RuleUtil.java" startLine="153" startPosition="0" endLine="162" endPosition="0" conceptFqName="jetbrains.mps.baseLanguage.structure.StaticMethodDeclaration" propertyString="getMapSrc_MapperFunction#(Ljetbrains/mps/smodel/SNode;)Ljetbrains/mps/smodel/SNode;" />
    <nodeInfo nodeId="5590278813170588938" fileName="RuleUtil.java" startLine="255" startPosition="51" endLine="264" endPosition="5" conceptFqName="jetbrains.mps.baseLanguage.structure.IfStatement" />
    <nodeInfo nodeId="1566698074411056958" fileName="RuleUtil.java" startLine="300" startPosition="67" endLine="309" endPosition="5" conceptFqName="jetbrains.mps.baseLanguage.structure.IfStatement" />
    <nodeInfo nodeId="1733398552130495372" fileName="RuleUtil.java" startLine="169" startPosition="72" endLine="179" endPosition="5" conceptFqName="jetbrains.mps.baseLanguage.structure.ForStatement" />
    <nodeInfo nodeId="1733398552130483587" fileName="RuleUtil.java" startLine="57" startPosition="0" endLine="68" endPosition="0" conceptFqName="jetbrains.mps.baseLanguage.structure.StaticMethodDeclaration" propertyString="getMappingLabelName#(Ljetbrains/mps/smodel/SNode;)Ljava/lang/String;" />
    <nodeInfo nodeId="5590278813170626320" fileName="RuleUtil.java" startLine="276" startPosition="51" endLine="287" endPosition="5" conceptFqName="jetbrains.mps.baseLanguage.structure.IfStatement" />
    <nodeInfo nodeId="1566698074411056951" fileName="RuleUtil.java" startLine="299" startPosition="0" endLine="312" endPosition="0" conceptFqName="jetbrains.mps.baseLanguage.structure.StaticMethodDeclaration" propertyString="evaluateBaseLanguageExpression#(Ljetbrains/mps/smodel/SNode;)Ljava/lang/Object;" />
    <nodeInfo nodeId="1733398552130495326" fileName="RuleUtil.java" startLine="166" startPosition="0" endLine="182" endPosition="0" conceptFqName="jetbrains.mps.baseLanguage.structure.StaticMethodDeclaration" propertyString="getTemplateDeclarationParameterNames#(Ljetbrains/mps/smodel/SNode;)[Ljava/lang/String;" />
    <nodeInfo nodeId="5590278813170580828" fileName="RuleUtil.java" startLine="250" startPosition="0" endLine="267" endPosition="0" conceptFqName="jetbrains.mps.baseLanguage.structure.StaticMethodDeclaration" propertyString="getSourceNodesQuery#(Ljetbrains/mps/smodel/SNode;)Ljetbrains/mps/smodel/SNode;" />
    <nodeInfo nodeId="5590278813170626302" fileName="RuleUtil.java" startLine="271" startPosition="0" endLine="290" endPosition="0" conceptFqName="jetbrains.mps.baseLanguage.structure.StaticMethodDeclaration" propertyString="getSourceNodeQuery#(Ljetbrains/mps/smodel/SNode;)Ljetbrains/mps/smodel/SNode;" />
    <scopeInfo nodeId="1733398552130474124" fileName="RuleUtil.java" startLine="55" startPosition="21" endLine="55" endPosition="21" />
    <scopeInfo nodeId="1733398552130483596" fileName="RuleUtil.java" startLine="59" startPosition="42" endLine="60" endPosition="18" />
    <scopeInfo nodeId="1733398552130483562" fileName="RuleUtil.java" startLine="69" startPosition="59" endLine="70" endPosition="80" />
    <scopeInfo nodeId="1733398552130483633" fileName="RuleUtil.java" startLine="73" startPosition="73" endLine="74" endPosition="103" />
    <scopeInfo nodeId="1733398552130488459" fileName="RuleUtil.java" startLine="77" startPosition="59" endLine="78" endPosition="92" />
    <scopeInfo nodeId="1733398552130488474" fileName="RuleUtil.java" startLine="81" startPosition="72" endLine="82" endPosition="98" />
    <scopeInfo nodeId="1733398552130488489" fileName="RuleUtil.java" startLine="85" startPosition="53" endLine="86" endPosition="91" />
    <scopeInfo nodeId="4290966046185278601" fileName="RuleUtil.java" startLine="89" startPosition="64" endLine="90" endPosition="71" />
    <scopeInfo nodeId="4290966046185278616" fileName="RuleUtil.java" startLine="93" startPosition="73" endLine="94" endPosition="76" />
    <scopeInfo nodeId="4290966046185278810" fileName="RuleUtil.java" startLine="97" startPosition="56" endLine="98" endPosition="70" />
    <scopeInfo nodeId="1733398552130474128" fileName="RuleUtil.java" startLine="101" startPosition="62" endLine="102" endPosition="70" />
    <scopeInfo nodeId="1733398552130483576" fileName="RuleUtil.java" startLine="105" startPosition="65" endLine="106" endPosition="66" />
    <scopeInfo nodeId="1733398552130495586" fileName="RuleUtil.java" startLine="109" startPosition="72" endLine="110" endPosition="77" />
    <scopeInfo nodeId="4290966046185279014" fileName="RuleUtil.java" startLine="113" startPosition="56" endLine="114" endPosition="70" />
    <scopeInfo nodeId="4290966046185279028" fileName="RuleUtil.java" startLine="117" startPosition="64" endLine="118" endPosition="71" />
    <scopeInfo nodeId="4290966046185279252" fileName="RuleUtil.java" startLine="121" startPosition="59" endLine="122" endPosition="62" />
    <scopeInfo nodeId="4290966046185279266" fileName="RuleUtil.java" startLine="125" startPosition="63" endLine="126" endPosition="78" />
    <scopeInfo nodeId="4290966046185279517" fileName="RuleUtil.java" startLine="129" startPosition="65" endLine="130" endPosition="74" />
    <scopeInfo nodeId="4290966046185279531" fileName="RuleUtil.java" startLine="133" startPosition="69" endLine="134" endPosition="77" />
    <scopeInfo nodeId="7126105700439180904" fileName="RuleUtil.java" startLine="137" startPosition="65" endLine="138" endPosition="72" />
    <scopeInfo nodeId="1733398552130495901" fileName="RuleUtil.java" startLine="141" startPosition="79" endLine="142" endPosition="77" />
    <scopeInfo nodeId="6414589636559797568" fileName="RuleUtil.java" startLine="146" startPosition="103" endLine="147" endPosition="153" />
    <scopeInfo nodeId="6414589636559833985" fileName="RuleUtil.java" startLine="148" startPosition="110" endLine="149" endPosition="153" />
    <scopeInfo nodeId="5535664898596391457" fileName="RuleUtil.java" startLine="155" startPosition="103" endLine="156" endPosition="149" />
    <scopeInfo nodeId="5535664898596391472" fileName="RuleUtil.java" startLine="157" startPosition="110" endLine="158" endPosition="149" />
    <scopeInfo nodeId="1733398552130495742" fileName="RuleUtil.java" startLine="163" startPosition="79" endLine="164" endPosition="117" />
    <scopeInfo nodeId="1733398552130495410" fileName="RuleUtil.java" startLine="172" startPosition="26" endLine="173" endPosition="20" />
    <scopeInfo nodeId="1733398552130495439" fileName="RuleUtil.java" startLine="176" startPosition="30" endLine="177" endPosition="20" />
    <scopeInfo nodeId="5686285592101711014" fileName="RuleUtil.java" startLine="183" startPosition="65" endLine="184" endPosition="71" />
    <scopeInfo nodeId="9047349009208177514" fileName="RuleUtil.java" startLine="187" startPosition="70" endLine="188" endPosition="76" />
    <scopeInfo nodeId="5686285592101744257" fileName="RuleUtil.java" startLine="191" startPosition="66" endLine="192" endPosition="70" />
    <scopeInfo nodeId="5686285592101744440" fileName="RuleUtil.java" startLine="195" startPosition="67" endLine="196" endPosition="75" />
    <scopeInfo nodeId="5686285592101745311" fileName="RuleUtil.java" startLine="199" startPosition="70" endLine="200" endPosition="67" />
    <scopeInfo nodeId="9047349009208183676" fileName="RuleUtil.java" startLine="203" startPosition="67" endLine="204" endPosition="66" />
    <scopeInfo nodeId="9047349009208177930" fileName="RuleUtil.java" startLine="207" startPosition="66" endLine="208" endPosition="69" />
    <scopeInfo nodeId="9047349009208177946" fileName="RuleUtil.java" startLine="211" startPosition="61" endLine="212" endPosition="70" />
    <scopeInfo nodeId="9047349009208177962" fileName="RuleUtil.java" startLine="215" startPosition="58" endLine="216" endPosition="63" />
    <scopeInfo nodeId="9047349009208184137" fileName="RuleUtil.java" startLine="219" startPosition="63" endLine="220" endPosition="69" />
    <scopeInfo nodeId="9047349009208184603" fileName="RuleUtil.java" startLine="223" startPosition="58" endLine="224" endPosition="68" />
    <scopeInfo nodeId="5686285592101745505" fileName="RuleUtil.java" startLine="227" startPosition="70" endLine="228" endPosition="192" />
    <scopeInfo nodeId="7126105700439167438" fileName="RuleUtil.java" startLine="231" startPosition="75" endLine="232" endPosition="61" />
    <scopeInfo nodeId="7126105700439175486" fileName="RuleUtil.java" startLine="235" startPosition="62" endLine="236" endPosition="67" />
    <scopeInfo nodeId="7126105700439175470" fileName="RuleUtil.java" startLine="239" startPosition="70" endLine="240" endPosition="74" />
    <scopeInfo nodeId="2441057693881468505" fileName="RuleUtil.java" startLine="243" startPosition="72" endLine="244" endPosition="71" />
    <scopeInfo nodeId="2441057693881476610" fileName="RuleUtil.java" startLine="247" startPosition="70" endLine="248" endPosition="64" />
    <scopeInfo nodeId="5590278813170625669" fileName="RuleUtil.java" startLine="252" startPosition="23" endLine="253" endPosition="18" />
    <scopeInfo nodeId="5590278813170588940" fileName="RuleUtil.java" startLine="256" startPosition="83" endLine="257" endPosition="145" />
    <scopeInfo nodeId="5590278813170626260" fileName="RuleUtil.java" startLine="258" startPosition="97" endLine="259" endPosition="152" />
    <scopeInfo nodeId="5590278813170626263" fileName="RuleUtil.java" startLine="260" startPosition="96" endLine="261" endPosition="151" />
    <scopeInfo nodeId="3239620430841268022" fileName="RuleUtil.java" startLine="262" startPosition="91" endLine="263" endPosition="147" />
    <scopeInfo nodeId="3239620430841268690" fileName="RuleUtil.java" startLine="268" startPosition="67" endLine="269" endPosition="74" />
    <scopeInfo nodeId="5590278813170626307" fileName="RuleUtil.java" startLine="273" startPosition="23" endLine="274" endPosition="18" />
    <scopeInfo nodeId="5590278813170626321" fileName="RuleUtil.java" startLine="277" startPosition="90" endLine="278" endPosition="151" />
    <scopeInfo nodeId="5590278813170626332" fileName="RuleUtil.java" startLine="279" startPosition="96" endLine="280" endPosition="150" />
    <scopeInfo nodeId="5590278813170626363" fileName="RuleUtil.java" startLine="281" startPosition="92" endLine="282" endPosition="146" />
    <scopeInfo nodeId="5590278813170626374" fileName="RuleUtil.java" startLine="283" startPosition="93" endLine="284" endPosition="147" />
    <scopeInfo nodeId="5590278813170626387" fileName="RuleUtil.java" startLine="285" startPosition="98" endLine="286" endPosition="152" />
    <scopeInfo nodeId="1566698074411056131" fileName="RuleUtil.java" startLine="296" startPosition="61" endLine="297" endPosition="63" />
    <scopeInfo nodeId="1566698074411056960" fileName="RuleUtil.java" startLine="301" startPosition="101" endLine="302" endPosition="137" />
    <scopeInfo nodeId="1566698074411058896" fileName="RuleUtil.java" startLine="303" startPosition="108" endLine="304" endPosition="137" />
    <scopeInfo nodeId="1566698074411058917" fileName="RuleUtil.java" startLine="305" startPosition="106" endLine="306" endPosition="134" />
    <scopeInfo nodeId="1566698074411058939" fileName="RuleUtil.java" startLine="307" startPosition="104" endLine="308" endPosition="18" />
    <scopeInfo nodeId="1566698074411060167" fileName="RuleUtil.java" startLine="313" startPosition="76" endLine="314" endPosition="58" />
    <scopeInfo nodeId="1566698074411060789" fileName="RuleUtil.java" startLine="317" startPosition="84" endLine="318" endPosition="63" />
    <scopeInfo nodeId="2831583045484001726" fileName="RuleUtil.java" startLine="321" startPosition="69" endLine="322" endPosition="99" />
    <scopeInfo nodeId="2831583045484015072" fileName="RuleUtil.java" startLine="325" startPosition="70" endLine="326" endPosition="67" />
    <scopeInfo nodeId="2831583045484014428" fileName="RuleUtil.java" startLine="329" startPosition="64" endLine="330" endPosition="64" />
    <scopeInfo nodeId="1311078761699865386" fileName="RuleUtil.java" startLine="333" startPosition="57" endLine="334" endPosition="69" />
    <scopeInfo nodeId="44810288958200772" fileName="RuleUtil.java" startLine="337" startPosition="75" endLine="338" endPosition="65" />
    <scopeInfo nodeId="7007487250399086809" fileName="RuleUtil.java" startLine="341" startPosition="54" endLine="342" endPosition="142" />
    <scopeInfo nodeId="7007487250399120551" fileName="RuleUtil.java" startLine="345" startPosition="54" endLine="346" endPosition="59" />
    <scopeInfo nodeId="1733398552130474121" fileName="RuleUtil.java" startLine="54" startPosition="0" endLine="56" endPosition="3" />
    <scopeInfo nodeId="3787796982867056163" fileName="RuleUtil.java" startLine="291" startPosition="68" endLine="293" endPosition="0" />
    <scopeInfo nodeId="1733398552130483559" fileName="RuleUtil.java" startLine="68" startPosition="0" endLine="72" endPosition="0">
      <varInfo nodeId="1733398552130483563" varName="rule" />
    </scopeInfo>
    <scopeInfo nodeId="1733398552130483630" fileName="RuleUtil.java" startLine="72" startPosition="0" endLine="76" endPosition="0">
      <varInfo nodeId="1733398552130483634" varName="templateFragment" />
    </scopeInfo>
    <scopeInfo nodeId="1733398552130488456" fileName="RuleUtil.java" startLine="76" startPosition="0" endLine="80" endPosition="0">
      <varInfo nodeId="1733398552130488461" varName="nodeMacro" />
    </scopeInfo>
    <scopeInfo nodeId="1733398552130488471" fileName="RuleUtil.java" startLine="80" startPosition="0" endLine="84" endPosition="0">
      <varInfo nodeId="1733398552130488475" varName="patternRule" />
    </scopeInfo>
    <scopeInfo nodeId="1733398552130488486" fileName="RuleUtil.java" startLine="84" startPosition="0" endLine="88" endPosition="0">
      <varInfo nodeId="1733398552130488491" varName="rule" />
    </scopeInfo>
    <scopeInfo nodeId="4290966046185278598" fileName="RuleUtil.java" startLine="88" startPosition="0" endLine="92" endPosition="0">
      <varInfo nodeId="4290966046185278604" varName="rule" />
    </scopeInfo>
    <scopeInfo nodeId="4290966046185278613" fileName="RuleUtil.java" startLine="92" startPosition="0" endLine="96" endPosition="0">
      <varInfo nodeId="4290966046185278618" varName="rule" />
    </scopeInfo>
    <scopeInfo nodeId="4290966046185278807" fileName="RuleUtil.java" startLine="96" startPosition="0" endLine="100" endPosition="0">
      <varInfo nodeId="4290966046185278812" varName="rule" />
    </scopeInfo>
    <scopeInfo nodeId="1733398552130474125" fileName="RuleUtil.java" startLine="100" startPosition="0" endLine="104" endPosition="0">
      <varInfo nodeId="1733398552130474129" varName="rule" />
    </scopeInfo>
    <scopeInfo nodeId="1733398552130483573" fileName="RuleUtil.java" startLine="104" startPosition="0" endLine="108" endPosition="0">
      <varInfo nodeId="1733398552130483577" varName="rule" />
    </scopeInfo>
    <scopeInfo nodeId="1733398552130495583" fileName="RuleUtil.java" startLine="108" startPosition="0" endLine="112" endPosition="0">
      <varInfo nodeId="1733398552130495588" varName="reductionRule" />
    </scopeInfo>
    <scopeInfo nodeId="4290966046185279011" fileName="RuleUtil.java" startLine="112" startPosition="0" endLine="116" endPosition="0">
      <varInfo nodeId="4290966046185279016" varName="rule" />
    </scopeInfo>
    <scopeInfo nodeId="4290966046185279025" fileName="RuleUtil.java" startLine="116" startPosition="0" endLine="120" endPosition="0">
      <varInfo nodeId="4290966046185279030" varName="rule" />
    </scopeInfo>
    <scopeInfo nodeId="4290966046185279249" fileName="RuleUtil.java" startLine="120" startPosition="0" endLine="124" endPosition="0">
      <varInfo nodeId="4290966046185279254" varName="rule" />
    </scopeInfo>
    <scopeInfo nodeId="4290966046185279263" fileName="RuleUtil.java" startLine="124" startPosition="0" endLine="128" endPosition="0">
      <varInfo nodeId="4290966046185279267" varName="rule" />
    </scopeInfo>
    <scopeInfo nodeId="4290966046185279514" fileName="RuleUtil.java" startLine="128" startPosition="0" endLine="132" endPosition="0">
      <varInfo nodeId="4290966046185279518" varName="switchNode" />
    </scopeInfo>
    <scopeInfo nodeId="4290966046185279528" fileName="RuleUtil.java" startLine="132" startPosition="0" endLine="136" endPosition="0">
      <varInfo nodeId="4290966046185279532" varName="switchNode" />
    </scopeInfo>
    <scopeInfo nodeId="7126105700439180901" fileName="RuleUtil.java" startLine="136" startPosition="0" endLine="140" endPosition="0">
      <varInfo nodeId="7126105700439180905" varName="switch_" />
    </scopeInfo>
    <scopeInfo nodeId="1733398552130495898" fileName="RuleUtil.java" startLine="140" startPosition="0" endLine="144" endPosition="0">
      <varInfo nodeId="1733398552130495906" varName="reductionRule" />
    </scopeInfo>
    <scopeInfo nodeId="1733398552130495739" fileName="RuleUtil.java" startLine="162" startPosition="0" endLine="166" endPosition="0">
      <varInfo nodeId="1733398552130495747" varName="reductionRule" />
    </scopeInfo>
    <scopeInfo nodeId="5686285592101711011" fileName="RuleUtil.java" startLine="182" startPosition="0" endLine="186" endPosition="0">
      <varInfo nodeId="5686285592101711015" varName="macro" />
    </scopeInfo>
    <scopeInfo nodeId="9047349009208177511" fileName="RuleUtil.java" startLine="186" startPosition="0" endLine="190" endPosition="0">
      <varInfo nodeId="9047349009208177519" varName="macro" />
    </scopeInfo>
    <scopeInfo nodeId="5686285592101744254" fileName="RuleUtil.java" startLine="190" startPosition="0" endLine="194" endPosition="0">
      <varInfo nodeId="5686285592101744258" varName="macro" />
    </scopeInfo>
    <scopeInfo nodeId="5686285592101744437" fileName="RuleUtil.java" startLine="194" startPosition="0" endLine="198" endPosition="0">
      <varInfo nodeId="5686285592101744441" varName="macro" />
    </scopeInfo>
    <scopeInfo nodeId="5686285592101745308" fileName="RuleUtil.java" startLine="198" startPosition="0" endLine="202" endPosition="0">
      <varInfo nodeId="5686285592101745312" varName="tf" />
    </scopeInfo>
    <scopeInfo nodeId="9047349009208183673" fileName="RuleUtil.java" startLine="202" startPosition="0" endLine="206" endPosition="0">
      <varInfo nodeId="9047349009208183677" varName="ref" />
    </scopeInfo>
    <scopeInfo nodeId="9047349009208177927" fileName="RuleUtil.java" startLine="206" startPosition="0" endLine="210" endPosition="0">
      <varInfo nodeId="9047349009208177931" varName="macro" />
    </scopeInfo>
    <scopeInfo nodeId="9047349009208177943" fileName="RuleUtil.java" startLine="210" startPosition="0" endLine="214" endPosition="0">
      <varInfo nodeId="9047349009208177947" varName="macro" />
    </scopeInfo>
    <scopeInfo nodeId="9047349009208177959" fileName="RuleUtil.java" startLine="214" startPosition="0" endLine="218" endPosition="0">
      <varInfo nodeId="9047349009208177967" varName="macro" />
    </scopeInfo>
    <scopeInfo nodeId="9047349009208184134" fileName="RuleUtil.java" startLine="218" startPosition="0" endLine="222" endPosition="0">
      <varInfo nodeId="9047349009208184138" varName="rule" />
    </scopeInfo>
    <scopeInfo nodeId="9047349009208184601" fileName="RuleUtil.java" startLine="222" startPosition="0" endLine="226" endPosition="0">
      <varInfo nodeId="9047349009208184608" varName="rule" />
    </scopeInfo>
    <scopeInfo nodeId="5686285592101745503" fileName="RuleUtil.java" startLine="226" startPosition="0" endLine="230" endPosition="0">
      <varInfo nodeId="5686285592101745510" varName="node" />
    </scopeInfo>
    <scopeInfo nodeId="7126105700439167435" fileName="RuleUtil.java" startLine="230" startPosition="0" endLine="234" endPosition="0">
      <varInfo nodeId="7126105700439175453" varName="ref" />
    </scopeInfo>
    <scopeInfo nodeId="7126105700439175483" fileName="RuleUtil.java" startLine="234" startPosition="0" endLine="238" endPosition="0">
      <varInfo nodeId="7126105700439175491" varName="weaveEach" />
    </scopeInfo>
    <scopeInfo nodeId="7126105700439175467" fileName="RuleUtil.java" startLine="238" startPosition="0" endLine="242" endPosition="0">
      <varInfo nodeId="7126105700439175471" varName="weaveEach" />
    </scopeInfo>
    <scopeInfo nodeId="2441057693881468502" fileName="RuleUtil.java" startLine="242" startPosition="0" endLine="246" endPosition="0">
      <varInfo nodeId="2441057693881476598" varName="mapping" />
    </scopeInfo>
    <scopeInfo nodeId="2441057693881476607" fileName="RuleUtil.java" startLine="246" startPosition="0" endLine="250" endPosition="0">
      <varInfo nodeId="2441057693881476611" varName="decl" />
    </scopeInfo>
    <scopeInfo nodeId="3239620430841268687" fileName="RuleUtil.java" startLine="267" startPosition="0" endLine="271" endPosition="0">
      <varInfo nodeId="3239620430841268691" varName="weaveMacro" />
    </scopeInfo>
    <scopeInfo nodeId="1566698074411056128" fileName="RuleUtil.java" startLine="295" startPosition="0" endLine="299" endPosition="0">
      <varInfo nodeId="1566698074411056136" varName="macro" />
    </scopeInfo>
    <scopeInfo nodeId="1566698074411060164" fileName="RuleUtil.java" startLine="312" startPosition="0" endLine="316" endPosition="0">
      <varInfo nodeId="1566698074411060168" varName="expr" />
    </scopeInfo>
    <scopeInfo nodeId="1566698074411060786" fileName="RuleUtil.java" startLine="316" startPosition="0" endLine="320" endPosition="0">
      <varInfo nodeId="1566698074411060790" varName="expr" />
    </scopeInfo>
    <scopeInfo nodeId="2831583045484001723" fileName="RuleUtil.java" startLine="320" startPosition="0" endLine="324" endPosition="0">
      <varInfo nodeId="2831583045484009838" varName="script" />
    </scopeInfo>
    <scopeInfo nodeId="2831583045484015069" fileName="RuleUtil.java" startLine="324" startPosition="0" endLine="328" endPosition="0">
      <varInfo nodeId="2831583045484015080" varName="script" />
    </scopeInfo>
    <scopeInfo nodeId="2831583045484014425" fileName="RuleUtil.java" startLine="328" startPosition="0" endLine="332" endPosition="0">
      <varInfo nodeId="2831583045484014436" varName="script" />
    </scopeInfo>
    <scopeInfo nodeId="1311078761699865384" fileName="RuleUtil.java" startLine="332" startPosition="0" endLine="336" endPosition="0">
      <varInfo nodeId="1311078761699865391" varName="macro" />
    </scopeInfo>
    <scopeInfo nodeId="44810288958200769" fileName="RuleUtil.java" startLine="336" startPosition="0" endLine="340" endPosition="0">
      <varInfo nodeId="44810288958200773" varName="mapping" />
    </scopeInfo>
    <scopeInfo nodeId="7007487250399086806" fileName="RuleUtil.java" startLine="340" startPosition="0" endLine="344" endPosition="0">
      <varInfo nodeId="7007487250399086814" varName="macro" />
    </scopeInfo>
    <scopeInfo nodeId="7007487250399120548" fileName="RuleUtil.java" startLine="344" startPosition="0" endLine="348" endPosition="0">
      <varInfo nodeId="7007487250399120556" varName="macro" />
    </scopeInfo>
    <scopeInfo nodeId="3787796982867056160" fileName="RuleUtil.java" startLine="290" startPosition="0" endLine="295" endPosition="0">
      <varInfo nodeId="3787796982867100963" varName="macro" />
    </scopeInfo>
    <scopeInfo nodeId="6414589636559797563" fileName="RuleUtil.java" startLine="145" startPosition="64" endLine="151" endPosition="16" />
    <scopeInfo nodeId="5535664898596391455" fileName="RuleUtil.java" startLine="154" startPosition="60" endLine="160" endPosition="16" />
    <scopeInfo nodeId="1733398552130483590" fileName="RuleUtil.java" startLine="58" startPosition="76" endLine="66" endPosition="6">
      <varInfo nodeId="1733398552130483607" varName="result" />
    </scopeInfo>
    <scopeInfo nodeId="1733398552130495373" fileName="RuleUtil.java" startLine="170" startPosition="45" endLine="178" endPosition="7">
      <varInfo nodeId="1733398552130495400" varName="param" />
    </scopeInfo>
    <scopeInfo nodeId="6414589636559797560" fileName="RuleUtil.java" startLine="144" startPosition="0" endLine="153" endPosition="0">
      <varInfo nodeId="6414589636559797564" varName="node" />
    </scopeInfo>
    <scopeInfo nodeId="5535664898596391452" fileName="RuleUtil.java" startLine="153" startPosition="0" endLine="162" endPosition="0">
      <varInfo nodeId="5535664898596391480" varName="node" />
    </scopeInfo>
    <scopeInfo nodeId="1733398552130495372" fileName="RuleUtil.java" startLine="169" startPosition="72" endLine="179" endPosition="5">
      <varInfo nodeId="1733398552130495375" varName="i" />
    </scopeInfo>
    <scopeInfo nodeId="1566698074411056954" fileName="RuleUtil.java" startLine="300" startPosition="67" endLine="310" endPosition="41" />
    <scopeInfo nodeId="1733398552130483587" fileName="RuleUtil.java" startLine="57" startPosition="0" endLine="68" endPosition="0">
      <varInfo nodeId="1733398552130483592" varName="mappingLabelDeclaration" />
    </scopeInfo>
    <scopeInfo nodeId="1733398552130495329" fileName="RuleUtil.java" startLine="167" startPosition="90" endLine="180" endPosition="18">
      <varInfo nodeId="1733398552130495338" varName="params" />
      <varInfo nodeId="1733398552130495354" varName="result" />
    </scopeInfo>
    <scopeInfo nodeId="1566698074411056951" fileName="RuleUtil.java" startLine="299" startPosition="0" endLine="312" endPosition="0">
      <varInfo nodeId="1566698074411056955" varName="expr" />
    </scopeInfo>
    <scopeInfo nodeId="5590278813170580831" fileName="RuleUtil.java" startLine="251" startPosition="55" endLine="265" endPosition="16">
      <varInfo nodeId="5590278813170625683" varName="conceptFqName" />
    </scopeInfo>
    <scopeInfo nodeId="1733398552130495326" fileName="RuleUtil.java" startLine="166" startPosition="0" endLine="182" endPosition="0">
      <varInfo nodeId="1733398552130495331" varName="templateDeclaration" />
    </scopeInfo>
    <scopeInfo nodeId="5590278813170626305" fileName="RuleUtil.java" startLine="272" startPosition="54" endLine="288" endPosition="16">
      <varInfo nodeId="5590278813170626314" varName="conceptFqName" />
    </scopeInfo>
    <scopeInfo nodeId="5590278813170580828" fileName="RuleUtil.java" startLine="250" startPosition="0" endLine="267" endPosition="0">
      <varInfo nodeId="5590278813170588936" varName="node" />
    </scopeInfo>
    <scopeInfo nodeId="5590278813170626302" fileName="RuleUtil.java" startLine="271" startPosition="0" endLine="290" endPosition="0">
      <varInfo nodeId="5590278813170626355" varName="node" />
    </scopeInfo>
    <unitInfo nodeId="1733398552130474119" fileName="RuleUtil.java" startLine="16" startPosition="0" endLine="349" endPosition="0" unitName="jetbrains.mps.generator.impl.RuleUtil" />
  </root>
  <root nodeId="263434549788570114">
    <nodeInfo nodeId="263434549788570146" fileName="RootTemplateAnnotator.java" startLine="24" startPosition="52" endLine="25" endPosition="37" conceptFqName="jetbrains.mps.baseLanguage.structure.LocalVariableDeclarationStatement" />
    <nodeInfo nodeId="263434549788717052" fileName="RootTemplateAnnotator.java" startLine="28" startPosition="215" endLine="29" endPosition="336" conceptFqName="jetbrains.mps.baseLanguage.structure.ExpressionStatement" />
    <nodeInfo nodeId="263434549788570117" fileName="RootTemplateAnnotator.java" startLine="18" startPosition="61" endLine="20" endPosition="3" conceptFqName="jetbrains.mps.baseLanguage.structure.ConstructorDeclaration" propertyString="RootTemplateAnnotator#(Ljetbrains/mps/smodel/GlobalSModelEventsManager;)V" />
    <nodeInfo nodeId="263434549788685425" fileName="RootTemplateAnnotator.java" startLine="27" startPosition="159" endLine="30" endPosition="13" conceptFqName="jetbrains.mps.baseLanguage.structure.IfStatement" />
    <nodeInfo nodeId="263434549788570193" fileName="RootTemplateAnnotator.java" startLine="36" startPosition="0" endLine="39" endPosition="0" conceptFqName="jetbrains.mps.baseLanguage.structure.InstanceMethodDeclaration" propertyString="dispose#()V" />
    <nodeInfo nodeId="263434549788570158" fileName="RootTemplateAnnotator.java" startLine="26" startPosition="80" endLine="31" endPosition="11" conceptFqName="jetbrains.mps.baseLanguage.structure.IfStatement" />
    <nodeInfo nodeId="263434549788570152" fileName="RootTemplateAnnotator.java" startLine="25" startPosition="37" endLine="32" endPosition="9" conceptFqName="jetbrains.mps.baseLanguage.structure.IfStatement" />
    <nodeInfo nodeId="263434549788570140" fileName="RootTemplateAnnotator.java" startLine="23" startPosition="88" endLine="34" endPosition="0" conceptFqName="jetbrains.mps.baseLanguage.structure.InstanceMethodDeclaration" propertyString="rootAdded#(Ljetbrains/mps/smodel/event/SModelRootEvent;)V" />
    <nodeInfo nodeId="263434549788570133" fileName="RootTemplateAnnotator.java" startLine="22" startPosition="22" endLine="34" endPosition="7" conceptFqName="jetbrains.mps.baseLanguage.structure.ExpressionStatement" />
    <nodeInfo nodeId="263434549788570129" fileName="RootTemplateAnnotator.java" startLine="21" startPosition="0" endLine="36" endPosition="0" conceptFqName="jetbrains.mps.baseLanguage.structure.InstanceMethodDeclaration" propertyString="init#()V" />
    <scopeInfo nodeId="263434549788570120" fileName="RootTemplateAnnotator.java" startLine="19" startPosition="63" endLine="19" endPosition="63" />
    <scopeInfo nodeId="263434549788570196" fileName="RootTemplateAnnotator.java" startLine="37" startPosition="25" endLine="37" endPosition="25" />
    <scopeInfo nodeId="263434549788685426" fileName="RootTemplateAnnotator.java" startLine="28" startPosition="215" endLine="29" endPosition="336" />
    <scopeInfo nodeId="263434549788570117" fileName="RootTemplateAnnotator.java" startLine="18" startPosition="61" endLine="20" endPosition="3">
      <varInfo nodeId="2481791643076243538" varName="dep" />
    </scopeInfo>
    <scopeInfo nodeId="263434549788570170" fileName="RootTemplateAnnotator.java" startLine="27" startPosition="159" endLine="30" endPosition="13" />
    <scopeInfo nodeId="263434549788570193" fileName="RootTemplateAnnotator.java" startLine="36" startPosition="0" endLine="39" endPosition="0" />
    <scopeInfo nodeId="263434549788570157" fileName="RootTemplateAnnotator.java" startLine="26" startPosition="80" endLine="31" endPosition="11" />
    <scopeInfo nodeId="263434549788570145" fileName="RootTemplateAnnotator.java" startLine="24" startPosition="52" endLine="32" endPosition="9">
      <varInfo nodeId="263434549788570147" varName="node" />
    </scopeInfo>
    <scopeInfo nodeId="263434549788570140" fileName="RootTemplateAnnotator.java" startLine="23" startPosition="88" endLine="34" endPosition="0">
      <varInfo nodeId="263434549788570143" varName="event" />
    </scopeInfo>
    <scopeInfo nodeId="263434549788570132" fileName="RootTemplateAnnotator.java" startLine="22" startPosition="22" endLine="34" endPosition="7" />
    <scopeInfo nodeId="263434549788570129" fileName="RootTemplateAnnotator.java" startLine="21" startPosition="0" endLine="36" endPosition="0" />
    <unitInfo nodeId="263434549788570114" fileName="RootTemplateAnnotator.java" startLine="18" startPosition="0" endLine="40" endPosition="0" unitName="jetbrains.mps.generator.impl.RootTemplateAnnotator" />
    <unitInfo nodeId="263434549788570139" fileName="RootTemplateAnnotator.java" startLine="23" startPosition="71" endLine="34" endPosition="5" unitName="jetbrains.mps.generator.impl.RootTemplateAnnotator$1" />
  </root>
  <root nodeId="4814657600604696799">
    <nodeInfo nodeId="4814657600604696802" fileName="DismissTopMappingRuleException.java" startLine="7" startPosition="73" endLine="8" endPosition="67" conceptFqName="jetbrains.mps.baseLanguage.structure.FieldDeclaration" propertyString="myMessageType" />
    <nodeInfo nodeId="4814657600604696811" fileName="DismissTopMappingRuleException.java" startLine="10" startPosition="97" endLine="11" endPosition="32" conceptFqName="jetbrains.mps.baseLanguage.structure.ExpressionStatement" />
    <nodeInfo nodeId="4814657600604696819" fileName="DismissTopMappingRuleException.java" startLine="14" startPosition="36" endLine="15" endPosition="33" conceptFqName="jetbrains.mps.baseLanguage.structure.ReturnStatement" />
    <nodeInfo nodeId="4814657600604696827" fileName="DismissTopMappingRuleException.java" startLine="18" startPosition="27" endLine="19" endPosition="101" conceptFqName="jetbrains.mps.baseLanguage.structure.ReturnStatement" />
    <nodeInfo nodeId="4814657600604696839" fileName="DismissTopMappingRuleException.java" startLine="22" startPosition="30" endLine="23" endPosition="104" conceptFqName="jetbrains.mps.baseLanguage.structure.ReturnStatement" />
    <nodeInfo nodeId="4814657600604696851" fileName="DismissTopMappingRuleException.java" startLine="26" startPosition="28" endLine="27" endPosition="102" conceptFqName="jetbrains.mps.baseLanguage.structure.ReturnStatement" />
    <nodeInfo nodeId="4814657600604696864" fileName="DismissTopMappingRuleException.java" startLine="34" startPosition="0" endLine="36" endPosition="5" conceptFqName="jetbrains.mps.baseLanguage.structure.ConstructorDeclaration" propertyString="MessageType#()V" />
    <nodeInfo nodeId="4814657600604696805" fileName="DismissTopMappingRuleException.java" startLine="9" startPosition="0" endLine="12" endPosition="3" conceptFqName="jetbrains.mps.baseLanguage.structure.ConstructorDeclaration" propertyString="DismissTopMappingRuleException#(Ljetbrains/mps/generator/impl/DismissTopMappingRuleException/MessageType;)V" />
    <nodeInfo nodeId="4814657600604696815" fileName="DismissTopMappingRuleException.java" startLine="13" startPosition="0" endLine="17" endPosition="0" conceptFqName="jetbrains.mps.baseLanguage.structure.InstanceMethodDeclaration" propertyString="isLoggingNeeded#()Z" />
    <nodeInfo nodeId="4814657600604696823" fileName="DismissTopMappingRuleException.java" startLine="17" startPosition="0" endLine="21" endPosition="0" conceptFqName="jetbrains.mps.baseLanguage.structure.InstanceMethodDeclaration" propertyString="isInfo#()Z" />
    <nodeInfo nodeId="4814657600604696835" fileName="DismissTopMappingRuleException.java" startLine="21" startPosition="0" endLine="25" endPosition="0" conceptFqName="jetbrains.mps.baseLanguage.structure.InstanceMethodDeclaration" propertyString="isWarning#()Z" />
    <nodeInfo nodeId="4814657600604696847" fileName="DismissTopMappingRuleException.java" startLine="25" startPosition="0" endLine="29" endPosition="0" conceptFqName="jetbrains.mps.baseLanguage.structure.InstanceMethodDeclaration" propertyString="isError#()Z" />
    <scopeInfo nodeId="4814657600604696867" fileName="DismissTopMappingRuleException.java" startLine="35" startPosition="19" endLine="35" endPosition="19" />
    <scopeInfo nodeId="4814657600604696810" fileName="DismissTopMappingRuleException.java" startLine="10" startPosition="97" endLine="11" endPosition="32" />
    <scopeInfo nodeId="4814657600604696818" fileName="DismissTopMappingRuleException.java" startLine="14" startPosition="36" endLine="15" endPosition="33" />
    <scopeInfo nodeId="4814657600604696826" fileName="DismissTopMappingRuleException.java" startLine="18" startPosition="27" endLine="19" endPosition="101" />
    <scopeInfo nodeId="4814657600604696838" fileName="DismissTopMappingRuleException.java" startLine="22" startPosition="30" endLine="23" endPosition="104" />
    <scopeInfo nodeId="4814657600604696850" fileName="DismissTopMappingRuleException.java" startLine="26" startPosition="28" endLine="27" endPosition="102" />
    <scopeInfo nodeId="4814657600604696864" fileName="DismissTopMappingRuleException.java" startLine="34" startPosition="0" endLine="36" endPosition="5" />
    <scopeInfo nodeId="4814657600604696805" fileName="DismissTopMappingRuleException.java" startLine="9" startPosition="0" endLine="12" endPosition="3">
      <varInfo nodeId="4814657600604696808" varName="messageType" />
    </scopeInfo>
    <scopeInfo nodeId="4814657600604696815" fileName="DismissTopMappingRuleException.java" startLine="13" startPosition="0" endLine="17" endPosition="0" />
    <scopeInfo nodeId="4814657600604696823" fileName="DismissTopMappingRuleException.java" startLine="17" startPosition="0" endLine="21" endPosition="0" />
    <scopeInfo nodeId="4814657600604696835" fileName="DismissTopMappingRuleException.java" startLine="21" startPosition="0" endLine="25" endPosition="0" />
    <scopeInfo nodeId="4814657600604696847" fileName="DismissTopMappingRuleException.java" startLine="25" startPosition="0" endLine="29" endPosition="0" />
    <unitInfo nodeId="4814657600604696799" fileName="DismissTopMappingRuleException.java" startLine="7" startPosition="0" endLine="39" endPosition="0" unitName="jetbrains.mps.generator.impl.DismissTopMappingRuleException" />
    <unitInfo nodeId="4814657600604696862" fileName="DismissTopMappingRuleException.java" startLine="30" startPosition="0" endLine="38" endPosition="0" unitName="jetbrains.mps.generator.impl.DismissTopMappingRuleException$MessageType" />
  </root>
  <root nodeId="8341644365990734226">
    <nodeInfo nodeId="8341644365990734232" fileName="TemplateModelScanner.java" startLine="16" startPosition="35" endLine="17" endPosition="33" conceptFqName="jetbrains.mps.baseLanguage.structure.FieldDeclaration" propertyString="myTemplateModel" />
    <nodeInfo nodeId="8341644365990734242" fileName="TemplateModelScanner.java" startLine="17" startPosition="33" endLine="18" endPosition="40" conceptFqName="jetbrains.mps.baseLanguage.structure.FieldDeclaration" propertyString="myTargetLanguages" />
    <nodeInfo nodeId="8341644365990734248" fileName="TemplateModelScanner.java" startLine="18" startPosition="40" endLine="19" endPosition="39" conceptFqName="jetbrains.mps.baseLanguage.structure.FieldDeclaration" propertyString="myQueryLanguages" />
    <nodeInfo nodeId="8341644365990734269" fileName="TemplateModelScanner.java" startLine="21" startPosition="45" endLine="22" endPosition="73" conceptFqName="jetbrains.mps.baseLanguage.structure.ExpressionStatement" />
    <nodeInfo nodeId="8341644365990734280" fileName="TemplateModelScanner.java" startLine="22" startPosition="73" endLine="23" endPosition="72" conceptFqName="jetbrains.mps.baseLanguage.structure.ExpressionStatement" />
    <nodeInfo nodeId="8341644365990767653" fileName="TemplateModelScanner.java" startLine="23" startPosition="72" endLine="24" endPosition="28" conceptFqName="jetbrains.mps.baseLanguage.structure.ExpressionStatement" />
    <nodeInfo nodeId="8341644365990767636" fileName="TemplateModelScanner.java" startLine="29" startPosition="110" endLine="30" endPosition="30" conceptFqName="jetbrains.mps.baseLanguage.structure.ExpressionStatement" />
    <nodeInfo nodeId="8341644365990767633" fileName="TemplateModelScanner.java" startLine="31" startPosition="111" endLine="32" endPosition="109" conceptFqName="jetbrains.mps.baseLanguage.structure.ExpressionStatement" />
    <nodeInfo nodeId="8341644365990768012" fileName="TemplateModelScanner.java" startLine="33" startPosition="116" endLine="34" endPosition="170" conceptFqName="jetbrains.mps.baseLanguage.structure.ExpressionStatement" />
    <nodeInfo nodeId="8341644365990768037" fileName="TemplateModelScanner.java" startLine="35" startPosition="161" endLine="36" endPosition="29" conceptFqName="jetbrains.mps.baseLanguage.structure.ExpressionStatement" />
    <nodeInfo nodeId="8341644365990734958" fileName="TemplateModelScanner.java" startLine="38" startPosition="110" endLine="39" endPosition="193" conceptFqName="jetbrains.mps.baseLanguage.structure.ExpressionStatement" />
    <nodeInfo nodeId="8341644365990734941" fileName="TemplateModelScanner.java" startLine="40" startPosition="116" endLine="41" endPosition="25" conceptFqName="jetbrains.mps.baseLanguage.structure.SingleLineComment" />
    <nodeInfo nodeId="8341644365990767649" fileName="TemplateModelScanner.java" startLine="43" startPosition="209" endLine="44" endPosition="33" conceptFqName="jetbrains.mps.baseLanguage.structure.ExpressionStatement" />
    <nodeInfo nodeId="8341644365990734962" fileName="TemplateModelScanner.java" startLine="47" startPosition="5" endLine="48" endPosition="89" conceptFqName="jetbrains.mps.baseLanguage.structure.ExpressionStatement" />
    <nodeInfo nodeId="5644445207311304453" fileName="TemplateModelScanner.java" startLine="49" startPosition="43" endLine="50" endPosition="87" conceptFqName="jetbrains.mps.baseLanguage.structure.ExpressionStatement" />
    <nodeInfo nodeId="1571936477005979108" fileName="TemplateModelScanner.java" startLine="55" startPosition="25" endLine="56" endPosition="13" conceptFqName="jetbrains.mps.baseLanguage.structure.ReturnStatement" />
    <nodeInfo nodeId="8341644365990767888" fileName="TemplateModelScanner.java" startLine="57" startPosition="5" endLine="58" endPosition="83" conceptFqName="jetbrains.mps.baseLanguage.structure.ExpressionStatement" />
    <nodeInfo nodeId="5644445207311224987" fileName="TemplateModelScanner.java" startLine="61" startPosition="155" endLine="62" endPosition="160" conceptFqName="jetbrains.mps.baseLanguage.structure.ExpressionStatement" />
    <nodeInfo nodeId="5644445207311257174" fileName="TemplateModelScanner.java" startLine="63" startPosition="9" endLine="64" endPosition="151" conceptFqName="jetbrains.mps.baseLanguage.structure.ExpressionStatement" />
    <nodeInfo nodeId="8341644365990771539" fileName="TemplateModelScanner.java" startLine="65" startPosition="480" endLine="66" endPosition="25" conceptFqName="jetbrains.mps.baseLanguage.structure.ExpressionStatement" />
    <nodeInfo nodeId="8341644365990767851" fileName="TemplateModelScanner.java" startLine="67" startPosition="14" endLine="68" endPosition="28" conceptFqName="jetbrains.mps.baseLanguage.structure.ExpressionStatement" />
    <nodeInfo nodeId="1571936477005979115" fileName="TemplateModelScanner.java" startLine="74" startPosition="25" endLine="75" endPosition="13" conceptFqName="jetbrains.mps.baseLanguage.structure.ReturnStatement" />
    <nodeInfo nodeId="8341644365990767827" fileName="TemplateModelScanner.java" startLine="77" startPosition="199" endLine="78" endPosition="29" conceptFqName="jetbrains.mps.baseLanguage.structure.ExpressionStatement" />
    <nodeInfo nodeId="8341644365990767838" fileName="TemplateModelScanner.java" startLine="78" startPosition="29" endLine="79" endPosition="13" conceptFqName="jetbrains.mps.baseLanguage.structure.ReturnStatement" />
    <nodeInfo nodeId="8341644365990767839" fileName="TemplateModelScanner.java" startLine="81" startPosition="48" endLine="82" endPosition="33" conceptFqName="jetbrains.mps.baseLanguage.structure.ExpressionStatement" />
    <nodeInfo nodeId="8341644365990767944" fileName="TemplateModelScanner.java" startLine="87" startPosition="129" endLine="88" endPosition="190" conceptFqName="jetbrains.mps.baseLanguage.structure.ExpressionStatement" />
    <nodeInfo nodeId="8341644365990767965" fileName="TemplateModelScanner.java" startLine="89" startPosition="125" endLine="90" endPosition="173" conceptFqName="jetbrains.mps.baseLanguage.structure.ExpressionStatement" />
    <nodeInfo nodeId="8341644365990767986" fileName="TemplateModelScanner.java" startLine="91" startPosition="123" endLine="92" endPosition="24" conceptFqName="jetbrains.mps.baseLanguage.structure.SingleLineComment" />
    <nodeInfo nodeId="3516755371414158658" fileName="TemplateModelScanner.java" startLine="92" startPosition="24" endLine="93" endPosition="85" conceptFqName="jetbrains.mps.baseLanguage.structure.ExpressionStatement" />
    <nodeInfo nodeId="8341644365990767989" fileName="TemplateModelScanner.java" startLine="93" startPosition="85" endLine="94" endPosition="173" conceptFqName="jetbrains.mps.baseLanguage.structure.ExpressionStatement" />
    <nodeInfo nodeId="8341644365990768001" fileName="TemplateModelScanner.java" startLine="94" startPosition="173" endLine="95" endPosition="173" conceptFqName="jetbrains.mps.baseLanguage.structure.ExpressionStatement" />
    <nodeInfo nodeId="8341644365990771446" fileName="TemplateModelScanner.java" startLine="98" startPosition="56" endLine="99" endPosition="33" conceptFqName="jetbrains.mps.baseLanguage.structure.ExpressionStatement" />
    <nodeInfo nodeId="8341644365990771451" fileName="TemplateModelScanner.java" startLine="101" startPosition="14" endLine="102" endPosition="28" conceptFqName="jetbrains.mps.baseLanguage.structure.ExpressionStatement" />
    <nodeInfo nodeId="8341644365990767631" fileName="TemplateModelScanner.java" startLine="108" startPosition="25" endLine="109" endPosition="13" conceptFqName="jetbrains.mps.baseLanguage.structure.ReturnStatement" />
    <nodeInfo nodeId="8341644365990734877" fileName="TemplateModelScanner.java" startLine="111" startPosition="61" endLine="112" endPosition="81" conceptFqName="jetbrains.mps.baseLanguage.structure.ExpressionStatement" />
    <nodeInfo nodeId="8341644365990734290" fileName="TemplateModelScanner.java" startLine="116" startPosition="43" endLine="117" endPosition="29" conceptFqName="jetbrains.mps.baseLanguage.structure.ReturnStatement" />
    <nodeInfo nodeId="8341644365990734299" fileName="TemplateModelScanner.java" startLine="120" startPosition="42" endLine="121" endPosition="28" conceptFqName="jetbrains.mps.baseLanguage.structure.ReturnStatement" />
    <nodeInfo nodeId="5644445207311224407" fileName="TemplateModelScanner.java" startLine="67" startPosition="12" endLine="69" endPosition="7" conceptFqName="jetbrains.mps.baseLanguage.structure.BlockStatement" />
    <nodeInfo nodeId="8341644365990771449" fileName="TemplateModelScanner.java" startLine="101" startPosition="12" endLine="103" endPosition="7" conceptFqName="jetbrains.mps.baseLanguage.structure.BlockStatement" />
    <nodeInfo nodeId="8341644365990768023" fileName="TemplateModelScanner.java" startLine="34" startPosition="170" endLine="37" endPosition="9" conceptFqName="jetbrains.mps.baseLanguage.structure.ForeachStatement" />
    <nodeInfo nodeId="8341644365990771475" fileName="TemplateModelScanner.java" startLine="42" startPosition="14" endLine="45" endPosition="9" conceptFqName="jetbrains.mps.baseLanguage.structure.IfStatement" />
    <nodeInfo nodeId="710840960717478274" fileName="TemplateModelScanner.java" startLine="48" startPosition="89" endLine="51" endPosition="5" conceptFqName="jetbrains.mps.baseLanguage.structure.IfStatement" />
    <nodeInfo nodeId="1571936477005979106" fileName="TemplateModelScanner.java" startLine="54" startPosition="47" endLine="57" endPosition="5" conceptFqName="jetbrains.mps.baseLanguage.structure.IfStatement" />
    <nodeInfo nodeId="5644445207311224990" fileName="TemplateModelScanner.java" startLine="60" startPosition="94" endLine="63" endPosition="9" conceptFqName="jetbrains.mps.baseLanguage.structure.IfStatement" />
    <nodeInfo nodeId="1571936477005979113" fileName="TemplateModelScanner.java" startLine="73" startPosition="52" endLine="76" endPosition="5" conceptFqName="jetbrains.mps.baseLanguage.structure.IfStatement" />
    <nodeInfo nodeId="8341644365990767762" fileName="TemplateModelScanner.java" startLine="80" startPosition="5" endLine="83" endPosition="5" conceptFqName="jetbrains.mps.baseLanguage.structure.ForeachStatement" />
    <nodeInfo nodeId="8341644365990771424" fileName="TemplateModelScanner.java" startLine="97" startPosition="79" endLine="100" endPosition="9" conceptFqName="jetbrains.mps.baseLanguage.structure.ForeachStatement" />
    <nodeInfo nodeId="8341644365990767621" fileName="TemplateModelScanner.java" startLine="107" startPosition="42" endLine="110" endPosition="5" conceptFqName="jetbrains.mps.baseLanguage.structure.IfStatement" />
    <nodeInfo nodeId="8341644365990734357" fileName="TemplateModelScanner.java" startLine="110" startPosition="5" endLine="113" endPosition="5" conceptFqName="jetbrains.mps.baseLanguage.structure.ForeachStatement" />
    <nodeInfo nodeId="8341644365990767647" fileName="TemplateModelScanner.java" startLine="42" startPosition="12" endLine="46" endPosition="7" conceptFqName="jetbrains.mps.baseLanguage.structure.BlockStatement" />
    <nodeInfo nodeId="8341644365990767825" fileName="TemplateModelScanner.java" startLine="76" startPosition="5" endLine="80" endPosition="5" conceptFqName="jetbrains.mps.baseLanguage.structure.IfStatement" />
    <nodeInfo nodeId="8341644365990734254" fileName="TemplateModelScanner.java" startLine="115" startPosition="0" endLine="119" endPosition="0" conceptFqName="jetbrains.mps.baseLanguage.structure.InstanceMethodDeclaration" propertyString="getTargetLanguages#()Ljava/util/Set;" />
    <nodeInfo nodeId="8341644365990734293" fileName="TemplateModelScanner.java" startLine="119" startPosition="0" endLine="123" endPosition="0" conceptFqName="jetbrains.mps.baseLanguage.structure.InstanceMethodDeclaration" propertyString="getQueryLanguages#()Ljava/util/Set;" />
    <nodeInfo nodeId="8341644365990734228" fileName="TemplateModelScanner.java" startLine="20" startPosition="0" endLine="25" endPosition="3" conceptFqName="jetbrains.mps.baseLanguage.structure.ConstructorDeclaration" propertyString="TemplateModelScanner#(Ljetbrains/mps/smodel/SModel;)V" />
    <nodeInfo nodeId="8341644365990771410" fileName="TemplateModelScanner.java" startLine="96" startPosition="12" endLine="103" endPosition="7" conceptFqName="jetbrains.mps.baseLanguage.structure.IfStatement" />
    <nodeInfo nodeId="8341644365990768043" fileName="TemplateModelScanner.java" startLine="96" startPosition="10" endLine="104" endPosition="5" conceptFqName="jetbrains.mps.baseLanguage.structure.BlockStatement" />
    <nodeInfo nodeId="8341644365990734350" fileName="TemplateModelScanner.java" startLine="106" startPosition="0" endLine="115" endPosition="0" conceptFqName="jetbrains.mps.baseLanguage.structure.InstanceMethodDeclaration" propertyString="scanQueryNode#(Ljetbrains/mps/smodel/SNode;)V" />
    <nodeInfo nodeId="5644445207311223404" fileName="TemplateModelScanner.java" startLine="59" startPosition="48" endLine="69" endPosition="7" conceptFqName="jetbrains.mps.baseLanguage.structure.IfStatement" />
    <nodeInfo nodeId="8341644365990767805" fileName="TemplateModelScanner.java" startLine="58" startPosition="83" endLine="70" endPosition="5" conceptFqName="jetbrains.mps.baseLanguage.structure.ForeachStatement" />
    <nodeInfo nodeId="8341644365990767755" fileName="TemplateModelScanner.java" startLine="72" startPosition="0" endLine="85" endPosition="0" conceptFqName="jetbrains.mps.baseLanguage.structure.InstanceMethodDeclaration" propertyString="scanTemplateContextNode#(Ljetbrains/mps/smodel/SNode;)V" />
    <nodeInfo nodeId="8341644365990734314" fileName="TemplateModelScanner.java" startLine="28" startPosition="48" endLine="46" endPosition="7" conceptFqName="jetbrains.mps.baseLanguage.structure.IfStatement" />
    <nodeInfo nodeId="8341644365990767933" fileName="TemplateModelScanner.java" startLine="86" startPosition="44" endLine="104" endPosition="5" conceptFqName="jetbrains.mps.baseLanguage.structure.IfStatement" />
    <nodeInfo nodeId="8341644365990734898" fileName="TemplateModelScanner.java" startLine="53" startPosition="0" endLine="72" endPosition="0" conceptFqName="jetbrains.mps.baseLanguage.structure.InstanceMethodDeclaration" propertyString="scanTemplateNode#(Ljetbrains/mps/smodel/SNode;)V" />
    <nodeInfo nodeId="8341644365990734302" fileName="TemplateModelScanner.java" startLine="27" startPosition="22" endLine="47" endPosition="5" conceptFqName="jetbrains.mps.baseLanguage.structure.ForeachStatement" />
    <nodeInfo nodeId="8341644365990734336" fileName="TemplateModelScanner.java" startLine="85" startPosition="0" endLine="106" endPosition="0" conceptFqName="jetbrains.mps.baseLanguage.structure.InstanceMethodDeclaration" propertyString="scanControlNode#(Ljetbrains/mps/smodel/SNode;)V" />
    <nodeInfo nodeId="8341644365990734238" fileName="TemplateModelScanner.java" startLine="26" startPosition="0" endLine="53" endPosition="0" conceptFqName="jetbrains.mps.baseLanguage.structure.InstanceMethodDeclaration" propertyString="scan#()V" />
    <scopeInfo nodeId="8341644365990734316" fileName="TemplateModelScanner.java" startLine="29" startPosition="110" endLine="30" endPosition="30" />
    <scopeInfo nodeId="8341644365990734327" fileName="TemplateModelScanner.java" startLine="31" startPosition="111" endLine="32" endPosition="109" />
    <scopeInfo nodeId="8341644365990768024" fileName="TemplateModelScanner.java" startLine="35" startPosition="161" endLine="36" endPosition="29" />
    <scopeInfo nodeId="8341644365990734949" fileName="TemplateModelScanner.java" startLine="38" startPosition="110" endLine="39" endPosition="193" />
    <scopeInfo nodeId="8341644365990734924" fileName="TemplateModelScanner.java" startLine="40" startPosition="116" endLine="41" endPosition="25" />
    <scopeInfo nodeId="8341644365990771476" fileName="TemplateModelScanner.java" startLine="43" startPosition="209" endLine="44" endPosition="33" />
    <scopeInfo nodeId="710840960717478275" fileName="TemplateModelScanner.java" startLine="49" startPosition="43" endLine="50" endPosition="87" />
    <scopeInfo nodeId="1571936477005979107" fileName="TemplateModelScanner.java" startLine="55" startPosition="25" endLine="56" endPosition="13" />
    <scopeInfo nodeId="5644445207311224991" fileName="TemplateModelScanner.java" startLine="61" startPosition="155" endLine="62" endPosition="160" />
    <scopeInfo nodeId="5644445207311224406" fileName="TemplateModelScanner.java" startLine="65" startPosition="480" endLine="66" endPosition="25" />
    <scopeInfo nodeId="5644445207311224408" fileName="TemplateModelScanner.java" startLine="67" startPosition="14" endLine="68" endPosition="28" />
    <scopeInfo nodeId="1571936477005979114" fileName="TemplateModelScanner.java" startLine="74" startPosition="25" endLine="75" endPosition="13" />
    <scopeInfo nodeId="8341644365990767765" fileName="TemplateModelScanner.java" startLine="81" startPosition="48" endLine="82" endPosition="33" />
    <scopeInfo nodeId="8341644365990767935" fileName="TemplateModelScanner.java" startLine="87" startPosition="129" endLine="88" endPosition="190" />
    <scopeInfo nodeId="8341644365990767956" fileName="TemplateModelScanner.java" startLine="89" startPosition="125" endLine="90" endPosition="173" />
    <scopeInfo nodeId="8341644365990771425" fileName="TemplateModelScanner.java" startLine="98" startPosition="56" endLine="99" endPosition="33" />
    <scopeInfo nodeId="8341644365990771450" fileName="TemplateModelScanner.java" startLine="101" startPosition="14" endLine="102" endPosition="28" />
    <scopeInfo nodeId="8341644365990767622" fileName="TemplateModelScanner.java" startLine="108" startPosition="25" endLine="109" endPosition="13" />
    <scopeInfo nodeId="8341644365990734360" fileName="TemplateModelScanner.java" startLine="111" startPosition="61" endLine="112" endPosition="81" />
    <scopeInfo nodeId="8341644365990734257" fileName="TemplateModelScanner.java" startLine="116" startPosition="43" endLine="117" endPosition="29" />
    <scopeInfo nodeId="8341644365990734296" fileName="TemplateModelScanner.java" startLine="120" startPosition="42" endLine="121" endPosition="28" />
    <scopeInfo nodeId="8341644365990767826" fileName="TemplateModelScanner.java" startLine="77" startPosition="199" endLine="79" endPosition="13" />
    <scopeInfo nodeId="8341644365990734231" fileName="TemplateModelScanner.java" startLine="21" startPosition="45" endLine="24" endPosition="28" />
    <scopeInfo nodeId="8341644365990768023" fileName="TemplateModelScanner.java" startLine="34" startPosition="170" endLine="37" endPosition="9">
      <varInfo nodeId="8341644365990768026" varName="n" />
    </scopeInfo>
    <scopeInfo nodeId="8341644365990767648" fileName="TemplateModelScanner.java" startLine="42" startPosition="14" endLine="45" endPosition="9" />
    <scopeInfo nodeId="8341644365990767762" fileName="TemplateModelScanner.java" startLine="80" startPosition="5" endLine="83" endPosition="5">
      <varInfo nodeId="8341644365990767763" varName="n" />
    </scopeInfo>
    <scopeInfo nodeId="8341644365990771411" fileName="TemplateModelScanner.java" startLine="97" startPosition="79" endLine="100" endPosition="9" />
    <scopeInfo nodeId="8341644365990771424" fileName="TemplateModelScanner.java" startLine="97" startPosition="79" endLine="100" endPosition="9">
      <varInfo nodeId="8341644365990771427" varName="child" />
    </scopeInfo>
    <scopeInfo nodeId="8341644365990734357" fileName="TemplateModelScanner.java" startLine="110" startPosition="5" endLine="113" endPosition="5">
      <varInfo nodeId="8341644365990734358" varName="n" />
    </scopeInfo>
    <scopeInfo nodeId="8341644365990767662" fileName="TemplateModelScanner.java" startLine="33" startPosition="116" endLine="37" endPosition="9" />
    <scopeInfo nodeId="5644445207311223405" fileName="TemplateModelScanner.java" startLine="60" startPosition="94" endLine="64" endPosition="151" />
    <scopeInfo nodeId="8341644365990767977" fileName="TemplateModelScanner.java" startLine="91" startPosition="123" endLine="95" endPosition="173" />
    <scopeInfo nodeId="8341644365990734254" fileName="TemplateModelScanner.java" startLine="115" startPosition="0" endLine="119" endPosition="0" />
    <scopeInfo nodeId="8341644365990734293" fileName="TemplateModelScanner.java" startLine="119" startPosition="0" endLine="123" endPosition="0" />
    <scopeInfo nodeId="8341644365990734228" fileName="TemplateModelScanner.java" startLine="20" startPosition="0" endLine="25" endPosition="3">
      <varInfo nodeId="8341644365990734236" varName="model" />
    </scopeInfo>
    <scopeInfo nodeId="8341644365990734353" fileName="TemplateModelScanner.java" startLine="107" startPosition="42" endLine="113" endPosition="5" />
    <scopeInfo nodeId="8341644365990768044" fileName="TemplateModelScanner.java" startLine="96" startPosition="12" endLine="103" endPosition="7" />
    <scopeInfo nodeId="8341644365990734350" fileName="TemplateModelScanner.java" startLine="106" startPosition="0" endLine="115" endPosition="0">
      <varInfo nodeId="8341644365990734355" varName="node" />
    </scopeInfo>
    <scopeInfo nodeId="8341644365990767812" fileName="TemplateModelScanner.java" startLine="59" startPosition="48" endLine="69" endPosition="7" />
    <scopeInfo nodeId="8341644365990767758" fileName="TemplateModelScanner.java" startLine="73" startPosition="52" endLine="83" endPosition="5" />
    <scopeInfo nodeId="8341644365990767805" fileName="TemplateModelScanner.java" startLine="58" startPosition="83" endLine="70" endPosition="5">
      <varInfo nodeId="8341644365990767806" varName="n" />
    </scopeInfo>
    <scopeInfo nodeId="8341644365990767755" fileName="TemplateModelScanner.java" startLine="72" startPosition="0" endLine="85" endPosition="0">
      <varInfo nodeId="8341644365990767760" varName="node" />
    </scopeInfo>
    <scopeInfo nodeId="8341644365990734901" fileName="TemplateModelScanner.java" startLine="54" startPosition="47" endLine="70" endPosition="5" />
    <scopeInfo nodeId="8341644365990734305" fileName="TemplateModelScanner.java" startLine="28" startPosition="48" endLine="46" endPosition="7" />
    <scopeInfo nodeId="8341644365990734339" fileName="TemplateModelScanner.java" startLine="86" startPosition="44" endLine="104" endPosition="5" />
    <scopeInfo nodeId="8341644365990734898" fileName="TemplateModelScanner.java" startLine="53" startPosition="0" endLine="72" endPosition="0">
      <varInfo nodeId="8341644365990734920" varName="node" />
    </scopeInfo>
    <scopeInfo nodeId="8341644365990734302" fileName="TemplateModelScanner.java" startLine="27" startPosition="22" endLine="47" endPosition="5">
      <varInfo nodeId="8341644365990734303" varName="root" />
    </scopeInfo>
    <scopeInfo nodeId="8341644365990734336" fileName="TemplateModelScanner.java" startLine="85" startPosition="0" endLine="106" endPosition="0">
      <varInfo nodeId="8341644365990734341" varName="node" />
    </scopeInfo>
    <scopeInfo nodeId="8341644365990734241" fileName="TemplateModelScanner.java" startLine="27" startPosition="22" endLine="51" endPosition="5" />
    <scopeInfo nodeId="8341644365990734238" fileName="TemplateModelScanner.java" startLine="26" startPosition="0" endLine="53" endPosition="0" />
    <unitInfo nodeId="8341644365990734226" fileName="TemplateModelScanner.java" startLine="16" startPosition="0" endLine="124" endPosition="0" unitName="jetbrains.mps.generator.impl.TemplateModelScanner" />
  </root>
  <root nodeId="894226751621690778">
    <nodeInfo nodeId="3381130103055956466" fileName="GeneratorUtilEx.java" startLine="21" startPosition="30" endLine="22" endPosition="76" conceptFqName="jetbrains.mps.baseLanguage.structure.StaticFieldDeclaration" propertyString="LOG" />
    <nodeInfo nodeId="3381130103055826406" fileName="GeneratorUtilEx.java" startLine="27" startPosition="60" endLine="28" endPosition="472" conceptFqName="jetbrains.mps.baseLanguage.structure.ReturnStatement" />
    <nodeInfo nodeId="3381130103055956148" fileName="GeneratorUtilEx.java" startLine="31" startPosition="72" endLine="32" endPosition="30" conceptFqName="jetbrains.mps.baseLanguage.structure.LocalVariableDeclarationStatement" />
    <nodeInfo nodeId="3381130103055956323" fileName="GeneratorUtilEx.java" startLine="32" startPosition="30" endLine="33" endPosition="0" conceptFqName="jetbrains.mps.baseLanguage.structure.Statement" />
    <nodeInfo nodeId="3381130103055956326" fileName="GeneratorUtilEx.java" startLine="34" startPosition="102" endLine="35" endPosition="148" conceptFqName="jetbrains.mps.baseLanguage.structure.ExpressionStatement" />
    <nodeInfo nodeId="3381130103055956376" fileName="GeneratorUtilEx.java" startLine="37" startPosition="103" endLine="38" endPosition="160" conceptFqName="jetbrains.mps.baseLanguage.structure.ExpressionStatement" />
    <nodeInfo nodeId="3381130103055956403" fileName="GeneratorUtilEx.java" startLine="40" startPosition="104" endLine="41" endPosition="161" conceptFqName="jetbrains.mps.baseLanguage.structure.ExpressionStatement" />
    <nodeInfo nodeId="3381130103055956429" fileName="GeneratorUtilEx.java" startLine="43" startPosition="97" endLine="44" endPosition="150" conceptFqName="jetbrains.mps.baseLanguage.structure.ExpressionStatement" />
    <nodeInfo nodeId="3381130103055956451" fileName="GeneratorUtilEx.java" startLine="46" startPosition="116" endLine="47" endPosition="173" conceptFqName="jetbrains.mps.baseLanguage.structure.ExpressionStatement" />
    <nodeInfo nodeId="3381130103055956174" fileName="GeneratorUtilEx.java" startLine="48" startPosition="12" endLine="49" endPosition="68" conceptFqName="jetbrains.mps.baseLanguage.structure.ExpressionStatement" />
    <nodeInfo nodeId="3381130103055956293" fileName="GeneratorUtilEx.java" startLine="55" startPosition="30" endLine="56" endPosition="26" conceptFqName="jetbrains.mps.baseLanguage.structure.ReturnStatement" />
    <nodeInfo nodeId="3381130103055956295" fileName="GeneratorUtilEx.java" startLine="57" startPosition="5" endLine="58" endPosition="23" conceptFqName="jetbrains.mps.baseLanguage.structure.ReturnStatement" />
    <nodeInfo nodeId="894226751621690877" fileName="GeneratorUtilEx.java" startLine="61" startPosition="58" endLine="62" endPosition="151" conceptFqName="jetbrains.mps.baseLanguage.structure.ReturnStatement" />
    <nodeInfo nodeId="3381130103055954278" fileName="GeneratorUtilEx.java" startLine="65" startPosition="75" endLine="66" endPosition="60" conceptFqName="jetbrains.mps.baseLanguage.structure.LocalVariableDeclarationStatement" />
    <nodeInfo nodeId="3381130103055954298" fileName="GeneratorUtilEx.java" startLine="67" startPosition="150" endLine="68" endPosition="45" conceptFqName="jetbrains.mps.baseLanguage.structure.ExpressionStatement" />
    <nodeInfo nodeId="3381130103055954307" fileName="GeneratorUtilEx.java" startLine="69" startPosition="5" endLine="70" endPosition="29" conceptFqName="jetbrains.mps.baseLanguage.structure.ReturnStatement" />
    <nodeInfo nodeId="3381130103055956021" fileName="GeneratorUtilEx.java" startLine="74" startPosition="30" endLine="75" endPosition="131" conceptFqName="jetbrains.mps.baseLanguage.structure.ExpressionStatement" />
    <nodeInfo nodeId="3381130103055956029" fileName="GeneratorUtilEx.java" startLine="75" startPosition="131" endLine="76" endPosition="19" conceptFqName="jetbrains.mps.baseLanguage.structure.ReturnStatement" />
    <nodeInfo nodeId="3381130103055956038" fileName="GeneratorUtilEx.java" startLine="78" startPosition="31" endLine="79" endPosition="71" conceptFqName="jetbrains.mps.baseLanguage.structure.LocalVariableDeclarationStatement" />
    <nodeInfo nodeId="3381130103055956047" fileName="GeneratorUtilEx.java" startLine="79" startPosition="71" endLine="80" endPosition="61" conceptFqName="jetbrains.mps.baseLanguage.structure.LocalVariableDeclarationStatement" />
    <nodeInfo nodeId="3381130103055956053" fileName="GeneratorUtilEx.java" startLine="80" startPosition="61" endLine="81" endPosition="44" conceptFqName="jetbrains.mps.baseLanguage.structure.LocalVariableDeclarationStatement" />
    <nodeInfo nodeId="3381130103055956064" fileName="GeneratorUtilEx.java" startLine="82" startPosition="40" endLine="83" endPosition="59" conceptFqName="jetbrains.mps.baseLanguage.structure.ExpressionStatement" />
    <nodeInfo nodeId="3381130103055956086" fileName="GeneratorUtilEx.java" startLine="84" startPosition="109" endLine="85" endPosition="166" conceptFqName="jetbrains.mps.baseLanguage.structure.ExpressionStatement" />
    <nodeInfo nodeId="3381130103055956094" fileName="GeneratorUtilEx.java" startLine="85" startPosition="166" endLine="86" endPosition="23" conceptFqName="jetbrains.mps.baseLanguage.structure.ReturnStatement" />
    <nodeInfo nodeId="3381130103055956096" fileName="GeneratorUtilEx.java" startLine="89" startPosition="5" endLine="90" endPosition="16" conceptFqName="jetbrains.mps.baseLanguage.structure.ReturnStatement" />
    <nodeInfo nodeId="3381130103055922252" fileName="GeneratorUtilEx.java" startLine="94" startPosition="34" endLine="95" endPosition="83" conceptFqName="jetbrains.mps.baseLanguage.structure.ExpressionStatement" />
    <nodeInfo nodeId="3381130103055922260" fileName="GeneratorUtilEx.java" startLine="95" startPosition="83" endLine="96" endPosition="18" conceptFqName="jetbrains.mps.baseLanguage.structure.ReturnStatement" />
    <nodeInfo nodeId="3381130103055922262" fileName="GeneratorUtilEx.java" startLine="97" startPosition="5" endLine="98" endPosition="91" conceptFqName="jetbrains.mps.baseLanguage.structure.ExpressionStatement" />
    <nodeInfo nodeId="3381130103055922514" fileName="GeneratorUtilEx.java" startLine="99" startPosition="120" endLine="100" endPosition="177" conceptFqName="jetbrains.mps.baseLanguage.structure.LocalVariableDeclarationStatement" />
    <nodeInfo nodeId="4814657600604696789" fileName="GeneratorUtilEx.java" startLine="100" startPosition="177" endLine="101" endPosition="134" conceptFqName="jetbrains.mps.baseLanguage.structure.LocalVariableDeclarationStatement" />
    <nodeInfo nodeId="3381130103055922532" fileName="GeneratorUtilEx.java" startLine="101" startPosition="134" endLine="102" endPosition="60" conceptFqName="jetbrains.mps.baseLanguage.structure.ThrowStatement" />
    <nodeInfo nodeId="3381130103055922510" fileName="GeneratorUtilEx.java" startLine="104" startPosition="127" endLine="105" endPosition="44" conceptFqName="jetbrains.mps.baseLanguage.structure.ThrowStatement" />
    <nodeInfo nodeId="3381130103055922423" fileName="GeneratorUtilEx.java" startLine="107" startPosition="260" endLine="108" endPosition="30" conceptFqName="jetbrains.mps.baseLanguage.structure.LocalVariableDeclarationStatement" />
    <nodeInfo nodeId="3381130103055922454" fileName="GeneratorUtilEx.java" startLine="109" startPosition="129" endLine="110" endPosition="183" conceptFqName="jetbrains.mps.baseLanguage.structure.ExpressionStatement" />
    <nodeInfo nodeId="3381130103055922432" fileName="GeneratorUtilEx.java" startLine="111" startPosition="14" endLine="112" endPosition="44" conceptFqName="jetbrains.mps.baseLanguage.structure.ExpressionStatement" />
    <nodeInfo nodeId="7834938100936592435" fileName="GeneratorUtilEx.java" startLine="114" startPosition="38" endLine="115" endPosition="129" conceptFqName="jetbrains.mps.baseLanguage.structure.ExpressionStatement" />
    <nodeInfo nodeId="7834938100936592450" fileName="GeneratorUtilEx.java" startLine="115" startPosition="129" endLine="116" endPosition="20" conceptFqName="jetbrains.mps.baseLanguage.structure.ReturnStatement" />
    <nodeInfo nodeId="3381130103055922419" fileName="GeneratorUtilEx.java" startLine="117" startPosition="7" endLine="118" endPosition="70" conceptFqName="jetbrains.mps.baseLanguage.structure.LocalVariableDeclarationStatement" />
    <nodeInfo nodeId="3381130103055922472" fileName="GeneratorUtilEx.java" startLine="119" startPosition="124" endLine="120" endPosition="96" conceptFqName="jetbrains.mps.baseLanguage.structure.LocalVariableDeclarationStatement" />
    <nodeInfo nodeId="3381130103055922491" fileName="GeneratorUtilEx.java" startLine="121" startPosition="42" endLine="122" endPosition="115" conceptFqName="jetbrains.mps.baseLanguage.structure.ExpressionStatement" />
    <nodeInfo nodeId="3381130103055922507" fileName="GeneratorUtilEx.java" startLine="123" startPosition="9" endLine="124" endPosition="22" conceptFqName="jetbrains.mps.baseLanguage.structure.ReturnStatement" />
    <nodeInfo nodeId="3381130103055922382" fileName="GeneratorUtilEx.java" startLine="127" startPosition="129" endLine="128" endPosition="187" conceptFqName="jetbrains.mps.baseLanguage.structure.LocalVariableDeclarationStatement" />
    <nodeInfo nodeId="3381130103055922408" fileName="GeneratorUtilEx.java" startLine="129" startPosition="33" endLine="130" endPosition="86" conceptFqName="jetbrains.mps.baseLanguage.structure.ReturnStatement" />
    <nodeInfo nodeId="3381130103055922397" fileName="GeneratorUtilEx.java" startLine="131" startPosition="14" endLine="132" endPosition="89" conceptFqName="jetbrains.mps.baseLanguage.structure.ExpressionStatement" />
    <nodeInfo nodeId="3381130103055922310" fileName="GeneratorUtilEx.java" startLine="135" startPosition="127" endLine="136" endPosition="136" conceptFqName="jetbrains.mps.baseLanguage.structure.LocalVariableDeclarationStatement" />
    <nodeInfo nodeId="3381130103055922338" fileName="GeneratorUtilEx.java" startLine="138" startPosition="160" endLine="139" endPosition="185" conceptFqName="jetbrains.mps.baseLanguage.structure.ReturnStatement" />
    <nodeInfo nodeId="3381130103055922349" fileName="GeneratorUtilEx.java" startLine="141" startPosition="7" endLine="142" endPosition="101" conceptFqName="jetbrains.mps.baseLanguage.structure.LocalVariableDeclarationStatement" />
    <nodeInfo nodeId="3381130103055922371" fileName="GeneratorUtilEx.java" startLine="143" startPosition="39" endLine="144" endPosition="102" conceptFqName="jetbrains.mps.baseLanguage.structure.ExpressionStatement" />
    <nodeInfo nodeId="3381130103055922361" fileName="GeneratorUtilEx.java" startLine="145" startPosition="14" endLine="146" endPosition="147" conceptFqName="jetbrains.mps.baseLanguage.structure.ReturnStatement" />
    <nodeInfo nodeId="3381130103055922299" fileName="GeneratorUtilEx.java" startLine="148" startPosition="12" endLine="149" endPosition="99" conceptFqName="jetbrains.mps.baseLanguage.structure.ExpressionStatement" />
    <nodeInfo nodeId="3381130103055922536" fileName="GeneratorUtilEx.java" startLine="150" startPosition="5" endLine="151" endPosition="16" conceptFqName="jetbrains.mps.baseLanguage.structure.ReturnStatement" />
    <nodeInfo nodeId="4814657600604696708" fileName="GeneratorUtilEx.java" startLine="154" startPosition="182" endLine="155" endPosition="66" conceptFqName="jetbrains.mps.baseLanguage.structure.LocalVariableDeclarationStatement" />
    <nodeInfo nodeId="4814657600604696723" fileName="GeneratorUtilEx.java" startLine="156" startPosition="26" endLine="157" endPosition="74" conceptFqName="jetbrains.mps.baseLanguage.structure.LocalVariableDeclarationStatement" />
    <nodeInfo nodeId="4814657600604696888" fileName="GeneratorUtilEx.java" startLine="158" startPosition="82" endLine="159" endPosition="71" conceptFqName="jetbrains.mps.baseLanguage.structure.ExpressionStatement" />
    <nodeInfo nodeId="4814657600604696757" fileName="GeneratorUtilEx.java" startLine="159" startPosition="71" endLine="160" endPosition="76" conceptFqName="jetbrains.mps.baseLanguage.structure.ExpressionStatement" />
    <nodeInfo nodeId="4814657600604696897" fileName="GeneratorUtilEx.java" startLine="162" startPosition="84" endLine="163" endPosition="73" conceptFqName="jetbrains.mps.baseLanguage.structure.ExpressionStatement" />
    <nodeInfo nodeId="4814657600604696748" fileName="GeneratorUtilEx.java" startLine="163" startPosition="73" endLine="164" endPosition="55" conceptFqName="jetbrains.mps.baseLanguage.structure.ExpressionStatement" />
    <nodeInfo nodeId="4814657600604696905" fileName="GeneratorUtilEx.java" startLine="165" startPosition="14" endLine="166" endPosition="70" conceptFqName="jetbrains.mps.baseLanguage.structure.ExpressionStatement" />
    <nodeInfo nodeId="4814657600604696739" fileName="GeneratorUtilEx.java" startLine="166" startPosition="70" endLine="167" endPosition="52" conceptFqName="jetbrains.mps.baseLanguage.structure.ExpressionStatement" />
    <nodeInfo nodeId="4814657600604696765" fileName="GeneratorUtilEx.java" startLine="169" startPosition="5" endLine="170" endPosition="23" conceptFqName="jetbrains.mps.baseLanguage.structure.ReturnStatement" />
    <nodeInfo nodeId="4814657600604696707" fileName="GeneratorUtilEx.java" startLine="170" startPosition="23" endLine="171" endPosition="0" conceptFqName="jetbrains.mps.baseLanguage.structure.Statement" />
    <nodeInfo nodeId="894226751621690780" fileName="GeneratorUtilEx.java" startLine="23" startPosition="0" endLine="25" endPosition="3" conceptFqName="jetbrains.mps.baseLanguage.structure.ConstructorDeclaration" propertyString="GeneratorUtilEx#()V" />
    <nodeInfo nodeId="3381130103055956172" fileName="GeneratorUtilEx.java" startLine="48" startPosition="10" endLine="50" endPosition="5" conceptFqName="jetbrains.mps.baseLanguage.structure.BlockStatement" />
    <nodeInfo nodeId="3381130103055922430" fileName="GeneratorUtilEx.java" startLine="111" startPosition="12" endLine="113" endPosition="7" conceptFqName="jetbrains.mps.baseLanguage.structure.BlockStatement" />
    <nodeInfo nodeId="3381130103055922395" fileName="GeneratorUtilEx.java" startLine="131" startPosition="12" endLine="133" endPosition="7" conceptFqName="jetbrains.mps.baseLanguage.structure.BlockStatement" />
    <nodeInfo nodeId="3381130103055922359" fileName="GeneratorUtilEx.java" startLine="145" startPosition="12" endLine="147" endPosition="7" conceptFqName="jetbrains.mps.baseLanguage.structure.BlockStatement" />
    <nodeInfo nodeId="3381130103055922297" fileName="GeneratorUtilEx.java" startLine="148" startPosition="10" endLine="150" endPosition="5" conceptFqName="jetbrains.mps.baseLanguage.structure.BlockStatement" />
    <nodeInfo nodeId="3381130103055956288" fileName="GeneratorUtilEx.java" startLine="54" startPosition="6" endLine="57" endPosition="5" conceptFqName="jetbrains.mps.baseLanguage.structure.IfStatement" />
    <nodeInfo nodeId="3381130103055954285" fileName="GeneratorUtilEx.java" startLine="66" startPosition="60" endLine="69" endPosition="5" conceptFqName="jetbrains.mps.baseLanguage.structure.ForeachStatement" />
    <nodeInfo nodeId="3381130103055922486" fileName="GeneratorUtilEx.java" startLine="120" startPosition="96" endLine="123" endPosition="9" conceptFqName="jetbrains.mps.baseLanguage.structure.ForeachStatement" />
    <nodeInfo nodeId="3381130103055922323" fileName="GeneratorUtilEx.java" startLine="137" startPosition="87" endLine="140" endPosition="9" conceptFqName="jetbrains.mps.baseLanguage.structure.IfStatement" />
    <nodeInfo nodeId="4814657600604696737" fileName="GeneratorUtilEx.java" startLine="165" startPosition="12" endLine="168" endPosition="7" conceptFqName="jetbrains.mps.baseLanguage.structure.BlockStatement" />
    <nodeInfo nodeId="3381130103055826399" fileName="GeneratorUtilEx.java" startLine="26" startPosition="0" endLine="30" endPosition="0" conceptFqName="jetbrains.mps.baseLanguage.structure.StaticMethodDeclaration" propertyString="isTemplateLanguageElement#(Ljetbrains/mps/smodel/SNode;)Z" />
    <nodeInfo nodeId="3381130103055956357" fileName="GeneratorUtilEx.java" startLine="50" startPosition="5" endLine="54" endPosition="6" conceptFqName="jetbrains.mps.baseLanguage.structure.LocalVariableDeclarationStatement" />
    <nodeInfo nodeId="894226751621690784" fileName="GeneratorUtilEx.java" startLine="60" startPosition="0" endLine="64" endPosition="0" conceptFqName="jetbrains.mps.baseLanguage.structure.StaticMethodDeclaration" propertyString="getPatternVariableName#(Ljetbrains/mps/smodel/SNode;)Ljava/lang/String;" />
    <nodeInfo nodeId="3381130103055956016" fileName="GeneratorUtilEx.java" startLine="73" startPosition="170" endLine="77" endPosition="5" conceptFqName="jetbrains.mps.baseLanguage.structure.IfStatement" />
    <nodeInfo nodeId="3381130103055956070" fileName="GeneratorUtilEx.java" startLine="83" startPosition="59" endLine="87" endPosition="9" conceptFqName="jetbrains.mps.baseLanguage.structure.IfStatement" />
    <nodeInfo nodeId="3381130103055922247" fileName="GeneratorUtilEx.java" startLine="93" startPosition="292" endLine="97" endPosition="5" conceptFqName="jetbrains.mps.baseLanguage.structure.IfStatement" />
    <nodeInfo nodeId="7834938100936592426" fileName="GeneratorUtilEx.java" startLine="113" startPosition="7" endLine="117" endPosition="7" conceptFqName="jetbrains.mps.baseLanguage.structure.IfStatement" />
    <nodeInfo nodeId="3381130103055956168" fileName="GeneratorUtilEx.java" startLine="45" startPosition="10" endLine="50" endPosition="5" conceptFqName="jetbrains.mps.baseLanguage.structure.IfStatement" />
    <nodeInfo nodeId="3381130103055922426" fileName="GeneratorUtilEx.java" startLine="108" startPosition="30" endLine="113" endPosition="7" conceptFqName="jetbrains.mps.baseLanguage.structure.IfStatement" />
    <nodeInfo nodeId="3381130103055922391" fileName="GeneratorUtilEx.java" startLine="128" startPosition="187" endLine="133" endPosition="7" conceptFqName="jetbrains.mps.baseLanguage.structure.IfStatement" />
    <nodeInfo nodeId="3381130103055922316" fileName="GeneratorUtilEx.java" startLine="136" startPosition="136" endLine="141" endPosition="7" conceptFqName="jetbrains.mps.baseLanguage.structure.ForeachStatement" />
    <nodeInfo nodeId="3381130103055922355" fileName="GeneratorUtilEx.java" startLine="142" startPosition="101" endLine="147" endPosition="7" conceptFqName="jetbrains.mps.baseLanguage.structure.IfStatement" />
    <nodeInfo nodeId="3381130103055956059" fileName="GeneratorUtilEx.java" startLine="81" startPosition="44" endLine="88" endPosition="7" conceptFqName="jetbrains.mps.baseLanguage.structure.ForeachStatement" />
    <nodeInfo nodeId="3381130103055922464" fileName="GeneratorUtilEx.java" startLine="118" startPosition="70" endLine="125" endPosition="7" conceptFqName="jetbrains.mps.baseLanguage.structure.IfStatement" />
    <nodeInfo nodeId="4814657600604696733" fileName="GeneratorUtilEx.java" startLine="161" startPosition="12" endLine="168" endPosition="7" conceptFqName="jetbrains.mps.baseLanguage.structure.IfStatement" />
    <nodeInfo nodeId="3381130103055956164" fileName="GeneratorUtilEx.java" startLine="42" startPosition="10" endLine="50" endPosition="5" conceptFqName="jetbrains.mps.baseLanguage.structure.IfStatement" />
    <nodeInfo nodeId="3381130103055954271" fileName="GeneratorUtilEx.java" startLine="64" startPosition="0" endLine="72" endPosition="0" conceptFqName="jetbrains.mps.baseLanguage.structure.StaticMethodDeclaration" propertyString="getTemplateFragments#(Ljetbrains/mps/smodel/SNode;)Ljava/util/List;" />
    <nodeInfo nodeId="3381130103055956160" fileName="GeneratorUtilEx.java" startLine="39" startPosition="10" endLine="50" endPosition="5" conceptFqName="jetbrains.mps.baseLanguage.structure.IfStatement" />
    <nodeInfo nodeId="4814657600604696729" fileName="GeneratorUtilEx.java" startLine="157" startPosition="74" endLine="168" endPosition="7" conceptFqName="jetbrains.mps.baseLanguage.structure.IfStatement" />
    <nodeInfo nodeId="3381130103055956031" fileName="GeneratorUtilEx.java" startLine="77" startPosition="5" endLine="89" endPosition="5" conceptFqName="jetbrains.mps.baseLanguage.structure.IfStatement" />
    <nodeInfo nodeId="3381130103055956156" fileName="GeneratorUtilEx.java" startLine="36" startPosition="10" endLine="50" endPosition="5" conceptFqName="jetbrains.mps.baseLanguage.structure.IfStatement" />
    <nodeInfo nodeId="4814657600604696712" fileName="GeneratorUtilEx.java" startLine="155" startPosition="66" endLine="169" endPosition="5" conceptFqName="jetbrains.mps.baseLanguage.structure.IfStatement" />
    <nodeInfo nodeId="3381130103055922293" fileName="GeneratorUtilEx.java" startLine="134" startPosition="10" endLine="150" endPosition="5" conceptFqName="jetbrains.mps.baseLanguage.structure.IfStatement" />
    <nodeInfo nodeId="3381130103055956152" fileName="GeneratorUtilEx.java" startLine="33" startPosition="0" endLine="50" endPosition="5" conceptFqName="jetbrains.mps.baseLanguage.structure.IfStatement" />
    <nodeInfo nodeId="3381130103055956001" fileName="GeneratorUtilEx.java" startLine="72" startPosition="0" endLine="92" endPosition="0" conceptFqName="jetbrains.mps.baseLanguage.structure.StaticMethodDeclaration" propertyString="checkIfOneOrMaryAdjacentFragments#(Ljava/util/List;Ljetbrains/mps/smodel/SNode;Ljetbrains/mps/smodel/SNode;Ljetbrains/mps/smodel/SNode;Ljetbrains/mps/generator/template/ITemplateGenerator;)Z" />
    <nodeInfo nodeId="3381130103055956498" fileName="GeneratorUtilEx.java" startLine="153" startPosition="0" endLine="173" endPosition="0" conceptFqName="jetbrains.mps.baseLanguage.structure.StaticMethodDeclaration" propertyString="processGeneratorMessage#(Ljetbrains/mps/smodel/SNode;Ljetbrains/mps/smodel/SNode;Ljetbrains/mps/smodel/SNode;Ljetbrains/mps/smodel/SNode;Ljetbrains/mps/generator/template/ITemplateGenerator;)Ljetbrains/mps/generator/impl/DismissTopMappingRuleException/MessageType;" />
    <nodeInfo nodeId="3381130103055922289" fileName="GeneratorUtilEx.java" startLine="126" startPosition="10" endLine="150" endPosition="5" conceptFqName="jetbrains.mps.baseLanguage.structure.IfStatement" />
    <nodeInfo nodeId="3381130103055956140" fileName="GeneratorUtilEx.java" startLine="30" startPosition="0" endLine="60" endPosition="0" conceptFqName="jetbrains.mps.baseLanguage.structure.StaticMethodDeclaration" propertyString="getMappingName#(Ljetbrains/mps/smodel/SNode;Ljava/lang/String;)Ljava/lang/String;" />
    <nodeInfo nodeId="3381130103055922281" fileName="GeneratorUtilEx.java" startLine="106" startPosition="10" endLine="150" endPosition="5" conceptFqName="jetbrains.mps.baseLanguage.structure.IfStatement" />
    <nodeInfo nodeId="3381130103055922277" fileName="GeneratorUtilEx.java" startLine="103" startPosition="10" endLine="150" endPosition="5" conceptFqName="jetbrains.mps.baseLanguage.structure.IfStatement" />
    <nodeInfo nodeId="3381130103055922273" fileName="GeneratorUtilEx.java" startLine="98" startPosition="91" endLine="150" endPosition="5" conceptFqName="jetbrains.mps.baseLanguage.structure.IfStatement" />
    <nodeInfo nodeId="3381130103055922230" fileName="GeneratorUtilEx.java" startLine="92" startPosition="0" endLine="153" endPosition="0" conceptFqName="jetbrains.mps.baseLanguage.structure.StaticMethodDeclaration" propertyString="getTemplateNodesFromRuleConsequence#(Ljetbrains/mps/smodel/SNode;Ljetbrains/mps/smodel/SNode;Ljetbrains/mps/smodel/SNode;Ljetbrains/mps/generator/impl/ReductionContext;Ljetbrains/mps/generator/impl/TemplateGenerator;)Ljava/util/List;" />
    <scopeInfo nodeId="894226751621690783" fileName="GeneratorUtilEx.java" startLine="24" startPosition="28" endLine="24" endPosition="28" />
    <scopeInfo nodeId="3381130103055826402" fileName="GeneratorUtilEx.java" startLine="27" startPosition="60" endLine="28" endPosition="472" />
    <scopeInfo nodeId="3381130103055956267" fileName="GeneratorUtilEx.java" startLine="34" startPosition="102" endLine="35" endPosition="148" />
    <scopeInfo nodeId="3381130103055956246" fileName="GeneratorUtilEx.java" startLine="37" startPosition="103" endLine="38" endPosition="160" />
    <scopeInfo nodeId="3381130103055956225" fileName="GeneratorUtilEx.java" startLine="40" startPosition="104" endLine="41" endPosition="161" />
    <scopeInfo nodeId="3381130103055956204" fileName="GeneratorUtilEx.java" startLine="43" startPosition="97" endLine="44" endPosition="150" />
    <scopeInfo nodeId="3381130103055956183" fileName="GeneratorUtilEx.java" startLine="46" startPosition="116" endLine="47" endPosition="173" />
    <scopeInfo nodeId="3381130103055956173" fileName="GeneratorUtilEx.java" startLine="48" startPosition="12" endLine="49" endPosition="68" />
    <scopeInfo nodeId="3381130103055956292" fileName="GeneratorUtilEx.java" startLine="55" startPosition="30" endLine="56" endPosition="26" />
    <scopeInfo nodeId="894226751621690787" fileName="GeneratorUtilEx.java" startLine="61" startPosition="58" endLine="62" endPosition="151" />
    <scopeInfo nodeId="3381130103055954297" fileName="GeneratorUtilEx.java" startLine="67" startPosition="150" endLine="68" endPosition="45" />
    <scopeInfo nodeId="3381130103055922509" fileName="GeneratorUtilEx.java" startLine="104" startPosition="127" endLine="105" endPosition="44" />
    <scopeInfo nodeId="3381130103055922444" fileName="GeneratorUtilEx.java" startLine="109" startPosition="129" endLine="110" endPosition="183" />
    <scopeInfo nodeId="3381130103055922431" fileName="GeneratorUtilEx.java" startLine="111" startPosition="14" endLine="112" endPosition="44" />
    <scopeInfo nodeId="3381130103055922490" fileName="GeneratorUtilEx.java" startLine="121" startPosition="42" endLine="122" endPosition="115" />
    <scopeInfo nodeId="3381130103055922407" fileName="GeneratorUtilEx.java" startLine="129" startPosition="33" endLine="130" endPosition="86" />
    <scopeInfo nodeId="3381130103055922396" fileName="GeneratorUtilEx.java" startLine="131" startPosition="14" endLine="132" endPosition="89" />
    <scopeInfo nodeId="3381130103055922337" fileName="GeneratorUtilEx.java" startLine="138" startPosition="160" endLine="139" endPosition="185" />
    <scopeInfo nodeId="3381130103055922370" fileName="GeneratorUtilEx.java" startLine="143" startPosition="39" endLine="144" endPosition="102" />
    <scopeInfo nodeId="3381130103055922360" fileName="GeneratorUtilEx.java" startLine="145" startPosition="14" endLine="146" endPosition="147" />
    <scopeInfo nodeId="3381130103055922298" fileName="GeneratorUtilEx.java" startLine="148" startPosition="12" endLine="149" endPosition="99" />
    <scopeInfo nodeId="894226751621690780" fileName="GeneratorUtilEx.java" startLine="23" startPosition="0" endLine="25" endPosition="3" />
    <scopeInfo nodeId="3381130103055956020" fileName="GeneratorUtilEx.java" startLine="74" startPosition="30" endLine="76" endPosition="19" />
    <scopeInfo nodeId="3381130103055956085" fileName="GeneratorUtilEx.java" startLine="84" startPosition="109" endLine="86" endPosition="23" />
    <scopeInfo nodeId="3381130103055922251" fileName="GeneratorUtilEx.java" startLine="94" startPosition="34" endLine="96" endPosition="18" />
    <scopeInfo nodeId="7834938100936592427" fileName="GeneratorUtilEx.java" startLine="114" startPosition="38" endLine="116" endPosition="20" />
    <scopeInfo nodeId="4814657600604696756" fileName="GeneratorUtilEx.java" startLine="158" startPosition="82" endLine="160" endPosition="76" />
    <scopeInfo nodeId="4814657600604696747" fileName="GeneratorUtilEx.java" startLine="162" startPosition="84" endLine="164" endPosition="55" />
    <scopeInfo nodeId="4814657600604696738" fileName="GeneratorUtilEx.java" startLine="165" startPosition="14" endLine="167" endPosition="52" />
    <scopeInfo nodeId="3381130103055954285" fileName="GeneratorUtilEx.java" startLine="66" startPosition="60" endLine="69" endPosition="5">
      <varInfo nodeId="3381130103055954295" varName="subnode" />
    </scopeInfo>
    <scopeInfo nodeId="3381130103055922513" fileName="GeneratorUtilEx.java" startLine="99" startPosition="120" endLine="102" endPosition="60">
      <varInfo nodeId="3381130103055922515" varName="message" />
      <varInfo nodeId="4814657600604696790" varName="messageType" />
    </scopeInfo>
    <scopeInfo nodeId="3381130103055922486" fileName="GeneratorUtilEx.java" startLine="120" startPosition="96" endLine="123" endPosition="9">
      <varInfo nodeId="3381130103055922488" varName="fragment" />
    </scopeInfo>
    <scopeInfo nodeId="3381130103055922322" fileName="GeneratorUtilEx.java" startLine="137" startPosition="87" endLine="140" endPosition="9" />
    <scopeInfo nodeId="3381130103055826399" fileName="GeneratorUtilEx.java" startLine="26" startPosition="0" endLine="30" endPosition="0">
      <varInfo nodeId="3381130103055826404" varName="n" />
    </scopeInfo>
    <scopeInfo nodeId="894226751621690784" fileName="GeneratorUtilEx.java" startLine="60" startPosition="0" endLine="64" endPosition="0">
      <varInfo nodeId="894226751621690789" varName="ref" />
    </scopeInfo>
    <scopeInfo nodeId="3381130103055954277" fileName="GeneratorUtilEx.java" startLine="65" startPosition="75" endLine="70" endPosition="29">
      <varInfo nodeId="3381130103055954279" varName="templateFragments" />
    </scopeInfo>
    <scopeInfo nodeId="3381130103055956063" fileName="GeneratorUtilEx.java" startLine="82" startPosition="40" endLine="87" endPosition="9" />
    <scopeInfo nodeId="3381130103055922471" fileName="GeneratorUtilEx.java" startLine="119" startPosition="124" endLine="124" endPosition="22">
      <varInfo nodeId="3381130103055922473" varName="result" />
    </scopeInfo>
    <scopeInfo nodeId="3381130103055922316" fileName="GeneratorUtilEx.java" startLine="136" startPosition="136" endLine="141" endPosition="7">
      <varInfo nodeId="3381130103055922320" varName="switchCase" />
    </scopeInfo>
    <scopeInfo nodeId="3381130103055922381" fileName="GeneratorUtilEx.java" startLine="127" startPosition="129" endLine="133" endPosition="7">
      <varInfo nodeId="3381130103055922383" varName="templateNode" />
    </scopeInfo>
    <scopeInfo nodeId="3381130103055956059" fileName="GeneratorUtilEx.java" startLine="81" startPosition="44" endLine="88" endPosition="7">
      <varInfo nodeId="3381130103055956061" varName="fragment" />
    </scopeInfo>
    <scopeInfo nodeId="3381130103055954271" fileName="GeneratorUtilEx.java" startLine="64" startPosition="0" endLine="72" endPosition="0">
      <varInfo nodeId="3381130103055954275" varName="template" />
    </scopeInfo>
    <scopeInfo nodeId="3381130103055956037" fileName="GeneratorUtilEx.java" startLine="78" startPosition="31" endLine="88" endPosition="7">
      <varInfo nodeId="3381130103055956054" varName="role" />
      <varInfo nodeId="3381130103055956048" varName="parent" />
      <varInfo nodeId="3381130103055956039" varName="templateNode" />
    </scopeInfo>
    <scopeInfo nodeId="3381130103055922309" fileName="GeneratorUtilEx.java" startLine="135" startPosition="127" endLine="147" endPosition="7">
      <varInfo nodeId="3381130103055922350" varName="defaultConsequence" />
      <varInfo nodeId="3381130103055922311" varName="inlineSwitch" />
    </scopeInfo>
    <scopeInfo nodeId="4814657600604696716" fileName="GeneratorUtilEx.java" startLine="156" startPosition="26" endLine="168" endPosition="7">
      <varInfo nodeId="4814657600604696724" varName="text" />
    </scopeInfo>
    <scopeInfo nodeId="3381130103055956015" fileName="GeneratorUtilEx.java" startLine="73" startPosition="170" endLine="90" endPosition="16" />
    <scopeInfo nodeId="3381130103055956501" fileName="GeneratorUtilEx.java" startLine="154" startPosition="182" endLine="171" endPosition="0">
      <varInfo nodeId="4814657600604696709" varName="messageType" />
    </scopeInfo>
    <scopeInfo nodeId="3381130103055922418" fileName="GeneratorUtilEx.java" startLine="107" startPosition="260" endLine="125" endPosition="7">
      <varInfo nodeId="3381130103055922420" varName="fragments" />
      <varInfo nodeId="3381130103055922424" varName="templateContainer" />
    </scopeInfo>
    <scopeInfo nodeId="3381130103055956001" fileName="GeneratorUtilEx.java" startLine="72" startPosition="0" endLine="92" endPosition="0">
      <varInfo nodeId="3381130103055956004" varName="fragments" />
      <varInfo nodeId="3381130103055956013" varName="generator" />
      <varInfo nodeId="3381130103055956009" varName="inputNode" />
      <varInfo nodeId="3381130103055956011" varName="ruleNode" />
      <varInfo nodeId="3381130103055956007" varName="templateContainer" />
    </scopeInfo>
    <scopeInfo nodeId="3381130103055956498" fileName="GeneratorUtilEx.java" startLine="153" startPosition="0" endLine="173" endPosition="0">
      <varInfo nodeId="4814657600604665095" varName="generator" />
      <varInfo nodeId="4814657600604665089" varName="inputNode" />
      <varInfo nodeId="4814657600604665087" varName="message" />
      <varInfo nodeId="4814657600604665093" varName="ruleNode" />
      <varInfo nodeId="4814657600604665091" varName="templateNode" />
    </scopeInfo>
    <scopeInfo nodeId="3381130103055956147" fileName="GeneratorUtilEx.java" startLine="31" startPosition="72" endLine="58" endPosition="23">
      <varInfo nodeId="3381130103055956149" varName="mappingLabel" />
      <varInfo nodeId="3381130103055956358" varName="mappingName" />
    </scopeInfo>
    <scopeInfo nodeId="3381130103055956140" fileName="GeneratorUtilEx.java" startLine="30" startPosition="0" endLine="60" endPosition="0">
      <varInfo nodeId="3381130103055956145" varName="defaultValue" />
      <varInfo nodeId="3381130103055956143" varName="node" />
    </scopeInfo>
    <scopeInfo nodeId="3381130103055922246" fileName="GeneratorUtilEx.java" startLine="93" startPosition="292" endLine="151" endPosition="16" />
    <scopeInfo nodeId="3381130103055922230" fileName="GeneratorUtilEx.java" startLine="92" startPosition="0" endLine="153" endPosition="0">
      <varInfo nodeId="3381130103055922244" varName="generator" />
<<<<<<< HEAD
=======
      <varInfo nodeId="3381130103055922242" varName="reductionContext" />
      <varInfo nodeId="3381130103055922240" varName="ruleNode" />
>>>>>>> a62bfd35
      <varInfo nodeId="3381130103055922238" varName="inputNode" />
      <varInfo nodeId="3381130103055922242" varName="reductionContext" />
      <varInfo nodeId="3381130103055922236" varName="ruleConsequence" />
      <varInfo nodeId="3381130103055922240" varName="ruleNode" />
    </scopeInfo>
    <unitInfo nodeId="894226751621690778" fileName="GeneratorUtilEx.java" startLine="21" startPosition="0" endLine="174" endPosition="0" unitName="jetbrains.mps.generator.impl.GeneratorUtilEx" />
  </root>
</debugInfo>
<|MERGE_RESOLUTION|>--- conflicted
+++ resolved
@@ -830,8 +830,8 @@
       <varInfo nodeId="3381130103055954275" varName="template" />
     </scopeInfo>
     <scopeInfo nodeId="3381130103055956037" fileName="GeneratorUtilEx.java" startLine="78" startPosition="31" endLine="88" endPosition="7">
+      <varInfo nodeId="3381130103055956048" varName="parent" />
       <varInfo nodeId="3381130103055956054" varName="role" />
-      <varInfo nodeId="3381130103055956048" varName="parent" />
       <varInfo nodeId="3381130103055956039" varName="templateNode" />
     </scopeInfo>
     <scopeInfo nodeId="3381130103055922309" fileName="GeneratorUtilEx.java" startLine="135" startPosition="127" endLine="147" endPosition="7">
@@ -874,11 +874,6 @@
     <scopeInfo nodeId="3381130103055922246" fileName="GeneratorUtilEx.java" startLine="93" startPosition="292" endLine="151" endPosition="16" />
     <scopeInfo nodeId="3381130103055922230" fileName="GeneratorUtilEx.java" startLine="92" startPosition="0" endLine="153" endPosition="0">
       <varInfo nodeId="3381130103055922244" varName="generator" />
-<<<<<<< HEAD
-=======
-      <varInfo nodeId="3381130103055922242" varName="reductionContext" />
-      <varInfo nodeId="3381130103055922240" varName="ruleNode" />
->>>>>>> a62bfd35
       <varInfo nodeId="3381130103055922238" varName="inputNode" />
       <varInfo nodeId="3381130103055922242" varName="reductionContext" />
       <varInfo nodeId="3381130103055922236" varName="ruleConsequence" />
