<?xml version="1.0" encoding="UTF-8"?>
<debug-info>
  <concept fqn="jetbrains.mps.baseLanguage.structure.BlockStatement" />
  <concept fqn="jetbrains.mps.baseLanguage.structure.BreakStatement" />
  <concept fqn="jetbrains.mps.baseLanguage.structure.ConstructorDeclaration" />
  <concept fqn="jetbrains.mps.baseLanguage.structure.ExpressionStatement" />
  <concept fqn="jetbrains.mps.baseLanguage.structure.FieldDeclaration" />
  <concept fqn="jetbrains.mps.baseLanguage.structure.ForStatement" />
  <concept fqn="jetbrains.mps.baseLanguage.structure.ForeachStatement" />
  <concept fqn="jetbrains.mps.baseLanguage.structure.IfStatement" />
  <concept fqn="jetbrains.mps.baseLanguage.structure.InstanceMethodDeclaration" />
  <concept fqn="jetbrains.mps.baseLanguage.structure.LocalVariableDeclarationStatement" />
  <concept fqn="jetbrains.mps.baseLanguage.structure.ReturnStatement" />
  <concept fqn="jetbrains.mps.baseLanguage.structure.SingleLineComment" />
  <concept fqn="jetbrains.mps.baseLanguage.structure.Statement" />
  <concept fqn="jetbrains.mps.baseLanguage.structure.StaticFieldDeclaration" />
  <concept fqn="jetbrains.mps.baseLanguage.structure.StaticMethodDeclaration" />
  <concept fqn="jetbrains.mps.baseLanguage.structure.SuperConstructorInvocation" />
  <concept fqn="jetbrains.mps.baseLanguage.structure.ThisConstructorInvocation" />
  <concept fqn="jetbrains.mps.baseLanguage.structure.ThrowStatement" />
  <concept fqn="jetbrains.mps.baseLanguage.structure.WhileStatement" />
  <root nodeRef="r:ab837574-aa54-4b18-9762-b783ef089263(jetbrains.mps.generator.impl)/1733398552130474119">
    <file name="RuleUtil.java">
<<<<<<< HEAD
      <node id="9047349009208173141" at="19,0,20,0" concept="13" trace="concept_AbstractMacro" />
      <node id="2831583045484016344" at="20,0,21,0" concept="13" trace="concept_ITemplateCall" />
      <node id="9047349009208100995" at="21,0,22,0" concept="13" trace="concept_NodeMacro" />
      <node id="9047349009208173113" at="22,0,23,0" concept="13" trace="concept_IfMacro" />
      <node id="9047349009208173145" at="23,0,24,0" concept="13" trace="concept_SourceSubstituteMacro" />
      <node id="9047349009208173105" at="24,0,25,0" concept="13" trace="concept_CopySrcNodeMacro" />
      <node id="9047349009208173109" at="25,0,26,0" concept="13" trace="concept_CopySrcListMacro" />
      <node id="9047349009208173133" at="26,0,27,0" concept="13" trace="concept_IncludeMacro" />
      <node id="9047349009208173101" at="27,0,28,0" concept="13" trace="concept_LoopMacro" />
      <node id="9047349009208173117" at="28,0,29,0" concept="13" trace="concept_LabelMacro" />
      <node id="5015072279636765081" at="29,0,30,0" concept="13" trace="concept_VarMacro" />
      <node id="1311078761699865379" at="30,0,31,0" concept="13" trace="concept_InsertMacro" />
      <node id="3239620430841267194" at="31,0,32,0" concept="13" trace="concept_WeaveMacro" />
      <node id="5133195082121477316" at="32,0,33,0" concept="13" trace="concept_MapSrcNodeMacro" />
      <node id="9047349009208173121" at="33,0,34,0" concept="13" trace="concept_MapSrcListMacro" />
      <node id="9047349009208173125" at="34,0,35,0" concept="13" trace="concept_SwitchMacro" />
      <node id="9047349009208173129" at="35,0,36,0" concept="13" trace="concept_TemplateCallMacro" />
      <node id="9047349009208173149" at="36,0,37,0" concept="13" trace="concept_PropertyMacro" />
      <node id="9047349009208173153" at="37,0,38,0" concept="13" trace="concept_ReferenceMacro" />
      <node id="1187962225387414979" at="38,0,39,0" concept="13" trace="concept_TraceMacro" />
      <node id="9047349009208178392" at="39,0,40,0" concept="13" trace="concept_BaseMappingRule" />
      <node id="9047349009208178396" at="40,0,41,0" concept="13" trace="concept_Reduction_MappingRule" />
      <node id="9047349009208178400" at="41,0,42,0" concept="13" trace="concept_Root_MappingRule" />
      <node id="9047349009208178408" at="42,0,43,0" concept="13" trace="concept_Weaving_MappingRule" />
      <node id="7126105700439181894" at="43,0,44,0" concept="13" trace="concept_TemplateSwitch" />
      <node id="9047349009208178416" at="44,0,45,0" concept="13" trace="concept_PatternReduction_MappingRule" />
      <node id="9047349009208178404" at="45,0,46,0" concept="13" trace="concept_CreateRootRule" />
      <node id="9047349009208183661" at="46,0,47,0" concept="13" trace="concept_DropRootRule" />
      <node id="9047349009208183665" at="47,0,48,0" concept="13" trace="concept_MappingScriptReference" />
      <node id="7126105700439179921" at="48,0,49,0" concept="13" trace="concept_TemplateDeclarationReference" />
      <node id="5098633516852133381" at="49,0,50,0" concept="13" trace="concept_TemplateDeclaration" />
      <node id="7126105700439179928" at="50,0,51,0" concept="13" trace="concept_WeaveEach_RuleConsequence" />
      <node id="7126105700439182388" at="51,0,52,0" concept="13" trace="concept_MappingConfiguration" />
      <node id="1566698074411059554" at="52,0,53,0" concept="13" trace="concept_TemplateArgumentPatternRef" />
      <node id="1566698074411059562" at="53,0,54,0" concept="13" trace="concept_TemplateArgumentQueryExpression" />
      <node id="1566698074411059558" at="54,0,55,0" concept="13" trace="concept_TemplateArgumentParameterExpression" />
      <node id="4941415056451933359" at="55,0,56,0" concept="13" trace="concept_TemplateArgumentVarRefExpression" />
      <node id="982871510077454723" at="56,0,57,0" concept="13" trace="concept_TemplateSwitchMacro" />
      <node id="1255698478595529574" at="57,0,58,0" concept="13" trace="concept_TemplateQueryBase" />
      <node id="1255698478595574549" at="58,0,59,0" concept="13" trace="concept_TemplateFragment" />
      <node id="1255698478595701502" at="59,0,60,0" concept="13" trace="concept_RootTemplateAnnotation" />
      <node id="7155354241824248611" at="60,0,61,0" concept="13" trace="concept_InlineTemplate_RuleConsequence" />
      <node id="8503409152894511598" at="61,0,62,0" concept="13" trace="concept_MappingScript" />
      <node id="9047349009208178412" at="62,0,63,0" concept="13" trace="link_MappingConfiguration_preMappingScript" />
      <node id="7126105700439180415" at="63,0,64,0" concept="13" trace="link_TemplateSwitch_modifiedSwitch" />
      <node id="1255698478595696982" at="64,0,65,0" concept="13" trace="link_BaseConcept_attrs" />
      <node id="5142965544952260031" at="65,0,66,0" concept="13" trace="concept_ExportMacro" />
      <node id="7527312772557071898" at="67,0,68,0" concept="13" trace="concept_AbstractConceptDeclaration" />
      <node id="6967314660305060878" at="68,0,69,0" concept="13" trace="concept_ConceptDeclaration" />
      <node id="6967314660305029371" at="70,0,71,0" concept="13" trace="concept_ModelNewNodeOp" />
      <node id="7527312772557132272" at="71,0,72,0" concept="13" trace="concept_ModelNewRootOp" />
      <node id="7527312772557161827" at="72,0,73,0" concept="13" trace="concept_InsertNewNextOp" />
      <node id="7527312772557215944" at="73,0,74,0" concept="13" trace="concept_InsertNextOp" />
      <node id="7527312772557165327" at="74,0,75,0" concept="13" trace="concept_InsertNewPrevOp" />
      <node id="7527312772557219455" at="75,0,76,0" concept="13" trace="concept_InsertPrevOp" />
      <node id="7527312772557172293" at="76,0,77,0" concept="13" trace="concept_ReplaceNewOp" />
      <node id="7527312772557179266" at="77,0,78,0" concept="13" trace="concept_ReplaceOp" />
      <node id="7006097710431053274" at="85,10,86,43" concept="3" />
      <node id="7006097710431085144" at="86,43,87,47" concept="3" />
      <node id="7006097710431089523" at="87,47,88,46" concept="3" />
      <node id="7006097710431096343" at="88,46,89,52" concept="3" />
      <node id="7006097710431101698" at="89,52,90,52" concept="3" />
      <node id="7006097710431105326" at="90,52,91,48" concept="3" />
      <node id="7006097710431105580" at="91,48,92,45" concept="3" />
      <node id="7006097710431105846" at="92,45,93,51" concept="3" />
      <node id="7006097710431106124" at="93,51,94,51" concept="3" />
      <node id="7006097710431109550" at="94,51,95,47" concept="3" />
      <node id="7006097710431109850" at="95,47,96,53" concept="3" />
      <node id="7006097710431110162" at="96,53,97,55" concept="3" />
      <node id="7006097710431114027" at="97,55,98,46" concept="3" />
      <node id="7006097710431114361" at="98,46,99,44" concept="3" />
      <node id="7006097710431114707" at="99,44,100,46" concept="3" />
      <node id="7813537385605160937" at="100,46,101,45" concept="3" />
      <node id="5142965544952215041" at="101,45,102,47" concept="3" />
=======
      <node id="9047349009208173141" at="21,0,22,0" concept="13" trace="concept_AbstractMacro" />
      <node id="2831583045484016344" at="22,0,23,0" concept="13" trace="concept_ITemplateCall" />
      <node id="9047349009208100995" at="23,0,24,0" concept="13" trace="concept_NodeMacro" />
      <node id="9047349009208173113" at="24,0,25,0" concept="13" trace="concept_IfMacro" />
      <node id="9047349009208173145" at="25,0,26,0" concept="13" trace="concept_SourceSubstituteMacro" />
      <node id="9047349009208173105" at="26,0,27,0" concept="13" trace="concept_CopySrcNodeMacro" />
      <node id="9047349009208173109" at="27,0,28,0" concept="13" trace="concept_CopySrcListMacro" />
      <node id="9047349009208173133" at="28,0,29,0" concept="13" trace="concept_IncludeMacro" />
      <node id="9047349009208173101" at="29,0,30,0" concept="13" trace="concept_LoopMacro" />
      <node id="9047349009208173117" at="30,0,31,0" concept="13" trace="concept_LabelMacro" />
      <node id="5015072279636765081" at="31,0,32,0" concept="13" trace="concept_VarMacro" />
      <node id="1311078761699865379" at="32,0,33,0" concept="13" trace="concept_InsertMacro" />
      <node id="3239620430841267194" at="33,0,34,0" concept="13" trace="concept_WeaveMacro" />
      <node id="5133195082121477316" at="34,0,35,0" concept="13" trace="concept_MapSrcNodeMacro" />
      <node id="9047349009208173121" at="35,0,36,0" concept="13" trace="concept_MapSrcListMacro" />
      <node id="9047349009208173125" at="36,0,37,0" concept="13" trace="concept_SwitchMacro" />
      <node id="9047349009208173129" at="37,0,38,0" concept="13" trace="concept_TemplateCallMacro" />
      <node id="9047349009208173149" at="38,0,39,0" concept="13" trace="concept_PropertyMacro" />
      <node id="9047349009208173153" at="39,0,40,0" concept="13" trace="concept_ReferenceMacro" />
      <node id="1187962225387414979" at="40,0,41,0" concept="13" trace="concept_TraceMacro" />
      <node id="9047349009208178392" at="41,0,42,0" concept="13" trace="concept_BaseMappingRule" />
      <node id="9047349009208178396" at="42,0,43,0" concept="13" trace="concept_Reduction_MappingRule" />
      <node id="9047349009208178400" at="43,0,44,0" concept="13" trace="concept_Root_MappingRule" />
      <node id="9047349009208178408" at="44,0,45,0" concept="13" trace="concept_Weaving_MappingRule" />
      <node id="7126105700439181894" at="45,0,46,0" concept="13" trace="concept_TemplateSwitch" />
      <node id="9047349009208178416" at="46,0,47,0" concept="13" trace="concept_PatternReduction_MappingRule" />
      <node id="9047349009208178404" at="47,0,48,0" concept="13" trace="concept_CreateRootRule" />
      <node id="9047349009208183661" at="48,0,49,0" concept="13" trace="concept_DropRootRule" />
      <node id="9047349009208183665" at="49,0,50,0" concept="13" trace="concept_MappingScriptReference" />
      <node id="7126105700439179921" at="50,0,51,0" concept="13" trace="concept_TemplateDeclarationReference" />
      <node id="5098633516852133381" at="51,0,52,0" concept="13" trace="concept_TemplateDeclaration" />
      <node id="7126105700439179928" at="52,0,53,0" concept="13" trace="concept_WeaveEach_RuleConsequence" />
      <node id="7126105700439182388" at="53,0,54,0" concept="13" trace="concept_MappingConfiguration" />
      <node id="1566698074411059554" at="54,0,55,0" concept="13" trace="concept_TemplateArgumentPatternRef" />
      <node id="1566698074411059562" at="55,0,56,0" concept="13" trace="concept_TemplateArgumentQueryExpression" />
      <node id="1566698074411059558" at="56,0,57,0" concept="13" trace="concept_TemplateArgumentParameterExpression" />
      <node id="4941415056451933359" at="57,0,58,0" concept="13" trace="concept_TemplateArgumentVarRefExpression" />
      <node id="982871510077454723" at="58,0,59,0" concept="13" trace="concept_TemplateSwitchMacro" />
      <node id="1255698478595529574" at="59,0,60,0" concept="13" trace="concept_TemplateQueryBase" />
      <node id="1255698478595574549" at="60,0,61,0" concept="13" trace="concept_TemplateFragment" />
      <node id="1255698478595701502" at="61,0,62,0" concept="13" trace="concept_RootTemplateAnnotation" />
      <node id="7155354241824248611" at="62,0,63,0" concept="13" trace="concept_InlineTemplate_RuleConsequence" />
      <node id="8503409152894511598" at="63,0,64,0" concept="13" trace="concept_MappingScript" />
      <node id="9047349009208178412" at="64,0,65,0" concept="13" trace="link_MappingConfiguration_preMappingScript" />
      <node id="7126105700439180415" at="65,0,66,0" concept="13" trace="link_TemplateSwitch_modifiedSwitch" />
      <node id="1255698478595696982" at="66,0,67,0" concept="13" trace="link_BaseConcept_attrs" />
      <node id="7527312772557071898" at="68,0,69,0" concept="13" trace="concept_AbstractConceptDeclaration" />
      <node id="6967314660305060878" at="69,0,70,0" concept="13" trace="concept_ConceptDeclaration" />
      <node id="6967314660305029371" at="71,0,72,0" concept="13" trace="concept_ModelNewNodeOp" />
      <node id="7527312772557132272" at="72,0,73,0" concept="13" trace="concept_ModelNewRootOp" />
      <node id="7527312772557161827" at="73,0,74,0" concept="13" trace="concept_InsertNewNextOp" />
      <node id="7527312772557215944" at="74,0,75,0" concept="13" trace="concept_InsertNextOp" />
      <node id="7527312772557165327" at="75,0,76,0" concept="13" trace="concept_InsertNewPrevOp" />
      <node id="7527312772557219455" at="76,0,77,0" concept="13" trace="concept_InsertPrevOp" />
      <node id="7527312772557172293" at="77,0,78,0" concept="13" trace="concept_ReplaceNewOp" />
      <node id="7527312772557179266" at="78,0,79,0" concept="13" trace="concept_ReplaceOp" />
      <node id="7006097710431053274" at="86,10,87,43" concept="3" />
      <node id="7006097710431085144" at="87,43,88,47" concept="3" />
      <node id="7006097710431089523" at="88,47,89,46" concept="3" />
      <node id="7006097710431096343" at="89,46,90,52" concept="3" />
      <node id="7006097710431101698" at="90,52,91,52" concept="3" />
      <node id="7006097710431105326" at="91,52,92,48" concept="3" />
      <node id="7006097710431105580" at="92,48,93,45" concept="3" />
      <node id="7006097710431105846" at="93,45,94,51" concept="3" />
      <node id="7006097710431106124" at="94,51,95,51" concept="3" />
      <node id="7006097710431109550" at="95,51,96,47" concept="3" />
      <node id="7006097710431109850" at="96,47,97,53" concept="3" />
      <node id="7006097710431110162" at="97,53,98,55" concept="3" />
      <node id="7006097710431114027" at="98,55,99,46" concept="3" />
      <node id="7006097710431114361" at="99,46,100,44" concept="3" />
      <node id="7006097710431114707" at="100,44,101,46" concept="3" />
      <node id="7813537385605160937" at="101,46,102,45" concept="3" />
>>>>>>> 7fba947d
      <node id="7527312772557258161" at="108,3,109,66" concept="3" />
      <node id="7527312772557268472" at="109,66,110,54" concept="3" />
      <node id="7527312772557266939" at="110,54,111,55" concept="3" />
      <node id="7527312772557270513" at="111,55,112,55" concept="3" />
      <node id="7527312772557271138" at="112,55,113,52" concept="3" />
      <node id="7527312772557271911" at="113,52,114,52" concept="3" />
      <node id="7527312772557274459" at="114,52,115,52" concept="3" />
      <node id="7527312772557276768" at="115,52,116,49" concept="3" />
      <node id="7006097710431317091" at="118,46,119,58" concept="10" />
      <node id="2288466875851150583" at="121,66,122,60" concept="10" />
      <node id="1733398552130483602" at="125,42,126,18" concept="10" />
<<<<<<< HEAD
      <node id="1733398552130483606" at="127,5,128,83" concept="9" />
      <node id="1733398552130483617" at="128,83,129,50" concept="10" />
      <node id="1733398552130483637" at="131,59,132,80" concept="10" />
      <node id="1733398552130488448" at="134,73,135,103" concept="10" />
      <node id="1733398552130488463" at="137,59,138,92" concept="10" />
      <node id="1733398552130488478" at="140,72,141,98" concept="10" />
      <node id="1733398552130488493" at="143,53,144,91" concept="10" />
      <node id="4290966046185278606" at="146,64,147,71" concept="10" />
      <node id="4290966046185278620" at="149,73,150,76" concept="10" />
      <node id="4290966046185278814" at="152,56,153,70" concept="10" />
      <node id="1733398552130474131" at="155,62,156,70" concept="10" />
      <node id="1733398552130483579" at="158,65,159,66" concept="10" />
      <node id="1733398552130495590" at="161,72,162,77" concept="10" />
      <node id="4290966046185279018" at="164,56,165,70" concept="10" />
      <node id="4290966046185279032" at="167,64,168,71" concept="10" />
      <node id="4290966046185279256" at="170,59,171,62" concept="10" />
      <node id="4290966046185279270" at="173,63,174,78" concept="10" />
      <node id="4290966046185279520" at="176,65,177,74" concept="10" />
      <node id="4290966046185279534" at="179,69,180,77" concept="10" />
      <node id="7126105700439180910" at="182,65,183,72" concept="10" />
      <node id="1733398552130495902" at="185,79,186,77" concept="10" />
      <node id="6414589636559833967" at="189,103,190,153" concept="10" />
      <node id="6414589636559833994" at="191,110,192,153" concept="10" />
      <node id="6414589636559834001" at="193,5,194,16" concept="10" />
      <node id="5535664898596391458" at="197,103,198,149" concept="10" />
      <node id="5535664898596391473" at="199,110,200,149" concept="10" />
      <node id="5535664898596391478" at="201,5,202,16" concept="10" />
      <node id="1733398552130495743" at="204,79,205,117" concept="10" />
      <node id="1733398552130495337" at="207,79,208,81" concept="9" />
      <node id="1733398552130495353" at="208,81,209,72" concept="9" />
      <node id="1733398552130495399" at="210,45,211,64" concept="9" />
      <node id="1733398552130495418" at="212,26,213,20" concept="10" />
      <node id="1733398552130495422" at="214,7,215,63" concept="3" />
      <node id="1733398552130495452" at="216,30,217,20" concept="10" />
      <node id="1733398552130495350" at="219,5,220,18" concept="10" />
      <node id="5686285592101711017" at="222,65,223,71" concept="10" />
      <node id="9047349009208177515" at="225,70,226,76" concept="10" />
      <node id="5686285592101744260" at="228,66,229,70" concept="10" />
      <node id="5686285592101744443" at="231,67,232,75" concept="10" />
      <node id="5686285592101745314" at="234,70,235,67" concept="10" />
      <node id="9047349009208183679" at="237,67,238,66" concept="10" />
      <node id="9047349009208177933" at="240,66,241,69" concept="10" />
      <node id="4902423119048061927" at="243,74,244,142" concept="10" />
      <node id="9047349009208177949" at="246,61,247,70" concept="10" />
      <node id="9047349009208177963" at="249,58,250,147" concept="10" />
      <node id="9047349009208184141" at="252,63,253,69" concept="10" />
      <node id="9047349009208184604" at="255,58,256,68" concept="10" />
      <node id="5686285592101745514" at="258,70,259,149" concept="10" />
      <node id="7126105700439175458" at="261,75,262,145" concept="10" />
      <node id="7222965616486891067" at="264,77,265,76" concept="10" />
      <node id="7222965616486973878" at="267,87,268,75" concept="10" />
      <node id="7222965616486886220" at="270,73,271,69" concept="10" />
      <node id="8986013878446845273" at="273,77,274,82" concept="10" />
      <node id="7222965616486988350" at="276,79,277,80" concept="10" />
      <node id="7222965616486956133" at="279,81,280,82" concept="10" />
      <node id="7126105700439175487" at="282,62,283,67" concept="10" />
      <node id="7126105700439175473" at="285,70,286,74" concept="10" />
      <node id="2441057693881476600" at="288,72,289,71" concept="10" />
      <node id="2441057693881476613" at="291,70,292,64" concept="10" />
      <node id="5590278813170625677" at="295,23,296,18" concept="10" />
      <node id="5590278813170625682" at="297,5,298,64" concept="9" />
      <node id="5590278813170626246" at="299,83,300,145" concept="10" />
      <node id="5590278813170626276" at="301,97,302,152" concept="10" />
      <node id="5590278813170626290" at="303,96,304,151" concept="10" />
      <node id="3239620430841268030" at="305,91,306,147" concept="10" />
      <node id="5590278813170626265" at="307,5,308,16" concept="10" />
      <node id="3239620430841268693" at="310,67,311,74" concept="10" />
      <node id="5590278813170626308" at="314,23,315,18" concept="10" />
      <node id="5590278813170626313" at="316,5,317,64" concept="9" />
      <node id="5590278813170626322" at="318,90,319,151" concept="10" />
      <node id="5590278813170626333" at="320,96,321,150" concept="10" />
      <node id="5590278813170626364" at="322,92,323,146" concept="10" />
      <node id="5590278813170626375" at="324,93,325,147" concept="10" />
      <node id="5590278813170626388" at="326,98,327,152" concept="10" />
      <node id="1187962225387461503" at="328,91,329,145" concept="10" />
      <node id="7831152892667993677" at="330,100,331,154" concept="10" />
      <node id="5590278813170626353" at="332,5,333,16" concept="10" />
      <node id="3787796982867100965" at="335,68,336,69" concept="10" />
      <node id="1566698074411056546" at="336,69,337,0" concept="12" />
      <node id="1566698074411056132" at="339,61,340,63" concept="10" />
      <node id="1566698074411058884" at="343,101,344,137" concept="10" />
      <node id="1566698074411058905" at="345,108,346,137" concept="10" />
      <node id="1566698074411058927" at="347,106,348,134" concept="10" />
      <node id="1566698074411058950" at="349,104,350,18" concept="10" />
      <node id="1566698074411058954" at="351,5,352,41" concept="17" />
      <node id="1566698074411060173" at="354,76,355,58" concept="10" />
      <node id="1566698074411060792" at="357,84,358,63" concept="10" />
      <node id="4941415056451965809" at="360,70,361,62" concept="10" />
      <node id="2831583045484009840" at="363,69,364,99" concept="10" />
      <node id="2831583045484015073" at="366,70,367,67" concept="10" />
      <node id="2831583045484014429" at="369,64,370,64" concept="10" />
      <node id="1311078761699865387" at="372,57,373,69" concept="10" />
      <node id="44810288958200775" at="375,75,376,65" concept="10" />
      <node id="7007487250399086810" at="378,54,379,171" concept="10" />
      <node id="7007487250399120552" at="381,54,382,59" concept="10" />
      <node id="8986013878447086141" at="384,82,385,90" concept="10" />
=======
      <node id="1733398552130483606" at="127,5,128,203" concept="9" />
      <node id="1733398552130483617" at="128,203,129,50" concept="10" />
      <node id="1733398552130483637" at="131,59,132,198" concept="10" />
      <node id="1733398552130488448" at="134,73,135,221" concept="10" />
      <node id="1733398552130488463" at="137,59,138,210" concept="10" />
      <node id="1733398552130488478" at="140,72,141,228" concept="10" />
      <node id="1733398552130488493" at="143,53,144,209" concept="10" />
      <node id="4290966046185278606" at="146,64,147,189" concept="10" />
      <node id="4290966046185278620" at="149,73,150,196" concept="10" />
      <node id="4290966046185278814" at="152,56,153,191" concept="10" />
      <node id="1733398552130474131" at="155,62,156,191" concept="10" />
      <node id="1733398552130483579" at="158,65,159,184" concept="10" />
      <node id="1733398552130495590" at="161,72,162,198" concept="10" />
      <node id="4290966046185279018" at="164,56,165,191" concept="10" />
      <node id="4290966046185279032" at="167,64,168,189" concept="10" />
      <node id="4290966046185279256" at="170,59,171,180" concept="10" />
      <node id="4290966046185279270" at="173,63,174,198" concept="10" />
      <node id="4290966046185279520" at="176,65,177,192" concept="10" />
      <node id="4290966046185279534" at="179,69,180,198" concept="10" />
      <node id="7126105700439180910" at="182,65,183,193" concept="10" />
      <node id="1733398552130495902" at="185,79,186,210" concept="10" />
      <node id="6414589636559833967" at="189,206,190,377" concept="10" />
      <node id="6414589636559833994" at="191,213,192,377" concept="10" />
      <node id="6414589636559834001" at="193,5,194,16" concept="10" />
      <node id="5535664898596391458" at="197,206,198,373" concept="10" />
      <node id="5535664898596391473" at="199,213,200,373" concept="10" />
      <node id="5535664898596391478" at="201,5,202,16" concept="10" />
      <node id="1733398552130495743" at="204,79,205,371" concept="10" />
      <node id="1733398552130495337" at="207,79,208,213" concept="9" />
      <node id="1733398552130495353" at="208,213,209,72" concept="9" />
      <node id="1733398552130495399" at="210,45,211,64" concept="9" />
      <node id="1733398552130495418" at="212,26,213,20" concept="10" />
      <node id="1733398552130495422" at="214,7,215,183" concept="3" />
      <node id="1733398552130495452" at="216,30,217,20" concept="10" />
      <node id="1733398552130495350" at="219,5,220,18" concept="10" />
      <node id="5686285592101711017" at="222,65,223,192" concept="10" />
      <node id="9047349009208177515" at="225,70,226,197" concept="10" />
      <node id="5686285592101744260" at="228,66,229,191" concept="10" />
      <node id="5686285592101744443" at="231,67,232,196" concept="10" />
      <node id="5686285592101745314" at="234,70,235,188" concept="10" />
      <node id="9047349009208183679" at="237,67,238,184" concept="10" />
      <node id="9047349009208177933" at="240,66,241,187" concept="10" />
      <node id="4902423119048061927" at="243,74,244,375" concept="10" />
      <node id="9047349009208177949" at="246,61,247,188" concept="10" />
      <node id="9047349009208177963" at="249,58,250,380" concept="10" />
      <node id="9047349009208184141" at="252,63,253,190" concept="10" />
      <node id="9047349009208184604" at="255,58,256,189" concept="10" />
      <node id="5686285592101745514" at="258,70,259,149" concept="10" />
      <node id="7126105700439175458" at="261,75,262,378" concept="10" />
      <node id="7222965616486891067" at="264,77,265,197" concept="10" />
      <node id="7222965616486973878" at="267,87,268,208" concept="10" />
      <node id="7222965616486886220" at="270,73,271,191" concept="10" />
      <node id="8986013878446845273" at="273,77,274,203" concept="10" />
      <node id="7222965616486988350" at="276,79,277,201" concept="10" />
      <node id="7222965616486956133" at="279,81,280,203" concept="10" />
      <node id="7126105700439175487" at="282,62,283,185" concept="10" />
      <node id="7126105700439175473" at="285,70,286,195" concept="10" />
      <node id="2441057693881476600" at="288,72,289,191" concept="10" />
      <node id="2441057693881476613" at="291,70,292,185" concept="10" />
      <node id="5590278813170625677" at="295,23,296,18" concept="10" />
      <node id="5590278813170625682" at="297,5,298,64" concept="9" />
      <node id="5590278813170626246" at="299,83,300,369" concept="10" />
      <node id="5590278813170626276" at="301,97,302,376" concept="10" />
      <node id="5590278813170626290" at="303,96,304,375" concept="10" />
      <node id="3239620430841268030" at="305,91,306,389" concept="10" />
      <node id="5590278813170626265" at="307,5,308,16" concept="10" />
      <node id="3239620430841268693" at="310,67,311,207" concept="10" />
      <node id="5590278813170626308" at="314,23,315,18" concept="10" />
      <node id="5590278813170626313" at="316,5,317,64" concept="9" />
      <node id="5590278813170626322" at="318,90,319,375" concept="10" />
      <node id="5590278813170626333" at="320,96,321,374" concept="10" />
      <node id="5590278813170626364" at="322,92,323,370" concept="10" />
      <node id="5590278813170626375" at="324,93,325,371" concept="10" />
      <node id="5590278813170626388" at="326,98,327,394" concept="10" />
      <node id="1187962225387461503" at="328,91,329,387" concept="10" />
      <node id="7831152892667993677" at="330,100,331,393" concept="10" />
      <node id="5590278813170626353" at="332,5,333,16" concept="10" />
      <node id="3787796982867100965" at="335,68,336,203" concept="10" />
      <node id="1566698074411056546" at="336,203,337,0" concept="12" />
      <node id="1566698074411056132" at="339,61,340,193" concept="10" />
      <node id="1566698074411058884" at="343,203,344,358" concept="10" />
      <node id="1566698074411058905" at="345,210,346,358" concept="10" />
      <node id="1566698074411058927" at="347,208,348,355" concept="10" />
      <node id="1566698074411058950" at="349,206,350,18" concept="10" />
      <node id="1566698074411058954" at="351,5,352,41" concept="17" />
      <node id="1566698074411060173" at="354,76,355,191" concept="10" />
      <node id="1566698074411060792" at="357,84,358,193" concept="10" />
      <node id="4941415056451965809" at="360,70,361,192" concept="10" />
      <node id="2831583045484009840" at="363,69,364,219" concept="10" />
      <node id="2831583045484015073" at="366,70,367,187" concept="10" />
      <node id="2831583045484014429" at="369,64,370,185" concept="10" />
      <node id="1311078761699865387" at="372,57,373,202" concept="10" />
      <node id="44810288958200775" at="375,75,376,192" concept="10" />
      <node id="7007487250399086810" at="378,54,379,171" concept="10" />
      <node id="7007487250399120552" at="381,54,382,192" concept="10" />
      <node id="8986013878447086141" at="384,82,385,211" concept="10" />
>>>>>>> 7fba947d
      <node id="7527312772557310955" at="387,61,388,33" concept="10" />
      <node id="7006097710431222814" at="118,0,121,0" concept="14" trace="isNodeMacro#(Lorg/jetbrains/mps/openapi/model/SNode;)Z" />
      <node id="2288466875851129884" at="121,0,124,0" concept="14" trace="isNodeMacro#(Ljava/lang/String;)Z" />
      <node id="1733398552130483594" at="124,76,127,5" concept="7" />
      <node id="1733398552130483559" at="131,0,134,0" concept="14" trace="getCreateRootRuleLabel#(Lorg/jetbrains/mps/openapi/model/SNode;)Ljava/lang/String;" />
      <node id="1733398552130483630" at="134,0,137,0" concept="14" trace="getTemplateFragmentLabel#(Lorg/jetbrains/mps/openapi/model/SNode;)Ljava/lang/String;" />
      <node id="1733398552130488456" at="137,0,140,0" concept="14" trace="getNodeMacroLabel#(Lorg/jetbrains/mps/openapi/model/SNode;)Ljava/lang/String;" />
      <node id="1733398552130488471" at="140,0,143,0" concept="14" trace="getPatternReductionRuleLabel#(Lorg/jetbrains/mps/openapi/model/SNode;)Ljava/lang/String;" />
      <node id="1733398552130488486" at="143,0,146,0" concept="14" trace="getBaseRuleLabel#(Lorg/jetbrains/mps/openapi/model/SNode;)Ljava/lang/String;" />
      <node id="4290966046185278598" at="146,0,149,0" concept="14" trace="getBaseRuleApplicableConcept#(Lorg/jetbrains/mps/openapi/model/SNode;)Lorg/jetbrains/mps/openapi/model/SNode;" />
      <node id="4290966046185278613" at="149,0,152,0" concept="14" trace="getBaseRuleApplyToConceptInheritors#(Lorg/jetbrains/mps/openapi/model/SNode;)Z" />
      <node id="4290966046185278807" at="152,0,155,0" concept="14" trace="getBaseRuleCondition#(Lorg/jetbrains/mps/openapi/model/SNode;)Lorg/jetbrains/mps/openapi/model/SNode;" />
      <node id="1733398552130474125" at="155,0,158,0" concept="14" trace="getCreateRootRuleCondition#(Lorg/jetbrains/mps/openapi/model/SNode;)Lorg/jetbrains/mps/openapi/model/SNode;" />
      <node id="1733398552130483573" at="158,0,161,0" concept="14" trace="getCreateRootRuleTemplateNode#(Lorg/jetbrains/mps/openapi/model/SNode;)Lorg/jetbrains/mps/openapi/model/SNode;" />
      <node id="1733398552130495583" at="161,0,164,0" concept="14" trace="getReductionRuleConsequence#(Lorg/jetbrains/mps/openapi/model/SNode;)Lorg/jetbrains/mps/openapi/model/SNode;" />
      <node id="4290966046185279011" at="164,0,167,0" concept="14" trace="getDropRuleCondition#(Lorg/jetbrains/mps/openapi/model/SNode;)Lorg/jetbrains/mps/openapi/model/SNode;" />
      <node id="4290966046185279025" at="167,0,170,0" concept="14" trace="getDropRuleApplicableConcept#(Lorg/jetbrains/mps/openapi/model/SNode;)Lorg/jetbrains/mps/openapi/model/SNode;" />
      <node id="4290966046185279249" at="170,0,173,0" concept="14" trace="getRootRuleTemplateNode#(Lorg/jetbrains/mps/openapi/model/SNode;)Lorg/jetbrains/mps/openapi/model/SNode;" />
      <node id="4290966046185279263" at="173,0,176,0" concept="14" trace="getRootRuleKeepSourceRoot#(Lorg/jetbrains/mps/openapi/model/SNode;)Z" />
      <node id="4290966046185279514" at="176,0,179,0" concept="14" trace="getSwitchModifiedSwitch#(Lorg/jetbrains/mps/openapi/model/SNode;)Lorg/jetbrains/mps/openapi/model/SNode;" />
      <node id="4290966046185279528" at="179,0,182,0" concept="14" trace="getSwitchDefaultConsequence#(Lorg/jetbrains/mps/openapi/model/SNode;)Lorg/jetbrains/mps/openapi/model/SNode;" />
      <node id="7126105700439180901" at="182,0,185,0" concept="14" trace="getSwitch_NullInputMessage#(Lorg/jetbrains/mps/openapi/model/SNode;)Lorg/jetbrains/mps/openapi/model/SNode;" />
      <node id="1733398552130495898" at="185,0,188,0" concept="14" trace="getPatternReductionRuleConsequence#(Lorg/jetbrains/mps/openapi/model/SNode;)Lorg/jetbrains/mps/openapi/model/SNode;" />
      <node id="1733398552130495739" at="204,0,207,0" concept="14" trace="getPatternReductionRulePatternNode#(Lorg/jetbrains/mps/openapi/model/SNode;)Lorg/jetbrains/mps/openapi/model/SNode;" />
      <node id="1733398552130495409" at="211,64,214,7" concept="7" />
<<<<<<< HEAD
      <node id="1733398552130495438" at="215,63,218,7" concept="7" />
=======
      <node id="1733398552130495438" at="215,183,218,7" concept="7" />
>>>>>>> 7fba947d
      <node id="5686285592101711011" at="222,0,225,0" concept="14" trace="getIfMacro_ConditionFunction#(Lorg/jetbrains/mps/openapi/model/SNode;)Lorg/jetbrains/mps/openapi/model/SNode;" />
      <node id="9047349009208177511" at="225,0,228,0" concept="14" trace="getIfMacro_AlternativeConsequence#(Lorg/jetbrains/mps/openapi/model/SNode;)Lorg/jetbrains/mps/openapi/model/SNode;" />
      <node id="5686285592101744254" at="228,0,231,0" concept="14" trace="getReferenceMacro_GetReferent#(Lorg/jetbrains/mps/openapi/model/SNode;)Lorg/jetbrains/mps/openapi/model/SNode;" />
      <node id="5686285592101744437" at="231,0,234,0" concept="14" trace="getPropertyMacro_ValueFunction#(Lorg/jetbrains/mps/openapi/model/SNode;)Lorg/jetbrains/mps/openapi/model/SNode;" />
      <node id="5686285592101745308" at="234,0,237,0" concept="14" trace="getTemplateFragment_ContextNodeQuery#(Lorg/jetbrains/mps/openapi/model/SNode;)Lorg/jetbrains/mps/openapi/model/SNode;" />
      <node id="9047349009208183673" at="237,0,240,0" concept="14" trace="getMappingScriptReference_Script#(Lorg/jetbrains/mps/openapi/model/SNode;)Lorg/jetbrains/mps/openapi/model/SNode;" />
      <node id="9047349009208177927" at="240,0,243,0" concept="14" trace="getSwitchMacro_TemplateSwitch#(Lorg/jetbrains/mps/openapi/model/SNode;)Lorg/jetbrains/mps/openapi/model/SNode;" />
      <node id="4902423119048060415" at="243,0,246,0" concept="14" trace="getTemplateSwitchMacro_TemplateSwitch#(Lorg/jetbrains/mps/openapi/model/SNode;)Lorg/jetbrains/mps/openapi/model/SNode;" />
      <node id="9047349009208177943" at="246,0,249,0" concept="14" trace="getIncludeMacro_Template#(Lorg/jetbrains/mps/openapi/model/SNode;)Lorg/jetbrains/mps/openapi/model/SNode;" />
      <node id="9047349009208177959" at="249,0,252,0" concept="14" trace="getCallMacro_Template#(Lorg/jetbrains/mps/openapi/model/SNode;)Lorg/jetbrains/mps/openapi/model/SNode;" />
      <node id="9047349009208184134" at="252,0,255,0" concept="14" trace="getWeaving_ContextNodeQuery#(Lorg/jetbrains/mps/openapi/model/SNode;)Lorg/jetbrains/mps/openapi/model/SNode;" />
      <node id="9047349009208184601" at="255,0,258,0" concept="14" trace="getWeaving_Consequence#(Lorg/jetbrains/mps/openapi/model/SNode;)Lorg/jetbrains/mps/openapi/model/SNode;" />
      <node id="5686285592101745503" at="258,0,261,0" concept="14" trace="getTemplateFragmentByAnnotatedNode#(Lorg/jetbrains/mps/openapi/model/SNode;)Lorg/jetbrains/mps/openapi/model/SNode;" />
      <node id="7126105700439167435" at="261,0,264,0" concept="14" trace="getTemplateDeclarationReference_Template#(Lorg/jetbrains/mps/openapi/model/SNode;)Lorg/jetbrains/mps/openapi/model/SNode;" />
      <node id="7222965616486820002" at="264,0,267,0" concept="14" trace="getInlineTemplate_templateNode#(Lorg/jetbrains/mps/openapi/model/SNode;)Lorg/jetbrains/mps/openapi/model/SNode;" />
      <node id="7222965616486964876" at="267,0,270,0" concept="14" trace="getInlineTemplateWithContext_contentNode#(Lorg/jetbrains/mps/openapi/model/SNode;)Lorg/jetbrains/mps/openapi/model/SNode;" />
      <node id="7222965616486882203" at="270,0,273,0" concept="14" trace="getInlineSwitch_case#(Lorg/jetbrains/mps/openapi/model/SNode;)Ljava/util/List;" />
      <node id="8986013878446845267" at="273,0,276,0" concept="14" trace="getInlineSwitch_caseCondition#(Lorg/jetbrains/mps/openapi/model/SNode;)Lorg/jetbrains/mps/openapi/model/SNode;" />
      <node id="7222965616486984210" at="276,0,279,0" concept="14" trace="getInlineSwitch_caseConsequence#(Lorg/jetbrains/mps/openapi/model/SNode;)Lorg/jetbrains/mps/openapi/model/SNode;" />
      <node id="7222965616486950018" at="279,0,282,0" concept="14" trace="getInlineSwitch_defaultConsequence#(Lorg/jetbrains/mps/openapi/model/SNode;)Lorg/jetbrains/mps/openapi/model/SNode;" />
      <node id="7126105700439175483" at="282,0,285,0" concept="14" trace="getWeaveEach_Template#(Lorg/jetbrains/mps/openapi/model/SNode;)Lorg/jetbrains/mps/openapi/model/SNode;" />
      <node id="7126105700439175467" at="285,0,288,0" concept="14" trace="getWeaveEach_SourceNodesQuery#(Lorg/jetbrains/mps/openapi/model/SNode;)Lorg/jetbrains/mps/openapi/model/SNode;" />
      <node id="2441057693881468502" at="288,0,291,0" concept="14" trace="getMappingConfiguration_TopPrio#(Lorg/jetbrains/mps/openapi/model/SNode;)Z" />
      <node id="2441057693881476607" at="291,0,294,0" concept="14" trace="getTemplateDeclaration_ContentNode#(Lorg/jetbrains/mps/openapi/model/SNode;)Lorg/jetbrains/mps/openapi/model/SNode;" />
      <node id="5590278813170625668" at="294,55,297,5" concept="7" />
      <node id="3239620430841268687" at="310,0,313,0" concept="14" trace="getWeaveMacro_Consequence#(Lorg/jetbrains/mps/openapi/model/SNode;)Lorg/jetbrains/mps/openapi/model/SNode;" />
      <node id="5590278813170626306" at="313,54,316,5" concept="7" />
      <node id="1566698074411056128" at="339,0,342,0" concept="14" trace="getTemplateCall_Template#(Lorg/jetbrains/mps/openapi/model/SNode;)Lorg/jetbrains/mps/openapi/model/SNode;" />
      <node id="1566698074411060164" at="354,0,357,0" concept="14" trace="getTemplateArgumentQueryExpression_Query#(Lorg/jetbrains/mps/openapi/model/SNode;)Lorg/jetbrains/mps/openapi/model/SNode;" />
      <node id="1566698074411060786" at="357,0,360,0" concept="14" trace="getTemplateArgumentParameterExpression_Parameter#(Lorg/jetbrains/mps/openapi/model/SNode;)Lorg/jetbrains/mps/openapi/model/SNode;" />
      <node id="4941415056451956446" at="360,0,363,0" concept="14" trace="getTemplateArgumentVarRef_VarMacro#(Lorg/jetbrains/mps/openapi/model/SNode;)Lorg/jetbrains/mps/openapi/model/SNode;" />
      <node id="2831583045484001723" at="363,0,366,0" concept="14" trace="getMappingScript_IsPreProcess#(Lorg/jetbrains/mps/openapi/model/SNode;)Z" />
      <node id="2831583045484015069" at="366,0,369,0" concept="14" trace="getMappingScript_ModifiesModel#(Lorg/jetbrains/mps/openapi/model/SNode;)Z" />
      <node id="2831583045484014425" at="369,0,372,0" concept="14" trace="getMappingScript_CodeBlock#(Lorg/jetbrains/mps/openapi/model/SNode;)Lorg/jetbrains/mps/openapi/model/SNode;" />
      <node id="1311078761699865384" at="372,0,375,0" concept="14" trace="getInsertMacro_Query#(Lorg/jetbrains/mps/openapi/model/SNode;)Lorg/jetbrains/mps/openapi/model/SNode;" />
      <node id="44810288958200769" at="375,0,378,0" concept="14" trace="getMappingConfiguration_IsApplicable#(Lorg/jetbrains/mps/openapi/model/SNode;)Lorg/jetbrains/mps/openapi/model/SNode;" />
      <node id="7007487250399086806" at="378,0,381,0" concept="14" trace="getVarMacro_Name#(Lorg/jetbrains/mps/openapi/model/SNode;)Ljava/lang/String;" />
      <node id="7007487250399120548" at="381,0,384,0" concept="14" trace="getVarMacro_Query#(Lorg/jetbrains/mps/openapi/model/SNode;)Lorg/jetbrains/mps/openapi/model/SNode;" />
      <node id="8986013878447081927" at="384,0,387,0" concept="14" trace="getDismissTopRule_message#(Lorg/jetbrains/mps/openapi/model/SNode;)Lorg/jetbrains/mps/openapi/model/SNode;" />
      <node id="7527312772557322314" at="387,0,390,0" concept="14" trace="getModelChangeOperations#()Ljava/lang/Iterable;" />
      <node id="7527312772557234455" at="104,0,108,0" concept="13" trace="ModelChangeOperations" />
      <node id="3787796982867056160" at="335,0,339,0" concept="14" trace="getTemplateCall_Arguments#(Lorg/jetbrains/mps/openapi/model/SNode;)Ljava/util/List;" />
      <node id="6414589636559797566" at="188,64,193,5" concept="7" />
      <node id="5535664898596391456" at="196,60,201,5" concept="7" />
<<<<<<< HEAD
      <node id="6985017052018534026" at="79,0,85,0" concept="13" trace="NodeMacroConcepts" />
=======
      <node id="6985017052018534026" at="80,0,86,0" concept="13" trace="NodeMacroConcepts" />
>>>>>>> 7fba947d
      <node id="1733398552130483587" at="124,0,131,0" concept="14" trace="getMappingLabelName#(Lorg/jetbrains/mps/openapi/model/SNode;)Ljava/lang/String;" />
      <node id="6414589636559797560" at="188,0,196,0" concept="14" trace="getMapSrc_PostMapperFunction#(Lorg/jetbrains/mps/openapi/model/SNode;)Lorg/jetbrains/mps/openapi/model/SNode;" />
      <node id="5535664898596391452" at="196,0,204,0" concept="14" trace="getMapSrc_MapperFunction#(Lorg/jetbrains/mps/openapi/model/SNode;)Lorg/jetbrains/mps/openapi/model/SNode;" />
      <node id="5590278813170588938" at="298,64,307,5" concept="7" />
      <node id="1566698074411056958" at="342,67,351,5" concept="7" />
      <node id="1733398552130495372" at="209,72,219,5" concept="5" />
      <node id="1566698074411056951" at="342,0,354,0" concept="14" trace="evaluateBaseLanguageExpression#(Lorg/jetbrains/mps/openapi/model/SNode;)Ljava/lang/Object;" />
      <node id="1733398552130495326" at="207,0,222,0" concept="14" trace="getTemplateDeclarationParameterNames#(Lorg/jetbrains/mps/openapi/model/SNode;)[Ljava/lang/String;" />
      <node id="5590278813170626320" at="317,64,332,5" concept="7" />
      <node id="5590278813170580828" at="294,0,310,0" concept="14" trace="getSourceNodesQuery#(Lorg/jetbrains/mps/openapi/model/SNode;)Lorg/jetbrains/mps/openapi/model/SNode;" />
      <node id="5590278813170626302" at="313,0,335,0" concept="14" trace="getSourceNodeQuery#(Lorg/jetbrains/mps/openapi/model/SNode;)Lorg/jetbrains/mps/openapi/model/SNode;" />
      <scope id="7006097710431222818" at="118,46,119,58" />
      <scope id="2288466875851098755" at="121,66,122,60" />
      <scope id="1733398552130483596" at="125,42,126,18" />
<<<<<<< HEAD
      <scope id="1733398552130483562" at="131,59,132,80" />
      <scope id="1733398552130483633" at="134,73,135,103" />
      <scope id="1733398552130488459" at="137,59,138,92" />
      <scope id="1733398552130488474" at="140,72,141,98" />
      <scope id="1733398552130488489" at="143,53,144,91" />
      <scope id="4290966046185278601" at="146,64,147,71" />
      <scope id="4290966046185278616" at="149,73,150,76" />
      <scope id="4290966046185278810" at="152,56,153,70" />
      <scope id="1733398552130474128" at="155,62,156,70" />
      <scope id="1733398552130483576" at="158,65,159,66" />
      <scope id="1733398552130495586" at="161,72,162,77" />
      <scope id="4290966046185279014" at="164,56,165,70" />
      <scope id="4290966046185279028" at="167,64,168,71" />
      <scope id="4290966046185279252" at="170,59,171,62" />
      <scope id="4290966046185279266" at="173,63,174,78" />
      <scope id="4290966046185279517" at="176,65,177,74" />
      <scope id="4290966046185279531" at="179,69,180,77" />
      <scope id="7126105700439180904" at="182,65,183,72" />
      <scope id="1733398552130495901" at="185,79,186,77" />
      <scope id="6414589636559797568" at="189,103,190,153" />
      <scope id="6414589636559833985" at="191,110,192,153" />
      <scope id="5535664898596391457" at="197,103,198,149" />
      <scope id="5535664898596391472" at="199,110,200,149" />
      <scope id="1733398552130495742" at="204,79,205,117" />
      <scope id="1733398552130495410" at="212,26,213,20" />
      <scope id="1733398552130495439" at="216,30,217,20" />
      <scope id="5686285592101711014" at="222,65,223,71" />
      <scope id="9047349009208177514" at="225,70,226,76" />
      <scope id="5686285592101744257" at="228,66,229,70" />
      <scope id="5686285592101744440" at="231,67,232,75" />
      <scope id="5686285592101745311" at="234,70,235,67" />
      <scope id="9047349009208183676" at="237,67,238,66" />
      <scope id="9047349009208177930" at="240,66,241,69" />
      <scope id="4902423119048060418" at="243,74,244,142" />
      <scope id="9047349009208177946" at="246,61,247,70" />
      <scope id="9047349009208177962" at="249,58,250,147" />
      <scope id="9047349009208184137" at="252,63,253,69" />
      <scope id="9047349009208184603" at="255,58,256,68" />
      <scope id="5686285592101745505" at="258,70,259,149" />
      <scope id="7126105700439167438" at="261,75,262,145" />
      <scope id="7222965616486820006" at="264,77,265,76" />
      <scope id="7222965616486964880" at="267,87,268,75" />
      <scope id="7222965616486882207" at="270,73,271,69" />
      <scope id="8986013878446845272" at="273,77,274,82" />
      <scope id="7222965616486984214" at="276,79,277,80" />
      <scope id="7222965616486950022" at="279,81,280,82" />
      <scope id="7126105700439175486" at="282,62,283,67" />
      <scope id="7126105700439175470" at="285,70,286,74" />
      <scope id="2441057693881468505" at="288,72,289,71" />
      <scope id="2441057693881476610" at="291,70,292,64" />
      <scope id="5590278813170625669" at="295,23,296,18" />
      <scope id="5590278813170588940" at="299,83,300,145" />
      <scope id="5590278813170626260" at="301,97,302,152" />
      <scope id="5590278813170626263" at="303,96,304,151" />
      <scope id="3239620430841268022" at="305,91,306,147" />
      <scope id="3239620430841268690" at="310,67,311,74" />
      <scope id="5590278813170626307" at="314,23,315,18" />
      <scope id="5590278813170626321" at="318,90,319,151" />
      <scope id="5590278813170626332" at="320,96,321,150" />
      <scope id="5590278813170626363" at="322,92,323,146" />
      <scope id="5590278813170626374" at="324,93,325,147" />
      <scope id="5590278813170626387" at="326,98,327,152" />
      <scope id="1187962225387460797" at="328,91,329,145" />
      <scope id="7831152892667969444" at="330,100,331,154" />
      <scope id="1566698074411056131" at="339,61,340,63" />
      <scope id="1566698074411056960" at="343,101,344,137" />
      <scope id="1566698074411058896" at="345,108,346,137" />
      <scope id="1566698074411058917" at="347,106,348,134" />
      <scope id="1566698074411058939" at="349,104,350,18" />
      <scope id="1566698074411060167" at="354,76,355,58" />
      <scope id="1566698074411060789" at="357,84,358,63" />
      <scope id="4941415056451956450" at="360,70,361,62" />
      <scope id="2831583045484001726" at="363,69,364,99" />
      <scope id="2831583045484015072" at="366,70,367,67" />
      <scope id="2831583045484014428" at="369,64,370,64" />
      <scope id="1311078761699865386" at="372,57,373,69" />
      <scope id="44810288958200772" at="375,75,376,65" />
      <scope id="7007487250399086809" at="378,54,379,171" />
      <scope id="7007487250399120551" at="381,54,382,59" />
      <scope id="8986013878447081931" at="384,82,385,90" />
=======
      <scope id="1733398552130483562" at="131,59,132,198" />
      <scope id="1733398552130483633" at="134,73,135,221" />
      <scope id="1733398552130488459" at="137,59,138,210" />
      <scope id="1733398552130488474" at="140,72,141,228" />
      <scope id="1733398552130488489" at="143,53,144,209" />
      <scope id="4290966046185278601" at="146,64,147,189" />
      <scope id="4290966046185278616" at="149,73,150,196" />
      <scope id="4290966046185278810" at="152,56,153,191" />
      <scope id="1733398552130474128" at="155,62,156,191" />
      <scope id="1733398552130483576" at="158,65,159,184" />
      <scope id="1733398552130495586" at="161,72,162,198" />
      <scope id="4290966046185279014" at="164,56,165,191" />
      <scope id="4290966046185279028" at="167,64,168,189" />
      <scope id="4290966046185279252" at="170,59,171,180" />
      <scope id="4290966046185279266" at="173,63,174,198" />
      <scope id="4290966046185279517" at="176,65,177,192" />
      <scope id="4290966046185279531" at="179,69,180,198" />
      <scope id="7126105700439180904" at="182,65,183,193" />
      <scope id="1733398552130495901" at="185,79,186,210" />
      <scope id="6414589636559797568" at="189,206,190,377" />
      <scope id="6414589636559833985" at="191,213,192,377" />
      <scope id="5535664898596391457" at="197,206,198,373" />
      <scope id="5535664898596391472" at="199,213,200,373" />
      <scope id="1733398552130495742" at="204,79,205,371" />
      <scope id="1733398552130495410" at="212,26,213,20" />
      <scope id="1733398552130495439" at="216,30,217,20" />
      <scope id="5686285592101711014" at="222,65,223,192" />
      <scope id="9047349009208177514" at="225,70,226,197" />
      <scope id="5686285592101744257" at="228,66,229,191" />
      <scope id="5686285592101744440" at="231,67,232,196" />
      <scope id="5686285592101745311" at="234,70,235,188" />
      <scope id="9047349009208183676" at="237,67,238,184" />
      <scope id="9047349009208177930" at="240,66,241,187" />
      <scope id="4902423119048060418" at="243,74,244,375" />
      <scope id="9047349009208177946" at="246,61,247,188" />
      <scope id="9047349009208177962" at="249,58,250,380" />
      <scope id="9047349009208184137" at="252,63,253,190" />
      <scope id="9047349009208184603" at="255,58,256,189" />
      <scope id="5686285592101745505" at="258,70,259,149" />
      <scope id="7126105700439167438" at="261,75,262,378" />
      <scope id="7222965616486820006" at="264,77,265,197" />
      <scope id="7222965616486964880" at="267,87,268,208" />
      <scope id="7222965616486882207" at="270,73,271,191" />
      <scope id="8986013878446845272" at="273,77,274,203" />
      <scope id="7222965616486984214" at="276,79,277,201" />
      <scope id="7222965616486950022" at="279,81,280,203" />
      <scope id="7126105700439175486" at="282,62,283,185" />
      <scope id="7126105700439175470" at="285,70,286,195" />
      <scope id="2441057693881468505" at="288,72,289,191" />
      <scope id="2441057693881476610" at="291,70,292,185" />
      <scope id="5590278813170625669" at="295,23,296,18" />
      <scope id="5590278813170588940" at="299,83,300,369" />
      <scope id="5590278813170626260" at="301,97,302,376" />
      <scope id="5590278813170626263" at="303,96,304,375" />
      <scope id="3239620430841268022" at="305,91,306,389" />
      <scope id="3239620430841268690" at="310,67,311,207" />
      <scope id="5590278813170626307" at="314,23,315,18" />
      <scope id="5590278813170626321" at="318,90,319,375" />
      <scope id="5590278813170626332" at="320,96,321,374" />
      <scope id="5590278813170626363" at="322,92,323,370" />
      <scope id="5590278813170626374" at="324,93,325,371" />
      <scope id="5590278813170626387" at="326,98,327,394" />
      <scope id="1187962225387460797" at="328,91,329,387" />
      <scope id="7831152892667969444" at="330,100,331,393" />
      <scope id="1566698074411056131" at="339,61,340,193" />
      <scope id="1566698074411056960" at="343,203,344,358" />
      <scope id="1566698074411058896" at="345,210,346,358" />
      <scope id="1566698074411058917" at="347,208,348,355" />
      <scope id="1566698074411058939" at="349,206,350,18" />
      <scope id="1566698074411060167" at="354,76,355,191" />
      <scope id="1566698074411060789" at="357,84,358,193" />
      <scope id="4941415056451956450" at="360,70,361,192" />
      <scope id="2831583045484001726" at="363,69,364,219" />
      <scope id="2831583045484015072" at="366,70,367,187" />
      <scope id="2831583045484014428" at="369,64,370,185" />
      <scope id="1311078761699865386" at="372,57,373,202" />
      <scope id="44810288958200772" at="375,75,376,192" />
      <scope id="7007487250399086809" at="378,54,379,171" />
      <scope id="7007487250399120551" at="381,54,382,192" />
      <scope id="8986013878447081931" at="384,82,385,211" />
>>>>>>> 7fba947d
      <scope id="7527312772557296391" at="387,61,388,33" />
      <scope id="3787796982867056163" at="335,68,337,0" />
      <scope id="7006097710431222814" at="118,0,121,0">
        <var name="n" id="7006097710431241056" />
      </scope>
      <scope id="2288466875851129884" at="121,0,124,0">
        <var name="conceptQualifiedName" id="2288466875851118801" />
      </scope>
      <scope id="1733398552130483559" at="131,0,134,0">
        <var name="rule" id="1733398552130483563" />
      </scope>
      <scope id="1733398552130483630" at="134,0,137,0">
        <var name="templateFragment" id="1733398552130483634" />
      </scope>
      <scope id="1733398552130488456" at="137,0,140,0">
        <var name="nodeMacro" id="1733398552130488461" />
      </scope>
      <scope id="1733398552130488471" at="140,0,143,0">
        <var name="patternRule" id="1733398552130488475" />
      </scope>
      <scope id="1733398552130488486" at="143,0,146,0">
        <var name="rule" id="1733398552130488491" />
      </scope>
      <scope id="4290966046185278598" at="146,0,149,0">
        <var name="rule" id="4290966046185278604" />
      </scope>
      <scope id="4290966046185278613" at="149,0,152,0">
        <var name="rule" id="4290966046185278618" />
      </scope>
      <scope id="4290966046185278807" at="152,0,155,0">
        <var name="rule" id="4290966046185278812" />
      </scope>
      <scope id="1733398552130474125" at="155,0,158,0">
        <var name="rule" id="1733398552130474129" />
      </scope>
      <scope id="1733398552130483573" at="158,0,161,0">
        <var name="rule" id="1733398552130483577" />
      </scope>
      <scope id="1733398552130495583" at="161,0,164,0">
        <var name="reductionRule" id="1733398552130495588" />
      </scope>
      <scope id="4290966046185279011" at="164,0,167,0">
        <var name="rule" id="4290966046185279016" />
      </scope>
      <scope id="4290966046185279025" at="167,0,170,0">
        <var name="rule" id="4290966046185279030" />
      </scope>
      <scope id="4290966046185279249" at="170,0,173,0">
        <var name="rule" id="4290966046185279254" />
      </scope>
      <scope id="4290966046185279263" at="173,0,176,0">
        <var name="rule" id="4290966046185279267" />
      </scope>
      <scope id="4290966046185279514" at="176,0,179,0">
        <var name="switchNode" id="4290966046185279518" />
      </scope>
      <scope id="4290966046185279528" at="179,0,182,0">
        <var name="switchNode" id="4290966046185279532" />
      </scope>
      <scope id="7126105700439180901" at="182,0,185,0">
        <var name="switch_" id="7126105700439180905" />
      </scope>
      <scope id="1733398552130495898" at="185,0,188,0">
        <var name="reductionRule" id="1733398552130495906" />
      </scope>
      <scope id="1733398552130495739" at="204,0,207,0">
        <var name="reductionRule" id="1733398552130495747" />
      </scope>
      <scope id="5686285592101711011" at="222,0,225,0">
        <var name="macro" id="5686285592101711015" />
      </scope>
      <scope id="9047349009208177511" at="225,0,228,0">
        <var name="macro" id="9047349009208177519" />
      </scope>
      <scope id="5686285592101744254" at="228,0,231,0">
        <var name="macro" id="5686285592101744258" />
      </scope>
      <scope id="5686285592101744437" at="231,0,234,0">
        <var name="macro" id="5686285592101744441" />
      </scope>
      <scope id="5686285592101745308" at="234,0,237,0">
        <var name="tf" id="5686285592101745312" />
      </scope>
      <scope id="9047349009208183673" at="237,0,240,0">
        <var name="ref" id="9047349009208183677" />
      </scope>
      <scope id="9047349009208177927" at="240,0,243,0">
        <var name="macro" id="9047349009208177931" />
      </scope>
      <scope id="4902423119048060415" at="243,0,246,0">
        <var name="macro" id="4902423119048061736" />
      </scope>
      <scope id="9047349009208177943" at="246,0,249,0">
        <var name="macro" id="9047349009208177947" />
      </scope>
      <scope id="9047349009208177959" at="249,0,252,0">
        <var name="macro" id="9047349009208177967" />
      </scope>
      <scope id="9047349009208184134" at="252,0,255,0">
        <var name="rule" id="9047349009208184138" />
      </scope>
      <scope id="9047349009208184601" at="255,0,258,0">
        <var name="rule" id="9047349009208184608" />
      </scope>
      <scope id="5686285592101745503" at="258,0,261,0">
        <var name="node" id="5686285592101745510" />
      </scope>
      <scope id="7126105700439167435" at="261,0,264,0">
        <var name="ref" id="7126105700439175453" />
      </scope>
      <scope id="7222965616486820002" at="264,0,267,0">
        <var name="ruleConsequence" id="7222965616486866544" />
      </scope>
      <scope id="7222965616486964876" at="267,0,270,0">
        <var name="ruleConsequence" id="7222965616486973798" />
      </scope>
      <scope id="7222965616486882203" at="270,0,273,0">
        <var name="ruleConsequence" id="7222965616486886072" />
      </scope>
      <scope id="8986013878446845267" at="273,0,276,0">
        <var name="inlineSwitchCase" id="8986013878446845268" />
      </scope>
      <scope id="7222965616486984210" at="276,0,279,0">
        <var name="inlineSwitchCase" id="7222965616486988113" />
      </scope>
      <scope id="7222965616486950018" at="279,0,282,0">
        <var name="ruleConsequence" id="7222965616486953483" />
      </scope>
      <scope id="7126105700439175483" at="282,0,285,0">
        <var name="weaveEach" id="7126105700439175491" />
      </scope>
      <scope id="7126105700439175467" at="285,0,288,0">
        <var name="weaveEach" id="7126105700439175471" />
      </scope>
      <scope id="2441057693881468502" at="288,0,291,0">
        <var name="mapping" id="2441057693881476598" />
      </scope>
      <scope id="2441057693881476607" at="291,0,294,0">
        <var name="decl" id="2441057693881476611" />
      </scope>
      <scope id="3239620430841268687" at="310,0,313,0">
        <var name="weaveMacro" id="3239620430841268691" />
      </scope>
      <scope id="1566698074411056128" at="339,0,342,0">
        <var name="macro" id="1566698074411056136" />
      </scope>
      <scope id="1566698074411060164" at="354,0,357,0">
        <var name="expr" id="1566698074411060168" />
      </scope>
      <scope id="1566698074411060786" at="357,0,360,0">
        <var name="expr" id="1566698074411060790" />
      </scope>
      <scope id="4941415056451956446" at="360,0,363,0">
        <var name="expr" id="4941415056451965697" />
      </scope>
      <scope id="2831583045484001723" at="363,0,366,0">
        <var name="script" id="2831583045484009838" />
      </scope>
      <scope id="2831583045484015069" at="366,0,369,0">
        <var name="script" id="2831583045484015080" />
      </scope>
      <scope id="2831583045484014425" at="369,0,372,0">
        <var name="script" id="2831583045484014436" />
      </scope>
      <scope id="1311078761699865384" at="372,0,375,0">
        <var name="macro" id="1311078761699865391" />
      </scope>
      <scope id="44810288958200769" at="375,0,378,0">
        <var name="mapping" id="44810288958200773" />
      </scope>
      <scope id="7007487250399086806" at="378,0,381,0">
        <var name="macro" id="7007487250399086814" />
      </scope>
      <scope id="7007487250399120548" at="381,0,384,0">
        <var name="macro" id="7007487250399120556" />
      </scope>
      <scope id="8986013878447081927" at="384,0,387,0">
        <var name="dismissTopRuleConsequence" id="8986013878447085917" />
      </scope>
      <scope id="7527312772557322314" at="387,0,390,0" />
      <scope id="3787796982867056160" at="335,0,339,0">
        <var name="macro" id="3787796982867100963" />
      </scope>
      <scope id="1733398552130483590" at="124,76,129,50">
        <var name="result" id="1733398552130483607" />
      </scope>
      <scope id="6414589636559797563" at="188,64,194,16" />
      <scope id="5535664898596391455" at="196,60,202,16" />
      <scope id="1733398552130483587" at="124,0,131,0">
        <var name="mappingLabelDeclaration" id="1733398552130483592" />
      </scope>
      <scope id="7527312772557251974" at="108,3,116,49" />
      <scope id="6414589636559797560" at="188,0,196,0">
        <var name="node" id="6414589636559797564" />
      </scope>
      <scope id="5535664898596391452" at="196,0,204,0">
        <var name="node" id="5535664898596391480" />
      </scope>
      <scope id="1733398552130495373" at="210,45,218,7">
        <var name="param" id="1733398552130495400" />
      </scope>
      <scope id="1733398552130495372" at="209,72,219,5">
        <var name="i" id="1733398552130495375" />
      </scope>
      <scope id="1566698074411056954" at="342,67,352,41" />
      <scope id="1566698074411056951" at="342,0,354,0">
        <var name="expr" id="1566698074411056955" />
      </scope>
      <scope id="1733398552130495329" at="207,79,220,18">
        <var name="params" id="1733398552130495338" />
        <var name="result" id="1733398552130495354" />
      </scope>
      <scope id="5590278813170580831" at="294,55,308,16">
        <var name="conceptFqName" id="5590278813170625683" />
      </scope>
      <scope id="1733398552130495326" at="207,0,222,0">
        <var name="template" id="1733398552130495331" />
      </scope>
<<<<<<< HEAD
      <scope id="5590278813170580828" at="294,0,310,0">
        <var name="node" id="5590278813170588936" />
      </scope>
      <scope id="6985017052018697434" at="85,10,102,47" />
=======
      <scope id="6985017052018697434" at="86,10,102,45" />
      <scope id="5590278813170580828" at="294,0,310,0">
        <var name="node" id="5590278813170588936" />
      </scope>
>>>>>>> 7fba947d
      <scope id="5590278813170626305" at="313,54,333,16">
        <var name="conceptFqName" id="5590278813170626314" />
      </scope>
      <scope id="5590278813170626302" at="313,0,335,0">
        <var name="node" id="5590278813170626355" />
      </scope>
<<<<<<< HEAD
      <unit id="1733398552130474119" at="18,0,391,0" name="jetbrains.mps.generator.impl.RuleUtil" />
=======
      <unit id="1733398552130474119" at="20,0,391,0" name="jetbrains.mps.generator.impl.RuleUtil" />
>>>>>>> 7fba947d
    </file>
  </root>
  <root nodeRef="r:ab837574-aa54-4b18-9762-b783ef089263(jetbrains.mps.generator.impl)/263434549788570114">
    <file name="RootTemplateAnnotator.java">
      <node id="263434549788570146" at="29,52,30,37" concept="9" />
      <node id="263434549788717052" at="33,172,34,396" concept="3" />
      <node id="2381446136244093866" at="45,36,46,43" concept="10" />
      <node id="2381446136244093866" at="47,5,48,16" concept="10" />
      <node id="2381446136244093908" at="51,36,52,43" concept="10" />
      <node id="2381446136244093908" at="53,5,54,16" concept="10" />
      <node id="263434549788570117" at="23,0,25,0" concept="2" trace="RootTemplateAnnotator#(Ljetbrains/mps/smodel/GlobalSModelEventsManager;)V" />
      <node id="263434549788685425" at="32,331,35,13" concept="7" />
      <node id="263434549788570193" at="41,0,44,0" concept="8" trace="dispose#()V" />
      <node id="2381446136244093866" at="44,83,47,5" concept="7" />
      <node id="2381446136244093908" at="50,85,53,5" concept="7" />
      <node id="263434549788570158" at="31,80,36,11" concept="7" />
      <node id="2381446136244093866" at="44,0,50,0" concept="14" trace="check_epzavk_a0a0a0b0a0a0a0a0b#(Lorg/jetbrains/mps/openapi/model/SModel;)Lorg/jetbrains/mps/openapi/module/SModule;" />
      <node id="2381446136244093908" at="50,0,56,0" concept="14" trace="check_epzavk_a0a0a0b0a0a0a0a0b_0#(Lorg/jetbrains/mps/openapi/model/SModel;)Lorg/jetbrains/mps/openapi/module/SModule;" />
      <node id="263434549788570152" at="30,37,37,9" concept="7" />
      <node id="263434549788570140" at="28,0,39,0" concept="8" trace="rootAdded#(Ljetbrains/mps/smodel/event/SModelRootEvent;)V" />
      <node id="263434549788570133" at="26,22,39,7" concept="3" />
      <node id="263434549788570129" at="25,0,41,0" concept="8" trace="init#()V" />
      <scope id="263434549788570120" at="23,63,23,63" />
      <scope id="263434549788570196" at="42,25,42,25" />
      <scope id="263434549788685426" at="33,172,34,396" />
      <scope id="2381446136244093866" at="45,36,46,43" />
      <scope id="2381446136244093908" at="51,36,52,43" />
      <scope id="263434549788570117" at="23,0,25,0">
        <var name="dep" id="2481791643076243538" />
      </scope>
      <scope id="263434549788570170" at="32,331,35,13" />
      <scope id="263434549788570193" at="41,0,44,0" />
      <scope id="2381446136244093866" at="44,83,48,16" />
      <scope id="2381446136244093908" at="50,85,54,16" />
      <scope id="263434549788570157" at="31,80,36,11" />
      <scope id="2381446136244093866" at="44,0,50,0">
        <var name="checkedDotOperand" id="2381446136244093866" />
      </scope>
      <scope id="2381446136244093908" at="50,0,56,0">
        <var name="checkedDotOperand" id="2381446136244093908" />
      </scope>
      <scope id="263434549788570145" at="29,52,37,9">
        <var name="node" id="263434549788570147" />
      </scope>
      <scope id="263434549788570140" at="28,0,39,0">
        <var name="event" id="263434549788570143" />
      </scope>
      <scope id="263434549788570132" at="26,22,39,7" />
      <scope id="263434549788570129" at="25,0,41,0" />
      <unit id="263434549788570139" at="27,71,39,5" name="jetbrains.mps.generator.impl.RootTemplateAnnotator$1" />
      <unit id="263434549788570114" at="22,0,57,0" name="jetbrains.mps.generator.impl.RootTemplateAnnotator" />
    </file>
  </root>
  <root nodeRef="r:ab837574-aa54-4b18-9762-b783ef089263(jetbrains.mps.generator.impl)/4814657600604696799">
    <file name="DismissTopMappingRuleException.java">
      <node id="4814657600604696802" at="8,0,9,0" concept="4" trace="myMessageType" />
      <node id="6423590138207194563" at="9,97,10,28" concept="16" />
      <node id="6423590138207195600" at="12,113,13,19" concept="15" />
      <node id="6423590138207141226" at="13,19,14,32" concept="3" />
      <node id="4814657600604696819" at="16,36,17,33" concept="10" />
      <node id="4814657600604696827" at="19,27,20,101" concept="10" />
      <node id="4814657600604696839" at="22,30,23,104" concept="10" />
      <node id="4814657600604696851" at="25,28,26,102" concept="10" />
      <node id="4814657600604696805" at="9,0,12,0" concept="2" trace="DismissTopMappingRuleException#(Ljetbrains/mps/generator/impl/DismissTopMappingRuleException/MessageType;)V" />
      <node id="4814657600604696815" at="16,0,19,0" concept="8" trace="isLoggingNeeded#()Z" />
      <node id="4814657600604696823" at="19,0,22,0" concept="8" trace="isInfo#()Z" />
      <node id="4814657600604696835" at="22,0,25,0" concept="8" trace="isWarning#()Z" />
      <node id="4814657600604696847" at="25,0,28,0" concept="8" trace="isError#()Z" />
      <node id="6423590138207141220" at="12,0,16,0" concept="2" trace="DismissTopMappingRuleException#(Ljetbrains/mps/generator/impl/DismissTopMappingRuleException/MessageType;Ljava/lang/String;)V" />
      <scope id="4814657600604696810" at="9,97,10,28" />
      <scope id="4814657600604696818" at="16,36,17,33" />
      <scope id="4814657600604696826" at="19,27,20,101" />
      <scope id="4814657600604696838" at="22,30,23,104" />
      <scope id="4814657600604696850" at="25,28,26,102" />
      <scope id="6423590138207141225" at="12,113,14,32" />
      <scope id="4814657600604696805" at="9,0,12,0">
        <var name="messageType" id="4814657600604696808" />
      </scope>
      <scope id="4814657600604696815" at="16,0,19,0" />
      <scope id="4814657600604696823" at="19,0,22,0" />
      <scope id="4814657600604696835" at="22,0,25,0" />
      <scope id="4814657600604696847" at="25,0,28,0" />
      <scope id="6423590138207141220" at="12,0,16,0">
        <var name="message" id="6423590138207144570" />
        <var name="messageType" id="6423590138207141223" />
      </scope>
      <unit id="4814657600604696862" at="28,0,34,0" name="jetbrains.mps.generator.impl.DismissTopMappingRuleException$MessageType" />
      <unit id="4814657600604696799" at="7,0,35,0" name="jetbrains.mps.generator.impl.DismissTopMappingRuleException" />
    </file>
  </root>
  <root nodeRef="r:ab837574-aa54-4b18-9762-b783ef089263(jetbrains.mps.generator.impl)/8341644365990734226">
    <file name="TemplateModelScanner.java">
      <node id="8341644365990734232" at="20,0,21,0" concept="4" trace="myTemplateModel" />
      <node id="8341644365990734242" at="21,0,22,0" concept="4" trace="myTargetLanguages" />
      <node id="8341644365990734248" at="22,0,23,0" concept="4" trace="myQueryLanguages" />
      <node id="767246027817054543" at="23,0,24,0" concept="4" trace="concept_IfMacro" />
      <node id="767246027817077684" at="24,0,25,0" concept="4" trace="concept_NodeMacro" />
      <node id="767246027817083125" at="25,0,26,0" concept="4" trace="concept_PropertyMacro" />
      <node id="767246027817087186" at="26,0,27,0" concept="4" trace="concept_ReferenceMacro" />
      <node id="767246027817090980" at="27,0,28,0" concept="4" trace="concept_TemplateFragment" />
      <node id="767246027817096711" at="28,0,29,0" concept="4" trace="concept_RootTemplateAnnotation" />
      <node id="767246027817254586" at="29,0,30,0" concept="4" trace="concept_rc_InlineTemplateWithContext" />
      <node id="767246027817264443" at="30,0,31,0" concept="4" trace="concept_rc_InlineTemplate" />
      <node id="767246027817279803" at="31,0,32,0" concept="4" trace="concept_rule_PatternReduction" />
      <node id="8341644365990734269" at="32,45,33,73" concept="3" />
      <node id="8341644365990734280" at="33,73,34,72" concept="3" />
      <node id="8341644365990767653" at="34,72,35,28" concept="3" />
      <node id="8341644365990767636" at="39,141,40,30" concept="3" />
      <node id="8341644365990767633" at="41,142,42,212" concept="3" />
      <node id="8341644365990768012" at="43,147,44,394" concept="3" />
      <node id="8341644365990768037" at="45,396,46,29" concept="3" />
      <node id="8341644365990734958" at="48,141,49,537" concept="3" />
      <node id="8341644365990767649" at="51,156,52,33" concept="3" />
      <node id="8341644365990734962" at="55,5,56,89" concept="3" />
      <node id="5644445207311304453" at="57,62,58,87" concept="3" />
      <node id="1571936477005979108" at="62,25,63,13" concept="10" />
      <node id="8341644365990767888" at="64,5,65,106" concept="3" />
      <node id="5644445207311224987" at="68,379,69,384" concept="3" />
      <node id="5644445207311257174" at="70,9,71,375" concept="3" />
      <node id="8341644365990771539" at="72,255,73,25" concept="3" />
      <node id="8341644365990767851" at="74,14,75,28" concept="3" />
      <node id="1571936477005979115" at="80,25,81,13" concept="10" />
      <node id="8341644365990767827" at="83,70,84,29" concept="3" />
      <node id="8341644365990767838" at="84,29,85,13" concept="10" />
      <node id="8341644365990767839" at="87,40,88,33" concept="3" />
      <node id="8341644365990767944" at="92,71,93,432" concept="3" />
      <node id="8341644365990767965" at="94,67,95,397" concept="3" />
      <node id="8341644365990767986" at="96,71,97,24" concept="11" />
      <node id="3516755371414158658" at="97,24,98,85" concept="3" />
      <node id="8341644365990767989" at="98,85,99,415" concept="3" />
      <node id="8341644365990768001" at="99,415,100,415" concept="3" />
      <node id="8341644365990771446" at="103,48,104,33" concept="3" />
      <node id="8341644365990771451" at="106,14,107,28" concept="3" />
      <node id="8341644365990767631" at="112,25,113,13" concept="10" />
      <node id="8341644365990734877" at="115,64,116,104" concept="3" />
      <node id="8341644365990734290" at="119,43,120,29" concept="10" />
      <node id="8341644365990734299" at="122,42,123,28" concept="10" />
      <node id="6796834553387611636" at="125,63,126,102" concept="11" />
      <node id="6796834553388830483" at="126,102,127,67" concept="11" />
      <node id="6796834553393442190" at="127,67,128,72" concept="11" />
      <node id="6796834553411339805" at="129,128,130,85" concept="10" />
      <node id="6796834553411418633" at="131,12,132,19" concept="10" />
      <node id="8949665492008310774" at="135,70,136,75" concept="11" />
      <node id="8949665492008222134" at="138,39,139,47" concept="10" />
      <node id="6430009202111545833" at="143,64,144,46" concept="10" />
      <node id="5644445207311224407" at="74,12,76,7" concept="0" />
      <node id="8341644365990771449" at="106,12,108,7" concept="0" />
      <node id="6796834553411330430" at="131,10,133,5" concept="0" />
      <node id="8341644365990768023" at="44,394,47,9" concept="6" />
      <node id="8341644365990771475" at="50,14,53,9" concept="7" />
      <node id="710840960717478274" at="56,89,59,5" concept="7" />
      <node id="1571936477005979106" at="61,47,64,5" concept="7" />
      <node id="5644445207311224990" at="67,49,70,9" concept="7" />
      <node id="1571936477005979113" at="79,52,82,5" concept="7" />
      <node id="8341644365990767762" at="86,5,89,5" concept="6" />
      <node id="8341644365990771424" at="102,102,105,9" concept="6" />
      <node id="8341644365990767621" at="111,42,114,5" concept="7" />
      <node id="8341644365990734357" at="114,5,117,5" concept="6" />
      <node id="8341644365990734254" at="119,0,122,0" concept="8" trace="getTargetLanguages#()Ljava/util/Set;" />
      <node id="8341644365990734293" at="122,0,125,0" concept="8" trace="getQueryLanguages#()Ljava/util/Set;" />
      <node id="8949665492008221359" at="138,0,141,0" concept="8" trace="accept#(Lorg/jetbrains/mps/openapi/model/SNode;)Z" />
      <node id="6430009202111545833" at="143,0,146,0" concept="14" trace="eq_8grp5z_a0a3a02#(Ljava/lang/Object;Ljava/lang/Object;)Z" />
      <node id="8341644365990767647" at="50,12,54,7" concept="0" />
      <node id="8341644365990767825" at="82,5,86,5" concept="7" />
      <node id="8341644365990734228" at="32,0,37,0" concept="2" trace="TemplateModelScanner#(Lorg/jetbrains/mps/openapi/model/SModel;)V" />
      <node id="6796834553407937735" at="128,72,133,5" concept="7" />
      <node id="8949665492008509142" at="136,75,141,7" concept="10" />
      <node id="8341644365990771410" at="101,12,108,7" concept="7" />
      <node id="8341644365990768043" at="101,10,109,5" concept="0" />
      <node id="8341644365990734350" at="111,0,119,0" concept="8" trace="scanQueryNode#(Lorg/jetbrains/mps/openapi/model/SNode;)V" />
      <node id="8949665492008469488" at="135,0,143,0" concept="8" trace="safeNodeAttribute#(Lorg/jetbrains/mps/openapi/model/SNode;Lorg/jetbrains/mps/openapi/model/SNode;)Lorg/jetbrains/mps/openapi/model/SNode;" />
      <node id="5644445207311223404" at="66,40,76,7" concept="7" />
      <node id="6796834553386661605" at="125,0,135,0" concept="8" trace="safeIsInstanceOf#(Lorg/jetbrains/mps/openapi/model/SNode;Lorg/jetbrains/mps/openapi/model/SNode;)Z" />
      <node id="8341644365990767805" at="65,106,77,5" concept="6" />
      <node id="8341644365990767755" at="79,0,91,0" concept="8" trace="scanTemplateContextNode#(Lorg/jetbrains/mps/openapi/model/SNode;)V" />
      <node id="8341644365990734314" at="38,55,54,7" concept="7" />
      <node id="8341644365990734302" at="37,22,55,5" concept="6" />
      <node id="8341644365990734898" at="61,0,79,0" concept="8" trace="scanTemplateNode#(Lorg/jetbrains/mps/openapi/model/SNode;)V" />
      <node id="8341644365990767933" at="91,44,109,5" concept="7" />
      <node id="8341644365990734336" at="91,0,111,0" concept="8" trace="scanControlNode#(Lorg/jetbrains/mps/openapi/model/SNode;)V" />
      <node id="8341644365990734238" at="37,0,61,0" concept="8" trace="scan#()V" />
      <scope id="8341644365990734316" at="39,141,40,30" />
      <scope id="8341644365990734327" at="41,142,42,212" />
      <scope id="8341644365990768024" at="45,396,46,29" />
      <scope id="8341644365990734949" at="48,141,49,537" />
      <scope id="8341644365990771476" at="51,156,52,33" />
      <scope id="710840960717478275" at="57,62,58,87" />
      <scope id="1571936477005979107" at="62,25,63,13" />
      <scope id="5644445207311224991" at="68,379,69,384" />
      <scope id="5644445207311224406" at="72,255,73,25" />
      <scope id="5644445207311224408" at="74,14,75,28" />
      <scope id="1571936477005979114" at="80,25,81,13" />
      <scope id="8341644365990767765" at="87,40,88,33" />
      <scope id="8341644365990767935" at="92,71,93,432" />
      <scope id="8341644365990767956" at="94,67,95,397" />
      <scope id="8341644365990771425" at="103,48,104,33" />
      <scope id="8341644365990771450" at="106,14,107,28" />
      <scope id="8341644365990767622" at="112,25,113,13" />
      <scope id="8341644365990734360" at="115,64,116,104" />
      <scope id="8341644365990734257" at="119,43,120,29" />
      <scope id="8341644365990734296" at="122,42,123,28" />
      <scope id="6796834553407937738" at="129,128,130,85" />
      <scope id="6796834553411330431" at="131,12,132,19" />
      <scope id="8949665492008221360" at="138,39,139,47" />
      <scope id="6430009202111545833" at="143,64,144,46" />
      <scope id="8341644365990767826" at="83,70,85,13" />
      <scope id="8341644365990734231" at="32,45,35,28" />
      <scope id="8341644365990768023" at="44,394,47,9">
        <var name="n" id="8341644365990768026" />
      </scope>
      <scope id="8341644365990767648" at="50,14,53,9" />
      <scope id="8341644365990767762" at="86,5,89,5">
        <var name="n" id="8341644365990767763" />
      </scope>
      <scope id="8341644365990771411" at="102,102,105,9" />
      <scope id="8341644365990771424" at="102,102,105,9">
        <var name="child" id="8341644365990771427" />
      </scope>
      <scope id="8341644365990734357" at="114,5,117,5">
        <var name="n" id="8341644365990734358" />
      </scope>
      <scope id="8341644365990734254" at="119,0,122,0" />
      <scope id="8341644365990734293" at="122,0,125,0" />
      <scope id="8949665492008221359" at="138,0,141,0">
        <var name="it" id="8949665492008221359" />
      </scope>
      <scope id="6430009202111545833" at="143,0,146,0">
        <var name="a" id="6430009202111545833" />
        <var name="b" id="6430009202111545833" />
      </scope>
      <scope id="8341644365990767662" at="43,147,47,9" />
      <scope id="5644445207311223405" at="67,49,71,375" />
      <scope id="8341644365990767977" at="96,71,100,415" />
      <scope id="8341644365990734228" at="32,0,37,0">
        <var name="model" id="8341644365990734236" />
      </scope>
      <scope id="8341644365990734353" at="111,42,117,5" />
      <scope id="8949665492008469491" at="135,70,141,7" />
      <scope id="8341644365990768044" at="101,12,108,7" />
      <scope id="8341644365990734350" at="111,0,119,0">
        <var name="node" id="8341644365990734355" />
      </scope>
      <scope id="6796834553386661608" at="125,63,133,5" />
      <scope id="8949665492008469488" at="135,0,143,0">
        <var name="attribute" id="8949665492008493661" />
        <var name="node" id="8949665492008484151" />
      </scope>
      <scope id="8341644365990767812" at="66,40,76,7" />
      <scope id="8341644365990767758" at="79,52,89,5" />
      <scope id="6796834553386661605" at="125,0,135,0">
        <var name="concept" id="6796834553386792611" />
        <var name="node" id="6796834553386731230" />
      </scope>
      <scope id="8341644365990767805" at="65,106,77,5">
        <var name="n" id="8341644365990767806" />
      </scope>
      <scope id="8341644365990767755" at="79,0,91,0">
        <var name="node" id="8341644365990767760" />
      </scope>
      <scope id="8341644365990734305" at="38,55,54,7" />
      <scope id="8341644365990734901" at="61,47,77,5" />
      <scope id="8341644365990734302" at="37,22,55,5">
        <var name="root" id="8341644365990734303" />
      </scope>
      <scope id="8341644365990734898" at="61,0,79,0">
        <var name="node" id="8341644365990734920" />
      </scope>
      <scope id="8341644365990734339" at="91,44,109,5" />
      <scope id="8341644365990734336" at="91,0,111,0">
        <var name="node" id="8341644365990734341" />
      </scope>
      <scope id="8341644365990734241" at="37,22,59,5" />
      <scope id="8341644365990734238" at="37,0,61,0" />
      <unit id="8949665492008221359" at="137,408,141,5" name="jetbrains.mps.generator.impl.TemplateModelScanner$1" />
      <unit id="8341644365990734226" at="19,0,147,0" name="jetbrains.mps.generator.impl.TemplateModelScanner" />
    </file>
  </root>
  <root nodeRef="r:ab837574-aa54-4b18-9762-b783ef089263(jetbrains.mps.generator.impl)/894226751621690778">
    <file name="GeneratorUtilEx.java">
      <node id="7006097710431474324" at="21,0,22,0" concept="13" trace="TemplateLangElements" />
      <node id="7006097710431505255" at="22,10,23,62" concept="3" />
      <node id="7006097710431531864" at="23,62,24,61" concept="3" />
      <node id="7006097710431564923" at="24,61,25,64" concept="3" />
      <node id="7006097710431597263" at="25,64,26,70" concept="3" />
      <node id="2288466875851284808" at="28,60,29,72" concept="10" />
      <node id="2288466875851282261" at="32,77,33,22" concept="11" />
      <node id="2288466875851282263" at="33,22,34,19" concept="10" />
      <node id="2288466875851282265" at="35,5,36,109" concept="10" />
      <node id="4486071501348123699" at="38,82,39,198" concept="9" />
      <node id="4486071501348123780" at="39,198,40,229" concept="9" />
      <node id="4486071501348123796" at="41,30,42,26" concept="10" />
      <node id="4486071501348123798" at="43,5,44,23" concept="10" />
      <node id="4142636298191099345" at="46,89,47,192" concept="9" />
      <node id="4142636298191105487" at="48,21,49,26" concept="10" />
      <node id="4142636298191106445" at="50,5,51,177" concept="9" />
      <node id="4142636298191107245" at="51,177,52,42" concept="10" />
      <node id="894226751621690877" at="54,58,55,126" concept="10" />
      <node id="3381130103055954278" at="57,75,58,59" concept="9" />
      <node id="8830215919955457715" at="58,59,59,54" concept="9" />
      <node id="5705151762431136727" at="59,54,60,29" concept="3" />
      <node id="8830215919955779871" at="60,29,61,143" concept="9" />
      <node id="1092206164221517636" at="62,32,63,42" concept="9" />
      <node id="8830215919955595051" at="63,42,64,91" concept="11" />
      <node id="8830215919955921295" at="64,91,65,30" concept="9" />
      <node id="8830215919955872696" at="67,85,68,46" concept="3" />
      <node id="8830215919955925738" at="68,46,69,25" concept="3" />
      <node id="8830215919955917227" at="69,25,70,16" concept="1" />
      <node id="8830215919955482776" at="73,23,74,59" concept="3" />
      <node id="3381130103055954307" at="76,5,77,29" concept="10" />
      <node id="6651023989395454041" at="80,230,81,61" concept="3" />
      <node id="6651023989395458555" at="82,256,83,58" concept="3" />
      <node id="6651023989395464205" at="84,239,85,47" concept="3" />
      <node id="6651023989395470056" at="86,237,87,45" concept="3" />
      <node id="6651023989395479181" at="88,234,89,42" concept="3" />
      <node id="6651023989395484578" at="90,237,91,45" concept="3" />
      <node id="6651023989395492908" at="92,230,93,47" concept="3" />
      <node id="6651023989395495554" at="94,12,95,40" concept="3" />
      <node id="8986013878447217334" at="98,73,99,194" concept="10" />
      <node id="8986013878447367512" at="102,35,103,88" concept="11" />
      <node id="8986013878447366779" at="103,88,104,18" concept="10" />
      <node id="8986013878447358833" at="106,209,107,62" concept="10" />
      <node id="8986013878447362044" at="109,211,110,64" concept="10" />
      <node id="8986013878447364500" at="111,12,112,61" concept="10" />
      <node id="707218259217251334" at="116,0,117,0" concept="8" trace="inlineSwitch#(Lorg/jetbrains/mps/openapi/model/SNode;)V" />
      <node id="707218259217345859" at="117,0,118,0" concept="8" trace="inlineTemplateWithContext#(Lorg/jetbrains/mps/openapi/model/SNode;)V" />
      <node id="707218259217349857" at="118,0,119,0" concept="8" trace="inlineTemplate#(Lorg/jetbrains/mps/openapi/model/SNode;)V" />
      <node id="707218259217349915" at="119,0,120,0" concept="8" trace="templateDeclarationReference#(Lorg/jetbrains/mps/openapi/model/SNode;)V" />
      <node id="707218259217350237" at="120,0,121,0" concept="8" trace="weaveEach#(Lorg/jetbrains/mps/openapi/model/SNode;)V" />
      <node id="707218259217349985" at="121,0,122,0" concept="8" trace="abandonInput#(Lorg/jetbrains/mps/openapi/model/SNode;)V" />
      <node id="707218259217350067" at="122,0,123,0" concept="8" trace="dismissTopRule#(Lorg/jetbrains/mps/openapi/model/SNode;)V" />
      <node id="707218259217350343" at="123,0,124,0" concept="8" trace="unknown#(Lorg/jetbrains/mps/openapi/model/SNode;)V" />
      <node id="6651023989395494021" at="94,10,96,5" concept="0" />
      <node id="8986013878447356424" at="111,10,113,5" concept="0" />
      <node id="3381130103055826399" at="28,0,31,0" concept="14" trace="isTemplateLanguageElement#(Lorg/jetbrains/mps/openapi/model/SNode;)Z" />
      <node id="4486071501348123791" at="40,229,43,5" concept="7" />
      <node id="4142636298191099763" at="47,192,50,5" concept="7" />
      <node id="894226751621690784" at="54,0,57,0" concept="14" trace="getPatternVariableName#(Lorg/jetbrains/mps/openapi/model/SNode;)Ljava/lang/String;" />
      <node id="8830215919955930547" at="72,7,75,7" concept="7" />
      <node id="8986013878447186675" at="98,0,101,0" concept="14" trace="getGeneratorMessage_text#(Lorg/jetbrains/mps/openapi/model/SNode;)Ljava/lang/String;" />
      <node id="2288466875851282254" at="31,80,35,5" concept="7" />
      <node id="8986013878447366272" at="101,109,105,5" concept="7" />
      <node id="8830215919955860676" at="66,215,71,9" concept="7" />
      <node id="8986013878447356423" at="108,10,113,5" concept="7" />
      <node id="2288466875851364787" at="31,0,38,0" concept="14" trace="isTemplateLanguageElement#(Ljava/lang/String;)Z" />
      <node id="8830215919955722948" at="65,30,72,7" concept="6" />
      <node id="4486071501348123691" at="38,0,46,0" concept="14" trace="getMappingName_NodeMacro#(Lorg/jetbrains/mps/openapi/model/SNode;Ljava/lang/String;)Ljava/lang/String;" />
      <node id="4142636298191035947" at="46,0,54,0" concept="14" trace="getMappingName_TemplateFragment#(Lorg/jetbrains/mps/openapi/model/SNode;Ljava/lang/String;)Ljava/lang/String;" />
      <node id="8986013878447356422" at="105,5,113,5" concept="7" />
      <node id="8986013878447267539" at="101,0,115,0" concept="14" trace="getGeneratorMessage_kind#(Lorg/jetbrains/mps/openapi/model/SNode;)Ljetbrains/mps/generator/impl/DismissTopMappingRuleException/MessageType;" />
      <node id="1092206164221444149" at="61,143,76,5" concept="18" />
      <node id="6651023989395411271" at="79,133,96,5" concept="7" />
      <node id="707218259217355210" at="79,0,98,0" concept="14" trace="dispatchRuleConsequence#(Lorg/jetbrains/mps/openapi/model/SNode;Ljetbrains/mps/generator/impl/GeneratorUtilEx/ConsequenceDispatch;)V" />
      <node id="3381130103055954271" at="57,0,79,0" concept="14" trace="getTemplateFragments#(Lorg/jetbrains/mps/openapi/model/SNode;)Ljava/util/List;" />
      <scope id="3381130103055826402" at="28,60,29,72" />
      <scope id="4486071501348123795" at="41,30,42,26" />
      <scope id="4142636298191099766" at="48,21,49,26" />
      <scope id="894226751621690787" at="54,58,55,126" />
      <scope id="8830215919955930550" at="73,23,74,59" />
      <scope id="6651023989395411272" at="80,230,81,61" />
      <scope id="6651023989395455182" at="82,256,83,58" />
      <scope id="6651023989395460632" at="84,239,85,47" />
      <scope id="6651023989395466245" at="86,237,87,45" />
      <scope id="6651023989395472115" at="88,234,89,42" />
      <scope id="6651023989395480318" at="90,237,91,45" />
      <scope id="6651023989395485730" at="92,230,93,47" />
      <scope id="6651023989395494022" at="94,12,95,40" />
      <scope id="8986013878447186679" at="98,73,99,194" />
      <scope id="8986013878447356457" at="106,209,107,62" />
      <scope id="8986013878447356438" at="109,211,110,64" />
      <scope id="8986013878447356425" at="111,12,112,61" />
      <scope id="707218259217251334" at="116,0,117,0">
        <var name="ruleConsequence" id="707218259217345832" />
      </scope>
      <scope id="707218259217345859" at="117,0,118,0">
        <var name="ruleConsequence" id="707218259217349834" />
      </scope>
      <scope id="707218259217349857" at="118,0,119,0">
        <var name="ruleConsequence" id="707218259217349886" />
      </scope>
      <scope id="707218259217349915" at="119,0,120,0">
        <var name="ruleConsequence" id="707218259217349950" />
      </scope>
      <scope id="707218259217350237" at="120,0,121,0">
        <var name="ruleConsequence" id="707218259217350290" />
      </scope>
      <scope id="707218259217349985" at="121,0,122,0">
        <var name="ruleConsequence" id="707218259217350026" />
      </scope>
      <scope id="707218259217350067" at="122,0,123,0">
        <var name="ruleConsequence" id="707218259217350114" />
      </scope>
      <scope id="707218259217350343" at="123,0,124,0">
        <var name="ruleConsequence" id="707218259217350402" />
      </scope>
      <scope id="2288466875851282260" at="32,77,34,19" />
      <scope id="8986013878447366275" at="102,35,104,18" />
      <scope id="3381130103055826399" at="28,0,31,0">
        <var name="n" id="3381130103055826404" />
      </scope>
      <scope id="894226751621690784" at="54,0,57,0">
        <var name="ref" id="894226751621690789" />
      </scope>
      <scope id="8830215919955860677" at="67,85,70,16" />
      <scope id="8986013878447186675" at="98,0,101,0">
        <var name="generatorMessage" id="8986013878447190606" />
      </scope>
      <scope id="7006097710431499011" at="22,10,26,70" />
      <scope id="2288466875851248019" at="31,80,36,109" />
      <scope id="8830215919955722949" at="66,215,71,9" />
      <scope id="4486071501348123698" at="38,82,44,23">
        <var name="mappingLabel" id="4486071501348123700" />
        <var name="mappingName" id="4486071501348123781" />
      </scope>
      <scope id="4142636298191035951" at="46,89,52,42">
        <var name="ld" id="4142636298191099346" />
        <var name="v" id="4142636298191106446" />
      </scope>
      <scope id="2288466875851364787" at="31,0,38,0">
        <var name="conceptQualifiedName" id="2288466875851279953" />
      </scope>
      <scope id="8830215919955722948" at="65,30,72,7">
        <var name="attr" id="8830215919955722952" />
      </scope>
      <scope id="4486071501348123691" at="38,0,46,0">
        <var name="defaultValue" id="4486071501348123696" />
        <var name="node" id="4486071501348123694" />
      </scope>
      <scope id="4142636298191035947" at="46,0,54,0">
        <var name="defaultValue" id="4142636298191043103" />
        <var name="node" id="4142636298191042980" />
      </scope>
      <scope id="8986013878447267543" at="101,109,113,5" />
      <scope id="1092206164221444151" at="62,32,75,7">
        <var name="subnode" id="1092206164221517639" />
        <var name="tfFound" id="8830215919955921298" />
      </scope>
      <scope id="8986013878447267539" at="101,0,115,0">
        <var name="generatorMessage" id="8986013878447271481" />
      </scope>
      <scope id="707218259217355214" at="79,133,96,5" />
      <scope id="707218259217355210" at="79,0,98,0">
        <var name="dispatch" id="6651023989395411013" />
        <var name="ruleConsequence" id="6651023989395411072" />
      </scope>
      <scope id="3381130103055954277" at="57,75,77,29">
        <var name="conceptTemplateFragment" id="8830215919955779874" />
        <var name="queue" id="8830215919955457716" />
        <var name="templateFragments" id="3381130103055954279" />
      </scope>
      <scope id="3381130103055954271" at="57,0,79,0">
        <var name="template" id="3381130103055954275" />
      </scope>
      <unit id="707218259217246556" at="115,0,125,0" name="jetbrains.mps.generator.impl.GeneratorUtilEx$ConsequenceDispatch" />
      <unit id="894226751621690778" at="20,0,126,0" name="jetbrains.mps.generator.impl.GeneratorUtilEx" />
    </file>
  </root>
  <root nodeRef="r:ab837574-aa54-4b18-9762-b783ef089263(jetbrains.mps.generator.impl)/9032177546941623004">
    <file name="CrossModelUtil.java">
      <node id="6255346656298756732" at="21,113,22,115" concept="9" />
      <node id="6255346656298756738" at="22,115,23,373" concept="3" />
      <node id="6255346656298756748" at="23,373,24,382" concept="3" />
      <node id="6255346656298756758" at="24,382,25,384" concept="3" />
      <node id="6255346656298756768" at="25,384,26,80" concept="3" />
      <node id="6255346656298756774" at="26,80,27,63" concept="3" />
      <node id="6255346656298756780" at="27,63,28,14" concept="10" />
      <node id="9023795155764661852" at="30,80,31,205" concept="10" />
      <node id="5152295715551700385" at="33,67,34,100" concept="11" />
      <node id="5152295715551700620" at="34,100,35,73" concept="11" />
      <node id="9032177546944484153" at="35,73,36,212" concept="10" />
      <node id="1662555581307390030" at="40,39,41,286" concept="10" />
      <node id="5141058586331759538" at="45,66,46,103" concept="10" />
      <node id="5141058586331782244" at="48,68,49,107" concept="10" />
      <node id="5141058586331793039" at="51,77,52,92" concept="10" />
      <node id="5152295715551707703" at="54,51,55,70" concept="10" />
      <node id="9023795155764661850" at="30,0,33,0" concept="8" trace="newProxyModel#(Ljetbrains/mps/generator/TransientModelsModule;Lorg/jetbrains/mps/openapi/model/SNode;)Lorg/jetbrains/mps/openapi/model/SModel;" />
      <node id="1662555581307389418" at="40,0,43,0" concept="8" trace="accept#(Lorg/jetbrains/mps/openapi/model/SNode;)Z" />
      <node id="5141058586331758670" at="45,0,48,0" concept="14" trace="getMarshalFunctionName#(Lorg/jetbrains/mps/openapi/model/SNode;)Ljava/lang/String;" />
      <node id="5141058586331758932" at="48,0,51,0" concept="14" trace="getUnmarshalFunctionName#(Lorg/jetbrains/mps/openapi/model/SNode;)Ljava/lang/String;" />
      <node id="5141058586331759194" at="51,0,54,0" concept="14" trace="getUnmarshalFunctionNameFromEntry#(Lorg/jetbrains/mps/openapi/model/SNode;)Ljava/lang/String;" />
      <node id="5152295715551703548" at="54,0,57,0" concept="14" trace="dataKept#(Lorg/jetbrains/mps/openapi/model/SNode;)Lorg/jetbrains/mps/openapi/model/SNode;" />
      <node id="9032177546944483919" at="33,0,38,0" concept="8" trace="newProxyNode#(Lorg/jetbrains/mps/openapi/model/SNode;Lorg/jetbrains/mps/openapi/model/SModel;)Lorg/jetbrains/mps/openapi/model/SNode;" />
      <node id="1662555581307374287" at="38,96,43,24" concept="10" />
      <node id="1662555581307363596" at="38,0,45,0" concept="8" trace="find#(Lorg/jetbrains/mps/openapi/model/SModel;Ljava/lang/String;Lorg/jetbrains/mps/openapi/model/SNode;)Ljava/util/List;" />
      <node id="6255346656298749917" at="21,0,30,0" concept="8" trace="newEntry#(Ljetbrains/mps/generator/crossmodel/ExportLabelContext;Lorg/jetbrains/mps/openapi/model/SNode;Lorg/jetbrains/mps/openapi/model/SModel;Lorg/jetbrains/mps/openapi/model/SModel;)Lorg/jetbrains/mps/openapi/model/SNode;" />
      <scope id="9023795155764661851" at="30,80,31,205" />
      <scope id="1662555581307389419" at="40,39,41,286" />
      <scope id="5141058586331755145" at="45,66,46,103" />
      <scope id="5141058586331749333" at="48,68,49,107" />
      <scope id="5141058586331759195" at="51,77,52,92" />
      <scope id="5152295715551699906" at="54,51,55,70" />
      <scope id="9023795155764661850" at="30,0,33,0">
        <var name="exportEntry" id="9023795155764661860" />
        <var name="module" id="9023795155764665138" />
      </scope>
      <scope id="9032177546944483922" at="33,67,36,212" />
      <scope id="1662555581307389418" at="40,0,43,0">
        <var name="it" id="1662555581307389418" />
      </scope>
      <scope id="5141058586331758670" at="45,0,48,0">
        <var name="exportLabel" id="5141058586331755569" />
      </scope>
      <scope id="5141058586331758932" at="48,0,51,0">
        <var name="exportLabel" id="5141058586331754838" />
      </scope>
      <scope id="5141058586331759194" at="51,0,54,0">
        <var name="exportEntry" id="5141058586331759196" />
      </scope>
      <scope id="5152295715551703548" at="54,0,57,0">
        <var name="exportEntry" id="5152295715551704935" />
      </scope>
      <scope id="9032177546944483919" at="33,0,38,0">
        <var name="exportEntry" id="9032177546944484043" />
        <var name="proxyModel" id="9032177546944484091" />
      </scope>
      <scope id="1662555581307363600" at="38,96,43,24" />
      <scope id="6255346656298749921" at="21,113,28,14">
        <var name="rv" id="6255346656298756733" />
      </scope>
      <scope id="1662555581307363596" at="38,0,45,0">
        <var name="exportLabelName" id="1662555581307371503" />
        <var name="exports" id="1662555581307374211" />
        <var name="inputNode" id="1662555581307371547" />
      </scope>
      <scope id="6255346656298749917" at="21,0,30,0">
        <var name="exportLabel" id="6255346656298755844" />
        <var name="exports" id="6255346656298755895" />
        <var name="labelContext" id="6255346656298755458" />
        <var name="outputModel" id="6255346656298755949" />
      </scope>
      <unit id="1662555581307389418" at="39,133,43,5" name="jetbrains.mps.generator.impl.CrossModelUtil$1" />
      <unit id="9032177546941623004" at="20,0,59,0" name="jetbrains.mps.generator.impl.CrossModelUtil" />
    </file>
  </root>
</debug-info>
<|MERGE_RESOLUTION|>--- conflicted
+++ resolved
@@ -21,82 +21,6 @@
   <concept fqn="jetbrains.mps.baseLanguage.structure.WhileStatement" />
   <root nodeRef="r:ab837574-aa54-4b18-9762-b783ef089263(jetbrains.mps.generator.impl)/1733398552130474119">
     <file name="RuleUtil.java">
-<<<<<<< HEAD
-      <node id="9047349009208173141" at="19,0,20,0" concept="13" trace="concept_AbstractMacro" />
-      <node id="2831583045484016344" at="20,0,21,0" concept="13" trace="concept_ITemplateCall" />
-      <node id="9047349009208100995" at="21,0,22,0" concept="13" trace="concept_NodeMacro" />
-      <node id="9047349009208173113" at="22,0,23,0" concept="13" trace="concept_IfMacro" />
-      <node id="9047349009208173145" at="23,0,24,0" concept="13" trace="concept_SourceSubstituteMacro" />
-      <node id="9047349009208173105" at="24,0,25,0" concept="13" trace="concept_CopySrcNodeMacro" />
-      <node id="9047349009208173109" at="25,0,26,0" concept="13" trace="concept_CopySrcListMacro" />
-      <node id="9047349009208173133" at="26,0,27,0" concept="13" trace="concept_IncludeMacro" />
-      <node id="9047349009208173101" at="27,0,28,0" concept="13" trace="concept_LoopMacro" />
-      <node id="9047349009208173117" at="28,0,29,0" concept="13" trace="concept_LabelMacro" />
-      <node id="5015072279636765081" at="29,0,30,0" concept="13" trace="concept_VarMacro" />
-      <node id="1311078761699865379" at="30,0,31,0" concept="13" trace="concept_InsertMacro" />
-      <node id="3239620430841267194" at="31,0,32,0" concept="13" trace="concept_WeaveMacro" />
-      <node id="5133195082121477316" at="32,0,33,0" concept="13" trace="concept_MapSrcNodeMacro" />
-      <node id="9047349009208173121" at="33,0,34,0" concept="13" trace="concept_MapSrcListMacro" />
-      <node id="9047349009208173125" at="34,0,35,0" concept="13" trace="concept_SwitchMacro" />
-      <node id="9047349009208173129" at="35,0,36,0" concept="13" trace="concept_TemplateCallMacro" />
-      <node id="9047349009208173149" at="36,0,37,0" concept="13" trace="concept_PropertyMacro" />
-      <node id="9047349009208173153" at="37,0,38,0" concept="13" trace="concept_ReferenceMacro" />
-      <node id="1187962225387414979" at="38,0,39,0" concept="13" trace="concept_TraceMacro" />
-      <node id="9047349009208178392" at="39,0,40,0" concept="13" trace="concept_BaseMappingRule" />
-      <node id="9047349009208178396" at="40,0,41,0" concept="13" trace="concept_Reduction_MappingRule" />
-      <node id="9047349009208178400" at="41,0,42,0" concept="13" trace="concept_Root_MappingRule" />
-      <node id="9047349009208178408" at="42,0,43,0" concept="13" trace="concept_Weaving_MappingRule" />
-      <node id="7126105700439181894" at="43,0,44,0" concept="13" trace="concept_TemplateSwitch" />
-      <node id="9047349009208178416" at="44,0,45,0" concept="13" trace="concept_PatternReduction_MappingRule" />
-      <node id="9047349009208178404" at="45,0,46,0" concept="13" trace="concept_CreateRootRule" />
-      <node id="9047349009208183661" at="46,0,47,0" concept="13" trace="concept_DropRootRule" />
-      <node id="9047349009208183665" at="47,0,48,0" concept="13" trace="concept_MappingScriptReference" />
-      <node id="7126105700439179921" at="48,0,49,0" concept="13" trace="concept_TemplateDeclarationReference" />
-      <node id="5098633516852133381" at="49,0,50,0" concept="13" trace="concept_TemplateDeclaration" />
-      <node id="7126105700439179928" at="50,0,51,0" concept="13" trace="concept_WeaveEach_RuleConsequence" />
-      <node id="7126105700439182388" at="51,0,52,0" concept="13" trace="concept_MappingConfiguration" />
-      <node id="1566698074411059554" at="52,0,53,0" concept="13" trace="concept_TemplateArgumentPatternRef" />
-      <node id="1566698074411059562" at="53,0,54,0" concept="13" trace="concept_TemplateArgumentQueryExpression" />
-      <node id="1566698074411059558" at="54,0,55,0" concept="13" trace="concept_TemplateArgumentParameterExpression" />
-      <node id="4941415056451933359" at="55,0,56,0" concept="13" trace="concept_TemplateArgumentVarRefExpression" />
-      <node id="982871510077454723" at="56,0,57,0" concept="13" trace="concept_TemplateSwitchMacro" />
-      <node id="1255698478595529574" at="57,0,58,0" concept="13" trace="concept_TemplateQueryBase" />
-      <node id="1255698478595574549" at="58,0,59,0" concept="13" trace="concept_TemplateFragment" />
-      <node id="1255698478595701502" at="59,0,60,0" concept="13" trace="concept_RootTemplateAnnotation" />
-      <node id="7155354241824248611" at="60,0,61,0" concept="13" trace="concept_InlineTemplate_RuleConsequence" />
-      <node id="8503409152894511598" at="61,0,62,0" concept="13" trace="concept_MappingScript" />
-      <node id="9047349009208178412" at="62,0,63,0" concept="13" trace="link_MappingConfiguration_preMappingScript" />
-      <node id="7126105700439180415" at="63,0,64,0" concept="13" trace="link_TemplateSwitch_modifiedSwitch" />
-      <node id="1255698478595696982" at="64,0,65,0" concept="13" trace="link_BaseConcept_attrs" />
-      <node id="5142965544952260031" at="65,0,66,0" concept="13" trace="concept_ExportMacro" />
-      <node id="7527312772557071898" at="67,0,68,0" concept="13" trace="concept_AbstractConceptDeclaration" />
-      <node id="6967314660305060878" at="68,0,69,0" concept="13" trace="concept_ConceptDeclaration" />
-      <node id="6967314660305029371" at="70,0,71,0" concept="13" trace="concept_ModelNewNodeOp" />
-      <node id="7527312772557132272" at="71,0,72,0" concept="13" trace="concept_ModelNewRootOp" />
-      <node id="7527312772557161827" at="72,0,73,0" concept="13" trace="concept_InsertNewNextOp" />
-      <node id="7527312772557215944" at="73,0,74,0" concept="13" trace="concept_InsertNextOp" />
-      <node id="7527312772557165327" at="74,0,75,0" concept="13" trace="concept_InsertNewPrevOp" />
-      <node id="7527312772557219455" at="75,0,76,0" concept="13" trace="concept_InsertPrevOp" />
-      <node id="7527312772557172293" at="76,0,77,0" concept="13" trace="concept_ReplaceNewOp" />
-      <node id="7527312772557179266" at="77,0,78,0" concept="13" trace="concept_ReplaceOp" />
-      <node id="7006097710431053274" at="85,10,86,43" concept="3" />
-      <node id="7006097710431085144" at="86,43,87,47" concept="3" />
-      <node id="7006097710431089523" at="87,47,88,46" concept="3" />
-      <node id="7006097710431096343" at="88,46,89,52" concept="3" />
-      <node id="7006097710431101698" at="89,52,90,52" concept="3" />
-      <node id="7006097710431105326" at="90,52,91,48" concept="3" />
-      <node id="7006097710431105580" at="91,48,92,45" concept="3" />
-      <node id="7006097710431105846" at="92,45,93,51" concept="3" />
-      <node id="7006097710431106124" at="93,51,94,51" concept="3" />
-      <node id="7006097710431109550" at="94,51,95,47" concept="3" />
-      <node id="7006097710431109850" at="95,47,96,53" concept="3" />
-      <node id="7006097710431110162" at="96,53,97,55" concept="3" />
-      <node id="7006097710431114027" at="97,55,98,46" concept="3" />
-      <node id="7006097710431114361" at="98,46,99,44" concept="3" />
-      <node id="7006097710431114707" at="99,44,100,46" concept="3" />
-      <node id="7813537385605160937" at="100,46,101,45" concept="3" />
-      <node id="5142965544952215041" at="101,45,102,47" concept="3" />
-=======
       <node id="9047349009208173141" at="21,0,22,0" concept="13" trace="concept_AbstractMacro" />
       <node id="2831583045484016344" at="22,0,23,0" concept="13" trace="concept_ITemplateCall" />
       <node id="9047349009208100995" at="23,0,24,0" concept="13" trace="concept_NodeMacro" />
@@ -143,735 +67,535 @@
       <node id="9047349009208178412" at="64,0,65,0" concept="13" trace="link_MappingConfiguration_preMappingScript" />
       <node id="7126105700439180415" at="65,0,66,0" concept="13" trace="link_TemplateSwitch_modifiedSwitch" />
       <node id="1255698478595696982" at="66,0,67,0" concept="13" trace="link_BaseConcept_attrs" />
-      <node id="7527312772557071898" at="68,0,69,0" concept="13" trace="concept_AbstractConceptDeclaration" />
-      <node id="6967314660305060878" at="69,0,70,0" concept="13" trace="concept_ConceptDeclaration" />
-      <node id="6967314660305029371" at="71,0,72,0" concept="13" trace="concept_ModelNewNodeOp" />
-      <node id="7527312772557132272" at="72,0,73,0" concept="13" trace="concept_ModelNewRootOp" />
-      <node id="7527312772557161827" at="73,0,74,0" concept="13" trace="concept_InsertNewNextOp" />
-      <node id="7527312772557215944" at="74,0,75,0" concept="13" trace="concept_InsertNextOp" />
-      <node id="7527312772557165327" at="75,0,76,0" concept="13" trace="concept_InsertNewPrevOp" />
-      <node id="7527312772557219455" at="76,0,77,0" concept="13" trace="concept_InsertPrevOp" />
-      <node id="7527312772557172293" at="77,0,78,0" concept="13" trace="concept_ReplaceNewOp" />
-      <node id="7527312772557179266" at="78,0,79,0" concept="13" trace="concept_ReplaceOp" />
-      <node id="7006097710431053274" at="86,10,87,43" concept="3" />
-      <node id="7006097710431085144" at="87,43,88,47" concept="3" />
-      <node id="7006097710431089523" at="88,47,89,46" concept="3" />
-      <node id="7006097710431096343" at="89,46,90,52" concept="3" />
-      <node id="7006097710431101698" at="90,52,91,52" concept="3" />
-      <node id="7006097710431105326" at="91,52,92,48" concept="3" />
-      <node id="7006097710431105580" at="92,48,93,45" concept="3" />
-      <node id="7006097710431105846" at="93,45,94,51" concept="3" />
-      <node id="7006097710431106124" at="94,51,95,51" concept="3" />
-      <node id="7006097710431109550" at="95,51,96,47" concept="3" />
-      <node id="7006097710431109850" at="96,47,97,53" concept="3" />
-      <node id="7006097710431110162" at="97,53,98,55" concept="3" />
-      <node id="7006097710431114027" at="98,55,99,46" concept="3" />
-      <node id="7006097710431114361" at="99,46,100,44" concept="3" />
-      <node id="7006097710431114707" at="100,44,101,46" concept="3" />
-      <node id="7813537385605160937" at="101,46,102,45" concept="3" />
->>>>>>> 7fba947d
-      <node id="7527312772557258161" at="108,3,109,66" concept="3" />
-      <node id="7527312772557268472" at="109,66,110,54" concept="3" />
-      <node id="7527312772557266939" at="110,54,111,55" concept="3" />
-      <node id="7527312772557270513" at="111,55,112,55" concept="3" />
-      <node id="7527312772557271138" at="112,55,113,52" concept="3" />
-      <node id="7527312772557271911" at="113,52,114,52" concept="3" />
-      <node id="7527312772557274459" at="114,52,115,52" concept="3" />
-      <node id="7527312772557276768" at="115,52,116,49" concept="3" />
-      <node id="7006097710431317091" at="118,46,119,58" concept="10" />
-      <node id="2288466875851150583" at="121,66,122,60" concept="10" />
-      <node id="1733398552130483602" at="125,42,126,18" concept="10" />
-<<<<<<< HEAD
-      <node id="1733398552130483606" at="127,5,128,83" concept="9" />
-      <node id="1733398552130483617" at="128,83,129,50" concept="10" />
-      <node id="1733398552130483637" at="131,59,132,80" concept="10" />
-      <node id="1733398552130488448" at="134,73,135,103" concept="10" />
-      <node id="1733398552130488463" at="137,59,138,92" concept="10" />
-      <node id="1733398552130488478" at="140,72,141,98" concept="10" />
-      <node id="1733398552130488493" at="143,53,144,91" concept="10" />
-      <node id="4290966046185278606" at="146,64,147,71" concept="10" />
-      <node id="4290966046185278620" at="149,73,150,76" concept="10" />
-      <node id="4290966046185278814" at="152,56,153,70" concept="10" />
-      <node id="1733398552130474131" at="155,62,156,70" concept="10" />
-      <node id="1733398552130483579" at="158,65,159,66" concept="10" />
-      <node id="1733398552130495590" at="161,72,162,77" concept="10" />
-      <node id="4290966046185279018" at="164,56,165,70" concept="10" />
-      <node id="4290966046185279032" at="167,64,168,71" concept="10" />
-      <node id="4290966046185279256" at="170,59,171,62" concept="10" />
-      <node id="4290966046185279270" at="173,63,174,78" concept="10" />
-      <node id="4290966046185279520" at="176,65,177,74" concept="10" />
-      <node id="4290966046185279534" at="179,69,180,77" concept="10" />
-      <node id="7126105700439180910" at="182,65,183,72" concept="10" />
-      <node id="1733398552130495902" at="185,79,186,77" concept="10" />
-      <node id="6414589636559833967" at="189,103,190,153" concept="10" />
-      <node id="6414589636559833994" at="191,110,192,153" concept="10" />
-      <node id="6414589636559834001" at="193,5,194,16" concept="10" />
-      <node id="5535664898596391458" at="197,103,198,149" concept="10" />
-      <node id="5535664898596391473" at="199,110,200,149" concept="10" />
-      <node id="5535664898596391478" at="201,5,202,16" concept="10" />
-      <node id="1733398552130495743" at="204,79,205,117" concept="10" />
-      <node id="1733398552130495337" at="207,79,208,81" concept="9" />
-      <node id="1733398552130495353" at="208,81,209,72" concept="9" />
-      <node id="1733398552130495399" at="210,45,211,64" concept="9" />
-      <node id="1733398552130495418" at="212,26,213,20" concept="10" />
-      <node id="1733398552130495422" at="214,7,215,63" concept="3" />
-      <node id="1733398552130495452" at="216,30,217,20" concept="10" />
-      <node id="1733398552130495350" at="219,5,220,18" concept="10" />
-      <node id="5686285592101711017" at="222,65,223,71" concept="10" />
-      <node id="9047349009208177515" at="225,70,226,76" concept="10" />
-      <node id="5686285592101744260" at="228,66,229,70" concept="10" />
-      <node id="5686285592101744443" at="231,67,232,75" concept="10" />
-      <node id="5686285592101745314" at="234,70,235,67" concept="10" />
-      <node id="9047349009208183679" at="237,67,238,66" concept="10" />
-      <node id="9047349009208177933" at="240,66,241,69" concept="10" />
-      <node id="4902423119048061927" at="243,74,244,142" concept="10" />
-      <node id="9047349009208177949" at="246,61,247,70" concept="10" />
-      <node id="9047349009208177963" at="249,58,250,147" concept="10" />
-      <node id="9047349009208184141" at="252,63,253,69" concept="10" />
-      <node id="9047349009208184604" at="255,58,256,68" concept="10" />
-      <node id="5686285592101745514" at="258,70,259,149" concept="10" />
-      <node id="7126105700439175458" at="261,75,262,145" concept="10" />
-      <node id="7222965616486891067" at="264,77,265,76" concept="10" />
-      <node id="7222965616486973878" at="267,87,268,75" concept="10" />
-      <node id="7222965616486886220" at="270,73,271,69" concept="10" />
-      <node id="8986013878446845273" at="273,77,274,82" concept="10" />
-      <node id="7222965616486988350" at="276,79,277,80" concept="10" />
-      <node id="7222965616486956133" at="279,81,280,82" concept="10" />
-      <node id="7126105700439175487" at="282,62,283,67" concept="10" />
-      <node id="7126105700439175473" at="285,70,286,74" concept="10" />
-      <node id="2441057693881476600" at="288,72,289,71" concept="10" />
-      <node id="2441057693881476613" at="291,70,292,64" concept="10" />
-      <node id="5590278813170625677" at="295,23,296,18" concept="10" />
-      <node id="5590278813170625682" at="297,5,298,64" concept="9" />
-      <node id="5590278813170626246" at="299,83,300,145" concept="10" />
-      <node id="5590278813170626276" at="301,97,302,152" concept="10" />
-      <node id="5590278813170626290" at="303,96,304,151" concept="10" />
-      <node id="3239620430841268030" at="305,91,306,147" concept="10" />
-      <node id="5590278813170626265" at="307,5,308,16" concept="10" />
-      <node id="3239620430841268693" at="310,67,311,74" concept="10" />
-      <node id="5590278813170626308" at="314,23,315,18" concept="10" />
-      <node id="5590278813170626313" at="316,5,317,64" concept="9" />
-      <node id="5590278813170626322" at="318,90,319,151" concept="10" />
-      <node id="5590278813170626333" at="320,96,321,150" concept="10" />
-      <node id="5590278813170626364" at="322,92,323,146" concept="10" />
-      <node id="5590278813170626375" at="324,93,325,147" concept="10" />
-      <node id="5590278813170626388" at="326,98,327,152" concept="10" />
-      <node id="1187962225387461503" at="328,91,329,145" concept="10" />
-      <node id="7831152892667993677" at="330,100,331,154" concept="10" />
-      <node id="5590278813170626353" at="332,5,333,16" concept="10" />
-      <node id="3787796982867100965" at="335,68,336,69" concept="10" />
-      <node id="1566698074411056546" at="336,69,337,0" concept="12" />
-      <node id="1566698074411056132" at="339,61,340,63" concept="10" />
-      <node id="1566698074411058884" at="343,101,344,137" concept="10" />
-      <node id="1566698074411058905" at="345,108,346,137" concept="10" />
-      <node id="1566698074411058927" at="347,106,348,134" concept="10" />
-      <node id="1566698074411058950" at="349,104,350,18" concept="10" />
-      <node id="1566698074411058954" at="351,5,352,41" concept="17" />
-      <node id="1566698074411060173" at="354,76,355,58" concept="10" />
-      <node id="1566698074411060792" at="357,84,358,63" concept="10" />
-      <node id="4941415056451965809" at="360,70,361,62" concept="10" />
-      <node id="2831583045484009840" at="363,69,364,99" concept="10" />
-      <node id="2831583045484015073" at="366,70,367,67" concept="10" />
-      <node id="2831583045484014429" at="369,64,370,64" concept="10" />
-      <node id="1311078761699865387" at="372,57,373,69" concept="10" />
-      <node id="44810288958200775" at="375,75,376,65" concept="10" />
-      <node id="7007487250399086810" at="378,54,379,171" concept="10" />
-      <node id="7007487250399120552" at="381,54,382,59" concept="10" />
-      <node id="8986013878447086141" at="384,82,385,90" concept="10" />
-=======
-      <node id="1733398552130483606" at="127,5,128,203" concept="9" />
-      <node id="1733398552130483617" at="128,203,129,50" concept="10" />
-      <node id="1733398552130483637" at="131,59,132,198" concept="10" />
-      <node id="1733398552130488448" at="134,73,135,221" concept="10" />
-      <node id="1733398552130488463" at="137,59,138,210" concept="10" />
-      <node id="1733398552130488478" at="140,72,141,228" concept="10" />
-      <node id="1733398552130488493" at="143,53,144,209" concept="10" />
-      <node id="4290966046185278606" at="146,64,147,189" concept="10" />
-      <node id="4290966046185278620" at="149,73,150,196" concept="10" />
-      <node id="4290966046185278814" at="152,56,153,191" concept="10" />
-      <node id="1733398552130474131" at="155,62,156,191" concept="10" />
-      <node id="1733398552130483579" at="158,65,159,184" concept="10" />
-      <node id="1733398552130495590" at="161,72,162,198" concept="10" />
-      <node id="4290966046185279018" at="164,56,165,191" concept="10" />
-      <node id="4290966046185279032" at="167,64,168,189" concept="10" />
-      <node id="4290966046185279256" at="170,59,171,180" concept="10" />
-      <node id="4290966046185279270" at="173,63,174,198" concept="10" />
-      <node id="4290966046185279520" at="176,65,177,192" concept="10" />
-      <node id="4290966046185279534" at="179,69,180,198" concept="10" />
-      <node id="7126105700439180910" at="182,65,183,193" concept="10" />
-      <node id="1733398552130495902" at="185,79,186,210" concept="10" />
-      <node id="6414589636559833967" at="189,206,190,377" concept="10" />
-      <node id="6414589636559833994" at="191,213,192,377" concept="10" />
-      <node id="6414589636559834001" at="193,5,194,16" concept="10" />
-      <node id="5535664898596391458" at="197,206,198,373" concept="10" />
-      <node id="5535664898596391473" at="199,213,200,373" concept="10" />
-      <node id="5535664898596391478" at="201,5,202,16" concept="10" />
-      <node id="1733398552130495743" at="204,79,205,371" concept="10" />
-      <node id="1733398552130495337" at="207,79,208,213" concept="9" />
-      <node id="1733398552130495353" at="208,213,209,72" concept="9" />
-      <node id="1733398552130495399" at="210,45,211,64" concept="9" />
-      <node id="1733398552130495418" at="212,26,213,20" concept="10" />
-      <node id="1733398552130495422" at="214,7,215,183" concept="3" />
-      <node id="1733398552130495452" at="216,30,217,20" concept="10" />
-      <node id="1733398552130495350" at="219,5,220,18" concept="10" />
-      <node id="5686285592101711017" at="222,65,223,192" concept="10" />
-      <node id="9047349009208177515" at="225,70,226,197" concept="10" />
-      <node id="5686285592101744260" at="228,66,229,191" concept="10" />
-      <node id="5686285592101744443" at="231,67,232,196" concept="10" />
-      <node id="5686285592101745314" at="234,70,235,188" concept="10" />
-      <node id="9047349009208183679" at="237,67,238,184" concept="10" />
-      <node id="9047349009208177933" at="240,66,241,187" concept="10" />
-      <node id="4902423119048061927" at="243,74,244,375" concept="10" />
-      <node id="9047349009208177949" at="246,61,247,188" concept="10" />
-      <node id="9047349009208177963" at="249,58,250,380" concept="10" />
-      <node id="9047349009208184141" at="252,63,253,190" concept="10" />
-      <node id="9047349009208184604" at="255,58,256,189" concept="10" />
-      <node id="5686285592101745514" at="258,70,259,149" concept="10" />
-      <node id="7126105700439175458" at="261,75,262,378" concept="10" />
-      <node id="7222965616486891067" at="264,77,265,197" concept="10" />
-      <node id="7222965616486973878" at="267,87,268,208" concept="10" />
-      <node id="7222965616486886220" at="270,73,271,191" concept="10" />
-      <node id="8986013878446845273" at="273,77,274,203" concept="10" />
-      <node id="7222965616486988350" at="276,79,277,201" concept="10" />
-      <node id="7222965616486956133" at="279,81,280,203" concept="10" />
-      <node id="7126105700439175487" at="282,62,283,185" concept="10" />
-      <node id="7126105700439175473" at="285,70,286,195" concept="10" />
-      <node id="2441057693881476600" at="288,72,289,191" concept="10" />
-      <node id="2441057693881476613" at="291,70,292,185" concept="10" />
-      <node id="5590278813170625677" at="295,23,296,18" concept="10" />
-      <node id="5590278813170625682" at="297,5,298,64" concept="9" />
-      <node id="5590278813170626246" at="299,83,300,369" concept="10" />
-      <node id="5590278813170626276" at="301,97,302,376" concept="10" />
-      <node id="5590278813170626290" at="303,96,304,375" concept="10" />
-      <node id="3239620430841268030" at="305,91,306,389" concept="10" />
-      <node id="5590278813170626265" at="307,5,308,16" concept="10" />
-      <node id="3239620430841268693" at="310,67,311,207" concept="10" />
-      <node id="5590278813170626308" at="314,23,315,18" concept="10" />
-      <node id="5590278813170626313" at="316,5,317,64" concept="9" />
-      <node id="5590278813170626322" at="318,90,319,375" concept="10" />
-      <node id="5590278813170626333" at="320,96,321,374" concept="10" />
-      <node id="5590278813170626364" at="322,92,323,370" concept="10" />
-      <node id="5590278813170626375" at="324,93,325,371" concept="10" />
-      <node id="5590278813170626388" at="326,98,327,394" concept="10" />
-      <node id="1187962225387461503" at="328,91,329,387" concept="10" />
-      <node id="7831152892667993677" at="330,100,331,393" concept="10" />
-      <node id="5590278813170626353" at="332,5,333,16" concept="10" />
-      <node id="3787796982867100965" at="335,68,336,203" concept="10" />
-      <node id="1566698074411056546" at="336,203,337,0" concept="12" />
-      <node id="1566698074411056132" at="339,61,340,193" concept="10" />
-      <node id="1566698074411058884" at="343,203,344,358" concept="10" />
-      <node id="1566698074411058905" at="345,210,346,358" concept="10" />
-      <node id="1566698074411058927" at="347,208,348,355" concept="10" />
-      <node id="1566698074411058950" at="349,206,350,18" concept="10" />
-      <node id="1566698074411058954" at="351,5,352,41" concept="17" />
-      <node id="1566698074411060173" at="354,76,355,191" concept="10" />
-      <node id="1566698074411060792" at="357,84,358,193" concept="10" />
-      <node id="4941415056451965809" at="360,70,361,192" concept="10" />
-      <node id="2831583045484009840" at="363,69,364,219" concept="10" />
-      <node id="2831583045484015073" at="366,70,367,187" concept="10" />
-      <node id="2831583045484014429" at="369,64,370,185" concept="10" />
-      <node id="1311078761699865387" at="372,57,373,202" concept="10" />
-      <node id="44810288958200775" at="375,75,376,192" concept="10" />
-      <node id="7007487250399086810" at="378,54,379,171" concept="10" />
-      <node id="7007487250399120552" at="381,54,382,192" concept="10" />
-      <node id="8986013878447086141" at="384,82,385,211" concept="10" />
->>>>>>> 7fba947d
-      <node id="7527312772557310955" at="387,61,388,33" concept="10" />
-      <node id="7006097710431222814" at="118,0,121,0" concept="14" trace="isNodeMacro#(Lorg/jetbrains/mps/openapi/model/SNode;)Z" />
-      <node id="2288466875851129884" at="121,0,124,0" concept="14" trace="isNodeMacro#(Ljava/lang/String;)Z" />
-      <node id="1733398552130483594" at="124,76,127,5" concept="7" />
-      <node id="1733398552130483559" at="131,0,134,0" concept="14" trace="getCreateRootRuleLabel#(Lorg/jetbrains/mps/openapi/model/SNode;)Ljava/lang/String;" />
-      <node id="1733398552130483630" at="134,0,137,0" concept="14" trace="getTemplateFragmentLabel#(Lorg/jetbrains/mps/openapi/model/SNode;)Ljava/lang/String;" />
-      <node id="1733398552130488456" at="137,0,140,0" concept="14" trace="getNodeMacroLabel#(Lorg/jetbrains/mps/openapi/model/SNode;)Ljava/lang/String;" />
-      <node id="1733398552130488471" at="140,0,143,0" concept="14" trace="getPatternReductionRuleLabel#(Lorg/jetbrains/mps/openapi/model/SNode;)Ljava/lang/String;" />
-      <node id="1733398552130488486" at="143,0,146,0" concept="14" trace="getBaseRuleLabel#(Lorg/jetbrains/mps/openapi/model/SNode;)Ljava/lang/String;" />
-      <node id="4290966046185278598" at="146,0,149,0" concept="14" trace="getBaseRuleApplicableConcept#(Lorg/jetbrains/mps/openapi/model/SNode;)Lorg/jetbrains/mps/openapi/model/SNode;" />
-      <node id="4290966046185278613" at="149,0,152,0" concept="14" trace="getBaseRuleApplyToConceptInheritors#(Lorg/jetbrains/mps/openapi/model/SNode;)Z" />
-      <node id="4290966046185278807" at="152,0,155,0" concept="14" trace="getBaseRuleCondition#(Lorg/jetbrains/mps/openapi/model/SNode;)Lorg/jetbrains/mps/openapi/model/SNode;" />
-      <node id="1733398552130474125" at="155,0,158,0" concept="14" trace="getCreateRootRuleCondition#(Lorg/jetbrains/mps/openapi/model/SNode;)Lorg/jetbrains/mps/openapi/model/SNode;" />
-      <node id="1733398552130483573" at="158,0,161,0" concept="14" trace="getCreateRootRuleTemplateNode#(Lorg/jetbrains/mps/openapi/model/SNode;)Lorg/jetbrains/mps/openapi/model/SNode;" />
-      <node id="1733398552130495583" at="161,0,164,0" concept="14" trace="getReductionRuleConsequence#(Lorg/jetbrains/mps/openapi/model/SNode;)Lorg/jetbrains/mps/openapi/model/SNode;" />
-      <node id="4290966046185279011" at="164,0,167,0" concept="14" trace="getDropRuleCondition#(Lorg/jetbrains/mps/openapi/model/SNode;)Lorg/jetbrains/mps/openapi/model/SNode;" />
-      <node id="4290966046185279025" at="167,0,170,0" concept="14" trace="getDropRuleApplicableConcept#(Lorg/jetbrains/mps/openapi/model/SNode;)Lorg/jetbrains/mps/openapi/model/SNode;" />
-      <node id="4290966046185279249" at="170,0,173,0" concept="14" trace="getRootRuleTemplateNode#(Lorg/jetbrains/mps/openapi/model/SNode;)Lorg/jetbrains/mps/openapi/model/SNode;" />
-      <node id="4290966046185279263" at="173,0,176,0" concept="14" trace="getRootRuleKeepSourceRoot#(Lorg/jetbrains/mps/openapi/model/SNode;)Z" />
-      <node id="4290966046185279514" at="176,0,179,0" concept="14" trace="getSwitchModifiedSwitch#(Lorg/jetbrains/mps/openapi/model/SNode;)Lorg/jetbrains/mps/openapi/model/SNode;" />
-      <node id="4290966046185279528" at="179,0,182,0" concept="14" trace="getSwitchDefaultConsequence#(Lorg/jetbrains/mps/openapi/model/SNode;)Lorg/jetbrains/mps/openapi/model/SNode;" />
-      <node id="7126105700439180901" at="182,0,185,0" concept="14" trace="getSwitch_NullInputMessage#(Lorg/jetbrains/mps/openapi/model/SNode;)Lorg/jetbrains/mps/openapi/model/SNode;" />
-      <node id="1733398552130495898" at="185,0,188,0" concept="14" trace="getPatternReductionRuleConsequence#(Lorg/jetbrains/mps/openapi/model/SNode;)Lorg/jetbrains/mps/openapi/model/SNode;" />
-      <node id="1733398552130495739" at="204,0,207,0" concept="14" trace="getPatternReductionRulePatternNode#(Lorg/jetbrains/mps/openapi/model/SNode;)Lorg/jetbrains/mps/openapi/model/SNode;" />
-      <node id="1733398552130495409" at="211,64,214,7" concept="7" />
-<<<<<<< HEAD
-      <node id="1733398552130495438" at="215,63,218,7" concept="7" />
-=======
-      <node id="1733398552130495438" at="215,183,218,7" concept="7" />
->>>>>>> 7fba947d
-      <node id="5686285592101711011" at="222,0,225,0" concept="14" trace="getIfMacro_ConditionFunction#(Lorg/jetbrains/mps/openapi/model/SNode;)Lorg/jetbrains/mps/openapi/model/SNode;" />
-      <node id="9047349009208177511" at="225,0,228,0" concept="14" trace="getIfMacro_AlternativeConsequence#(Lorg/jetbrains/mps/openapi/model/SNode;)Lorg/jetbrains/mps/openapi/model/SNode;" />
-      <node id="5686285592101744254" at="228,0,231,0" concept="14" trace="getReferenceMacro_GetReferent#(Lorg/jetbrains/mps/openapi/model/SNode;)Lorg/jetbrains/mps/openapi/model/SNode;" />
-      <node id="5686285592101744437" at="231,0,234,0" concept="14" trace="getPropertyMacro_ValueFunction#(Lorg/jetbrains/mps/openapi/model/SNode;)Lorg/jetbrains/mps/openapi/model/SNode;" />
-      <node id="5686285592101745308" at="234,0,237,0" concept="14" trace="getTemplateFragment_ContextNodeQuery#(Lorg/jetbrains/mps/openapi/model/SNode;)Lorg/jetbrains/mps/openapi/model/SNode;" />
-      <node id="9047349009208183673" at="237,0,240,0" concept="14" trace="getMappingScriptReference_Script#(Lorg/jetbrains/mps/openapi/model/SNode;)Lorg/jetbrains/mps/openapi/model/SNode;" />
-      <node id="9047349009208177927" at="240,0,243,0" concept="14" trace="getSwitchMacro_TemplateSwitch#(Lorg/jetbrains/mps/openapi/model/SNode;)Lorg/jetbrains/mps/openapi/model/SNode;" />
-      <node id="4902423119048060415" at="243,0,246,0" concept="14" trace="getTemplateSwitchMacro_TemplateSwitch#(Lorg/jetbrains/mps/openapi/model/SNode;)Lorg/jetbrains/mps/openapi/model/SNode;" />
-      <node id="9047349009208177943" at="246,0,249,0" concept="14" trace="getIncludeMacro_Template#(Lorg/jetbrains/mps/openapi/model/SNode;)Lorg/jetbrains/mps/openapi/model/SNode;" />
-      <node id="9047349009208177959" at="249,0,252,0" concept="14" trace="getCallMacro_Template#(Lorg/jetbrains/mps/openapi/model/SNode;)Lorg/jetbrains/mps/openapi/model/SNode;" />
-      <node id="9047349009208184134" at="252,0,255,0" concept="14" trace="getWeaving_ContextNodeQuery#(Lorg/jetbrains/mps/openapi/model/SNode;)Lorg/jetbrains/mps/openapi/model/SNode;" />
-      <node id="9047349009208184601" at="255,0,258,0" concept="14" trace="getWeaving_Consequence#(Lorg/jetbrains/mps/openapi/model/SNode;)Lorg/jetbrains/mps/openapi/model/SNode;" />
-      <node id="5686285592101745503" at="258,0,261,0" concept="14" trace="getTemplateFragmentByAnnotatedNode#(Lorg/jetbrains/mps/openapi/model/SNode;)Lorg/jetbrains/mps/openapi/model/SNode;" />
-      <node id="7126105700439167435" at="261,0,264,0" concept="14" trace="getTemplateDeclarationReference_Template#(Lorg/jetbrains/mps/openapi/model/SNode;)Lorg/jetbrains/mps/openapi/model/SNode;" />
-      <node id="7222965616486820002" at="264,0,267,0" concept="14" trace="getInlineTemplate_templateNode#(Lorg/jetbrains/mps/openapi/model/SNode;)Lorg/jetbrains/mps/openapi/model/SNode;" />
-      <node id="7222965616486964876" at="267,0,270,0" concept="14" trace="getInlineTemplateWithContext_contentNode#(Lorg/jetbrains/mps/openapi/model/SNode;)Lorg/jetbrains/mps/openapi/model/SNode;" />
-      <node id="7222965616486882203" at="270,0,273,0" concept="14" trace="getInlineSwitch_case#(Lorg/jetbrains/mps/openapi/model/SNode;)Ljava/util/List;" />
-      <node id="8986013878446845267" at="273,0,276,0" concept="14" trace="getInlineSwitch_caseCondition#(Lorg/jetbrains/mps/openapi/model/SNode;)Lorg/jetbrains/mps/openapi/model/SNode;" />
-      <node id="7222965616486984210" at="276,0,279,0" concept="14" trace="getInlineSwitch_caseConsequence#(Lorg/jetbrains/mps/openapi/model/SNode;)Lorg/jetbrains/mps/openapi/model/SNode;" />
-      <node id="7222965616486950018" at="279,0,282,0" concept="14" trace="getInlineSwitch_defaultConsequence#(Lorg/jetbrains/mps/openapi/model/SNode;)Lorg/jetbrains/mps/openapi/model/SNode;" />
-      <node id="7126105700439175483" at="282,0,285,0" concept="14" trace="getWeaveEach_Template#(Lorg/jetbrains/mps/openapi/model/SNode;)Lorg/jetbrains/mps/openapi/model/SNode;" />
-      <node id="7126105700439175467" at="285,0,288,0" concept="14" trace="getWeaveEach_SourceNodesQuery#(Lorg/jetbrains/mps/openapi/model/SNode;)Lorg/jetbrains/mps/openapi/model/SNode;" />
-      <node id="2441057693881468502" at="288,0,291,0" concept="14" trace="getMappingConfiguration_TopPrio#(Lorg/jetbrains/mps/openapi/model/SNode;)Z" />
-      <node id="2441057693881476607" at="291,0,294,0" concept="14" trace="getTemplateDeclaration_ContentNode#(Lorg/jetbrains/mps/openapi/model/SNode;)Lorg/jetbrains/mps/openapi/model/SNode;" />
-      <node id="5590278813170625668" at="294,55,297,5" concept="7" />
-      <node id="3239620430841268687" at="310,0,313,0" concept="14" trace="getWeaveMacro_Consequence#(Lorg/jetbrains/mps/openapi/model/SNode;)Lorg/jetbrains/mps/openapi/model/SNode;" />
-      <node id="5590278813170626306" at="313,54,316,5" concept="7" />
-      <node id="1566698074411056128" at="339,0,342,0" concept="14" trace="getTemplateCall_Template#(Lorg/jetbrains/mps/openapi/model/SNode;)Lorg/jetbrains/mps/openapi/model/SNode;" />
-      <node id="1566698074411060164" at="354,0,357,0" concept="14" trace="getTemplateArgumentQueryExpression_Query#(Lorg/jetbrains/mps/openapi/model/SNode;)Lorg/jetbrains/mps/openapi/model/SNode;" />
-      <node id="1566698074411060786" at="357,0,360,0" concept="14" trace="getTemplateArgumentParameterExpression_Parameter#(Lorg/jetbrains/mps/openapi/model/SNode;)Lorg/jetbrains/mps/openapi/model/SNode;" />
-      <node id="4941415056451956446" at="360,0,363,0" concept="14" trace="getTemplateArgumentVarRef_VarMacro#(Lorg/jetbrains/mps/openapi/model/SNode;)Lorg/jetbrains/mps/openapi/model/SNode;" />
-      <node id="2831583045484001723" at="363,0,366,0" concept="14" trace="getMappingScript_IsPreProcess#(Lorg/jetbrains/mps/openapi/model/SNode;)Z" />
-      <node id="2831583045484015069" at="366,0,369,0" concept="14" trace="getMappingScript_ModifiesModel#(Lorg/jetbrains/mps/openapi/model/SNode;)Z" />
-      <node id="2831583045484014425" at="369,0,372,0" concept="14" trace="getMappingScript_CodeBlock#(Lorg/jetbrains/mps/openapi/model/SNode;)Lorg/jetbrains/mps/openapi/model/SNode;" />
-      <node id="1311078761699865384" at="372,0,375,0" concept="14" trace="getInsertMacro_Query#(Lorg/jetbrains/mps/openapi/model/SNode;)Lorg/jetbrains/mps/openapi/model/SNode;" />
-      <node id="44810288958200769" at="375,0,378,0" concept="14" trace="getMappingConfiguration_IsApplicable#(Lorg/jetbrains/mps/openapi/model/SNode;)Lorg/jetbrains/mps/openapi/model/SNode;" />
-      <node id="7007487250399086806" at="378,0,381,0" concept="14" trace="getVarMacro_Name#(Lorg/jetbrains/mps/openapi/model/SNode;)Ljava/lang/String;" />
-      <node id="7007487250399120548" at="381,0,384,0" concept="14" trace="getVarMacro_Query#(Lorg/jetbrains/mps/openapi/model/SNode;)Lorg/jetbrains/mps/openapi/model/SNode;" />
-      <node id="8986013878447081927" at="384,0,387,0" concept="14" trace="getDismissTopRule_message#(Lorg/jetbrains/mps/openapi/model/SNode;)Lorg/jetbrains/mps/openapi/model/SNode;" />
-      <node id="7527312772557322314" at="387,0,390,0" concept="14" trace="getModelChangeOperations#()Ljava/lang/Iterable;" />
-      <node id="7527312772557234455" at="104,0,108,0" concept="13" trace="ModelChangeOperations" />
-      <node id="3787796982867056160" at="335,0,339,0" concept="14" trace="getTemplateCall_Arguments#(Lorg/jetbrains/mps/openapi/model/SNode;)Ljava/util/List;" />
-      <node id="6414589636559797566" at="188,64,193,5" concept="7" />
-      <node id="5535664898596391456" at="196,60,201,5" concept="7" />
-<<<<<<< HEAD
-      <node id="6985017052018534026" at="79,0,85,0" concept="13" trace="NodeMacroConcepts" />
-=======
-      <node id="6985017052018534026" at="80,0,86,0" concept="13" trace="NodeMacroConcepts" />
->>>>>>> 7fba947d
-      <node id="1733398552130483587" at="124,0,131,0" concept="14" trace="getMappingLabelName#(Lorg/jetbrains/mps/openapi/model/SNode;)Ljava/lang/String;" />
-      <node id="6414589636559797560" at="188,0,196,0" concept="14" trace="getMapSrc_PostMapperFunction#(Lorg/jetbrains/mps/openapi/model/SNode;)Lorg/jetbrains/mps/openapi/model/SNode;" />
-      <node id="5535664898596391452" at="196,0,204,0" concept="14" trace="getMapSrc_MapperFunction#(Lorg/jetbrains/mps/openapi/model/SNode;)Lorg/jetbrains/mps/openapi/model/SNode;" />
-      <node id="5590278813170588938" at="298,64,307,5" concept="7" />
-      <node id="1566698074411056958" at="342,67,351,5" concept="7" />
-      <node id="1733398552130495372" at="209,72,219,5" concept="5" />
-      <node id="1566698074411056951" at="342,0,354,0" concept="14" trace="evaluateBaseLanguageExpression#(Lorg/jetbrains/mps/openapi/model/SNode;)Ljava/lang/Object;" />
-      <node id="1733398552130495326" at="207,0,222,0" concept="14" trace="getTemplateDeclarationParameterNames#(Lorg/jetbrains/mps/openapi/model/SNode;)[Ljava/lang/String;" />
-      <node id="5590278813170626320" at="317,64,332,5" concept="7" />
-      <node id="5590278813170580828" at="294,0,310,0" concept="14" trace="getSourceNodesQuery#(Lorg/jetbrains/mps/openapi/model/SNode;)Lorg/jetbrains/mps/openapi/model/SNode;" />
-      <node id="5590278813170626302" at="313,0,335,0" concept="14" trace="getSourceNodeQuery#(Lorg/jetbrains/mps/openapi/model/SNode;)Lorg/jetbrains/mps/openapi/model/SNode;" />
-      <scope id="7006097710431222818" at="118,46,119,58" />
-      <scope id="2288466875851098755" at="121,66,122,60" />
-      <scope id="1733398552130483596" at="125,42,126,18" />
-<<<<<<< HEAD
-      <scope id="1733398552130483562" at="131,59,132,80" />
-      <scope id="1733398552130483633" at="134,73,135,103" />
-      <scope id="1733398552130488459" at="137,59,138,92" />
-      <scope id="1733398552130488474" at="140,72,141,98" />
-      <scope id="1733398552130488489" at="143,53,144,91" />
-      <scope id="4290966046185278601" at="146,64,147,71" />
-      <scope id="4290966046185278616" at="149,73,150,76" />
-      <scope id="4290966046185278810" at="152,56,153,70" />
-      <scope id="1733398552130474128" at="155,62,156,70" />
-      <scope id="1733398552130483576" at="158,65,159,66" />
-      <scope id="1733398552130495586" at="161,72,162,77" />
-      <scope id="4290966046185279014" at="164,56,165,70" />
-      <scope id="4290966046185279028" at="167,64,168,71" />
-      <scope id="4290966046185279252" at="170,59,171,62" />
-      <scope id="4290966046185279266" at="173,63,174,78" />
-      <scope id="4290966046185279517" at="176,65,177,74" />
-      <scope id="4290966046185279531" at="179,69,180,77" />
-      <scope id="7126105700439180904" at="182,65,183,72" />
-      <scope id="1733398552130495901" at="185,79,186,77" />
-      <scope id="6414589636559797568" at="189,103,190,153" />
-      <scope id="6414589636559833985" at="191,110,192,153" />
-      <scope id="5535664898596391457" at="197,103,198,149" />
-      <scope id="5535664898596391472" at="199,110,200,149" />
-      <scope id="1733398552130495742" at="204,79,205,117" />
-      <scope id="1733398552130495410" at="212,26,213,20" />
-      <scope id="1733398552130495439" at="216,30,217,20" />
-      <scope id="5686285592101711014" at="222,65,223,71" />
-      <scope id="9047349009208177514" at="225,70,226,76" />
-      <scope id="5686285592101744257" at="228,66,229,70" />
-      <scope id="5686285592101744440" at="231,67,232,75" />
-      <scope id="5686285592101745311" at="234,70,235,67" />
-      <scope id="9047349009208183676" at="237,67,238,66" />
-      <scope id="9047349009208177930" at="240,66,241,69" />
-      <scope id="4902423119048060418" at="243,74,244,142" />
-      <scope id="9047349009208177946" at="246,61,247,70" />
-      <scope id="9047349009208177962" at="249,58,250,147" />
-      <scope id="9047349009208184137" at="252,63,253,69" />
-      <scope id="9047349009208184603" at="255,58,256,68" />
-      <scope id="5686285592101745505" at="258,70,259,149" />
-      <scope id="7126105700439167438" at="261,75,262,145" />
-      <scope id="7222965616486820006" at="264,77,265,76" />
-      <scope id="7222965616486964880" at="267,87,268,75" />
-      <scope id="7222965616486882207" at="270,73,271,69" />
-      <scope id="8986013878446845272" at="273,77,274,82" />
-      <scope id="7222965616486984214" at="276,79,277,80" />
-      <scope id="7222965616486950022" at="279,81,280,82" />
-      <scope id="7126105700439175486" at="282,62,283,67" />
-      <scope id="7126105700439175470" at="285,70,286,74" />
-      <scope id="2441057693881468505" at="288,72,289,71" />
-      <scope id="2441057693881476610" at="291,70,292,64" />
-      <scope id="5590278813170625669" at="295,23,296,18" />
-      <scope id="5590278813170588940" at="299,83,300,145" />
-      <scope id="5590278813170626260" at="301,97,302,152" />
-      <scope id="5590278813170626263" at="303,96,304,151" />
-      <scope id="3239620430841268022" at="305,91,306,147" />
-      <scope id="3239620430841268690" at="310,67,311,74" />
-      <scope id="5590278813170626307" at="314,23,315,18" />
-      <scope id="5590278813170626321" at="318,90,319,151" />
-      <scope id="5590278813170626332" at="320,96,321,150" />
-      <scope id="5590278813170626363" at="322,92,323,146" />
-      <scope id="5590278813170626374" at="324,93,325,147" />
-      <scope id="5590278813170626387" at="326,98,327,152" />
-      <scope id="1187962225387460797" at="328,91,329,145" />
-      <scope id="7831152892667969444" at="330,100,331,154" />
-      <scope id="1566698074411056131" at="339,61,340,63" />
-      <scope id="1566698074411056960" at="343,101,344,137" />
-      <scope id="1566698074411058896" at="345,108,346,137" />
-      <scope id="1566698074411058917" at="347,106,348,134" />
-      <scope id="1566698074411058939" at="349,104,350,18" />
-      <scope id="1566698074411060167" at="354,76,355,58" />
-      <scope id="1566698074411060789" at="357,84,358,63" />
-      <scope id="4941415056451956450" at="360,70,361,62" />
-      <scope id="2831583045484001726" at="363,69,364,99" />
-      <scope id="2831583045484015072" at="366,70,367,67" />
-      <scope id="2831583045484014428" at="369,64,370,64" />
-      <scope id="1311078761699865386" at="372,57,373,69" />
-      <scope id="44810288958200772" at="375,75,376,65" />
-      <scope id="7007487250399086809" at="378,54,379,171" />
-      <scope id="7007487250399120551" at="381,54,382,59" />
-      <scope id="8986013878447081931" at="384,82,385,90" />
-=======
-      <scope id="1733398552130483562" at="131,59,132,198" />
-      <scope id="1733398552130483633" at="134,73,135,221" />
-      <scope id="1733398552130488459" at="137,59,138,210" />
-      <scope id="1733398552130488474" at="140,72,141,228" />
-      <scope id="1733398552130488489" at="143,53,144,209" />
-      <scope id="4290966046185278601" at="146,64,147,189" />
-      <scope id="4290966046185278616" at="149,73,150,196" />
-      <scope id="4290966046185278810" at="152,56,153,191" />
-      <scope id="1733398552130474128" at="155,62,156,191" />
-      <scope id="1733398552130483576" at="158,65,159,184" />
-      <scope id="1733398552130495586" at="161,72,162,198" />
-      <scope id="4290966046185279014" at="164,56,165,191" />
-      <scope id="4290966046185279028" at="167,64,168,189" />
-      <scope id="4290966046185279252" at="170,59,171,180" />
-      <scope id="4290966046185279266" at="173,63,174,198" />
-      <scope id="4290966046185279517" at="176,65,177,192" />
-      <scope id="4290966046185279531" at="179,69,180,198" />
-      <scope id="7126105700439180904" at="182,65,183,193" />
-      <scope id="1733398552130495901" at="185,79,186,210" />
-      <scope id="6414589636559797568" at="189,206,190,377" />
-      <scope id="6414589636559833985" at="191,213,192,377" />
-      <scope id="5535664898596391457" at="197,206,198,373" />
-      <scope id="5535664898596391472" at="199,213,200,373" />
-      <scope id="1733398552130495742" at="204,79,205,371" />
-      <scope id="1733398552130495410" at="212,26,213,20" />
-      <scope id="1733398552130495439" at="216,30,217,20" />
-      <scope id="5686285592101711014" at="222,65,223,192" />
-      <scope id="9047349009208177514" at="225,70,226,197" />
-      <scope id="5686285592101744257" at="228,66,229,191" />
-      <scope id="5686285592101744440" at="231,67,232,196" />
-      <scope id="5686285592101745311" at="234,70,235,188" />
-      <scope id="9047349009208183676" at="237,67,238,184" />
-      <scope id="9047349009208177930" at="240,66,241,187" />
-      <scope id="4902423119048060418" at="243,74,244,375" />
-      <scope id="9047349009208177946" at="246,61,247,188" />
-      <scope id="9047349009208177962" at="249,58,250,380" />
-      <scope id="9047349009208184137" at="252,63,253,190" />
-      <scope id="9047349009208184603" at="255,58,256,189" />
-      <scope id="5686285592101745505" at="258,70,259,149" />
-      <scope id="7126105700439167438" at="261,75,262,378" />
-      <scope id="7222965616486820006" at="264,77,265,197" />
-      <scope id="7222965616486964880" at="267,87,268,208" />
-      <scope id="7222965616486882207" at="270,73,271,191" />
-      <scope id="8986013878446845272" at="273,77,274,203" />
-      <scope id="7222965616486984214" at="276,79,277,201" />
-      <scope id="7222965616486950022" at="279,81,280,203" />
-      <scope id="7126105700439175486" at="282,62,283,185" />
-      <scope id="7126105700439175470" at="285,70,286,195" />
-      <scope id="2441057693881468505" at="288,72,289,191" />
-      <scope id="2441057693881476610" at="291,70,292,185" />
-      <scope id="5590278813170625669" at="295,23,296,18" />
-      <scope id="5590278813170588940" at="299,83,300,369" />
-      <scope id="5590278813170626260" at="301,97,302,376" />
-      <scope id="5590278813170626263" at="303,96,304,375" />
-      <scope id="3239620430841268022" at="305,91,306,389" />
-      <scope id="3239620430841268690" at="310,67,311,207" />
-      <scope id="5590278813170626307" at="314,23,315,18" />
-      <scope id="5590278813170626321" at="318,90,319,375" />
-      <scope id="5590278813170626332" at="320,96,321,374" />
-      <scope id="5590278813170626363" at="322,92,323,370" />
-      <scope id="5590278813170626374" at="324,93,325,371" />
-      <scope id="5590278813170626387" at="326,98,327,394" />
-      <scope id="1187962225387460797" at="328,91,329,387" />
-      <scope id="7831152892667969444" at="330,100,331,393" />
-      <scope id="1566698074411056131" at="339,61,340,193" />
-      <scope id="1566698074411056960" at="343,203,344,358" />
-      <scope id="1566698074411058896" at="345,210,346,358" />
-      <scope id="1566698074411058917" at="347,208,348,355" />
-      <scope id="1566698074411058939" at="349,206,350,18" />
-      <scope id="1566698074411060167" at="354,76,355,191" />
-      <scope id="1566698074411060789" at="357,84,358,193" />
-      <scope id="4941415056451956450" at="360,70,361,192" />
-      <scope id="2831583045484001726" at="363,69,364,219" />
-      <scope id="2831583045484015072" at="366,70,367,187" />
-      <scope id="2831583045484014428" at="369,64,370,185" />
-      <scope id="1311078761699865386" at="372,57,373,202" />
-      <scope id="44810288958200772" at="375,75,376,192" />
-      <scope id="7007487250399086809" at="378,54,379,171" />
-      <scope id="7007487250399120551" at="381,54,382,192" />
-      <scope id="8986013878447081931" at="384,82,385,211" />
->>>>>>> 7fba947d
-      <scope id="7527312772557296391" at="387,61,388,33" />
-      <scope id="3787796982867056163" at="335,68,337,0" />
-      <scope id="7006097710431222814" at="118,0,121,0">
+      <node id="5142965544952260031" at="67,0,68,0" concept="13" trace="concept_ExportMacro" />
+      <node id="7527312772557071898" at="69,0,70,0" concept="13" trace="concept_AbstractConceptDeclaration" />
+      <node id="6967314660305060878" at="70,0,71,0" concept="13" trace="concept_ConceptDeclaration" />
+      <node id="6967314660305029371" at="72,0,73,0" concept="13" trace="concept_ModelNewNodeOp" />
+      <node id="7527312772557132272" at="73,0,74,0" concept="13" trace="concept_ModelNewRootOp" />
+      <node id="7527312772557161827" at="74,0,75,0" concept="13" trace="concept_InsertNewNextOp" />
+      <node id="7527312772557215944" at="75,0,76,0" concept="13" trace="concept_InsertNextOp" />
+      <node id="7527312772557165327" at="76,0,77,0" concept="13" trace="concept_InsertNewPrevOp" />
+      <node id="7527312772557219455" at="77,0,78,0" concept="13" trace="concept_InsertPrevOp" />
+      <node id="7527312772557172293" at="78,0,79,0" concept="13" trace="concept_ReplaceNewOp" />
+      <node id="7527312772557179266" at="79,0,80,0" concept="13" trace="concept_ReplaceOp" />
+      <node id="7006097710431053274" at="87,10,88,43" concept="3" />
+      <node id="7006097710431085144" at="88,43,89,47" concept="3" />
+      <node id="7006097710431089523" at="89,47,90,46" concept="3" />
+      <node id="7006097710431096343" at="90,46,91,52" concept="3" />
+      <node id="7006097710431101698" at="91,52,92,52" concept="3" />
+      <node id="7006097710431105326" at="92,52,93,48" concept="3" />
+      <node id="7006097710431105580" at="93,48,94,45" concept="3" />
+      <node id="7006097710431105846" at="94,45,95,51" concept="3" />
+      <node id="7006097710431106124" at="95,51,96,51" concept="3" />
+      <node id="7006097710431109550" at="96,51,97,47" concept="3" />
+      <node id="7006097710431109850" at="97,47,98,53" concept="3" />
+      <node id="7006097710431110162" at="98,53,99,55" concept="3" />
+      <node id="7006097710431114027" at="99,55,100,46" concept="3" />
+      <node id="7006097710431114361" at="100,46,101,44" concept="3" />
+      <node id="7006097710431114707" at="101,44,102,46" concept="3" />
+      <node id="7813537385605160937" at="102,46,103,45" concept="3" />
+      <node id="5142965544952215041" at="103,45,104,47" concept="3" />
+      <node id="7527312772557258161" at="110,3,111,66" concept="3" />
+      <node id="7527312772557268472" at="111,66,112,54" concept="3" />
+      <node id="7527312772557266939" at="112,54,113,55" concept="3" />
+      <node id="7527312772557270513" at="113,55,114,55" concept="3" />
+      <node id="7527312772557271138" at="114,55,115,52" concept="3" />
+      <node id="7527312772557271911" at="115,52,116,52" concept="3" />
+      <node id="7527312772557274459" at="116,52,117,52" concept="3" />
+      <node id="7527312772557276768" at="117,52,118,49" concept="3" />
+      <node id="7006097710431317091" at="120,46,121,58" concept="10" />
+      <node id="2288466875851150583" at="123,66,124,60" concept="10" />
+      <node id="1733398552130483602" at="127,42,128,18" concept="10" />
+      <node id="1733398552130483606" at="129,5,130,203" concept="9" />
+      <node id="1733398552130483617" at="130,203,131,50" concept="10" />
+      <node id="1733398552130483637" at="133,59,134,198" concept="10" />
+      <node id="1733398552130488448" at="136,73,137,221" concept="10" />
+      <node id="1733398552130488463" at="139,59,140,210" concept="10" />
+      <node id="1733398552130488478" at="142,72,143,228" concept="10" />
+      <node id="1733398552130488493" at="145,53,146,209" concept="10" />
+      <node id="4290966046185278606" at="148,64,149,189" concept="10" />
+      <node id="4290966046185278620" at="151,73,152,196" concept="10" />
+      <node id="4290966046185278814" at="154,56,155,191" concept="10" />
+      <node id="1733398552130474131" at="157,62,158,191" concept="10" />
+      <node id="1733398552130483579" at="160,65,161,184" concept="10" />
+      <node id="1733398552130495590" at="163,72,164,198" concept="10" />
+      <node id="4290966046185279018" at="166,56,167,191" concept="10" />
+      <node id="4290966046185279032" at="169,64,170,189" concept="10" />
+      <node id="4290966046185279256" at="172,59,173,180" concept="10" />
+      <node id="4290966046185279270" at="175,63,176,198" concept="10" />
+      <node id="4290966046185279520" at="178,65,179,192" concept="10" />
+      <node id="4290966046185279534" at="181,69,182,198" concept="10" />
+      <node id="7126105700439180910" at="184,65,185,193" concept="10" />
+      <node id="1733398552130495902" at="187,79,188,210" concept="10" />
+      <node id="6414589636559833967" at="191,206,192,377" concept="10" />
+      <node id="6414589636559833994" at="193,213,194,377" concept="10" />
+      <node id="6414589636559834001" at="195,5,196,16" concept="10" />
+      <node id="5535664898596391458" at="199,206,200,373" concept="10" />
+      <node id="5535664898596391473" at="201,213,202,373" concept="10" />
+      <node id="5535664898596391478" at="203,5,204,16" concept="10" />
+      <node id="1733398552130495743" at="206,79,207,371" concept="10" />
+      <node id="1733398552130495337" at="209,79,210,213" concept="9" />
+      <node id="1733398552130495353" at="210,213,211,72" concept="9" />
+      <node id="1733398552130495399" at="212,45,213,64" concept="9" />
+      <node id="1733398552130495418" at="214,26,215,20" concept="10" />
+      <node id="1733398552130495422" at="216,7,217,183" concept="3" />
+      <node id="1733398552130495452" at="218,30,219,20" concept="10" />
+      <node id="1733398552130495350" at="221,5,222,18" concept="10" />
+      <node id="5686285592101711017" at="224,65,225,192" concept="10" />
+      <node id="9047349009208177515" at="227,70,228,197" concept="10" />
+      <node id="5686285592101744260" at="230,66,231,191" concept="10" />
+      <node id="5686285592101744443" at="233,67,234,196" concept="10" />
+      <node id="5686285592101745314" at="236,70,237,188" concept="10" />
+      <node id="9047349009208183679" at="239,67,240,184" concept="10" />
+      <node id="9047349009208177933" at="242,66,243,187" concept="10" />
+      <node id="4902423119048061927" at="245,74,246,375" concept="10" />
+      <node id="9047349009208177949" at="248,61,249,188" concept="10" />
+      <node id="9047349009208177963" at="251,58,252,380" concept="10" />
+      <node id="9047349009208184141" at="254,63,255,190" concept="10" />
+      <node id="9047349009208184604" at="257,58,258,189" concept="10" />
+      <node id="5686285592101745514" at="260,70,261,149" concept="10" />
+      <node id="7126105700439175458" at="263,75,264,378" concept="10" />
+      <node id="7222965616486891067" at="266,77,267,197" concept="10" />
+      <node id="7222965616486973878" at="269,87,270,208" concept="10" />
+      <node id="7222965616486886220" at="272,73,273,191" concept="10" />
+      <node id="8986013878446845273" at="275,77,276,203" concept="10" />
+      <node id="7222965616486988350" at="278,79,279,201" concept="10" />
+      <node id="7222965616486956133" at="281,81,282,203" concept="10" />
+      <node id="7126105700439175487" at="284,62,285,185" concept="10" />
+      <node id="7126105700439175473" at="287,70,288,195" concept="10" />
+      <node id="2441057693881476600" at="290,72,291,191" concept="10" />
+      <node id="2441057693881476613" at="293,70,294,185" concept="10" />
+      <node id="5590278813170625677" at="297,23,298,18" concept="10" />
+      <node id="5590278813170625682" at="299,5,300,64" concept="9" />
+      <node id="5590278813170626246" at="301,83,302,369" concept="10" />
+      <node id="5590278813170626276" at="303,97,304,376" concept="10" />
+      <node id="5590278813170626290" at="305,96,306,375" concept="10" />
+      <node id="3239620430841268030" at="307,91,308,389" concept="10" />
+      <node id="5590278813170626265" at="309,5,310,16" concept="10" />
+      <node id="3239620430841268693" at="312,67,313,207" concept="10" />
+      <node id="5590278813170626308" at="316,23,317,18" concept="10" />
+      <node id="5590278813170626313" at="318,5,319,64" concept="9" />
+      <node id="5590278813170626322" at="320,90,321,375" concept="10" />
+      <node id="5590278813170626333" at="322,96,323,374" concept="10" />
+      <node id="5590278813170626364" at="324,92,325,370" concept="10" />
+      <node id="5590278813170626375" at="326,93,327,371" concept="10" />
+      <node id="5590278813170626388" at="328,98,329,394" concept="10" />
+      <node id="1187962225387461503" at="330,91,331,387" concept="10" />
+      <node id="7831152892667993677" at="332,100,333,393" concept="10" />
+      <node id="5590278813170626353" at="334,5,335,16" concept="10" />
+      <node id="3787796982867100965" at="337,68,338,203" concept="10" />
+      <node id="1566698074411056546" at="338,203,339,0" concept="12" />
+      <node id="1566698074411056132" at="341,61,342,193" concept="10" />
+      <node id="1566698074411058884" at="345,203,346,358" concept="10" />
+      <node id="1566698074411058905" at="347,210,348,358" concept="10" />
+      <node id="1566698074411058927" at="349,208,350,355" concept="10" />
+      <node id="1566698074411058950" at="351,206,352,18" concept="10" />
+      <node id="1566698074411058954" at="353,5,354,41" concept="17" />
+      <node id="1566698074411060173" at="356,76,357,191" concept="10" />
+      <node id="1566698074411060792" at="359,84,360,193" concept="10" />
+      <node id="4941415056451965809" at="362,70,363,192" concept="10" />
+      <node id="2831583045484009840" at="365,69,366,219" concept="10" />
+      <node id="2831583045484015073" at="368,70,369,187" concept="10" />
+      <node id="2831583045484014429" at="371,64,372,185" concept="10" />
+      <node id="1311078761699865387" at="374,57,375,202" concept="10" />
+      <node id="44810288958200775" at="377,75,378,192" concept="10" />
+      <node id="7007487250399086810" at="380,54,381,171" concept="10" />
+      <node id="7007487250399120552" at="383,54,384,192" concept="10" />
+      <node id="8986013878447086141" at="386,82,387,211" concept="10" />
+      <node id="7527312772557310955" at="389,61,390,33" concept="10" />
+      <node id="7006097710431222814" at="120,0,123,0" concept="14" trace="isNodeMacro#(Lorg/jetbrains/mps/openapi/model/SNode;)Z" />
+      <node id="2288466875851129884" at="123,0,126,0" concept="14" trace="isNodeMacro#(Ljava/lang/String;)Z" />
+      <node id="1733398552130483594" at="126,76,129,5" concept="7" />
+      <node id="1733398552130483559" at="133,0,136,0" concept="14" trace="getCreateRootRuleLabel#(Lorg/jetbrains/mps/openapi/model/SNode;)Ljava/lang/String;" />
+      <node id="1733398552130483630" at="136,0,139,0" concept="14" trace="getTemplateFragmentLabel#(Lorg/jetbrains/mps/openapi/model/SNode;)Ljava/lang/String;" />
+      <node id="1733398552130488456" at="139,0,142,0" concept="14" trace="getNodeMacroLabel#(Lorg/jetbrains/mps/openapi/model/SNode;)Ljava/lang/String;" />
+      <node id="1733398552130488471" at="142,0,145,0" concept="14" trace="getPatternReductionRuleLabel#(Lorg/jetbrains/mps/openapi/model/SNode;)Ljava/lang/String;" />
+      <node id="1733398552130488486" at="145,0,148,0" concept="14" trace="getBaseRuleLabel#(Lorg/jetbrains/mps/openapi/model/SNode;)Ljava/lang/String;" />
+      <node id="4290966046185278598" at="148,0,151,0" concept="14" trace="getBaseRuleApplicableConcept#(Lorg/jetbrains/mps/openapi/model/SNode;)Lorg/jetbrains/mps/openapi/model/SNode;" />
+      <node id="4290966046185278613" at="151,0,154,0" concept="14" trace="getBaseRuleApplyToConceptInheritors#(Lorg/jetbrains/mps/openapi/model/SNode;)Z" />
+      <node id="4290966046185278807" at="154,0,157,0" concept="14" trace="getBaseRuleCondition#(Lorg/jetbrains/mps/openapi/model/SNode;)Lorg/jetbrains/mps/openapi/model/SNode;" />
+      <node id="1733398552130474125" at="157,0,160,0" concept="14" trace="getCreateRootRuleCondition#(Lorg/jetbrains/mps/openapi/model/SNode;)Lorg/jetbrains/mps/openapi/model/SNode;" />
+      <node id="1733398552130483573" at="160,0,163,0" concept="14" trace="getCreateRootRuleTemplateNode#(Lorg/jetbrains/mps/openapi/model/SNode;)Lorg/jetbrains/mps/openapi/model/SNode;" />
+      <node id="1733398552130495583" at="163,0,166,0" concept="14" trace="getReductionRuleConsequence#(Lorg/jetbrains/mps/openapi/model/SNode;)Lorg/jetbrains/mps/openapi/model/SNode;" />
+      <node id="4290966046185279011" at="166,0,169,0" concept="14" trace="getDropRuleCondition#(Lorg/jetbrains/mps/openapi/model/SNode;)Lorg/jetbrains/mps/openapi/model/SNode;" />
+      <node id="4290966046185279025" at="169,0,172,0" concept="14" trace="getDropRuleApplicableConcept#(Lorg/jetbrains/mps/openapi/model/SNode;)Lorg/jetbrains/mps/openapi/model/SNode;" />
+      <node id="4290966046185279249" at="172,0,175,0" concept="14" trace="getRootRuleTemplateNode#(Lorg/jetbrains/mps/openapi/model/SNode;)Lorg/jetbrains/mps/openapi/model/SNode;" />
+      <node id="4290966046185279263" at="175,0,178,0" concept="14" trace="getRootRuleKeepSourceRoot#(Lorg/jetbrains/mps/openapi/model/SNode;)Z" />
+      <node id="4290966046185279514" at="178,0,181,0" concept="14" trace="getSwitchModifiedSwitch#(Lorg/jetbrains/mps/openapi/model/SNode;)Lorg/jetbrains/mps/openapi/model/SNode;" />
+      <node id="4290966046185279528" at="181,0,184,0" concept="14" trace="getSwitchDefaultConsequence#(Lorg/jetbrains/mps/openapi/model/SNode;)Lorg/jetbrains/mps/openapi/model/SNode;" />
+      <node id="7126105700439180901" at="184,0,187,0" concept="14" trace="getSwitch_NullInputMessage#(Lorg/jetbrains/mps/openapi/model/SNode;)Lorg/jetbrains/mps/openapi/model/SNode;" />
+      <node id="1733398552130495898" at="187,0,190,0" concept="14" trace="getPatternReductionRuleConsequence#(Lorg/jetbrains/mps/openapi/model/SNode;)Lorg/jetbrains/mps/openapi/model/SNode;" />
+      <node id="1733398552130495739" at="206,0,209,0" concept="14" trace="getPatternReductionRulePatternNode#(Lorg/jetbrains/mps/openapi/model/SNode;)Lorg/jetbrains/mps/openapi/model/SNode;" />
+      <node id="1733398552130495409" at="213,64,216,7" concept="7" />
+      <node id="1733398552130495438" at="217,183,220,7" concept="7" />
+      <node id="5686285592101711011" at="224,0,227,0" concept="14" trace="getIfMacro_ConditionFunction#(Lorg/jetbrains/mps/openapi/model/SNode;)Lorg/jetbrains/mps/openapi/model/SNode;" />
+      <node id="9047349009208177511" at="227,0,230,0" concept="14" trace="getIfMacro_AlternativeConsequence#(Lorg/jetbrains/mps/openapi/model/SNode;)Lorg/jetbrains/mps/openapi/model/SNode;" />
+      <node id="5686285592101744254" at="230,0,233,0" concept="14" trace="getReferenceMacro_GetReferent#(Lorg/jetbrains/mps/openapi/model/SNode;)Lorg/jetbrains/mps/openapi/model/SNode;" />
+      <node id="5686285592101744437" at="233,0,236,0" concept="14" trace="getPropertyMacro_ValueFunction#(Lorg/jetbrains/mps/openapi/model/SNode;)Lorg/jetbrains/mps/openapi/model/SNode;" />
+      <node id="5686285592101745308" at="236,0,239,0" concept="14" trace="getTemplateFragment_ContextNodeQuery#(Lorg/jetbrains/mps/openapi/model/SNode;)Lorg/jetbrains/mps/openapi/model/SNode;" />
+      <node id="9047349009208183673" at="239,0,242,0" concept="14" trace="getMappingScriptReference_Script#(Lorg/jetbrains/mps/openapi/model/SNode;)Lorg/jetbrains/mps/openapi/model/SNode;" />
+      <node id="9047349009208177927" at="242,0,245,0" concept="14" trace="getSwitchMacro_TemplateSwitch#(Lorg/jetbrains/mps/openapi/model/SNode;)Lorg/jetbrains/mps/openapi/model/SNode;" />
+      <node id="4902423119048060415" at="245,0,248,0" concept="14" trace="getTemplateSwitchMacro_TemplateSwitch#(Lorg/jetbrains/mps/openapi/model/SNode;)Lorg/jetbrains/mps/openapi/model/SNode;" />
+      <node id="9047349009208177943" at="248,0,251,0" concept="14" trace="getIncludeMacro_Template#(Lorg/jetbrains/mps/openapi/model/SNode;)Lorg/jetbrains/mps/openapi/model/SNode;" />
+      <node id="9047349009208177959" at="251,0,254,0" concept="14" trace="getCallMacro_Template#(Lorg/jetbrains/mps/openapi/model/SNode;)Lorg/jetbrains/mps/openapi/model/SNode;" />
+      <node id="9047349009208184134" at="254,0,257,0" concept="14" trace="getWeaving_ContextNodeQuery#(Lorg/jetbrains/mps/openapi/model/SNode;)Lorg/jetbrains/mps/openapi/model/SNode;" />
+      <node id="9047349009208184601" at="257,0,260,0" concept="14" trace="getWeaving_Consequence#(Lorg/jetbrains/mps/openapi/model/SNode;)Lorg/jetbrains/mps/openapi/model/SNode;" />
+      <node id="5686285592101745503" at="260,0,263,0" concept="14" trace="getTemplateFragmentByAnnotatedNode#(Lorg/jetbrains/mps/openapi/model/SNode;)Lorg/jetbrains/mps/openapi/model/SNode;" />
+      <node id="7126105700439167435" at="263,0,266,0" concept="14" trace="getTemplateDeclarationReference_Template#(Lorg/jetbrains/mps/openapi/model/SNode;)Lorg/jetbrains/mps/openapi/model/SNode;" />
+      <node id="7222965616486820002" at="266,0,269,0" concept="14" trace="getInlineTemplate_templateNode#(Lorg/jetbrains/mps/openapi/model/SNode;)Lorg/jetbrains/mps/openapi/model/SNode;" />
+      <node id="7222965616486964876" at="269,0,272,0" concept="14" trace="getInlineTemplateWithContext_contentNode#(Lorg/jetbrains/mps/openapi/model/SNode;)Lorg/jetbrains/mps/openapi/model/SNode;" />
+      <node id="7222965616486882203" at="272,0,275,0" concept="14" trace="getInlineSwitch_case#(Lorg/jetbrains/mps/openapi/model/SNode;)Ljava/util/List;" />
+      <node id="8986013878446845267" at="275,0,278,0" concept="14" trace="getInlineSwitch_caseCondition#(Lorg/jetbrains/mps/openapi/model/SNode;)Lorg/jetbrains/mps/openapi/model/SNode;" />
+      <node id="7222965616486984210" at="278,0,281,0" concept="14" trace="getInlineSwitch_caseConsequence#(Lorg/jetbrains/mps/openapi/model/SNode;)Lorg/jetbrains/mps/openapi/model/SNode;" />
+      <node id="7222965616486950018" at="281,0,284,0" concept="14" trace="getInlineSwitch_defaultConsequence#(Lorg/jetbrains/mps/openapi/model/SNode;)Lorg/jetbrains/mps/openapi/model/SNode;" />
+      <node id="7126105700439175483" at="284,0,287,0" concept="14" trace="getWeaveEach_Template#(Lorg/jetbrains/mps/openapi/model/SNode;)Lorg/jetbrains/mps/openapi/model/SNode;" />
+      <node id="7126105700439175467" at="287,0,290,0" concept="14" trace="getWeaveEach_SourceNodesQuery#(Lorg/jetbrains/mps/openapi/model/SNode;)Lorg/jetbrains/mps/openapi/model/SNode;" />
+      <node id="2441057693881468502" at="290,0,293,0" concept="14" trace="getMappingConfiguration_TopPrio#(Lorg/jetbrains/mps/openapi/model/SNode;)Z" />
+      <node id="2441057693881476607" at="293,0,296,0" concept="14" trace="getTemplateDeclaration_ContentNode#(Lorg/jetbrains/mps/openapi/model/SNode;)Lorg/jetbrains/mps/openapi/model/SNode;" />
+      <node id="5590278813170625668" at="296,55,299,5" concept="7" />
+      <node id="3239620430841268687" at="312,0,315,0" concept="14" trace="getWeaveMacro_Consequence#(Lorg/jetbrains/mps/openapi/model/SNode;)Lorg/jetbrains/mps/openapi/model/SNode;" />
+      <node id="5590278813170626306" at="315,54,318,5" concept="7" />
+      <node id="1566698074411056128" at="341,0,344,0" concept="14" trace="getTemplateCall_Template#(Lorg/jetbrains/mps/openapi/model/SNode;)Lorg/jetbrains/mps/openapi/model/SNode;" />
+      <node id="1566698074411060164" at="356,0,359,0" concept="14" trace="getTemplateArgumentQueryExpression_Query#(Lorg/jetbrains/mps/openapi/model/SNode;)Lorg/jetbrains/mps/openapi/model/SNode;" />
+      <node id="1566698074411060786" at="359,0,362,0" concept="14" trace="getTemplateArgumentParameterExpression_Parameter#(Lorg/jetbrains/mps/openapi/model/SNode;)Lorg/jetbrains/mps/openapi/model/SNode;" />
+      <node id="4941415056451956446" at="362,0,365,0" concept="14" trace="getTemplateArgumentVarRef_VarMacro#(Lorg/jetbrains/mps/openapi/model/SNode;)Lorg/jetbrains/mps/openapi/model/SNode;" />
+      <node id="2831583045484001723" at="365,0,368,0" concept="14" trace="getMappingScript_IsPreProcess#(Lorg/jetbrains/mps/openapi/model/SNode;)Z" />
+      <node id="2831583045484015069" at="368,0,371,0" concept="14" trace="getMappingScript_ModifiesModel#(Lorg/jetbrains/mps/openapi/model/SNode;)Z" />
+      <node id="2831583045484014425" at="371,0,374,0" concept="14" trace="getMappingScript_CodeBlock#(Lorg/jetbrains/mps/openapi/model/SNode;)Lorg/jetbrains/mps/openapi/model/SNode;" />
+      <node id="1311078761699865384" at="374,0,377,0" concept="14" trace="getInsertMacro_Query#(Lorg/jetbrains/mps/openapi/model/SNode;)Lorg/jetbrains/mps/openapi/model/SNode;" />
+      <node id="44810288958200769" at="377,0,380,0" concept="14" trace="getMappingConfiguration_IsApplicable#(Lorg/jetbrains/mps/openapi/model/SNode;)Lorg/jetbrains/mps/openapi/model/SNode;" />
+      <node id="7007487250399086806" at="380,0,383,0" concept="14" trace="getVarMacro_Name#(Lorg/jetbrains/mps/openapi/model/SNode;)Ljava/lang/String;" />
+      <node id="7007487250399120548" at="383,0,386,0" concept="14" trace="getVarMacro_Query#(Lorg/jetbrains/mps/openapi/model/SNode;)Lorg/jetbrains/mps/openapi/model/SNode;" />
+      <node id="8986013878447081927" at="386,0,389,0" concept="14" trace="getDismissTopRule_message#(Lorg/jetbrains/mps/openapi/model/SNode;)Lorg/jetbrains/mps/openapi/model/SNode;" />
+      <node id="7527312772557322314" at="389,0,392,0" concept="14" trace="getModelChangeOperations#()Ljava/lang/Iterable;" />
+      <node id="7527312772557234455" at="106,0,110,0" concept="13" trace="ModelChangeOperations" />
+      <node id="3787796982867056160" at="337,0,341,0" concept="14" trace="getTemplateCall_Arguments#(Lorg/jetbrains/mps/openapi/model/SNode;)Ljava/util/List;" />
+      <node id="6414589636559797566" at="190,64,195,5" concept="7" />
+      <node id="5535664898596391456" at="198,60,203,5" concept="7" />
+      <node id="6985017052018534026" at="81,0,87,0" concept="13" trace="NodeMacroConcepts" />
+      <node id="1733398552130483587" at="126,0,133,0" concept="14" trace="getMappingLabelName#(Lorg/jetbrains/mps/openapi/model/SNode;)Ljava/lang/String;" />
+      <node id="6414589636559797560" at="190,0,198,0" concept="14" trace="getMapSrc_PostMapperFunction#(Lorg/jetbrains/mps/openapi/model/SNode;)Lorg/jetbrains/mps/openapi/model/SNode;" />
+      <node id="5535664898596391452" at="198,0,206,0" concept="14" trace="getMapSrc_MapperFunction#(Lorg/jetbrains/mps/openapi/model/SNode;)Lorg/jetbrains/mps/openapi/model/SNode;" />
+      <node id="5590278813170588938" at="300,64,309,5" concept="7" />
+      <node id="1566698074411056958" at="344,67,353,5" concept="7" />
+      <node id="1733398552130495372" at="211,72,221,5" concept="5" />
+      <node id="1566698074411056951" at="344,0,356,0" concept="14" trace="evaluateBaseLanguageExpression#(Lorg/jetbrains/mps/openapi/model/SNode;)Ljava/lang/Object;" />
+      <node id="1733398552130495326" at="209,0,224,0" concept="14" trace="getTemplateDeclarationParameterNames#(Lorg/jetbrains/mps/openapi/model/SNode;)[Ljava/lang/String;" />
+      <node id="5590278813170626320" at="319,64,334,5" concept="7" />
+      <node id="5590278813170580828" at="296,0,312,0" concept="14" trace="getSourceNodesQuery#(Lorg/jetbrains/mps/openapi/model/SNode;)Lorg/jetbrains/mps/openapi/model/SNode;" />
+      <node id="5590278813170626302" at="315,0,337,0" concept="14" trace="getSourceNodeQuery#(Lorg/jetbrains/mps/openapi/model/SNode;)Lorg/jetbrains/mps/openapi/model/SNode;" />
+      <scope id="7006097710431222818" at="120,46,121,58" />
+      <scope id="2288466875851098755" at="123,66,124,60" />
+      <scope id="1733398552130483596" at="127,42,128,18" />
+      <scope id="1733398552130483562" at="133,59,134,198" />
+      <scope id="1733398552130483633" at="136,73,137,221" />
+      <scope id="1733398552130488459" at="139,59,140,210" />
+      <scope id="1733398552130488474" at="142,72,143,228" />
+      <scope id="1733398552130488489" at="145,53,146,209" />
+      <scope id="4290966046185278601" at="148,64,149,189" />
+      <scope id="4290966046185278616" at="151,73,152,196" />
+      <scope id="4290966046185278810" at="154,56,155,191" />
+      <scope id="1733398552130474128" at="157,62,158,191" />
+      <scope id="1733398552130483576" at="160,65,161,184" />
+      <scope id="1733398552130495586" at="163,72,164,198" />
+      <scope id="4290966046185279014" at="166,56,167,191" />
+      <scope id="4290966046185279028" at="169,64,170,189" />
+      <scope id="4290966046185279252" at="172,59,173,180" />
+      <scope id="4290966046185279266" at="175,63,176,198" />
+      <scope id="4290966046185279517" at="178,65,179,192" />
+      <scope id="4290966046185279531" at="181,69,182,198" />
+      <scope id="7126105700439180904" at="184,65,185,193" />
+      <scope id="1733398552130495901" at="187,79,188,210" />
+      <scope id="6414589636559797568" at="191,206,192,377" />
+      <scope id="6414589636559833985" at="193,213,194,377" />
+      <scope id="5535664898596391457" at="199,206,200,373" />
+      <scope id="5535664898596391472" at="201,213,202,373" />
+      <scope id="1733398552130495742" at="206,79,207,371" />
+      <scope id="1733398552130495410" at="214,26,215,20" />
+      <scope id="1733398552130495439" at="218,30,219,20" />
+      <scope id="5686285592101711014" at="224,65,225,192" />
+      <scope id="9047349009208177514" at="227,70,228,197" />
+      <scope id="5686285592101744257" at="230,66,231,191" />
+      <scope id="5686285592101744440" at="233,67,234,196" />
+      <scope id="5686285592101745311" at="236,70,237,188" />
+      <scope id="9047349009208183676" at="239,67,240,184" />
+      <scope id="9047349009208177930" at="242,66,243,187" />
+      <scope id="4902423119048060418" at="245,74,246,375" />
+      <scope id="9047349009208177946" at="248,61,249,188" />
+      <scope id="9047349009208177962" at="251,58,252,380" />
+      <scope id="9047349009208184137" at="254,63,255,190" />
+      <scope id="9047349009208184603" at="257,58,258,189" />
+      <scope id="5686285592101745505" at="260,70,261,149" />
+      <scope id="7126105700439167438" at="263,75,264,378" />
+      <scope id="7222965616486820006" at="266,77,267,197" />
+      <scope id="7222965616486964880" at="269,87,270,208" />
+      <scope id="7222965616486882207" at="272,73,273,191" />
+      <scope id="8986013878446845272" at="275,77,276,203" />
+      <scope id="7222965616486984214" at="278,79,279,201" />
+      <scope id="7222965616486950022" at="281,81,282,203" />
+      <scope id="7126105700439175486" at="284,62,285,185" />
+      <scope id="7126105700439175470" at="287,70,288,195" />
+      <scope id="2441057693881468505" at="290,72,291,191" />
+      <scope id="2441057693881476610" at="293,70,294,185" />
+      <scope id="5590278813170625669" at="297,23,298,18" />
+      <scope id="5590278813170588940" at="301,83,302,369" />
+      <scope id="5590278813170626260" at="303,97,304,376" />
+      <scope id="5590278813170626263" at="305,96,306,375" />
+      <scope id="3239620430841268022" at="307,91,308,389" />
+      <scope id="3239620430841268690" at="312,67,313,207" />
+      <scope id="5590278813170626307" at="316,23,317,18" />
+      <scope id="5590278813170626321" at="320,90,321,375" />
+      <scope id="5590278813170626332" at="322,96,323,374" />
+      <scope id="5590278813170626363" at="324,92,325,370" />
+      <scope id="5590278813170626374" at="326,93,327,371" />
+      <scope id="5590278813170626387" at="328,98,329,394" />
+      <scope id="1187962225387460797" at="330,91,331,387" />
+      <scope id="7831152892667969444" at="332,100,333,393" />
+      <scope id="1566698074411056131" at="341,61,342,193" />
+      <scope id="1566698074411056960" at="345,203,346,358" />
+      <scope id="1566698074411058896" at="347,210,348,358" />
+      <scope id="1566698074411058917" at="349,208,350,355" />
+      <scope id="1566698074411058939" at="351,206,352,18" />
+      <scope id="1566698074411060167" at="356,76,357,191" />
+      <scope id="1566698074411060789" at="359,84,360,193" />
+      <scope id="4941415056451956450" at="362,70,363,192" />
+      <scope id="2831583045484001726" at="365,69,366,219" />
+      <scope id="2831583045484015072" at="368,70,369,187" />
+      <scope id="2831583045484014428" at="371,64,372,185" />
+      <scope id="1311078761699865386" at="374,57,375,202" />
+      <scope id="44810288958200772" at="377,75,378,192" />
+      <scope id="7007487250399086809" at="380,54,381,171" />
+      <scope id="7007487250399120551" at="383,54,384,192" />
+      <scope id="8986013878447081931" at="386,82,387,211" />
+      <scope id="7527312772557296391" at="389,61,390,33" />
+      <scope id="3787796982867056163" at="337,68,339,0" />
+      <scope id="7006097710431222814" at="120,0,123,0">
         <var name="n" id="7006097710431241056" />
       </scope>
-      <scope id="2288466875851129884" at="121,0,124,0">
+      <scope id="2288466875851129884" at="123,0,126,0">
         <var name="conceptQualifiedName" id="2288466875851118801" />
       </scope>
-      <scope id="1733398552130483559" at="131,0,134,0">
+      <scope id="1733398552130483559" at="133,0,136,0">
         <var name="rule" id="1733398552130483563" />
       </scope>
-      <scope id="1733398552130483630" at="134,0,137,0">
+      <scope id="1733398552130483630" at="136,0,139,0">
         <var name="templateFragment" id="1733398552130483634" />
       </scope>
-      <scope id="1733398552130488456" at="137,0,140,0">
+      <scope id="1733398552130488456" at="139,0,142,0">
         <var name="nodeMacro" id="1733398552130488461" />
       </scope>
-      <scope id="1733398552130488471" at="140,0,143,0">
+      <scope id="1733398552130488471" at="142,0,145,0">
         <var name="patternRule" id="1733398552130488475" />
       </scope>
-      <scope id="1733398552130488486" at="143,0,146,0">
+      <scope id="1733398552130488486" at="145,0,148,0">
         <var name="rule" id="1733398552130488491" />
       </scope>
-      <scope id="4290966046185278598" at="146,0,149,0">
+      <scope id="4290966046185278598" at="148,0,151,0">
         <var name="rule" id="4290966046185278604" />
       </scope>
-      <scope id="4290966046185278613" at="149,0,152,0">
+      <scope id="4290966046185278613" at="151,0,154,0">
         <var name="rule" id="4290966046185278618" />
       </scope>
-      <scope id="4290966046185278807" at="152,0,155,0">
+      <scope id="4290966046185278807" at="154,0,157,0">
         <var name="rule" id="4290966046185278812" />
       </scope>
-      <scope id="1733398552130474125" at="155,0,158,0">
+      <scope id="1733398552130474125" at="157,0,160,0">
         <var name="rule" id="1733398552130474129" />
       </scope>
-      <scope id="1733398552130483573" at="158,0,161,0">
+      <scope id="1733398552130483573" at="160,0,163,0">
         <var name="rule" id="1733398552130483577" />
       </scope>
-      <scope id="1733398552130495583" at="161,0,164,0">
+      <scope id="1733398552130495583" at="163,0,166,0">
         <var name="reductionRule" id="1733398552130495588" />
       </scope>
-      <scope id="4290966046185279011" at="164,0,167,0">
+      <scope id="4290966046185279011" at="166,0,169,0">
         <var name="rule" id="4290966046185279016" />
       </scope>
-      <scope id="4290966046185279025" at="167,0,170,0">
+      <scope id="4290966046185279025" at="169,0,172,0">
         <var name="rule" id="4290966046185279030" />
       </scope>
-      <scope id="4290966046185279249" at="170,0,173,0">
+      <scope id="4290966046185279249" at="172,0,175,0">
         <var name="rule" id="4290966046185279254" />
       </scope>
-      <scope id="4290966046185279263" at="173,0,176,0">
+      <scope id="4290966046185279263" at="175,0,178,0">
         <var name="rule" id="4290966046185279267" />
       </scope>
-      <scope id="4290966046185279514" at="176,0,179,0">
+      <scope id="4290966046185279514" at="178,0,181,0">
         <var name="switchNode" id="4290966046185279518" />
       </scope>
-      <scope id="4290966046185279528" at="179,0,182,0">
+      <scope id="4290966046185279528" at="181,0,184,0">
         <var name="switchNode" id="4290966046185279532" />
       </scope>
-      <scope id="7126105700439180901" at="182,0,185,0">
+      <scope id="7126105700439180901" at="184,0,187,0">
         <var name="switch_" id="7126105700439180905" />
       </scope>
-      <scope id="1733398552130495898" at="185,0,188,0">
+      <scope id="1733398552130495898" at="187,0,190,0">
         <var name="reductionRule" id="1733398552130495906" />
       </scope>
-      <scope id="1733398552130495739" at="204,0,207,0">
+      <scope id="1733398552130495739" at="206,0,209,0">
         <var name="reductionRule" id="1733398552130495747" />
       </scope>
-      <scope id="5686285592101711011" at="222,0,225,0">
+      <scope id="5686285592101711011" at="224,0,227,0">
         <var name="macro" id="5686285592101711015" />
       </scope>
-      <scope id="9047349009208177511" at="225,0,228,0">
+      <scope id="9047349009208177511" at="227,0,230,0">
         <var name="macro" id="9047349009208177519" />
       </scope>
-      <scope id="5686285592101744254" at="228,0,231,0">
+      <scope id="5686285592101744254" at="230,0,233,0">
         <var name="macro" id="5686285592101744258" />
       </scope>
-      <scope id="5686285592101744437" at="231,0,234,0">
+      <scope id="5686285592101744437" at="233,0,236,0">
         <var name="macro" id="5686285592101744441" />
       </scope>
-      <scope id="5686285592101745308" at="234,0,237,0">
+      <scope id="5686285592101745308" at="236,0,239,0">
         <var name="tf" id="5686285592101745312" />
       </scope>
-      <scope id="9047349009208183673" at="237,0,240,0">
+      <scope id="9047349009208183673" at="239,0,242,0">
         <var name="ref" id="9047349009208183677" />
       </scope>
-      <scope id="9047349009208177927" at="240,0,243,0">
+      <scope id="9047349009208177927" at="242,0,245,0">
         <var name="macro" id="9047349009208177931" />
       </scope>
-      <scope id="4902423119048060415" at="243,0,246,0">
+      <scope id="4902423119048060415" at="245,0,248,0">
         <var name="macro" id="4902423119048061736" />
       </scope>
-      <scope id="9047349009208177943" at="246,0,249,0">
+      <scope id="9047349009208177943" at="248,0,251,0">
         <var name="macro" id="9047349009208177947" />
       </scope>
-      <scope id="9047349009208177959" at="249,0,252,0">
+      <scope id="9047349009208177959" at="251,0,254,0">
         <var name="macro" id="9047349009208177967" />
       </scope>
-      <scope id="9047349009208184134" at="252,0,255,0">
+      <scope id="9047349009208184134" at="254,0,257,0">
         <var name="rule" id="9047349009208184138" />
       </scope>
-      <scope id="9047349009208184601" at="255,0,258,0">
+      <scope id="9047349009208184601" at="257,0,260,0">
         <var name="rule" id="9047349009208184608" />
       </scope>
-      <scope id="5686285592101745503" at="258,0,261,0">
+      <scope id="5686285592101745503" at="260,0,263,0">
         <var name="node" id="5686285592101745510" />
       </scope>
-      <scope id="7126105700439167435" at="261,0,264,0">
+      <scope id="7126105700439167435" at="263,0,266,0">
         <var name="ref" id="7126105700439175453" />
       </scope>
-      <scope id="7222965616486820002" at="264,0,267,0">
+      <scope id="7222965616486820002" at="266,0,269,0">
         <var name="ruleConsequence" id="7222965616486866544" />
       </scope>
-      <scope id="7222965616486964876" at="267,0,270,0">
+      <scope id="7222965616486964876" at="269,0,272,0">
         <var name="ruleConsequence" id="7222965616486973798" />
       </scope>
-      <scope id="7222965616486882203" at="270,0,273,0">
+      <scope id="7222965616486882203" at="272,0,275,0">
         <var name="ruleConsequence" id="7222965616486886072" />
       </scope>
-      <scope id="8986013878446845267" at="273,0,276,0">
+      <scope id="8986013878446845267" at="275,0,278,0">
         <var name="inlineSwitchCase" id="8986013878446845268" />
       </scope>
-      <scope id="7222965616486984210" at="276,0,279,0">
+      <scope id="7222965616486984210" at="278,0,281,0">
         <var name="inlineSwitchCase" id="7222965616486988113" />
       </scope>
-      <scope id="7222965616486950018" at="279,0,282,0">
+      <scope id="7222965616486950018" at="281,0,284,0">
         <var name="ruleConsequence" id="7222965616486953483" />
       </scope>
-      <scope id="7126105700439175483" at="282,0,285,0">
+      <scope id="7126105700439175483" at="284,0,287,0">
         <var name="weaveEach" id="7126105700439175491" />
       </scope>
-      <scope id="7126105700439175467" at="285,0,288,0">
+      <scope id="7126105700439175467" at="287,0,290,0">
         <var name="weaveEach" id="7126105700439175471" />
       </scope>
-      <scope id="2441057693881468502" at="288,0,291,0">
+      <scope id="2441057693881468502" at="290,0,293,0">
         <var name="mapping" id="2441057693881476598" />
       </scope>
-      <scope id="2441057693881476607" at="291,0,294,0">
+      <scope id="2441057693881476607" at="293,0,296,0">
         <var name="decl" id="2441057693881476611" />
       </scope>
-      <scope id="3239620430841268687" at="310,0,313,0">
+      <scope id="3239620430841268687" at="312,0,315,0">
         <var name="weaveMacro" id="3239620430841268691" />
       </scope>
-      <scope id="1566698074411056128" at="339,0,342,0">
+      <scope id="1566698074411056128" at="341,0,344,0">
         <var name="macro" id="1566698074411056136" />
       </scope>
-      <scope id="1566698074411060164" at="354,0,357,0">
+      <scope id="1566698074411060164" at="356,0,359,0">
         <var name="expr" id="1566698074411060168" />
       </scope>
-      <scope id="1566698074411060786" at="357,0,360,0">
+      <scope id="1566698074411060786" at="359,0,362,0">
         <var name="expr" id="1566698074411060790" />
       </scope>
-      <scope id="4941415056451956446" at="360,0,363,0">
+      <scope id="4941415056451956446" at="362,0,365,0">
         <var name="expr" id="4941415056451965697" />
       </scope>
-      <scope id="2831583045484001723" at="363,0,366,0">
+      <scope id="2831583045484001723" at="365,0,368,0">
         <var name="script" id="2831583045484009838" />
       </scope>
-      <scope id="2831583045484015069" at="366,0,369,0">
+      <scope id="2831583045484015069" at="368,0,371,0">
         <var name="script" id="2831583045484015080" />
       </scope>
-      <scope id="2831583045484014425" at="369,0,372,0">
+      <scope id="2831583045484014425" at="371,0,374,0">
         <var name="script" id="2831583045484014436" />
       </scope>
-      <scope id="1311078761699865384" at="372,0,375,0">
+      <scope id="1311078761699865384" at="374,0,377,0">
         <var name="macro" id="1311078761699865391" />
       </scope>
-      <scope id="44810288958200769" at="375,0,378,0">
+      <scope id="44810288958200769" at="377,0,380,0">
         <var name="mapping" id="44810288958200773" />
       </scope>
-      <scope id="7007487250399086806" at="378,0,381,0">
+      <scope id="7007487250399086806" at="380,0,383,0">
         <var name="macro" id="7007487250399086814" />
       </scope>
-      <scope id="7007487250399120548" at="381,0,384,0">
+      <scope id="7007487250399120548" at="383,0,386,0">
         <var name="macro" id="7007487250399120556" />
       </scope>
-      <scope id="8986013878447081927" at="384,0,387,0">
+      <scope id="8986013878447081927" at="386,0,389,0">
         <var name="dismissTopRuleConsequence" id="8986013878447085917" />
       </scope>
-      <scope id="7527312772557322314" at="387,0,390,0" />
-      <scope id="3787796982867056160" at="335,0,339,0">
+      <scope id="7527312772557322314" at="389,0,392,0" />
+      <scope id="3787796982867056160" at="337,0,341,0">
         <var name="macro" id="3787796982867100963" />
       </scope>
-      <scope id="1733398552130483590" at="124,76,129,50">
+      <scope id="1733398552130483590" at="126,76,131,50">
         <var name="result" id="1733398552130483607" />
       </scope>
-      <scope id="6414589636559797563" at="188,64,194,16" />
-      <scope id="5535664898596391455" at="196,60,202,16" />
-      <scope id="1733398552130483587" at="124,0,131,0">
+      <scope id="6414589636559797563" at="190,64,196,16" />
+      <scope id="5535664898596391455" at="198,60,204,16" />
+      <scope id="1733398552130483587" at="126,0,133,0">
         <var name="mappingLabelDeclaration" id="1733398552130483592" />
       </scope>
-      <scope id="7527312772557251974" at="108,3,116,49" />
-      <scope id="6414589636559797560" at="188,0,196,0">
+      <scope id="7527312772557251974" at="110,3,118,49" />
+      <scope id="6414589636559797560" at="190,0,198,0">
         <var name="node" id="6414589636559797564" />
       </scope>
-      <scope id="5535664898596391452" at="196,0,204,0">
+      <scope id="5535664898596391452" at="198,0,206,0">
         <var name="node" id="5535664898596391480" />
       </scope>
-      <scope id="1733398552130495373" at="210,45,218,7">
+      <scope id="1733398552130495373" at="212,45,220,7">
         <var name="param" id="1733398552130495400" />
       </scope>
-      <scope id="1733398552130495372" at="209,72,219,5">
+      <scope id="1733398552130495372" at="211,72,221,5">
         <var name="i" id="1733398552130495375" />
       </scope>
-      <scope id="1566698074411056954" at="342,67,352,41" />
-      <scope id="1566698074411056951" at="342,0,354,0">
+      <scope id="1566698074411056954" at="344,67,354,41" />
+      <scope id="1566698074411056951" at="344,0,356,0">
         <var name="expr" id="1566698074411056955" />
       </scope>
-      <scope id="1733398552130495329" at="207,79,220,18">
+      <scope id="1733398552130495329" at="209,79,222,18">
         <var name="params" id="1733398552130495338" />
         <var name="result" id="1733398552130495354" />
       </scope>
-      <scope id="5590278813170580831" at="294,55,308,16">
+      <scope id="5590278813170580831" at="296,55,310,16">
         <var name="conceptFqName" id="5590278813170625683" />
       </scope>
-      <scope id="1733398552130495326" at="207,0,222,0">
+      <scope id="1733398552130495326" at="209,0,224,0">
         <var name="template" id="1733398552130495331" />
       </scope>
-<<<<<<< HEAD
-      <scope id="5590278813170580828" at="294,0,310,0">
+      <scope id="5590278813170580828" at="296,0,312,0">
         <var name="node" id="5590278813170588936" />
       </scope>
-      <scope id="6985017052018697434" at="85,10,102,47" />
-=======
-      <scope id="6985017052018697434" at="86,10,102,45" />
-      <scope id="5590278813170580828" at="294,0,310,0">
-        <var name="node" id="5590278813170588936" />
-      </scope>
->>>>>>> 7fba947d
-      <scope id="5590278813170626305" at="313,54,333,16">
+      <scope id="6985017052018697434" at="87,10,104,47" />
+      <scope id="5590278813170626305" at="315,54,335,16">
         <var name="conceptFqName" id="5590278813170626314" />
       </scope>
-      <scope id="5590278813170626302" at="313,0,335,0">
+      <scope id="5590278813170626302" at="315,0,337,0">
         <var name="node" id="5590278813170626355" />
       </scope>
-<<<<<<< HEAD
-      <unit id="1733398552130474119" at="18,0,391,0" name="jetbrains.mps.generator.impl.RuleUtil" />
-=======
-      <unit id="1733398552130474119" at="20,0,391,0" name="jetbrains.mps.generator.impl.RuleUtil" />
->>>>>>> 7fba947d
+      <unit id="1733398552130474119" at="20,0,393,0" name="jetbrains.mps.generator.impl.RuleUtil" />
     </file>
   </root>
   <root nodeRef="r:ab837574-aa54-4b18-9762-b783ef089263(jetbrains.mps.generator.impl)/263434549788570114">
@@ -1330,79 +1054,79 @@
   </root>
   <root nodeRef="r:ab837574-aa54-4b18-9762-b783ef089263(jetbrains.mps.generator.impl)/9032177546941623004">
     <file name="CrossModelUtil.java">
-      <node id="6255346656298756732" at="21,113,22,115" concept="9" />
-      <node id="6255346656298756738" at="22,115,23,373" concept="3" />
-      <node id="6255346656298756748" at="23,373,24,382" concept="3" />
-      <node id="6255346656298756758" at="24,382,25,384" concept="3" />
-      <node id="6255346656298756768" at="25,384,26,80" concept="3" />
-      <node id="6255346656298756774" at="26,80,27,63" concept="3" />
-      <node id="6255346656298756780" at="27,63,28,14" concept="10" />
-      <node id="9023795155764661852" at="30,80,31,205" concept="10" />
-      <node id="5152295715551700385" at="33,67,34,100" concept="11" />
-      <node id="5152295715551700620" at="34,100,35,73" concept="11" />
-      <node id="9032177546944484153" at="35,73,36,212" concept="10" />
-      <node id="1662555581307390030" at="40,39,41,286" concept="10" />
-      <node id="5141058586331759538" at="45,66,46,103" concept="10" />
-      <node id="5141058586331782244" at="48,68,49,107" concept="10" />
-      <node id="5141058586331793039" at="51,77,52,92" concept="10" />
-      <node id="5152295715551707703" at="54,51,55,70" concept="10" />
-      <node id="9023795155764661850" at="30,0,33,0" concept="8" trace="newProxyModel#(Ljetbrains/mps/generator/TransientModelsModule;Lorg/jetbrains/mps/openapi/model/SNode;)Lorg/jetbrains/mps/openapi/model/SModel;" />
-      <node id="1662555581307389418" at="40,0,43,0" concept="8" trace="accept#(Lorg/jetbrains/mps/openapi/model/SNode;)Z" />
-      <node id="5141058586331758670" at="45,0,48,0" concept="14" trace="getMarshalFunctionName#(Lorg/jetbrains/mps/openapi/model/SNode;)Ljava/lang/String;" />
-      <node id="5141058586331758932" at="48,0,51,0" concept="14" trace="getUnmarshalFunctionName#(Lorg/jetbrains/mps/openapi/model/SNode;)Ljava/lang/String;" />
-      <node id="5141058586331759194" at="51,0,54,0" concept="14" trace="getUnmarshalFunctionNameFromEntry#(Lorg/jetbrains/mps/openapi/model/SNode;)Ljava/lang/String;" />
-      <node id="5152295715551703548" at="54,0,57,0" concept="14" trace="dataKept#(Lorg/jetbrains/mps/openapi/model/SNode;)Lorg/jetbrains/mps/openapi/model/SNode;" />
-      <node id="9032177546944483919" at="33,0,38,0" concept="8" trace="newProxyNode#(Lorg/jetbrains/mps/openapi/model/SNode;Lorg/jetbrains/mps/openapi/model/SModel;)Lorg/jetbrains/mps/openapi/model/SNode;" />
-      <node id="1662555581307374287" at="38,96,43,24" concept="10" />
-      <node id="1662555581307363596" at="38,0,45,0" concept="8" trace="find#(Lorg/jetbrains/mps/openapi/model/SModel;Ljava/lang/String;Lorg/jetbrains/mps/openapi/model/SNode;)Ljava/util/List;" />
-      <node id="6255346656298749917" at="21,0,30,0" concept="8" trace="newEntry#(Ljetbrains/mps/generator/crossmodel/ExportLabelContext;Lorg/jetbrains/mps/openapi/model/SNode;Lorg/jetbrains/mps/openapi/model/SModel;Lorg/jetbrains/mps/openapi/model/SModel;)Lorg/jetbrains/mps/openapi/model/SNode;" />
-      <scope id="9023795155764661851" at="30,80,31,205" />
-      <scope id="1662555581307389419" at="40,39,41,286" />
-      <scope id="5141058586331755145" at="45,66,46,103" />
-      <scope id="5141058586331749333" at="48,68,49,107" />
-      <scope id="5141058586331759195" at="51,77,52,92" />
-      <scope id="5152295715551699906" at="54,51,55,70" />
-      <scope id="9023795155764661850" at="30,0,33,0">
+      <node id="6255346656298756732" at="22,113,23,224" concept="9" />
+      <node id="6255346656298756738" at="23,224,24,468" concept="3" />
+      <node id="6255346656298756748" at="24,468,25,477" concept="3" />
+      <node id="6255346656298756758" at="25,477,26,479" concept="3" />
+      <node id="6255346656298756768" at="26,479,27,213" concept="3" />
+      <node id="6255346656298756774" at="27,213,28,193" concept="3" />
+      <node id="6255346656298756780" at="28,193,29,14" concept="10" />
+      <node id="9023795155764661852" at="31,80,32,338" concept="10" />
+      <node id="5152295715551700385" at="34,67,35,100" concept="11" />
+      <node id="5152295715551700620" at="35,100,36,73" concept="11" />
+      <node id="9032177546944484153" at="36,73,37,345" concept="10" />
+      <node id="1662555581307390030" at="41,39,42,669" concept="10" />
+      <node id="5141058586331759538" at="46,66,47,234" concept="10" />
+      <node id="5141058586331782244" at="49,68,50,238" concept="10" />
+      <node id="5141058586331793039" at="52,77,53,222" concept="10" />
+      <node id="5152295715551707703" at="55,51,56,203" concept="10" />
+      <node id="9023795155764661850" at="31,0,34,0" concept="8" trace="newProxyModel#(Ljetbrains/mps/generator/TransientModelsModule;Lorg/jetbrains/mps/openapi/model/SNode;)Lorg/jetbrains/mps/openapi/model/SModel;" />
+      <node id="1662555581307389418" at="41,0,44,0" concept="8" trace="accept#(Lorg/jetbrains/mps/openapi/model/SNode;)Z" />
+      <node id="5141058586331758670" at="46,0,49,0" concept="14" trace="getMarshalFunctionName#(Lorg/jetbrains/mps/openapi/model/SNode;)Ljava/lang/String;" />
+      <node id="5141058586331758932" at="49,0,52,0" concept="14" trace="getUnmarshalFunctionName#(Lorg/jetbrains/mps/openapi/model/SNode;)Ljava/lang/String;" />
+      <node id="5141058586331759194" at="52,0,55,0" concept="14" trace="getUnmarshalFunctionNameFromEntry#(Lorg/jetbrains/mps/openapi/model/SNode;)Ljava/lang/String;" />
+      <node id="5152295715551703548" at="55,0,58,0" concept="14" trace="dataKept#(Lorg/jetbrains/mps/openapi/model/SNode;)Lorg/jetbrains/mps/openapi/model/SNode;" />
+      <node id="9032177546944483919" at="34,0,39,0" concept="8" trace="newProxyNode#(Lorg/jetbrains/mps/openapi/model/SNode;Lorg/jetbrains/mps/openapi/model/SModel;)Lorg/jetbrains/mps/openapi/model/SNode;" />
+      <node id="1662555581307374287" at="39,96,44,24" concept="10" />
+      <node id="1662555581307363596" at="39,0,46,0" concept="8" trace="find#(Lorg/jetbrains/mps/openapi/model/SModel;Ljava/lang/String;Lorg/jetbrains/mps/openapi/model/SNode;)Ljava/util/List;" />
+      <node id="6255346656298749917" at="22,0,31,0" concept="8" trace="newEntry#(Ljetbrains/mps/generator/crossmodel/ExportLabelContext;Lorg/jetbrains/mps/openapi/model/SNode;Lorg/jetbrains/mps/openapi/model/SModel;Lorg/jetbrains/mps/openapi/model/SModel;)Lorg/jetbrains/mps/openapi/model/SNode;" />
+      <scope id="9023795155764661851" at="31,80,32,338" />
+      <scope id="1662555581307389419" at="41,39,42,669" />
+      <scope id="5141058586331755145" at="46,66,47,234" />
+      <scope id="5141058586331749333" at="49,68,50,238" />
+      <scope id="5141058586331759195" at="52,77,53,222" />
+      <scope id="5152295715551699906" at="55,51,56,203" />
+      <scope id="9023795155764661850" at="31,0,34,0">
         <var name="exportEntry" id="9023795155764661860" />
         <var name="module" id="9023795155764665138" />
       </scope>
-      <scope id="9032177546944483922" at="33,67,36,212" />
-      <scope id="1662555581307389418" at="40,0,43,0">
+      <scope id="9032177546944483922" at="34,67,37,345" />
+      <scope id="1662555581307389418" at="41,0,44,0">
         <var name="it" id="1662555581307389418" />
       </scope>
-      <scope id="5141058586331758670" at="45,0,48,0">
+      <scope id="5141058586331758670" at="46,0,49,0">
         <var name="exportLabel" id="5141058586331755569" />
       </scope>
-      <scope id="5141058586331758932" at="48,0,51,0">
+      <scope id="5141058586331758932" at="49,0,52,0">
         <var name="exportLabel" id="5141058586331754838" />
       </scope>
-      <scope id="5141058586331759194" at="51,0,54,0">
+      <scope id="5141058586331759194" at="52,0,55,0">
         <var name="exportEntry" id="5141058586331759196" />
       </scope>
-      <scope id="5152295715551703548" at="54,0,57,0">
+      <scope id="5152295715551703548" at="55,0,58,0">
         <var name="exportEntry" id="5152295715551704935" />
       </scope>
-      <scope id="9032177546944483919" at="33,0,38,0">
+      <scope id="9032177546944483919" at="34,0,39,0">
         <var name="exportEntry" id="9032177546944484043" />
         <var name="proxyModel" id="9032177546944484091" />
       </scope>
-      <scope id="1662555581307363600" at="38,96,43,24" />
-      <scope id="6255346656298749921" at="21,113,28,14">
+      <scope id="1662555581307363600" at="39,96,44,24" />
+      <scope id="6255346656298749921" at="22,113,29,14">
         <var name="rv" id="6255346656298756733" />
       </scope>
-      <scope id="1662555581307363596" at="38,0,45,0">
+      <scope id="1662555581307363596" at="39,0,46,0">
         <var name="exportLabelName" id="1662555581307371503" />
         <var name="exports" id="1662555581307374211" />
         <var name="inputNode" id="1662555581307371547" />
       </scope>
-      <scope id="6255346656298749917" at="21,0,30,0">
+      <scope id="6255346656298749917" at="22,0,31,0">
         <var name="exportLabel" id="6255346656298755844" />
         <var name="exports" id="6255346656298755895" />
         <var name="labelContext" id="6255346656298755458" />
         <var name="outputModel" id="6255346656298755949" />
       </scope>
-      <unit id="1662555581307389418" at="39,133,43,5" name="jetbrains.mps.generator.impl.CrossModelUtil$1" />
-      <unit id="9032177546941623004" at="20,0,59,0" name="jetbrains.mps.generator.impl.CrossModelUtil" />
+      <unit id="1662555581307389418" at="40,239,44,5" name="jetbrains.mps.generator.impl.CrossModelUtil$1" />
+      <unit id="9032177546941623004" at="21,0,60,0" name="jetbrains.mps.generator.impl.CrossModelUtil" />
     </file>
   </root>
 </debug-info>
