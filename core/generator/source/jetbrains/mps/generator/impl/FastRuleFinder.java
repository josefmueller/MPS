/*
 * Copyright 2003-2014 JetBrains s.r.o.
 *
 * Licensed under the Apache License, Version 2.0 (the "License");
 * you may not use this file except in compliance with the License.
 * You may obtain a copy of the License at
 *
 * http://www.apache.org/licenses/LICENSE-2.0
 *
 * Unless required by applicable law or agreed to in writing, software
 * distributed under the License is distributed on an "AS IS" BASIS,
 * WITHOUT WARRANTIES OR CONDITIONS OF ANY KIND, either express or implied.
 * See the License for the specific language governing permissions and
 * limitations under the License.
 */
package jetbrains.mps.generator.impl;

import jetbrains.mps.generator.GenerationSessionContext;
<<<<<<< HEAD
import jetbrains.mps.generator.IGeneratorLogger;
=======
>>>>>>> f41488bc
import jetbrains.mps.generator.runtime.TemplateReductionRule;
import jetbrains.mps.generator.runtime.TemplateWeavingRule;
import jetbrains.mps.smodel.ConceptDescendantsCache;
import org.jetbrains.annotations.NotNull;
<<<<<<< HEAD
import org.jetbrains.mps.openapi.model.SModel;
=======
>>>>>>> f41488bc
import org.jetbrains.mps.openapi.model.SNode;

import java.util.ArrayList;
import java.util.Collection;
import java.util.HashMap;
import java.util.LinkedList;
import java.util.List;
import java.util.Map;
import java.util.Map.Entry;
import java.util.Set;
import java.util.concurrent.ConcurrentHashMap;

/**
 * Igor Alshannikov
 * Date: Jan 21, 2007
 */
public class FastRuleFinder {

  private Map<String, TemplateReductionRule[]> myApplicableRules = new HashMap<String, TemplateReductionRule[]>();

  public FastRuleFinder(Iterable<TemplateReductionRule> reductionRules) {
    // rules exactly for the given concept, in the order they come from MC
    Map<String, List<TemplateReductionRule>> specificRules = new HashMap<String, List<TemplateReductionRule>>();
    // rules applicable based on concept hierarchy - has lower priority than more specific rules
    // map concept to rules that come from ancestors of the given concept.
    Map<String, List<TemplateReductionRule>> inheritedRules = new HashMap<String, List<TemplateReductionRule>>();

    for (TemplateReductionRule rule : reductionRules) {
      String applicableConceptFqName = rule.getApplicableConcept();

      List<TemplateReductionRule> rules = specificRules.get(applicableConceptFqName);
      if (rules == null) {
        rules = new LinkedList<TemplateReductionRule>();
        specificRules.put(applicableConceptFqName, rules);
      }
      rules.add(rule);

      if (rule.applyToInheritors()) {
<<<<<<< HEAD
        for (String conceptFqName : ConceptDescendantsCache.getInstance().getDescendants(applicableConceptFqName)) {
=======
        final Set<String> allDescendantConcepts = ConceptDescendantsCache.getInstance().getDescendants(applicableConceptFqName);
        // don't duplicate the rule for the initial concept in inheritedRules - it already is in specificRules
        allDescendantConcepts.remove(applicableConceptFqName);
        for (String conceptFqName : allDescendantConcepts) {
>>>>>>> f41488bc
          rules = inheritedRules.get(conceptFqName);
          if (rules == null) {
            rules = new LinkedList<TemplateReductionRule>();
            inheritedRules.put(conceptFqName, rules);
          }
          rules.add(rule);
        }
      }
    }

    for (Entry<String, List<TemplateReductionRule>> entry : specificRules.entrySet()) {
      List<TemplateReductionRule> exact = entry.getValue();
      List<TemplateReductionRule> inherited = inheritedRules.remove(entry.getKey());
      List<TemplateReductionRule> rules;
      if (inherited == null) {
        rules = exact;
      } else {
        ArrayList<TemplateReductionRule> l = new ArrayList<TemplateReductionRule>(exact.size() + inherited.size());
        l.addAll(exact);
        l.addAll(inherited);
        rules = l;
      }
      myApplicableRules.put(entry.getKey(), rules.toArray(new TemplateReductionRule[rules.size()]));
    }
    for (Entry<String, List<TemplateReductionRule>> entry : inheritedRules.entrySet()) {
      List<TemplateReductionRule> inherited = entry.getValue();
      myApplicableRules.put(entry.getKey(), inherited.toArray(new TemplateReductionRule[inherited.size()]));
    }
  }

  public TemplateReductionRule[] findReductionRules(SNode node) {
    return myApplicableRules.get(node.getConcept().getQualifiedName());
  }

  public static class BlockedReductionsData {
    private static final Object KEY = new Object();
    // reduction data for this micro step is read-only
    private final Map<SNode, Object> myCurrentReductionData = new HashMap<SNode, Object>();
    // can be modified by several threads FIXME we can block rules on a per-root (i.e. per thread) basis, so no synchronization is really needed here
    private final Map<SNode, Object> myNextReductionData = new ConcurrentHashMap<SNode, Object>();
    // although not quite nice, keep weavings separate from reductions but do it the same way - reductionData needs refactoring anyway
    // and once changed, weaving rules would go through refactoring as well
    private final Map<SNode, Collection<TemplateWeavingRule>> myCurrentWeaveData = new HashMap<SNode, Collection<TemplateWeavingRule>>();
    // weavings are executed from the single thread
    private final Map<SNode, Collection<TemplateWeavingRule>> myNextWeaveData = new HashMap<SNode, Collection<TemplateWeavingRule>>();
<<<<<<< HEAD

    @NotNull
    public static BlockedReductionsData getStepData(GenerationSessionContext sessionContext) {
      Object blockedReductions = sessionContext.getStepObject(BlockedReductionsData.KEY);
      if (blockedReductions == null) {
        blockedReductions = new BlockedReductionsData();
        sessionContext.putStepObject(BlockedReductionsData.KEY, blockedReductions);
      }
      return (BlockedReductionsData) blockedReductions;
    }
=======
>>>>>>> f41488bc

    @NotNull
    public static BlockedReductionsData getStepData(GenerationSessionContext sessionContext) {
      Object blockedReductions = sessionContext.getStepObject(BlockedReductionsData.KEY);
      if (blockedReductions == null) {
        blockedReductions = new BlockedReductionsData();
        sessionContext.putStepObject(BlockedReductionsData.KEY, blockedReductions);
      }
      return (BlockedReductionsData) blockedReductions;
    }

    public boolean isReductionBlocked(SNode node, TemplateReductionRule rule) {
      Object o = myCurrentReductionData.get(node);
      if (o == null) return false;
      if (o == rule) return true;
      if (o instanceof Set) {
        return ((Set) o).contains(rule);
      }
      return false;
    }

    public void blockReductionsForCopiedNode(SNode inputNode, SNode outputNode, @NotNull ReductionContext reductionContext) {
      Object o = ReductionContext.combineRuleSets(myCurrentReductionData.get(inputNode), reductionContext.getBlockedRules(inputNode));
      if (o == null) {
        return;
<<<<<<< HEAD
      }
      myNextReductionData.put(outputNode, o);
    }

    public boolean isWeavingBlocked(@NotNull SNode node, @NotNull TemplateWeavingRule rule) {
      return myCurrentWeaveData.containsKey(node) && myCurrentWeaveData.get(node).contains(rule);
    }

    public void blockWeaving(@NotNull SNode inputNode, @NotNull TemplateWeavingRule rule) {
      Collection<TemplateWeavingRule> nxt = myNextWeaveData.get(inputNode);
      if (nxt == null) {
        nxt = new ArrayList<TemplateWeavingRule>(5);
        Collection<TemplateWeavingRule> cur = myCurrentWeaveData.get(inputNode);
        if (cur != null) {
          nxt.addAll(cur);
        }
        myNextWeaveData.put(inputNode, nxt);
      }
      if (nxt.contains(rule)) {
        return;
      }
      nxt.add(rule);
    }

    /**
     * Update blocked rules to apply for nodes in cloned model, assuming present nodes were cloned into clonedModel with nodeid preserved.
     * Single-thread.
     */
    public void advanceForModelClone(@NotNull SModel clonedModel, @NotNull IGeneratorLogger log) {
      HashMap<SNode, Object> nextReductionData = new HashMap<SNode, Object>(myCurrentReductionData.size() * 4 / 3);
      for (Map.Entry<SNode,Object> e : myCurrentReductionData.entrySet()) {
        final SNode clonedNode = clonedModel.getNode(e.getKey().getNodeId());
        if (clonedNode != null) {
          nextReductionData.put(clonedNode, e.getValue());
        } else {
          log.warning(e.getKey().getReference(), "Node copied in one of previous microsteps is not found in cloned model");
        }
      }
      myCurrentReductionData.clear();
      myCurrentReductionData.putAll(nextReductionData);
      //
      HashMap<SNode, Collection<TemplateWeavingRule>> nextWeaveData = new HashMap<SNode, Collection<TemplateWeavingRule>>(myCurrentWeaveData.size() * 4 / 3);
      for (Map.Entry<SNode, Collection<TemplateWeavingRule>> e : myCurrentWeaveData.entrySet()) {
        final SNode clonedNode = clonedModel.getNode(e.getKey().getNodeId());
        if (clonedNode != null) {
          nextWeaveData.put(clonedNode, e.getValue());
        } else {
          log.warning(e.getKey().getReference(), "Node copied in one of previous microsteps is not found in cloned model");
        }
      }
      myCurrentWeaveData.clear();
      myCurrentWeaveData.putAll(nextWeaveData);
=======
      }
      myNextReductionData.put(outputNode, o);
    }

    public boolean isWeavingBlocked(@NotNull SNode node, @NotNull TemplateWeavingRule rule) {
      return myCurrentWeaveData.containsKey(node) && myCurrentWeaveData.get(node).contains(rule);
    }

    public void blockWeaving(@NotNull SNode inputNode, @NotNull TemplateWeavingRule rule) {
      Collection<TemplateWeavingRule> nxt = myNextWeaveData.get(inputNode);
      if (nxt == null) {
        nxt = new ArrayList<TemplateWeavingRule>(5);
        Collection<TemplateWeavingRule> cur = myCurrentWeaveData.get(inputNode);
        if (cur != null) {
          nxt.addAll(cur);
        }
        myNextWeaveData.put(inputNode, nxt);
      }
      if (nxt.contains(rule)) {
        return;
      }
      nxt.add(rule);
>>>>>>> f41488bc
    }

    public void advanceStep() {
      myCurrentReductionData.clear();
      myCurrentReductionData.putAll(myNextReductionData);
      myNextReductionData.clear();
      //
      myCurrentWeaveData.clear();
      myCurrentWeaveData.putAll(myNextWeaveData);
      myNextWeaveData.clear();
    }
  }
}<|MERGE_RESOLUTION|>--- conflicted
+++ resolved
@@ -16,18 +16,10 @@
 package jetbrains.mps.generator.impl;
 
 import jetbrains.mps.generator.GenerationSessionContext;
-<<<<<<< HEAD
-import jetbrains.mps.generator.IGeneratorLogger;
-=======
->>>>>>> f41488bc
 import jetbrains.mps.generator.runtime.TemplateReductionRule;
 import jetbrains.mps.generator.runtime.TemplateWeavingRule;
 import jetbrains.mps.smodel.ConceptDescendantsCache;
 import org.jetbrains.annotations.NotNull;
-<<<<<<< HEAD
-import org.jetbrains.mps.openapi.model.SModel;
-=======
->>>>>>> f41488bc
 import org.jetbrains.mps.openapi.model.SNode;
 
 import java.util.ArrayList;
@@ -66,14 +58,10 @@
       rules.add(rule);
 
       if (rule.applyToInheritors()) {
-<<<<<<< HEAD
-        for (String conceptFqName : ConceptDescendantsCache.getInstance().getDescendants(applicableConceptFqName)) {
-=======
         final Set<String> allDescendantConcepts = ConceptDescendantsCache.getInstance().getDescendants(applicableConceptFqName);
         // don't duplicate the rule for the initial concept in inheritedRules - it already is in specificRules
         allDescendantConcepts.remove(applicableConceptFqName);
         for (String conceptFqName : allDescendantConcepts) {
->>>>>>> f41488bc
           rules = inheritedRules.get(conceptFqName);
           if (rules == null) {
             rules = new LinkedList<TemplateReductionRule>();
@@ -119,19 +107,6 @@
     private final Map<SNode, Collection<TemplateWeavingRule>> myCurrentWeaveData = new HashMap<SNode, Collection<TemplateWeavingRule>>();
     // weavings are executed from the single thread
     private final Map<SNode, Collection<TemplateWeavingRule>> myNextWeaveData = new HashMap<SNode, Collection<TemplateWeavingRule>>();
-<<<<<<< HEAD
-
-    @NotNull
-    public static BlockedReductionsData getStepData(GenerationSessionContext sessionContext) {
-      Object blockedReductions = sessionContext.getStepObject(BlockedReductionsData.KEY);
-      if (blockedReductions == null) {
-        blockedReductions = new BlockedReductionsData();
-        sessionContext.putStepObject(BlockedReductionsData.KEY, blockedReductions);
-      }
-      return (BlockedReductionsData) blockedReductions;
-    }
-=======
->>>>>>> f41488bc
 
     @NotNull
     public static BlockedReductionsData getStepData(GenerationSessionContext sessionContext) {
@@ -157,7 +132,6 @@
       Object o = ReductionContext.combineRuleSets(myCurrentReductionData.get(inputNode), reductionContext.getBlockedRules(inputNode));
       if (o == null) {
         return;
-<<<<<<< HEAD
       }
       myNextReductionData.put(outputNode, o);
     }
@@ -182,60 +156,6 @@
       nxt.add(rule);
     }
 
-    /**
-     * Update blocked rules to apply for nodes in cloned model, assuming present nodes were cloned into clonedModel with nodeid preserved.
-     * Single-thread.
-     */
-    public void advanceForModelClone(@NotNull SModel clonedModel, @NotNull IGeneratorLogger log) {
-      HashMap<SNode, Object> nextReductionData = new HashMap<SNode, Object>(myCurrentReductionData.size() * 4 / 3);
-      for (Map.Entry<SNode,Object> e : myCurrentReductionData.entrySet()) {
-        final SNode clonedNode = clonedModel.getNode(e.getKey().getNodeId());
-        if (clonedNode != null) {
-          nextReductionData.put(clonedNode, e.getValue());
-        } else {
-          log.warning(e.getKey().getReference(), "Node copied in one of previous microsteps is not found in cloned model");
-        }
-      }
-      myCurrentReductionData.clear();
-      myCurrentReductionData.putAll(nextReductionData);
-      //
-      HashMap<SNode, Collection<TemplateWeavingRule>> nextWeaveData = new HashMap<SNode, Collection<TemplateWeavingRule>>(myCurrentWeaveData.size() * 4 / 3);
-      for (Map.Entry<SNode, Collection<TemplateWeavingRule>> e : myCurrentWeaveData.entrySet()) {
-        final SNode clonedNode = clonedModel.getNode(e.getKey().getNodeId());
-        if (clonedNode != null) {
-          nextWeaveData.put(clonedNode, e.getValue());
-        } else {
-          log.warning(e.getKey().getReference(), "Node copied in one of previous microsteps is not found in cloned model");
-        }
-      }
-      myCurrentWeaveData.clear();
-      myCurrentWeaveData.putAll(nextWeaveData);
-=======
-      }
-      myNextReductionData.put(outputNode, o);
-    }
-
-    public boolean isWeavingBlocked(@NotNull SNode node, @NotNull TemplateWeavingRule rule) {
-      return myCurrentWeaveData.containsKey(node) && myCurrentWeaveData.get(node).contains(rule);
-    }
-
-    public void blockWeaving(@NotNull SNode inputNode, @NotNull TemplateWeavingRule rule) {
-      Collection<TemplateWeavingRule> nxt = myNextWeaveData.get(inputNode);
-      if (nxt == null) {
-        nxt = new ArrayList<TemplateWeavingRule>(5);
-        Collection<TemplateWeavingRule> cur = myCurrentWeaveData.get(inputNode);
-        if (cur != null) {
-          nxt.addAll(cur);
-        }
-        myNextWeaveData.put(inputNode, nxt);
-      }
-      if (nxt.contains(rule)) {
-        return;
-      }
-      nxt.add(rule);
->>>>>>> f41488bc
-    }
-
     public void advanceStep() {
       myCurrentReductionData.clear();
       myCurrentReductionData.putAll(myNextReductionData);
