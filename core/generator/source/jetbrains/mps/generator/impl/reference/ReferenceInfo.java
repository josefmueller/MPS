/*
 * Copyright 2003-2014 JetBrains s.r.o.
 *
 * Licensed under the Apache License, Version 2.0 (the "License");
 * you may not use this file except in compliance with the License.
 * You may obtain a copy of the License at
 *
 * http://www.apache.org/licenses/LICENSE-2.0
 *
 * Unless required by applicable law or agreed to in writing, software
 * distributed under the License is distributed on an "AS IS" BASIS,
 * WITHOUT WARRANTIES OR CONDITIONS OF ANY KIND, either express or implied.
 * See the License for the specific language governing permissions and
 * limitations under the License.
 */
package jetbrains.mps.generator.impl.reference;

import jetbrains.mps.generator.IGeneratorLogger.ProblemDescription;
import jetbrains.mps.generator.TransientModelsModule;
import jetbrains.mps.generator.impl.AbstractTemplateGenerator;
import jetbrains.mps.generator.impl.RoleValidation.Status;
import jetbrains.mps.generator.impl.TemplateGenerator;
import jetbrains.mps.generator.template.ITemplateGenerator;
import jetbrains.mps.smodel.DynamicReference;
import jetbrains.mps.smodel.DynamicReference.DynamicReferenceOrigin;
import jetbrains.mps.smodel.SModelStereotype;
import jetbrains.mps.smodel.SNodePointer;
import org.jetbrains.annotations.NotNull;
import org.jetbrains.annotations.Nullable;
import org.jetbrains.mps.openapi.model.SModel;
import org.jetbrains.mps.openapi.model.SModelReference;
import org.jetbrains.mps.openapi.model.SNode;
import org.jetbrains.mps.openapi.model.SNodeReference;
import org.jetbrains.mps.openapi.model.SNodeUtil;
import org.jetbrains.mps.openapi.model.SReference;

/**
 * Created by: Sergey Dmitriev
 * Date: Jan 25, 2007
 */
public abstract class ReferenceInfo {
  protected final SNode myOutputSourceNode;
  protected final String myReferenceRole;
  protected final SNode myInputNode;

  /**
   * @param referenceRole should be interned
   */
  protected ReferenceInfo(SNode outputSourceNode, String referenceRole, @Nullable SNode inputNode) {
    myOutputSourceNode = outputSourceNode;
    myReferenceRole = referenceRole;
    myInputNode = inputNode;
  }

  public final SNode getOutputSourceNode() {
    return myOutputSourceNode;
  }

  @Nullable
  protected final SModelReference getTargetModelReference(ITemplateGenerator generator) {
    // local references only
    if (myOutputSourceNode != null && myOutputSourceNode.getModel() != null) {
      return myOutputSourceNode.getModel().getReference();
    }
    return generator.getOutputModel().getReference();
  }

  public String getReferenceRole() {
    return myReferenceRole;
  }

  @Nullable
  public SNode getInputNode() {
    return myInputNode;
  }

  @Nullable
  protected final SNodeReference getInputNodeReference() {
    return myInputNode == null || myInputNode.getModel() == null ? null : new SNodePointer(myInputNode);
  }

  @Nullable
  public abstract SReference create(@NotNull TemplateGenerator generator);

  @NotNull
  protected SReference createInvalidReference(@NotNull ITemplateGenerator generator, @Nullable String anyHint) {
    return jetbrains.mps.smodel.SReference.create(getReferenceRole(), getOutputSourceNode(), generator.getOutputModel().getReference(), null, anyHint);
  }

  @NotNull
  protected final SReference createDynamicReference(@NotNull String resolveInfo, @Nullable SModelReference targetModelRef, @Nullable SNodeReference templateNode) {
    final DynamicReference dr =
        new DynamicReference(getReferenceRole(), getOutputSourceNode(), targetModelRef, resolveInfo);
    final SNodeReference inputRef = getInputNodeReference();
    if (templateNode != null || inputRef != null) {
      // origin is merely an indication where the reference comes from
      dr.setOrigin(new DynamicReferenceOrigin(templateNode, inputRef));
    }
    return dr;
  }

  @NotNull
  protected final SReference createStaticReference(@NotNull SNode target) {
    return jetbrains.mps.smodel.SReference.create(getReferenceRole(), getOutputSourceNode(), target);
  }


  protected abstract ProblemDescription[] getErrorDescriptions();

  // XXX in fact, the only use is in ReferenceInfo_CopiedInputNode, might be worth moving there
  protected final boolean checkResolvedTarget(AbstractTemplateGenerator generator, SNode outputTargetNode) {
    Status status = generator.getReferentRoleValidator(myOutputSourceNode, myReferenceRole).validate(outputTargetNode);
    if (status != null) {
      generator.getLogger().error(myOutputSourceNode.getReference(), status.getMessage(getClass().getSimpleName()), getErrorDescriptions());
      return false;
    }

    SModel referentNodeModel = outputTargetNode.getModel();
    if (referentNodeModel != myOutputSourceNode.getModel()) {
      if (SModelStereotype.isGeneratorModel(referentNodeModel)) {
        // references to template nodes are not acceptable
<<<<<<< HEAD
        generator.getLogger().error(myOutputSourceNode,
            "bad reference, cannot refer to a generator model: " + SNodeUtil.getDebugText(outputTargetNode) + " for role '" + myReferenceRole + "' in " +
                SNodeUtil.getDebugText(myOutputSourceNode),
=======
        String msg = "bad reference, cannot refer to a generator model: %s for role '%s' in %s";
        generator.getLogger().error(myOutputSourceNode.getReference(), String.format(msg,
            SNodeUtil.getDebugText(outputTargetNode), myReferenceRole, SNodeUtil.getDebugText(myOutputSourceNode)),
>>>>>>> f41488bc
            getErrorDescriptions());
        return false;
      }
      if (referentNodeModel .getModule() instanceof TransientModelsModule) {
        // references to transient nodes are not acceptable
<<<<<<< HEAD
        generator.getLogger().error(myOutputSourceNode,
            "bad reference, cannot refer to a transient model: " + SNodeUtil.getDebugText(outputTargetNode) + " for role '" + myReferenceRole + "' in " +
                SNodeUtil.getDebugText(myOutputSourceNode),
=======
        String msg = "bad reference, cannot refer to a transient model: %s  for role '%s' in %s";
        generator.getLogger().error(myOutputSourceNode.getReference(), String.format(msg,
            SNodeUtil.getDebugText(outputTargetNode), myReferenceRole, SNodeUtil.getDebugText(myOutputSourceNode)),
>>>>>>> f41488bc
            getErrorDescriptions());
        return false;
      }
    }
    return true;
  }

}<|MERGE_RESOLUTION|>--- conflicted
+++ resolved
@@ -119,29 +119,17 @@
     if (referentNodeModel != myOutputSourceNode.getModel()) {
       if (SModelStereotype.isGeneratorModel(referentNodeModel)) {
         // references to template nodes are not acceptable
-<<<<<<< HEAD
-        generator.getLogger().error(myOutputSourceNode,
-            "bad reference, cannot refer to a generator model: " + SNodeUtil.getDebugText(outputTargetNode) + " for role '" + myReferenceRole + "' in " +
-                SNodeUtil.getDebugText(myOutputSourceNode),
-=======
         String msg = "bad reference, cannot refer to a generator model: %s for role '%s' in %s";
         generator.getLogger().error(myOutputSourceNode.getReference(), String.format(msg,
             SNodeUtil.getDebugText(outputTargetNode), myReferenceRole, SNodeUtil.getDebugText(myOutputSourceNode)),
->>>>>>> f41488bc
             getErrorDescriptions());
         return false;
       }
       if (referentNodeModel .getModule() instanceof TransientModelsModule) {
         // references to transient nodes are not acceptable
-<<<<<<< HEAD
-        generator.getLogger().error(myOutputSourceNode,
-            "bad reference, cannot refer to a transient model: " + SNodeUtil.getDebugText(outputTargetNode) + " for role '" + myReferenceRole + "' in " +
-                SNodeUtil.getDebugText(myOutputSourceNode),
-=======
         String msg = "bad reference, cannot refer to a transient model: %s  for role '%s' in %s";
         generator.getLogger().error(myOutputSourceNode.getReference(), String.format(msg,
             SNodeUtil.getDebugText(outputTargetNode), myReferenceRole, SNodeUtil.getDebugText(myOutputSourceNode)),
->>>>>>> f41488bc
             getErrorDescriptions());
         return false;
       }
