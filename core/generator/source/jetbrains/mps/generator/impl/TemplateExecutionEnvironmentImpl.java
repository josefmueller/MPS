--- conflicted
+++ resolved
@@ -17,10 +17,7 @@
 
 import jetbrains.mps.generator.GenerationCanceledException;
 import jetbrains.mps.generator.GenerationTrace;
-<<<<<<< HEAD
-=======
 import jetbrains.mps.generator.GenerationTracerUtil;
->>>>>>> f41488bc
 import jetbrains.mps.generator.IGenerationTracer;
 import jetbrains.mps.generator.IGeneratorLogger;
 import jetbrains.mps.generator.impl.RoleValidation.RoleValidator;
@@ -40,13 +37,6 @@
 import jetbrains.mps.generator.runtime.TemplateExecutionEnvironment;
 import jetbrains.mps.generator.runtime.TemplateModel;
 import jetbrains.mps.generator.runtime.TemplateReductionRule;
-<<<<<<< HEAD
-import jetbrains.mps.generator.runtime.TemplateSwitchMapping;
-import jetbrains.mps.generator.template.QueryExecutionContext;
-import jetbrains.mps.generator.template.TracingUtil;
-import jetbrains.mps.smodel.IOperationContext;
-import org.jetbrains.annotations.NotNull;
-=======
 import jetbrains.mps.generator.runtime.TemplateRuleWithCondition;
 import jetbrains.mps.generator.runtime.TemplateSwitchMapping;
 import jetbrains.mps.generator.template.ITemplateProcessor;
@@ -56,15 +46,11 @@
 import jetbrains.mps.util.containers.ConcurrentHashSet;
 import org.jetbrains.annotations.NotNull;
 import org.jetbrains.annotations.Nullable;
->>>>>>> f41488bc
 import org.jetbrains.mps.openapi.language.SConcept;
 import org.jetbrains.mps.openapi.language.SConceptRepository;
 import org.jetbrains.mps.openapi.model.SModel;
 import org.jetbrains.mps.openapi.model.SNode;
-<<<<<<< HEAD
-=======
 import org.jetbrains.mps.openapi.model.SNodeId;
->>>>>>> f41488bc
 import org.jetbrains.mps.openapi.model.SNodeReference;
 
 import java.util.Collection;
@@ -77,19 +63,6 @@
  */
 public class TemplateExecutionEnvironmentImpl implements TemplateExecutionEnvironment {
   private final TemplateGenerator generator;
-<<<<<<< HEAD
-  private final ReductionContext reductionContext;
-  private final QueryExecutionContext myExecutionContext;
-
-  public TemplateExecutionEnvironmentImpl(@NotNull TemplateGenerator generator, @NotNull QueryExecutionContext executionContext) {
-    this(generator, executionContext, new ReductionContext());
-  }
-
-  private TemplateExecutionEnvironmentImpl(@NotNull TemplateGenerator generator, @NotNull QueryExecutionContext executionContext, @NotNull ReductionContext reductionContext) {
-    this.generator = generator;
-    this.reductionContext = reductionContext;
-    myExecutionContext = executionContext;
-=======
   private final QueryExecutionContext myExecutionContext;
   private final ITemplateProcessor myTemplateProcessor;
   private final ReductionTrack myReductionTrack;
@@ -101,7 +74,6 @@
     myExecutionContext = executionContext;
     myTemplateProcessor = templateProcessor;
     myReductionTrack = reductionTrack;
->>>>>>> f41488bc
   }
 
   @Override
@@ -171,40 +143,12 @@
     return myTemplateProcessor;
   }
 
-  @NotNull
-  @Override
-<<<<<<< HEAD
-  public GeneratorQueryProvider getQueryProvider(@NotNull SNodeReference ruleNode) {
-    return generator.getGeneratorSessionContext().getQueryProvider(ruleNode);
-=======
+  @Override
   public TemplateExecutionEnvironment getEnvironment(SNode inputNode, TemplateReductionRule rule) {
     return this;
->>>>>>> f41488bc
-  }
-
-  @NotNull
-  @Override
-<<<<<<< HEAD
-  public QueryExecutionContext getQueryExecutor() {
-    return myExecutionContext;
-  }
-
-  @Override
-  public TemplateExecutionEnvironment getEnvironment(SNode inputNode, TemplateReductionRule rule) {
-    return new TemplateExecutionEnvironmentImpl(generator, myExecutionContext, new ReductionContext(reductionContext, inputNode, rule));
-  }
-
-  @Override
-  public Collection<SNode> copyNodes(@NotNull Iterable<SNode> inputNodes, @NotNull SNodeReference templateNode, @NotNull String templateId, String mappingName, TemplateContext templateContext)
-      throws GenerationCanceledException, GenerationFailureException {
-    // earlier approach to mappingName here used to hide mappingName from the context (null down to generator.copySrc => no mapping label
-    // however, interpreted templates keep context mappingName (common approach for all node macros - ctx.subContext(newNameOrNullIfNone))
-    // hence here's the same code to ensure mappingName propagation is the same either for interpreted or generated.
-    return generator.copyNodes(inputNodes, templateContext.subContext(mappingName), templateNode, templateId, this);
-  }
-
-  @Override
-=======
+  }
+
+  @Override
   public Collection<SNode> copyNodes(@NotNull Iterable<SNode> inputNodes, @NotNull SNodeReference templateNode, @NotNull String templateId, String mappingName, TemplateContext templateContext)
       throws GenerationCanceledException, GenerationFailureException {
     // earlier approach to mappingName here used to hide mappingName from the context (null down to generator.copySrc => no mapping label
@@ -225,7 +169,6 @@
   }
 
   @Override
->>>>>>> f41488bc
   public SNode insertNode(SNode child, SNodeReference templateNode, TemplateContext templateContext) throws GenerationCanceledException, GenerationFailureException {
     ChildAdopter a = new ChildAdopter(generator);
     a.checkIsExpectedLanguage(Collections.singletonList(child), templateNode, templateContext);
@@ -234,11 +177,6 @@
 
   @Override
   public Collection<SNode> trySwitch(SNodeReference switch_, String mappingName, TemplateContext context) throws GenerationException {
-<<<<<<< HEAD
-    Collection<SNode> collection = generator.tryToReduce(switch_, context, mappingName, this);
-    if (collection != null) {
-      return collection;
-=======
     return trySwitch(switch_, context.subContext(mappingName));
   }
 
@@ -254,7 +192,6 @@
         generator.registerMappingLabel(context.getInput(), context.getInputName(), reducedNode);
       }
       return outputNodes;
->>>>>>> f41488bc
     }
 
     // try the default case
@@ -391,8 +328,6 @@
       }
     }
   }
-<<<<<<< HEAD
-=======
 
   // Internal API, perhaps, shall be part of ExecutionEnvironmentInternal iface
 
@@ -493,5 +428,4 @@
     }
     return null;
   }
->>>>>>> f41488bc
 }