/*
 * Copyright 2003-2014 JetBrains s.r.o.
 *
 * Licensed under the Apache License, Version 2.0 (the "License");
 * you may not use this file except in compliance with the License.
 * You may obtain a copy of the License at
 *
 * http://www.apache.org/licenses/LICENSE-2.0
 *
 * Unless required by applicable law or agreed to in writing, software
 * distributed under the License is distributed on an "AS IS" BASIS,
 * WITHOUT WARRANTIES OR CONDITIONS OF ANY KIND, either express or implied.
 * See the License for the specific language governing permissions and
 * limitations under the License.
 */
package jetbrains.mps.generator.impl.plan;

import jetbrains.mps.generator.impl.TemplateModelScanner;
import org.jetbrains.mps.openapi.model.SNodeUtil;
import org.jetbrains.mps.openapi.module.SModuleReference;
import jetbrains.mps.smodel.BootstrapLanguages;
import jetbrains.mps.smodel.Language;
import jetbrains.mps.smodel.LanguageAspect;
import jetbrains.mps.smodel.SModelStereotype;
import org.jetbrains.mps.openapi.model.SModel;
import org.jetbrains.mps.openapi.model.SNode;

import java.util.Collection;
import java.util.HashSet;
import java.util.Set;

/**
 * evgeny, 4/28/11
 */
public class ModelContentUtil {

  public static Collection<String> getUsedLanguageNamespacesInTemplateModel(SModel model) {
    TemplateModelScanner templateModelScanner = new TemplateModelScanner(model);
    templateModelScanner.scan();
    return templateModelScanner.getTargetLanguages();
  }

  @Deprecated
  public static Collection<String> getUsedLanguageNamespaces(SModel model, boolean isTemplateModel) {
    if (isTemplateModel) {
      return getUsedLanguageNamespacesInTemplateModel(model);
    }
    return getUsedLanguageNamespaces(model);
  }

  public static Collection<String> getUsedLanguageNamespaces(SModel model) {
    Set<String> namespaces = new HashSet<String>();
    for (SModuleReference ref : ((jetbrains.mps.smodel.SModelInternal) model).engagedOnGenerationLanguages()) {
      namespaces.add(ref.getModuleName());
    }
    if (SModelStereotype.isGeneratorModel(model)) {
      TemplateModelScanner templateModelScanner = new TemplateModelScanner(model);
      templateModelScanner.scan();
      namespaces.addAll(templateModelScanner.getQueryLanguages());
      return namespaces;
    }
<<<<<<< HEAD
    Set<String> namespaces = new HashSet<String>();
    for (SModuleReference ref : ((jetbrains.mps.smodel.SModelInternal) model).engagedOnGenerationLanguages()) {
      namespaces.add(ref.getModuleName());
    }
=======
>>>>>>> f41488bc
    for (SNode child : SNodeUtil.getDescendants(model)) {
      namespaces.add(child.getConcept().getLanguage().getQualifiedName());
    }
    // empty behavior model should have it's behavior aspect descriptor generated
    if (model.getModule() instanceof Language && LanguageAspect.BEHAVIOR.is(model)) {
      namespaces.add(BootstrapLanguages.BEHAVIOR_NAMESPACE);
    }
    return namespaces;
  }
}<|MERGE_RESOLUTION|>--- conflicted
+++ resolved
@@ -59,13 +59,6 @@
       namespaces.addAll(templateModelScanner.getQueryLanguages());
       return namespaces;
     }
-<<<<<<< HEAD
-    Set<String> namespaces = new HashSet<String>();
-    for (SModuleReference ref : ((jetbrains.mps.smodel.SModelInternal) model).engagedOnGenerationLanguages()) {
-      namespaces.add(ref.getModuleName());
-    }
-=======
->>>>>>> f41488bc
     for (SNode child : SNodeUtil.getDescendants(model)) {
       namespaces.add(child.getConcept().getLanguage().getQualifiedName());
     }
