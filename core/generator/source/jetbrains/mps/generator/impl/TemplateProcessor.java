/*
 * Copyright 2003-2014 JetBrains s.r.o.
 *
 * Licensed under the Apache License, Version 2.0 (the "License");
 * you may not use this file except in compliance with the License.
 * You may obtain a copy of the License at
 *
 * http://www.apache.org/licenses/LICENSE-2.0
 *
 * Unless required by applicable law or agreed to in writing, software
 * distributed under the License is distributed on an "AS IS" BASIS,
 * WITHOUT WARRANTIES OR CONDITIONS OF ANY KIND, either express or implied.
 * See the License for the specific language governing permissions and
 * limitations under the License.
 */
package jetbrains.mps.generator.impl;

import jetbrains.mps.generator.GenerationCanceledException;
import jetbrains.mps.generator.GenerationSessionContext;
import jetbrains.mps.generator.GenerationTracerUtil;
import jetbrains.mps.generator.IGenerationTracer;
import jetbrains.mps.generator.IGeneratorLogger;
import jetbrains.mps.generator.impl.RoleValidation.RoleValidator;
import jetbrains.mps.generator.impl.RoleValidation.Status;
<<<<<<< HEAD
import jetbrains.mps.generator.impl.reference.MacroResolver;
import jetbrains.mps.generator.impl.reference.PostponedReference;
import jetbrains.mps.generator.impl.reference.ReferenceInfo_Macro;
import jetbrains.mps.generator.impl.reference.ReferenceInfo_Template;
=======
import jetbrains.mps.generator.impl.interpreted.TemplateCall;
import jetbrains.mps.generator.impl.query.GeneratorQueryProvider;
import jetbrains.mps.generator.impl.query.IfMacroCondition;
import jetbrains.mps.generator.impl.query.SourceNodeQuery;
import jetbrains.mps.generator.impl.query.SourceNodesQuery;
>>>>>>> f41488bc
import jetbrains.mps.generator.impl.template.InputQueryUtil;
import jetbrains.mps.generator.impl.template.QueryExecutor;
import jetbrains.mps.generator.runtime.GenerationException;
import jetbrains.mps.generator.runtime.TemplateContext;
import jetbrains.mps.generator.runtime.TemplateExecutionEnvironment;
import jetbrains.mps.generator.runtime.TemplateSwitchMapping;
<<<<<<< HEAD
import jetbrains.mps.generator.template.QueryExecutionContext;
import jetbrains.mps.generator.template.TracingUtil;
import jetbrains.mps.lang.smodel.generator.smodelAdapter.AttributeOperations;
import jetbrains.mps.smodel.NodeReadEventsCaster;
import jetbrains.mps.smodel.SNodePointer;
import jetbrains.mps.smodel.StaticReference;
import jetbrains.mps.util.SNodeOperations;
=======
import jetbrains.mps.generator.template.ITemplateProcessor;
import jetbrains.mps.generator.template.IfMacroContext;
import jetbrains.mps.generator.template.SourceSubstituteMacroNodeContext;
import jetbrains.mps.generator.template.SourceSubstituteMacroNodesContext;
import jetbrains.mps.generator.template.TracingUtil;
import jetbrains.mps.smodel.NodeReadEventsCaster;
import jetbrains.mps.smodel.SNodePointer;
>>>>>>> f41488bc
import org.jetbrains.annotations.NotNull;
import org.jetbrains.mps.openapi.language.SConcept;
import org.jetbrains.mps.openapi.model.SModel;
import org.jetbrains.mps.openapi.model.SNode;
import org.jetbrains.mps.openapi.model.SNodeReference;

import java.util.ArrayList;
import java.util.Collection;
import java.util.Collections;
import java.util.HashMap;
import java.util.List;
import java.util.Map;
<<<<<<< HEAD
=======
import java.util.concurrent.ConcurrentHashMap;
>>>>>>> f41488bc

/**
 * Applies template to input node.
 * TODO make MacroNode aware of container TemplateNode and don't pass both arguments when only one is sufficient
 */
<<<<<<< HEAD
public final class TemplateProcessor {
  private final TemplateGenerator myGenerator;
  private final TemplateExecutionEnvironment myEnv;
  private final SModel myOutputModel;
  private final IGenerationTracer myTracer;
  private final Map<String, MacroImpl> macroImplMap = new HashMap<String, MacroImpl>();

  public TemplateProcessor(@NotNull TemplateExecutionEnvironment env) {
    myGenerator = env.getGenerator();
    myEnv = env;
    myOutputModel = myGenerator.getOutputModel();
    myTracer = env.getTracer();
    initMacroMap();
  }

  public TemplateExecutionEnvironment getEnvironment() {
    return myEnv;
=======
public final class TemplateProcessor implements ITemplateProcessor {
  private final TemplateGenerator myGenerator;
  private final SModel myOutputModel;
  private final IGenerationTracer myTracer;
  private final MacroImplFactory myImplFactory;
  private final Map<SNode, TemplateNode> myTemplateRuntimeMap = new ConcurrentHashMap<SNode, TemplateNode>();

  public TemplateProcessor(@NotNull TemplateGenerator generator) {
    myGenerator = generator;
    myOutputModel = myGenerator.getOutputModel();
    myTracer = generator.getGenerationTracer();
    myImplFactory = new MacroImplFactory(this);
>>>>>>> f41488bc
  }

  /*package*/ TemplateGenerator getGenerator() {
    return myGenerator;
  }
  /*package*/ GeneratorQueryProvider getQueryProvider(SNodeReference templateNode) {
    return myGenerator.getQuerySource().getQueryProvider(templateNode);
  }

  @Override
  @NotNull
<<<<<<< HEAD
  public List<SNode> apply(@NotNull SNode templateNode, @NotNull TemplateContext context)
      throws DismissTopMappingRuleException, TemplateProcessingFailureException, GenerationFailureException, GenerationCanceledException {
=======
  public List<SNode> apply(@NotNull SNode templateNode, @NotNull TemplateContext context) throws DismissTopMappingRuleException, GenerationFailureException,
      GenerationCanceledException {
>>>>>>> f41488bc
    if (myGenerator.isIncremental()) {
      // turn off tracing
      NodeReadEventsCaster.setNodesReadListener(null);
    }
    try {
<<<<<<< HEAD
      return applyTemplate(templateNode, context, null);
    } catch (StackOverflowError e) {
      // this is critical
      IGeneratorLogger logger = getEnvironment().getLogger();
      logger.error("generation thread ran out of stack space :(");
      if (myTracer.isTracing()) {
        logger.error("failed branch was:");
        GeneratorUtil.logCurrentGenerationBranch(logger, myTracer, true);
      } else {
        logger.error("try to increase JVM stack size (-Xss option)");
        logger.error("to get more diagnostic generate model with the 'save transient models' option");
=======
      final TemplateNode rtTemplateNode = getTemplateNodeRuntime(templateNode);
      if (rtTemplateNode.getFirstMacro() != null) {
        return applyMacro(rtTemplateNode.getFirstMacro(), context);
      } else {
        return applyTemplate(rtTemplateNode, context);
>>>>>>> f41488bc
      }
      logger.error(templateNode.getReference(), "couldn't process template", GeneratorUtil.describeInput(context));
      throw new GenerationFailureException(e);
    } finally {
      if (myGenerator.isIncremental()) {
        // restore tracing
        NodeReadEventsCaster.removeNodesReadListener();
      }
    }
  }

<<<<<<< HEAD
  private static SNode nextMacro(SNode templateNode, SNode prevMacro) {
    if (prevMacro == null) {
      for (SNode attrNode : templateNode.getChildren(GeneratorUtilEx.link_BaseConcept_attrs)) {
        if (RuleUtil.isNodeMacro(attrNode)) {
          return attrNode;
        }
      }
    } else {
      SNode attrNode = prevMacro;
      assert prevMacro.getParent() == templateNode;
      while ((attrNode = attrNode.getNextSibling()) != null) {
        if (RuleUtil.isNodeMacro(attrNode)) {
          return attrNode;
=======
  @NotNull
  /*package*/List<SNode> applyMacro(@NotNull MacroNode rtMacro, @NotNull TemplateContext context)
      throws DismissTopMappingRuleException, GenerationFailureException, GenerationCanceledException {

    myTracer.pushMacro(rtMacro.getMacroNodeRef());
    try {
      return rtMacro.apply(context.subContext(rtMacro.getMappingLabel()));
    } finally {
      myTracer.closeMacro(rtMacro.getMacroNodeRef());
    }
  }

  @NotNull
  /*package*/List<SNode> applyTemplate(@NotNull TemplateNode rtTemplateNode, @NotNull TemplateContext context)
      throws DismissTopMappingRuleException, GenerationFailureException, GenerationCanceledException {

    myTracer.pushTemplateNode(rtTemplateNode.getTemplateNodeReference());
    // XXX same code is in TEE.createNode. If, however, primary use for TEE is
    // generated code (as opposed to 'apply templates to root' context), it's unreasonable(?)
    // to expect SConcept to get passed to TEE.createNode() (generated templates are likely to know
    // strings only)
    SNode outputNode = myOutputModel.createNode(rtTemplateNode.getConcept());

    // use same env method as reduce_TemplateNode does
    context.getEnvironment().nodeCopied(context, outputNode, rtTemplateNode.getTemplateNodeId());
    myGenerator.registerMappingLabel(context.getInput(), context.getInputName(), outputNode); // XXX reduce_TemplateNode doesn't do that

    rtTemplateNode.apply(context, outputNode);

    // process children
    context = context.subContext(); // drop label
    try {
      for (SNode templateChildNode : rtTemplateNode.getChildTemplates()) {
        TemplateNode rtTemplateChildNode = getTemplateNodeRuntime(templateChildNode);
        final List<SNode> outputChildNodes;
        if(rtTemplateChildNode.getFirstMacro() != null) {
          outputChildNodes = applyMacro(rtTemplateChildNode.getFirstMacro(), context);
        } else {
          outputChildNodes = applyTemplate(rtTemplateChildNode, context);
        }
        SConcept originalConcept = rtTemplateChildNode.getConcept();
        String role = rtTemplateChildNode.getRoleInParent();
        RoleValidator validator = myGenerator.getChildRoleValidator(outputNode, role);
        for (SNode outputChildNode : outputChildNodes) {
          // returned node is subconcept of template node => fine
          final boolean notSubConcept = !(outputChildNode.getConcept().isSubConceptOf(originalConcept));
          if (notSubConcept) {
            // check child
            Status status = validator.validate(outputChildNode);
            if (status != null) {
              myGenerator.getLogger().warning(rtTemplateChildNode.getTemplateNodeReference(), status.getMessage("apply template"), status.describe(
                  GeneratorUtil.describe(context.getInput(), "input"),
                  GeneratorUtil.describe(outputNode, "output"),
                  GeneratorUtil.describe(rtTemplateNode.getTemplateNodeReference(), "template node")
              ));
            }
          }
          outputNode.addChild(role, outputChildNode);
>>>>>>> f41488bc
        }
      }
    } finally {
      myTracer.pushOutputNode(GenerationTracerUtil.getSNodePointer(myOutputModel, outputNode));
      myTracer.closeTemplateNode(rtTemplateNode.getTemplateNodeReference());
    }
    return Collections.singletonList(outputNode);
  }

<<<<<<< HEAD
  @NotNull
  List<SNode> applyTemplate(@NotNull SNode templateNode, @NotNull TemplateContext context, SNode prevMacro)
      throws DismissTopMappingRuleException, GenerationFailureException, GenerationCanceledException, TemplateProcessingFailureException {
    // templateNode has unprocessed node-macros?
    SNode nextMacro = nextMacro(templateNode, prevMacro);
    if (nextMacro != null) {
      myTracer.pushMacro(new jetbrains.mps.smodel.SNodePointer(nextMacro));
      try {
        String macroConceptFQName = nextMacro.getConcept().getQualifiedName();
        MacroImpl macroImpl = macroImplMap.get(macroConceptFQName);
        if (macroImpl == null) {
          macroImpl = new NoMacro(this);
        }
        return macroImpl.apply(nextMacro, templateNode, context.subContext(GeneratorUtilEx.getMappingName_NodeMacro(nextMacro, null)));
      } finally {
        myTracer.closeMacro(new jetbrains.mps.smodel.SNodePointer(nextMacro));
      }
    }

    // templateNode has no unprocessed node-macros - create output instance for the template node
    final SNodePointer templateNodeReference = new SNodePointer(templateNode);
    myTracer.pushTemplateNode(templateNodeReference);
    // XXX same code is in TEE.createNode. If, however, primary use for TEE is
    // generated code (as opposed to 'apply templates to root' context), it's unreasonable(?)
    // to expect SConcept to get passed to TEE.createNode() (generated templates are likely to know
    // strings only)
    SNode outputNode = myOutputModel.createNode(templateNode.getConcept());

    // use same env method as reduce_TemplateNode does
    myEnv.nodeCopied(context, outputNode, GeneratorUtil.getTemplateNodeId(templateNode));
    myGenerator.registerMappingLabel(context.getInput(), context.getInputName(), outputNode); // XXX reduce_TemplateNode doesn't do that

    jetbrains.mps.util.SNodeOperations.copyProperties(templateNode, outputNode);

    final ArrayList<String> linksHandledWithMacro = new ArrayList<String>();
    // process property and reference macros
    List<SNode> templateChildNodes = new ArrayList<SNode>();
    for (SNode templateChildNode : templateNode.getChildren()) {
      String templateChildNodeConcept = templateChildNode.getConcept().getQualifiedName();
      if (GeneratorUtilEx.isTemplateLanguageElement(templateChildNodeConcept)) {
        if (templateChildNodeConcept.equals(RuleUtil.concept_PropertyMacro)) {
          myEnv.getQueryExecutor().expandPropertyMacro(templateChildNode, context.getInput(), templateNode, outputNode, context);
        } else if (templateChildNodeConcept.equals(RuleUtil.concept_ReferenceMacro)) {
          final String refMacroRole = AttributeOperations.getLinkRole(templateChildNode);
          linksHandledWithMacro.add(refMacroRole);
          MacroResolver mr = new MacroResolver(myEnv.getQueryExecutor(), templateChildNode, templateNode.getReferenceTarget(refMacroRole));
          ReferenceInfo_Macro refInfo = new ReferenceInfo_Macro(mr, outputNode, refMacroRole, context);
          PostponedReference postponedReference = myGenerator.register(new PostponedReference(refInfo));
          postponedReference.setReferenceInOutputSourceNode();
        }
      } else {
        templateChildNodes.add(templateChildNode);
      }
    }

    SModel templateModel = templateNode.getModel();
    for (SReference reference : templateNode.getReferences()) {
      if (linksHandledWithMacro.contains(reference.getRole())) {
        // reference has been handled with the ReferenceMacro already
        continue;
      }

      if (reference instanceof StaticReference) {
        SModelReference targetModelReference = reference.getTargetSModelReference();
        if (targetModelReference != null && !(templateModel.getReference().equals(targetModelReference))) {
          // optimization for external static references (do not resolve them)
          SReference newReference = new StaticReference(
              reference.getRole(),
              outputNode,
              targetModelReference,
              reference.getTargetNodeId(),
              ((StaticReference) reference).getResolveInfo());
          outputNode.setReference(reference.getRole(), newReference);
          continue;
        }
=======
  private TemplateNode getTemplateNodeRuntime(SNode templateNode) {
    // template nodes may belong to different models, hence can't use anything simpler than and identity that includes model
    // and since template models don't change during generation, Object identity is enough as a key.
    @SuppressWarnings("redundant")
    final SNode key = templateNode;
    TemplateNode rv = myTemplateRuntimeMap.get(key);
    if (rv == null) {
      rv = new TemplateNode(templateNode, myImplFactory);
      myTemplateRuntimeMap.put(key, rv);
    }
    return rv;
   }

  private static class MacroImplFactory implements MacroNode.Factory {
    private final TemplateProcessor myTemplateProcessor;
    private final Map<String, Integer> macroImplMap = new HashMap<String, Integer>(32);

    MacroImplFactory(@NotNull TemplateProcessor templateProcessor) {
      myTemplateProcessor = templateProcessor;
      macroImplMap.put(RuleUtil.concept_NodeMacro, 0);
      macroImplMap.put(RuleUtil.concept_LoopMacro, 1);
      macroImplMap.put(RuleUtil.concept_CopySrcNodeMacro, 2);
      macroImplMap.put(RuleUtil.concept_CopySrcListMacro, 3);
      macroImplMap.put(RuleUtil.concept_InsertMacro, 4);
      macroImplMap.put(RuleUtil.concept_WeaveMacro, 5);
      macroImplMap.put(RuleUtil.concept_LabelMacro, 6);
      macroImplMap.put(RuleUtil.concept_VarMacro, 7);
      macroImplMap.put(RuleUtil.concept_IfMacro, 8);
      macroImplMap.put(RuleUtil.concept_MapSrcNodeMacro, 9);
      macroImplMap.put(RuleUtil.concept_MapSrcListMacro, 10);
      macroImplMap.put(RuleUtil.concept_SwitchMacro, 11);
      macroImplMap.put(RuleUtil.concept_TemplateSwitchMacro, 12);
      macroImplMap.put(RuleUtil.concept_IncludeMacro, 13);
      macroImplMap.put(RuleUtil.concept_TemplateCallMacro, 14);
      macroImplMap.put(RuleUtil.concept_TraceMacro, 15);

    }

    @Override
    public MacroNode create(@NotNull SNode macro, @NotNull TemplateNode templateNode, @Nullable MacroNode next) {
      final String concept = macro.getConcept().getQualifiedName();
      Integer k = macroImplMap.get(concept);
      if (k == null) {
        return new NoMacro(macro, templateNode, next, myTemplateProcessor);
      }
      switch(k) {
        case 0 : return new NoMacro(macro, templateNode, next, myTemplateProcessor);
        case 1 : return new LoopMacro(macro, templateNode, next, myTemplateProcessor);
        case 2 : return new CopySrcMacros(macro, templateNode, next, myTemplateProcessor, true);
        case 3 : return new CopySrcMacros(macro, templateNode, next, myTemplateProcessor, false);
        case 4 : return new InsertMacro(macro, templateNode, next, myTemplateProcessor);
        case 5 : return new WeaveMacro(macro, templateNode, next, myTemplateProcessor);
        case 6 : return new LabelMacro(macro, templateNode, next, myTemplateProcessor);
        case 7 : return new VarMacro(macro, templateNode, next, myTemplateProcessor);
        case 8 : return new IfMacro(macro, templateNode, next, myTemplateProcessor);
        case 9 : return new MapSrcMacros(macro, templateNode, next, myTemplateProcessor, true);
        case 10 : return new MapSrcMacros(macro, templateNode, next, myTemplateProcessor, false);
        case 11 : return new SwitchMacro(macro, templateNode, next, myTemplateProcessor);
        case 12 : return new SwitchWithArgMacro(macro, templateNode, next, myTemplateProcessor);
        case 13 : return new IncludeMacro(macro, templateNode, next, myTemplateProcessor);
        case 14 : return new CallMacro(macro, templateNode, next, myTemplateProcessor);
        case 15 : return new TraceMacro(macro, templateNode, next, myTemplateProcessor);
        default: return new NoMacro(macro, templateNode, next, myTemplateProcessor);
>>>>>>> f41488bc
      }
    }
  }

  private static abstract class MacroImpl implements MacroNode {
    protected final TemplateProcessor myTemplateProcessor; // XXX now, with macro and tn as fields, perhaps shall pass TP as an argument to apply?
    protected final IGenerationTracer myTracer;
    protected final SNode macro;
    protected final TemplateNode templateNode;
    private final SNodeReference myMacroNodeRef;
    private final String myMappingLabel;
    private final MacroNode myNextMacro;

    protected MacroImpl(@NotNull SNode macro, @NotNull TemplateNode templateNode, @Nullable MacroNode next, @NotNull TemplateProcessor templateProcessor) {
      this.macro = macro;
      this.templateNode = templateNode;
      myNextMacro = next;
      myTemplateProcessor = templateProcessor;
      myTracer = myTemplateProcessor.myTracer;
      myMacroNodeRef = new SNodePointer(macro);
      myMappingLabel = GeneratorUtilEx.getMappingName_NodeMacro(macro, null);
    }

    @Override
    public final MacroNode getNextMacro() {
      return myNextMacro;
    }

    @NotNull
    @Override
    public final SNodeReference getMacroNodeRef() {
      return myMacroNodeRef;
    }

    @Nullable
    @Override
    public final String getMappingLabel() {
      // instead of this accessor may implement #apply here, and delegate to another method in subclass with updated context
      return myMappingLabel;
    }

<<<<<<< HEAD
      SNode templateReferentNode = reference.getTargetNode();
      if (templateReferentNode == null) {
        myGenerator.getLogger().error(templateNode.getReference(),
            "cannot resolve reference in template model; role: " + reference.getRole() + " in " + org.jetbrains.mps.openapi.model.SNodeUtil.getDebugText(
                templateNode));
        continue;
      }
      if (templateReferentNode.getModel() == templateModel) { // internal reference
        // XXX same code is in TEEI.resolveInTemplateLater, needs refactoring
        String resolveInfo = SNodeOperations.getResolveInfo(templateReferentNode);
        // The right way to get string representation of the reference (aka resolveInfo) is to ask scope about it
        // However, it doesn't work now (e.g. regenerate BL fails with NodeCastException in VisibleClassConstructorScope:59,
        // String resolveInfo = ModelConstraints.getScope(reference).getReferenceText(reference.getSourceNode(), templateReferentNode);
        ReferenceInfo_Template refInfo = new ReferenceInfo_Template(
            outputNode, reference.getRole(),
            templateNodeReference,
            GeneratorUtil.getTemplateNodeId(templateReferentNode),
            resolveInfo,
            context);
        PostponedReference postponedReference = myGenerator.register(new PostponedReference(refInfo));
        postponedReference.setReferenceInOutputSourceNode();
=======
    protected final List<SNode> nextMacro(TemplateContext context)
        throws GenerationFailureException, DismissTopMappingRuleException, GenerationCanceledException {
      if (getNextMacro() != null) {
        return myTemplateProcessor.applyMacro(getNextMacro(), context);
>>>>>>> f41488bc
      } else {
        return myTemplateProcessor.applyTemplate(templateNode, context);
      }
    }

<<<<<<< HEAD
    // process children
    context = context.subContext();
    try {
      for (SNode templateChildNode : templateChildNodes) {
        List<SNode> outputChildNodes = applyTemplate(templateChildNode, context, null);
        SConcept originalConcept = templateChildNode.getConcept();
        String role = templateChildNode.getRoleInParent();
        RoleValidator validator = myGenerator.getChildRoleValidator(outputNode, role);
        for (SNode outputChildNode : outputChildNodes) {
          // returned node is subconcept of template node => fine
          final boolean notSubConcept = !(outputChildNode.getConcept().isSubConceptOf(originalConcept));
          if (notSubConcept) {
            // check child
            Status status = validator.validate(outputChildNode);
            if (status != null) {
              myGenerator.getLogger().warning(templateChildNode.getReference(), status.getMessage("apply template"), status.describe(
                  GeneratorUtil.describe(context.getInput(), "input"),
                  GeneratorUtil.describe(outputNode, "output"),
                  GeneratorUtil.describe(templateNode, "template node")
              ));
            }
=======
    protected final IGeneratorLogger getLogger() {
      return myTemplateProcessor.getGenerator().getLogger();
    }
  }

  // could be standalone facility, not an element in class hierarchy
  private static abstract class MacroWithInput extends MacroImpl {
    private volatile SourceNodeQuery mySourceNodeQuery;
    private volatile SourceNodesQuery mySourceNodesQuery;

    protected MacroWithInput(SNode macro, TemplateNode templateNode, MacroNode next, TemplateProcessor templateProcessor) {
      super(macro, templateNode, next, templateProcessor);
    }

    protected final SNode getNewInputNode(@NotNull TemplateContext context) throws GenerationFailureException {
      SourceNodeQuery q = mySourceNodeQuery;
      if (q == null) {
        synchronized (this) {
          if ((q = mySourceNodeQuery) == null) {
            q = mySourceNodeQuery = createNodeQuery();
          }
        }
      }
      final QueryExecutor qe = context.getEnvironment().getQueryExecutor();
      return qe.evaluate(q, new SourceSubstituteMacroNodeContext(context, getMacroNodeRef()));
    }

    protected final Collection<SNode> getNewInputNodes(@NotNull TemplateContext context) throws GenerationFailureException {
      SourceNodesQuery q = mySourceNodesQuery;
      if (q == null) {
        synchronized (this) {
          if ((q = mySourceNodesQuery) == null) {
            q = mySourceNodesQuery = createNodesQuery();
>>>>>>> f41488bc
          }
          outputNode.addChild(role, outputChildNode);
        }
      }
<<<<<<< HEAD
    } finally {
      myTracer.pushOutputNode(GenerationTracerUtil.getSNodePointer(myOutputModel, outputNode));
      myTracer.closeTemplateNode(templateNodeReference);
    }
    return Collections.singletonList(outputNode);
  }

  private void initMacroMap() {
    macroImplMap.put(RuleUtil.concept_LoopMacro, new LoopMacro(this));
    CopySrcMacros m1 = new CopySrcMacros(this);
    macroImplMap.put(RuleUtil.concept_CopySrcNodeMacro, m1);
    macroImplMap.put(RuleUtil.concept_CopySrcListMacro, m1);
    macroImplMap.put(RuleUtil.concept_InsertMacro, new InsertMacro(this));
    macroImplMap.put(RuleUtil.concept_WeaveMacro,new WeaveMacro(this));
    macroImplMap.put(RuleUtil.concept_LabelMacro, new LabelMacro(this));
    macroImplMap.put(RuleUtil.concept_VarMacro, new VarMacro(this));
    macroImplMap.put(RuleUtil.concept_IfMacro, new IfMacro(this));
    MapSrcMacros m2 = new MapSrcMacros(this);
    macroImplMap.put(RuleUtil.concept_MapSrcNodeMacro, m2);
    macroImplMap.put(RuleUtil.concept_MapSrcListMacro, m2);
    macroImplMap.put(RuleUtil.concept_SwitchMacro, new SwitchMacro(this));
    macroImplMap.put(RuleUtil.concept_TemplateSwitchMacro, new SwitchWithArgMacro(this));
    macroImplMap.put(RuleUtil.concept_IncludeMacro, new IncludeMacro(this));
    macroImplMap.put(RuleUtil.concept_TemplateCallMacro, new CallMacro(this));
    macroImplMap.put(RuleUtil.concept_TraceMacro, new TraceMacro(this));
    macroImplMap.put(RuleUtil.concept_NodeMacro, new NoMacro(this));
  }

  private static abstract class MacroImpl {
    protected final TemplateProcessor myTemplateProcessor;
    protected final IGenerationTracer myTracer;

    protected MacroImpl(TemplateProcessor templateProcessor) {
      myTemplateProcessor = templateProcessor;
      myTracer = myTemplateProcessor.myTracer;
    }

    protected final SNode getNewInputNode(SNode nodeMacro, @NotNull TemplateContext context) throws GenerationFailureException {
      return InputQueryUtil.getNewInputNode(nodeMacro, context, myTemplateProcessor.myEnv);
    }

    protected final List<SNode> getNewInputNodes(SNode nodeMacro, @NotNull TemplateContext context) throws GenerationFailureException {
      return InputQueryUtil.getNewInputNodes(nodeMacro, context, myTemplateProcessor.myEnv);
    }
    protected final QueryExecutionContext getQueryExecutor() {
      return myTemplateProcessor.myEnv.getQueryExecutor();
    }
    protected final GenerationSessionContext getGeneratorSessionContext() {
      return getGenerator().getGeneratorSessionContext();
    }
    protected final IGeneratorLogger getLogger() {
      return getGenerator().getLogger();
    }
    protected final TemplateGenerator getGenerator() {
      return myTemplateProcessor.myGenerator;
    }
    @NotNull
    public abstract List<SNode> apply(@NotNull SNode macro, @NotNull SNode templateNode, @NotNull TemplateContext templateContext) throws
        DismissTopMappingRuleException, GenerationFailureException, GenerationCanceledException, TemplateProcessingFailureException;
  }

  private static class LoopMacro extends MacroImpl {
    LoopMacro(TemplateProcessor templateProcessor) {
      super(templateProcessor);
    }

    @NotNull
    @Override
    public List<SNode> apply(@NotNull SNode macro, @NotNull SNode templateNode, @NotNull TemplateContext templateContext) throws
        DismissTopMappingRuleException, GenerationFailureException, GenerationCanceledException, TemplateProcessingFailureException {
      // $LOOP$
      List<SNode> newInputNodes = getNewInputNodes(macro, templateContext);
=======
      if (q == null) {
        getLogger().error(getMacroNodeRef(), "couldn't get input nodes", GeneratorUtil.describeInput(context));
        throw new GenerationFailureException("couldn't get input nodes");
      }
      final QueryExecutor qe = context.getEnvironment().getQueryExecutor();
      final Collection<SNode> result = qe.evaluate(q, new SourceSubstituteMacroNodesContext(context, getMacroNodeRef()));
      checkInputNodesForNulls(context, result);
      return result;
    }

    private void checkInputNodesForNulls(TemplateContext context, Iterable<SNode> result) throws GenerationFailureException {
      for (SNode n : result) {
        if (n == null) {
          final String msg = String.format("Unexpected null value among new input nodes in %s macro", macro.getPresentation());
          context.getEnvironment().getLogger().error(getMacroNodeRef(), msg, GeneratorUtil.describeInput(context));
          throw new GenerationFailureException(msg);
        }
      }
    }

    private SourceNodeQuery createNodeQuery() {
      SNode query = RuleUtil.getSourceNodeQuery(macro);
      if (query != null) {
        return myTemplateProcessor.getQueryProvider(getMacroNodeRef()).getSourceNodeQuery(query);
      } else {
        // <default> : propagate  current input node
        return new SourceNodeQuery() {
          @Nullable
          @Override
          public SNode evaluate(@NotNull SourceSubstituteMacroNodeContext context) throws GenerationFailureException {
            return context.getInputNode();
          }
        };
      }
    }

    // return null iff there's no sourceNodesQuery but macro does require input
    private SourceNodesQuery createNodesQuery() {
      SNode nodesQuery = RuleUtil.getSourceNodesQuery(macro);
      if (nodesQuery != null) {
        return myTemplateProcessor.getQueryProvider(getMacroNodeRef()).getSourceNodesQuery(nodesQuery);
      }
      if (InputQueryUtil.doesMacroRequireInput(macro)) {
        return null;
      }
      // <default> : propagate  current input node
      return new SourceNodesQuery() {
        @NotNull
        @Override
        public Collection<SNode> evaluate(@NotNull SourceSubstituteMacroNodesContext context) throws GenerationFailureException {
          return InputQueryUtil.wrapAsList(context.getInputNode());
        }
      };
    }
  }

  // $LOOP$
  private static class LoopMacro extends MacroWithInput {
    LoopMacro(@NotNull SNode macro, @NotNull TemplateNode templateNode, @Nullable MacroNode next, @NotNull TemplateProcessor templateProcessor) {
      super(macro, templateNode, next, templateProcessor);
    }

    @NotNull
    @Override
    public List<SNode> apply(@NotNull TemplateContext templateContext) throws DismissTopMappingRuleException, GenerationFailureException,
        GenerationCanceledException {
      Collection<SNode> newInputNodes = getNewInputNodes(templateContext);
>>>>>>> f41488bc
      if (newInputNodes.isEmpty()) {
        return Collections.emptyList();
      }
      ArrayList<SNode> outputNodes = new ArrayList<SNode>();
      for (SNode newInputNode : newInputNodes) {
        boolean inputChanged = (newInputNode != templateContext.getInput());
        if (inputChanged) {
          myTracer.pushInputNode(GenerationTracerUtil.getSNodePointer(newInputNode));
        }
        try {
<<<<<<< HEAD
          List<SNode> _outputNodes = myTemplateProcessor.applyTemplate(templateNode, templateContext.subContext(newInputNode), macro);
=======
          List<SNode> _outputNodes = nextMacro(templateContext.subContext(newInputNode));
>>>>>>> f41488bc
          outputNodes.addAll(_outputNodes);
        } finally {
          if (inputChanged) {
            myTracer.closeInputNode(GenerationTracerUtil.getSNodePointer(newInputNode));
          }
        }
      }
      return outputNodes;
    }
  }
<<<<<<< HEAD
  private static class CopySrcMacros extends MacroImpl {
    protected CopySrcMacros(TemplateProcessor templateProcessor) {
      super(templateProcessor);
    }

    @NotNull
    @Override
    public List<SNode> apply(@NotNull SNode macro, @NotNull SNode templateNode, @NotNull TemplateContext templateContext) throws
        DismissTopMappingRuleException, GenerationFailureException, GenerationCanceledException, TemplateProcessingFailureException {
      // $COPY-SRC$ / $COPY-SRCL$
      List<SNode> newInputNodes = getNewInputNodes(macro, templateContext);
      SNodeReference templateNodeRef = templateNode.getReference();
      String tempNodeId = GeneratorUtil.getTemplateNodeId(templateNode);
      return getGenerator().copyNodes(newInputNodes, templateContext, templateNodeRef, tempNodeId, myTemplateProcessor.myEnv);
    }
  }
  private static class InsertMacro extends MacroImpl {
    protected InsertMacro(TemplateProcessor templateProcessor) {
      super(templateProcessor);
=======

  // $COPY-SRC$ / $COPY-SRCL$
  private static class CopySrcMacros extends MacroWithInput {
    private final boolean myIsSoleInput;

    protected CopySrcMacros(@NotNull SNode macro, @NotNull TemplateNode templateNode, @Nullable MacroNode next, @NotNull TemplateProcessor templateProcessor, boolean soleInput) {
      super(macro, templateNode, next, templateProcessor);
      myIsSoleInput = soleInput;
    }

    @NotNull
    @Override
    public List<SNode> apply(@NotNull TemplateContext templateContext) throws DismissTopMappingRuleException, GenerationFailureException,
        GenerationCanceledException {
      final Collection<SNode> newInputNodes;
      if (myIsSoleInput) {
        newInputNodes = InputQueryUtil.wrapAsList(getNewInputNode(templateContext));
      } else {
        newInputNodes = getNewInputNodes(templateContext);
      }
      SNodeReference templateNodeRef = templateNode.getTemplateNodeReference();
      String tempNodeId = templateNode.getTemplateNodeId();
      return templateContext.getEnvironment().copyNodes(newInputNodes, templateNodeRef, tempNodeId, templateContext);
    }
  }

  // $INSERT$
  private static class InsertMacro extends MacroImpl {
    protected InsertMacro(@NotNull SNode macro, @NotNull TemplateNode templateNode, @Nullable MacroNode next, @NotNull TemplateProcessor templateProcessor) {
      super(macro, templateNode, next, templateProcessor);
    }

    private SNode getNodeToInsert(TemplateContext context) throws GenerationFailureException {
      SNode query = RuleUtil.getInsertMacro_Query(macro);
      if(query != null) {
        return context.getEnvironment().getQueryExecutor().evaluateInsertQuery(context.getInput(), macro, query, context);
      }

      getLogger().error(getMacroNodeRef(), "couldn't get nodes to insert", GeneratorUtil.describeInput(context));
      throw new GenerationFailureException("couldn't get nodes to insert");
>>>>>>> f41488bc
    }

    @NotNull
    @Override
<<<<<<< HEAD
    public List<SNode> apply(@NotNull SNode macro, @NotNull SNode templateNode, @NotNull TemplateContext templateContext) throws
        DismissTopMappingRuleException, GenerationFailureException, GenerationCanceledException, TemplateProcessingFailureException {
      // $INSERT$
      SNode child = InputQueryUtil.getNodeToInsert(macro, templateContext, myTemplateProcessor.myEnv);
      if (child != null) {
        child = myTemplateProcessor.myEnv.insertNode(child, macro.getReference(), templateContext);
        // XXX TEEI.insertNode doesn't register ML, perhaps shall to behave the same as this code? Or it's done in generated code?
        // label
        getGenerator().registerMappingLabel(templateContext.getInput(), templateContext.getInputName(), child);
        return Collections.singletonList(child);
      }
      return Collections.emptyList();

    }
  }
  private static class WeaveMacro extends MacroImpl {

    protected WeaveMacro(TemplateProcessor templateProcessor) {
      super(templateProcessor);
    }

    @NotNull
    @Override
    public List<SNode> apply(@NotNull SNode macro, @NotNull SNode templateNode, @NotNull TemplateContext templateContext) throws
        DismissTopMappingRuleException, GenerationFailureException, GenerationCanceledException, TemplateProcessingFailureException {
      // $WEAVE$
      List<SNode> _outputNodes = myTemplateProcessor.applyTemplate(templateNode, templateContext, macro);
      if (_outputNodes.isEmpty()) {
        return Collections.emptyList();
      }
      if (_outputNodes.size() > 1) {
        getLogger().error(macro.getReference(), "cannot apply $WEAVE$ to a list of nodes",
            GeneratorUtil.describe(templateContext.getInput(), "input"));
        return _outputNodes;
      }
      SNode consequence = RuleUtil.getWeaveMacro_Consequence(macro);
      if (consequence == null) {
        getLogger().error(macro.getReference(), "couldn't evaluate weave macro: no consequence",
            GeneratorUtil.describeIfExists(templateContext.getInput(), "input"));
        return _outputNodes;
      }

      SNode template = RuleUtil.getTemplateDeclarationReference_Template(consequence);
      ////
      if (template == null) {
        getLogger().error(macro.getReference(), "couldn't evaluate weave macro: no template",
            GeneratorUtil.describeIfExists(templateContext.getInput(), "input"));
        return _outputNodes;
      }
      WeaveTemplateContainer wtc = new WeaveTemplateContainer(template);
      wtc.initialize(getLogger());

      SNode contextNode = _outputNodes.get(0);
      List<SNode> nodesToWeave = getNewInputNodes(macro, templateContext);
      for (SNode node : nodesToWeave) {
        try {
          myTracer.pushInputNode(GenerationTracerUtil.getSNodePointer(node));
          myTracer.pushRuleConsequence(new jetbrains.mps.smodel.SNodePointer(macro));

          wtc.apply(contextNode, templateContext.subContext(node), myTemplateProcessor.getEnvironment());
        } finally {
          myTracer.closeInputNode(GenerationTracerUtil.getSNodePointer(node));
        }
      }
      return _outputNodes;
    }
  }
  private static class LabelMacro extends MacroImpl {

    protected LabelMacro(TemplateProcessor templateProcessor) {
      super(templateProcessor);
    }

    @NotNull
    @Override
    public List<SNode> apply(@NotNull SNode macro, @NotNull SNode templateNode, @NotNull TemplateContext templateContext) throws
        DismissTopMappingRuleException, GenerationFailureException, GenerationCanceledException, TemplateProcessingFailureException {
      // $LABEL$
      return myTemplateProcessor.applyTemplate(templateNode, templateContext, macro);
    }
  }
  private static class VarMacro extends MacroImpl {

    protected VarMacro(TemplateProcessor templateProcessor) {
      super(templateProcessor);
=======
    public List<SNode> apply(@NotNull TemplateContext templateContext) throws DismissTopMappingRuleException, GenerationFailureException,
        GenerationCanceledException {
      SNode child = getNodeToInsert(templateContext);
      if (child != null) {
        child = templateContext.getEnvironment().insertNode(child, getMacroNodeRef(), templateContext);
        // XXX TEEI.insertNode doesn't register ML, perhaps shall behave the same as this code? Or it's done in generated code?
        // label
        myTemplateProcessor.getGenerator().registerMappingLabel(templateContext.getInput(), templateContext.getInputName(), child);
        return Collections.singletonList(child);
      }
      return Collections.emptyList();
    }
  }

  // $WEAVE$
  private static class WeaveMacro extends MacroWithInput {

    protected WeaveMacro(@NotNull SNode macro, @NotNull TemplateNode templateNode, @Nullable MacroNode next, @NotNull TemplateProcessor templateProcessor) {
      super(macro, templateNode, next, templateProcessor);
    }

    @NotNull
    @Override
    public List<SNode> apply(@NotNull TemplateContext templateContext) throws DismissTopMappingRuleException, GenerationFailureException,
        GenerationCanceledException {
      List<SNode> _outputNodes = nextMacro(templateContext);
      if (_outputNodes.isEmpty()) {
        return Collections.emptyList();
      }
      if (_outputNodes.size() > 1) {
        getLogger().error(macro.getReference(), "cannot apply $WEAVE$ to a list of nodes",
            GeneratorUtil.describe(templateContext.getInput(), "input"));
        return _outputNodes;
      }
      SNode consequence = RuleUtil.getWeaveMacro_Consequence(macro);
      if (consequence == null) {
        getLogger().error(macro.getReference(), "couldn't evaluate weave macro: no consequence",
            GeneratorUtil.describeIfExists(templateContext.getInput(), "input"));
        return _outputNodes;
      }

      SNode template = RuleUtil.getTemplateDeclarationReference_Template(consequence);
      ////
      if (template == null) {
        getLogger().error(macro.getReference(), "couldn't evaluate weave macro: no template",
            GeneratorUtil.describeIfExists(templateContext.getInput(), "input"));
        return _outputNodes;
      }
      WeaveTemplateContainer wtc = new WeaveTemplateContainer(template);
      wtc.initialize(getLogger());

      SNode contextNode = _outputNodes.get(0);
      for (SNode node : getNewInputNodes(templateContext)) {
        try {
          myTracer.pushInputNode(GenerationTracerUtil.getSNodePointer(node));
          myTracer.pushRuleConsequence(new jetbrains.mps.smodel.SNodePointer(macro));

          wtc.apply(contextNode, templateContext.subContext(node));
        } finally {
          myTracer.closeInputNode(GenerationTracerUtil.getSNodePointer(node));
        }
      }
      return _outputNodes;
    }
  }

  // $LABEL$
  private static class LabelMacro extends MacroImpl {
    protected LabelMacro(@NotNull SNode macro, @NotNull TemplateNode templateNode, @Nullable MacroNode next, @NotNull TemplateProcessor templateProcessor) {
      super(macro, templateNode, next, templateProcessor);
>>>>>>> f41488bc
    }

    @NotNull
    @Override
<<<<<<< HEAD
    public List<SNode> apply(@NotNull SNode macro, @NotNull SNode templateNode, @NotNull TemplateContext templateContext) throws
        DismissTopMappingRuleException, GenerationFailureException, GenerationCanceledException, TemplateProcessingFailureException {
      // $VAR$
      String varName = RuleUtil.getVarMacro_Name(macro);
      Object varValue = getQueryExecutor().evaluateVariableQuery(templateContext.getInput(), RuleUtil.getVarMacro_Query(macro),
=======
    public List<SNode> apply(@NotNull TemplateContext templateContext) throws DismissTopMappingRuleException, GenerationFailureException,
        GenerationCanceledException {
      return nextMacro(templateContext);
    }
  }

  // $VAR$
  private static class VarMacro extends MacroImpl {

    protected VarMacro(@NotNull SNode macro, @NotNull TemplateNode templateNode, @Nullable MacroNode next, @NotNull TemplateProcessor templateProcessor) {
      super(macro, templateNode, next, templateProcessor);
    }

    @NotNull
    @Override
    public List<SNode> apply(@NotNull TemplateContext templateContext) throws DismissTopMappingRuleException, GenerationFailureException,
        GenerationCanceledException {
      String varName = RuleUtil.getVarMacro_Name(macro);
      Object varValue = templateContext.getEnvironment().getQueryExecutor().evaluateVariableQuery(templateContext.getInput(), RuleUtil.getVarMacro_Query(macro),
>>>>>>> f41488bc
          templateContext);
      TemplateContext newContext = templateContext.subContext(Collections.singletonMap(varName, varValue));

      // tc.subContext(Map props) doesn't save mapping label, so "LABEL aaa VAR bb <templateNode>" fails to
      // establish mapping aaa:templateNode. However, instead of passing ML here once again, shall consider updating subContext(Map)
      // contract to preserve mapping label. Can't do it without thorough check of the method usage in generated templates
<<<<<<< HEAD
      return myTemplateProcessor.applyTemplate(templateNode, newContext.subContext(templateContext.getInputName()), macro);
    }
  }

  private static class IfMacro extends MacroImpl {

    protected IfMacro(TemplateProcessor templateProcessor) {
      super(templateProcessor);
    }

    @NotNull
    @Override
    public List<SNode> apply(@NotNull SNode macro, @NotNull SNode templateNode, @NotNull TemplateContext templateContext) throws
        DismissTopMappingRuleException, GenerationFailureException, GenerationCanceledException, TemplateProcessingFailureException {
      // $IF$
      if (getQueryExecutor().checkConditionForIfMacro(templateContext.getInput(), macro, templateContext)) {
        return myTemplateProcessor.applyTemplate(templateNode, templateContext, macro);
      } else {
        // alternative consequence
        SNode altConsequence = RuleUtil.getIfMacro_AlternativeConsequence(macro);
        if (altConsequence == null) {
          return Collections.emptyList();
        }
        try {
          RuleConsequenceProcessor rcp = new RuleConsequenceProcessor(myTemplateProcessor);
          rcp.prepare(altConsequence, templateContext);
          return rcp.processRuleConsequence();
=======
      return nextMacro(newContext.subContext(templateContext.getInputName()));
    }
  }

  // $IF$
  private static class IfMacro extends MacroImpl {
    private final IfMacroCondition myCondition;
    private final RuleConsequenceProcessor myAlternativeConsequence;

    protected IfMacro(@NotNull SNode macro, @NotNull TemplateNode templateNode, @Nullable MacroNode next, @NotNull TemplateProcessor templateProcessor) {
      super(macro, templateNode, next, templateProcessor);
      SNode alternativeConsequence = RuleUtil.getIfMacro_AlternativeConsequence(macro);
      myAlternativeConsequence = alternativeConsequence == null ? null : RuleConsequenceProcessor.prepare(alternativeConsequence);
      myCondition = templateProcessor.getQueryProvider(macro.getReference()).getIfMacroCondition(macro);
    }

    @NotNull
    @Override
    public List<SNode> apply(@NotNull TemplateContext context)
        throws DismissTopMappingRuleException, GenerationFailureException, GenerationCanceledException {
      final QueryExecutor queryExecutor = context.getEnvironment().getQueryExecutor();
      if (queryExecutor.evaluate(myCondition, new IfMacroContext(context, getMacroNodeRef()))) {
        return nextMacro(context);
      } else {
        // alternative consequence
        if (myAlternativeConsequence == null) {
          return Collections.emptyList();
        }
        try {
          return myAlternativeConsequence.processRuleConsequence(context);
>>>>>>> f41488bc
        } catch (AbandonRuleInputException ex) {
          // it's ok. just ignore
          return Collections.emptyList();
        }
      }
    }
  }

<<<<<<< HEAD
  private static class MapSrcMacros extends MacroImpl {

    protected MapSrcMacros(TemplateProcessor templateProcessor) {
      super(templateProcessor);
    }

    @NotNull
    @Override
    public List<SNode> apply(@NotNull SNode macro, @NotNull SNode templateNode, @NotNull TemplateContext templateContext) throws
        DismissTopMappingRuleException, GenerationFailureException, GenerationCanceledException, TemplateProcessingFailureException {
      // $MAP-SRC$ or $MAP-SRCL$
      SNode macro_mapperFunction = RuleUtil.getMapSrc_MapperFunction(macro);
      List<SNode> newInputNodes = getNewInputNodes(macro, templateContext);
=======
  // $MAP-SRC$ or $MAP-SRCL$
  private static class MapSrcMacros extends MacroWithInput {

    private final boolean myIsSoleInput;

    protected MapSrcMacros(@NotNull SNode macro, @NotNull TemplateNode templateNode, @Nullable MacroNode next, @NotNull TemplateProcessor templateProcessor, boolean soleInput) {
      super(macro, templateNode, next, templateProcessor);
      myIsSoleInput = soleInput;
    }

    @NotNull
    @Override
    public List<SNode> apply(@NotNull TemplateContext templateContext) throws DismissTopMappingRuleException, GenerationFailureException,
        GenerationCanceledException {
      SNode macro_mapperFunction = RuleUtil.getMapSrc_MapperFunction(macro);
      final Collection<SNode> newInputNodes;
      if (myIsSoleInput) {
        newInputNodes = InputQueryUtil.wrapAsList(getNewInputNode(templateContext));
      } else {
        newInputNodes = getNewInputNodes(templateContext);
      }
>>>>>>> f41488bc
      if (newInputNodes.isEmpty()) {
        return Collections.emptyList();
      }
      ArrayList<SNode> outputNodes = new ArrayList<SNode>(newInputNodes.size());
      for (SNode newInputNode : newInputNodes) {
        boolean inputChanged = (newInputNode != templateContext.getInput());
        if (inputChanged) {
          myTracer.pushInputNode(GenerationTracerUtil.getSNodePointer(newInputNode));
        }
        try {
          TemplateContext newcontext = templateContext.subContext(newInputNode);
<<<<<<< HEAD
=======
          final TemplateExecutionEnvironment env = templateContext.getEnvironment();
>>>>>>> f41488bc
          if (macro_mapperFunction != null) {
            SNode childToReplaceLater = myTemplateProcessor.myOutputModel.createNode(templateNode.getConcept());
            myTracer.pushOutputNodeToReplaceLater(childToReplaceLater);
            outputNodes.add(childToReplaceLater);
            // execute the 'mapper' function later
<<<<<<< HEAD
            getGenerator().getDelayedChanges().addExecuteMapSrcNodeMacroChange(macro, childToReplaceLater, newcontext, getQueryExecutor());
          } else {
            List<SNode> _outputNodes = myTemplateProcessor.applyTemplate(templateNode, newcontext, macro);
            outputNodes.addAll(_outputNodes);
            // do post-processing here (it's not really a post-processing because model is not completed yet - output nodes are not added to parent node).
            for (SNode outputNode : _outputNodes) {
              getGenerator().getDelayedChanges().addExecuteMapSrcNodeMacroPostProcChange(macro, outputNode, newcontext, getQueryExecutor());
=======
            myTemplateProcessor.getGenerator().getDelayedChanges().addExecuteMapSrcNodeMacroChange(macro, childToReplaceLater, newcontext, env.getQueryExecutor());
          } else {
            List<SNode> _outputNodes = nextMacro(newcontext);
            outputNodes.addAll(_outputNodes);
            // do post-processing here (it's not really a post-processing because model is not completed yet - output nodes are not added to parent node).
            for (SNode outputNode : _outputNodes) {
              myTemplateProcessor.getGenerator().getDelayedChanges().addExecuteMapSrcNodeMacroPostProcChange(macro, outputNode, newcontext, env.getQueryExecutor());
>>>>>>> f41488bc
            }
          }
        } finally {
          if (inputChanged) {
            myTracer.closeInputNode(GenerationTracerUtil.getSNodePointer(newInputNode));
          }
        }
      }
      return outputNodes;
    }
  }

<<<<<<< HEAD
  private static class SwitchMacro extends MacroImpl {

    protected SwitchMacro(TemplateProcessor templateProcessor) {
      super(templateProcessor);
    }

    protected SNode getTemplateSwitch(SNode macro) {
      return RuleUtil.getSwitchMacro_TemplateSwitch(macro);
    }
    protected TemplateContext prepareContext(SNode macro, TemplateContext templateContext, SNode newInputNode) {
      return templateContext.subContext(newInputNode);
    }
    @NotNull
    @Override
    public List<SNode> apply(@NotNull SNode macro, @NotNull SNode templateNode, @NotNull TemplateContext templateContext) throws
        DismissTopMappingRuleException, GenerationFailureException, GenerationCanceledException, TemplateProcessingFailureException {
      // $SWITCH-OLD$ without arguments and $SWITCH$ that allows arguments
      SNode templateSwitch = getTemplateSwitch(macro);
      if (templateSwitch == null) {
        throw new TemplateProcessingFailureException(macro, "error processing $SWITCH$ - bad TemplateSwitch reference",
            GeneratorUtil.describe(templateContext.getInput(), "input node"));
=======
  // Old $SWITCH$ without arguments and new $SWITCH$ that allows arguments
  private static class SwitchMacro extends MacroWithInput {

    protected SwitchMacro(@NotNull SNode macro, @NotNull TemplateNode templateNode, @Nullable MacroNode next, @NotNull TemplateProcessor templateProcessor) {
      super(macro, templateNode, next, templateProcessor);
    }

    protected SNode getTemplateSwitch() {
      return RuleUtil.getSwitchMacro_TemplateSwitch(macro);
    }
    protected TemplateContext prepareContext(TemplateContext templateContext) throws GenerationFailureException {
      return templateContext;
    }
    @NotNull
    @Override
    public List<SNode> apply(@NotNull TemplateContext templateContext) throws DismissTopMappingRuleException, GenerationFailureException,
        GenerationCanceledException {
      SNode templateSwitch = getTemplateSwitch();
      if (templateSwitch == null) {
        throw new TemplateProcessingFailureException(macro, "error processing $SWITCH$ - bad TemplateSwitch reference",
            GeneratorUtil.describeInput(templateContext));
>>>>>>> f41488bc
      }
      final SNodeReference switchPtr = new jetbrains.mps.smodel.SNodePointer(templateSwitch);
      SNode newInputNode = getNewInputNode(templateContext);
      if (newInputNode == null) {
<<<<<<< HEAD
        TemplateSwitchMapping tswitch = getGenerator().getSwitch(switchPtr);
        if (tswitch != null) {
          tswitch.processNull(myTemplateProcessor.myEnv, switchPtr, templateContext);
=======
        TemplateSwitchMapping tswitch = myTemplateProcessor.getGenerator().getSwitch(switchPtr);
        if (tswitch != null) {
          tswitch.processNull(templateContext.getEnvironment(), switchPtr, templateContext);
>>>>>>> f41488bc
        }
        return Collections.emptyList(); // skip template
      }

      boolean inputChanged = (newInputNode != templateContext.getInput());
      if (inputChanged) {
        myTracer.pushInputNode(GenerationTracerUtil.getSNodePointer(newInputNode));
      }
      myTracer.pushSwitch(new jetbrains.mps.smodel.SNodePointer(templateSwitch));
      try {
<<<<<<< HEAD
        final TemplateContext switchContext = prepareContext(macro, templateContext, newInputNode);

        Collection<SNode> collection = null;
        try {
          collection = myTemplateProcessor.myEnv.trySwitch(switchPtr, switchContext.getInputName(), switchContext);
=======
        final TemplateContext switchContext = prepareContext(templateContext).subContext(newInputNode);

        Collection<SNode> collection = null;
        try {
          collection = templateContext.getEnvironment().trySwitch(switchPtr, switchContext);
>>>>>>> f41488bc
        } catch (GenerationCanceledException e) {
          throw e;
        } catch (GenerationFailureException e) {
          throw e;
        } catch (DismissTopMappingRuleException e) {
          throw e;
<<<<<<< HEAD
        } catch (TemplateProcessingFailureException ex) {
          throw ex;
=======
>>>>>>> f41488bc
        } catch (GenerationException e) {
          getLogger().error(switchPtr, "internal error in switch.applyDefault: " + e.toString(), GeneratorUtil.describe(macro, "macro"));
        }
        if (collection == null) {
          // no switch-case found for the inputNode - continue with templateNode under the $switch$
          // use initial context, not the one prepared (could be filled with switch arguments)
<<<<<<< HEAD
          collection = myTemplateProcessor.applyTemplate(templateNode, templateContext.subContext(newInputNode), macro);
=======
          collection = nextMacro(templateContext.subContext(newInputNode));
>>>>>>> f41488bc
        }
        return new ArrayList<SNode>(collection);
      } finally {
        if (inputChanged) {
          myTracer.closeInputNode(GenerationTracerUtil.getSNodePointer(newInputNode));
        }
      }
    }
  }
<<<<<<< HEAD
  private static class SwitchWithArgMacro extends SwitchMacro {
    protected SwitchWithArgMacro(TemplateProcessor templateProcessor) {
      super(templateProcessor);
    }

    @Override
    protected SNode getTemplateSwitch(SNode macro) {
      // new $SWITCH$, with args
      return RuleUtil.getTemplateSwitchMacro_TemplateSwitch(macro);
    }

    @Override
    protected TemplateContext prepareContext(SNode macro, TemplateContext templateContext, SNode newInputNode) {
      return GeneratorUtil.createTemplateCallContext(templateContext, myTemplateProcessor.myEnv, macro, newInputNode);
    }
  }

  private static abstract class InvokeTemplateMacro extends MacroImpl {
    private String myName;

    protected InvokeTemplateMacro(TemplateProcessor templateProcessor, String macroName) {
      super(templateProcessor);
      myName = macroName;
    }

    protected abstract SNode getInvokedTemplate(SNode macro);
    protected abstract TemplateContext prepareContext(@NotNull SNode macro, @NotNull SNode invokedTemplate, @NotNull TemplateContext templateContext,
        @NotNull SNode newInputNode);

    @NotNull
    @Override
    public final List<SNode> apply(@NotNull SNode macro, @NotNull SNode templateNode, @NotNull TemplateContext templateContext) throws
        DismissTopMappingRuleException, GenerationFailureException, GenerationCanceledException, TemplateProcessingFailureException {

      SNode newInputNode = getNewInputNode(macro, templateContext);
=======

  // new $SWITCH$, with args
  private static class SwitchWithArgMacro extends SwitchMacro {
    private volatile TemplateCall myCallProcessor;
    protected SwitchWithArgMacro(@NotNull SNode macro, @NotNull TemplateNode templateNode, @Nullable MacroNode next, @NotNull TemplateProcessor templateProcessor) {
      super(macro, templateNode, next, templateProcessor);
    }

    @Override
    protected SNode getTemplateSwitch() {
      return RuleUtil.getTemplateSwitchMacro_TemplateSwitch(macro);
    }

    @Override
    protected TemplateContext prepareContext(TemplateContext templateContext) throws GenerationFailureException {
      TemplateCall tc = myCallProcessor;
      if (tc == null) {
        tc = new TemplateCall(macro);
        if (tc.argumentsMismatch()) {
          getLogger().error(getMacroNodeRef(), "number of arguments doesn't match template", GeneratorUtil.describeInput(templateContext));
          // fall-through
        }
        myCallProcessor = tc;
      }
      return tc.prepareCallContext(templateContext);
    }
  }

  // subclass is responsible to initialize myInvokedTemplate field
  private static abstract class InvokeTemplateMacro extends MacroWithInput {
    private final String myName;
    protected SNode myInvokedTemplate;
    private volatile TemplateContainer myTemplates;

    protected InvokeTemplateMacro(@NotNull SNode macro, @NotNull TemplateNode templateNode, @Nullable MacroNode next, @NotNull TemplateProcessor templateProcessor, String macroName) {
      super(macro, templateNode, next, templateProcessor);
      myName = macroName;
    }
    protected abstract TemplateContext prepareContext(TemplateContext templateContext) throws GenerationFailureException;

    private TemplateContainer getTemplates() {
      TemplateContainer rv = myTemplates;
      if (rv == null) {
        synchronized (this) {
          if ((rv = myTemplates) == null) {
            rv = new TemplateContainer(myInvokedTemplate);
            myTemplates = rv;
          }
        }
      }
      return rv;
    }

    @NotNull
    @Override
    public final List<SNode> apply(@NotNull TemplateContext templateContext)
        throws DismissTopMappingRuleException, GenerationFailureException, GenerationCanceledException {

      SNode newInputNode = getNewInputNode(templateContext);
>>>>>>> f41488bc
      if (newInputNode == null) {
        return Collections.emptyList(); // skip template
      }

<<<<<<< HEAD
      SNode invokedTemplate = getInvokedTemplate(macro);
=======
      SNode invokedTemplate = myInvokedTemplate;
>>>>>>> f41488bc
      if (invokedTemplate == null) {
        throw new TemplateProcessingFailureException(macro, String.format("error processing %s : no template to invoke", myName));
      }

<<<<<<< HEAD
      TemplateContext newcontext = prepareContext(macro, invokedTemplate, templateContext, newInputNode);
=======
      TemplateContext newcontext = prepareContext(templateContext).subContext(newInputNode);
>>>>>>> f41488bc
      if (newcontext == null) {
        throw new TemplateProcessingFailureException(macro, String.format("error processing %s : failed to prepare new context", myName),
            GeneratorUtil.describe(invokedTemplate, "invoked template"));
      }

<<<<<<< HEAD
      TemplateContainer tc = new TemplateContainer(myTemplateProcessor, invokedTemplate);
      tc.initialize();
=======
      final TemplateContainer tc = getTemplates();
>>>>>>> f41488bc

      boolean inputChanged = (newInputNode != templateContext.getInput());
      if (inputChanged) {
        myTracer.pushInputNode(GenerationTracerUtil.getSNodePointer(newInputNode));
      }
      final SNodePointer invokedTemplateRef = new SNodePointer(invokedTemplate);
      myTracer.pushTemplateNode(invokedTemplateRef);

      try {
<<<<<<< HEAD
        return tc.apply(newcontext);
=======
        return tc.processRuleConsequence(newcontext);
>>>>>>> f41488bc
      } finally {
        myTracer.closeTemplateNode(invokedTemplateRef);
        if (inputChanged) {
          myTracer.closeInputNode(GenerationTracerUtil.getSNodePointer(newInputNode));
        }
      }
    }
  }

  // $INCLUDE$
  private static class IncludeMacro extends InvokeTemplateMacro {

<<<<<<< HEAD
    protected IncludeMacro(TemplateProcessor templateProcessor) {
      super(templateProcessor, "$INCLUDE$");
    }

    @Override
    protected SNode getInvokedTemplate(SNode macro) {
      return RuleUtil.getIncludeMacro_Template(macro);
    }

    @Override
    protected TemplateContext prepareContext(@NotNull SNode macro, @NotNull SNode invokedTemplate, @NotNull TemplateContext templateContext, @NotNull SNode newInputNode) {
      final String[] parameterNames = RuleUtil.getTemplateDeclarationParameterNames(invokedTemplate);
      if (parameterNames == null) {
        getLogger().error(macro.getReference(), "error processing $INCLUDE$: target template is broken", GeneratorUtil.describe(newInputNode, "input node"));
=======
    protected IncludeMacro(@NotNull SNode macro, @NotNull TemplateNode templateNode, @Nullable MacroNode next, @NotNull TemplateProcessor templateProcessor) {
      super(macro, templateNode, next, templateProcessor, "$INCLUDE$");
      myInvokedTemplate = RuleUtil.getIncludeMacro_Template(macro);
    }

    @Override
    protected TemplateContext prepareContext(TemplateContext templateContext) throws GenerationFailureException {
      final String[] parameterNames = RuleUtil.getTemplateDeclarationParameterNames(myInvokedTemplate);
      if (parameterNames == null) {
        getLogger().error(getMacroNodeRef(), "error processing $INCLUDE$: target template is broken", GeneratorUtil.describeInput(templateContext));
>>>>>>> f41488bc
        return null;
      }

      for (String name : parameterNames) {
        if (!templateContext.hasVariable(name)) {
<<<<<<< HEAD
          getLogger().error(macro.getReference(), String.format("error processing $INCLUDE$: parameter '%s' is missing", name),
              GeneratorUtil.describe(newInputNode, "input node"));
        }
      }
      return templateContext.subContext(newInputNode);
=======
          getLogger().error(getMacroNodeRef(), String.format("error processing $INCLUDE$: parameter '%s' is missing", name),
              GeneratorUtil.describeInput(templateContext));
        }
      }
      return templateContext;
>>>>>>> f41488bc
    }
  }

  // $CALL$
  private static class CallMacro extends InvokeTemplateMacro {
<<<<<<< HEAD

    protected CallMacro(TemplateProcessor templateProcessor) {
      super(templateProcessor, "$CALL$");
=======
    private volatile TemplateCall myCallProcessor;

    protected CallMacro(@NotNull SNode macro, @NotNull TemplateNode templateNode, @Nullable MacroNode next, @NotNull TemplateProcessor templateProcessor) {
      super(macro, templateNode, next, templateProcessor, "$CALL$");
      myInvokedTemplate = RuleUtil.getCallMacro_Template(macro);
    }

    @Override
    protected TemplateContext prepareContext(TemplateContext templateContext) throws GenerationFailureException {
      TemplateCall tc = myCallProcessor;
      if (tc == null) {
        tc = new TemplateCall(macro);
        if (tc.argumentsMismatch()) {
          getLogger().error(getMacroNodeRef(), "number of arguments doesn't match template", GeneratorUtil.describeInput(templateContext));
          // fall-through
        }
        myCallProcessor = tc;
      }
      return tc.prepareCallContext(templateContext);
>>>>>>> f41488bc
    }

<<<<<<< HEAD
    @Override
    protected SNode getInvokedTemplate(SNode macro) {
      return RuleUtil.getCallMacro_Template(macro);
    }

    @Override
    protected TemplateContext prepareContext(@NotNull SNode macro, @NotNull SNode invokedTemplate, @NotNull TemplateContext templateContext, @NotNull SNode newInputNode) {
      return GeneratorUtil.createTemplateCallContext(templateContext, myTemplateProcessor.myEnv, macro, newInputNode);
    }
  }

  private static class TraceMacro extends MacroImpl {

    protected TraceMacro(TemplateProcessor templateProcessor) {
      super(templateProcessor);
    }

    @NotNull
    @Override
    public List<SNode> apply(@NotNull SNode macro, @NotNull SNode templateNode, @NotNull TemplateContext templateContext) throws
        DismissTopMappingRuleException, GenerationFailureException, GenerationCanceledException, TemplateProcessingFailureException {
      // $TRACE$
      List<SNode> _outputNodes = myTemplateProcessor.applyTemplate(templateNode, templateContext, macro);
      if (!_outputNodes.isEmpty()) {
        SNode inputNode = getNewInputNode(macro, templateContext);
        if (inputNode != null) {
          for (SNode outputNode : _outputNodes) {
            TracingUtil.fillOriginalNode(inputNode, outputNode, false);
          }
        }
      }
      return _outputNodes;
=======
  // $TRACE$
  private static class TraceMacro extends MacroWithInput {

    protected TraceMacro(@NotNull SNode macro, @NotNull TemplateNode templateNode, @Nullable MacroNode next, @NotNull TemplateProcessor templateProcessor) {
      super(macro, templateNode, next, templateProcessor);
    }

    @NotNull
    @Override
    public List<SNode> apply(@NotNull TemplateContext templateContext) throws DismissTopMappingRuleException, GenerationFailureException,
        GenerationCanceledException {
      List<SNode> _outputNodes = nextMacro(templateContext);
      if (!_outputNodes.isEmpty()) {
        SNode inputNode = getNewInputNode(templateContext);
        if (inputNode != null) {
          for (SNode outputNode : _outputNodes) {
            TracingUtil.fillOriginalNode(inputNode, outputNode, false);
          }
        }
      }
      return _outputNodes;
    }
  }

  // $$
  private static class NoMacro extends MacroWithInput {

    protected NoMacro(@NotNull SNode macro, @NotNull TemplateNode templateNode, @Nullable MacroNode next, @NotNull TemplateProcessor templateProcessor) {
      super(macro, templateNode, next, templateProcessor);
>>>>>>> f41488bc
    }
  }

  private static class NoMacro extends MacroImpl {

<<<<<<< HEAD
    protected NoMacro(TemplateProcessor templateProcessor) {
      super(templateProcessor);
    }

    @NotNull
    @Override
    public List<SNode> apply(@NotNull SNode macro, @NotNull SNode templateNode, @NotNull TemplateContext templateContext) throws
        DismissTopMappingRuleException, GenerationFailureException, GenerationCanceledException, TemplateProcessingFailureException {

      // $$
      List<SNode> newInputNodes = getNewInputNodes(macro, templateContext);
=======
    @NotNull
    @Override
    public List<SNode> apply(@NotNull TemplateContext templateContext) throws DismissTopMappingRuleException, GenerationFailureException,
        GenerationCanceledException {

      Collection<SNode> newInputNodes = getNewInputNodes(templateContext);
>>>>>>> f41488bc
      if (newInputNodes.isEmpty()) {
        return Collections.emptyList();
      }
      ArrayList<SNode> outputNodes = new ArrayList<SNode>();
      for (SNode newInputNode : newInputNodes) {
        boolean inputChanged = (newInputNode != templateContext.getInput());
        if (inputChanged) {
          myTracer.pushInputNode(GenerationTracerUtil.getSNodePointer(newInputNode));
        }
        try {
<<<<<<< HEAD
          List<SNode> _outputNodes = myTemplateProcessor.applyTemplate(templateNode, templateContext.subContext(newInputNode), macro);
=======
          List<SNode> _outputNodes = nextMacro(templateContext.subContext(newInputNode));
>>>>>>> f41488bc
          outputNodes.addAll(_outputNodes);
        } finally {
          if (inputChanged) {
            myTracer.closeInputNode(GenerationTracerUtil.getSNodePointer(newInputNode));
          }
        }
      }
      return outputNodes;
    }
  }
}<|MERGE_RESOLUTION|>--- conflicted
+++ resolved
@@ -16,39 +16,22 @@
 package jetbrains.mps.generator.impl;
 
 import jetbrains.mps.generator.GenerationCanceledException;
-import jetbrains.mps.generator.GenerationSessionContext;
 import jetbrains.mps.generator.GenerationTracerUtil;
 import jetbrains.mps.generator.IGenerationTracer;
 import jetbrains.mps.generator.IGeneratorLogger;
 import jetbrains.mps.generator.impl.RoleValidation.RoleValidator;
 import jetbrains.mps.generator.impl.RoleValidation.Status;
-<<<<<<< HEAD
-import jetbrains.mps.generator.impl.reference.MacroResolver;
-import jetbrains.mps.generator.impl.reference.PostponedReference;
-import jetbrains.mps.generator.impl.reference.ReferenceInfo_Macro;
-import jetbrains.mps.generator.impl.reference.ReferenceInfo_Template;
-=======
 import jetbrains.mps.generator.impl.interpreted.TemplateCall;
 import jetbrains.mps.generator.impl.query.GeneratorQueryProvider;
 import jetbrains.mps.generator.impl.query.IfMacroCondition;
 import jetbrains.mps.generator.impl.query.SourceNodeQuery;
 import jetbrains.mps.generator.impl.query.SourceNodesQuery;
->>>>>>> f41488bc
 import jetbrains.mps.generator.impl.template.InputQueryUtil;
 import jetbrains.mps.generator.impl.template.QueryExecutor;
 import jetbrains.mps.generator.runtime.GenerationException;
 import jetbrains.mps.generator.runtime.TemplateContext;
 import jetbrains.mps.generator.runtime.TemplateExecutionEnvironment;
 import jetbrains.mps.generator.runtime.TemplateSwitchMapping;
-<<<<<<< HEAD
-import jetbrains.mps.generator.template.QueryExecutionContext;
-import jetbrains.mps.generator.template.TracingUtil;
-import jetbrains.mps.lang.smodel.generator.smodelAdapter.AttributeOperations;
-import jetbrains.mps.smodel.NodeReadEventsCaster;
-import jetbrains.mps.smodel.SNodePointer;
-import jetbrains.mps.smodel.StaticReference;
-import jetbrains.mps.util.SNodeOperations;
-=======
 import jetbrains.mps.generator.template.ITemplateProcessor;
 import jetbrains.mps.generator.template.IfMacroContext;
 import jetbrains.mps.generator.template.SourceSubstituteMacroNodeContext;
@@ -56,8 +39,8 @@
 import jetbrains.mps.generator.template.TracingUtil;
 import jetbrains.mps.smodel.NodeReadEventsCaster;
 import jetbrains.mps.smodel.SNodePointer;
->>>>>>> f41488bc
 import org.jetbrains.annotations.NotNull;
+import org.jetbrains.annotations.Nullable;
 import org.jetbrains.mps.openapi.language.SConcept;
 import org.jetbrains.mps.openapi.model.SModel;
 import org.jetbrains.mps.openapi.model.SNode;
@@ -69,34 +52,12 @@
 import java.util.HashMap;
 import java.util.List;
 import java.util.Map;
-<<<<<<< HEAD
-=======
 import java.util.concurrent.ConcurrentHashMap;
->>>>>>> f41488bc
 
 /**
  * Applies template to input node.
  * TODO make MacroNode aware of container TemplateNode and don't pass both arguments when only one is sufficient
  */
-<<<<<<< HEAD
-public final class TemplateProcessor {
-  private final TemplateGenerator myGenerator;
-  private final TemplateExecutionEnvironment myEnv;
-  private final SModel myOutputModel;
-  private final IGenerationTracer myTracer;
-  private final Map<String, MacroImpl> macroImplMap = new HashMap<String, MacroImpl>();
-
-  public TemplateProcessor(@NotNull TemplateExecutionEnvironment env) {
-    myGenerator = env.getGenerator();
-    myEnv = env;
-    myOutputModel = myGenerator.getOutputModel();
-    myTracer = env.getTracer();
-    initMacroMap();
-  }
-
-  public TemplateExecutionEnvironment getEnvironment() {
-    return myEnv;
-=======
 public final class TemplateProcessor implements ITemplateProcessor {
   private final TemplateGenerator myGenerator;
   private final SModel myOutputModel;
@@ -109,7 +70,6 @@
     myOutputModel = myGenerator.getOutputModel();
     myTracer = generator.getGenerationTracer();
     myImplFactory = new MacroImplFactory(this);
->>>>>>> f41488bc
   }
 
   /*package*/ TemplateGenerator getGenerator() {
@@ -121,40 +81,19 @@
 
   @Override
   @NotNull
-<<<<<<< HEAD
-  public List<SNode> apply(@NotNull SNode templateNode, @NotNull TemplateContext context)
-      throws DismissTopMappingRuleException, TemplateProcessingFailureException, GenerationFailureException, GenerationCanceledException {
-=======
   public List<SNode> apply(@NotNull SNode templateNode, @NotNull TemplateContext context) throws DismissTopMappingRuleException, GenerationFailureException,
       GenerationCanceledException {
->>>>>>> f41488bc
     if (myGenerator.isIncremental()) {
       // turn off tracing
       NodeReadEventsCaster.setNodesReadListener(null);
     }
     try {
-<<<<<<< HEAD
-      return applyTemplate(templateNode, context, null);
-    } catch (StackOverflowError e) {
-      // this is critical
-      IGeneratorLogger logger = getEnvironment().getLogger();
-      logger.error("generation thread ran out of stack space :(");
-      if (myTracer.isTracing()) {
-        logger.error("failed branch was:");
-        GeneratorUtil.logCurrentGenerationBranch(logger, myTracer, true);
-      } else {
-        logger.error("try to increase JVM stack size (-Xss option)");
-        logger.error("to get more diagnostic generate model with the 'save transient models' option");
-=======
       final TemplateNode rtTemplateNode = getTemplateNodeRuntime(templateNode);
       if (rtTemplateNode.getFirstMacro() != null) {
         return applyMacro(rtTemplateNode.getFirstMacro(), context);
       } else {
         return applyTemplate(rtTemplateNode, context);
->>>>>>> f41488bc
-      }
-      logger.error(templateNode.getReference(), "couldn't process template", GeneratorUtil.describeInput(context));
-      throw new GenerationFailureException(e);
+      }
     } finally {
       if (myGenerator.isIncremental()) {
         // restore tracing
@@ -163,21 +102,6 @@
     }
   }
 
-<<<<<<< HEAD
-  private static SNode nextMacro(SNode templateNode, SNode prevMacro) {
-    if (prevMacro == null) {
-      for (SNode attrNode : templateNode.getChildren(GeneratorUtilEx.link_BaseConcept_attrs)) {
-        if (RuleUtil.isNodeMacro(attrNode)) {
-          return attrNode;
-        }
-      }
-    } else {
-      SNode attrNode = prevMacro;
-      assert prevMacro.getParent() == templateNode;
-      while ((attrNode = attrNode.getNextSibling()) != null) {
-        if (RuleUtil.isNodeMacro(attrNode)) {
-          return attrNode;
-=======
   @NotNull
   /*package*/List<SNode> applyMacro(@NotNull MacroNode rtMacro, @NotNull TemplateContext context)
       throws DismissTopMappingRuleException, GenerationFailureException, GenerationCanceledException {
@@ -236,7 +160,6 @@
             }
           }
           outputNode.addChild(role, outputChildNode);
->>>>>>> f41488bc
         }
       }
     } finally {
@@ -246,83 +169,6 @@
     return Collections.singletonList(outputNode);
   }
 
-<<<<<<< HEAD
-  @NotNull
-  List<SNode> applyTemplate(@NotNull SNode templateNode, @NotNull TemplateContext context, SNode prevMacro)
-      throws DismissTopMappingRuleException, GenerationFailureException, GenerationCanceledException, TemplateProcessingFailureException {
-    // templateNode has unprocessed node-macros?
-    SNode nextMacro = nextMacro(templateNode, prevMacro);
-    if (nextMacro != null) {
-      myTracer.pushMacro(new jetbrains.mps.smodel.SNodePointer(nextMacro));
-      try {
-        String macroConceptFQName = nextMacro.getConcept().getQualifiedName();
-        MacroImpl macroImpl = macroImplMap.get(macroConceptFQName);
-        if (macroImpl == null) {
-          macroImpl = new NoMacro(this);
-        }
-        return macroImpl.apply(nextMacro, templateNode, context.subContext(GeneratorUtilEx.getMappingName_NodeMacro(nextMacro, null)));
-      } finally {
-        myTracer.closeMacro(new jetbrains.mps.smodel.SNodePointer(nextMacro));
-      }
-    }
-
-    // templateNode has no unprocessed node-macros - create output instance for the template node
-    final SNodePointer templateNodeReference = new SNodePointer(templateNode);
-    myTracer.pushTemplateNode(templateNodeReference);
-    // XXX same code is in TEE.createNode. If, however, primary use for TEE is
-    // generated code (as opposed to 'apply templates to root' context), it's unreasonable(?)
-    // to expect SConcept to get passed to TEE.createNode() (generated templates are likely to know
-    // strings only)
-    SNode outputNode = myOutputModel.createNode(templateNode.getConcept());
-
-    // use same env method as reduce_TemplateNode does
-    myEnv.nodeCopied(context, outputNode, GeneratorUtil.getTemplateNodeId(templateNode));
-    myGenerator.registerMappingLabel(context.getInput(), context.getInputName(), outputNode); // XXX reduce_TemplateNode doesn't do that
-
-    jetbrains.mps.util.SNodeOperations.copyProperties(templateNode, outputNode);
-
-    final ArrayList<String> linksHandledWithMacro = new ArrayList<String>();
-    // process property and reference macros
-    List<SNode> templateChildNodes = new ArrayList<SNode>();
-    for (SNode templateChildNode : templateNode.getChildren()) {
-      String templateChildNodeConcept = templateChildNode.getConcept().getQualifiedName();
-      if (GeneratorUtilEx.isTemplateLanguageElement(templateChildNodeConcept)) {
-        if (templateChildNodeConcept.equals(RuleUtil.concept_PropertyMacro)) {
-          myEnv.getQueryExecutor().expandPropertyMacro(templateChildNode, context.getInput(), templateNode, outputNode, context);
-        } else if (templateChildNodeConcept.equals(RuleUtil.concept_ReferenceMacro)) {
-          final String refMacroRole = AttributeOperations.getLinkRole(templateChildNode);
-          linksHandledWithMacro.add(refMacroRole);
-          MacroResolver mr = new MacroResolver(myEnv.getQueryExecutor(), templateChildNode, templateNode.getReferenceTarget(refMacroRole));
-          ReferenceInfo_Macro refInfo = new ReferenceInfo_Macro(mr, outputNode, refMacroRole, context);
-          PostponedReference postponedReference = myGenerator.register(new PostponedReference(refInfo));
-          postponedReference.setReferenceInOutputSourceNode();
-        }
-      } else {
-        templateChildNodes.add(templateChildNode);
-      }
-    }
-
-    SModel templateModel = templateNode.getModel();
-    for (SReference reference : templateNode.getReferences()) {
-      if (linksHandledWithMacro.contains(reference.getRole())) {
-        // reference has been handled with the ReferenceMacro already
-        continue;
-      }
-
-      if (reference instanceof StaticReference) {
-        SModelReference targetModelReference = reference.getTargetSModelReference();
-        if (targetModelReference != null && !(templateModel.getReference().equals(targetModelReference))) {
-          // optimization for external static references (do not resolve them)
-          SReference newReference = new StaticReference(
-              reference.getRole(),
-              outputNode,
-              targetModelReference,
-              reference.getTargetNodeId(),
-              ((StaticReference) reference).getResolveInfo());
-          outputNode.setReference(reference.getRole(), newReference);
-          continue;
-        }
-=======
   private TemplateNode getTemplateNodeRuntime(SNode templateNode) {
     // template nodes may belong to different models, hence can't use anything simpler than and identity that includes model
     // and since template models don't change during generation, Object identity is enough as a key.
@@ -386,7 +232,6 @@
         case 14 : return new CallMacro(macro, templateNode, next, myTemplateProcessor);
         case 15 : return new TraceMacro(macro, templateNode, next, myTemplateProcessor);
         default: return new NoMacro(macro, templateNode, next, myTemplateProcessor);
->>>>>>> f41488bc
       }
     }
   }
@@ -428,62 +273,15 @@
       return myMappingLabel;
     }
 
-<<<<<<< HEAD
-      SNode templateReferentNode = reference.getTargetNode();
-      if (templateReferentNode == null) {
-        myGenerator.getLogger().error(templateNode.getReference(),
-            "cannot resolve reference in template model; role: " + reference.getRole() + " in " + org.jetbrains.mps.openapi.model.SNodeUtil.getDebugText(
-                templateNode));
-        continue;
-      }
-      if (templateReferentNode.getModel() == templateModel) { // internal reference
-        // XXX same code is in TEEI.resolveInTemplateLater, needs refactoring
-        String resolveInfo = SNodeOperations.getResolveInfo(templateReferentNode);
-        // The right way to get string representation of the reference (aka resolveInfo) is to ask scope about it
-        // However, it doesn't work now (e.g. regenerate BL fails with NodeCastException in VisibleClassConstructorScope:59,
-        // String resolveInfo = ModelConstraints.getScope(reference).getReferenceText(reference.getSourceNode(), templateReferentNode);
-        ReferenceInfo_Template refInfo = new ReferenceInfo_Template(
-            outputNode, reference.getRole(),
-            templateNodeReference,
-            GeneratorUtil.getTemplateNodeId(templateReferentNode),
-            resolveInfo,
-            context);
-        PostponedReference postponedReference = myGenerator.register(new PostponedReference(refInfo));
-        postponedReference.setReferenceInOutputSourceNode();
-=======
     protected final List<SNode> nextMacro(TemplateContext context)
         throws GenerationFailureException, DismissTopMappingRuleException, GenerationCanceledException {
       if (getNextMacro() != null) {
         return myTemplateProcessor.applyMacro(getNextMacro(), context);
->>>>>>> f41488bc
       } else {
         return myTemplateProcessor.applyTemplate(templateNode, context);
       }
     }
 
-<<<<<<< HEAD
-    // process children
-    context = context.subContext();
-    try {
-      for (SNode templateChildNode : templateChildNodes) {
-        List<SNode> outputChildNodes = applyTemplate(templateChildNode, context, null);
-        SConcept originalConcept = templateChildNode.getConcept();
-        String role = templateChildNode.getRoleInParent();
-        RoleValidator validator = myGenerator.getChildRoleValidator(outputNode, role);
-        for (SNode outputChildNode : outputChildNodes) {
-          // returned node is subconcept of template node => fine
-          final boolean notSubConcept = !(outputChildNode.getConcept().isSubConceptOf(originalConcept));
-          if (notSubConcept) {
-            // check child
-            Status status = validator.validate(outputChildNode);
-            if (status != null) {
-              myGenerator.getLogger().warning(templateChildNode.getReference(), status.getMessage("apply template"), status.describe(
-                  GeneratorUtil.describe(context.getInput(), "input"),
-                  GeneratorUtil.describe(outputNode, "output"),
-                  GeneratorUtil.describe(templateNode, "template node")
-              ));
-            }
-=======
     protected final IGeneratorLogger getLogger() {
       return myTemplateProcessor.getGenerator().getLogger();
     }
@@ -517,85 +315,9 @@
         synchronized (this) {
           if ((q = mySourceNodesQuery) == null) {
             q = mySourceNodesQuery = createNodesQuery();
->>>>>>> f41488bc
           }
-          outputNode.addChild(role, outputChildNode);
-        }
-      }
-<<<<<<< HEAD
-    } finally {
-      myTracer.pushOutputNode(GenerationTracerUtil.getSNodePointer(myOutputModel, outputNode));
-      myTracer.closeTemplateNode(templateNodeReference);
-    }
-    return Collections.singletonList(outputNode);
-  }
-
-  private void initMacroMap() {
-    macroImplMap.put(RuleUtil.concept_LoopMacro, new LoopMacro(this));
-    CopySrcMacros m1 = new CopySrcMacros(this);
-    macroImplMap.put(RuleUtil.concept_CopySrcNodeMacro, m1);
-    macroImplMap.put(RuleUtil.concept_CopySrcListMacro, m1);
-    macroImplMap.put(RuleUtil.concept_InsertMacro, new InsertMacro(this));
-    macroImplMap.put(RuleUtil.concept_WeaveMacro,new WeaveMacro(this));
-    macroImplMap.put(RuleUtil.concept_LabelMacro, new LabelMacro(this));
-    macroImplMap.put(RuleUtil.concept_VarMacro, new VarMacro(this));
-    macroImplMap.put(RuleUtil.concept_IfMacro, new IfMacro(this));
-    MapSrcMacros m2 = new MapSrcMacros(this);
-    macroImplMap.put(RuleUtil.concept_MapSrcNodeMacro, m2);
-    macroImplMap.put(RuleUtil.concept_MapSrcListMacro, m2);
-    macroImplMap.put(RuleUtil.concept_SwitchMacro, new SwitchMacro(this));
-    macroImplMap.put(RuleUtil.concept_TemplateSwitchMacro, new SwitchWithArgMacro(this));
-    macroImplMap.put(RuleUtil.concept_IncludeMacro, new IncludeMacro(this));
-    macroImplMap.put(RuleUtil.concept_TemplateCallMacro, new CallMacro(this));
-    macroImplMap.put(RuleUtil.concept_TraceMacro, new TraceMacro(this));
-    macroImplMap.put(RuleUtil.concept_NodeMacro, new NoMacro(this));
-  }
-
-  private static abstract class MacroImpl {
-    protected final TemplateProcessor myTemplateProcessor;
-    protected final IGenerationTracer myTracer;
-
-    protected MacroImpl(TemplateProcessor templateProcessor) {
-      myTemplateProcessor = templateProcessor;
-      myTracer = myTemplateProcessor.myTracer;
-    }
-
-    protected final SNode getNewInputNode(SNode nodeMacro, @NotNull TemplateContext context) throws GenerationFailureException {
-      return InputQueryUtil.getNewInputNode(nodeMacro, context, myTemplateProcessor.myEnv);
-    }
-
-    protected final List<SNode> getNewInputNodes(SNode nodeMacro, @NotNull TemplateContext context) throws GenerationFailureException {
-      return InputQueryUtil.getNewInputNodes(nodeMacro, context, myTemplateProcessor.myEnv);
-    }
-    protected final QueryExecutionContext getQueryExecutor() {
-      return myTemplateProcessor.myEnv.getQueryExecutor();
-    }
-    protected final GenerationSessionContext getGeneratorSessionContext() {
-      return getGenerator().getGeneratorSessionContext();
-    }
-    protected final IGeneratorLogger getLogger() {
-      return getGenerator().getLogger();
-    }
-    protected final TemplateGenerator getGenerator() {
-      return myTemplateProcessor.myGenerator;
-    }
-    @NotNull
-    public abstract List<SNode> apply(@NotNull SNode macro, @NotNull SNode templateNode, @NotNull TemplateContext templateContext) throws
-        DismissTopMappingRuleException, GenerationFailureException, GenerationCanceledException, TemplateProcessingFailureException;
-  }
-
-  private static class LoopMacro extends MacroImpl {
-    LoopMacro(TemplateProcessor templateProcessor) {
-      super(templateProcessor);
-    }
-
-    @NotNull
-    @Override
-    public List<SNode> apply(@NotNull SNode macro, @NotNull SNode templateNode, @NotNull TemplateContext templateContext) throws
-        DismissTopMappingRuleException, GenerationFailureException, GenerationCanceledException, TemplateProcessingFailureException {
-      // $LOOP$
-      List<SNode> newInputNodes = getNewInputNodes(macro, templateContext);
-=======
+        }
+      }
       if (q == null) {
         getLogger().error(getMacroNodeRef(), "couldn't get input nodes", GeneratorUtil.describeInput(context));
         throw new GenerationFailureException("couldn't get input nodes");
@@ -663,7 +385,6 @@
     public List<SNode> apply(@NotNull TemplateContext templateContext) throws DismissTopMappingRuleException, GenerationFailureException,
         GenerationCanceledException {
       Collection<SNode> newInputNodes = getNewInputNodes(templateContext);
->>>>>>> f41488bc
       if (newInputNodes.isEmpty()) {
         return Collections.emptyList();
       }
@@ -674,11 +395,7 @@
           myTracer.pushInputNode(GenerationTracerUtil.getSNodePointer(newInputNode));
         }
         try {
-<<<<<<< HEAD
-          List<SNode> _outputNodes = myTemplateProcessor.applyTemplate(templateNode, templateContext.subContext(newInputNode), macro);
-=======
           List<SNode> _outputNodes = nextMacro(templateContext.subContext(newInputNode));
->>>>>>> f41488bc
           outputNodes.addAll(_outputNodes);
         } finally {
           if (inputChanged) {
@@ -689,27 +406,6 @@
       return outputNodes;
     }
   }
-<<<<<<< HEAD
-  private static class CopySrcMacros extends MacroImpl {
-    protected CopySrcMacros(TemplateProcessor templateProcessor) {
-      super(templateProcessor);
-    }
-
-    @NotNull
-    @Override
-    public List<SNode> apply(@NotNull SNode macro, @NotNull SNode templateNode, @NotNull TemplateContext templateContext) throws
-        DismissTopMappingRuleException, GenerationFailureException, GenerationCanceledException, TemplateProcessingFailureException {
-      // $COPY-SRC$ / $COPY-SRCL$
-      List<SNode> newInputNodes = getNewInputNodes(macro, templateContext);
-      SNodeReference templateNodeRef = templateNode.getReference();
-      String tempNodeId = GeneratorUtil.getTemplateNodeId(templateNode);
-      return getGenerator().copyNodes(newInputNodes, templateContext, templateNodeRef, tempNodeId, myTemplateProcessor.myEnv);
-    }
-  }
-  private static class InsertMacro extends MacroImpl {
-    protected InsertMacro(TemplateProcessor templateProcessor) {
-      super(templateProcessor);
-=======
 
   // $COPY-SRC$ / $COPY-SRCL$
   private static class CopySrcMacros extends MacroWithInput {
@@ -750,98 +446,10 @@
 
       getLogger().error(getMacroNodeRef(), "couldn't get nodes to insert", GeneratorUtil.describeInput(context));
       throw new GenerationFailureException("couldn't get nodes to insert");
->>>>>>> f41488bc
-    }
-
-    @NotNull
-    @Override
-<<<<<<< HEAD
-    public List<SNode> apply(@NotNull SNode macro, @NotNull SNode templateNode, @NotNull TemplateContext templateContext) throws
-        DismissTopMappingRuleException, GenerationFailureException, GenerationCanceledException, TemplateProcessingFailureException {
-      // $INSERT$
-      SNode child = InputQueryUtil.getNodeToInsert(macro, templateContext, myTemplateProcessor.myEnv);
-      if (child != null) {
-        child = myTemplateProcessor.myEnv.insertNode(child, macro.getReference(), templateContext);
-        // XXX TEEI.insertNode doesn't register ML, perhaps shall to behave the same as this code? Or it's done in generated code?
-        // label
-        getGenerator().registerMappingLabel(templateContext.getInput(), templateContext.getInputName(), child);
-        return Collections.singletonList(child);
-      }
-      return Collections.emptyList();
-
-    }
-  }
-  private static class WeaveMacro extends MacroImpl {
-
-    protected WeaveMacro(TemplateProcessor templateProcessor) {
-      super(templateProcessor);
-    }
-
-    @NotNull
-    @Override
-    public List<SNode> apply(@NotNull SNode macro, @NotNull SNode templateNode, @NotNull TemplateContext templateContext) throws
-        DismissTopMappingRuleException, GenerationFailureException, GenerationCanceledException, TemplateProcessingFailureException {
-      // $WEAVE$
-      List<SNode> _outputNodes = myTemplateProcessor.applyTemplate(templateNode, templateContext, macro);
-      if (_outputNodes.isEmpty()) {
-        return Collections.emptyList();
-      }
-      if (_outputNodes.size() > 1) {
-        getLogger().error(macro.getReference(), "cannot apply $WEAVE$ to a list of nodes",
-            GeneratorUtil.describe(templateContext.getInput(), "input"));
-        return _outputNodes;
-      }
-      SNode consequence = RuleUtil.getWeaveMacro_Consequence(macro);
-      if (consequence == null) {
-        getLogger().error(macro.getReference(), "couldn't evaluate weave macro: no consequence",
-            GeneratorUtil.describeIfExists(templateContext.getInput(), "input"));
-        return _outputNodes;
-      }
-
-      SNode template = RuleUtil.getTemplateDeclarationReference_Template(consequence);
-      ////
-      if (template == null) {
-        getLogger().error(macro.getReference(), "couldn't evaluate weave macro: no template",
-            GeneratorUtil.describeIfExists(templateContext.getInput(), "input"));
-        return _outputNodes;
-      }
-      WeaveTemplateContainer wtc = new WeaveTemplateContainer(template);
-      wtc.initialize(getLogger());
-
-      SNode contextNode = _outputNodes.get(0);
-      List<SNode> nodesToWeave = getNewInputNodes(macro, templateContext);
-      for (SNode node : nodesToWeave) {
-        try {
-          myTracer.pushInputNode(GenerationTracerUtil.getSNodePointer(node));
-          myTracer.pushRuleConsequence(new jetbrains.mps.smodel.SNodePointer(macro));
-
-          wtc.apply(contextNode, templateContext.subContext(node), myTemplateProcessor.getEnvironment());
-        } finally {
-          myTracer.closeInputNode(GenerationTracerUtil.getSNodePointer(node));
-        }
-      }
-      return _outputNodes;
-    }
-  }
-  private static class LabelMacro extends MacroImpl {
-
-    protected LabelMacro(TemplateProcessor templateProcessor) {
-      super(templateProcessor);
-    }
-
-    @NotNull
-    @Override
-    public List<SNode> apply(@NotNull SNode macro, @NotNull SNode templateNode, @NotNull TemplateContext templateContext) throws
-        DismissTopMappingRuleException, GenerationFailureException, GenerationCanceledException, TemplateProcessingFailureException {
-      // $LABEL$
-      return myTemplateProcessor.applyTemplate(templateNode, templateContext, macro);
-    }
-  }
-  private static class VarMacro extends MacroImpl {
-
-    protected VarMacro(TemplateProcessor templateProcessor) {
-      super(templateProcessor);
-=======
+    }
+
+    @NotNull
+    @Override
     public List<SNode> apply(@NotNull TemplateContext templateContext) throws DismissTopMappingRuleException, GenerationFailureException,
         GenerationCanceledException {
       SNode child = getNodeToInsert(templateContext);
@@ -912,18 +520,10 @@
   private static class LabelMacro extends MacroImpl {
     protected LabelMacro(@NotNull SNode macro, @NotNull TemplateNode templateNode, @Nullable MacroNode next, @NotNull TemplateProcessor templateProcessor) {
       super(macro, templateNode, next, templateProcessor);
->>>>>>> f41488bc
-    }
-
-    @NotNull
-    @Override
-<<<<<<< HEAD
-    public List<SNode> apply(@NotNull SNode macro, @NotNull SNode templateNode, @NotNull TemplateContext templateContext) throws
-        DismissTopMappingRuleException, GenerationFailureException, GenerationCanceledException, TemplateProcessingFailureException {
-      // $VAR$
-      String varName = RuleUtil.getVarMacro_Name(macro);
-      Object varValue = getQueryExecutor().evaluateVariableQuery(templateContext.getInput(), RuleUtil.getVarMacro_Query(macro),
-=======
+    }
+
+    @NotNull
+    @Override
     public List<SNode> apply(@NotNull TemplateContext templateContext) throws DismissTopMappingRuleException, GenerationFailureException,
         GenerationCanceledException {
       return nextMacro(templateContext);
@@ -943,42 +543,12 @@
         GenerationCanceledException {
       String varName = RuleUtil.getVarMacro_Name(macro);
       Object varValue = templateContext.getEnvironment().getQueryExecutor().evaluateVariableQuery(templateContext.getInput(), RuleUtil.getVarMacro_Query(macro),
->>>>>>> f41488bc
           templateContext);
       TemplateContext newContext = templateContext.subContext(Collections.singletonMap(varName, varValue));
 
       // tc.subContext(Map props) doesn't save mapping label, so "LABEL aaa VAR bb <templateNode>" fails to
       // establish mapping aaa:templateNode. However, instead of passing ML here once again, shall consider updating subContext(Map)
       // contract to preserve mapping label. Can't do it without thorough check of the method usage in generated templates
-<<<<<<< HEAD
-      return myTemplateProcessor.applyTemplate(templateNode, newContext.subContext(templateContext.getInputName()), macro);
-    }
-  }
-
-  private static class IfMacro extends MacroImpl {
-
-    protected IfMacro(TemplateProcessor templateProcessor) {
-      super(templateProcessor);
-    }
-
-    @NotNull
-    @Override
-    public List<SNode> apply(@NotNull SNode macro, @NotNull SNode templateNode, @NotNull TemplateContext templateContext) throws
-        DismissTopMappingRuleException, GenerationFailureException, GenerationCanceledException, TemplateProcessingFailureException {
-      // $IF$
-      if (getQueryExecutor().checkConditionForIfMacro(templateContext.getInput(), macro, templateContext)) {
-        return myTemplateProcessor.applyTemplate(templateNode, templateContext, macro);
-      } else {
-        // alternative consequence
-        SNode altConsequence = RuleUtil.getIfMacro_AlternativeConsequence(macro);
-        if (altConsequence == null) {
-          return Collections.emptyList();
-        }
-        try {
-          RuleConsequenceProcessor rcp = new RuleConsequenceProcessor(myTemplateProcessor);
-          rcp.prepare(altConsequence, templateContext);
-          return rcp.processRuleConsequence();
-=======
       return nextMacro(newContext.subContext(templateContext.getInputName()));
     }
   }
@@ -1009,7 +579,6 @@
         }
         try {
           return myAlternativeConsequence.processRuleConsequence(context);
->>>>>>> f41488bc
         } catch (AbandonRuleInputException ex) {
           // it's ok. just ignore
           return Collections.emptyList();
@@ -1018,21 +587,6 @@
     }
   }
 
-<<<<<<< HEAD
-  private static class MapSrcMacros extends MacroImpl {
-
-    protected MapSrcMacros(TemplateProcessor templateProcessor) {
-      super(templateProcessor);
-    }
-
-    @NotNull
-    @Override
-    public List<SNode> apply(@NotNull SNode macro, @NotNull SNode templateNode, @NotNull TemplateContext templateContext) throws
-        DismissTopMappingRuleException, GenerationFailureException, GenerationCanceledException, TemplateProcessingFailureException {
-      // $MAP-SRC$ or $MAP-SRCL$
-      SNode macro_mapperFunction = RuleUtil.getMapSrc_MapperFunction(macro);
-      List<SNode> newInputNodes = getNewInputNodes(macro, templateContext);
-=======
   // $MAP-SRC$ or $MAP-SRCL$
   private static class MapSrcMacros extends MacroWithInput {
 
@@ -1054,7 +608,6 @@
       } else {
         newInputNodes = getNewInputNodes(templateContext);
       }
->>>>>>> f41488bc
       if (newInputNodes.isEmpty()) {
         return Collections.emptyList();
       }
@@ -1066,24 +619,12 @@
         }
         try {
           TemplateContext newcontext = templateContext.subContext(newInputNode);
-<<<<<<< HEAD
-=======
           final TemplateExecutionEnvironment env = templateContext.getEnvironment();
->>>>>>> f41488bc
           if (macro_mapperFunction != null) {
             SNode childToReplaceLater = myTemplateProcessor.myOutputModel.createNode(templateNode.getConcept());
             myTracer.pushOutputNodeToReplaceLater(childToReplaceLater);
             outputNodes.add(childToReplaceLater);
             // execute the 'mapper' function later
-<<<<<<< HEAD
-            getGenerator().getDelayedChanges().addExecuteMapSrcNodeMacroChange(macro, childToReplaceLater, newcontext, getQueryExecutor());
-          } else {
-            List<SNode> _outputNodes = myTemplateProcessor.applyTemplate(templateNode, newcontext, macro);
-            outputNodes.addAll(_outputNodes);
-            // do post-processing here (it's not really a post-processing because model is not completed yet - output nodes are not added to parent node).
-            for (SNode outputNode : _outputNodes) {
-              getGenerator().getDelayedChanges().addExecuteMapSrcNodeMacroPostProcChange(macro, outputNode, newcontext, getQueryExecutor());
-=======
             myTemplateProcessor.getGenerator().getDelayedChanges().addExecuteMapSrcNodeMacroChange(macro, childToReplaceLater, newcontext, env.getQueryExecutor());
           } else {
             List<SNode> _outputNodes = nextMacro(newcontext);
@@ -1091,7 +632,6 @@
             // do post-processing here (it's not really a post-processing because model is not completed yet - output nodes are not added to parent node).
             for (SNode outputNode : _outputNodes) {
               myTemplateProcessor.getGenerator().getDelayedChanges().addExecuteMapSrcNodeMacroPostProcChange(macro, outputNode, newcontext, env.getQueryExecutor());
->>>>>>> f41488bc
             }
           }
         } finally {
@@ -1104,29 +644,6 @@
     }
   }
 
-<<<<<<< HEAD
-  private static class SwitchMacro extends MacroImpl {
-
-    protected SwitchMacro(TemplateProcessor templateProcessor) {
-      super(templateProcessor);
-    }
-
-    protected SNode getTemplateSwitch(SNode macro) {
-      return RuleUtil.getSwitchMacro_TemplateSwitch(macro);
-    }
-    protected TemplateContext prepareContext(SNode macro, TemplateContext templateContext, SNode newInputNode) {
-      return templateContext.subContext(newInputNode);
-    }
-    @NotNull
-    @Override
-    public List<SNode> apply(@NotNull SNode macro, @NotNull SNode templateNode, @NotNull TemplateContext templateContext) throws
-        DismissTopMappingRuleException, GenerationFailureException, GenerationCanceledException, TemplateProcessingFailureException {
-      // $SWITCH-OLD$ without arguments and $SWITCH$ that allows arguments
-      SNode templateSwitch = getTemplateSwitch(macro);
-      if (templateSwitch == null) {
-        throw new TemplateProcessingFailureException(macro, "error processing $SWITCH$ - bad TemplateSwitch reference",
-            GeneratorUtil.describe(templateContext.getInput(), "input node"));
-=======
   // Old $SWITCH$ without arguments and new $SWITCH$ that allows arguments
   private static class SwitchMacro extends MacroWithInput {
 
@@ -1148,20 +665,13 @@
       if (templateSwitch == null) {
         throw new TemplateProcessingFailureException(macro, "error processing $SWITCH$ - bad TemplateSwitch reference",
             GeneratorUtil.describeInput(templateContext));
->>>>>>> f41488bc
       }
       final SNodeReference switchPtr = new jetbrains.mps.smodel.SNodePointer(templateSwitch);
       SNode newInputNode = getNewInputNode(templateContext);
       if (newInputNode == null) {
-<<<<<<< HEAD
-        TemplateSwitchMapping tswitch = getGenerator().getSwitch(switchPtr);
-        if (tswitch != null) {
-          tswitch.processNull(myTemplateProcessor.myEnv, switchPtr, templateContext);
-=======
         TemplateSwitchMapping tswitch = myTemplateProcessor.getGenerator().getSwitch(switchPtr);
         if (tswitch != null) {
           tswitch.processNull(templateContext.getEnvironment(), switchPtr, templateContext);
->>>>>>> f41488bc
         }
         return Collections.emptyList(); // skip template
       }
@@ -1172,41 +682,24 @@
       }
       myTracer.pushSwitch(new jetbrains.mps.smodel.SNodePointer(templateSwitch));
       try {
-<<<<<<< HEAD
-        final TemplateContext switchContext = prepareContext(macro, templateContext, newInputNode);
-
-        Collection<SNode> collection = null;
-        try {
-          collection = myTemplateProcessor.myEnv.trySwitch(switchPtr, switchContext.getInputName(), switchContext);
-=======
         final TemplateContext switchContext = prepareContext(templateContext).subContext(newInputNode);
 
         Collection<SNode> collection = null;
         try {
           collection = templateContext.getEnvironment().trySwitch(switchPtr, switchContext);
->>>>>>> f41488bc
         } catch (GenerationCanceledException e) {
           throw e;
         } catch (GenerationFailureException e) {
           throw e;
         } catch (DismissTopMappingRuleException e) {
           throw e;
-<<<<<<< HEAD
-        } catch (TemplateProcessingFailureException ex) {
-          throw ex;
-=======
->>>>>>> f41488bc
         } catch (GenerationException e) {
           getLogger().error(switchPtr, "internal error in switch.applyDefault: " + e.toString(), GeneratorUtil.describe(macro, "macro"));
         }
         if (collection == null) {
           // no switch-case found for the inputNode - continue with templateNode under the $switch$
           // use initial context, not the one prepared (could be filled with switch arguments)
-<<<<<<< HEAD
-          collection = myTemplateProcessor.applyTemplate(templateNode, templateContext.subContext(newInputNode), macro);
-=======
           collection = nextMacro(templateContext.subContext(newInputNode));
->>>>>>> f41488bc
         }
         return new ArrayList<SNode>(collection);
       } finally {
@@ -1216,43 +709,6 @@
       }
     }
   }
-<<<<<<< HEAD
-  private static class SwitchWithArgMacro extends SwitchMacro {
-    protected SwitchWithArgMacro(TemplateProcessor templateProcessor) {
-      super(templateProcessor);
-    }
-
-    @Override
-    protected SNode getTemplateSwitch(SNode macro) {
-      // new $SWITCH$, with args
-      return RuleUtil.getTemplateSwitchMacro_TemplateSwitch(macro);
-    }
-
-    @Override
-    protected TemplateContext prepareContext(SNode macro, TemplateContext templateContext, SNode newInputNode) {
-      return GeneratorUtil.createTemplateCallContext(templateContext, myTemplateProcessor.myEnv, macro, newInputNode);
-    }
-  }
-
-  private static abstract class InvokeTemplateMacro extends MacroImpl {
-    private String myName;
-
-    protected InvokeTemplateMacro(TemplateProcessor templateProcessor, String macroName) {
-      super(templateProcessor);
-      myName = macroName;
-    }
-
-    protected abstract SNode getInvokedTemplate(SNode macro);
-    protected abstract TemplateContext prepareContext(@NotNull SNode macro, @NotNull SNode invokedTemplate, @NotNull TemplateContext templateContext,
-        @NotNull SNode newInputNode);
-
-    @NotNull
-    @Override
-    public final List<SNode> apply(@NotNull SNode macro, @NotNull SNode templateNode, @NotNull TemplateContext templateContext) throws
-        DismissTopMappingRuleException, GenerationFailureException, GenerationCanceledException, TemplateProcessingFailureException {
-
-      SNode newInputNode = getNewInputNode(macro, templateContext);
-=======
 
   // new $SWITCH$, with args
   private static class SwitchWithArgMacro extends SwitchMacro {
@@ -1312,36 +768,22 @@
         throws DismissTopMappingRuleException, GenerationFailureException, GenerationCanceledException {
 
       SNode newInputNode = getNewInputNode(templateContext);
->>>>>>> f41488bc
       if (newInputNode == null) {
         return Collections.emptyList(); // skip template
       }
 
-<<<<<<< HEAD
-      SNode invokedTemplate = getInvokedTemplate(macro);
-=======
       SNode invokedTemplate = myInvokedTemplate;
->>>>>>> f41488bc
       if (invokedTemplate == null) {
         throw new TemplateProcessingFailureException(macro, String.format("error processing %s : no template to invoke", myName));
       }
 
-<<<<<<< HEAD
-      TemplateContext newcontext = prepareContext(macro, invokedTemplate, templateContext, newInputNode);
-=======
       TemplateContext newcontext = prepareContext(templateContext).subContext(newInputNode);
->>>>>>> f41488bc
       if (newcontext == null) {
         throw new TemplateProcessingFailureException(macro, String.format("error processing %s : failed to prepare new context", myName),
             GeneratorUtil.describe(invokedTemplate, "invoked template"));
       }
 
-<<<<<<< HEAD
-      TemplateContainer tc = new TemplateContainer(myTemplateProcessor, invokedTemplate);
-      tc.initialize();
-=======
       final TemplateContainer tc = getTemplates();
->>>>>>> f41488bc
 
       boolean inputChanged = (newInputNode != templateContext.getInput());
       if (inputChanged) {
@@ -1351,11 +793,7 @@
       myTracer.pushTemplateNode(invokedTemplateRef);
 
       try {
-<<<<<<< HEAD
-        return tc.apply(newcontext);
-=======
         return tc.processRuleConsequence(newcontext);
->>>>>>> f41488bc
       } finally {
         myTracer.closeTemplateNode(invokedTemplateRef);
         if (inputChanged) {
@@ -1368,22 +806,6 @@
   // $INCLUDE$
   private static class IncludeMacro extends InvokeTemplateMacro {
 
-<<<<<<< HEAD
-    protected IncludeMacro(TemplateProcessor templateProcessor) {
-      super(templateProcessor, "$INCLUDE$");
-    }
-
-    @Override
-    protected SNode getInvokedTemplate(SNode macro) {
-      return RuleUtil.getIncludeMacro_Template(macro);
-    }
-
-    @Override
-    protected TemplateContext prepareContext(@NotNull SNode macro, @NotNull SNode invokedTemplate, @NotNull TemplateContext templateContext, @NotNull SNode newInputNode) {
-      final String[] parameterNames = RuleUtil.getTemplateDeclarationParameterNames(invokedTemplate);
-      if (parameterNames == null) {
-        getLogger().error(macro.getReference(), "error processing $INCLUDE$: target template is broken", GeneratorUtil.describe(newInputNode, "input node"));
-=======
     protected IncludeMacro(@NotNull SNode macro, @NotNull TemplateNode templateNode, @Nullable MacroNode next, @NotNull TemplateProcessor templateProcessor) {
       super(macro, templateNode, next, templateProcessor, "$INCLUDE$");
       myInvokedTemplate = RuleUtil.getIncludeMacro_Template(macro);
@@ -1394,35 +816,21 @@
       final String[] parameterNames = RuleUtil.getTemplateDeclarationParameterNames(myInvokedTemplate);
       if (parameterNames == null) {
         getLogger().error(getMacroNodeRef(), "error processing $INCLUDE$: target template is broken", GeneratorUtil.describeInput(templateContext));
->>>>>>> f41488bc
         return null;
       }
 
       for (String name : parameterNames) {
         if (!templateContext.hasVariable(name)) {
-<<<<<<< HEAD
-          getLogger().error(macro.getReference(), String.format("error processing $INCLUDE$: parameter '%s' is missing", name),
-              GeneratorUtil.describe(newInputNode, "input node"));
-        }
-      }
-      return templateContext.subContext(newInputNode);
-=======
           getLogger().error(getMacroNodeRef(), String.format("error processing $INCLUDE$: parameter '%s' is missing", name),
               GeneratorUtil.describeInput(templateContext));
         }
       }
       return templateContext;
->>>>>>> f41488bc
     }
   }
 
   // $CALL$
   private static class CallMacro extends InvokeTemplateMacro {
-<<<<<<< HEAD
-
-    protected CallMacro(TemplateProcessor templateProcessor) {
-      super(templateProcessor, "$CALL$");
-=======
     private volatile TemplateCall myCallProcessor;
 
     protected CallMacro(@NotNull SNode macro, @NotNull TemplateNode templateNode, @Nullable MacroNode next, @NotNull TemplateProcessor templateProcessor) {
@@ -1442,43 +850,9 @@
         myCallProcessor = tc;
       }
       return tc.prepareCallContext(templateContext);
->>>>>>> f41488bc
-    }
-
-<<<<<<< HEAD
-    @Override
-    protected SNode getInvokedTemplate(SNode macro) {
-      return RuleUtil.getCallMacro_Template(macro);
-    }
-
-    @Override
-    protected TemplateContext prepareContext(@NotNull SNode macro, @NotNull SNode invokedTemplate, @NotNull TemplateContext templateContext, @NotNull SNode newInputNode) {
-      return GeneratorUtil.createTemplateCallContext(templateContext, myTemplateProcessor.myEnv, macro, newInputNode);
-    }
-  }
-
-  private static class TraceMacro extends MacroImpl {
-
-    protected TraceMacro(TemplateProcessor templateProcessor) {
-      super(templateProcessor);
-    }
-
-    @NotNull
-    @Override
-    public List<SNode> apply(@NotNull SNode macro, @NotNull SNode templateNode, @NotNull TemplateContext templateContext) throws
-        DismissTopMappingRuleException, GenerationFailureException, GenerationCanceledException, TemplateProcessingFailureException {
-      // $TRACE$
-      List<SNode> _outputNodes = myTemplateProcessor.applyTemplate(templateNode, templateContext, macro);
-      if (!_outputNodes.isEmpty()) {
-        SNode inputNode = getNewInputNode(macro, templateContext);
-        if (inputNode != null) {
-          for (SNode outputNode : _outputNodes) {
-            TracingUtil.fillOriginalNode(inputNode, outputNode, false);
-          }
-        }
-      }
-      return _outputNodes;
-=======
+    }
+  }
+
   // $TRACE$
   private static class TraceMacro extends MacroWithInput {
 
@@ -1508,32 +882,14 @@
 
     protected NoMacro(@NotNull SNode macro, @NotNull TemplateNode templateNode, @Nullable MacroNode next, @NotNull TemplateProcessor templateProcessor) {
       super(macro, templateNode, next, templateProcessor);
->>>>>>> f41488bc
-    }
-  }
-
-  private static class NoMacro extends MacroImpl {
-
-<<<<<<< HEAD
-    protected NoMacro(TemplateProcessor templateProcessor) {
-      super(templateProcessor);
-    }
-
-    @NotNull
-    @Override
-    public List<SNode> apply(@NotNull SNode macro, @NotNull SNode templateNode, @NotNull TemplateContext templateContext) throws
-        DismissTopMappingRuleException, GenerationFailureException, GenerationCanceledException, TemplateProcessingFailureException {
-
-      // $$
-      List<SNode> newInputNodes = getNewInputNodes(macro, templateContext);
-=======
+    }
+
     @NotNull
     @Override
     public List<SNode> apply(@NotNull TemplateContext templateContext) throws DismissTopMappingRuleException, GenerationFailureException,
         GenerationCanceledException {
 
       Collection<SNode> newInputNodes = getNewInputNodes(templateContext);
->>>>>>> f41488bc
       if (newInputNodes.isEmpty()) {
         return Collections.emptyList();
       }
@@ -1544,11 +900,7 @@
           myTracer.pushInputNode(GenerationTracerUtil.getSNodePointer(newInputNode));
         }
         try {
-<<<<<<< HEAD
-          List<SNode> _outputNodes = myTemplateProcessor.applyTemplate(templateNode, templateContext.subContext(newInputNode), macro);
-=======
           List<SNode> _outputNodes = nextMacro(templateContext.subContext(newInputNode));
->>>>>>> f41488bc
           outputNodes.addAll(_outputNodes);
         } finally {
           if (inputChanged) {
