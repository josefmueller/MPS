/*
 * Copyright 2003-2014 JetBrains s.r.o.
 *
 * Licensed under the Apache License, Version 2.0 (the "License");
 * you may not use this file except in compliance with the License.
 * You may obtain a copy of the License at
 *
 * http://www.apache.org/licenses/LICENSE-2.0
 *
 * Unless required by applicable law or agreed to in writing, software
 * distributed under the License is distributed on an "AS IS" BASIS,
 * WITHOUT WARRANTIES OR CONDITIONS OF ANY KIND, either express or implied.
 * See the License for the specific language governing permissions and
 * limitations under the License.
 */
package jetbrains.mps.generator.impl.interpreted;

import jetbrains.mps.generator.impl.GenerationFailureException;
import jetbrains.mps.generator.impl.GeneratorUtil;
import jetbrains.mps.generator.impl.RuleConsequenceProcessor;
import jetbrains.mps.generator.impl.RuleUtil;
import jetbrains.mps.generator.impl.TemplateProcessingFailureException;
import jetbrains.mps.generator.impl.query.PatternRuleQuery;
import jetbrains.mps.generator.runtime.GenerationException;
import jetbrains.mps.generator.runtime.ReductionRuleBase;
import jetbrains.mps.generator.runtime.TemplateContext;
import jetbrains.mps.generator.runtime.TemplateExecutionEnvironment;
import jetbrains.mps.generator.runtime.TemplateReductionRule;
import jetbrains.mps.generator.template.PatternRuleContext;
import jetbrains.mps.lang.pattern.GeneratedMatchingPattern;
import jetbrains.mps.smodel.SNodePointer;
import org.jetbrains.annotations.NotNull;
import org.jetbrains.mps.openapi.model.SNode;
<<<<<<< HEAD
import org.jetbrains.mps.openapi.model.SNodeReference;
=======
>>>>>>> f41488bc

import java.util.Collection;

/**
 * Evgeny Gryaznov, 11/23/10
 */
public class TemplateReductionPatternRuleInterpreted extends ReductionRuleBase implements TemplateReductionRule {

  private final SNode myRuleNode;
<<<<<<< HEAD
  private final SNodePointer mySNodePointer;
  private final String myMethodName;
  private final String myRuleMappingName;
  private final SNode myRuleConsequence;
  private final String myApplicableConcept;
  private PatternRuleQuery myQuery;

  public TemplateReductionPatternRuleInterpreted(SNode ruleNode) {
    myRuleNode = ruleNode;
    mySNodePointer = new SNodePointer(myRuleNode);
    myMethodName = TemplateFunctionMethodName.patternRule_Condition(ruleNode);
    myRuleMappingName = RuleUtil.getPatternReductionRuleLabel(ruleNode);
    myRuleConsequence = RuleUtil.getPatternReductionRuleConsequence(ruleNode);
    SNode patternNode = RuleUtil.getPatternReductionRulePatternNode(ruleNode);
    myApplicableConcept = patternNode.getConcept().getQualifiedName();
  }

  @Override
  public SNodeReference getRuleNode() {
    return mySNodePointer;
  }

  @Override
  public String getApplicableConcept() {
    return myApplicableConcept;
  }

  @Override
  public boolean applyToInheritors() {
    return false;
=======
  private final String myRuleMappingName;
  private final RuleConsequenceProcessor myRuleConsequence;
  private PatternRuleQuery myQuery;

  public TemplateReductionPatternRuleInterpreted(SNode ruleNode) {
    super(new SNodePointer(ruleNode), RuleUtil.getPatternReductionRulePatternNode(ruleNode).getConcept().getQualifiedName(), false);
    myRuleNode = ruleNode;
    myRuleMappingName = RuleUtil.getPatternReductionRuleLabel(ruleNode);
    final SNode rc = RuleUtil.getPatternReductionRuleConsequence(ruleNode);
    myRuleConsequence = rc == null ? null : RuleConsequenceProcessor.prepare(rc);
>>>>>>> f41488bc
  }

  @Override
  public Collection<SNode> tryToApply(TemplateExecutionEnvironment environment, TemplateContext context) throws GenerationException {
    GeneratedMatchingPattern pattern = checkIfApplicable(environment, context);
    if (pattern == null) {
      return null;
    }
<<<<<<< HEAD
    environment.getTracer().pushRule(getRuleNode());
    try {
      // the order of subContext is important - first pattern, then mapping name: subContext(Pattern) drops mapping name
      return apply(context.subContext(pattern), environment.getEnvironment(context.getInput(), this));
    } finally {
      environment.getTracer().closeRule(getRuleNode());
    }

=======
    // the order of subContext is important - first pattern, then mapping name: subContext(Pattern) drops mapping name
    return super.tryToApply(environment, context.subContext(pattern));
>>>>>>> f41488bc
  }

  public GeneratedMatchingPattern checkIfApplicable(TemplateExecutionEnvironment env, TemplateContext context) throws GenerationFailureException {
    if (myQuery == null) {
<<<<<<< HEAD
      myQuery = env.getQueryProvider(getRuleNode()).getPatternRuleCondition(myMethodName);
    }
    try {
      return myQuery.pattern(new PatternRuleContext(context.getInput(), myRuleNode, env.getGenerator()));
    } catch (Throwable t) {
      env.getLogger().handleException(t);
      env.getLogger().error(getRuleNode(), String.format("error executing pattern/condition %s (see exception)", myMethodName));
      throw new GenerationFailureException(t);
    }
  }

  @NotNull
  private Collection<SNode> apply(TemplateContext templateContext, @NotNull TemplateExecutionEnvironment environment) throws GenerationException {
    final SNode inputNode = templateContext.getInput();
    if (myRuleConsequence == null) {
      throw new TemplateProcessingFailureException(myRuleNode, "no rule consequence", GeneratorUtil.describe(inputNode, "input"));
    }

    RuleConsequenceProcessor rcp = new RuleConsequenceProcessor(environment);
    templateContext = templateContext.subContext(myRuleMappingName);
    rcp.prepare(myRuleConsequence, templateContext);
    return rcp.processRuleConsequence();
=======
      myQuery = env.getQueryProvider(getRuleNode()).getPatternRuleCondition(myRuleNode);
    }
    return myQuery.pattern(new PatternRuleContext(context, getRuleNode()));
  }

  @Override
  @NotNull
  protected Collection<SNode> doApply(@NotNull TemplateContext templateContext) throws GenerationException {
    if (myRuleConsequence == null) {
      throw new TemplateProcessingFailureException(myRuleNode, "no rule consequence", GeneratorUtil.describeInput(templateContext));
    }

    return myRuleConsequence.processRuleConsequence(templateContext.subContext(myRuleMappingName));
>>>>>>> f41488bc
  }
}<|MERGE_RESOLUTION|>--- conflicted
+++ resolved
@@ -31,10 +31,6 @@
 import jetbrains.mps.smodel.SNodePointer;
 import org.jetbrains.annotations.NotNull;
 import org.jetbrains.mps.openapi.model.SNode;
-<<<<<<< HEAD
-import org.jetbrains.mps.openapi.model.SNodeReference;
-=======
->>>>>>> f41488bc
 
 import java.util.Collection;
 
@@ -44,38 +40,6 @@
 public class TemplateReductionPatternRuleInterpreted extends ReductionRuleBase implements TemplateReductionRule {
 
   private final SNode myRuleNode;
-<<<<<<< HEAD
-  private final SNodePointer mySNodePointer;
-  private final String myMethodName;
-  private final String myRuleMappingName;
-  private final SNode myRuleConsequence;
-  private final String myApplicableConcept;
-  private PatternRuleQuery myQuery;
-
-  public TemplateReductionPatternRuleInterpreted(SNode ruleNode) {
-    myRuleNode = ruleNode;
-    mySNodePointer = new SNodePointer(myRuleNode);
-    myMethodName = TemplateFunctionMethodName.patternRule_Condition(ruleNode);
-    myRuleMappingName = RuleUtil.getPatternReductionRuleLabel(ruleNode);
-    myRuleConsequence = RuleUtil.getPatternReductionRuleConsequence(ruleNode);
-    SNode patternNode = RuleUtil.getPatternReductionRulePatternNode(ruleNode);
-    myApplicableConcept = patternNode.getConcept().getQualifiedName();
-  }
-
-  @Override
-  public SNodeReference getRuleNode() {
-    return mySNodePointer;
-  }
-
-  @Override
-  public String getApplicableConcept() {
-    return myApplicableConcept;
-  }
-
-  @Override
-  public boolean applyToInheritors() {
-    return false;
-=======
   private final String myRuleMappingName;
   private final RuleConsequenceProcessor myRuleConsequence;
   private PatternRuleQuery myQuery;
@@ -86,7 +50,6 @@
     myRuleMappingName = RuleUtil.getPatternReductionRuleLabel(ruleNode);
     final SNode rc = RuleUtil.getPatternReductionRuleConsequence(ruleNode);
     myRuleConsequence = rc == null ? null : RuleConsequenceProcessor.prepare(rc);
->>>>>>> f41488bc
   }
 
   @Override
@@ -95,47 +58,12 @@
     if (pattern == null) {
       return null;
     }
-<<<<<<< HEAD
-    environment.getTracer().pushRule(getRuleNode());
-    try {
-      // the order of subContext is important - first pattern, then mapping name: subContext(Pattern) drops mapping name
-      return apply(context.subContext(pattern), environment.getEnvironment(context.getInput(), this));
-    } finally {
-      environment.getTracer().closeRule(getRuleNode());
-    }
-
-=======
     // the order of subContext is important - first pattern, then mapping name: subContext(Pattern) drops mapping name
     return super.tryToApply(environment, context.subContext(pattern));
->>>>>>> f41488bc
   }
 
   public GeneratedMatchingPattern checkIfApplicable(TemplateExecutionEnvironment env, TemplateContext context) throws GenerationFailureException {
     if (myQuery == null) {
-<<<<<<< HEAD
-      myQuery = env.getQueryProvider(getRuleNode()).getPatternRuleCondition(myMethodName);
-    }
-    try {
-      return myQuery.pattern(new PatternRuleContext(context.getInput(), myRuleNode, env.getGenerator()));
-    } catch (Throwable t) {
-      env.getLogger().handleException(t);
-      env.getLogger().error(getRuleNode(), String.format("error executing pattern/condition %s (see exception)", myMethodName));
-      throw new GenerationFailureException(t);
-    }
-  }
-
-  @NotNull
-  private Collection<SNode> apply(TemplateContext templateContext, @NotNull TemplateExecutionEnvironment environment) throws GenerationException {
-    final SNode inputNode = templateContext.getInput();
-    if (myRuleConsequence == null) {
-      throw new TemplateProcessingFailureException(myRuleNode, "no rule consequence", GeneratorUtil.describe(inputNode, "input"));
-    }
-
-    RuleConsequenceProcessor rcp = new RuleConsequenceProcessor(environment);
-    templateContext = templateContext.subContext(myRuleMappingName);
-    rcp.prepare(myRuleConsequence, templateContext);
-    return rcp.processRuleConsequence();
-=======
       myQuery = env.getQueryProvider(getRuleNode()).getPatternRuleCondition(myRuleNode);
     }
     return myQuery.pattern(new PatternRuleContext(context, getRuleNode()));
@@ -149,6 +77,5 @@
     }
 
     return myRuleConsequence.processRuleConsequence(templateContext.subContext(myRuleMappingName));
->>>>>>> f41488bc
   }
 }