--- conflicted
+++ resolved
@@ -90,15 +90,8 @@
     }
 
     try {
-<<<<<<< HEAD
-      RuleConsequenceProcessor rcp = new RuleConsequenceProcessor(environment);
-      context = context.subContext(mappingName);
-      rcp.prepare(defaultConsequence, context);
-      return rcp.processRuleConsequence();
-=======
       RuleConsequenceProcessor rcp = RuleConsequenceProcessor.prepare(defaultConsequence);
       return rcp.processRuleConsequence(context.subContext(mappingName));
->>>>>>> f41488bc
     } catch (AbandonRuleInputException ex) {
       // it's ok. just ignore
       return Collections.emptyList();
@@ -107,10 +100,6 @@
 
   @Override
   public void processNull(TemplateExecutionEnvironment environment, SNodeReference templateSwitch, TemplateContext context) {
-<<<<<<< HEAD
-
-=======
->>>>>>> f41488bc
     SNode message = RuleUtil.getSwitch_NullInputMessage(mySwitch);
     if (message != null) {
       DismissTopMappingRuleException.MessageType messageType = GeneratorUtilEx.getGeneratorMessage_kind(message);
