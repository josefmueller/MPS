--- conflicted
+++ resolved
@@ -28,102 +28,6 @@
 import jetbrains.mps.generator.runtime.TemplateReductionRule;
 import jetbrains.mps.generator.runtime.TemplateRuleWithCondition;
 import jetbrains.mps.generator.template.ReductionRuleQueryContext;
-<<<<<<< HEAD
-import jetbrains.mps.generator.template.TemplateFunctionMethodName;
-import jetbrains.mps.smodel.NodeReadEventsCaster;
-import jetbrains.mps.smodel.SNodePointer;
-import jetbrains.mps.util.NameUtil;
-import org.jetbrains.annotations.NotNull;
-import org.jetbrains.mps.openapi.model.SNode;
-import org.jetbrains.mps.openapi.model.SNodeReference;
-
-import java.util.Collection;
-
-public class TemplateReductionRuleInterpreted implements TemplateReductionRule, TemplateRuleWithCondition {
-
-  private final SNode ruleNode;
-  private final String applicableConcept;
-  private final String myConditionMethodName;
-  private final String ruleMappingName;
-  private final SNode myRuleConsequence;
-  private final boolean myApplyToInheritors;
-  private final SNodePointer myNodePointer;
-  private ReductionRuleCondition myCondition;
-
-  public TemplateReductionRuleInterpreted(SNode ruleNode) {
-    this.ruleNode = ruleNode;
-    this.applicableConcept = NameUtil.nodeFQName(RuleUtil.getBaseRuleApplicableConcept(ruleNode));
-    this.ruleMappingName = RuleUtil.getBaseRuleLabel(ruleNode);
-    SNode baseRuleCondition = RuleUtil.getBaseRuleCondition(ruleNode);
-    myConditionMethodName = baseRuleCondition == null ? null : TemplateFunctionMethodName.baseMappingRule_Condition(baseRuleCondition);
-    myRuleConsequence = RuleUtil.getReductionRuleConsequence(ruleNode);
-    myApplyToInheritors = RuleUtil.getBaseRuleApplyToConceptInheritors(ruleNode);
-    myNodePointer = new SNodePointer(ruleNode);
-  }
-
-  @Override
-  public SNodeReference getRuleNode() {
-    return myNodePointer;
-  }
-
-  @Override
-  public String getApplicableConcept() {
-    return this.applicableConcept;
-  }
-
-  @Override
-  public boolean applyToInheritors() {
-    return myApplyToInheritors;
-  }
-
-  @Override
-  public Collection<SNode> tryToApply(TemplateExecutionEnvironment environment, TemplateContext context) throws GenerationException {
-    environment.getTracer().pushRule(myNodePointer);
-    try {
-      if (environment.getGenerator().isIncremental()) {
-        // turn off tracing
-        NodeReadEventsCaster.setNodesReadListener(null);
-      }
-
-      return apply(context, environment.getEnvironment(context.getInput(), this));
-    } finally {
-      if (environment.getGenerator().isIncremental()) {
-        // restore tracing
-        NodeReadEventsCaster.removeNodesReadListener();
-      }
-      environment.getTracer().closeRule(myNodePointer);
-    }
-  }
-
-  @Override
-  public boolean isApplicable(TemplateExecutionEnvironment env, TemplateContext context) throws GenerationException {
-    if (myConditionMethodName == null) {
-      return true;
-    }
-    try {
-      if (myCondition == null) {
-        myCondition = env.getQueryProvider(getRuleNode()).getReductionRuleCondition(myConditionMethodName);
-      }
-      return myCondition.check(new ReductionRuleQueryContext(context, getRuleNode(), env.getGenerator()));
-    } catch (Throwable t) {
-      env.getLogger().handleException(t);
-      String msg = String.format("error executing condition '%s', see exception", myConditionMethodName);
-      env.getLogger().error(getRuleNode(), msg);
-      throw new GenerationFailureException(t);
-    }
-  }
-
-  @NotNull
-  private Collection<SNode> apply(TemplateContext context, @NotNull TemplateExecutionEnvironment environment) throws GenerationException {
-    if (myRuleConsequence == null) {
-      throw new TemplateProcessingFailureException(ruleNode, "no rule consequence", GeneratorUtil.describe(context.getInput(), "input"));
-    }
-
-    RuleConsequenceProcessor rcp = new RuleConsequenceProcessor(environment);
-    context = context.subContext(ruleMappingName);
-    rcp.prepare(myRuleConsequence, context);
-    return rcp.processRuleConsequence();
-=======
 import jetbrains.mps.smodel.NodeReadEventsCaster;
 import jetbrains.mps.smodel.SNodePointer;
 import org.jetbrains.annotations.NotNull;
@@ -162,6 +66,5 @@
     }
 
     return myRuleConsequence.processRuleConsequence(context.subContext(myMappingName));
->>>>>>> f41488bc
   }
 }