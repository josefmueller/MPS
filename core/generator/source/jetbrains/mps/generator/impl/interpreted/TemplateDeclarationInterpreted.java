/*
 * Copyright 2003-2014 JetBrains s.r.o.
 *
 * Licensed under the Apache License, Version 2.0 (the "License");
 * you may not use this file except in compliance with the License.
 * You may obtain a copy of the License at
 *
 * http://www.apache.org/licenses/LICENSE-2.0
 *
 * Unless required by applicable law or agreed to in writing, software
 * distributed under the License is distributed on an "AS IS" BASIS,
 * WITHOUT WARRANTIES OR CONDITIONS OF ANY KIND, either express or implied.
 * See the License for the specific language governing permissions and
 * limitations under the License.
 */
package jetbrains.mps.generator.impl.interpreted;

import jetbrains.mps.generator.impl.DefaultTemplateContext;
import jetbrains.mps.generator.impl.RuleUtil;
import jetbrains.mps.generator.impl.TemplateContainer;
<<<<<<< HEAD
import jetbrains.mps.generator.impl.TemplateProcessor;
=======
import jetbrains.mps.generator.impl.TemplateProcessingFailureException;
>>>>>>> f41488bc
import jetbrains.mps.generator.runtime.GenerationException;
import jetbrains.mps.generator.runtime.TemplateContext;
import jetbrains.mps.generator.runtime.TemplateDeclaration;
import jetbrains.mps.generator.runtime.TemplateExecutionEnvironment;
import jetbrains.mps.smodel.SNodePointer;
import org.jetbrains.annotations.NotNull;
import org.jetbrains.mps.openapi.language.SConceptRepository;
import org.jetbrains.mps.openapi.model.SNode;
import org.jetbrains.mps.openapi.model.SNodeReference;

import java.util.Collection;
import java.util.HashMap;
import java.util.Map;

/**
 * Evgeny Gryaznov, 12/13/10
 */
public class TemplateDeclarationInterpreted implements TemplateDeclaration {

  private static final Object[] EMPTY_OBJECT_ARRAY = new Object[0];

  private final SNode myTemplateNode;
  private final Object[] myArguments;
  private final String[] myParameterNames;
  private final SNodePointer myNodeRef;
  private final boolean myIsTemplateDeclNode;
  private volatile TemplateContainer myTemplates;

  private TemplateDeclarationInterpreted(@NotNull SNode templateNode, @NotNull String[] parameterNames, @NotNull Object[] arguments) {
    assert arguments.length == parameterNames.length;
    myTemplateNode = templateNode;
    myArguments = arguments;
    myParameterNames = parameterNames;
    myNodeRef = new SNodePointer(templateNode);
    myIsTemplateDeclNode = templateNode.getConcept().isSubConceptOf(SConceptRepository.getInstance().getConcept(RuleUtil.concept_TemplateDeclaration));
  }

  @Override
  public SNodeReference getTemplateNode() {
    return myNodeRef;
  }

  private Map<String, Object> getArgumentsAsMap() {
    Map<String, Object> result = new HashMap<String, Object>();
    for (int i = 0; i < myParameterNames.length; i++) {
      result.put(myParameterNames[i], myArguments[i]);
    }
    return result;
  }

  private TemplateContainer getTemplates() {
    TemplateContainer rv = myTemplates;
    if (rv == null) {
      synchronized (this) {
        if ((rv = myTemplates) == null) {
          rv = new TemplateContainer(myTemplateNode);
          myTemplates = rv;
        }
      }
    }
    return rv;
  }

  @Override
  public Collection<SNode> apply(@NotNull TemplateExecutionEnvironment environment, @NotNull TemplateContext context) throws GenerationException {
<<<<<<< HEAD
    TemplateContext applyContext = new DefaultTemplateContext(context.getInput());
=======
    TemplateContext applyContext = new DefaultTemplateContext(context.getEnvironment(), context.getInput(), null);
>>>>>>> f41488bc
    if (myArguments.length > 0) {
      applyContext = applyContext.subContext(getArgumentsAsMap());
    }

<<<<<<< HEAD
    if (myTemplateNode.getConcept().isSubConceptOf(SConceptRepository.getInstance().getConcept(RuleUtil.concept_TemplateDeclaration))) {
      TemplateContainer tc = new TemplateContainer(new TemplateProcessor(environment), myTemplateNode);
      tc.initialize();

      final SNodePointer templateNodeRef = new SNodePointer(myTemplateNode);
      environment.getTracer().pushTemplateNode(templateNodeRef);
      try {
        return tc.apply(context);
      } finally {
        environment.getTracer().closeTemplateNode(templateNodeRef);
      }
    } else {
      return new TemplateProcessor(environment).apply(myTemplateNode, applyContext);
=======
    if (myIsTemplateDeclNode) {
      final TemplateContainer tc = getTemplates();

      environment.getTracer().pushTemplateNode(getTemplateNode());
      try {
        return tc.processRuleConsequence(context);
      } finally {
        environment.getTracer().closeTemplateNode(getTemplateNode());
      }
    } else {
      return environment.getTemplateProcessor().apply(myTemplateNode, applyContext);
>>>>>>> f41488bc
    }
  }

  public static TemplateDeclaration create(SNode templateNode, Object[] arguments) {
    if (arguments == null) {
      arguments = EMPTY_OBJECT_ARRAY;
    }

    String[] parameterNames = RuleUtil.getTemplateDeclarationParameterNames(templateNode);
    if (parameterNames == null || parameterNames.length != arguments.length) {
      return null;
    }

    return new TemplateDeclarationInterpreted(templateNode, parameterNames, arguments);
  }
}<|MERGE_RESOLUTION|>--- conflicted
+++ resolved
@@ -18,11 +18,7 @@
 import jetbrains.mps.generator.impl.DefaultTemplateContext;
 import jetbrains.mps.generator.impl.RuleUtil;
 import jetbrains.mps.generator.impl.TemplateContainer;
-<<<<<<< HEAD
-import jetbrains.mps.generator.impl.TemplateProcessor;
-=======
 import jetbrains.mps.generator.impl.TemplateProcessingFailureException;
->>>>>>> f41488bc
 import jetbrains.mps.generator.runtime.GenerationException;
 import jetbrains.mps.generator.runtime.TemplateContext;
 import jetbrains.mps.generator.runtime.TemplateDeclaration;
@@ -88,30 +84,11 @@
 
   @Override
   public Collection<SNode> apply(@NotNull TemplateExecutionEnvironment environment, @NotNull TemplateContext context) throws GenerationException {
-<<<<<<< HEAD
-    TemplateContext applyContext = new DefaultTemplateContext(context.getInput());
-=======
     TemplateContext applyContext = new DefaultTemplateContext(context.getEnvironment(), context.getInput(), null);
->>>>>>> f41488bc
     if (myArguments.length > 0) {
       applyContext = applyContext.subContext(getArgumentsAsMap());
     }
 
-<<<<<<< HEAD
-    if (myTemplateNode.getConcept().isSubConceptOf(SConceptRepository.getInstance().getConcept(RuleUtil.concept_TemplateDeclaration))) {
-      TemplateContainer tc = new TemplateContainer(new TemplateProcessor(environment), myTemplateNode);
-      tc.initialize();
-
-      final SNodePointer templateNodeRef = new SNodePointer(myTemplateNode);
-      environment.getTracer().pushTemplateNode(templateNodeRef);
-      try {
-        return tc.apply(context);
-      } finally {
-        environment.getTracer().closeTemplateNode(templateNodeRef);
-      }
-    } else {
-      return new TemplateProcessor(environment).apply(myTemplateNode, applyContext);
-=======
     if (myIsTemplateDeclNode) {
       final TemplateContainer tc = getTemplates();
 
@@ -123,7 +100,6 @@
       }
     } else {
       return environment.getTemplateProcessor().apply(myTemplateNode, applyContext);
->>>>>>> f41488bc
     }
   }
 
