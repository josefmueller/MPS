--- conflicted
+++ resolved
@@ -16,9 +16,6 @@
 package jetbrains.mps.generator.impl.template;
 
 import jetbrains.mps.generator.impl.GenerationFailureException;
-<<<<<<< HEAD
-import jetbrains.mps.generator.runtime.*;
-=======
 import jetbrains.mps.generator.impl.query.IfMacroCondition;
 import jetbrains.mps.generator.impl.query.InlineSwitchCaseCondition;
 import jetbrains.mps.generator.impl.query.PropertyValueQuery;
@@ -38,7 +35,6 @@
 import jetbrains.mps.generator.template.IfMacroContext;
 import jetbrains.mps.generator.template.InlineSwitchCaseContext;
 import jetbrains.mps.generator.template.PropertyMacroContext;
->>>>>>> f41488bc
 import jetbrains.mps.generator.template.QueryExecutionContext;
 import jetbrains.mps.generator.template.SourceSubstituteMacroNodeContext;
 import jetbrains.mps.generator.template.SourceSubstituteMacroNodesContext;
@@ -75,8 +71,6 @@
       return name;
     }
     return name + ':' + getRulePackage(ruleNode); //name;
-<<<<<<< HEAD
-=======
   }
 
   private static String taskName(@NotNull String name, SNodeReference ruleNode) {
@@ -84,7 +78,6 @@
       return name;
     }
     return name + ':' + JavaNameUtil.packageNameForModelUID(ruleNode.getModelReference());
->>>>>>> f41488bc
   }
 
   @Override
@@ -108,8 +101,6 @@
   }
 
   @Override
-<<<<<<< HEAD
-=======
   public boolean evaluate(@NotNull InlineSwitchCaseCondition condition, @NotNull InlineSwitchCaseContext context) throws GenerationFailureException {
     try {
       tracer.push(taskName("check condition(with context)", context.getTemplateNode()), true);
@@ -120,7 +111,6 @@
   }
 
   @Override
->>>>>>> f41488bc
   public boolean checkConditionForIfMacro(SNode inputNode, SNode ifMacro, @NotNull TemplateContext context) throws GenerationFailureException {
     try {
       tracer.push(taskName("check if condition", ifMacro), true);
@@ -296,12 +286,7 @@
   @Override
   public Collection<SNode> tryToApply(TemplateReductionRule rule, TemplateExecutionEnvironment environment, TemplateContext context) throws GenerationException {
     try {
-<<<<<<< HEAD
-      SNode ruleNode = rule.getRuleNode().resolve(MPSModuleRepository.getInstance());
-      String taskName = taskName(String.format("trying to apply rule(%s)", rule.getApplicableConcept()), ruleNode);
-=======
       String taskName = taskName(String.format("trying to apply rule(%s)", rule.getApplicableConcept()), rule.getRuleNode());
->>>>>>> f41488bc
       tracer.push(taskName, true);
       return wrapped.tryToApply(rule, environment, context);
     } finally {
@@ -327,11 +312,7 @@
   @Override
   public Collection<SNode> applyRule(TemplateRootMappingRule rule, TemplateExecutionEnvironment environment, TemplateContext context) throws GenerationException {
     try {
-<<<<<<< HEAD
-      tracer.push(taskName(String.format("root mapping rule(%s)", rule.getApplicableConcept()), rule.getRuleNode().resolve(MPSModuleRepository.getInstance())), true);
-=======
       tracer.push(taskName(String.format("root mapping rule(%s)", rule.getApplicableConcept()), rule.getRuleNode()), true);
->>>>>>> f41488bc
       return wrapped.applyRule(rule, environment,context);
     } finally {
       tracer.pop();
@@ -361,11 +342,7 @@
   @Override
   public void executeScript(TemplateMappingScript mappingScript, SModel model) throws GenerationFailureException {
     try {
-<<<<<<< HEAD
-      tracer.push(taskName(String.format("mapping script (%s)", mappingScript.getLongName()), mappingScript.getScriptNode().resolve(MPSModuleRepository.getInstance())), true);
-=======
       tracer.push(taskName(String.format("mapping script (%s)", mappingScript.getLongName()), mappingScript.getScriptNode()), true);
->>>>>>> f41488bc
       wrapped.executeScript(mappingScript, model);
     } finally {
       tracer.pop();
