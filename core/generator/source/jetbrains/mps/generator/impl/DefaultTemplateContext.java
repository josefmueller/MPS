--- conflicted
+++ resolved
@@ -40,21 +40,6 @@
   /**
    * Only context node.
    */
-<<<<<<< HEAD
-  public DefaultTemplateContext(SNode inputNode) {
-    this(null, null, inputNode, null, null);
-  }
-
-  public DefaultTemplateContext(@Nullable String inputName, SNode inputNode) {
-    this(null, inputName, inputNode, null, null);
-  }
-
-  /**
-   * Creates a new context for template declaration.
-   */
-  public DefaultTemplateContext(GeneratedMatchingPattern pattern, Map<String, Object> variables, SNode inputNode) {
-    this(null, null, inputNode, pattern, variables);
-=======
   @Deprecated
   public DefaultTemplateContext(@Nullable SNode inputNode) {
     this(null, null, inputNode, null, null);
@@ -67,7 +52,6 @@
     myInputNode = inputNode;
     myPattern = null;
     myVars = null;
->>>>>>> f41488bc
   }
 
   /**
@@ -86,12 +70,6 @@
 
   private DefaultTemplateContext(DefaultTemplateContext parent, String inputName, SNode inputNode, GeneratedMatchingPattern pattern, Map<String,Object> vars) {
     myParent = parent;
-<<<<<<< HEAD
-    myInputName = inputName;
-    myInputNode = inputNode;
-    this.pattern = pattern;
-    variables = vars;
-=======
     myEnv = parent == null ? null : parent.myEnv;
     myInputName = inputName;
     myInputNode = inputNode;
@@ -103,7 +81,6 @@
   @Override
   public TemplateExecutionEnvironment getEnvironment() {
     return myEnv;
->>>>>>> f41488bc
   }
 
   public DefaultTemplateContext getParent() {
