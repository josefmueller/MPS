--- conflicted
+++ resolved
@@ -1,9 +1,5 @@
 /*
-<<<<<<< HEAD
- * Copyright 2003-2013 JetBrains s.r.o.
-=======
  * Copyright 2003-2014 JetBrains s.r.o.
->>>>>>> f41488bc
  *
  * Licensed under the Apache License, Version 2.0 (the "License");
  * you may not use this file except in compliance with the License.
@@ -24,10 +20,6 @@
 import jetbrains.mps.messages.IMessageHandler;
 import jetbrains.mps.messages.Message;
 import jetbrains.mps.messages.MessageKind;
-<<<<<<< HEAD
-import jetbrains.mps.smodel.SNodePointer;
-=======
->>>>>>> f41488bc
 import jetbrains.mps.util.containers.ConcurrentHashSet;
 import org.jetbrains.annotations.NotNull;
 import org.jetbrains.annotations.Nullable;
@@ -37,12 +29,7 @@
 
 import java.util.ArrayList;
 import java.util.Collection;
-<<<<<<< HEAD
-import java.util.Collections;
-=======
->>>>>>> f41488bc
 import java.util.List;
-import java.util.Map;
 
 /**
  * Translates IGeneratorLogger calls into IMessageHandler's
@@ -159,7 +146,6 @@
       text = String.format("An exception was encountered: %s (no message)", t.getClass().getName());
     } else {
       text = String.format("(%s): %s", t.getClass().getName(), text);
-<<<<<<< HEAD
     }
     errorReported();
     addMessage(new Message(MessageKind.ERROR, text).setException(t));
@@ -193,41 +179,6 @@
         messages.add(myFactory.prepare(kind, "-- " + d.getMessage(), d.getNode()));
       }
     }
-=======
-    }
-    errorReported();
-    addMessage(new Message(MessageKind.ERROR, text).setException(t));
-  }
-
-  protected void errorReported() {
-    // no-op
-  }
-
-  protected void warningReported() {
-    // no-op
-  }
-
-  protected final void report(MessageKind kind, String text, SNodeReference node) {
-    addMessage(myFactory.prepare(kind, text == null ? "" : text, node));
-  }
-
-  protected final void addMessage(@NotNull IMessage msg) {
-    myMessageHandler.handle(msg);
-  }
-
-  protected final void report(MessageKind kind, String text, SNodeReference node, ProblemDescription... descriptions) {
-    if (descriptions == null) {
-      report(kind, text, node);
-      return;
-    }
-    List<Message> messages = new ArrayList<Message>(descriptions.length + 1);
-    messages.add(myFactory.prepare(kind, text, node));
-    for (ProblemDescription d : descriptions) {
-      if (d != null) {
-        messages.add(myFactory.prepare(kind, "-- " + d.getMessage(), d.getNode()));
-      }
-    }
->>>>>>> f41488bc
     for (Message m : messages) {
       addMessage(m);
     }
@@ -270,7 +221,6 @@
     public void reset() {
       for (MessageKind k : MessageKind.values()) {
         a[k.ordinal()].clear();
-<<<<<<< HEAD
       }
     }
 
@@ -292,51 +242,4 @@
       return myDelegate.prepare(kind, text, node);
     }
   }
-
-  /**
-   * Rewrite model reference part of hint node based on supplied map
-   */
-  static class ModelRefRewriteFactory implements MessageFactory {
-    private final MessageFactory myDelegate;
-    private Map<SModelReference,SModelReference> myModels2Update = Collections.emptyMap();
-    public ModelRefRewriteFactory(@NotNull MessageFactory delegate) {
-      myDelegate = delegate;
-    }
-
-    public void rewriteWith(@NotNull Map<SModelReference,SModelReference> models2Update) {
-      myModels2Update = models2Update;
-    }
-
-    @Override
-    public Message prepare(@NotNull MessageKind kind, @NotNull String text, @Nullable SNodeReference node) {
-      if (node != null && /*there's no way at the moment to obtain NodeId other than cast*/node instanceof SNodePointer) {
-        final SModelReference originalModelRef = node.getModelReference();
-        final SModelReference replacementModelRef = myModels2Update.get(originalModelRef);
-        if (replacementModelRef != null) {
-          node = new SNodePointer(replacementModelRef, ((SNodePointer) node).getNodeId());
-        }
-        // fall-through
-=======
-      }
-    }
-
-    /**
-     * Record additional access to model, for use from log4j listeners
-     */
-    public void record(@NotNull MessageKind kind, @Nullable SModelReference modelRef) {
-      if (modelRef != null) {
-        a[kind.ordinal()].add(modelRef);
-      }
-    }
-
-    @NotNull
-    @Override
-    public Message prepare(@NotNull MessageKind kind, @NotNull String text, @Nullable SNodeReference node) {
-      if (node != null) {
-        record(kind, node.getModelReference());
->>>>>>> f41488bc
-      }
-      return myDelegate.prepare(kind, text, node);
-    }
-  }
 }