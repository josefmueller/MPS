--- conflicted
+++ resolved
@@ -189,17 +189,6 @@
       myNewCache = incrementalHandler.createNewCache();
       ttrace.pop();
       try {
-<<<<<<< HEAD
-        SModel currInputModel;
-        if (Boolean.FALSE.booleanValue() && myGenerationOptions.applyTransformationsInplace()) {
-          mySessionContext = new GenerationSessionContext(myInvocationContext, myGenerationTracer, myTransientModelsModule, myOriginalInputModel, myGenerationPlan,
-              myParameters, null);
-          currInputModel = createTransientModel();
-          CloneUtil.cloneModelWithImports(myOriginalInputModel, currInputModel, true);
-        } else {
-          currInputModel = myOriginalInputModel;
-        }
-=======
         // prepare input model: make a clone so that rest of generator always works with transient model.
         // This ensures each node got correct TracingUtil.ORIGINAL_INPUT_NODE (for traceInfo) in SNode.userObjects - there
         // are templates out there that perform .copy on input nodes, and we have no chances to trace such nodes back. This used to work
@@ -227,7 +216,6 @@
           myDependenciesBuilder.registerRoot(it2.next(), it1.next());
         }
         myDependenciesBuilder.updateModel(currInputModel);
->>>>>>> ae5bf79f
         SModel currOutput = null;
 
         ttrace.push("steps", false);
@@ -600,21 +588,12 @@
   }
 
   private SModel createTransientModel() {
-<<<<<<< HEAD
-    return createTransientModel(mySessionContext.getModule());
-  }
-
-  private SModel createTransientModel(TransientModelsModule module) {
-    String longName = jetbrains.mps.util.SNodeOperations.getModelLongName(myOriginalInputModel);
-    String stereotype = Integer.toString(myMajorStep + 1) + "_" + ++myMinorStep;
-=======
     return createTransientModel(Integer.toString(myMajorStep + 1) + "_" + ++myMinorStep);
   }
 
   private SModel createTransientModel(String stereotype) {
     TransientModelsModule module = mySessionContext.getModule();
     String longName = jetbrains.mps.util.SNodeOperations.getModelLongName(myOriginalInputModel);
->>>>>>> ae5bf79f
     return module.createTransientModel(longName, stereotype);
   }
 
