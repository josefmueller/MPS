--- conflicted
+++ resolved
@@ -26,13 +26,7 @@
 import jetbrains.mps.generator.IGenerationTracer;
 import jetbrains.mps.generator.ModelGenerationPlan;
 import jetbrains.mps.generator.TransientModelsModule;
-<<<<<<< HEAD
-import jetbrains.mps.generator.impl.FastRuleFinder.BlockedReductionsData;
 import jetbrains.mps.generator.impl.GeneratorLoggerAdapter.BasicFactory;
-import jetbrains.mps.generator.impl.GeneratorLoggerAdapter.ModelRefRewriteFactory;
-=======
-import jetbrains.mps.generator.impl.GeneratorLoggerAdapter.BasicFactory;
->>>>>>> f41488bc
 import jetbrains.mps.generator.impl.GeneratorLoggerAdapter.RecordingFactory;
 import jetbrains.mps.generator.impl.IGenerationTaskPool.ITaskPoolProvider;
 import jetbrains.mps.generator.impl.TemplateGenerator.StepArguments;
@@ -69,10 +63,7 @@
 import org.jetbrains.mps.openapi.model.SNodeReference;
 import org.jetbrains.mps.openapi.model.SNodeUtil;
 import org.jetbrains.mps.openapi.module.SModuleReference;
-<<<<<<< HEAD
-=======
 import org.jetbrains.mps.openapi.persistence.PersistenceFacade;
->>>>>>> f41488bc
 import org.jetbrains.mps.openapi.util.ProgressMonitor;
 
 import java.util.ArrayList;
@@ -100,10 +91,6 @@
   private final GenerationTrace myNewTrace;
   private MPSAppenderBase myLoggingHandler;
   private final RecordingFactory myLogRecorder;
-<<<<<<< HEAD
-  private final ModelRefRewriteFactory myMessageModelRefRewrite;
-=======
->>>>>>> f41488bc
   private final GenerationSessionLogger myLogger;
   private DependenciesBuilder myDependenciesBuilder;
 
@@ -124,12 +111,7 @@
     myOriginalInputModel = inputModel;
     myNewTrace = genTrace;
     myLogRecorder = new RecordingFactory(new BasicFactory());
-<<<<<<< HEAD
-    myMessageModelRefRewrite = new ModelRefRewriteFactory(myLogRecorder);
-    myLogger = new GenerationSessionLogger(logger, myMessageModelRefRewrite);
-=======
     myLogger = new GenerationSessionLogger(logger, myLogRecorder);
->>>>>>> f41488bc
     ttrace = tracer;
     myGenerationOptions = generationOptions;
     myInvokeContext = invocationContext;
@@ -264,11 +246,7 @@
         mySessionContext.clearTransientObjects();
 
         if (myGenerationOptions.isKeepOutputModel() && currOutput != null) {
-<<<<<<< HEAD
-          mySessionContext.keepTransientModel(currOutput.getReference(), true);
-=======
           mySessionContext.getModule().addModelToKeep(currOutput.getReference(), true);
->>>>>>> f41488bc
         }
 
         GenerationStatus generationStatus = new GenerationStatus(myOriginalInputModel, currOutput,
@@ -327,34 +305,12 @@
     mySessionContext = new GenerationSessionContext(mySessionContext);
 
     // -- filter mapping configurations
-<<<<<<< HEAD
-    Iterator<TemplateMappingConfiguration> it = mappingConfigurations.iterator();
-    TemplateGenerator templateGenerator = new TemplateGenerator(mySessionContext, new StepArguments(null, inputModel, null, myDependenciesBuilder, myNewTrace));
-    try {
-      LinkedList<TemplateMappingConfiguration> drop = new LinkedList<TemplateMappingConfiguration>();
-      while (it.hasNext()) {
-        TemplateMappingConfiguration c = it.next();
-          if (!c.isApplicable(templateGenerator)) {
-            drop.add(c);
-            it.remove();
-          }
-      }
-      if (!drop.isEmpty()) {
-        printMappingConfigurations("drop mapping configurations (not applicable):", drop);
-=======
     TemplateGenerator templateGenerator = new TemplateGenerator(mySessionContext, new StepArguments(null, inputModel, null, myDependenciesBuilder, myNewTrace));
     LinkedList<TemplateMappingConfiguration> drop = new LinkedList<TemplateMappingConfiguration>();
     for (TemplateMappingConfiguration c : mappingConfigurations) {
       if (!c.isApplicable(templateGenerator)) {
         drop.add(c);
->>>>>>> f41488bc
-      }
-    } catch (GenerationFailureException ex) {
-      throw ex;
-    } catch (GenerationException ex) {
-      myLogger.handleException(ex);
-      myLogger.error("Failed to evaluate MappingConfiguration.isApplicable");
-      throw new GenerationFailureException(ex);
+      }
     }
     if (!drop.isEmpty()) {
       printMappingConfigurations("drop mapping configurations (not applicable):", drop);
@@ -395,16 +351,6 @@
     SModel currentInputModel = inputModel;
     final IGenerationTracer tracer = mySessionContext.getGenerationTracer();
     final boolean cloneInputModel = myGenerationOptions.isSaveTransientModels() && myGenerationOptions.applyTransformationsInplace();
-<<<<<<< HEAD
-    final HashMap<SModelReference, SModelReference> modelRefRewriteMap;
-    if (cloneInputModel) {
-      modelRefRewriteMap = new HashMap<SModelReference, SModelReference>();
-      myMessageModelRefRewrite.rewriteWith(modelRefRewriteMap);
-    } else {
-      modelRefRewriteMap = null;
-    }
-=======
->>>>>>> f41488bc
 
     // -----------------------
     // run pre-processing scripts
@@ -426,31 +372,11 @@
       if (myLogger.needsInfo() && !isPrimary /*only for 1+ minor steps*/) {
         myLogger.info(String.format("next minor step '%s' --> '%s'",
             SModelStereotype.getStereotype(currentInputModel), SModelStereotype.getStereotype(currentOutputModel)));
-<<<<<<< HEAD
       }
       tracer.startTracing(currentInputModel, currentOutputModel);
       myNewTrace.nextStep(currentInputModel.getReference(), currentOutputModel.getReference());
 
-      final SModel exposedInputModel = currentInputModel;
-      if (cloneInputModel) {
-        // if we expect inplace to happen, make a new model which will be the one to modify in-place
-        // we won't keep it among transients, and drop it forcefully once cloned to those exposed to user.
-        SModel inputModelPrim = createTransientModel(SModelStereotype.getStereotype(currentInputModel) + "_inplace");
-        new CloneUtil(currentInputModel, inputModelPrim).cloneModelWithImports();
-        if (!isPrimary) { // there're no blocked rules for primary step
-          // rules are blocked for nodes of exposedInputModel, we need to block them against actual input nodes
-          BlockedReductionsData.getStepData(mySessionContext).advanceForModelClone(inputModelPrim, myLogger);
-        }
-        modelRefRewriteMap.put(inputModelPrim.getReference(), currentInputModel.getReference());
-        currentInputModel = inputModelPrim;
-      }
-=======
-      }
-      tracer.startTracing(currentInputModel, currentOutputModel);
-      myNewTrace.nextStep(currentInputModel.getReference(), currentOutputModel.getReference());
-
       final SModel intactInputModelClone = cloneInputModel ? cloneTransientModel(currentInputModel) : null;
->>>>>>> f41488bc
       final TemplateGenerator tg = prepareToApplyRules(currentInputModel, currentOutputModel, ruleManager);
       final Pair<Boolean, SModel> applied = applyRules(tg, progress, isPrimary);
       boolean somethingHasBeenGenerated = applied.o1;
@@ -458,13 +384,8 @@
       if (!somethingHasBeenGenerated) {
         // nothing has been generated
         myDependenciesBuilder.dropModel();
-<<<<<<< HEAD
-        tracer.discardTracing(exposedInputModel, currentOutputModel);
-        myNewTrace.dropStep(exposedInputModel.getReference(), currentOutputModel.getReference());
-=======
         tracer.discardTracing(currentInputModel, currentOutputModel);
         myNewTrace.dropStep(currentInputModel.getReference(), currentOutputModel.getReference());
->>>>>>> f41488bc
         recycleWasteModel(currentOutputModel, true);
         if (!isPrimary) {
           // we may need myMinorStep in postProcess, when we store TransientModelWithMetainfo
@@ -476,19 +397,11 @@
         }
         if (myLogger.needsInfo()) {
           myLogger.info(String.format("unchanged, empty model '%s' removed", SModelStereotype.getStereotype(currentOutputModel)));
-<<<<<<< HEAD
-        }
-        if (cloneInputModel) {
-          recycleWasteModel(currentInputModel, true);
-        }
-        currentOutputModel = exposedInputModel;
-=======
         }
         if (cloneInputModel) {
           recycleWasteModel(intactInputModelClone, true);
         }
         currentOutputModel = currentInputModel;
->>>>>>> f41488bc
         break;
       }
 
@@ -511,18 +424,6 @@
         assert currentInputModel == realOutputModel;
         myDependenciesBuilder.dropModel();
         if (cloneInputModel) {
-<<<<<<< HEAD
-          // there'd be at least one more micro-step, and to expose present output in transient models
-          // we need to clone everything from our internal, _inplace model into exposed currentOutputModel
-          new CloneUtil(realOutputModel, currentOutputModel).cloneModelWithImports();
-          BlockedReductionsData.getStepData(mySessionContext).advanceForModelClone(currentOutputModel, myLogger);
-          recycleWasteModel(currentInputModel, true);
-          currentInputModel = currentOutputModel;
-        } else {
-          // in fact, can reuse output model here, but it's task to solve together with tracer (and how it would live with startTracing(same models)
-          recycleWasteModel(currentOutputModel, true);
-        }
-=======
           // there would be at least one more micro-step, we expose present outcome from inplace model as the one from currentOutputModel
           changeModelReference(currentInputModel, currentOutputModel.getReference());
           // currentInputModel (with a model reference of current output) stays as input
@@ -530,7 +431,6 @@
         }
         // in fact, can reuse output model here, but it's task to solve together with tracer (and how it would live with startTracing(same models)
         recycleWasteModel(currentOutputModel, true);
->>>>>>> f41488bc
       }
       currentOutputModel = createTransientModel();
     }
@@ -693,18 +593,6 @@
     return currentModel;
   }
 
-<<<<<<< HEAD
-  private SModel createTransientModel() {
-    return createTransientModel(Integer.toString(myMajorStep + 1) + "_" + ++myMinorStep);
-  }
-
-  private SModel createTransientModel(String stereotype) {
-    TransientModelsModule module = mySessionContext.getModule();
-    String longName = jetbrains.mps.util.SNodeOperations.getModelLongName(myOriginalInputModel);
-    return module.createTransientModel(longName, stereotype);
-  }
-
-=======
   // XXX createOutputModel? - since the method has a side effect, increments myMinorStep count
   private SModel createTransientModel() {
     return createTransientModel(Integer.toString(myMajorStep + 1) + "_" + ++myMinorStep);
@@ -735,7 +623,6 @@
     module.changeModelReference(transientModel, newRef);
   }
 
->>>>>>> f41488bc
   /**
    * Dispose model and associated resources. If force is <code>true</code>, the model
    * is discarded even if transient models are persisted (useful for output models without changes)
@@ -761,33 +648,9 @@
       }
     }
     if (generationPlan.hasConflictingPriorityRules()) {
-<<<<<<< HEAD
-      Map<TemplateMappingPriorityRule, TemplateModule> myRule2Generator = new HashMap<TemplateMappingPriorityRule, TemplateModule>();
-      for (TemplateModule generator : generationPlan.getGenerators()) {
-        Collection<TemplateMappingPriorityRule> priorities = generator.getPriorities();
-        if (priorities == null) {
-          continue;
-        }
-
-        for (TemplateMappingPriorityRule rule : priorities) {
-          myRule2Generator.put(rule, generator);
-        }
-      }
-
-
-      myLogger.error("Conflicting mapping priority rules encountered:");
-      List<Pair<TemplateMappingPriorityRule, String>> errors = generationPlan.getConflictingPriorityRulesAsStrings();
-      for (Pair<TemplateMappingPriorityRule, String> error : errors) {
-        TemplateMappingPriorityRule rule = error.o1;
-        String text = error.o2;
-
-        TemplateModule templateModule = myRule2Generator.get(rule);
-        myLogger.error(templateModule.getReference(), text);
-=======
       myLogger.error("Conflicting mapping priority rules encountered:");
       for (Conflict c : generationPlan.getConflicts()) {
         myLogger.error(c.getOrigin(), c.getText());
->>>>>>> f41488bc
       }
       myLogger.error("");
       return false;
@@ -809,24 +672,12 @@
     myLogger.info(title);
     List<Pair<String, TemplateMappingConfiguration>> messages = GenerationPartitioningUtil.toStrings(mc);
     for (Pair<String, TemplateMappingConfiguration> message : messages) {
-<<<<<<< HEAD
-      myLogger.info(String.format("    %s", message.o1));
-=======
       myLogger.info(message.o2.getMappingNode(), String.format("    %s", message.o1));
->>>>>>> f41488bc
     }
   }
 
   private void recordAccessedTransientModels() {
     Collection<SModelReference> modelToKeepCandidates = new LinkedHashSet<SModelReference>();
-<<<<<<< HEAD
-    modelToKeepCandidates.addAll(myLogRecorder.ofKind(MessageKind.ERROR));
-    if (myGenerationOptions.isShowWarnings() && myGenerationOptions.isKeepModelsWithWarnings()) {
-      modelToKeepCandidates.addAll(myLogRecorder.ofKind(MessageKind.WARNING));
-    }
-    for (SModelReference mr : modelToKeepCandidates) {
-      mySessionContext.keepTransientModel(mr, false);
-=======
     final TransientModelsModule transientsModule = mySessionContext.getModule();
     if (keepTransientForMessageNavigation()) {
       modelToKeepCandidates.addAll(myLogRecorder.ofKind(MessageKind.ERROR));
@@ -838,34 +689,24 @@
           transientsModule.addModelToKeep(mr, false);
         }
       }
->>>>>>> f41488bc
     }
     myLogRecorder.reset();
     final boolean discardTransients = !myGenerationOptions.isSaveTransientModels();
     for (SModel m : myTransientModelsToRecycle) {
       if (discardTransients && !modelToKeepCandidates.contains(m.getReference())) {
         // drop a model only if we don't save transients and don't keep this model due to errors/warnings
-<<<<<<< HEAD
-        mySessionContext.getModule().removeModel(m);
-      } else {
-        mySessionContext.keepTransientModel(m.getReference(), true);
-=======
         transientsModule.removeModel(m);
       } else {
         transientsModule.addModelToKeep(m.getReference(), true);
->>>>>>> f41488bc
       }
     }
     myTransientModelsToRecycle.clear();
   }
 
-<<<<<<< HEAD
-=======
   private boolean keepTransientForMessageNavigation() {
     return !myInvokeContext.isTestMode();
   }
 
->>>>>>> f41488bc
   public MPSAppenderBase getLoggingHandler() {
     if (myLoggingHandler == null) {
       myLoggingHandler = new MPSAppenderBase() {
@@ -890,11 +731,7 @@
   public void discardTransients() {
     if (mySessionContext == null) return;
     if (!myGenerationOptions.isSaveTransientModels()) {
-<<<<<<< HEAD
-      mySessionContext.clearTransientModels();
-=======
       mySessionContext.getModule().clearUnused();
->>>>>>> f41488bc
     }
     mySessionContext.disposeQueryProvider();
     mySessionContext = null;
