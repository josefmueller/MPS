/*
 * Copyright 2003-2011 JetBrains s.r.o.
 *
 * Licensed under the Apache License, Version 2.0 (the "License");
 * you may not use this file except in compliance with the License.
 * You may obtain a copy of the License at
 *
 * http://www.apache.org/licenses/LICENSE-2.0
 *
 * Unless required by applicable law or agreed to in writing, software
 * distributed under the License is distributed on an "AS IS" BASIS,
 * WITHOUT WARRANTIES OR CONDITIONS OF ANY KIND, either express or implied.
 * See the License for the specific language governing permissions and
 * limitations under the License.
 */
package jetbrains.mps.generator.impl;

import jetbrains.mps.generator.*;
import jetbrains.mps.generator.IGeneratorLogger.ProblemDescription;
import jetbrains.mps.generator.impl.FastRuleFinder.BlockedReductionsData;
import jetbrains.mps.generator.impl.TemplateProcessor.TemplateProcessingFailureException;
import jetbrains.mps.generator.impl.dependencies.DependenciesBuilder;
import jetbrains.mps.generator.impl.dependencies.DependenciesReadListener;
import jetbrains.mps.generator.impl.dependencies.IncrementalDependenciesBuilder;
import jetbrains.mps.generator.impl.dependencies.RootDependenciesBuilder;
import jetbrains.mps.generator.impl.reference.PostponedReference;
import jetbrains.mps.generator.impl.reference.ReferenceInfo_CopiedInputNode;
import jetbrains.mps.generator.impl.template.QueryExecutionContextWithDependencyRecording;
import jetbrains.mps.generator.impl.template.QueryExecutionContextWithTracing;
import jetbrains.mps.generator.runtime.*;
import jetbrains.mps.generator.template.DefaultQueryExecutionContext;
import jetbrains.mps.generator.template.QueryExecutionContext;
import jetbrains.mps.generator.template.TracingUtil;
import jetbrains.mps.progress.ProgressMonitor;
import jetbrains.mps.smodel.*;
import jetbrains.mps.smodel.SModel;
import jetbrains.mps.smodel.SNode;
import jetbrains.mps.smodel.SReference;
import jetbrains.mps.util.performance.IPerformanceTracer;
import org.jetbrains.annotations.NotNull;
import org.jetbrains.annotations.Nullable;
import org.jetbrains.mps.openapi.language.SConceptRepository;
import org.jetbrains.mps.openapi.model.SNode.ReferenceVisitor;

import java.util.*;
import java.util.concurrent.ConcurrentHashMap;

/**
 * Created by: Sergey Dmitriev
 * Date: Jan 23, 2007
 * <p/>
 * Created once per micro-step.
 */
public class TemplateGenerator extends AbstractTemplateGenerator {

  private boolean myChanged = false;
  private final RuleManager myRuleManager;
  private final DelayedChanges myDelayedChanges;
  private final Map<SNode, SNode> myNewToOldRoot = new HashMap<SNode, SNode>();
  private final Map<SNode, Object> myAdditionalInputNodes = new ConcurrentHashMap<SNode, Object>();
  protected final List<SNode> myOutputRoots;

  private final QueryExecutionContext myExecutionContext;
  private Map<DependenciesReadListener, QueryExecutionContext> myExecutionContextMap;

  private final boolean myIsStrict;
  private boolean myAreMappingsReady = false;

  /* cached session data */
  private BlockedReductionsData myReductionData;

  private final IGenerationTracer myGenerationTracer;
  private IPerformanceTracer ttrace;
  private DependenciesBuilder myDependenciesBuilder;

  public TemplateGenerator(GenerationSessionContext operationContext, ProgressMonitor progressMonitor,
                           IGeneratorLogger logger, RuleManager ruleManager,
                           SModel inputModel, SModel outputModel, GenerationOptions options,
                           DependenciesBuilder dependenciesBuilder, IPerformanceTracer performanceTracer) {

    super(operationContext, progressMonitor, logger, inputModel, outputModel, options.isShowBadChildWarning());
    myRuleManager = ruleManager;
    myGenerationTracer = getGeneratorSessionContext().getGenerationTracer();
    myIsStrict = options.isStrictMode();
    myDelayedChanges = new DelayedChanges(this);
    myDependenciesBuilder = dependenciesBuilder;
    ttrace = performanceTracer;
    myOutputRoots = new ArrayList<SNode>();
    myExecutionContext = options.getTracingMode() >= GenerationOptions.TRACE_LANGS
      ? new QueryExecutionContextWithTracing(new DefaultQueryExecutionContext(this), performanceTracer)
      : new DefaultQueryExecutionContext(this);

  }

  public boolean apply(boolean isPrimary) throws GenerationFailureException, GenerationCanceledException {
    checkMonitorCanceled();
    myAreMappingsReady = false;

    ttrace.push("reductions", false);
    applyReductions(isPrimary);
    ttrace.pop();

    myAreMappingsReady = true;
    myChanged |= myDependenciesBuilder.isStepRequired(); // TODO optimize: if step is required, it should be the last step

    // optimization: no changes? quit
    if (!isPrimary && !myChanged && myDelayedChanges.isEmpty() && !myRuleManager.hasWeavings()) {
      return false;
    }

    // publish roots
    for (SNode outputRoot : myOutputRoots) {
      myOutputModel.addRoot(outputRoot);
    }

    // reload "required" roots from cache
    ttrace.push("reloading roots from cache", false);
    myDependenciesBuilder.reloadRequired(myMappings);
    ttrace.pop();

    // weaving
    ttrace.push("weavings", false);
    applyWeaving_MappingRules();
    ttrace.pop();

    // optimization: no changes? quit
    if (!isPrimary && !myChanged && myDelayedChanges.isEmpty()) {
      return false;
    }

    // execute mapper in all $MAP_SRC$/$MAP_SRCL$
    ttrace.push("delayed mappings", false);
    myDelayedChanges.doAllChanges();
    ttrace.pop();

    if (myChanged || isPrimary) {
      // new unresolved references could appear after applying reduction rules (all delayed changes should be done before this, like replacing children)
      ttrace.push("restoring references", false);
      revalidateAllReferences();
      ttrace.pop();
      checkMonitorCanceled();

      // advance blocked reduction data
      getBlockedReductionsData().advanceStep();
    }
    return myChanged;
  }

  protected void applyReductions(boolean isPrimary) throws GenerationCanceledException, GenerationFailureException {
    // create all roots
    if (isPrimary) {
      ttrace.push("create root", false);

      final QueryExecutionContext executionContext = getExecutionContext(null);
      if (executionContext != null) {
        TemplateExecutionEnvironment environment = new TemplateExecutionEnvironmentImpl(this, new ReductionContext(executionContext), getOperationContext(), myGenerationTracer);
        for (TemplateCreateRootRule rule : myRuleManager.getCreateRootRules()) {
          checkMonitorCanceled();
          applyCreateRootRule(rule, environment);
        }
      }
      ttrace.pop();
    }

    // root mapping rules
    ttrace.push("root mappings", false);
    ArrayList<SNode> rootsToCopy = new ArrayList<SNode>();
    for (SNode root : myInputModel.roots()) {
      rootsToCopy.add(root);
    }
    for (TemplateRootMappingRule rule : myRuleManager.getRoot_MappingRules()) {
      checkMonitorCanceled();
      applyRootMappingRule(rule, rootsToCopy);
    }
    ttrace.pop();

    // copy roots
    checkMonitorCanceled();
    getGeneratorSessionContext().clearCopiedRootsSet();
    for (SNode rootToCopy : rootsToCopy) {
      QueryExecutionContext context = getExecutionContext(rootToCopy);
      if (context != null) {
        TemplateExecutionEnvironmentImpl rootenv = new TemplateExecutionEnvironmentImpl(this, new ReductionContext(context), getOperationContext(), myGenerationTracer);
        copyRootNodeFromInput(rootToCopy, rootenv);
      }
    }
  }

  private void applyCreateRootRule(TemplateCreateRootRule rule, TemplateExecutionEnvironment environment) throws GenerationFailureException, GenerationCanceledException {
    try {
      if (environment.getReductionContext().getQueryExecutor().isApplicable(rule, environment, null)) {
        myGenerationTracer.pushRule(rule.getRuleNode());
        try {
          createRootNodeByRule(rule, environment);
        } finally {
          myGenerationTracer.closeRule(rule.getRuleNode());
        }
      }
    } catch (GenerationException e) {
      if (e instanceof GenerationCanceledException) throw (GenerationCanceledException) e;
      if (e instanceof GenerationFailureException) throw (GenerationFailureException) e;
      showErrorMessage(null, rule.getRuleNode().getNode(), "internal error: " + e.toString());
    }
  }

  private void applyRootMappingRule(TemplateRootMappingRule rule, List<SNode> rootsToCopy) throws GenerationFailureException, GenerationCanceledException {
    String applicableConcept = rule.getApplicableConcept();
    if (applicableConcept == null) {
      showErrorMessage(null, null, rule.getRuleNode().getNode(), "rule has no applicable concept defined");
      return;
    }
    boolean includeInheritors = rule.applyToInheritors();
    Iterable<SNode> inputNodes = myInputModel.getFastNodeFinder().getNodes(applicableConcept, includeInheritors);
    for (SNode inputNode : inputNodes) {
      // do not apply root mapping if root node has been copied from input model on previous micro-step
      // because some roots can be already mapped and copied as well (if some rule has 'keep root' = true)
      if (getGeneratorSessionContext().isCopiedRoot(inputNode)) continue;

      final QueryExecutionContext executionContext = getExecutionContext(inputNode);
      if (executionContext != null) {
        TemplateExecutionEnvironment environment = new TemplateExecutionEnvironmentImpl(this, new ReductionContext(executionContext), getOperationContext(), myGenerationTracer);
        try {
          if (executionContext.isApplicable(rule, environment, new DefaultTemplateContext(inputNode))) {
            myGenerationTracer.pushInputNode(inputNode);
            myGenerationTracer.pushRule(rule.getRuleNode());
            try {
              boolean copyRootOnFailure = false;
              if (inputNode.isRoot() && !rule.keepSourceRoot()) {
                rootsToCopy.remove(inputNode);
                copyRootOnFailure = true;
              }
              createRootNodeByRule(rule, inputNode, copyRootOnFailure, environment);
            } finally {
              myGenerationTracer.closeInputNode(inputNode);
            }
          }
        } catch (GenerationException e) {
          if (e instanceof GenerationCanceledException) throw (GenerationCanceledException) e;
          if (e instanceof GenerationFailureException) throw (GenerationFailureException) e;
          showErrorMessage(null, rule.getRuleNode().getNode(), "internal error: " + e.toString());
        }
      }
    }
  }

  protected void createRootNodeByRule(TemplateCreateRootRule rule, TemplateExecutionEnvironment environment) throws GenerationCanceledException, GenerationFailureException {
    try {
      Collection<SNode> outputNodes = environment.getReductionContext().getQueryExecutor().applyRule(rule, environment);
      if (outputNodes == null) {
        return;
      }

      for (SNode outputNode : outputNodes) {
        registerRoot(outputNode, null, rule.getRuleNode(), false);
        setChanged();
      }
    } catch (DismissTopMappingRuleException ex) {
      // it's ok, just continue
    } catch (TemplateProcessingFailureException e) {
      showErrorMessage(null, rule.getRuleNode().getNode(), "couldn't create root node");
    } catch (GenerationException e) {
      if (e instanceof GenerationCanceledException) throw (GenerationCanceledException) e;
      if (e instanceof GenerationFailureException) throw (GenerationFailureException) e;
      showErrorMessage(null, rule.getRuleNode().getNode(), "internal error: " + e.toString());
    }
  }

  protected void createRootNodeByRule(TemplateRootMappingRule rule, SNode inputNode, boolean copyRootOnFailure, TemplateExecutionEnvironment environment)
    throws GenerationCanceledException, GenerationFailureException {
    try {
      Collection<SNode> outputNodes = environment.getReductionContext().getQueryExecutor().applyRule(rule, environment, new DefaultTemplateContext(inputNode));
      if (outputNodes == null) {
        return;
      }

      for (SNode outputNode : outputNodes) {
        registerRoot(outputNode, inputNode, rule.getRuleNode(), false);
        setChanged();
        // we copy user objects in reduction rules, root mapping rules are no different
        jetbrains.mps.util.SNodeOperations.copyUserObjects(inputNode, outputNode);
      }

      if (inputNode.getModel() == getGeneratorSessionContext().getOriginalInputModel()) {
        for (SNode outputNode : outputNodes) {
          TracingUtil.putInputNode(outputNode, inputNode);
        }
      }

    } catch (DismissTopMappingRuleException e) {
      // it's ok, just continue
      if (copyRootOnFailure && inputNode.isRoot()) {
        copyRootNodeFromInput(inputNode, environment);
      }
    } catch (TemplateProcessingFailureException e) {
      showErrorMessage(inputNode, rule.getRuleNode().getNode(), "couldn't create root node");
    } catch (GenerationException e) {
      if (e instanceof GenerationCanceledException) throw (GenerationCanceledException) e;
      if (e instanceof GenerationFailureException) throw (GenerationFailureException) e;
      showErrorMessage(inputNode, rule.getRuleNode().getNode(), "internal error: " + e.toString());
    }
  }

  protected void copyRootNodeFromInput(@NotNull SNode inputRootNode, @NotNull TemplateExecutionEnvironment environment) throws GenerationFailureException, GenerationCanceledException {
    // check if can drop
    for (TemplateDropRootRule dropRootRule : myRuleManager.getDropRootRules()) {
      if (isApplicableDropRootRule(inputRootNode, dropRootRule, environment)) {
        return;
      }
    }

    // copy
    myGenerationTracer.pushInputNode(inputRootNode);
    try {
      boolean[] changed = new boolean[]{false};
      SNode root = copyNodeFromInputNode_internal(null, null, inputRootNode, environment.getReductionContext(), changed);
      registerRoot(root, inputRootNode, null, true);
      if (changed[0]) {
        setChanged();
      }
    } finally {
      myGenerationTracer.closeInputNode(inputRootNode);
    }
  }

  private void applyWeaving_MappingRules() throws GenerationFailureException, GenerationCanceledException {
    WeavingProcessor wp = new WeavingProcessor(this);
    for (TemplateWeavingRule rule : myRuleManager.getWeaving_MappingRules()) {
      checkMonitorCanceled();
      wp.apply(rule);
    }
  }

  private boolean isApplicableDropRootRule(SNode inputRootNode, TemplateDropRootRule rule, TemplateExecutionEnvironment environment) throws GenerationFailureException {
    String applicableConcept = rule.getApplicableConcept();
    if (applicableConcept == null) {
      showErrorMessage(null, null, rule.getRuleNode().getNode(), "rule has no applicable concept defined");
      return false;
    }

    try {
      if (inputRootNode.getConcept().isSubConceptOf(SConceptRepository.getInstance().getConcept(applicableConcept))) {
        if (environment.getReductionContext().getQueryExecutor().isApplicable(rule, environment, new DefaultTemplateContext(inputRootNode))) {
          myGenerationTracer.pushInputNode(inputRootNode);
          myGenerationTracer.pushRule(rule.getRuleNode());
          myGenerationTracer.closeInputNode(inputRootNode);
          return true;
        }
      }
    } catch (GenerationException e) {
      if (e instanceof GenerationFailureException) throw (GenerationFailureException) e;
      showErrorMessage(null, rule.getRuleNode().getNode(), "internal error: " + e.toString());
    }

    return false;
  }

  public boolean isDirty(SNode node) {
    RootDependenciesBuilder builder = myDependenciesBuilder.getRootBuilder(node);
    if (builder != null && builder.isUnchanged()) {
      return false;
    }
    return true;
  }

  /*
   * Unsynchronized
   */
  @Nullable
  protected QueryExecutionContext getExecutionContext(SNode inputNode) {
    RootDependenciesBuilder builder = myDependenciesBuilder.getRootBuilder(inputNode);
    if (builder != null) {
      if (builder.isUnchanged()) {
        return null;
      }

      QueryExecutionContext value;
      if (myExecutionContextMap == null) {
        myExecutionContextMap = new HashMap<DependenciesReadListener, QueryExecutionContext>();
        value = null;
      } else {
        value = myExecutionContextMap.get(builder);
      }
      if (value == null) {
        value = new QueryExecutionContextWithDependencyRecording(myExecutionContext, builder);
        myExecutionContextMap.put(builder, value);
      }
      return value;
    }
    return getDefaultExecutionContext(inputNode);
  }

  protected QueryExecutionContext getDefaultExecutionContext(SNode inputNode) {
    return myExecutionContext;
  }

  /*
   * returns null if no reductions found
   */
  @Nullable
  Collection<SNode> tryToReduce(TemplateContext context, SNodePointer templateSwitch, String mappingName, @NotNull ReductionContext reductionContext) throws GenerationFailureException, GenerationCanceledException {
    SNode inputNode = context.getInput();
    TemplateReductionRule reductionRule = null;
    checkGenerationCanceledFast();
    try {
      // find rule
      TemplateReductionRule[] conceptRules =
        templateSwitch != null
          ? myRuleManager.getRuleFinder(templateSwitch).findReductionRules(inputNode)
          : myRuleManager.getRuleFinder().findReductionRules(inputNode);
      if (conceptRules == null) {
        return null;
      }
      TemplateExecutionEnvironment environment = new TemplateExecutionEnvironmentImpl(this, reductionContext, getOperationContext(), getGenerationTracer());
      for (TemplateReductionRule rule : conceptRules) {
        reductionRule = rule;
        if (!getBlockedReductionsData().isReductionBlocked(inputNode, rule, reductionContext)) {
          Collection<SNode> outputNodes = reductionContext.getQueryExecutor().tryToApply(rule, environment, context);
          if (outputNodes != null) {
            if (outputNodes.size() == 1) {
              SNode reducedNode = outputNodes.iterator().next();
              // register copied node
              getMappings().addOutputNodeByInputNodeAndMappingName(inputNode, mappingName, reducedNode);
              if (templateSwitch == null) {
                // output node should be accessible via 'findCopiedNode'
                getMappings().addCopiedOutputNodeForInputNode(inputNode, reducedNode);
                // preserve user objects
<<<<<<< HEAD
                jetbrains.mps.util.SNodeOperations.copyUserObjects(inputNode, reducedNode);
=======
                if (TracingUtil.getInput(reducedNode) == null) {
                  reducedNode.putUserObjects(inputNode);
                }
>>>>>>> 0081db47
                // keep track of 'original input node'
                if (inputNode.getModel() == getGeneratorSessionContext().getOriginalInputModel()) {
                  TracingUtil.putInputNode(reducedNode, inputNode);
                }
              }
            }
            return outputNodes;
          }
        }
      }

    } catch (DismissTopMappingRuleException ex) {
      // it's ok, just continue
      if (ex.isLoggingNeeded() && reductionRule != null) {
        SNode ruleNode = reductionRule.getRuleNode().getNode();
        String messageText = "-- dismissed reduction rule: " + (ruleNode != null ? ruleNode.getDebugText() : "unknown");
        if (ex.isInfo()) {
          myLogger.info(ruleNode, messageText);
        } else if (ex.isWarning()) {
          myLogger.warning(ruleNode, messageText);
        } else {
          myLogger.error(ruleNode, messageText);
        }
      }
    } catch (GenerationException ex) {
      if (ex instanceof GenerationFailureException) {
        throw (GenerationFailureException) ex;
      } else if (ex instanceof GenerationCanceledException) {
        throw (GenerationCanceledException) ex;
      }
      // ignore
    }
    return null;
  }

  protected void checkGenerationCanceledFast() throws GenerationCanceledException {
  }

  Collection<SNode> copyNodeFromExternalNode(String mappingName, SNodePointer templateNode, String templateNodeId, SNode inputNode, ReductionContext reductionContext) throws GenerationFailureException, GenerationCanceledException {
    if (jetbrains.mps.util.SNodeOperations.isRegistered(inputNode)) {
      // TODO fail in strict mode
      inputNode = CopyUtil.copy(inputNode);
      // TODO inputNode.changeModel();
    }

    synchronized (myAdditionalInputNodes) {
      if (!myAdditionalInputNodes.containsKey(inputNode)) {
        myAdditionalInputNodes.put(inputNode, Boolean.TRUE);
        for (SNode n : inputNode.getDescendants()) {
          myAdditionalInputNodes.put(n, Boolean.TRUE);
        }
      }
    }

    // replace all references to input model => output model
    //invalidateReferencesInCopiedNode(inputNode);
    //return Collections.singletonList(inputNode);

    return copyNodeFromInputNode(mappingName, templateNode, templateNodeId, inputNode, reductionContext, new boolean[]{false});
  }

  Collection<SNode> copyNodeFromInputNode(String mappingName, SNodePointer templateNode, String templateNodeId, SNode inputNode, ReductionContext reductionContext, boolean[] changed) throws GenerationFailureException, GenerationCanceledException {
    myGenerationTracer.pushInputNode(inputNode);
    try {
      Collection<SNode> outputNodes = tryToReduce(new DefaultTemplateContext(inputNode), null, mappingName, reductionContext);
      if (outputNodes != null) {
        changed[0] = true;
        return outputNodes;
      }

      SNode copiedNode = copyNodeFromInputNode_internal(templateNode, templateNodeId, inputNode, reductionContext, changed);
      myMappings.addOutputNodeByInputNodeAndMappingName(inputNode, mappingName, copiedNode);
      return Collections.singletonList(copiedNode);
    } finally {
      myGenerationTracer.closeInputNode(inputNode);
    }
  }

  private SNode copyNodeFromInputNode_internal(@Nullable SNodePointer templateNode, String templateNodeId, SNode inputNode, ReductionContext reductionContext, boolean[] changed) throws GenerationFailureException, GenerationCanceledException {
    // no reduction found - do node copying
    myGenerationTracer.pushCopyOperation();
    SNode outputNode = new SNode(myOutputModel, inputNode.getConcept().getId(), false);
    if (inputNode.getSNodeId() != null && jetbrains.mps.util.SNodeOperations.isRegistered(inputNode)) {
      outputNode.setId(inputNode.getSNodeId());
    }
    blockReductionsForCopiedNode(inputNode, outputNode, reductionContext); // prevent infinite applying of the same reduction to the 'same' node.

    if (templateNodeId != null) {
      myMappings.addOutputNodeByInputAndTemplateNode(inputNode, templateNodeId, outputNode);
    } else if (templateNode != null) {
      myMappings.addOutputNodeByInputAndTemplateNode(inputNode, templateNode.getNode(), outputNode);
    }
    // output node should be accessible via 'findCopiedNode'
    myMappings.addCopiedOutputNodeForInputNode(inputNode, outputNode);

    jetbrains.mps.util.SNodeOperations.copyProperties(inputNode, outputNode);
    jetbrains.mps.util.SNodeOperations.copyUserObjects(inputNode, outputNode);
    // keep track of 'original input node'
    if (inputNode.getModel() == getGeneratorSessionContext().getOriginalInputModel()) {
      TracingUtil.putInputNode(outputNode, inputNode);
    }

    for (SReference inputReference : inputNode.getReferences()) {
      if (jetbrains.mps.util.SNodeOperations.isRegistered(inputNode) && (inputReference instanceof DynamicReference || inputReference.isExternal())) {
        // dynamic & external references don't need validation => replace input model with output
        SModelReference targetModelReference = inputReference.isExternal() ? inputReference.getTargetSModelReference() : myOutputModel.getSModelReference();
        if (inputReference instanceof StaticReference) {
          if (targetModelReference == null) {
            myLogger.error(templateNode != null ? templateNode.getNode() : inputNode, "broken reference '" + inputReference.getRole() + "' in " + inputNode.getDebugText() + " (target model is null)",
              GeneratorUtil.describeIfExists(inputNode, "input node"),
              GeneratorUtil.describeIfExists(templateNode != null ? templateNode.getNode() : null, "template"));
            continue;
          }

          SReference reference = new StaticReference(
            inputReference.getRole(),
            outputNode,
            targetModelReference,
            inputReference.getTargetNodeId(),
            inputReference.getResolveInfo());
          outputNode.setReference(reference.getRole(), reference);
        } else if (inputReference instanceof DynamicReference) {
          DynamicReference outputReference = new DynamicReference(
            inputReference.getRole(),
            outputNode,
            targetModelReference,
            inputReference.getResolveInfo());
          outputReference.setOrigin(((DynamicReference) inputReference).getOrigin());
          outputNode.setReference(outputReference.getRole(), outputReference);
        } else {
          myLogger.error(inputNode, "internal error: can't clone reference '" + inputReference.getRole() + "' in " + inputNode.getDebugText(),
            new ProblemDescription(inputNode, " -- was reference class: " + inputReference.getClass().getName()));
        }
        continue;
      }

      SNode inputTargetNode = inputReference.getTargetNodeSilently();
      if (inputTargetNode == null) {
        myLogger.error(templateNode != null ? templateNode.getNode() : inputNode, "broken reference '" + inputReference.getRole() + "' in " + inputNode.getDebugText(),
          GeneratorUtil.describeIfExists(inputNode, "input node"),
          GeneratorUtil.describeIfExists(templateNode != null ? templateNode.getNode() : null, "template"));
        continue;
      }
      if (jetbrains.mps.util.SNodeOperations.isRegistered(inputTargetNode) && inputTargetNode.getModel().equals(myInputModel) || myAdditionalInputNodes.containsKey(inputTargetNode)) {
        ReferenceInfo_CopiedInputNode refInfo = new ReferenceInfo_CopiedInputNode(
          inputReference.getRole(),
          outputNode,
          inputReference.getSourceNode(),
          inputTargetNode);
        PostponedReference reference = new PostponedReference(
          refInfo,
          this
        );
        outputNode.setReference(reference.getRole(), reference);
      } else if (jetbrains.mps.util.SNodeOperations.isRegistered(inputTargetNode)) {
        outputNode.setReferenceTarget(inputReference.getRole(), inputTargetNode);
      } else {
        myLogger.error(templateNode != null ? templateNode.getNode() : inputNode, "broken reference '" + inputReference.getRole() + "' in " + inputNode.getDebugText() + " (unregistered target node)",
          GeneratorUtil.describeIfExists(inputNode, "input node"),
          GeneratorUtil.describeIfExists(templateNode != null ? templateNode.getNode() : null, "template"));
      }
    }

    for (SNode inputChildNode : inputNode.getChildren()) {
      String childRole = inputChildNode.getRole_();
      assert childRole != null;
      myGenerationTracer.pushInputNode(inputChildNode);
      try {
        Collection<SNode> outputChildNodes = tryToReduce(new DefaultTemplateContext(inputChildNode), null, null, reductionContext);
        if (outputChildNodes != null) {
          changed[0] = true;
          for (SNode outputChildNode : outputChildNodes) {
            // check child
            RoleValidationStatus status = validateChild(outputNode, childRole, outputChildNode);
            if (status != null) {
              status.reportProblem(false, "",
                GeneratorUtil.describe(inputNode, "input"),
                templateNode != null ?
                  GeneratorUtil.describe(templateNode.getNode(), "template") : null);
            }
            outputNode.addChild(childRole, outputChildNode);
          }
        } else {
          outputNode.addChild(childRole, copyNodeFromInputNode_internal(null, null, inputChildNode, reductionContext, changed));
        }
      } finally {
        myGenerationTracer.closeInputNode(inputChildNode);
      }
    }

    myGenerationTracer.pushOutputNode(outputNode);
    return outputNode;
  }

  private void revalidateAllReferences() throws GenerationCanceledException {
    // replace all postponed references
    for (SNode root : myOutputModel.roots()) {
      checkMonitorCanceled();
      revalidateAllReferences(root);
    }
  }

  private void revalidateAllReferences(SNode node) throws GenerationCanceledException {
    node.visitReferences(new ReferenceVisitor() {
      public boolean visitReference(String role, org.jetbrains.mps.openapi.model.SReference reference) {
        if (reference instanceof PostponedReference) {
          ((PostponedReference) reference).validateAndReplace();
        }
        return true;
      }
    });

    for (org.jetbrains.mps.openapi.model.SNode child : jetbrains.mps.util.SNodeOperations.getChildren(node)) {
      revalidateAllReferences(((SNode) child));
    }
  }

  /**
   * prevents applying of reduction rules which have already been applied to the input node.
   */
  void blockReductionsForCopiedNode(SNode inputNode, SNode outputNode, ReductionContext reductionContext) {
    getBlockedReductionsData().blockReductionsForCopiedNode(inputNode, outputNode, reductionContext);
  }

  BlockedReductionsData getBlockedReductionsData() {
    if (myReductionData == null) {
      Object blockedReductions = getGeneratorSessionContext().getStepObject(BlockedReductionsData.KEY);
      if (blockedReductions == null) {
        blockedReductions = new BlockedReductionsData();
        getGeneratorSessionContext().putStepObject(BlockedReductionsData.KEY, blockedReductions);
      }
      myReductionData = (BlockedReductionsData) blockedReductions;
    }
    return myReductionData;
  }

  IGenerationTracer getGenerationTracer() {
    return myGenerationTracer;
  }

  DelayedChanges getDelayedChanges() {
    return myDelayedChanges;
  }

  RuleManager getRuleManager() {
    return myRuleManager;
  }

  public TemplateSwitchMapping getSwitch(SNodePointer switch_) {
    return myRuleManager.getSwitch(switch_);
  }

  @Override
  public boolean areMappingsAvailable() {
    return myIsStrict ? myAreMappingsReady : true;
  }

  public GenerationSessionContext getGeneratorSessionContext() {
    return (GenerationSessionContext) getOperationContext();
  }

  public boolean isStrict() {
    return myIsStrict;
  }

  void setChanged() {
    myChanged = true;
  }

  private void registerRoot(@NotNull SNode outputRoot, SNode inputNode, SNodePointer templateNode, boolean isCopied) {
    synchronized (this) {
      registerInModel(outputRoot, inputNode, templateNode);
      myNewToOldRoot.put(outputRoot, inputNode);
      myDependenciesBuilder.registerRoot(outputRoot, inputNode);
      if (isCopied) {
        getGeneratorSessionContext().registerCopiedRoot(outputRoot);
      }
    }
  }

  void rootReplaced(SNode old, SNode new_) {
    myDependenciesBuilder.rootReplaced(old, new_);
  }

  protected void registerInModel(SNode outputRoot, SNode inputNode, SNodePointer templateNode) {
    myOutputRoots.add(outputRoot);
  }

  public SNode getOriginalRootByGenerated(SNode root) {
    SNode node = myNewToOldRoot.get(root);
    if (node != null && !node.isRoot()) {
      SNode noderoot = node.getContainingRoot();
      if (noderoot != null) {
        return noderoot;
      }
    }
    return node;
  }

  public boolean isIncremental() {
    return myDependenciesBuilder instanceof IncrementalDependenciesBuilder;
  }
}<|MERGE_RESOLUTION|>--- conflicted
+++ resolved
@@ -424,13 +424,9 @@
                 // output node should be accessible via 'findCopiedNode'
                 getMappings().addCopiedOutputNodeForInputNode(inputNode, reducedNode);
                 // preserve user objects
-<<<<<<< HEAD
-                jetbrains.mps.util.SNodeOperations.copyUserObjects(inputNode, reducedNode);
-=======
                 if (TracingUtil.getInput(reducedNode) == null) {
-                  reducedNode.putUserObjects(inputNode);
+                  jetbrains.mps.util.SNodeOperations.copyUserObjects(inputNode, reducedNode);
                 }
->>>>>>> 0081db47
                 // keep track of 'original input node'
                 if (inputNode.getModel() == getGeneratorSessionContext().getOriginalInputModel()) {
                   TracingUtil.putInputNode(reducedNode, inputNode);
