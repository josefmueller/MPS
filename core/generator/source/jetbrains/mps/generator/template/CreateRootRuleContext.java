--- conflicted
+++ resolved
@@ -39,8 +39,6 @@
   @ToRemove(version = 3.1)
   public CreateRootRuleContext(@NotNull SNodeReference ruleNode, @NotNull ITemplateGenerator generator) {
     super((SNode) null, ruleNode, generator);
-<<<<<<< HEAD
-=======
   }
 
   /**
@@ -48,6 +46,5 @@
    */
   public CreateRootRuleContext(@NotNull TemplateContext context, @NotNull SNodeReference ruleNode) {
     super(context, ruleNode);
->>>>>>> f41488bc
   }
 }