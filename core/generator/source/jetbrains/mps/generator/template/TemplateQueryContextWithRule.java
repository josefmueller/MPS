/*
 * Copyright 2003-2013 JetBrains s.r.o.
 *
 * Licensed under the Apache License, Version 2.0 (the "License");
 * you may not use this file except in compliance with the License.
 * You may obtain a copy of the License at
 *
 * http://www.apache.org/licenses/LICENSE-2.0
 *
 * Unless required by applicable law or agreed to in writing, software
 * distributed under the License is distributed on an "AS IS" BASIS,
 * WITHOUT WARRANTIES OR CONDITIONS OF ANY KIND, either express or implied.
 * See the License for the specific language governing permissions and
 * limitations under the License.
 */
package jetbrains.mps.generator.template;

<<<<<<< HEAD
import jetbrains.mps.generator.runtime.TemplateContext;
=======
import jetbrains.mps.generator.impl.DefaultTemplateContext;
import jetbrains.mps.generator.runtime.TemplateContext;
import jetbrains.mps.util.annotation.ToRemove;
>>>>>>> f41488bc
import org.jetbrains.annotations.NotNull;
import org.jetbrains.mps.openapi.model.SNode;
import org.jetbrains.mps.openapi.model.SNodeReference;

/**
 * Evgeny Gryaznov, 11/15/10
 */
public class TemplateQueryContextWithRule extends TemplateQueryContext {
  private final SNodeReference myRulePointer;

  /**
   * @deprecated Use alternative with SNodeReference, without explicit input node and ITemplateGenerator
   */
  @Deprecated
  @ToRemove(version = 3.1)
  public TemplateQueryContextWithRule(SNode inputNode, SNode ruleNode, ITemplateGenerator generator) {
    this(inputNode, null, ruleNode, generator);
  }

<<<<<<< HEAD
  public TemplateQueryContextWithRule(SNode inputNode, TemplateContext templateContext, SNode ruleNode, ITemplateGenerator generator) {
    super(inputNode, (SNodeReference) null, templateContext, generator);
    myRulePointer = ruleNode == null ? null : ruleNode.getReference();
  }

  public TemplateQueryContextWithRule(SNode inputNode, @NotNull SNodeReference ruleNode, @NotNull ITemplateGenerator generator) {
    super(inputNode, (SNodeReference) null, null, generator);
    myRulePointer = ruleNode;
  }

  protected TemplateQueryContextWithRule(@NotNull TemplateContext templateContext, @NotNull SNodeReference ruleNode, @NotNull ITemplateGenerator generator) {
    super((SNodeReference) null, templateContext, generator);
=======
  /**
   * @deprecated Use alternative with SNodeReference, without explicit input node and ITemplateGenerator
   */
  @Deprecated
  @ToRemove(version = 3.1)
  public TemplateQueryContextWithRule(SNode inputNode, TemplateContext templateContext, SNode ruleNode, ITemplateGenerator generator) {
    super(null, templateContext == null ? new DefaultTemplateContext(inputNode) : templateContext.subContext(inputNode), generator);
    myRulePointer = ruleNode == null ? null : ruleNode.getReference();
  }

  /**
   * @deprecated Use alternative with SNodeReference, without explicit input node and ITemplateGenerator
   */
  @Deprecated
  @ToRemove(version = 3.1)
  public TemplateQueryContextWithRule(SNode inputNode, @NotNull SNodeReference ruleNode, @NotNull ITemplateGenerator generator) {
    super(null, new DefaultTemplateContext(inputNode), generator);
    myRulePointer = ruleNode;
  }

  /**
   * @since 3.1
   */
  protected TemplateQueryContextWithRule(@NotNull TemplateContext templateContext, @NotNull SNodeReference ruleNode) {
    super(null, templateContext);
>>>>>>> f41488bc
    myRulePointer = ruleNode;
  }

  @Override
  protected SNodeReference getRuleNode() {
    return myRulePointer;
  }

}<|MERGE_RESOLUTION|>--- conflicted
+++ resolved
@@ -15,13 +15,9 @@
  */
 package jetbrains.mps.generator.template;
 
-<<<<<<< HEAD
-import jetbrains.mps.generator.runtime.TemplateContext;
-=======
 import jetbrains.mps.generator.impl.DefaultTemplateContext;
 import jetbrains.mps.generator.runtime.TemplateContext;
 import jetbrains.mps.util.annotation.ToRemove;
->>>>>>> f41488bc
 import org.jetbrains.annotations.NotNull;
 import org.jetbrains.mps.openapi.model.SNode;
 import org.jetbrains.mps.openapi.model.SNodeReference;
@@ -41,20 +37,6 @@
     this(inputNode, null, ruleNode, generator);
   }
 
-<<<<<<< HEAD
-  public TemplateQueryContextWithRule(SNode inputNode, TemplateContext templateContext, SNode ruleNode, ITemplateGenerator generator) {
-    super(inputNode, (SNodeReference) null, templateContext, generator);
-    myRulePointer = ruleNode == null ? null : ruleNode.getReference();
-  }
-
-  public TemplateQueryContextWithRule(SNode inputNode, @NotNull SNodeReference ruleNode, @NotNull ITemplateGenerator generator) {
-    super(inputNode, (SNodeReference) null, null, generator);
-    myRulePointer = ruleNode;
-  }
-
-  protected TemplateQueryContextWithRule(@NotNull TemplateContext templateContext, @NotNull SNodeReference ruleNode, @NotNull ITemplateGenerator generator) {
-    super((SNodeReference) null, templateContext, generator);
-=======
   /**
    * @deprecated Use alternative with SNodeReference, without explicit input node and ITemplateGenerator
    */
@@ -80,7 +62,6 @@
    */
   protected TemplateQueryContextWithRule(@NotNull TemplateContext templateContext, @NotNull SNodeReference ruleNode) {
     super(null, templateContext);
->>>>>>> f41488bc
     myRulePointer = ruleNode;
   }
 
