--- conflicted
+++ resolved
@@ -1,9 +1,5 @@
 /*
-<<<<<<< HEAD
- * Copyright 2003-2013 JetBrains s.r.o.
-=======
  * Copyright 2003-2014 JetBrains s.r.o.
->>>>>>> f41488bc
  *
  * Licensed under the Apache License, Version 2.0 (the "License");
  * you may not use this file except in compliance with the License.
@@ -21,10 +17,7 @@
 
 import jetbrains.mps.generator.impl.DefaultTemplateContext;
 import jetbrains.mps.generator.runtime.TemplateContext;
-<<<<<<< HEAD
-=======
 import jetbrains.mps.util.annotation.ToRemove;
->>>>>>> f41488bc
 import org.jetbrains.mps.openapi.model.SNode;
 import org.jetbrains.mps.openapi.model.SNodeReference;
 import org.jetbrains.annotations.NotNull;
@@ -35,14 +28,6 @@
 public class TemplateVarContext extends TemplateQueryContext {
 
   /**
-<<<<<<< HEAD
-   * @deprecated use {@link #TemplateVarContext(TemplateContext, SNodeReference, ITemplateGenerator)} instead. This constructor
-   * will be removed after 3.1
-   */
-  @Deprecated
-  public TemplateVarContext(SNode inputNode, @NotNull SNodeReference templateNode, TemplateContext context, ITemplateGenerator generator) {
-    super(inputNode, templateNode, context, generator);
-=======
    * @deprecated use {@link #TemplateVarContext(TemplateContext, SNodeReference)} instead. This constructor
    * will be removed after 3.1
    */
@@ -50,18 +35,12 @@
   @ToRemove(version = 3.1)
   public TemplateVarContext(SNode inputNode, @NotNull SNodeReference templateNode, TemplateContext context, ITemplateGenerator generator) {
     super(templateNode, context == null ? new DefaultTemplateContext(inputNode) : context.subContext(inputNode), generator);
->>>>>>> f41488bc
   }
 
   /**
    * @since 3.1
    */
-<<<<<<< HEAD
-  public TemplateVarContext(@NotNull TemplateContext context, @NotNull SNodeReference templateNode, @NotNull ITemplateGenerator generator) {
-    super(templateNode, context, generator);
-=======
   public TemplateVarContext(@NotNull TemplateContext context, @NotNull SNodeReference templateNode) {
     super(templateNode, context);
->>>>>>> f41488bc
   }
 }
