--- conflicted
+++ resolved
@@ -39,9 +39,6 @@
   @Deprecated
   @ToRemove(version = 3.1)
   public TemplateFragmentContext(SNode mainContextNode, @NotNull SNodeReference tfMacro, @NotNull TemplateContext context, @NotNull ITemplateGenerator generator) {
-<<<<<<< HEAD
-    super(context, tfMacro, generator);
-=======
     super(context, tfMacro);
     myMainContextNode = mainContextNode;
   }
@@ -51,7 +48,6 @@
    */
   public TemplateFragmentContext(@NotNull TemplateContext context, @NotNull SNode mainContextNode, @NotNull SNodeReference tfMacro) {
     super(context, tfMacro);
->>>>>>> f41488bc
     myMainContextNode = mainContextNode;
   }
 
