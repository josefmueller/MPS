/*
 * Copyright 2003-2014 JetBrains s.r.o.
 *
 * Licensed under the Apache License, Version 2.0 (the "License");
 * you may not use this file except in compliance with the License.
 * You may obtain a copy of the License at
 *
 * http://www.apache.org/licenses/LICENSE-2.0
 *
 * Unless required by applicable law or agreed to in writing, software
 * distributed under the License is distributed on an "AS IS" BASIS,
 * WITHOUT WARRANTIES OR CONDITIONS OF ANY KIND, either express or implied.
 * See the License for the specific language governing permissions and
 * limitations under the License.
 */
package jetbrains.mps.generator.template;

import jetbrains.mps.generator.runtime.TemplateContext;
<<<<<<< HEAD
=======
import jetbrains.mps.util.annotation.ToRemove;
>>>>>>> f41488bc
import org.jetbrains.annotations.NotNull;
import org.jetbrains.mps.openapi.model.SNode;
import org.jetbrains.mps.openapi.model.SNodeReference;

/**
 * Evgeny Gryaznov, 11/15/10
 */
public class TemplateQueryContextWithMacro extends TemplateQueryContext {

<<<<<<< HEAD
=======
  /**
   * @deprecated use alternatives with SNodeReference, without explicit input node and ITemplateGenerator
   */
  @Deprecated
  @ToRemove(version = 3.1)
>>>>>>> f41488bc
  public TemplateQueryContextWithMacro(SNode inputNode, SNode macroNode, TemplateContext context, ITemplateGenerator generator) {
    super(inputNode, macroNode, context, generator);
  }

  /**
   * @deprecated use alternatives with SNodeReference, without explicit input node and ITemplateGenerator
   */
  @Deprecated
  @ToRemove(version = 3.1)
  public TemplateQueryContextWithMacro(SNode inputNode, SNodeReference macroNode, TemplateContext context, ITemplateGenerator generator) {
<<<<<<< HEAD
    super(inputNode, macroNode, context, generator);
  }

  // public, not protected - although work in progress and, perhaps, ITemplateGenerator shall be gone, as well, there are usages
  // e.g. in InsertMacro, that instantiate this context directly and may benefit from this cons.
  public TemplateQueryContextWithMacro(@NotNull TemplateContext context, @NotNull SNodeReference macroNode, @NotNull ITemplateGenerator generator) {
    super(macroNode, context, generator);
=======
    super(macroNode, context.subContext(inputNode));
  }


  /**
   * @since 3.1
   */
  public TemplateQueryContextWithMacro(@NotNull TemplateContext context, @NotNull SNodeReference macroNode) {
    // public, not protected - although work in progress and, perhaps, ITemplateGenerator shall be gone, as well, there are usages
    // e.g. in InsertMacro, that instantiate this context directly and may benefit from this cons.
    super(macroNode, context);
>>>>>>> f41488bc
  }

  @Override
  public SNode getTemplateNode() {
    SNode macro = super.getTemplateNode();
    return macro == null ? null : macro.getParent();
  }
}<|MERGE_RESOLUTION|>--- conflicted
+++ resolved
@@ -16,10 +16,7 @@
 package jetbrains.mps.generator.template;
 
 import jetbrains.mps.generator.runtime.TemplateContext;
-<<<<<<< HEAD
-=======
 import jetbrains.mps.util.annotation.ToRemove;
->>>>>>> f41488bc
 import org.jetbrains.annotations.NotNull;
 import org.jetbrains.mps.openapi.model.SNode;
 import org.jetbrains.mps.openapi.model.SNodeReference;
@@ -29,14 +26,11 @@
  */
 public class TemplateQueryContextWithMacro extends TemplateQueryContext {
 
-<<<<<<< HEAD
-=======
   /**
    * @deprecated use alternatives with SNodeReference, without explicit input node and ITemplateGenerator
    */
   @Deprecated
   @ToRemove(version = 3.1)
->>>>>>> f41488bc
   public TemplateQueryContextWithMacro(SNode inputNode, SNode macroNode, TemplateContext context, ITemplateGenerator generator) {
     super(inputNode, macroNode, context, generator);
   }
@@ -47,15 +41,6 @@
   @Deprecated
   @ToRemove(version = 3.1)
   public TemplateQueryContextWithMacro(SNode inputNode, SNodeReference macroNode, TemplateContext context, ITemplateGenerator generator) {
-<<<<<<< HEAD
-    super(inputNode, macroNode, context, generator);
-  }
-
-  // public, not protected - although work in progress and, perhaps, ITemplateGenerator shall be gone, as well, there are usages
-  // e.g. in InsertMacro, that instantiate this context directly and may benefit from this cons.
-  public TemplateQueryContextWithMacro(@NotNull TemplateContext context, @NotNull SNodeReference macroNode, @NotNull ITemplateGenerator generator) {
-    super(macroNode, context, generator);
-=======
     super(macroNode, context.subContext(inputNode));
   }
 
@@ -67,7 +52,6 @@
     // public, not protected - although work in progress and, perhaps, ITemplateGenerator shall be gone, as well, there are usages
     // e.g. in InsertMacro, that instantiate this context directly and may benefit from this cons.
     super(macroNode, context);
->>>>>>> f41488bc
   }
 
   @Override
