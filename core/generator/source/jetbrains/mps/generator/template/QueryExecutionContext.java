/*
 * Copyright 2003-2014 JetBrains s.r.o.
 *
 * Licensed under the Apache License, Version 2.0 (the "License");
 * you may not use this file except in compliance with the License.
 * You may obtain a copy of the License at
 *
 * http://www.apache.org/licenses/LICENSE-2.0
 *
 * Unless required by applicable law or agreed to in writing, software
 * distributed under the License is distributed on an "AS IS" BASIS,
 * WITHOUT WARRANTIES OR CONDITIONS OF ANY KIND, either express or implied.
 * See the License for the specific language governing permissions and
 * limitations under the License.
 */
package jetbrains.mps.generator.template;

import jetbrains.mps.generator.impl.GenerationFailureException;
<<<<<<< HEAD
=======
import jetbrains.mps.generator.impl.template.QueryExecutor;
>>>>>>> f41488bc
import jetbrains.mps.generator.runtime.GenerationException;
import jetbrains.mps.generator.runtime.NodeMapper;
import jetbrains.mps.generator.runtime.PostProcessor;
import jetbrains.mps.generator.runtime.TemplateContext;
import jetbrains.mps.generator.runtime.TemplateCreateRootRule;
import jetbrains.mps.generator.runtime.TemplateExecutionEnvironment;
import jetbrains.mps.generator.runtime.TemplateMappingScript;
import jetbrains.mps.generator.runtime.TemplateReductionRule;
import jetbrains.mps.generator.runtime.TemplateRootMappingRule;
import jetbrains.mps.generator.runtime.TemplateRuleWithCondition;
import jetbrains.mps.generator.runtime.TemplateWeavingRule;
<<<<<<< HEAD
=======
import jetbrains.mps.util.annotation.ToRemove;
>>>>>>> f41488bc
import org.jetbrains.annotations.NotNull;
import org.jetbrains.mps.openapi.model.SModel;
import org.jetbrains.mps.openapi.model.SNode;

import java.util.Collection;
import java.util.List;

/**
 * XXX this is not a context, rather QueryExecutionFacility/QueryExecutor, utility to provide extra indirection
 * when invoking conditions/rules. It doesn't keep any 'context' information.
<<<<<<< HEAD
 * FIXME get rid of inputNode where templateContext is available
=======
 * Note, this facility is relevant to interpreted templates only, generated templates invoke corresponding generated query methods directly.
 * This interface is in API (TemplateExecutionEnvironment gives access to it), although it's not expected clients will use it (there's no need to), and
 * with this in mind, the API is deemed internal and subject to change without any notice and deprecation phase.
 * FIXME get rid of inputNode and TEE where templateContext is available
>>>>>>> f41488bc
 * Evgeny Gryaznov, Feb 24, 2010
 */
public interface QueryExecutionContext extends QueryExecutor {

  /**
   * @return true if nodes using this context can be generated in parallel. When false, all nodes that use this context
   * will be generated from the same thread.
   */
  boolean isMultithreaded();

  /**
   * Not in use, alternative #checkCondition that takes TemplateContext is available
   */
  @Deprecated
  @ToRemove(version=3.1)
  boolean checkCondition(SNode condition, boolean required, SNode inputNode, SNode ruleNode) throws GenerationFailureException;

<<<<<<< HEAD
  boolean checkCondition(SNode condition, boolean required, TemplateContext templateContext, SNode ruleNode) throws GenerationFailureException;

=======
  /**
   * @deprecated use {@link jetbrains.mps.generator.impl.template.QueryExecutor#evaluate(jetbrains.mps.generator.impl.query.InlineSwitchCaseCondition, InlineSwitchCaseContext)}
   */
  @Deprecated
  @ToRemove(version = 3.1)
  boolean checkCondition(SNode condition, boolean required, TemplateContext templateContext, SNode ruleNode) throws GenerationFailureException;

  /**
   * @deprecated use {@link jetbrains.mps.generator.impl.template.QueryExecutor#evaluate(jetbrains.mps.generator.impl.query.IfMacroCondition, IfMacroContext)} instead
   */
  @Deprecated
  @ToRemove(version = 3.1)
>>>>>>> f41488bc
  boolean checkConditionForIfMacro(SNode inputNode, SNode ifMacro, @NotNull TemplateContext context) throws GenerationFailureException;

  SNode executeMapSrcNodeMacro(SNode inputNode, SNode mapSrcNodeOrListMacro, SNode parentOutputNode, @NotNull TemplateContext context) throws GenerationFailureException;

  void executeMapSrcNodeMacro_PostProc(SNode inputNode, SNode mapSrcNodeOrListMacro, SNode outputNode, @NotNull TemplateContext context) throws GenerationFailureException;

  /**
   * @deprecated use {@link jetbrains.mps.generator.impl.template.QueryExecutor#evaluate(jetbrains.mps.generator.impl.query.PropertyValueQuery, jetbrains.mps.generator.template.PropertyMacroContext)}
   * instead
   */
  @Deprecated
  @ToRemove(version = 3.1)
  void expandPropertyMacro(SNode propertyMacro, SNode inputNode, SNode templateNode, SNode outputNode, @NotNull TemplateContext context) throws GenerationFailureException;

  /**
   * @deprecated replaced with {@link jetbrains.mps.generator.impl.template.QueryExecutor#evaluate(jetbrains.mps.generator.impl.query.SourceNodeQuery, SourceSubstituteMacroNodeContext)}  method
   */
  @Deprecated
  @ToRemove(version=3.1)
  SNode evaluateSourceNodeQuery(SNode inputNode, SNode macroNode, SNode query, @NotNull TemplateContext context) throws GenerationFailureException;

  Object evaluateArgumentQuery(SNode inputNode, SNode query, @NotNull TemplateContext context);

  Object evaluateVariableQuery(SNode inputNode, SNode query, @NotNull TemplateContext context);

  /**
   * @deprecated replaced with {@link jetbrains.mps.generator.impl.template.QueryExecutor#evaluate(jetbrains.mps.generator.impl.query.SourceNodesQuery, SourceSubstituteMacroNodesContext)} method
   */
  @Deprecated
  @ToRemove(version=3.1)
  List<SNode> evaluateSourceNodesQuery(SNode inputNode, SNode ruleNode, SNode macroNode, SNode query, @NotNull TemplateContext context) throws
      GenerationFailureException;

  SNode evaluateInsertQuery(SNode inputNode, SNode macroNode, SNode query, @NotNull TemplateContext context);

  SNode getContextNodeForTemplateFragment(SNode templateFragmentNode, SNode mainContextNode, @NotNull TemplateContext context);

  Object getReferentTarget(SNode node, SNode outputNode, SNode refMacro, TemplateContext context);

  void executeInContext(SNode outputNode, TemplateContext context, PostProcessor processor);

  SNode executeInContext(SNode outputNode, TemplateContext context, NodeMapper mapper);

  Collection<SNode> tryToApply(TemplateReductionRule rule, TemplateExecutionEnvironment environment, TemplateContext context) throws GenerationException;

  /**
   * @deprecated use {@link #isApplicable(jetbrains.mps.generator.runtime.TemplateRuleWithCondition, jetbrains.mps.generator.runtime.TemplateContext)}
   */
  @Deprecated
  @ToRemove(version = 3.1)
  boolean isApplicable(TemplateRuleWithCondition rule, TemplateExecutionEnvironment environment, TemplateContext context) throws GenerationException;

  boolean isApplicable(@NotNull TemplateRuleWithCondition rule, @NotNull TemplateContext context) throws GenerationFailureException;

  Collection<SNode> applyRule(TemplateRootMappingRule rule, TemplateExecutionEnvironment environment, TemplateContext context) throws GenerationException;

  Collection<SNode> applyRule(TemplateCreateRootRule rule, TemplateExecutionEnvironment environment) throws GenerationException;

  SNode getContextNode(TemplateWeavingRule rule, TemplateExecutionEnvironment environment, TemplateContext context) throws GenerationFailureException;

  void executeScript(TemplateMappingScript mappingScript, SModel model) throws GenerationFailureException;
}<|MERGE_RESOLUTION|>--- conflicted
+++ resolved
@@ -16,10 +16,7 @@
 package jetbrains.mps.generator.template;
 
 import jetbrains.mps.generator.impl.GenerationFailureException;
-<<<<<<< HEAD
-=======
 import jetbrains.mps.generator.impl.template.QueryExecutor;
->>>>>>> f41488bc
 import jetbrains.mps.generator.runtime.GenerationException;
 import jetbrains.mps.generator.runtime.NodeMapper;
 import jetbrains.mps.generator.runtime.PostProcessor;
@@ -31,10 +28,7 @@
 import jetbrains.mps.generator.runtime.TemplateRootMappingRule;
 import jetbrains.mps.generator.runtime.TemplateRuleWithCondition;
 import jetbrains.mps.generator.runtime.TemplateWeavingRule;
-<<<<<<< HEAD
-=======
 import jetbrains.mps.util.annotation.ToRemove;
->>>>>>> f41488bc
 import org.jetbrains.annotations.NotNull;
 import org.jetbrains.mps.openapi.model.SModel;
 import org.jetbrains.mps.openapi.model.SNode;
@@ -45,14 +39,10 @@
 /**
  * XXX this is not a context, rather QueryExecutionFacility/QueryExecutor, utility to provide extra indirection
  * when invoking conditions/rules. It doesn't keep any 'context' information.
-<<<<<<< HEAD
- * FIXME get rid of inputNode where templateContext is available
-=======
  * Note, this facility is relevant to interpreted templates only, generated templates invoke corresponding generated query methods directly.
  * This interface is in API (TemplateExecutionEnvironment gives access to it), although it's not expected clients will use it (there's no need to), and
  * with this in mind, the API is deemed internal and subject to change without any notice and deprecation phase.
  * FIXME get rid of inputNode and TEE where templateContext is available
->>>>>>> f41488bc
  * Evgeny Gryaznov, Feb 24, 2010
  */
 public interface QueryExecutionContext extends QueryExecutor {
@@ -70,10 +60,6 @@
   @ToRemove(version=3.1)
   boolean checkCondition(SNode condition, boolean required, SNode inputNode, SNode ruleNode) throws GenerationFailureException;
 
-<<<<<<< HEAD
-  boolean checkCondition(SNode condition, boolean required, TemplateContext templateContext, SNode ruleNode) throws GenerationFailureException;
-
-=======
   /**
    * @deprecated use {@link jetbrains.mps.generator.impl.template.QueryExecutor#evaluate(jetbrains.mps.generator.impl.query.InlineSwitchCaseCondition, InlineSwitchCaseContext)}
    */
@@ -86,7 +72,6 @@
    */
   @Deprecated
   @ToRemove(version = 3.1)
->>>>>>> f41488bc
   boolean checkConditionForIfMacro(SNode inputNode, SNode ifMacro, @NotNull TemplateContext context) throws GenerationFailureException;
 
   SNode executeMapSrcNodeMacro(SNode inputNode, SNode mapSrcNodeOrListMacro, SNode parentOutputNode, @NotNull TemplateContext context) throws GenerationFailureException;
