--- conflicted
+++ resolved
@@ -59,19 +59,13 @@
    * @deprecated shall use {@link IGeneratorLogger#error(org.jetbrains.mps.openapi.model.SNodeReference, String, jetbrains.mps.generator.IGeneratorLogger.ProblemDescription...)}  instead
    */
   @Deprecated
-<<<<<<< HEAD
-=======
   @ToRemove(version=3.1)
->>>>>>> f41488bc
   void showErrorMessage(SNode inputNode, SNode templateNode, String message);
 
   /**
    * @deprecated shall use {@link IGeneratorLogger#error(org.jetbrains.mps.openapi.model.SNodeReference, String, jetbrains.mps.generator.IGeneratorLogger.ProblemDescription...)}  instead
    */
   @Deprecated
-<<<<<<< HEAD
-=======
   @ToRemove(version=3.1)
->>>>>>> f41488bc
   void showErrorMessage(SNode inputNode, SNode templateNode, SNode ruleNode, String message);
 }