--- conflicted
+++ resolved
@@ -35,18 +35,11 @@
   }
 
   /**
-<<<<<<< HEAD
-   * @deprecated use {@link #MapSrcMacroPostProcContext(TemplateContext, SNode, SNodeReference, ITemplateGenerator)} instead. This constructor
-   * will be removed after 3.1
-   */
-  @Deprecated
-=======
    * @deprecated use {@link #MapSrcMacroPostProcContext(TemplateContext, SNode, SNodeReference)} instead. This constructor
    * will be removed after 3.1
    */
   @Deprecated
   @ToRemove(version=3.1)
->>>>>>> f41488bc
   public MapSrcMacroPostProcContext(SNode node, @NotNull SNodeReference macroNode, SNode outputNode, @NotNull TemplateContext context, @NotNull ITemplateGenerator generator) {
     super(node, macroNode, context, generator);
     myOutputNode = outputNode;
@@ -55,13 +48,8 @@
   /**
    * @since 3.1
    */
-<<<<<<< HEAD
-  public MapSrcMacroPostProcContext(@NotNull TemplateContext context, SNode outputNode, @NotNull SNodeReference macroNode, @NotNull ITemplateGenerator generator) {
-    super(context, macroNode, generator);
-=======
   public MapSrcMacroPostProcContext(@NotNull TemplateContext context, SNode outputNode, @NotNull SNodeReference macroNode) {
     super(context, macroNode);
->>>>>>> f41488bc
     myOutputNode = outputNode;
   }
 
