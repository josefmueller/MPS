--- conflicted
+++ resolved
@@ -35,18 +35,11 @@
   }
 
   /**
-<<<<<<< HEAD
-   * @deprecated use {@link #PropertyMacroContext(TemplateContext, String, SNodeReference, ITemplateGenerator)} instead. This constructor
-   * will be removed after 3.1
-   */
-  @Deprecated
-=======
    * @deprecated use {@link #PropertyMacroContext(TemplateContext, String, SNodeReference)} instead. This constructor
    * will be removed after 3.1
    */
   @Deprecated
   @ToRemove(version=3.1)
->>>>>>> f41488bc
   public PropertyMacroContext(SNode node, String templateValue, @NotNull SNodeReference macroNode, @NotNull TemplateContext context, @NotNull ITemplateGenerator generator) {
     super(node, macroNode, context, generator);
     myTemplateValue = templateValue;
@@ -55,13 +48,8 @@
   /**
    * @since 3.1
    */
-<<<<<<< HEAD
-  public PropertyMacroContext(@NotNull TemplateContext context, String templateValue, @NotNull SNodeReference macroNode, @NotNull ITemplateGenerator generator) {
-    super(context, macroNode, generator);
-=======
   public PropertyMacroContext(@NotNull TemplateContext context, String templateValue, @NotNull SNodeReference macroNode) {
     super(context, macroNode);
->>>>>>> f41488bc
     myTemplateValue = templateValue;
   }
 
