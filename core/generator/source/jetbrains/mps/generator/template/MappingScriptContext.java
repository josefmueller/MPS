--- conflicted
+++ resolved
@@ -1,9 +1,5 @@
 /*
-<<<<<<< HEAD
- * Copyright 2003-2013 JetBrains s.r.o.
-=======
  * Copyright 2003-2014 JetBrains s.r.o.
->>>>>>> f41488bc
  *
  * Licensed under the Apache License, Version 2.0 (the "License");
  * you may not use this file except in compliance with the License.
@@ -19,10 +15,7 @@
  */
 package jetbrains.mps.generator.template;
 
-<<<<<<< HEAD
-=======
 import jetbrains.mps.generator.impl.DefaultTemplateContext;
->>>>>>> f41488bc
 import org.jetbrains.annotations.NotNull;
 import org.jetbrains.mps.openapi.model.SModel;
 import org.jetbrains.mps.openapi.model.SNodeReference;
@@ -31,11 +24,7 @@
   private SModel myModel;
 
   public MappingScriptContext(SModel model, @NotNull SNodeReference mappingScript, @NotNull ITemplateGenerator generator) {
-<<<<<<< HEAD
-    super(null, mappingScript, null, generator);
-=======
     super(mappingScript, new DefaultTemplateContext(null), generator);
->>>>>>> f41488bc
     myModel = model;
   }
 
