/*
 * Copyright 2003-2014 JetBrains s.r.o.
 *
 * Licensed under the Apache License, Version 2.0 (the "License");
 * you may not use this file except in compliance with the License.
 * You may obtain a copy of the License at
 *
 * http://www.apache.org/licenses/LICENSE-2.0
 *
 * Unless required by applicable law or agreed to in writing, software
 * distributed under the License is distributed on an "AS IS" BASIS,
 * WITHOUT WARRANTIES OR CONDITIONS OF ANY KIND, either express or implied.
 * See the License for the specific language governing permissions and
 * limitations under the License.
 */
package jetbrains.mps.generator;

import jetbrains.mps.generator.impl.GenerationSessionLogger;
import jetbrains.mps.generator.impl.RoleValidation;
import jetbrains.mps.generator.impl.cache.QueryProviderCache;
import jetbrains.mps.generator.impl.plan.GenerationPlan;
import jetbrains.mps.generator.impl.query.GeneratorQueryProvider;
import jetbrains.mps.project.Project;
import jetbrains.mps.project.StandaloneMPSContext;
import jetbrains.mps.smodel.IOperationContext;
import jetbrains.mps.smodel.SNodePointer;
import jetbrains.mps.smodel.SNodeUtil;
import jetbrains.mps.util.IterableUtil;
import jetbrains.mps.util.containers.ConcurrentHashSet;
import jetbrains.mps.util.performance.IPerformanceTracer;
import org.jetbrains.annotations.NotNull;
import org.jetbrains.annotations.Nullable;
import org.jetbrains.mps.openapi.language.SAbstractConcept;
import org.jetbrains.mps.openapi.language.SConceptRepository;
import org.jetbrains.mps.openapi.model.SModel;
import org.jetbrains.mps.openapi.model.SModelReference;
import org.jetbrains.mps.openapi.model.SNode;
import org.jetbrains.mps.openapi.model.SNodeReference;

import java.util.HashSet;
import java.util.Map;
import java.util.Set;
import java.util.WeakHashMap;
import java.util.concurrent.ConcurrentHashMap;
import java.util.concurrent.ConcurrentMap;

/**
 * Igor Alshannikov
 * Sep 19, 2005
 */
public class GenerationSessionContext extends StandaloneMPSContext {

  private static final Object COPIED_ROOTS = new Object();

  private final SModel myOriginalInputModel;

  private final IOperationContext myInvocationContext;
  private final IGenerationTracer myGenerationTracer;
  private final TransientModelsModule myTransientModule;
  private final GenerationPlan myGenerationPlan;
  private final Map<String, Object> myParameters;
  private final GenerationOptions myGenerationOptions;
  private final GenerationSessionLogger myLogger;
  private final RoleValidation myValidation;
  private final QueryProviderCache myQueryProviders;
  /*
   * GenerationSessionContext is not the perfect place for this tracer, as it's not really session object,
   * but there's no more global context available right now.
   */
  private final IPerformanceTracer myPerfTrace;

  private final Object NULL_OBJECT = new Object();

  /**
   * Transient objects survive micro-step only
   */
  private final Map<Object, Object> myTransientObjects;
  /**
   * Step objects survive survive major step
   */
  private final Map<Object, Object> myStepObjects;
  /**
   * Session objects survive complete generation session for the given model
   */
  private final Map<Object, Object> mySessionObjects;

  // these objects survive through all steps of generation
  private final ConcurrentMap<SNodeReference, Set<String>> myUsedNames;
  private final SAbstractConcept myNamedConcept;
  private final SNodeReference myFakeNameTopContextNode = new SNodePointer((SModelReference) null, null);
  private final Map<SNode, String> topToSuffix = new WeakHashMap<SNode, String>();

  public GenerationSessionContext(IOperationContext invocationContext,
                                  GenerationOptions generationOptions,
                                  GenerationSessionLogger logger,
                                  TransientModelsModule transientModule,
                                  SModel inputModel,
                                  IPerformanceTracer performanceTracer) {

    myInvocationContext = invocationContext;
    myGenerationOptions = generationOptions;
    myGenerationTracer = generationOptions.getGenerationTracer();
    myTransientModule = transientModule;
    myOriginalInputModel = inputModel;
    myPerfTrace = performanceTracer;
    myLogger = logger;
    myQueryProviders = new QueryProviderCache(logger); // for now, once per input model, however can span complete make phase
    myGenerationPlan = null;
    myParameters = null;
    myValidation = new RoleValidation(generationOptions.isShowBadChildWarning());
    myNamedConcept = SConceptRepository.getInstance().getConcept(SNodeUtil.concept_INamedConcept);
    mySessionObjects = new ConcurrentHashMap<Object, Object>();
    myTransientObjects = new ConcurrentHashMap<Object, Object>();
    myStepObjects = new ConcurrentHashMap<Object, Object>();
    myUsedNames = new ConcurrentHashMap<SNodeReference, Set<String>>();
  }

  // copy cons
  public GenerationSessionContext(@NotNull GenerationSessionContext prevContext, @NotNull GenerationPlan generationPlan, @Nullable Map<String, Object> parameters) {
    myInvocationContext = prevContext.myInvocationContext;
    myGenerationOptions = prevContext.myGenerationOptions;
    myGenerationTracer = prevContext.myGenerationTracer;
    myTransientModule = prevContext.myTransientModule;
    myOriginalInputModel = prevContext.myOriginalInputModel;
    myPerfTrace = prevContext.myPerfTrace;
    myLogger = prevContext.myLogger;
    mySessionObjects = prevContext.mySessionObjects;
    myUsedNames = prevContext.myUsedNames;
    myValidation = prevContext.myValidation;
    myNamedConcept = prevContext.myNamedConcept;
    myQueryProviders = prevContext.myQueryProviders;
    myGenerationPlan = generationPlan;
    myParameters = parameters;
    // the moment this copy cons is used, nothing happened, reuse
    myStepObjects = prevContext.myStepObjects;
    myTransientObjects = prevContext.myTransientObjects;
  }

  /**
   * copy cons for each major step. Nothing but an odd way to clear step and transient objects
   */
  public GenerationSessionContext(@NotNull GenerationSessionContext prevContext) {
    myInvocationContext = prevContext.myInvocationContext;
    myGenerationOptions = prevContext.myGenerationOptions;
    myGenerationTracer = prevContext.myGenerationTracer;
    myTransientModule = prevContext.myTransientModule;
    myOriginalInputModel = prevContext.myOriginalInputModel;
    myPerfTrace = prevContext.myPerfTrace;
    myLogger = prevContext.myLogger;
    mySessionObjects = prevContext.mySessionObjects;
    myUsedNames = prevContext.myUsedNames;
    myValidation = prevContext.myValidation;
    myNamedConcept = prevContext.myNamedConcept;
    myGenerationPlan = prevContext.myGenerationPlan;
    myParameters = prevContext.myParameters;
    myQueryProviders = prevContext.myQueryProviders;
    // this copy cons indicate new major step, hence new empty maps
    myTransientObjects = new ConcurrentHashMap<Object, Object>();
    myStepObjects = new ConcurrentHashMap<Object, Object>();
  }

  public void clearTransientObjects() {
    myTransientObjects.clear();
  }

  public SModel getOriginalInputModel() {
    return myOriginalInputModel;
  }

  @Override
  public <T> T getComponent(@NotNull Class<T> clazz) {
    return myInvocationContext.getComponent(clazz);
  }

  @Override
  @NotNull
  public TransientModelsModule getModule() {
    return myTransientModule;
  }

  @Override
  public Project getProject() {
    return myInvocationContext.getProject();
  }

<<<<<<< HEAD
  @Override
  @NotNull
  public IScope getScope() {
    return getModule().getScope();
  }

  public GeneratorQueryProvider getQueryProvider(@NotNull SNodeReference ruleNode) {
    return myQueryProviders.getQueryProvider(ruleNode);
=======
  public IOperationContext getInvocationContext() {
    return myInvocationContext;
>>>>>>> e4dc0c2e
  }

  public String toString() {
    return getClass().getName() + "-> " + "<auto-plan>" + "\ninvoked from: " + myInvocationContext;
  }

  public void putTransientObject(Object key, Object o) {
    myTransientObjects.put(key, o != null ? o : NULL_OBJECT);
  }

  public Object getTransientObject(Object key) {
    Object result = myTransientObjects.get(key);
    return result == NULL_OBJECT ? null : result;
  }

  public void putStepObject(Object key, Object o) {
    myStepObjects.put(key, o != null ? o : NULL_OBJECT);
  }

  public Object getStepObject(Object key) {
    Object result = myStepObjects.get(key);
    return result == NULL_OBJECT ? null : result;
  }

  public void putSessionObject(Object key, Object o) {
    mySessionObjects.put(key, o != null ? o : NULL_OBJECT);
  }

  public Object getSessionObject(Object key) {
    Object result = mySessionObjects.get(key);
    return result == NULL_OBJECT ? null : result;
  }

  private static String nodeUniqueId(SNode node) {
    StringBuilder sb = new StringBuilder();
    SNode parent = node.getParent();

    boolean sym = true;
    while (parent != null) {
      int index = IterableUtil.asList(parent.getChildren(node.getRoleInParent())).indexOf(node);
      if (index == 0) {
        sb.append(sym ? 'a' : '0');
      }
      while (index > 0) {
        int curr = sym ? 'a' + (index % 26) : '0' + (index % 10);
        index /= sym ? 26 : 10;
        sb.appendCodePoint(curr);
      }
      sym = !sym;
      node = parent;
      parent = node.getParent();
    }
    return sb.toString();
  }

  boolean useOldStyleUniqueName = "true".equals(System.getProperty("mps.olduniquename"));

  public String createUniqueNameOldStyle(String roughName, SNode contextNode) {
    if (contextNode != null) {
      // find topmost 'named' ancestor
      SNode topmostNamed = null;
      SNode node_ = contextNode;
      final SAbstractConcept namedConcept = SConceptRepository.getInstance().getConcept(SNodeUtil.concept_INamedConcept);
      while (node_ != null) {
        if (node_.getConcept().isSubConceptOf(namedConcept)) {
          topmostNamed = node_;
        }
        node_ = node_.getParent();
      }

      if (topmostNamed != null) {
        String name = topmostNamed.getName();
        if (name != null) {
          String contextSuffix = String.valueOf(name.hashCode());
          if (contextSuffix.length() > 4) {
            contextSuffix = contextSuffix.substring(contextSuffix.length() - 4); // make it a bit shorter
          }
          // modify roughName
          roughName = roughName + contextSuffix + "_";
        }
      }
    } // if(contextNode != null)

    String uniqueName;
    int count = 0;
    final Set<String> usedNames = getUsedNames(null);
    while (true) {
      uniqueName = roughName + (count++);
      if (!usedNames.contains(uniqueName)) break;
    }
    usedNames.add(uniqueName);
    return uniqueName;
  }

  public String createUniqueName(String roughName, SNode contextNode, SNode inputNode) {
    if (useOldStyleUniqueName) {
      return createUniqueNameOldStyle(roughName, contextNode);
    }

    StringBuilder uniqueNameBuffer = new StringBuilder(50);
    uniqueNameBuffer.append(roughName);
    if (roughName.length() > 0 && roughName.charAt(roughName.length()-1) == '_') {
      uniqueNameBuffer.setLength(roughName.length()-1);
    }

    if (contextNode != null) {
      // find topmost 'named' ancestor
      SNode topmostNamed = null;
      SNode node_ = contextNode;
      while (node_ != null) {
        if (node_.getConcept().isSubConceptOf(myNamedConcept)) {
          topmostNamed = node_;
        }
        node_ = node_.getParent();
      }

      if (topmostNamed != null) {
        String suffix = topToSuffix.get(topmostNamed);
        if (suffix != null) {
          uniqueNameBuffer.append('_');
          uniqueNameBuffer.append(suffix);
        } else {
          String name = topmostNamed.getName();
          if (name != null) {
            // In fact, ("v2".hashCode >>> 1) == ("v3".hashCode >>> 1) and "unique" names
            // in two distinct roots (and distinct contextNode) happen to share top suffix.
            // When such two roots were generated in parallel, unique names weren't truly unique, and got mixed up.
            // Can't simply get rid of >>>1 as it would require rebuilding all the models where unique names were
            // used (i.e. almost every model out there).
            suffix = Integer.toString(name.hashCode() >>> 1, Character.MAX_RADIX);
            topToSuffix.put(topmostNamed, suffix);
            uniqueNameBuffer.append('_');
            uniqueNameBuffer.append(suffix);
          }
        }
        contextNode = topmostNamed;
      }
    } // if(contextNode != null)

    if (inputNode != null) {
      final String nid = nodeUniqueId(inputNode);
      uniqueNameBuffer.append('_');
      uniqueNameBuffer.append(nid);
    }

    final boolean suffixAdded = roughName.length() < uniqueNameBuffer.length();
    String uniqueName = uniqueNameBuffer.toString();

    final Set<String> usedNames = getUsedNames(contextNode);

    if (!suffixAdded || usedNames.contains(uniqueName)) {
      uniqueNameBuffer.append('_');
      final int trimPos = uniqueNameBuffer.length();
      for (int count = 0; ; count++) {
        uniqueNameBuffer.append(count);
        uniqueName = uniqueNameBuffer.toString();
        if (!usedNames.contains(uniqueName)) break;
        uniqueNameBuffer.setLength(trimPos);
      }
    }
    usedNames.add(uniqueName);
    return uniqueName;
  }

  /**
   * names are unique within given context, not globally in the session
   */
  private Set<String> getUsedNames(SNode contextNode) {
    SNodeReference key = contextNode == null ? myFakeNameTopContextNode : contextNode.getReference();
    Set<String> rv = myUsedNames.putIfAbsent(key, new ConcurrentHashSet<String>());
    return rv == null ? myUsedNames.get(key) : rv;
  }


  public GenerationPlan getGenerationPlan() {
    return myGenerationPlan;
  }

  public void clearCopiedRootsSet() {
    Set<SNode> set = getCopiedRoots(false);
    if (set != null) {
      set.clear();
    }
  }

  public void registerCopiedRoot(SNode outputRootNode) {
    getCopiedRoots(true).add(outputRootNode);
  }

  public boolean isCopiedRoot(SNode inputNode) {
    Set<SNode> set = getCopiedRoots(false);
    return set != null && set.contains(inputNode);
  }

  private Set<SNode> getCopiedRoots(boolean create) {
    @SuppressWarnings("unchecked")
    Set<SNode> set = (Set<SNode>) getStepObject(COPIED_ROOTS);
    if (set == null && create) {
      putStepObject(COPIED_ROOTS, set = new HashSet<SNode>());
    }
    return set;
  }

  public IGenerationTracer getGenerationTracer() {
    return myGenerationTracer;
  }

  private boolean keepTransientForMessageNavigation() {
    return !myInvocationContext.isTestMode();
  }

  public boolean keepTransientModel(@Nullable SModelReference model, boolean force) {
    if (model == null) {
      return false;
    }
    if (getModule().isMyTransientModel(model) && (force || keepTransientForMessageNavigation())) {
      return getModule().addModelToKeep(model, force);
    }
    return false;
  }

  public boolean isTransientModelToKeep(SModel model) {
    return getModule().isModelToKeep(model);
  }

  public void clearTransientModels() {
    getModule().clearUnused();
  }

  public void disposeQueryProvider() {
    myQueryProviders.dispose();
  }

  public Object getGenerationParameter(String name) {
    return myParameters == null ? null : myParameters.get(name);
  }

  public GenerationOptions getGenerationOptions() {
    return myGenerationOptions;
  }

  public IGeneratorLogger getLogger() {
    return myLogger;
  }

  public RoleValidation getRoleValidationFacility() {
    // XXX in fact, GenerationSessionContext seems to serve as an API (resides in public package and provides public services
    // to genContext, like unique name), while RoleValidation is implementation class.
    // However, don't want to refactor GSC now (split iface and impl) - there's e.g. GenerationPlan (impl class) exposed here as well, so it doesn't
    // look like that intention was to keep it API, rather a facility to keep everything handy.
    return myValidation;
  }

  public IPerformanceTracer getPerformanceTracer() {
    return myPerfTrace;
  }
}<|MERGE_RESOLUTION|>--- conflicted
+++ resolved
@@ -183,19 +183,8 @@
     return myInvocationContext.getProject();
   }
 
-<<<<<<< HEAD
-  @Override
-  @NotNull
-  public IScope getScope() {
-    return getModule().getScope();
-  }
-
   public GeneratorQueryProvider getQueryProvider(@NotNull SNodeReference ruleNode) {
     return myQueryProviders.getQueryProvider(ruleNode);
-=======
-  public IOperationContext getInvocationContext() {
-    return myInvocationContext;
->>>>>>> e4dc0c2e
   }
 
   public String toString() {
