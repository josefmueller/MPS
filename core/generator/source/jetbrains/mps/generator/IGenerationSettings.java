/*
 * Copyright 2003-2013 JetBrains s.r.o.
 *
 * Licensed under the Apache License, Version 2.0 (the "License");
 * you may not use this file except in compliance with the License.
 * You may obtain a copy of the License at
 *
 * http://www.apache.org/licenses/LICENSE-2.0
 *
 * Unless required by applicable law or agreed to in writing, software
 * distributed under the License is distributed on an "AS IS" BASIS,
 * WITHOUT WARRANTIES OR CONDITIONS OF ANY KIND, either express or implied.
 * See the License for the specific language governing permissions and
 * limitations under the License.
 */
package jetbrains.mps.generator;

import org.jetbrains.annotations.NotNull;

/**
 * fyodor, 4/11/11
 */
public interface IGenerationSettings {
  boolean isParallelGenerator();

  boolean isStrictMode();

  int getNumberOfParallelThreads();

  int getPerformanceTracingLevel();

  int getNumberOfModelsToKeep();

  boolean isShowInfo();

  boolean isShowWarnings();

  boolean isKeepModelsWithWarnings();

  boolean isIncremental();

  boolean isIncrementalUseCache();

  boolean isFailOnMissingTextGen();

  boolean isShowBadChildWarning();

  boolean isDebugIncrementalDependencies();

  boolean isSaveTransientModels();

  boolean useInplaceTransofrmations();
<<<<<<< HEAD
=======

  /**
   * Presentation options of the new generation tracer. At the moment, they affect the way trace is represented, not collected, and as such
   * might not fit IGenerationSettings, but (a) trace functionality is inherently generator-related; (b) I don't want to introduce another location for settings
   */
  @NotNull
  GenTraceSettings getTraceSettings();

  public static class GenTraceSettings {
    private boolean myGroupSteps = true;
    private boolean myCompactTemplates = false;
    private boolean myShowEmptySteps = false;

    public boolean isGroupByStep() {
      return myGroupSteps;
    }
    public void setGroupByStep(boolean groupSteps) {
      myGroupSteps = groupSteps;
    }

    public boolean isCompactTemplates() {
      return myCompactTemplates;
    }

    public void setCompactTemplates(boolean compactTemplates) {
      myCompactTemplates = compactTemplates;
    }

    public boolean isShowEmptySteps() {
      return myShowEmptySteps;
    }

    public void setShowEmptySteps(boolean showEmptySteps) {
      myShowEmptySteps = showEmptySteps;
    }
  }
>>>>>>> f41488bc
}<|MERGE_RESOLUTION|>--- conflicted
+++ resolved
@@ -50,8 +50,6 @@
   boolean isSaveTransientModels();
 
   boolean useInplaceTransofrmations();
-<<<<<<< HEAD
-=======
 
   /**
    * Presentation options of the new generation tracer. At the moment, they affect the way trace is represented, not collected, and as such
@@ -88,5 +86,4 @@
       myShowEmptySteps = showEmptySteps;
     }
   }
->>>>>>> f41488bc
 }