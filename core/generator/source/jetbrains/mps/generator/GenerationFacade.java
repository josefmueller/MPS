--- conflicted
+++ resolved
@@ -33,10 +33,7 @@
 import jetbrains.mps.smodel.UndoHelper;
 import jetbrains.mps.util.Computable;
 import jetbrains.mps.util.SNodeOperations;
-<<<<<<< HEAD
-=======
 import jetbrains.mps.util.annotation.ToRemove;
->>>>>>> f41488bc
 import org.jetbrains.mps.openapi.model.EditableSModel;
 import org.jetbrains.mps.openapi.model.SModel;
 import org.jetbrains.mps.openapi.model.SNode;
@@ -55,8 +52,6 @@
  * Evgeny Gryaznov, 1/25/11
  */
 public class GenerationFacade {
-<<<<<<< HEAD
-=======
   private static Boolean ourLegacyGenTraceEnabled;
 
   /**
@@ -70,7 +65,6 @@
     }
     return ourLegacyGenTraceEnabled;
   }
->>>>>>> f41488bc
 
   public static List<SNode/*MappingConfiguration*/> getOwnMappings(Generator generator) {
     List<SModel> list = generator.getOwnTemplateModels();
