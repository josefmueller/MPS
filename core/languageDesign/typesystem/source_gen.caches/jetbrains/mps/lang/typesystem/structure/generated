--- conflicted
+++ resolved
@@ -7,7 +7,7 @@
   <dep model="r:00000000-0000-4000-0000-011c89590292(jetbrains.mps.lang.structure.structure)" hash="-2obg04a8cz181kb3dba004vwgdf7aie" />
   <dep model="r:00000000-0000-4000-0000-011c89590293(jetbrains.mps.lang.structure.generator_new.baseLanguage@generator)" hash="-6jeeuoa32c4fcnlyzfgxurlptmclvzn" />
   <dep model="r:00000000-0000-4000-0000-011c895902b7(jetbrains.mps.lang.typesystem.generator.baseLanguage.template.main@generator)" hash="-4m219evq63e9r8b1e1kmope2oa43rvk" />
-  <dep model="r:00000000-0000-4000-0000-011c895902ca(jetbrains.mps.baseLanguage.structure)" hash="3lxfcg9w0sl635r6n0c4d5sryip3kpx" />
+  <dep model="r:00000000-0000-4000-0000-011c895902ca(jetbrains.mps.baseLanguage.structure)" hash="e1dzavd6sz9dhj9ewkmb93dqgqtfsw" />
   <dep model="r:00000000-0000-4000-0000-011c895902cb(jetbrains.mps.baseLanguage.generator.java.closures@generator)" hash="cbxbas4wcql77jgbid2dra89g3u345r" />
   <dep model="r:00000000-0000-4000-0000-011c895902cd(jetbrains.mps.baseLanguage.generator.java.main@generator)" hash="-6r5i332c87x8xyc3ivazsp5i0nmdz40" />
   <dep model="r:00000000-0000-4000-0000-011c895902e8(jetbrains.mps.lang.generator.structure)" hash="33wkjgiezx0fo2ce3ik1767insl4n2e" />
@@ -17,9 +17,9 @@
   <dep model="r:00000000-0000-4000-0000-011c8959032f(jetbrains.mps.baseLanguage.collections.generator.baseLanguage.template.main@generator)" hash="-aponn5nsgce6wtlpsam7uobqmzylfnq" />
   <dep model="r:00000000-0000-4000-0000-011c8959033a(jetbrains.mps.baseLanguage.closures.generator.baseLanguage.template.main@generator)" hash="6wcb0wku66kauzfch9knq1rbzi73svq" />
   <dep model="r:00000000-0000-4000-0000-011c89590345(jetbrains.mps.lang.pattern.structure)" hash="-6umoebnsvi1s89z9k5pvcbiwhu0a6ce" />
-  <dep model="r:00000000-0000-4000-0000-011c895903ac(jetbrains.mps.baseLanguageInternal.structure)" hash="90582pvul3jpqwmlp2m8l0fz4qnawyz" />
+  <dep model="r:00000000-0000-4000-0000-011c895903ac(jetbrains.mps.baseLanguageInternal.structure)" hash="-8h3fz2txuftple5no6tuuqf8wtsf12" />
   <dep model="r:b4d7d620-6723-4aa2-856b-118497e84e9e(jetbrains.mps.baseLanguage.generator.java.strings@generator)" hash="cenf4n6cafns3rh67gtc531ejx8bg4m" />
-  <dep model="r:f04c1476-2f91-4f59-be13-c8e009abebee(jetbrains.mps.baseLanguageInternal.generator.template.main@generator)" hash="3ogbc94405e1j8mrhp8fnrksbak1c2a" />
+  <dep model="r:f04c1476-2f91-4f59-be13-c8e009abebee(jetbrains.mps.baseLanguageInternal.generator.template.main@generator)" hash="bct00ghae3tp64n9htu3qwdgbezkcbn" />
   <common hash="7ueoym4rh0w16wjf17btepm4p4229bz" dependsOnNodes="true">
     <dep root="1076452857759748200" />
     <dep root="1076452857759748206" />
@@ -170,7 +170,6 @@
   <source id="1174642743670" name="ApplicableNodeCondition" hash="cvhi51wspkn9tmflkzsiqyg7fdclx3v">
     <dep root="1076452857759748200" />
     <dep root="1076452857759748206" />
-    <dep root="8058965347377019242" />
     <dep root="8090891477833017662" />
     <dep model="r:00000000-0000-4000-0000-011c89590288(jetbrains.mps.lang.core.structure)" />
     <dep model="r:00000000-0000-4000-0000-011c89590293(jetbrains.mps.lang.structure.generator_new.baseLanguage@generator)" />
@@ -229,7 +228,6 @@
     <dep root="1193733698246" />
     <dep root="1195213580585" />
     <dep root="4484478261143582584" />
-    <dep root="8058965347377019242" />
     <dep model="r:00000000-0000-4000-0000-011c89590288(jetbrains.mps.lang.core.structure)" />
     <dep model="r:00000000-0000-4000-0000-011c89590293(jetbrains.mps.lang.structure.generator_new.baseLanguage@generator)" />
     <dep model="r:00000000-0000-4000-0000-011c895902b7(jetbrains.mps.lang.typesystem.generator.baseLanguage.template.main@generator)" />
@@ -249,7 +247,6 @@
     <dep root="1076452857759748200" />
     <dep root="1076452857759748206" />
     <dep root="1174642743670" />
-    <dep root="8058965347377019242" />
     <dep root="8090891477833017662" />
     <dep model="f:java_stub#37a3367b-1fb2-44d8-aa6b-18075e74e003#jetbrains.mps.smodel(MPS.Classpath/jetbrains.mps.smodel@java_stub)" />
     <dep model="f:java_stub#6354ebe7-c22a-4a0f-ac54-50b52ab9b065#java.lang(JDK/java.lang@java_stub)" />
@@ -520,7 +517,6 @@
   <source id="1174665551739" name="TypeVarDeclaration" hash="-1ocuv515gxloux8pv6mnj5cc04ldr1z">
     <dep root="1076452857759748200" />
     <dep root="1076452857759748206" />
-    <dep root="8058965347377019242" />
     <dep root="8090891477833017662" />
     <dep model="r:00000000-0000-4000-0000-011c89590288(jetbrains.mps.lang.core.structure)" />
     <dep model="r:00000000-0000-4000-0000-011c89590293(jetbrains.mps.lang.structure.generator_new.baseLanguage@generator)" />
@@ -628,7 +624,6 @@
     <dep root="1076452857759748206" />
     <dep root="1175147569072" />
     <dep root="4484478261143582584" />
-    <dep root="8058965347377019242" />
     <dep model="r:00000000-0000-4000-0000-011c89590288(jetbrains.mps.lang.core.structure)" />
     <dep model="r:00000000-0000-4000-0000-011c89590293(jetbrains.mps.lang.structure.generator_new.baseLanguage@generator)" />
     <dep model="r:00000000-0000-4000-0000-011c895902b7(jetbrains.mps.lang.typesystem.generator.baseLanguage.template.main@generator)" />
@@ -668,7 +663,6 @@
     <dep root="1224760201579" />
     <dep root="1227096479619" />
     <dep root="1227096774658" />
-    <dep root="8058965347377019242" />
     <dep model="f:java_stub#37a3367b-1fb2-44d8-aa6b-18075e74e003#jetbrains.mps.smodel(MPS.Classpath/jetbrains.mps.smodel@java_stub)" />
     <dep model="f:java_stub#6354ebe7-c22a-4a0f-ac54-50b52ab9b065#java.lang(JDK/java.lang@java_stub)" />
     <dep model="r:00000000-0000-4000-0000-011c89590288(jetbrains.mps.lang.core.structure)" />
@@ -762,143 +756,9 @@
     <dep model="r:f04c1476-2f91-4f59-be13-c8e009abebee(jetbrains.mps.baseLanguageInternal.generator.template.main@generator)" />
     <file name="MultipleForeachLoopVariable.java" />
   </source>
-  <source id="1176558773329" name="CoerceStatement" hash="74ynwwd3k4gwz9uljmk2e2kwtlkair5" dependsOnCreated="true" dependsOnNodes="true">
-    <dep root="1076452857759748200" />
-    <dep root="1076452857759748206" />
+  <source id="1176558773329" name="CoerceStatement" hash="74ynwwd3k4gwz9uljmk2e2kwtlkair5">
     <dep root="1174642743670" />
-    <dep root="1174642788531" />
-    <dep root="1174642900584" />
-    <dep root="1174643105530" />
-    <dep root="1174648085619" />
-    <dep root="1174650418652" />
-    <dep root="1174657487114" />
-    <dep root="1174658326157" />
-    <dep root="1174660718586" />
-    <dep root="1174663118805" />
-    <dep root="1174663239020" />
-    <dep root="1174663314467" />
-    <dep root="1174665551739" />
-    <dep root="1174666260556" />
-    <dep root="1174989242422" />
-    <dep root="1174989777619" />
-    <dep root="1174989799417" />
-    <dep root="1175147569072" />
-    <dep root="1175147670730" />
-    <dep root="1175517400280" />
-    <dep root="1175517767210" />
-    <dep root="1175594888091" />
-    <dep root="1176543928247" />
-    <dep root="1176544042499" />
-    <dep root="1176547808367" />
-    <dep root="1176547843728" />
-    <dep root="1177068340529" />
-    <dep root="1177406296561" />
-    <dep root="1177514343197" />
-    <dep root="1177514840044" />
-    <dep root="1178870617262" />
-    <dep root="1178871491133" />
-    <dep root="1179479408386" />
-    <dep root="1179832490862" />
-    <dep root="1180099659756" />
-    <dep root="1185281562361" />
-    <dep root="1185281562363" />
-    <dep root="1185788561607" />
-    <dep root="1185788614172" />
-    <dep root="1185805035213" />
-    <dep root="1188473524530" />
-    <dep root="1188811367543" />
-    <dep root="1193662402729" />
-    <dep root="1193733698246" />
-    <dep root="1193733783530" />
-    <dep root="1193733802812" />
-    <dep root="1195213580585" />
-    <dep root="1195214364922" />
-    <dep root="1201607707634" />
-    <dep root="1201618299781" />
-    <dep root="1203424364259" />
-    <dep root="1203432538703" />
-    <dep root="1205762105978" />
-    <dep root="1205762656241" />
-    <dep root="1207055528241" />
-    <dep root="1210784285454" />
-    <dep root="1210784384552" />
-    <dep root="1212056081426" />
-    <dep root="1212056179025" />
-    <dep root="1212573344738" />
-    <dep root="1212573620175" />
-    <dep root="1212763614690" />
-    <dep root="1216383170661" />
-    <dep root="1216383287005" />
-    <dep root="1216383337216" />
-    <dep root="1216383482742" />
-    <dep root="1216390348809" />
-    <dep root="1216390987552" />
-    <dep root="1220357310820" />
-    <dep root="1223381117053" />
-    <dep root="1223381132288" />
-    <dep root="1224760201579" />
-    <dep root="1227096479619" />
-    <dep root="1227096498176" />
-    <dep root="1227096620180" />
-    <dep root="1227096774658" />
-    <dep root="1227107274859" />
-    <dep root="1227107461373" />
-    <dep root="1228481911130" />
-    <dep root="1228482344443" />
-    <dep root="1228482485159" />
-    <dep root="1228482578363" />
-    <dep root="1228482838236" />
-    <dep root="1228487409934" />
-    <dep root="1228487445949" />
-    <dep root="1228487523202" />
-    <dep root="1230113867585" />
-    <dep root="1236083041311" />
-    <dep root="1236083146670" />
-    <dep root="1236083209648" />
-    <dep root="1236083245720" />
-    <dep root="1236083248858" />
-    <dep root="1236163200695" />
-    <dep root="1236165709895" />
-    <dep root="1238776677112" />
-    <dep root="1238776816380" />
-    <dep root="1238776879044" />
-    <dep root="1238776969002" />
-    <dep root="1240322207314" />
-    <dep root="1240322303006" />
-    <dep root="1320713984677547791" />
-    <dep root="1320713984677547792" />
-    <dep root="1320713984677670354" />
-    <dep root="1320713984677695202" />
-    <dep root="2990591960991114251" />
-    <dep root="2990591960991114326" />
-    <dep root="3000845361816456520" />
-    <dep root="3585736512129529703" />
-    <dep root="3592071576955708904" />
-    <dep root="3701925705266317933" />
-    <dep root="3701925705266318588" />
-    <dep root="4315056782306262711" />
-    <dep root="4484478261143582584" />
-    <dep root="4484478261143582585" />
-    <dep root="4778346850551666963" />
-    <dep root="534601184072080872" />
-    <dep root="5548354512157832012" />
-    <dep root="5622704259074429274" />
-    <dep root="6136676636349908958" />
-    <dep root="6359146168314178663" />
-    <dep root="6773347515165533831" />
-    <dep root="6998169140110894792" />
-    <dep root="6998169140110925844" />
     <dep root="7739208407757103780" />
-    <dep root="7884032992241804516" />
-    <dep root="7884032992241804520" />
-    <dep root="8058965347377019242" />
-    <dep root="8058965347377019245" />
-    <dep root="8058965347377049973" />
-    <dep root="8090891477833017662" />
-    <dep root="8090891477833069917" />
-    <dep root="8124453027370766044" />
-    <dep root="8124453027370845339" />
-    <dep root="838715195501404652" />
     <dep model="f:java_stub#37a3367b-1fb2-44d8-aa6b-18075e74e003#jetbrains.mps.smodel(MPS.Classpath/jetbrains.mps.smodel@java_stub)" />
     <dep model="f:java_stub#6354ebe7-c22a-4a0f-ac54-50b52ab9b065#java.io(JDK/java.io@java_stub)" />
     <dep model="f:java_stub#6354ebe7-c22a-4a0f-ac54-50b52ab9b065#java.lang(JDK/java.lang@java_stub)" />
@@ -982,143 +842,9 @@
     <dep model="r:f04c1476-2f91-4f59-be13-c8e009abebee(jetbrains.mps.baseLanguageInternal.generator.template.main@generator)" />
     <file name="MatchStatementItem.java" />
   </source>
-  <source id="1178870617262" name="CoerceExpression" hash="-691yf66xlsi95sfqffjpmke92bcpkkx" dependsOnCreated="true" dependsOnNodes="true">
-    <dep root="1076452857759748200" />
-    <dep root="1076452857759748206" />
+  <source id="1178870617262" name="CoerceExpression" hash="-691yf66xlsi95sfqffjpmke92bcpkkx">
     <dep root="1174642743670" />
-    <dep root="1174642788531" />
-    <dep root="1174642900584" />
-    <dep root="1174643105530" />
-    <dep root="1174648085619" />
-    <dep root="1174650418652" />
-    <dep root="1174657487114" />
-    <dep root="1174658326157" />
-    <dep root="1174660718586" />
-    <dep root="1174663118805" />
-    <dep root="1174663239020" />
-    <dep root="1174663314467" />
-    <dep root="1174665551739" />
-    <dep root="1174666260556" />
-    <dep root="1174989242422" />
-    <dep root="1174989777619" />
-    <dep root="1174989799417" />
-    <dep root="1175147569072" />
-    <dep root="1175147670730" />
-    <dep root="1175517400280" />
-    <dep root="1175517767210" />
-    <dep root="1175594888091" />
-    <dep root="1176543928247" />
-    <dep root="1176544042499" />
-    <dep root="1176547808367" />
-    <dep root="1176547843728" />
-    <dep root="1176558773329" />
-    <dep root="1177068340529" />
-    <dep root="1177406296561" />
-    <dep root="1177514343197" />
-    <dep root="1177514840044" />
-    <dep root="1178871491133" />
-    <dep root="1179479408386" />
-    <dep root="1179832490862" />
-    <dep root="1180099659756" />
-    <dep root="1185281562361" />
-    <dep root="1185281562363" />
-    <dep root="1185788561607" />
-    <dep root="1185788614172" />
-    <dep root="1185805035213" />
-    <dep root="1188473524530" />
-    <dep root="1188811367543" />
-    <dep root="1193662402729" />
-    <dep root="1193733698246" />
-    <dep root="1193733783530" />
-    <dep root="1193733802812" />
-    <dep root="1195213580585" />
-    <dep root="1195214364922" />
-    <dep root="1201607707634" />
-    <dep root="1201618299781" />
-    <dep root="1203424364259" />
-    <dep root="1203432538703" />
-    <dep root="1205762105978" />
-    <dep root="1205762656241" />
-    <dep root="1207055528241" />
-    <dep root="1210784285454" />
-    <dep root="1210784384552" />
-    <dep root="1212056081426" />
-    <dep root="1212056179025" />
-    <dep root="1212573344738" />
-    <dep root="1212573620175" />
-    <dep root="1212763614690" />
-    <dep root="1216383170661" />
-    <dep root="1216383287005" />
-    <dep root="1216383337216" />
-    <dep root="1216383482742" />
-    <dep root="1216390348809" />
-    <dep root="1216390987552" />
-    <dep root="1220357310820" />
-    <dep root="1223381117053" />
-    <dep root="1223381132288" />
-    <dep root="1224760201579" />
-    <dep root="1227096479619" />
-    <dep root="1227096498176" />
-    <dep root="1227096620180" />
-    <dep root="1227096774658" />
-    <dep root="1227107274859" />
-    <dep root="1227107461373" />
-    <dep root="1228481911130" />
-    <dep root="1228482344443" />
-    <dep root="1228482485159" />
-    <dep root="1228482578363" />
-    <dep root="1228482838236" />
-    <dep root="1228487409934" />
-    <dep root="1228487445949" />
-    <dep root="1228487523202" />
-    <dep root="1230113867585" />
-    <dep root="1236083041311" />
-    <dep root="1236083146670" />
-    <dep root="1236083209648" />
-    <dep root="1236083245720" />
-    <dep root="1236083248858" />
-    <dep root="1236163200695" />
-    <dep root="1236165709895" />
-    <dep root="1238776677112" />
-    <dep root="1238776816380" />
-    <dep root="1238776879044" />
-    <dep root="1238776969002" />
-    <dep root="1240322207314" />
-    <dep root="1240322303006" />
-    <dep root="1320713984677547791" />
-    <dep root="1320713984677547792" />
-    <dep root="1320713984677670354" />
-    <dep root="1320713984677695202" />
-    <dep root="2990591960991114251" />
-    <dep root="2990591960991114326" />
-    <dep root="3000845361816456520" />
-    <dep root="3585736512129529703" />
-    <dep root="3592071576955708904" />
-    <dep root="3701925705266317933" />
-    <dep root="3701925705266318588" />
-    <dep root="4315056782306262711" />
-    <dep root="4484478261143582584" />
-    <dep root="4484478261143582585" />
-    <dep root="4778346850551666963" />
-    <dep root="534601184072080872" />
-    <dep root="5548354512157832012" />
-    <dep root="5622704259074429274" />
-    <dep root="6136676636349908958" />
-    <dep root="6359146168314178663" />
-    <dep root="6773347515165533831" />
-    <dep root="6998169140110894792" />
-    <dep root="6998169140110925844" />
     <dep root="7739208407757103780" />
-    <dep root="7884032992241804516" />
-    <dep root="7884032992241804520" />
-    <dep root="8058965347377019242" />
-    <dep root="8058965347377019245" />
-    <dep root="8058965347377049973" />
-    <dep root="8090891477833017662" />
-    <dep root="8090891477833069917" />
-    <dep root="8124453027370766044" />
-    <dep root="8124453027370845339" />
-    <dep root="838715195501404652" />
     <dep model="f:java_stub#37a3367b-1fb2-44d8-aa6b-18075e74e003#jetbrains.mps.smodel(MPS.Classpath/jetbrains.mps.smodel@java_stub)" />
     <dep model="f:java_stub#6354ebe7-c22a-4a0f-ac54-50b52ab9b065#java.lang(JDK/java.lang@java_stub)" />
     <dep model="r:00000000-0000-4000-0000-011c89590293(jetbrains.mps.lang.structure.generator_new.baseLanguage@generator)" />
@@ -1211,7 +937,6 @@
   <source id="1185281562363" name="RuntimeTypeVariable" hash="-b79jjbbr7w68aorbk2cbgtulxho9ge5">
     <dep root="1076452857759748200" />
     <dep root="1076452857759748206" />
-    <dep root="8058965347377019242" />
     <dep root="8090891477833017662" />
     <dep model="r:00000000-0000-4000-0000-011c89590288(jetbrains.mps.lang.core.structure)" />
     <dep model="r:00000000-0000-4000-0000-011c89590293(jetbrains.mps.lang.structure.generator_new.baseLanguage@generator)" />
@@ -1263,7 +988,6 @@
     <dep root="1076452857759748200" />
     <dep root="1076452857759748206" />
     <dep root="1205762105978" />
-    <dep root="8058965347377019242" />
     <dep model="f:java_stub#37a3367b-1fb2-44d8-aa6b-18075e74e003#jetbrains.mps.smodel(MPS.Classpath/jetbrains.mps.smodel@java_stub)" />
     <dep model="f:java_stub#6354ebe7-c22a-4a0f-ac54-50b52ab9b065#java.lang(JDK/java.lang@java_stub)" />
     <dep model="r:00000000-0000-4000-0000-011c89590288(jetbrains.mps.lang.core.structure)" />
@@ -1303,7 +1027,6 @@
     <dep root="1174642743670" />
     <dep root="1175147569072" />
     <dep root="4484478261143582585" />
-    <dep root="8058965347377019242" />
     <dep model="f:java_stub#37a3367b-1fb2-44d8-aa6b-18075e74e003#jetbrains.mps.smodel(MPS.Classpath/jetbrains.mps.smodel@java_stub)" />
     <dep model="f:java_stub#6354ebe7-c22a-4a0f-ac54-50b52ab9b065#java.lang(JDK/java.lang@java_stub)" />
     <dep model="r:00000000-0000-4000-0000-011c89590288(jetbrains.mps.lang.core.structure)" />
@@ -1406,7 +1129,6 @@
     <dep root="1076452857759748206" />
     <dep root="1195213580585" />
     <dep root="4484478261143582584" />
-    <dep root="8058965347377019242" />
     <dep model="r:00000000-0000-4000-0000-011c89590288(jetbrains.mps.lang.core.structure)" />
     <dep model="r:00000000-0000-4000-0000-011c89590293(jetbrains.mps.lang.structure.generator_new.baseLanguage@generator)" />
     <dep model="r:00000000-0000-4000-0000-011c895902b7(jetbrains.mps.lang.typesystem.generator.baseLanguage.template.main@generator)" />
@@ -1429,7 +1151,6 @@
     <dep root="1175147569072" />
     <dep root="3592071576955708904" />
     <dep root="4484478261143582585" />
-    <dep root="8058965347377019242" />
     <dep model="f:java_stub#37a3367b-1fb2-44d8-aa6b-18075e74e003#jetbrains.mps.smodel(MPS.Classpath/jetbrains.mps.smodel@java_stub)" />
     <dep model="f:java_stub#6354ebe7-c22a-4a0f-ac54-50b52ab9b065#java.lang(JDK/java.lang@java_stub)" />
     <dep model="r:00000000-0000-4000-0000-011c89590288(jetbrains.mps.lang.core.structure)" />
@@ -1463,7 +1184,6 @@
   <source id="1203424364259" name="RuntimeListVariable" hash="-e2pra7dxyblueegku3g1yvgyyu5lfox">
     <dep root="1076452857759748200" />
     <dep root="1076452857759748206" />
-    <dep root="8058965347377019242" />
     <dep root="8090891477833017662" />
     <dep model="r:00000000-0000-4000-0000-011c89590288(jetbrains.mps.lang.core.structure)" />
     <dep model="r:00000000-0000-4000-0000-011c89590293(jetbrains.mps.lang.structure.generator_new.baseLanguage@generator)" />
@@ -1483,7 +1203,6 @@
   <source id="1203432538703" name="ListVarDeclaration" hash="-arvwin7wktbvmjh642cfoz590luhnld">
     <dep root="1076452857759748200" />
     <dep root="1076452857759748206" />
-    <dep root="8058965347377019242" />
     <dep root="8090891477833017662" />
     <dep model="r:00000000-0000-4000-0000-011c89590288(jetbrains.mps.lang.core.structure)" />
     <dep model="r:00000000-0000-4000-0000-011c89590293(jetbrains.mps.lang.structure.generator_new.baseLanguage@generator)" />
@@ -1537,7 +1256,6 @@
     <dep root="1224760201579" />
     <dep root="1227096479619" />
     <dep root="1227096774658" />
-    <dep root="8058965347377019242" />
     <dep model="f:java_stub#37a3367b-1fb2-44d8-aa6b-18075e74e003#jetbrains.mps.smodel(MPS.Classpath/jetbrains.mps.smodel@java_stub)" />
     <dep model="f:java_stub#6354ebe7-c22a-4a0f-ac54-50b52ab9b065#java.lang(JDK/java.lang@java_stub)" />
     <dep model="r:00000000-0000-4000-0000-011c89590288(jetbrains.mps.lang.core.structure)" />
@@ -1640,7 +1358,6 @@
     <dep root="1076452857759748200" />
     <dep root="1076452857759748206" />
     <dep root="1212573620175" />
-    <dep root="8058965347377019242" />
     <dep root="8090891477833017662" />
     <dep model="f:java_stub#37a3367b-1fb2-44d8-aa6b-18075e74e003#jetbrains.mps.smodel(MPS.Classpath/jetbrains.mps.smodel@java_stub)" />
     <dep model="f:java_stub#6354ebe7-c22a-4a0f-ac54-50b52ab9b065#java.io(JDK/java.io@java_stub)" />
@@ -1703,7 +1420,6 @@
     <dep root="1216383482742" />
     <dep root="1216390987552" />
     <dep root="3701925705266317933" />
-    <dep root="8058965347377019242" />
     <dep root="8090891477833017662" />
     <dep model="f:java_stub#37a3367b-1fb2-44d8-aa6b-18075e74e003#jetbrains.mps.smodel(MPS.Classpath/jetbrains.mps.smodel@java_stub)" />
     <dep model="f:java_stub#6354ebe7-c22a-4a0f-ac54-50b52ab9b065#java.lang(JDK/java.lang@java_stub)" />
@@ -1751,7 +1467,6 @@
   <source id="1216383482742" name="QuickFixArgument" hash="92m3pvkmhs4tdm7jpntmxfp0cqrgdfq">
     <dep root="1076452857759748200" />
     <dep root="1076452857759748206" />
-    <dep root="8058965347377019242" />
     <dep root="8090891477833017662" />
     <dep model="f:java_stub#37a3367b-1fb2-44d8-aa6b-18075e74e003#jetbrains.mps.smodel(MPS.Classpath/jetbrains.mps.smodel@java_stub)" />
     <dep model="f:java_stub#6354ebe7-c22a-4a0f-ac54-50b52ab9b065#java.lang(JDK/java.lang@java_stub)" />
@@ -1851,7 +1566,6 @@
     <dep root="1210784285454" />
     <dep root="1227096479619" />
     <dep root="1227096774658" />
-    <dep root="8058965347377019242" />
     <dep model="f:java_stub#37a3367b-1fb2-44d8-aa6b-18075e74e003#jetbrains.mps.smodel(MPS.Classpath/jetbrains.mps.smodel@java_stub)" />
     <dep model="f:java_stub#6354ebe7-c22a-4a0f-ac54-50b52ab9b065#java.lang(JDK/java.lang@java_stub)" />
     <dep model="r:00000000-0000-4000-0000-011c89590288(jetbrains.mps.lang.core.structure)" />
@@ -2182,7 +1896,6 @@
   <source id="1236165709895" name="OverloadedOpRulesContainer" hash="bitbaw7hfptlxqd8y30sccy0l85wbvb">
     <dep root="1076452857759748200" />
     <dep root="1076452857759748206" />
-    <dep root="8058965347377019242" />
     <dep root="8090891477833017662" />
     <dep root="8124453027370845339" />
     <dep model="r:00000000-0000-4000-0000-011c89590288(jetbrains.mps.lang.core.structure)" />
@@ -2407,7 +2120,6 @@
   <source id="1320713984677547792" name="InequationsGroup" hash="abo0ss2anrkleqobkrnzymmwebx1ypf">
     <dep root="1076452857759748200" />
     <dep root="1076452857759748206" />
-    <dep root="8058965347377019242" />
     <dep root="8090891477833017662" />
     <dep model="r:00000000-0000-4000-0000-011c89590288(jetbrains.mps.lang.core.structure)" />
     <dep model="r:00000000-0000-4000-0000-011c89590293(jetbrains.mps.lang.structure.generator_new.baseLanguage@generator)" />
@@ -2645,7 +2357,6 @@
   <source id="8090891477833017662" name="QuickFixField" hash="-crim18v7rz43u7tce8c8ugc4kf5yr3s">
     <dep root="1076452857759748200" />
     <dep root="1076452857759748206" />
-    <dep root="8058965347377019242" />
     <dep model="f:java_stub#37a3367b-1fb2-44d8-aa6b-18075e74e003#jetbrains.mps.smodel(MPS.Classpath/jetbrains.mps.smodel@java_stub)" />
     <dep model="f:java_stub#6354ebe7-c22a-4a0f-ac54-50b52ab9b065#java.lang(JDK/java.lang@java_stub)" />
     <dep model="r:00000000-0000-4000-0000-011c89590288(jetbrains.mps.lang.core.structure)" />
@@ -2708,7 +2419,6 @@
   </source>
   <source id="1076452857759748200" name="CaretPositionOperation" hash="-6oqxdc7gxi1oubsoxql8ysvl5sxe7cl">
     <dep root="1076452857759748206" />
-    <dep root="8058965347377019242" />
     <dep model="r:00000000-0000-4000-0000-011c89590288(jetbrains.mps.lang.core.structure)" />
     <dep model="r:00000000-0000-4000-0000-011c89590293(jetbrains.mps.lang.structure.generator_new.baseLanguage@generator)" />
     <dep model="r:00000000-0000-4000-0000-011c895902b7(jetbrains.mps.lang.typesystem.generator.baseLanguage.template.main@generator)" />
@@ -2725,11 +2435,7 @@
     <file name="CaretPositionOperation.java" />
   </source>
   <source id="1076452857759748206" name="WasSelectedNodeOperation" hash="-bsl83d5rew1n6iib1wa81l829b6znrh">
-<<<<<<< HEAD
-    <dep root="8058965347377019242" />
-=======
     <dep root="1076452857759748200" />
->>>>>>> dd299119
     <dep model="r:00000000-0000-4000-0000-011c89590288(jetbrains.mps.lang.core.structure)" />
     <dep model="r:00000000-0000-4000-0000-011c89590293(jetbrains.mps.lang.structure.generator_new.baseLanguage@generator)" />
     <dep model="r:00000000-0000-4000-0000-011c895902b7(jetbrains.mps.lang.typesystem.generator.baseLanguage.template.main@generator)" />
