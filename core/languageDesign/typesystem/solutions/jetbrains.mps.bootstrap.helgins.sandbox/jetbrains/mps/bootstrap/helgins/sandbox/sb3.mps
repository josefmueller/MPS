--- conflicted
+++ resolved
@@ -8,20 +8,12 @@
   <language namespace="fd392034-7849-419d-9071-12563d152375(jetbrains.mps.baseLanguage.closures)" />
   <import index="k7g3" modelUID="f:java_stub#6354ebe7-c22a-4a0f-ac54-50b52ab9b065#java.util(JDK/java.util@java_stub)" version="-1" />
   <import index="e2lb" modelUID="f:java_stub#6354ebe7-c22a-4a0f-ac54-50b52ab9b065#java.lang(JDK/java.lang@java_stub)" version="-1" />
-<<<<<<< HEAD
-  <import index="m9wl" modelUID="f:java_stub#37a3367b-1fb2-44d8-aa6b-18075e74e003#jetbrains.mps.typesystem.inference(MPS.Classpath/jetbrains.mps.typesystem.inference@java_stub)" version="-1" />
-  <import index="30pf" modelUID="f:java_stub#37a3367b-1fb2-44d8-aa6b-18075e74e003#jetbrains.mps.util(MPS.Classpath/jetbrains.mps.util@java_stub)" version="-1" />
-  <import index="lkfb" modelUID="f:java_stub#37a3367b-1fb2-44d8-aa6b-18075e74e003#jetbrains.mps.smodel(MPS.Classpath/jetbrains.mps.smodel@java_stub)" version="-1" />
-=======
   <import index="ua2a" modelUID="f:java_stub#6ed54515-acc8-4d1e-a16c-9fd6cfe951ea#jetbrains.mps.typesystem.inference(MPS.Core/jetbrains.mps.typesystem.inference@java_stub)" version="-1" />
   <import index="msyo" modelUID="f:java_stub#6ed54515-acc8-4d1e-a16c-9fd6cfe951ea#jetbrains.mps.util(MPS.Core/jetbrains.mps.util@java_stub)" version="-1" />
->>>>>>> 84966c71
   <import index="tpee" modelUID="r:00000000-0000-4000-0000-011c895902ca(jetbrains.mps.baseLanguage.structure)" version="3" implicit="yes" />
   <import index="tpck" modelUID="r:00000000-0000-4000-0000-011c89590288(jetbrains.mps.lang.core.structure)" version="0" implicit="yes" />
   <import index="tp2q" modelUID="r:00000000-0000-4000-0000-011c8959032e(jetbrains.mps.baseLanguage.collections.structure)" version="7" implicit="yes" />
   <import index="tp2c" modelUID="r:00000000-0000-4000-0000-011c89590338(jetbrains.mps.baseLanguage.closures.structure)" version="3" implicit="yes" />
-  <import index="tp25" modelUID="r:00000000-0000-4000-0000-011c89590301(jetbrains.mps.lang.smodel.structure)" version="-1" implicit="yes" />
-  <import index="tpce" modelUID="r:00000000-0000-4000-0000-011c89590292(jetbrains.mps.lang.structure.structure)" version="0" implicit="yes" />
   <roots>
     <node type="tpee.ClassConcept" typeId="tpee.1068390468198" id="761955517644210340">
       <property name="name" nameId="tpck.1169194664001" value="Example" />
@@ -306,132 +298,6 @@
             </node>
           </node>
         </node>
-        <node role="statement" roleId="tpee.1068581517665" type="tpee.LocalVariableDeclarationStatement" typeId="tpee.1068581242864" id="2028378892635004932">
-          <node role="localVariableDeclaration" roleId="tpee.1068581242865" type="tpee.LocalVariableDeclaration" typeId="tpee.1068581242863" id="2028378892635004933">
-            <property name="name" nameId="tpck.1169194664001" value="ls" />
-            <node role="type" roleId="tpee.5680397130376446158" type="tp2q.ListType" typeId="tp2q.1151688443754" id="2028378892635004934">
-              <node role="elementType" roleId="tp2q.1151688676805" type="tpee.ClassifierType" typeId="tpee.1107535904670" id="2028378892635004937">
-                <link role="classifier" roleId="tpee.1107535924139" targetNodeId="lkfb.~SModel" resolveInfo="SModel" />
-              </node>
-            </node>
-            <node role="initializer" roleId="tpee.1068431790190" type="tpee.Expression" typeId="tpee.1068431790191" id="2028378892635004938" />
-          </node>
-        </node>
-        <node role="statement" roleId="tpee.1068581517665" type="tpee.LocalVariableDeclarationStatement" typeId="tpee.1068581242864" id="2028378892635004943">
-          <node role="localVariableDeclaration" roleId="tpee.1068581242865" type="tpee.LocalVariableDeclaration" typeId="tpee.1068581242863" id="2028378892635004944">
-            <property name="name" nameId="tpck.1169194664001" value="lm" />
-            <node role="type" roleId="tpee.5680397130376446158" type="tp2q.ListType" typeId="tp2q.1151688443754" id="2028378892635004945">
-              <node role="elementType" roleId="tp2q.1151688676805" type="tp25.SModelType" typeId="tp25.1143226024141" id="2028378892635004947" />
-            </node>
-            <node role="initializer" roleId="tpee.1068431790190" type="tpee.Expression" typeId="tpee.1068431790191" id="2028378892635004948" />
-          </node>
-        </node>
-        <node role="statement" roleId="tpee.1068581517665" type="tpee.LocalVariableDeclarationStatement" typeId="tpee.1068581242864" id="2028378892635004952">
-          <node role="localVariableDeclaration" roleId="tpee.1068581242865" type="tpee.LocalVariableDeclaration" typeId="tpee.1068581242863" id="2028378892635004953">
-            <property name="name" nameId="tpck.1169194664001" value="lls" />
-            <node role="type" roleId="tpee.5680397130376446158" type="tpee.ClassifierType" typeId="tpee.1107535904670" id="2028378892635004954">
-              <link role="classifier" roleId="tpee.1107535924139" targetNodeId="k7g3.~List" resolveInfo="List" />
-              <node role="parameter" roleId="tpee.1109201940907" type="tpee.ClassifierType" typeId="tpee.1107535904670" id="2028378892635004956">
-                <link role="classifier" roleId="tpee.1107535924139" targetNodeId="lkfb.~SModel" resolveInfo="SModel" />
-              </node>
-            </node>
-            <node role="initializer" roleId="tpee.1068431790190" type="tpee.Expression" typeId="tpee.1068431790191" id="2028378892635004958" />
-          </node>
-        </node>
-        <node role="statement" roleId="tpee.1068581517665" type="tpee.LocalVariableDeclarationStatement" typeId="tpee.1068581242864" id="2028378892635004960">
-          <node role="localVariableDeclaration" roleId="tpee.1068581242865" type="tpee.LocalVariableDeclaration" typeId="tpee.1068581242863" id="2028378892635004961">
-            <property name="name" nameId="tpck.1169194664001" value="llm" />
-            <node role="type" roleId="tpee.5680397130376446158" type="tpee.ClassifierType" typeId="tpee.1107535904670" id="2028378892635004962">
-              <link role="classifier" roleId="tpee.1107535924139" targetNodeId="k7g3.~List" resolveInfo="List" />
-              <node role="parameter" roleId="tpee.1109201940907" type="tp25.SModelType" typeId="tp25.1143226024141" id="2028378892635004965" />
-            </node>
-            <node role="initializer" roleId="tpee.1068431790190" type="tpee.Expression" typeId="tpee.1068431790191" id="2028378892635004964" />
-          </node>
-        </node>
-        <node role="statement" roleId="tpee.1068581517665" type="tpee.Statement" typeId="tpee.1068580123157" id="2028378892635004959" />
-        <node role="statement" roleId="tpee.1068581517665" type="tpee.ExpressionStatement" typeId="tpee.1068580123155" id="2028378892635004967">
-          <node role="expression" roleId="tpee.1068580123156" type="tpee.AssignmentExpression" typeId="tpee.1068498886294" id="2028378892635004969">
-            <node role="rValue" roleId="tpee.1068498886297" type="tpee.LocalVariableReference" typeId="tpee.1068581242866" id="2028378892635004972">
-              <link role="variableDeclaration" roleId="tpee.1068581517664" targetNodeId="2028378892635004944" resolveInfo="lm" />
-            </node>
-            <node role="lValue" roleId="tpee.1068498886295" type="tpee.LocalVariableReference" typeId="tpee.1068581242866" id="2028378892635004968">
-              <link role="variableDeclaration" roleId="tpee.1068581517664" targetNodeId="2028378892635004933" resolveInfo="ls" />
-            </node>
-          </node>
-        </node>
-        <node role="statement" roleId="tpee.1068581517665" type="tpee.ExpressionStatement" typeId="tpee.1068580123155" id="2028378892635004974">
-          <node role="expression" roleId="tpee.1068580123156" type="tpee.AssignmentExpression" typeId="tpee.1068498886294" id="2028378892635004976">
-            <node role="rValue" roleId="tpee.1068498886297" type="tpee.LocalVariableReference" typeId="tpee.1068581242866" id="2028378892635004979">
-              <link role="variableDeclaration" roleId="tpee.1068581517664" targetNodeId="2028378892635004933" resolveInfo="ls" />
-            </node>
-            <node role="lValue" roleId="tpee.1068498886295" type="tpee.LocalVariableReference" typeId="tpee.1068581242866" id="2028378892635004975">
-              <link role="variableDeclaration" roleId="tpee.1068581517664" targetNodeId="2028378892635004944" resolveInfo="lm" />
-            </node>
-          </node>
-        </node>
-        <node role="statement" roleId="tpee.1068581517665" type="tpee.ExpressionStatement" typeId="tpee.1068580123155" id="2028378892635004981">
-          <node role="expression" roleId="tpee.1068580123156" type="tpee.AssignmentExpression" typeId="tpee.1068498886294" id="2028378892635004983">
-            <node role="rValue" roleId="tpee.1068498886297" type="tpee.LocalVariableReference" typeId="tpee.1068581242866" id="2028378892635004986">
-              <link role="variableDeclaration" roleId="tpee.1068581517664" targetNodeId="2028378892635004944" resolveInfo="lm" />
-            </node>
-            <node role="lValue" roleId="tpee.1068498886295" type="tpee.LocalVariableReference" typeId="tpee.1068581242866" id="2028378892635004982">
-              <link role="variableDeclaration" roleId="tpee.1068581517664" targetNodeId="2028378892635004953" resolveInfo="lls" />
-            </node>
-          </node>
-        </node>
-        <node role="statement" roleId="tpee.1068581517665" type="tpee.ExpressionStatement" typeId="tpee.1068580123155" id="2028378892635004988">
-          <node role="expression" roleId="tpee.1068580123156" type="tpee.AssignmentExpression" typeId="tpee.1068498886294" id="2028378892635004990">
-            <node role="rValue" roleId="tpee.1068498886297" type="tpee.LocalVariableReference" typeId="tpee.1068581242866" id="2028378892635004995">
-              <link role="variableDeclaration" roleId="tpee.1068581517664" targetNodeId="2028378892635004933" resolveInfo="ls" />
-            </node>
-            <node role="lValue" roleId="tpee.1068498886295" type="tpee.LocalVariableReference" typeId="tpee.1068581242866" id="2028378892635004989">
-              <link role="variableDeclaration" roleId="tpee.1068581517664" targetNodeId="2028378892635004953" resolveInfo="lls" />
-            </node>
-          </node>
-        </node>
-        <node role="statement" roleId="tpee.1068581517665" type="tpee.ExpressionStatement" typeId="tpee.1068580123155" id="2028378892635004997">
-          <node role="expression" roleId="tpee.1068580123156" type="tpee.AssignmentExpression" typeId="tpee.1068498886294" id="2028378892635004999">
-            <node role="rValue" roleId="tpee.1068498886297" type="tpee.LocalVariableReference" typeId="tpee.1068581242866" id="2028378892635005002">
-              <link role="variableDeclaration" roleId="tpee.1068581517664" targetNodeId="2028378892635004933" resolveInfo="ls" />
-            </node>
-            <node role="lValue" roleId="tpee.1068498886295" type="tpee.LocalVariableReference" typeId="tpee.1068581242866" id="2028378892635004998">
-              <link role="variableDeclaration" roleId="tpee.1068581517664" targetNodeId="2028378892635004961" resolveInfo="llm" />
-            </node>
-          </node>
-        </node>
-        <node role="statement" roleId="tpee.1068581517665" type="tpee.ExpressionStatement" typeId="tpee.1068580123155" id="2028378892635005004">
-          <node role="expression" roleId="tpee.1068580123156" type="tpee.AssignmentExpression" typeId="tpee.1068498886294" id="2028378892635005006">
-            <node role="rValue" roleId="tpee.1068498886297" type="tpee.LocalVariableReference" typeId="tpee.1068581242866" id="2028378892635005009">
-              <link role="variableDeclaration" roleId="tpee.1068581517664" targetNodeId="2028378892635004961" resolveInfo="llm" />
-            </node>
-            <node role="lValue" roleId="tpee.1068498886295" type="tpee.LocalVariableReference" typeId="tpee.1068581242866" id="2028378892635005005">
-              <link role="variableDeclaration" roleId="tpee.1068581517664" targetNodeId="2028378892635004933" resolveInfo="ls" />
-            </node>
-          </node>
-        </node>
-        <node role="statement" roleId="tpee.1068581517665" type="tpee.ExpressionStatement" typeId="tpee.1068580123155" id="2028378892635005011">
-          <node role="expression" roleId="tpee.1068580123156" type="tpee.AssignmentExpression" typeId="tpee.1068498886294" id="2028378892635005013">
-            <node role="rValue" roleId="tpee.1068498886297" type="tpee.LocalVariableReference" typeId="tpee.1068581242866" id="2028378892635005016">
-              <link role="variableDeclaration" roleId="tpee.1068581517664" targetNodeId="2028378892635004961" resolveInfo="llm" />
-            </node>
-            <node role="lValue" roleId="tpee.1068498886295" type="tpee.LocalVariableReference" typeId="tpee.1068581242866" id="2028378892635005012">
-              <link role="variableDeclaration" roleId="tpee.1068581517664" targetNodeId="2028378892635004944" resolveInfo="lm" />
-            </node>
-          </node>
-        </node>
-        <node role="statement" roleId="tpee.1068581517665" type="tpee.ExpressionStatement" typeId="tpee.1068580123155" id="2028378892635005018">
-          <node role="expression" roleId="tpee.1068580123156" type="tpee.AssignmentExpression" typeId="tpee.1068498886294" id="2028378892635005020">
-            <node role="rValue" roleId="tpee.1068498886297" type="tpee.LocalVariableReference" typeId="tpee.1068581242866" id="2028378892635005023">
-              <link role="variableDeclaration" roleId="tpee.1068581517664" targetNodeId="2028378892635004953" resolveInfo="lls" />
-            </node>
-            <node role="lValue" roleId="tpee.1068498886295" type="tpee.LocalVariableReference" typeId="tpee.1068581242866" id="2028378892635005019">
-              <link role="variableDeclaration" roleId="tpee.1068581517664" targetNodeId="2028378892635004944" resolveInfo="lm" />
-            </node>
-          </node>
-        </node>
-        <node role="statement" roleId="tpee.1068581517665" type="tpee.Statement" typeId="tpee.1068580123157" id="2028378892635005024" />
-        <node role="statement" roleId="tpee.1068581517665" type="tpee.Statement" typeId="tpee.1068580123157" id="2028378892635004994" />
-        <node role="statement" roleId="tpee.1068581517665" type="tpee.Statement" typeId="tpee.1068580123157" id="2028378892635004957" />
       </node>
     </node>
     <node role="visibility" roleId="tpee.1178549979242" type="tpee.PublicVisibility" typeId="tpee.1146644602865" id="8270377549769674721" />
@@ -480,13 +346,6 @@
       <node role="visibility" roleId="tpee.1178549979242" type="tpee.PublicVisibility" typeId="tpee.1146644602865" id="7656658799535004850" />
       <node role="body" roleId="tpee.1068580123135" type="tpee.StatementList" typeId="tpee.1068580123136" id="7656658799535004851">
         <node role="statement" roleId="tpee.1068581517665" type="tpee.Statement" typeId="tpee.1068580123157" id="7656658799535009608" />
-<<<<<<< HEAD
-        <node role="statement" roleId="tpee.1068581517665" type="tpee.LocalVariableDeclarationStatement" typeId="tpee.1068581242864" id="7157723551789225119">
-          <node role="localVariableDeclaration" roleId="tpee.1068581242865" type="tpee.LocalVariableDeclaration" typeId="tpee.1068581242863" id="7157723551789225120">
-            <property name="name" nameId="tpck.1169194664001" value="aConcept" />
-            <node role="type" roleId="tpee.5680397130376446158" type="tp25.SNodeType" typeId="tp25.1138055754698" id="7157723551789225121">
-              <link role="concept" roleId="tp25.1138405853777" targetNodeId="tpce.1169125787135" resolveInfo="AbstractConceptDeclaration" />
-=======
         <node role="statement" roleId="tpee.1068581517665" type="tpee.Statement" typeId="tpee.1068580123157" id="7656658799535009610" />
         <node role="statement" roleId="tpee.1068581517665" type="tpee.Statement" typeId="tpee.1068580123157" id="7656658799535009611" />
         <node role="statement" roleId="tpee.1068581517665" type="tpee.ExpressionStatement" typeId="tpee.1068580123155" id="7859727328490283878">
@@ -506,56 +365,14 @@
                   </node>
                 </node>
               </node>
->>>>>>> 84966c71
-            </node>
-          </node>
-        </node>
-        <node role="statement" roleId="tpee.1068581517665" type="tpee.LocalVariableDeclarationStatement" typeId="tpee.1068581242864" id="2028378892635110103">
-          <node role="localVariableDeclaration" roleId="tpee.1068581242865" type="tpee.LocalVariableDeclaration" typeId="tpee.1068581242863" id="2028378892635110104">
-            <property name="name" nameId="tpck.1169194664001" value="b" />
-            <node role="type" roleId="tpee.5680397130376446158" type="tp25.SConceptType" typeId="tp25.1172420572800" id="2028378892635110105" />
-            <node role="initializer" roleId="tpee.1068431790190" type="tpee.Expression" typeId="tpee.1068431790191" id="2028378892635110120" />
-          </node>
-        </node>
-        <node role="statement" roleId="tpee.1068581517665" type="tpee.ExpressionStatement" typeId="tpee.1068580123155" id="2028378892635110107">
-          <node role="expression" roleId="tpee.1068580123156" type="tpee.AssignmentExpression" typeId="tpee.1068498886294" id="2028378892635110109">
-            <node role="rValue" roleId="tpee.1068498886297" type="tpee.LocalVariableReference" typeId="tpee.1068581242866" id="2028378892635110112">
-              <link role="variableDeclaration" roleId="tpee.1068581517664" targetNodeId="2028378892635110104" resolveInfo="b" />
-            </node>
-            <node role="lValue" roleId="tpee.1068498886295" type="tpee.LocalVariableReference" typeId="tpee.1068581242866" id="2028378892635110108">
-              <link role="variableDeclaration" roleId="tpee.1068581517664" targetNodeId="7157723551789225120" resolveInfo="aConcept" />
-            </node>
-          </node>
-        </node>
-        <node role="statement" roleId="tpee.1068581517665" type="tpee.ExpressionStatement" typeId="tpee.1068580123155" id="2028378892635110114">
-          <node role="expression" roleId="tpee.1068580123156" type="tpee.AssignmentExpression" typeId="tpee.1068498886294" id="2028378892635110116">
-            <node role="rValue" roleId="tpee.1068498886297" type="tpee.LocalVariableReference" typeId="tpee.1068581242866" id="2028378892635110119">
-              <link role="variableDeclaration" roleId="tpee.1068581517664" targetNodeId="7157723551789225120" resolveInfo="aConcept" />
-            </node>
-            <node role="lValue" roleId="tpee.1068498886295" type="tpee.LocalVariableReference" typeId="tpee.1068581242866" id="2028378892635110115">
-              <link role="variableDeclaration" roleId="tpee.1068581517664" targetNodeId="2028378892635110104" resolveInfo="b" />
-            </node>
-          </node>
-        </node>
-        <node role="statement" roleId="tpee.1068581517665" type="tpee.IfStatement" typeId="tpee.1068580123159" id="7157723551789225137">
-          <node role="ifTrue" roleId="tpee.1068580123161" type="tpee.StatementList" typeId="tpee.1068580123136" id="7157723551789225138">
-            <node role="statement" roleId="tpee.1068581517665" type="tpee.ReturnStatement" typeId="tpee.1068581242878" id="7157723551789225139">
-              <node role="expression" roleId="tpee.1068581517676" type="tpee.IntegerConstant" typeId="tpee.1068580320020" id="7157723551789225140">
-                <property name="value" nameId="tpee.1068580320021" value="1" />
-              </node>
-            </node>
-          </node>
-          <node role="condition" roleId="tpee.1068580123160" type="tpee.DotExpression" typeId="tpee.1197027756228" id="7157723551789225141">
-            <node role="operand" roleId="tpee.1197027771414" type="tpee.LocalVariableReference" typeId="tpee.1068581242866" id="2028378892635241964">
-              <link role="variableDeclaration" roleId="tpee.1068581517664" targetNodeId="7157723551789225120" resolveInfo="aConcept" />
-            </node>
-            <node role="operation" roleId="tpee.1197027833540" type="tp25.Concept_IsSubConceptOfOperation" typeId="tp25.1180031783296" id="7157723551789225143">
-              <node role="conceptArgument" roleId="tp25.1180031783297" type="tp25.PoundExpression" typeId="tp25.1204834851141" id="7157723551789225144">
-                <node role="expression" roleId="tp25.1204834868751" type="tpee.LocalVariableReference" typeId="tpee.1068581242866" id="2028378892635110102">
-                  <link role="variableDeclaration" roleId="tpee.1068581517664" targetNodeId="7157723551789225120" resolveInfo="aConcept" />
-                </node>
-              </node>
-            </node>
+            </node>
+          </node>
+        </node>
+        <node role="statement" roleId="tpee.1068581517665" type="tpee.Statement" typeId="tpee.1068580123157" id="7656658799535009609" />
+        <node role="statement" roleId="tpee.1068581517665" type="tpee.LocalVariableDeclarationStatement" typeId="tpee.1068581242864" id="7656658799535004852">
+          <node role="localVariableDeclaration" roleId="tpee.1068581242865" type="tpee.LocalVariableDeclaration" typeId="tpee.1068581242863" id="7656658799535004853">
+            <property name="name" nameId="tpck.1169194664001" value="runResolveAction" />
+            <node role="type" roleId="tpee.5680397130376446158" type="tpee.StringType" typeId="tpee.1225271177708" id="7656658799535004854" />
           </node>
         </node>
         <node role="statement" roleId="tpee.1068581517665" type="tpee.Statement" typeId="tpee.1068580123157" id="7859727328490283877" />
