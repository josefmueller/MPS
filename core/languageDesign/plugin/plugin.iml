<?xml version="1.0" encoding="UTF-8"?>
<module relativePaths="false" type="JAVA_MODULE" version="4">
  <component name="NewModuleRootManager" inherit-compiler-output="false">
    <output url="file://$MODULE_DIR$/classes" />
    <output-test url="file://$MODULE_DIR$/classes" />
    <exclude-output />
    <content url="file://$MODULE_DIR$">
      <sourceFolder url="file://$MODULE_DIR$/source_gen" isTestSource="false" />
    </content>
    <orderEntry type="inheritedJdk" />
    <orderEntry type="sourceFolder" forTests="false" />
    <orderEntry type="module" module-name="MPS" exported="" />
    <orderEntry type="module" module-name="classifiers" />
    <orderEntry type="module" module-name="debug-api" />
    <orderEntry type="module" module-name="debug" />
<<<<<<< HEAD
    <orderEntry type="module" module-name="editor-runtime" />
    <orderEntry type="module" module-name="plugin-runtime" exported="" />
=======
    <orderEntry type="module" module-name="runConfigurations" />
>>>>>>> 5d00d01a
  </component>
</module>
<|MERGE_RESOLUTION|>--- conflicted
+++ resolved
@@ -13,11 +13,8 @@
     <orderEntry type="module" module-name="classifiers" />
     <orderEntry type="module" module-name="debug-api" />
     <orderEntry type="module" module-name="debug" />
-<<<<<<< HEAD
     <orderEntry type="module" module-name="editor-runtime" />
     <orderEntry type="module" module-name="plugin-runtime" exported="" />
-=======
     <orderEntry type="module" module-name="runConfigurations" />
->>>>>>> 5d00d01a
   </component>
 </module>
