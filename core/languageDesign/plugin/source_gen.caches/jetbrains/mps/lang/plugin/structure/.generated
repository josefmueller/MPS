--- conflicted
+++ resolved
@@ -250,10 +250,6 @@
     <file name="CreateBlock.java" />
   </source>
   <source id="1203851983563" name="GetNodeBlock" hash="6harfjbndmbnjlv6ck1k2ewzqdjrrsx">
-<<<<<<< HEAD
-=======
-    <dep root="1203071646776" />
->>>>>>> 482c0304
     <dep root="2330114057060456691" />
     <dep root="3743831881070612962" />
     <dep model="r:00000000-0000-4000-0000-011c89590288(jetbrains.mps.lang.core.structure)" />
@@ -271,10 +267,6 @@
     <file name="GetNodeBlock.java" />
   </source>
   <source id="1203852029150" name="GetNodesBlock" hash="-e08a8jil5l25os097zejgvte2g6tz8j">
-<<<<<<< HEAD
-=======
-    <dep root="1203071646776" />
->>>>>>> 482c0304
     <dep root="2330114057060456691" />
     <dep root="3743831881070612962" />
     <dep model="r:00000000-0000-4000-0000-011c89590288(jetbrains.mps.lang.core.structure)" />
@@ -733,10 +725,6 @@
     <file name="ToolType.java" />
   </source>
   <source id="1209909558075" name="ProjectOperation" hash="-9m5i4wsald44sxalje9gvpzagbnpeus">
-<<<<<<< HEAD
-=======
-    <dep root="1203071646776" />
->>>>>>> 482c0304
     <dep root="2330114057060456691" />
     <dep model="r:00000000-0000-4000-0000-011c89590288(jetbrains.mps.lang.core.structure)" />
     <dep model="r:00000000-0000-4000-0000-011c89590293(jetbrains.mps.lang.structure.generator_new.baseLanguage@generator)" />
@@ -2026,10 +2014,6 @@
     <file name="CheckConfigurationBlock.java" />
   </source>
   <source id="678887849223472884" name="ExecuteConfigBlock" hash="-5ycax2h375gzv8nzv32j64trtdeb5rz">
-<<<<<<< HEAD
-=======
-    <dep root="1203071646776" />
->>>>>>> 482c0304
     <dep root="2330114057060456691" />
     <dep root="8376523923662591983" />
     <dep model="r:00000000-0000-4000-0000-011c89590288(jetbrains.mps.lang.core.structure)" />
@@ -2065,10 +2049,6 @@
     <file name="ActionsStatement.java" />
   </source>
   <source id="678887849223472893" name="ProcessHandlerStatement" hash="23jnzyjlfy3m30sby0f3igsq219117d">
-<<<<<<< HEAD
-=======
-    <dep root="1203071646776" />
->>>>>>> 482c0304
     <dep root="2330114057060456691" />
     <dep root="678887849223527750" />
     <dep model="f:java_stub#37a3367b-1fb2-44d8-aa6b-18075e74e003#jetbrains.mps.smodel(MPS.Classpath/jetbrains.mps.smodel@java_stub)" />
@@ -2088,10 +2068,6 @@
     <file name="ProcessHandlerStatement.java" />
   </source>
   <source id="678887849223472894" name="ExecutionConsoleStatement" hash="bs4o7edwniua9e3ntf39217lvlqbt0o">
-<<<<<<< HEAD
-=======
-    <dep root="1203071646776" />
->>>>>>> 482c0304
     <dep root="2330114057060456691" />
     <dep root="678887849223472895" />
     <dep root="678887849223527750" />
@@ -2273,10 +2249,6 @@
     <file name="PropertyRefType.java" />
   </source>
   <source id="394857668356997867" name="SimpleActionPlace" hash="vzz3qg8t8lx6acc1hy7hbbzj7d7ueq">
-<<<<<<< HEAD
-=======
-    <dep root="1203071646776" />
->>>>>>> 482c0304
     <dep root="2330114057060456691" />
     <dep root="394857668356997868" />
     <dep model="r:00000000-0000-4000-0000-011c89590288(jetbrains.mps.lang.core.structure)" />
@@ -2300,10 +2272,6 @@
     <file name="ActionPlaceSpecification.java" />
   </source>
   <source id="394857668357022342" name="ToolActionPlace" hash="a200r6981kwz6ftuybckwrl0n83ug5i">
-<<<<<<< HEAD
-=======
-    <dep root="1203071646776" />
->>>>>>> 482c0304
     <dep root="2330114057060456691" />
     <dep root="394857668356997868" />
     <dep model="r:00000000-0000-4000-0000-011c89590288(jetbrains.mps.lang.core.structure)" />
@@ -2321,10 +2289,6 @@
     <file name="ToolActionPlace.java" />
   </source>
   <source id="394857668357342104" name="EverywhereActionPlace" hash="detcbk8tng7e186e9yg4s01h2oplr4l">
-<<<<<<< HEAD
-=======
-    <dep root="1203071646776" />
->>>>>>> 482c0304
     <dep root="2330114057060456691" />
     <dep root="394857668356997868" />
     <dep model="r:00000000-0000-4000-0000-011c89590288(jetbrains.mps.lang.core.structure)" />
@@ -2397,10 +2361,6 @@
     <file name="RunConfigType.java" />
   </source>
   <source id="6586153900349324059" name="ActionListStatement" hash="-6uzouxi9p3p43cnjjwphwxs0mfai70u">
-<<<<<<< HEAD
-=======
-    <dep root="1203071646776" />
->>>>>>> 482c0304
     <dep root="2330114057060456691" />
     <dep root="678887849223527750" />
     <dep model="f:java_stub#37a3367b-1fb2-44d8-aa6b-18075e74e003#jetbrains.mps.smodel(MPS.Classpath/jetbrains.mps.smodel@java_stub)" />
@@ -2621,10 +2581,6 @@
     <file name="RunModelConfigCreator.java" />
   </source>
   <source id="9061443648117357794" name="ProcessStatement" hash="edzapz6t0hmlsgvuadob2id1jzrcj4g">
-<<<<<<< HEAD
-=======
-    <dep root="1203071646776" />
->>>>>>> 482c0304
     <dep root="2330114057060456691" />
     <dep root="678887849223527750" />
     <dep model="f:java_stub#37a3367b-1fb2-44d8-aa6b-18075e74e003#jetbrains.mps.smodel(MPS.Classpath/jetbrains.mps.smodel@java_stub)" />
@@ -2644,10 +2600,6 @@
     <file name="ProcessStatement.java" />
   </source>
   <source id="9061443648117368090" name="ConsoleExpression" hash="-3xuagd10bo8ox88r8mly3tg6w6qelfu">
-<<<<<<< HEAD
-=======
-    <dep root="1203071646776" />
->>>>>>> 482c0304
     <dep root="2330114057060456691" />
     <dep root="678887849223527750" />
     <dep model="r:00000000-0000-4000-0000-011c89590288(jetbrains.mps.lang.core.structure)" />
@@ -2831,10 +2783,6 @@
     <file name="TabbedToolDeclaration.java" />
   </source>
   <source id="5896642449625987000" name="AddTabOperation" hash="55qgln6s3gxy388a1nl1ulttdvjll1w">
-<<<<<<< HEAD
-=======
-    <dep root="1203071646776" />
->>>>>>> 482c0304
     <dep root="2330114057060456691" />
     <dep root="6938053545825350222" />
     <dep root="8096638938275438668" />
@@ -2884,10 +2832,6 @@
     <file name="GetSelectedTabOperation.java" />
   </source>
   <source id="8096638938275438668" name="TabbedToolOperation" hash="-2rw3wuyyppjvohyf9n6mcfzzw51u865">
-<<<<<<< HEAD
-=======
-    <dep root="1203071646776" />
->>>>>>> 482c0304
     <dep root="2330114057060456691" />
     <dep model="r:00000000-0000-4000-0000-011c89590288(jetbrains.mps.lang.core.structure)" />
     <dep model="r:00000000-0000-4000-0000-011c89590293(jetbrains.mps.lang.structure.generator_new.baseLanguage@generator)" />
@@ -3079,10 +3023,6 @@
     <file name="VariableNodeExpression.java" />
   </source>
   <source id="492938830216689663" name="GetUserDataExpression" hash="306jvt62zegdie4x8v4u883chm7p48t">
-<<<<<<< HEAD
-=======
-    <dep root="1203071646776" />
->>>>>>> 482c0304
     <dep root="2330114057060456691" />
     <dep root="678887849223527750" />
     <dep model="f:java_stub#37a3367b-1fb2-44d8-aa6b-18075e74e003#jetbrains.mps.smodel(MPS.Classpath/jetbrains.mps.smodel@java_stub)" />
@@ -3156,12 +3096,7 @@
     <dep model="r:f04c1476-2f91-4f59-be13-c8e009abebee(jetbrains.mps.baseLanguageInternal.generator.template.main@generator)" />
     <file name="RunConfigExecutionParameterDeclaration.java" />
   </source>
-<<<<<<< HEAD
   <source id="8179323502814656936" name="RunConfigParameterReferenceOperation" hash="-e86eh1k0lt7t8hotff6a8bv8ybqv48n">
-=======
-  <source id="8179323502814656936" name="RunConfigParameterReferenceOperation" hash="-5q4w7nhdo919b77vue1qvk4u1oquoqg">
-    <dep root="1203071646776" />
->>>>>>> 482c0304
     <dep root="2330114057060456691" />
     <dep root="8179323502814630510" />
     <dep model="f:java_stub#37a3367b-1fb2-44d8-aa6b-18075e74e003#jetbrains.mps.smodel(MPS.Classpath/jetbrains.mps.smodel@java_stub)" />
@@ -3203,10 +3138,6 @@
     <dep root="1110842925895076036" />
     <dep root="1110842925895076037" />
     <dep root="1110842925895076038" />
-<<<<<<< HEAD
-=======
-    <dep root="1203071646776" />
->>>>>>> 482c0304
     <dep root="2330114057060456691" />
     <dep root="7187575959585005270" />
     <dep root="8376523923662591983" />
@@ -3355,10 +3286,6 @@
     <file name="GetPreferencesComponentInProjectOperation.java" />
   </source>
   <source id="3339131993542057767" name="BaseProjectOperation" hash="6npk5cqw4fzuezimxr19wv0vo23fa8q">
-<<<<<<< HEAD
-=======
-    <dep root="1203071646776" />
->>>>>>> 482c0304
     <dep root="2330114057060456691" />
     <dep model="r:00000000-0000-4000-0000-011c89590288(jetbrains.mps.lang.core.structure)" />
     <dep model="r:00000000-0000-4000-0000-011c89590293(jetbrains.mps.lang.structure.generator_new.baseLanguage@generator)" />
@@ -3574,10 +3501,6 @@
     <file name="PrepareReturnType_FunctionParameter.java" />
   </source>
   <source id="3680762252127977523" name="ProjectExpression" hash="-5cm1u7t40bqwx507ht0wyhc0r9n3h6k">
-<<<<<<< HEAD
-=======
-    <dep root="1203071646776" />
->>>>>>> 482c0304
     <dep root="2330114057060456691" />
     <dep root="678887849223527750" />
     <dep model="r:00000000-0000-4000-0000-011c89590288(jetbrains.mps.lang.core.structure)" />
@@ -3796,10 +3719,6 @@
     <file name="EditorTabReference.java" />
   </source>
   <source id="2450897840534688273" name="OrderReference" hash="y14obgnt0teb5omus63n87gqervvt9">
-<<<<<<< HEAD
-=======
-    <dep root="1203071646776" />
->>>>>>> 482c0304
     <dep root="2330114057060456691" />
     <dep root="2450897840534683973" />
     <dep root="2450897840534683975" />
