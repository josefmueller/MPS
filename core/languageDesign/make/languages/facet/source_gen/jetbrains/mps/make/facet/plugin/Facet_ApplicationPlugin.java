--- conflicted
+++ resolved
@@ -19,16 +19,6 @@
   public Facet_ApplicationPlugin() {
   }
 
-<<<<<<< HEAD
-  public List<BaseGroup> initGroups() {
-    List<BaseGroup> groups = ListSequence.fromList(new ArrayList<BaseGroup>());
-    String moduleName = "jetbrains.mps.make.facet";
-    this.addGroup(groups, moduleName, "jetbrains.mps.make.facet.plugin.GlobalMake_ActionGroup");
-    this.addGroup(groups, moduleName, "jetbrains.mps.make.facet.plugin.Make_ActionGroup");
-    this.addGroup(groups, moduleName, "jetbrains.mps.make.facet.plugin.ProjectMake_ActionGroup");
-    this.addGroup(groups, moduleName, "jetbrains.mps.make.facet.plugin.ToolbarMake_ActionGroup");
-    return groups;
-=======
   public PluginId getId() {
     return myId;
   }
@@ -37,7 +27,6 @@
     // actions w/o parameters 
     // groups 
     addGroup(new Make_ActionGroup());
->>>>>>> 288d1d89
   }
 
   public void adjustRegularGroups() {
