--- conflicted
+++ resolved
@@ -149,10 +149,7 @@
   </source>
   <source id="1189693830529" name="RequiredAdditionalArgument" hash="6fnh9n9icuzx96l2du54j4deniny52e">
     <dep root="3302086321379400330" />
-<<<<<<< HEAD
-=======
     <dep root="3302086321379403347" />
->>>>>>> f015c5d9
     <dep root="6895093993902236229" />
     <dep model="f:java_stub#37a3367b-1fb2-44d8-aa6b-18075e74e003#jetbrains.mps.smodel(MPS.Classpath/jetbrains.mps.smodel@java_stub)" />
     <dep model="f:java_stub#6354ebe7-c22a-4a0f-ac54-50b52ab9b065#java.lang(JDK/java.lang@java_stub)" />
@@ -304,10 +301,7 @@
   <source id="1197386846879" name="ChangeFeatureNameOperation" hash="-1wv4lr6y5hj5a41ommda1arfckrbjmq">
     <dep root="3242588059496701743" />
     <dep root="3302086321379400330" />
-<<<<<<< HEAD
-=======
     <dep root="3302086321379403347" />
->>>>>>> f015c5d9
     <dep model="f:java_stub#37a3367b-1fb2-44d8-aa6b-18075e74e003#jetbrains.mps.smodel(MPS.Classpath/jetbrains.mps.smodel@java_stub)" />
     <dep model="f:java_stub#6354ebe7-c22a-4a0f-ac54-50b52ab9b065#java.lang(JDK/java.lang@java_stub)" />
     <dep model="r:00000000-0000-4000-0000-011c89590288(jetbrains.mps.lang.core.structure)" />
@@ -366,10 +360,7 @@
   <source id="1199619425400" name="AbstractMoveExpression" hash="-ca79nzsmktxxssl3ccbjrhwd85ahxew">
     <dep root="3242588059496701743" />
     <dep root="3302086321379400330" />
-<<<<<<< HEAD
-=======
     <dep root="3302086321379403347" />
->>>>>>> f015c5d9
     <dep model="f:java_stub#37a3367b-1fb2-44d8-aa6b-18075e74e003#jetbrains.mps.smodel(MPS.Classpath/jetbrains.mps.smodel@java_stub)" />
     <dep model="f:java_stub#6354ebe7-c22a-4a0f-ac54-50b52ab9b065#java.lang(JDK/java.lang@java_stub)" />
     <dep model="r:00000000-0000-4000-0000-011c89590288(jetbrains.mps.lang.core.structure)" />
@@ -485,10 +476,7 @@
   <source id="1204722970897" name="DeleteFeatureOperation" hash="-86j3p54639j6v9hq31b4uyg9g1qx2o5">
     <dep root="3242588059496701743" />
     <dep root="3302086321379400330" />
-<<<<<<< HEAD
-=======
     <dep root="3302086321379403347" />
->>>>>>> f015c5d9
     <dep model="f:java_stub#37a3367b-1fb2-44d8-aa6b-18075e74e003#jetbrains.mps.smodel(MPS.Classpath/jetbrains.mps.smodel@java_stub)" />
     <dep model="f:java_stub#6354ebe7-c22a-4a0f-ac54-50b52ab9b065#java.lang(JDK/java.lang@java_stub)" />
     <dep model="r:00000000-0000-4000-0000-011c89590288(jetbrains.mps.lang.core.structure)" />
@@ -577,10 +565,7 @@
   </source>
   <source id="1212242507771" name="FinderReference" hash="bp9c1h89gx773ib4b61spvpypu31y9w">
     <dep root="3302086321379400330" />
-<<<<<<< HEAD
-=======
     <dep root="3302086321379403347" />
->>>>>>> f015c5d9
     <dep model="f:java_stub#37a3367b-1fb2-44d8-aa6b-18075e74e003#jetbrains.mps.smodel(MPS.Classpath/jetbrains.mps.smodel@java_stub)" />
     <dep model="f:java_stub#6354ebe7-c22a-4a0f-ac54-50b52ab9b065#java.lang(JDK/java.lang@java_stub)" />
     <dep model="r:00000000-0000-4000-0000-011c89590288(jetbrains.mps.lang.core.structure)" />
@@ -832,10 +817,7 @@
   </source>
   <source id="6895093993902311010" name="RefactoringField" hash="-znhs4d8a8u8eibf2r0d3imxp8yh92f">
     <dep root="3302086321379400330" />
-<<<<<<< HEAD
-=======
     <dep root="3302086321379403347" />
->>>>>>> f015c5d9
     <dep root="478744034994715997" />
     <dep model="r:00000000-0000-4000-0000-011c89590288(jetbrains.mps.lang.core.structure)" />
     <dep model="r:00000000-0000-4000-0000-011c89590293(jetbrains.mps.lang.structure.generator_new.baseLanguage@generator)" />
@@ -853,10 +835,7 @@
   </source>
   <source id="6895093993902311012" name="RefactoringParameter" hash="ujqr527hvvs0imtnje5321vap3322f">
     <dep root="3302086321379400330" />
-<<<<<<< HEAD
-=======
     <dep root="3302086321379403347" />
->>>>>>> f015c5d9
     <dep root="478744034994715997" />
     <dep root="6895093993902236229" />
     <dep root="7573235936722759491" />
@@ -893,10 +872,7 @@
   </source>
   <source id="6895093993902496262" name="RefactoringParameterReference" hash="1w7cbsmcb0go00wwt5ffufg1ighssxe">
     <dep root="3302086321379400330" />
-<<<<<<< HEAD
-=======
     <dep root="3302086321379403347" />
->>>>>>> f015c5d9
     <dep root="478744034994716100" />
     <dep root="6895093993902311012" />
     <dep model="f:java_stub#37a3367b-1fb2-44d8-aa6b-18075e74e003#jetbrains.mps.smodel(MPS.Classpath/jetbrains.mps.smodel@java_stub)" />
@@ -917,10 +893,7 @@
   </source>
   <source id="5497648299878398634" name="RefactoringFieldReference" hash="-ednni22vnr9byn8yauw2f6kjwmfkxh0">
     <dep root="3302086321379400330" />
-<<<<<<< HEAD
-=======
     <dep root="3302086321379403347" />
->>>>>>> f015c5d9
     <dep root="478744034994716100" />
     <dep root="6895093993902311010" />
     <dep model="r:00000000-0000-4000-0000-011c89590288(jetbrains.mps.lang.core.structure)" />
@@ -1030,10 +1003,7 @@
     <dep root="1682834381185132063" />
     <dep root="2058726427123891188" />
     <dep root="3302086321379400330" />
-<<<<<<< HEAD
-=======
     <dep root="3302086321379403347" />
->>>>>>> f015c5d9
     <dep root="5497648299878741970" />
     <dep root="6895093993902310761" />
     <dep root="6895093993902311010" />
@@ -1107,10 +1077,7 @@
   </source>
   <source id="7953996722066252909" name="ContextMemberOperation" hash="-7dodpy5q9422q57m1pl7a0zuppmg86a">
     <dep root="3302086321379400330" />
-<<<<<<< HEAD
-=======
     <dep root="3302086321379403347" />
->>>>>>> f015c5d9
     <dep model="r:00000000-0000-4000-0000-011c89590288(jetbrains.mps.lang.core.structure)" />
     <dep model="r:00000000-0000-4000-0000-011c89590293(jetbrains.mps.lang.structure.generator_new.baseLanguage@generator)" />
     <dep model="r:00000000-0000-4000-0000-011c895902ca(jetbrains.mps.baseLanguage.structure)" />
@@ -1333,6 +1300,7 @@
   </source>
   <source id="3302086321379400330" name="ChangeFeatureNameExpression" hash="-7ugkk4fulxaeo5fibccf0wz2tmzxd6h">
     <dep root="3242588059496701743" />
+    <dep root="3302086321379403347" />
     <dep model="f:java_stub#37a3367b-1fb2-44d8-aa6b-18075e74e003#jetbrains.mps.smodel(MPS.Classpath/jetbrains.mps.smodel@java_stub)" />
     <dep model="f:java_stub#6354ebe7-c22a-4a0f-ac54-50b52ab9b065#java.lang(JDK/java.lang@java_stub)" />
     <dep model="r:00000000-0000-4000-0000-011c89590288(jetbrains.mps.lang.core.structure)" />
