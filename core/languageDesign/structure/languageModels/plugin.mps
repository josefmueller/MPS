<?xml version="1.0" encoding="UTF-8"?>
<model modelUID="r:00000000-0000-4000-0000-011c89590290(jetbrains.mps.lang.structure.plugin)">
  <persistence version="7" />
  <language namespace="28f9e497-3b42-4291-aeba-0a1039153ab1(jetbrains.mps.lang.plugin)" />
  <language namespace="f3061a53-9226-4cc5-a443-f952ceaf5816(jetbrains.mps.baseLanguage)" />
  <language namespace="443f4c36-fcf5-4eb6-9500-8d06ed259e3e(jetbrains.mps.baseLanguage.classifiers)" />
  <language namespace="7866978e-a0f0-4cc7-81bc-4d213d9375e1(jetbrains.mps.lang.smodel)" />
  <language namespace="83888646-71ce-4f1c-9c53-c54016f6ad4f(jetbrains.mps.baseLanguage.collections)" />
  <language namespace="aee9cad2-acd4-4608-aef2-0004f6a1cdbd(jetbrains.mps.lang.actions)" />
  <language namespace="fd392034-7849-419d-9071-12563d152375(jetbrains.mps.baseLanguage.closures)" />
  <devkit namespace="fbc25dd2-5da4-483a-8b19-70928e1b62d7(jetbrains.mps.devkit.general-purpose)" />
  <import index="tpce" modelUID="r:00000000-0000-4000-0000-011c89590292(jetbrains.mps.lang.structure.structure)" version="0" />
  <import index="tprs" modelUID="r:00000000-0000-4000-0000-011c895904a4(jetbrains.mps.ide.actions)" version="-1" />
  <import index="iwwu" modelUID="r:2c4d9270-b6d6-44af-aecd-e01a223680db(jetbrains.mps.kernel.model)" version="-1" />
  <import index="afxk" modelUID="f:java_stub#37a3367b-1fb2-44d8-aa6b-18075e74e003#jetbrains.mps.project(jetbrains.mps.project@java_stub)" version="-1" />
  <import index="4zw2" modelUID="f:java_stub#37a3367b-1fb2-44d8-aa6b-18075e74e003#com.intellij.openapi.actionSystem(com.intellij.openapi.actionSystem@java_stub)" version="-1" />
  <import index="a8em" modelUID="f:java_stub#37a3367b-1fb2-44d8-aa6b-18075e74e003#jetbrains.mps.workbench(jetbrains.mps.workbench@java_stub)" version="-1" />
  <import index="k1li" modelUID="f:java_stub#37a3367b-1fb2-44d8-aa6b-18075e74e003#jetbrains.mps.workbench.action(jetbrains.mps.workbench.action@java_stub)" version="-1" />
  <import index="30pf" modelUID="f:java_stub#37a3367b-1fb2-44d8-aa6b-18075e74e003#jetbrains.mps.util(jetbrains.mps.util@java_stub)" version="-1" />
  <import index="lkfb" modelUID="f:java_stub#37a3367b-1fb2-44d8-aa6b-18075e74e003#jetbrains.mps.smodel(jetbrains.mps.smodel@java_stub)" version="-1" />
  <import index="e2lb" modelUID="f:java_stub#6354ebe7-c22a-4a0f-ac54-50b52ab9b065#java.lang(java.lang@java_stub)" version="-1" />
  <import index="7vsr" modelUID="f:java_stub#37a3367b-1fb2-44d8-aa6b-18075e74e003#com.intellij.ide(com.intellij.ide@java_stub)" version="-1" />
  <import index="k7g3" modelUID="f:java_stub#6354ebe7-c22a-4a0f-ac54-50b52ab9b065#java.util(java.util@java_stub)" version="-1" />
  <import index="tpf8" modelUID="r:00000000-0000-4000-0000-011c895902e8(jetbrains.mps.lang.generator.structure)" version="2" />
  <import index="tp4k" modelUID="r:00000000-0000-4000-0000-011c89590368(jetbrains.mps.lang.plugin.structure)" version="23" implicit="yes" />
  <import index="tpee" modelUID="r:00000000-0000-4000-0000-011c895902ca(jetbrains.mps.baseLanguage.structure)" version="3" implicit="yes" />
  <import index="tp25" modelUID="r:00000000-0000-4000-0000-011c89590301(jetbrains.mps.lang.smodel.structure)" version="16" implicit="yes" />
  <import index="tp2q" modelUID="r:00000000-0000-4000-0000-011c8959032e(jetbrains.mps.baseLanguage.collections.structure)" version="7" implicit="yes" />
  <import index="tp2c" modelUID="r:00000000-0000-4000-0000-011c89590338(jetbrains.mps.baseLanguage.closures.structure)" version="3" implicit="yes" />
  <import index="tpck" modelUID="r:00000000-0000-4000-0000-011c89590288(jetbrains.mps.lang.core.structure)" version="0" implicit="yes" />
  <import index="tp4f" modelUID="r:00000000-0000-4000-0000-011c89590373(jetbrains.mps.baseLanguage.classifiers.structure)" version="0" implicit="yes" />
  <import index="tpcn" modelUID="r:00000000-0000-4000-0000-011c8959028b(jetbrains.mps.lang.structure.behavior)" version="-1" implicit="yes" />
  <import index="tpdg" modelUID="r:00000000-0000-4000-0000-011c895902a8(jetbrains.mps.lang.actions.structure)" version="23" implicit="yes" />
  <roots>
    <node type="tp4k.ActionGroupDeclaration" typeId="tp4k.1203087890642" id="1216651471788">
      <property name="name" nameId="tpck.1169194664001" value="Structure" />
      <property name="virtualPackage" nameId="tpck.1193676396447" value="Actions" />
    </node>
    <node type="tp4k.ActionDeclaration" typeId="tp4k.1203071646776" id="2465654535473033482">
      <property name="name" nameId="tpck.1169194664001" value="ShowHelpForNode" />
      <property name="caption" nameId="tp4k.1205250923097" value="Show Help for Node" />
      <property name="virtualPackage" nameId="tpck.1193676396447" value="Actions" />
    </node>
    <node type="tp4k.ActionDeclaration" typeId="tp4k.1203071646776" id="2510134983999308902">
      <property name="name" nameId="tpck.1169194664001" value="ShowDefaultHelp" />
      <property name="caption" nameId="tp4k.1205250923097" value="Show Default Help" />
      <property name="virtualPackage" nameId="tpck.1193676396447" value="Actions" />
    </node>
    <node type="tp4k.ActionGroupDeclaration" typeId="tp4k.1203087890642" id="2510134983999309022">
      <property name="name" nameId="tpck.1169194664001" value="ShowHelp" />
      <property name="virtualPackage" nameId="tpck.1193676396447" value="Actions" />
    </node>
    <node type="tpee.ClassConcept" typeId="tpee.1068390468198" id="2510134983999358074">
      <property name="name" nameId="tpck.1169194664001" value="HelpHelper" />
    </node>
    <node type="tp4k.ActionDeclaration" typeId="tp4k.1203071646776" id="2510134983999478954">
      <property name="name" nameId="tpck.1169194664001" value="ShowHelpForRoot" />
      <property name="caption" nameId="tp4k.1205250923097" value="Show Help for Root" />
      <property name="virtualPackage" nameId="tpck.1193676396447" value="Actions" />
    </node>
    <node type="tp4k.ActionDeclaration" typeId="tp4k.1203071646776" id="2510134983999478992">
      <property name="name" nameId="tpck.1169194664001" value="ShowHelpForAspect" />
      <property name="caption" nameId="tp4k.1205250923097" value="Show Help for Aspect" />
      <property name="virtualPackage" nameId="tpck.1193676396447" value="Actions" />
    </node>
    <node type="tp4k.KeymapChangesDeclaration" typeId="tp4k.1562714432501166197" id="902116341861940181">
      <property name="keymap" nameId="tp4k.1562714432501166281" value="$default" />
      <property name="name" nameId="tpck.1169194664001" value="Default" />
    </node>
    <node type="tpee.ClassConcept" typeId="tpee.1068390468198" id="3552608880959246745">
      <property name="name" nameId="tpck.1169194664001" value="ConceptEditorOpenHelper" />
      <property name="virtualPackage" nameId="tpck.1193676396447" value="Tabs" />
    </node>
    <node type="tp4k.EditorTab" typeId="tp4k.3743831881070611759" id="2542706524531725660">
      <property name="name" nameId="tpck.1169194664001" value="Structure" />
      <property name="shortcutChar" nameId="tp4k.3743831881070611767" value="S" />
      <property name="virtualPackage" nameId="tpck.1193676396447" value="Tabs" />
      <link role="baseNodeConcept" roleId="tp4k.3743831881070611760" targetNodeId="tpce.1169125787135" resolveInfo="AbstractConceptDeclaration" />
    </node>
    <node type="tpee.ClassConcept" typeId="tpee.1068390468198" id="6388164970935848749">
      <property name="name" nameId="tpck.1169194664001" value="ConceptEditorHelper" />
    </node>
  </roots>
  <root id="1216651471788">
    <node role="contents" roleId="tp4k.1207145245948" type="tp4k.ElementListContents" typeId="tp4k.1207145163717" id="1216651485227">
      <node role="reference" roleId="tp4k.1207145201301" type="tp4k.GroupAnchor" typeId="tp4k.1203680534665" id="2510134983999435171">
        <property name="name" nameId="tpck.1169194664001" value="showHelp" />
      </node>
    </node>
    <node role="modifier" roleId="tp4k.1204991552650" type="tp4k.ModificationStatement" typeId="tp4k.1203092361741" id="1216651579391">
      <link role="modifiedGroup" roleId="tp4k.1203092736097" targetNodeId="tprs.1204991231476" resolveInfo="EditorPopup" />
      <link role="point" roleId="tp4k.1204992316090" targetNodeId="tprs.5535460359399672329" resolveInfo="structure" />
    </node>
    <node role="modifier" roleId="tp4k.1204991552650" type="tp4k.ModificationStatement" typeId="tp4k.1203092361741" id="1216651585611">
      <link role="modifiedGroup" roleId="tp4k.1203092736097" targetNodeId="tprs.1204991215587" resolveInfo="NodeActions" />
      <link role="point" roleId="tp4k.1204992316090" targetNodeId="tprs.1216651568906" resolveInfo="structure" />
    </node>
  </root>
  <root id="2465654535473033482">
    <node role="executeFunction" roleId="tp4k.1203083461638" type="tp4k.ExecuteBlock" typeId="tp4k.1203083511112" id="2465654535473033483">
      <node role="body" roleId="tpee.1137022507850" type="tpee.StatementList" typeId="tpee.1068580123136" id="2465654535473033484">
        <node role="statement" roleId="tpee.1068581517665" type="tpee.ExpressionStatement" typeId="tpee.1068580123155" id="2510134983999478948">
          <node role="expression" roleId="tpee.1068580123156" type="tpee.StaticMethodCall" typeId="tpee.1081236700937" id="2510134983999478950">
            <link role="baseMethodDeclaration" roleId="tpee.1068499141037" targetNodeId="2510134983999478908" resolveInfo="showHelpForNode" />
            <link role="classConcept" roleId="tpee.1144433194310" targetNodeId="2510134983999358074" resolveInfo="HelpHelper" />
            <node role="actualArgument" roleId="tpee.1068499141038" type="tpee.DotExpression" typeId="tpee.1197027756228" id="2510134983999478951">
              <node role="operand" roleId="tpee.1197027771414" type="tp4f.ThisClassifierExpression" typeId="tp4f.1205752633985" id="2510134983999478952" />
              <node role="operation" roleId="tpee.1197027833540" type="tp4k.ActionParameterReferenceOperation" typeId="tp4k.1206092561075" id="2510134983999478953">
                <link role="member" roleId="tp4f.1205756909548" targetNodeId="2465654535473033485" resolveInfo="node" />
              </node>
            </node>
          </node>
        </node>
      </node>
    </node>
    <node role="parameter" roleId="tp4k.1217413222820" type="tp4k.ActionDataParameterDeclaration" typeId="tp4k.1217252042208" id="2510134983999478940">
      <property name="name" nameId="tpck.1169194664001" value="model" />
      <property name="isOptional" nameId="tp4k.1221669969834" value="true" />
      <link role="key" roleId="tp4k.1217252646389" targetNodeId="a8em.~MPSDataKeys%dCONTEXT_MODEL" resolveInfo="CONTEXT_MODEL" />
    </node>
    <node role="parameter" roleId="tp4k.1217413222820" type="tp4k.ActionDataParameterDeclaration" typeId="tp4k.1217252042208" id="2510134983999478942">
      <property name="name" nameId="tpck.1169194664001" value="module" />
      <property name="isOptional" nameId="tp4k.1221669969834" value="true" />
      <link role="key" roleId="tp4k.1217252646389" targetNodeId="a8em.~MPSDataKeys%dCONTEXT_MODULE" resolveInfo="CONTEXT_MODULE" />
    </node>
    <node role="parameter" roleId="tp4k.1217413222820" type="tp4k.ActionParameterDeclaration" typeId="tp4k.1205679047295" id="2465654535473033485">
      <property name="name" nameId="tpck.1169194664001" value="node" />
      <node role="visibility" roleId="tpee.1178549979242" type="tpee.PrivateVisibility" typeId="tpee.1146644623116" id="2465654535473033486" />
      <node role="type" roleId="tpee.5680397130376446158" type="tp25.SNodeType" typeId="tp25.1138055754698" id="2465654535473033487" />
    </node>
    <node role="updateBlock" roleId="tp4k.1203083196627" type="tp4k.IsApplicableBlock" typeId="tp4k.1205681243813" id="2465654535473044239">
      <node role="body" roleId="tpee.1137022507850" type="tpee.StatementList" typeId="tpee.1068580123136" id="2465654535473044240">
        <node role="statement" roleId="tpee.1068581517665" type="tpee.ExpressionStatement" typeId="tpee.1068580123155" id="2465654535473044241">
          <node role="expression" roleId="tpee.1068580123156" type="tpee.AndExpression" typeId="tpee.1080120340718" id="2510134983999478927">
            <node role="rightExpression" roleId="tpee.1081773367579" type="tpee.NotEqualsExpression" typeId="tpee.1073239437375" id="405965118310188131">
              <node role="leftExpression" roleId="tpee.1081773367580" type="tpee.StaticMethodCall" typeId="tpee.1081236700937" id="405965118310188132">
                <link role="baseMethodDeclaration" roleId="tpee.1068499141037" targetNodeId="2510134983999435082" resolveInfo="getDefaultHelpFor" />
                <link role="classConcept" roleId="tpee.1144433194310" targetNodeId="2510134983999358074" resolveInfo="HelpHelper" />
                <node role="actualArgument" roleId="tpee.1068499141038" type="tpee.DotExpression" typeId="tpee.1197027756228" id="6787269658363058974">
                  <node role="operand" roleId="tpee.1197027771414" type="tp4f.ThisClassifierExpression" typeId="tp4f.1205752633985" id="6787269658363058975" />
                  <node role="operation" roleId="tpee.1197027833540" type="tp4k.ActionDataParameterReferenceOperation" typeId="tp4k.1217252428768" id="6787269658363058976">
                    <link role="member" roleId="tp4f.1205756909548" targetNodeId="2510134983999478942" resolveInfo="module" />
                  </node>
                </node>
                <node role="actualArgument" roleId="tpee.1068499141038" type="tpee.DotExpression" typeId="tpee.1197027756228" id="6787269658363058977">
                  <node role="operand" roleId="tpee.1197027771414" type="tp4f.ThisClassifierExpression" typeId="tp4f.1205752633985" id="6787269658363058978" />
                  <node role="operation" roleId="tpee.1197027833540" type="tp4k.ActionDataParameterReferenceOperation" typeId="tp4k.1217252428768" id="6787269658363058979">
                    <link role="member" roleId="tp4f.1205756909548" targetNodeId="2510134983999478940" resolveInfo="model" />
                  </node>
                </node>
                <node role="actualArgument" roleId="tpee.1068499141038" type="tpee.DotExpression" typeId="tpee.1197027756228" id="405965118310188135">
                  <node role="operand" roleId="tpee.1197027771414" type="tp4f.ThisClassifierExpression" typeId="tp4f.1205752633985" id="405965118310188136" />
                  <node role="operation" roleId="tpee.1197027833540" type="tp4k.ActionParameterReferenceOperation" typeId="tp4k.1206092561075" id="405965118310188137">
                    <link role="member" roleId="tp4f.1205756909548" targetNodeId="2465654535473033485" resolveInfo="node" />
                  </node>
                </node>
              </node>
              <node role="rightExpression" roleId="tpee.1081773367579" type="tpee.EnumConstantReference" typeId="tpee.1083260308424" id="405965118310188138">
                <link role="enumConstantDeclaration" roleId="tpee.1083260308426" targetNodeId="2510134983999435113" resolveInfo="NODE" />
                <link role="enumClass" roleId="tpee.1144432896254" targetNodeId="2510134983999435097" resolveInfo="HelpHelper.HelpType" />
              </node>
            </node>
            <node role="leftExpression" roleId="tpee.1081773367580" type="tpee.StaticMethodCall" typeId="tpee.1081236700937" id="2510134983999432942">
              <link role="baseMethodDeclaration" roleId="tpee.1068499141037" targetNodeId="2510134983999431959" resolveInfo="helpForNodeIsAvailable" />
              <link role="classConcept" roleId="tpee.1144433194310" targetNodeId="2510134983999358074" resolveInfo="HelpHelper" />
              <node role="actualArgument" roleId="tpee.1068499141038" type="tpee.DotExpression" typeId="tpee.1197027756228" id="2510134983999432943">
                <node role="operand" roleId="tpee.1197027771414" type="tp4f.ThisClassifierExpression" typeId="tp4f.1205752633985" id="2510134983999432944" />
                <node role="operation" roleId="tpee.1197027833540" type="tp4k.ActionParameterReferenceOperation" typeId="tp4k.1206092561075" id="2510134983999432945">
                  <link role="member" roleId="tp4f.1205756909548" targetNodeId="2465654535473033485" resolveInfo="node" />
                </node>
              </node>
            </node>
          </node>
        </node>
      </node>
    </node>
  </root>
  <root id="2510134983999308902">
    <node role="parameter" roleId="tp4k.1217413222820" type="tp4k.ActionDataParameterDeclaration" typeId="tp4k.1217252042208" id="2510134983999308903">
      <property name="name" nameId="tpck.1169194664001" value="module" />
      <property name="isOptional" nameId="tp4k.1221669969834" value="true" />
      <link role="key" roleId="tp4k.1217252646389" targetNodeId="a8em.~MPSDataKeys%dCONTEXT_MODULE" resolveInfo="CONTEXT_MODULE" />
    </node>
    <node role="parameter" roleId="tp4k.1217413222820" type="tp4k.ActionDataParameterDeclaration" typeId="tp4k.1217252042208" id="2510134983999308904">
      <property name="name" nameId="tpck.1169194664001" value="model" />
      <property name="isOptional" nameId="tp4k.1221669969834" value="true" />
      <link role="key" roleId="tp4k.1217252646389" targetNodeId="a8em.~MPSDataKeys%dCONTEXT_MODEL" resolveInfo="CONTEXT_MODEL" />
    </node>
    <node role="parameter" roleId="tp4k.1217413222820" type="tp4k.ActionParameterDeclaration" typeId="tp4k.1205679047295" id="2510134983999308905">
      <property name="name" nameId="tpck.1169194664001" value="node" />
      <property name="isOptional" nameId="tp4k.1221669969834" value="true" />
      <node role="visibility" roleId="tpee.1178549979242" type="tpee.PrivateVisibility" typeId="tpee.1146644623116" id="2510134983999308906" />
      <node role="type" roleId="tpee.5680397130376446158" type="tp25.SNodeType" typeId="tp25.1138055754698" id="2510134983999308907" />
    </node>
    <node role="executeFunction" roleId="tp4k.1203083461638" type="tp4k.ExecuteBlock" typeId="tp4k.1203083511112" id="2510134983999308908">
      <node role="body" roleId="tpee.1137022507850" type="tpee.StatementList" typeId="tpee.1068580123136" id="2510134983999308909">
        <node role="statement" roleId="tpee.1068581517665" type="tpee.ExpressionStatement" typeId="tpee.1068580123155" id="2510134983999479054">
          <node role="expression" roleId="tpee.1068580123156" type="tpee.StaticMethodCall" typeId="tpee.1081236700937" id="2510134983999479056">
            <link role="baseMethodDeclaration" roleId="tpee.1068499141037" targetNodeId="2510134983999478455" resolveInfo="showHelpFor" />
            <link role="classConcept" roleId="tpee.1144433194310" targetNodeId="2510134983999358074" resolveInfo="HelpHelper" />
            <node role="actualArgument" roleId="tpee.1068499141038" type="tpee.DotExpression" typeId="tpee.1197027756228" id="2510134983999479057">
              <node role="operand" roleId="tpee.1197027771414" type="tp4f.ThisClassifierExpression" typeId="tp4f.1205752633985" id="2510134983999479058" />
              <node role="operation" roleId="tpee.1197027833540" type="tp4k.ActionDataParameterReferenceOperation" typeId="tp4k.1217252428768" id="2510134983999479059">
                <link role="member" roleId="tp4f.1205756909548" targetNodeId="2510134983999308903" resolveInfo="module" />
              </node>
            </node>
            <node role="actualArgument" roleId="tpee.1068499141038" type="tpee.DotExpression" typeId="tpee.1197027756228" id="2510134983999479061">
              <node role="operand" roleId="tpee.1197027771414" type="tp4f.ThisClassifierExpression" typeId="tp4f.1205752633985" id="2510134983999479062" />
              <node role="operation" roleId="tpee.1197027833540" type="tp4k.ActionDataParameterReferenceOperation" typeId="tp4k.1217252428768" id="2510134983999479063">
                <link role="member" roleId="tp4f.1205756909548" targetNodeId="2510134983999308904" resolveInfo="model" />
              </node>
            </node>
            <node role="actualArgument" roleId="tpee.1068499141038" type="tpee.DotExpression" typeId="tpee.1197027756228" id="2510134983999479065">
              <node role="operand" roleId="tpee.1197027771414" type="tp4f.ThisClassifierExpression" typeId="tp4f.1205752633985" id="2510134983999479066" />
              <node role="operation" roleId="tpee.1197027833540" type="tp4k.ActionParameterReferenceOperation" typeId="tp4k.1206092561075" id="2510134983999479067">
                <link role="member" roleId="tp4f.1205756909548" targetNodeId="2510134983999308905" resolveInfo="node" />
              </node>
            </node>
          </node>
        </node>
      </node>
    </node>
    <node role="updateBlock" roleId="tp4k.1203083196627" type="tp4k.DoUpdateBlock" typeId="tp4k.1203082695294" id="2510134983999479076">
      <node role="body" roleId="tpee.1137022507850" type="tpee.StatementList" typeId="tpee.1068580123136" id="2510134983999479077">
        <node role="statement" roleId="tpee.1068581517665" type="tpee.LocalVariableDeclarationStatement" typeId="tpee.1068581242864" id="2510134983999481148">
          <node role="localVariableDeclaration" roleId="tpee.1068581242865" type="tpee.LocalVariableDeclaration" typeId="tpee.1068581242863" id="2510134983999481149">
            <property name="name" nameId="tpck.1169194664001" value="defaultHelp" />
            <node role="type" roleId="tpee.5680397130376446158" type="tpee.ClassifierType" typeId="tpee.1107535904670" id="2510134983999481150">
              <link role="classifier" roleId="tpee.1107535924139" targetNodeId="2510134983999435097" resolveInfo="HelpHelper.HelpType" />
            </node>
            <node role="initializer" roleId="tpee.1068431790190" type="tpee.StaticMethodCall" typeId="tpee.1081236700937" id="2510134983999481151">
              <link role="baseMethodDeclaration" roleId="tpee.1068499141037" targetNodeId="2510134983999435082" resolveInfo="getDefaultHelpFor" />
              <link role="classConcept" roleId="tpee.1144433194310" targetNodeId="2510134983999358074" resolveInfo="HelpHelper" />
              <node role="actualArgument" roleId="tpee.1068499141038" type="tpee.DotExpression" typeId="tpee.1197027756228" id="2510134983999481152">
                <node role="operand" roleId="tpee.1197027771414" type="tp4f.ThisClassifierExpression" typeId="tp4f.1205752633985" id="2510134983999481153" />
                <node role="operation" roleId="tpee.1197027833540" type="tp4k.ActionDataParameterReferenceOperation" typeId="tp4k.1217252428768" id="2510134983999481154">
                  <link role="member" roleId="tp4f.1205756909548" targetNodeId="2510134983999308903" resolveInfo="module" />
                </node>
              </node>
              <node role="actualArgument" roleId="tpee.1068499141038" type="tpee.DotExpression" typeId="tpee.1197027756228" id="2510134983999481155">
                <node role="operand" roleId="tpee.1197027771414" type="tp4f.ThisClassifierExpression" typeId="tp4f.1205752633985" id="2510134983999481156" />
                <node role="operation" roleId="tpee.1197027833540" type="tp4k.ActionDataParameterReferenceOperation" typeId="tp4k.1217252428768" id="2510134983999481157">
                  <link role="member" roleId="tp4f.1205756909548" targetNodeId="2510134983999308904" resolveInfo="model" />
                </node>
              </node>
              <node role="actualArgument" roleId="tpee.1068499141038" type="tpee.DotExpression" typeId="tpee.1197027756228" id="2510134983999481158">
                <node role="operand" roleId="tpee.1197027771414" type="tp4f.ThisClassifierExpression" typeId="tp4f.1205752633985" id="2510134983999481159" />
                <node role="operation" roleId="tpee.1197027833540" type="tp4k.ActionParameterReferenceOperation" typeId="tp4k.1206092561075" id="2510134983999481160">
                  <link role="member" roleId="tp4f.1205756909548" targetNodeId="2510134983999308905" resolveInfo="node" />
                </node>
              </node>
            </node>
          </node>
        </node>
        <node role="statement" roleId="tpee.1068581517665" type="tpee.IfStatement" typeId="tpee.1068580123159" id="2510134983999479078">
          <node role="ifTrue" roleId="tpee.1068580123161" type="tpee.StatementList" typeId="tpee.1068580123136" id="2510134983999479080">
            <node role="statement" roleId="tpee.1068581517665" type="tpee.ExpressionStatement" typeId="tpee.1068580123155" id="2510134983999479105">
              <node role="expression" roleId="tpee.1068580123156" type="tpee.DotExpression" typeId="tpee.1197027756228" id="2510134983999479107">
                <node role="operand" roleId="tpee.1197027771414" type="tp4f.ThisClassifierExpression" typeId="tp4f.1205752633985" id="2510134983999479106" />
                <node role="operation" roleId="tpee.1197027833540" type="tpee.InstanceMethodCallOperation" typeId="tpee.1202948039474" id="2510134983999479111">
                  <link role="baseMethodDeclaration" roleId="tpee.1068499141037" targetNodeId="k1li.~BaseAction%dsetEnabledState(com%dintellij%dopenapi%dactionSystem%dPresentation,boolean)%cvoid" resolveInfo="setEnabledState" />
                  <node role="actualArgument" roleId="tpee.1068499141038" type="tpee.DotExpression" typeId="tpee.1197027756228" id="2510134983999479113">
                    <node role="operand" roleId="tpee.1197027771414" type="tp4k.ConceptFunctionParameter_AnActionEvent" typeId="tp4k.1203082903663" id="2510134983999479112" />
                    <node role="operation" roleId="tpee.1197027833540" type="tpee.InstanceMethodCallOperation" typeId="tpee.1202948039474" id="2510134983999479117">
                      <link role="baseMethodDeclaration" roleId="tpee.1068499141037" targetNodeId="4zw2.~AnActionEvent%dgetPresentation()%ccom%dintellij%dopenapi%dactionSystem%dPresentation" resolveInfo="getPresentation" />
                    </node>
                  </node>
                  <node role="actualArgument" roleId="tpee.1068499141038" type="tpee.BooleanConstant" typeId="tpee.1068580123137" id="2510134983999479119">
                    <property name="value" nameId="tpee.1068580123138" value="false" />
                  </node>
                </node>
              </node>
            </node>
            <node role="statement" roleId="tpee.1068581517665" type="tpee.ReturnStatement" typeId="tpee.1068581242878" id="2510134983999479121" />
          </node>
          <node role="condition" roleId="tpee.1068580123160" type="tpee.EqualsExpression" typeId="tpee.1068580123152" id="2510134983999479093">
            <node role="leftExpression" roleId="tpee.1081773367580" type="tpee.LocalVariableReference" typeId="tpee.1068581242866" id="2510134983999481161">
              <link role="variableDeclaration" roleId="tpee.1068581517664" targetNodeId="2510134983999481149" resolveInfo="defaultHelp" />
            </node>
            <node role="rightExpression" roleId="tpee.1081773367579" type="tpee.NullLiteral" typeId="tpee.1070534058343" id="2510134983999479104" />
          </node>
        </node>
        <node role="statement" roleId="tpee.1068581517665" type="tpee.ExpressionStatement" typeId="tpee.1068580123155" id="2510134983999479123">
          <node role="expression" roleId="tpee.1068580123156" type="tpee.DotExpression" typeId="tpee.1197027756228" id="2510134983999479125">
            <node role="operand" roleId="tpee.1197027771414" type="tp4f.ThisClassifierExpression" typeId="tp4f.1205752633985" id="2510134983999479124" />
            <node role="operation" roleId="tpee.1197027833540" type="tpee.InstanceMethodCallOperation" typeId="tpee.1202948039474" id="2510134983999479129">
              <link role="baseMethodDeclaration" roleId="tpee.1068499141037" targetNodeId="k1li.~BaseAction%dsetEnabledState(com%dintellij%dopenapi%dactionSystem%dPresentation,boolean)%cvoid" resolveInfo="setEnabledState" />
              <node role="actualArgument" roleId="tpee.1068499141038" type="tpee.DotExpression" typeId="tpee.1197027756228" id="2510134983999479131">
                <node role="operand" roleId="tpee.1197027771414" type="tp4k.ConceptFunctionParameter_AnActionEvent" typeId="tp4k.1203082903663" id="2510134983999479130" />
                <node role="operation" roleId="tpee.1197027833540" type="tpee.InstanceMethodCallOperation" typeId="tpee.1202948039474" id="2510134983999479135">
                  <link role="baseMethodDeclaration" roleId="tpee.1068499141037" targetNodeId="4zw2.~AnActionEvent%dgetPresentation()%ccom%dintellij%dopenapi%dactionSystem%dPresentation" resolveInfo="getPresentation" />
                </node>
              </node>
              <node role="actualArgument" roleId="tpee.1068499141038" type="tpee.BooleanConstant" typeId="tpee.1068580123137" id="2510134983999479137">
                <property name="value" nameId="tpee.1068580123138" value="true" />
              </node>
            </node>
          </node>
        </node>
        <node role="statement" roleId="tpee.1068581517665" type="tpee.ExpressionStatement" typeId="tpee.1068580123155" id="2510134983999479142">
          <node role="expression" roleId="tpee.1068580123156" type="tpee.DotExpression" typeId="tpee.1197027756228" id="2510134983999479149">
            <node role="operand" roleId="tpee.1197027771414" type="tpee.DotExpression" typeId="tpee.1197027756228" id="2510134983999479144">
              <node role="operand" roleId="tpee.1197027771414" type="tp4k.ConceptFunctionParameter_AnActionEvent" typeId="tp4k.1203082903663" id="2510134983999479143" />
              <node role="operation" roleId="tpee.1197027833540" type="tpee.InstanceMethodCallOperation" typeId="tpee.1202948039474" id="2510134983999479148">
                <link role="baseMethodDeclaration" roleId="tpee.1068499141037" targetNodeId="4zw2.~AnActionEvent%dgetPresentation()%ccom%dintellij%dopenapi%dactionSystem%dPresentation" resolveInfo="getPresentation" />
              </node>
            </node>
            <node role="operation" roleId="tpee.1197027833540" type="tpee.InstanceMethodCallOperation" typeId="tpee.1202948039474" id="2510134983999481143">
              <link role="baseMethodDeclaration" roleId="tpee.1068499141037" targetNodeId="4zw2.~Presentation%dsetText(java%dlang%dString)%cvoid" resolveInfo="setText" />
              <node role="actualArgument" roleId="tpee.1068499141038" type="tpee.PlusExpression" typeId="tpee.1068581242875" id="2510134983999481145">
                <node role="leftExpression" roleId="tpee.1081773367580" type="tpee.StringLiteral" typeId="tpee.1070475926800" id="2510134983999481144">
                  <property name="value" nameId="tpee.1070475926801" value="Show Help for " />
                </node>
                <node role="rightExpression" roleId="tpee.1081773367579" type="tpee.StaticMethodCall" typeId="tpee.1081236700937" id="2510134983999481202">
                  <link role="baseMethodDeclaration" roleId="tpee.1068499141037" targetNodeId="30pf.~NameUtil%dcapitalize(java%dlang%dString)%cjava%dlang%dString" resolveInfo="capitalize" />
                  <link role="classConcept" roleId="tpee.1144433194310" targetNodeId="30pf.~NameUtil" resolveInfo="NameUtil" />
                  <node role="actualArgument" roleId="tpee.1068499141038" type="tpee.DotExpression" typeId="tpee.1197027756228" id="2510134983999481203">
                    <node role="operand" roleId="tpee.1197027771414" type="tpee.LocalVariableReference" typeId="tpee.1068581242866" id="2510134983999481204">
                      <link role="variableDeclaration" roleId="tpee.1068581517664" targetNodeId="2510134983999481149" resolveInfo="defaultHelp" />
                    </node>
                    <node role="operation" roleId="tpee.1197027833540" type="tpee.InstanceMethodCallOperation" typeId="tpee.1202948039474" id="2510134983999481205">
                      <link role="baseMethodDeclaration" roleId="tpee.1068499141037" targetNodeId="2510134983999481178" resolveInfo="getName" />
                    </node>
                  </node>
                </node>
              </node>
            </node>
          </node>
        </node>
      </node>
    </node>
  </root>
  <root id="2510134983999309022">
    <node role="contents" roleId="tp4k.1207145245948" type="tp4k.ElementListContents" typeId="tp4k.1207145163717" id="2510134983999309023">
      <node role="reference" roleId="tp4k.1207145201301" type="tp4k.ActionInstance" typeId="tp4k.1203088046679" id="2510134983999309024">
        <link role="action" roleId="tp4k.1203088061055" targetNodeId="2510134983999308902" resolveInfo="ShowDefaultHelp" />
      </node>
      <node role="reference" roleId="tp4k.1207145201301" type="tp4k.ActionInstance" typeId="tp4k.1203088046679" id="2510134983999479069">
        <link role="action" roleId="tp4k.1203088061055" targetNodeId="2465654535473033482" resolveInfo="ShowHelpForNode" />
      </node>
      <node role="reference" roleId="tp4k.1207145201301" type="tp4k.ActionInstance" typeId="tp4k.1203088046679" id="2510134983999479071">
        <link role="action" roleId="tp4k.1203088061055" targetNodeId="2510134983999478954" resolveInfo="ShowHelpForRoot" />
      </node>
      <node role="reference" roleId="tp4k.1207145201301" type="tp4k.ActionInstance" typeId="tp4k.1203088046679" id="2510134983999479073">
        <link role="action" roleId="tp4k.1203088061055" targetNodeId="2510134983999478992" resolveInfo="ShowHelpForAspect" />
      </node>
    </node>
    <node role="modifier" roleId="tp4k.1204991552650" type="tp4k.ModificationStatement" typeId="tp4k.1203092361741" id="2510134983999435172">
      <link role="modifiedGroup" roleId="tp4k.1203092736097" targetNodeId="1216651471788" resolveInfo="Structure" />
      <link role="point" roleId="tp4k.1204992316090" targetNodeId="2510134983999435171" resolveInfo="showHelp" />
    </node>
    <node role="modifier" roleId="tp4k.1204991552650" type="tp4k.ModificationStatement" typeId="tp4k.1203092361741" id="2510134983999309026">
      <link role="modifiedGroup" roleId="tp4k.1203092736097" targetNodeId="tprs.1204991218714" resolveInfo="ModelActions" />
      <link role="point" roleId="tp4k.1204992316090" targetNodeId="tprs.2510134983999478400" resolveInfo="showHelp" />
    </node>
  </root>
  <root id="2510134983999358074">
    <node role="staticInnerClassifiers" roleId="tpee.1178616825527" type="tpee.EnumClass" typeId="tpee.1083245097125" id="2510134983999435097">
      <property name="name" nameId="tpck.1169194664001" value="HelpType" />
      <node role="field" roleId="tpee.1068390468199" type="tpee.FieldDeclaration" typeId="tpee.1068390468200" id="2510134983999481170">
        <property name="name" nameId="tpck.1169194664001" value="myName" />
        <node role="visibility" roleId="tpee.1178549979242" type="tpee.PrivateVisibility" typeId="tpee.1146644623116" id="2510134983999481171" />
        <node role="type" roleId="tpee.5680397130376446158" type="tpee.StringType" typeId="tpee.1225271177708" id="2510134983999481173" />
      </node>
      <node role="enumConstant" roleId="tpee.1083245396908" type="tpee.EnumConstantDeclaration" typeId="tpee.1083245299891" id="2510134983999435113">
        <property name="name" nameId="tpck.1169194664001" value="NODE" />
        <link role="baseMethodDeclaration" roleId="tpee.1068499141037" targetNodeId="2510134983999435108" resolveInfo="HelpHelper.HelpType" />
        <node role="actualArgument" roleId="tpee.1068499141038" type="tpee.StringLiteral" typeId="tpee.1070475926800" id="2510134983999481196">
          <property name="value" nameId="tpee.1070475926801" value="node" />
        </node>
      </node>
      <node role="enumConstant" roleId="tpee.1083245396908" type="tpee.EnumConstantDeclaration" typeId="tpee.1083245299891" id="2510134983999435114">
        <property name="name" nameId="tpck.1169194664001" value="ROOT_NODE" />
        <link role="baseMethodDeclaration" roleId="tpee.1068499141037" targetNodeId="2510134983999435108" resolveInfo="HelpHelper.HelpType" />
        <node role="actualArgument" roleId="tpee.1068499141038" type="tpee.StringLiteral" typeId="tpee.1070475926800" id="2510134983999481197">
          <property name="value" nameId="tpee.1070475926801" value="root" />
        </node>
      </node>
      <node role="enumConstant" roleId="tpee.1083245396908" type="tpee.EnumConstantDeclaration" typeId="tpee.1083245299891" id="2510134983999435115">
        <property name="name" nameId="tpck.1169194664001" value="ASPECT" />
        <link role="baseMethodDeclaration" roleId="tpee.1068499141037" targetNodeId="2510134983999435108" resolveInfo="HelpHelper.HelpType" />
        <node role="actualArgument" roleId="tpee.1068499141038" type="tpee.StringLiteral" typeId="tpee.1070475926800" id="2510134983999481198">
          <property name="value" nameId="tpee.1070475926801" value="aspect" />
        </node>
      </node>
      <node role="constructor" roleId="tpee.1068390468201" type="tpee.ConstructorDeclaration" typeId="tpee.1068580123140" id="2510134983999435108">
        <node role="returnType" roleId="tpee.1068580123133" type="tpee.VoidType" typeId="tpee.1068581517677" id="2510134983999435109" />
        <node role="visibility" roleId="tpee.1178549979242" type="tpee.PublicVisibility" typeId="tpee.1146644602865" id="2510134983999435110" />
        <node role="body" roleId="tpee.1068580123135" type="tpee.StatementList" typeId="tpee.1068580123136" id="2510134983999435111">
          <node role="statement" roleId="tpee.1068581517665" type="tpee.ExpressionStatement" typeId="tpee.1068580123155" id="2510134983999481188">
            <node role="expression" roleId="tpee.1068580123156" type="tpee.AssignmentExpression" typeId="tpee.1068498886294" id="2510134983999481192">
              <node role="rValue" roleId="tpee.1068498886297" type="tpee.ParameterReference" typeId="tpee.1068581242874" id="2510134983999481195">
                <link role="variableDeclaration" roleId="tpee.1068581517664" targetNodeId="2510134983999481167" resolveInfo="name" />
              </node>
              <node role="lValue" roleId="tpee.1068498886295" type="tpee.DotExpression" typeId="tpee.1197027756228" id="2510134983999481189">
                <node role="operation" roleId="tpee.1197027833540" type="tpee.FieldReferenceOperation" typeId="tpee.1197029447546" id="2510134983999481190">
                  <link role="fieldDeclaration" roleId="tpee.1197029500499" targetNodeId="2510134983999481170" resolveInfo="myName" />
                </node>
                <node role="operand" roleId="tpee.1197027771414" type="tpee.ThisExpression" typeId="tpee.1070475354124" id="2510134983999481191" />
              </node>
            </node>
          </node>
        </node>
        <node role="parameter" roleId="tpee.1068580123134" type="tpee.ParameterDeclaration" typeId="tpee.1068498886292" id="2510134983999481167">
          <property name="name" nameId="tpck.1169194664001" value="name" />
          <node role="type" roleId="tpee.5680397130376446158" type="tpee.StringType" typeId="tpee.1225271177708" id="2510134983999481169" />
        </node>
      </node>
      <node role="visibility" roleId="tpee.1178549979242" type="tpee.PublicVisibility" typeId="tpee.1146644602865" id="2510134983999435098" />
      <node role="method" roleId="tpee.1107880067339" type="tpee.InstanceMethodDeclaration" typeId="tpee.1068580123165" id="2510134983999481178">
        <property name="name" nameId="tpck.1169194664001" value="getName" />
        <node role="returnType" roleId="tpee.1068580123133" type="tpee.StringType" typeId="tpee.1225271177708" id="2510134983999481182" />
        <node role="visibility" roleId="tpee.1178549979242" type="tpee.PublicVisibility" typeId="tpee.1146644602865" id="2510134983999481180" />
        <node role="body" roleId="tpee.1068580123135" type="tpee.StatementList" typeId="tpee.1068580123136" id="2510134983999481181">
          <node role="statement" roleId="tpee.1068581517665" type="tpee.ReturnStatement" typeId="tpee.1068581242878" id="2510134983999481183">
            <node role="expression" roleId="tpee.1068581517676" type="tpee.DotExpression" typeId="tpee.1197027756228" id="2510134983999481185">
              <node role="operation" roleId="tpee.1197027833540" type="tpee.FieldReferenceOperation" typeId="tpee.1197029447546" id="2510134983999481186">
                <link role="fieldDeclaration" roleId="tpee.1197029500499" targetNodeId="2510134983999481170" resolveInfo="myName" />
              </node>
              <node role="operand" roleId="tpee.1197027771414" type="tpee.ThisExpression" typeId="tpee.1070475354124" id="2510134983999481187" />
            </node>
          </node>
        </node>
      </node>
    </node>
    <node role="staticMethod" roleId="tpee.1070462273904" type="tpee.StaticMethodDeclaration" typeId="tpee.1081236700938" id="2510134983999435082">
      <property name="name" nameId="tpck.1169194664001" value="getDefaultHelpFor" />
      <node role="returnType" roleId="tpee.1068580123133" type="tpee.ClassifierType" typeId="tpee.1107535904670" id="2510134983999435129">
        <link role="classifier" roleId="tpee.1107535924139" targetNodeId="2510134983999435097" resolveInfo="HelpHelper.HelpType" />
      </node>
      <node role="visibility" roleId="tpee.1178549979242" type="tpee.PublicVisibility" typeId="tpee.1146644602865" id="2510134983999435084" />
      <node role="body" roleId="tpee.1068580123135" type="tpee.StatementList" typeId="tpee.1068580123136" id="2510134983999435085">
        <node role="statement" roleId="tpee.1068581517665" type="tpee.IfStatement" typeId="tpee.1068580123159" id="2510134983999435130">
          <node role="condition" roleId="tpee.1068580123160" type="tpee.LocalStaticMethodCall" typeId="tpee.1172058436953" id="2510134983999435133">
            <link role="baseMethodDeclaration" roleId="tpee.1068499141037" targetNodeId="2510134983999431959" resolveInfo="helpForNodeIsAvailable" />
            <node role="actualArgument" roleId="tpee.1068499141038" type="tpee.ParameterReference" typeId="tpee.1068581242874" id="2510134983999435134">
              <link role="variableDeclaration" roleId="tpee.1068581517664" targetNodeId="2510134983999435092" resolveInfo="node" />
            </node>
          </node>
          <node role="ifTrue" roleId="tpee.1068580123161" type="tpee.StatementList" typeId="tpee.1068580123136" id="2510134983999435132">
            <node role="statement" roleId="tpee.1068581517665" type="tpee.ReturnStatement" typeId="tpee.1068581242878" id="2510134983999435135">
              <node role="expression" roleId="tpee.1068581517676" type="tpee.EnumConstantReference" typeId="tpee.1083260308424" id="2510134983999435138">
                <link role="enumConstantDeclaration" roleId="tpee.1083260308426" targetNodeId="2510134983999435113" resolveInfo="NODE" />
                <link role="enumClass" roleId="tpee.1144432896254" targetNodeId="2510134983999435097" resolveInfo="HelpHelper.HelpType" />
              </node>
            </node>
          </node>
        </node>
        <node role="statement" roleId="tpee.1068581517665" type="tpee.IfStatement" typeId="tpee.1068580123159" id="2510134983999435140">
          <node role="ifTrue" roleId="tpee.1068580123161" type="tpee.StatementList" typeId="tpee.1068580123136" id="2510134983999435141">
            <node role="statement" roleId="tpee.1068581517665" type="tpee.ReturnStatement" typeId="tpee.1068581242878" id="2510134983999435146">
              <node role="expression" roleId="tpee.1068581517676" type="tpee.EnumConstantReference" typeId="tpee.1083260308424" id="2510134983999435149">
                <link role="enumConstantDeclaration" roleId="tpee.1083260308426" targetNodeId="2510134983999435114" resolveInfo="ROOT_NODE" />
                <link role="enumClass" roleId="tpee.1144432896254" targetNodeId="2510134983999435097" resolveInfo="HelpHelper.HelpType" />
              </node>
            </node>
          </node>
          <node role="condition" roleId="tpee.1068580123160" type="tpee.LocalStaticMethodCall" typeId="tpee.1172058436953" id="2510134983999435144">
            <link role="baseMethodDeclaration" roleId="tpee.1068499141037" targetNodeId="2510134983999432359" resolveInfo="helpForRootIsAvailable" />
            <node role="actualArgument" roleId="tpee.1068499141038" type="tpee.ParameterReference" typeId="tpee.1068581242874" id="2510134983999435145">
              <link role="variableDeclaration" roleId="tpee.1068581517664" targetNodeId="2510134983999435092" resolveInfo="node" />
            </node>
          </node>
        </node>
        <node role="statement" roleId="tpee.1068581517665" type="tpee.IfStatement" typeId="tpee.1068580123159" id="2510134983999435151">
          <node role="ifTrue" roleId="tpee.1068580123161" type="tpee.StatementList" typeId="tpee.1068580123136" id="2510134983999435152">
            <node role="statement" roleId="tpee.1068581517665" type="tpee.ReturnStatement" typeId="tpee.1068581242878" id="2510134983999435161">
              <node role="expression" roleId="tpee.1068581517676" type="tpee.EnumConstantReference" typeId="tpee.1083260308424" id="2510134983999435164">
                <link role="enumConstantDeclaration" roleId="tpee.1083260308426" targetNodeId="2510134983999435115" resolveInfo="ASPECT" />
                <link role="enumClass" roleId="tpee.1144432896254" targetNodeId="2510134983999435097" resolveInfo="HelpHelper.HelpType" />
              </node>
            </node>
          </node>
          <node role="condition" roleId="tpee.1068580123160" type="tpee.LocalStaticMethodCall" typeId="tpee.1172058436953" id="2510134983999435155">
            <link role="baseMethodDeclaration" roleId="tpee.1068499141037" targetNodeId="2510134983999432434" resolveInfo="helpForAspectIsAvailable" />
            <node role="actualArgument" roleId="tpee.1068499141038" type="tpee.ParameterReference" typeId="tpee.1068581242874" id="2510134983999435156">
              <link role="variableDeclaration" roleId="tpee.1068581517664" targetNodeId="2510134983999435087" resolveInfo="contextModule" />
            </node>
            <node role="actualArgument" roleId="tpee.1068499141038" type="tpee.ParameterReference" typeId="tpee.1068581242874" id="2510134983999435159">
              <link role="variableDeclaration" roleId="tpee.1068581517664" targetNodeId="2510134983999435089" resolveInfo="contextModel" />
            </node>
          </node>
        </node>
        <node role="statement" roleId="tpee.1068581517665" type="tpee.ReturnStatement" typeId="tpee.1068581242878" id="2510134983999435166">
          <node role="expression" roleId="tpee.1068581517676" type="tpee.NullLiteral" typeId="tpee.1070534058343" id="2510134983999435168" />
        </node>
      </node>
      <node role="parameter" roleId="tpee.1068580123134" type="tpee.ParameterDeclaration" typeId="tpee.1068498886292" id="2510134983999435087">
        <property name="name" nameId="tpck.1169194664001" value="contextModule" />
        <node role="type" roleId="tpee.5680397130376446158" type="tpee.ClassifierType" typeId="tpee.1107535904670" id="2510134983999435088">
          <link role="classifier" roleId="tpee.1107535924139" targetNodeId="afxk.~IModule" resolveInfo="IModule" />
        </node>
      </node>
      <node role="parameter" roleId="tpee.1068580123134" type="tpee.ParameterDeclaration" typeId="tpee.1068498886292" id="2510134983999435089">
        <property name="name" nameId="tpck.1169194664001" value="contextModel" />
        <node role="type" roleId="tpee.5680397130376446158" type="tpee.ClassifierType" typeId="tpee.1107535904670" id="2510134983999435091">
          <link role="classifier" roleId="tpee.1107535924139" targetNodeId="lkfb.~SModelDescriptor" resolveInfo="SModelDescriptor" />
        </node>
      </node>
      <node role="parameter" roleId="tpee.1068580123134" type="tpee.ParameterDeclaration" typeId="tpee.1068498886292" id="2510134983999435092">
        <property name="name" nameId="tpck.1169194664001" value="node" />
        <node role="type" roleId="tpee.5680397130376446158" type="tp25.SNodeType" typeId="tp25.1138055754698" id="2510134983999435094" />
      </node>
    </node>
    <node role="staticMethod" roleId="tpee.1070462273904" type="tpee.StaticMethodDeclaration" typeId="tpee.1081236700938" id="2510134983999478455">
      <property name="name" nameId="tpck.1169194664001" value="showHelpFor" />
      <node role="parameter" roleId="tpee.1068580123134" type="tpee.ParameterDeclaration" typeId="tpee.1068498886292" id="2510134983999478459">
        <property name="name" nameId="tpck.1169194664001" value="contextModule" />
        <node role="type" roleId="tpee.5680397130376446158" type="tpee.ClassifierType" typeId="tpee.1107535904670" id="2510134983999478460">
          <link role="classifier" roleId="tpee.1107535924139" targetNodeId="afxk.~IModule" resolveInfo="IModule" />
        </node>
      </node>
      <node role="parameter" roleId="tpee.1068580123134" type="tpee.ParameterDeclaration" typeId="tpee.1068498886292" id="2510134983999478461">
        <property name="name" nameId="tpck.1169194664001" value="contextModel" />
        <node role="type" roleId="tpee.5680397130376446158" type="tpee.ClassifierType" typeId="tpee.1107535904670" id="2510134983999478462">
          <link role="classifier" roleId="tpee.1107535924139" targetNodeId="lkfb.~SModelDescriptor" resolveInfo="SModelDescriptor" />
        </node>
      </node>
      <node role="parameter" roleId="tpee.1068580123134" type="tpee.ParameterDeclaration" typeId="tpee.1068498886292" id="2510134983999478463">
        <property name="name" nameId="tpck.1169194664001" value="node" />
        <node role="type" roleId="tpee.5680397130376446158" type="tp25.SNodeType" typeId="tp25.1138055754698" id="2510134983999478464" />
      </node>
      <node role="returnType" roleId="tpee.1068580123133" type="tpee.VoidType" typeId="tpee.1068581517677" id="2510134983999478456" />
      <node role="visibility" roleId="tpee.1178549979242" type="tpee.PublicVisibility" typeId="tpee.1146644602865" id="2510134983999478457" />
      <node role="body" roleId="tpee.1068580123135" type="tpee.StatementList" typeId="tpee.1068580123136" id="2510134983999478458">
        <node role="statement" roleId="tpee.1068581517665" type="tpee.LocalVariableDeclarationStatement" typeId="tpee.1068581242864" id="2510134983999478475">
          <node role="localVariableDeclaration" roleId="tpee.1068581242865" type="tpee.LocalVariableDeclaration" typeId="tpee.1068581242863" id="2510134983999478476">
            <property name="name" nameId="tpck.1169194664001" value="defaultHelp" />
            <node role="type" roleId="tpee.5680397130376446158" type="tpee.ClassifierType" typeId="tpee.1107535904670" id="2510134983999478477">
              <link role="classifier" roleId="tpee.1107535924139" targetNodeId="2510134983999435097" resolveInfo="HelpHelper.HelpType" />
            </node>
            <node role="initializer" roleId="tpee.1068431790190" type="tpee.LocalStaticMethodCall" typeId="tpee.1172058436953" id="2510134983999478478">
              <link role="baseMethodDeclaration" roleId="tpee.1068499141037" targetNodeId="2510134983999435082" resolveInfo="getDefaultHelpFor" />
              <node role="actualArgument" roleId="tpee.1068499141038" type="tpee.ParameterReference" typeId="tpee.1068581242874" id="2510134983999478479">
                <link role="variableDeclaration" roleId="tpee.1068581517664" targetNodeId="2510134983999478459" resolveInfo="contextModule" />
              </node>
              <node role="actualArgument" roleId="tpee.1068499141038" type="tpee.ParameterReference" typeId="tpee.1068581242874" id="2510134983999478480">
                <link role="variableDeclaration" roleId="tpee.1068581517664" targetNodeId="2510134983999478461" resolveInfo="contextModel" />
              </node>
              <node role="actualArgument" roleId="tpee.1068499141038" type="tpee.ParameterReference" typeId="tpee.1068581242874" id="2510134983999478481">
                <link role="variableDeclaration" roleId="tpee.1068581517664" targetNodeId="2510134983999478463" resolveInfo="node" />
              </node>
            </node>
          </node>
        </node>
        <node role="statement" roleId="tpee.1068581517665" type="tpee.IfStatement" typeId="tpee.1068580123159" id="2510134983999478493">
          <node role="ifTrue" roleId="tpee.1068580123161" type="tpee.StatementList" typeId="tpee.1068580123136" id="2510134983999478494">
            <node role="statement" roleId="tpee.1068581517665" type="tpee.ExpressionStatement" typeId="tpee.1068580123155" id="2510134983999478922">
              <node role="expression" roleId="tpee.1068580123156" type="tpee.StaticMethodCall" typeId="tpee.1081236700937" id="2510134983999478923">
                <link role="classConcept" roleId="tpee.1144433194310" targetNodeId="2510134983999358074" resolveInfo="HelpHelper" />
                <link role="baseMethodDeclaration" roleId="tpee.1068499141037" targetNodeId="2510134983999478908" resolveInfo="showHelpForNode" />
                <node role="actualArgument" roleId="tpee.1068499141038" type="tpee.ParameterReference" typeId="tpee.1068581242874" id="2510134983999478924">
                  <link role="variableDeclaration" roleId="tpee.1068581517664" targetNodeId="2510134983999478463" resolveInfo="node" />
                </node>
              </node>
            </node>
          </node>
          <node role="condition" roleId="tpee.1068580123160" type="tpee.EqualsExpression" typeId="tpee.1068580123152" id="2510134983999478498">
            <node role="rightExpression" roleId="tpee.1081773367579" type="tpee.EnumConstantReference" typeId="tpee.1083260308424" id="2510134983999478502">
              <link role="enumConstantDeclaration" roleId="tpee.1083260308426" targetNodeId="2510134983999435113" resolveInfo="NODE" />
              <link role="enumClass" roleId="tpee.1144432896254" targetNodeId="2510134983999435097" resolveInfo="HelpHelper.HelpType" />
            </node>
            <node role="leftExpression" roleId="tpee.1081773367580" type="tpee.LocalVariableReference" typeId="tpee.1068581242866" id="2510134983999478497">
              <link role="variableDeclaration" roleId="tpee.1068581517664" targetNodeId="2510134983999478476" resolveInfo="defaultHelp" />
            </node>
          </node>
          <node role="elsifClauses" roleId="tpee.1206060520071" type="tpee.ElsifClause" typeId="tpee.1206060495898" id="2510134983999478558">
            <node role="statementList" roleId="tpee.1206060644605" type="tpee.StatementList" typeId="tpee.1068580123136" id="2510134983999478560">
              <node role="statement" roleId="tpee.1068581517665" type="tpee.ExpressionStatement" typeId="tpee.1068580123155" id="2510134983999478904">
                <node role="expression" roleId="tpee.1068580123156" type="tpee.StaticMethodCall" typeId="tpee.1081236700937" id="2510134983999478905">
                  <link role="classConcept" roleId="tpee.1144433194310" targetNodeId="2510134983999358074" resolveInfo="HelpHelper" />
                  <link role="baseMethodDeclaration" roleId="tpee.1068499141037" targetNodeId="2510134983999478888" resolveInfo="showHelpForRoot" />
                  <node role="actualArgument" roleId="tpee.1068499141038" type="tpee.ParameterReference" typeId="tpee.1068581242874" id="2510134983999478906">
                    <link role="variableDeclaration" roleId="tpee.1068581517664" targetNodeId="2510134983999478463" resolveInfo="node" />
                  </node>
                </node>
              </node>
            </node>
            <node role="condition" roleId="tpee.1206060619838" type="tpee.EqualsExpression" typeId="tpee.1068580123152" id="2510134983999478561">
              <node role="rightExpression" roleId="tpee.1081773367579" type="tpee.EnumConstantReference" typeId="tpee.1083260308424" id="2510134983999478573">
                <link role="enumConstantDeclaration" roleId="tpee.1083260308426" targetNodeId="2510134983999435114" resolveInfo="ROOT_NODE" />
                <link role="enumClass" roleId="tpee.1144432896254" targetNodeId="2510134983999435097" resolveInfo="HelpHelper.HelpType" />
              </node>
              <node role="leftExpression" roleId="tpee.1081773367580" type="tpee.LocalVariableReference" typeId="tpee.1068581242866" id="2510134983999478563">
                <link role="variableDeclaration" roleId="tpee.1068581517664" targetNodeId="2510134983999478476" resolveInfo="defaultHelp" />
              </node>
            </node>
          </node>
          <node role="elsifClauses" roleId="tpee.1206060520071" type="tpee.ElsifClause" typeId="tpee.1206060495898" id="2510134983999478583">
            <node role="statementList" roleId="tpee.1206060644605" type="tpee.StatementList" typeId="tpee.1068580123136" id="2510134983999478585">
              <node role="statement" roleId="tpee.1068581517665" type="tpee.ExpressionStatement" typeId="tpee.1068580123155" id="2510134983999478884">
                <node role="expression" roleId="tpee.1068580123156" type="tpee.StaticMethodCall" typeId="tpee.1081236700937" id="2510134983999478885">
                  <link role="classConcept" roleId="tpee.1144433194310" targetNodeId="2510134983999358074" resolveInfo="HelpHelper" />
                  <link role="baseMethodDeclaration" roleId="tpee.1068499141037" targetNodeId="2510134983999478844" resolveInfo="showHelpForAspect" />
                  <node role="actualArgument" roleId="tpee.1068499141038" type="tpee.ParameterReference" typeId="tpee.1068581242874" id="2510134983999478886">
                    <link role="variableDeclaration" roleId="tpee.1068581517664" targetNodeId="2510134983999478459" resolveInfo="contextModule" />
                  </node>
                  <node role="actualArgument" roleId="tpee.1068499141038" type="tpee.ParameterReference" typeId="tpee.1068581242874" id="2510134983999478887">
                    <link role="variableDeclaration" roleId="tpee.1068581517664" targetNodeId="2510134983999478461" resolveInfo="contextModel" />
                  </node>
                </node>
              </node>
            </node>
            <node role="condition" roleId="tpee.1206060619838" type="tpee.EqualsExpression" typeId="tpee.1068580123152" id="2510134983999478594">
              <node role="rightExpression" roleId="tpee.1081773367579" type="tpee.EnumConstantReference" typeId="tpee.1083260308424" id="2510134983999478597">
                <link role="enumConstantDeclaration" roleId="tpee.1083260308426" targetNodeId="2510134983999435115" resolveInfo="ASPECT" />
                <link role="enumClass" roleId="tpee.1144432896254" targetNodeId="2510134983999435097" resolveInfo="HelpHelper.HelpType" />
              </node>
              <node role="leftExpression" roleId="tpee.1081773367580" type="tpee.LocalVariableReference" typeId="tpee.1068581242866" id="2510134983999478596">
                <link role="variableDeclaration" roleId="tpee.1068581517664" targetNodeId="2510134983999478476" resolveInfo="defaultHelp" />
              </node>
            </node>
          </node>
        </node>
      </node>
    </node>
    <node role="staticMethod" roleId="tpee.1070462273904" type="tpee.StaticMethodDeclaration" typeId="tpee.1081236700938" id="2510134983999431959">
      <property name="name" nameId="tpck.1169194664001" value="helpForNodeIsAvailable" />
      <node role="returnType" roleId="tpee.1068580123133" type="tpee.BooleanType" typeId="tpee.1070534644030" id="2510134983999432311" />
      <node role="visibility" roleId="tpee.1178549979242" type="tpee.PublicVisibility" typeId="tpee.1146644602865" id="2510134983999431961" />
      <node role="body" roleId="tpee.1068580123135" type="tpee.StatementList" typeId="tpee.1068580123136" id="2510134983999431962">
        <node role="statement" roleId="tpee.1068581517665" type="tpee.IfStatement" typeId="tpee.1068580123159" id="2510134983999434240">
          <node role="ifTrue" roleId="tpee.1068580123161" type="tpee.StatementList" typeId="tpee.1068580123136" id="2510134983999434241">
            <node role="statement" roleId="tpee.1068581517665" type="tpee.ReturnStatement" typeId="tpee.1068581242878" id="2510134983999434250">
              <node role="expression" roleId="tpee.1068581517676" type="tpee.BooleanConstant" typeId="tpee.1068580123137" id="2510134983999434252">
                <property name="value" nameId="tpee.1068580123138" value="false" />
              </node>
            </node>
          </node>
          <node role="condition" roleId="tpee.1068580123160" type="tpee.DotExpression" typeId="tpee.1197027756228" id="2510134983999434245">
            <node role="operand" roleId="tpee.1197027771414" type="tpee.ParameterReference" typeId="tpee.1068581242874" id="2510134983999434244">
              <link role="variableDeclaration" roleId="tpee.1068581517664" targetNodeId="2510134983999432312" resolveInfo="node" />
            </node>
            <node role="operation" roleId="tpee.1197027833540" type="tp25.Node_IsNullOperation" typeId="tp25.1171999116870" id="2510134983999434249" />
          </node>
        </node>
        <node role="statement" roleId="tpee.1068581517665" type="tpee.ExpressionStatement" typeId="tpee.1068580123155" id="2510134983999432341">
          <node role="expression" roleId="tpee.1068580123156" type="tpee.DotExpression" typeId="tpee.1197027756228" id="2510134983999432315">
            <node role="operand" roleId="tpee.1197027771414" type="tpee.DotExpression" typeId="tpee.1197027756228" id="2510134983999432316">
              <node role="operand" roleId="tpee.1197027771414" type="tpee.DotExpression" typeId="tpee.1197027756228" id="2510134983999432317">
                <node role="operand" roleId="tpee.1197027771414" type="tpee.ParameterReference" typeId="tpee.1068581242874" id="2510134983999432357">
                  <link role="variableDeclaration" roleId="tpee.1068581517664" targetNodeId="2510134983999432312" resolveInfo="node" />
                </node>
                <node role="operation" roleId="tpee.1197027833540" type="tp25.Node_GetConceptOperation" typeId="tp25.1172323065820" id="2510134983999432321" />
              </node>
              <node role="operation" roleId="tpee.1197027833540" type="tp25.SPropertyAccess" typeId="tp25.1138056022639" id="2510134983999432322">
                <link role="property" roleId="tp25.1138056395725" targetNodeId="tpce.2465654535473034588" resolveInfo="helpURL" />
              </node>
            </node>
            <node role="operation" roleId="tpee.1197027833540" type="tpee.IsNotEmptyOperation" typeId="tpee.1225271408483" id="2510134983999432323" />
          </node>
        </node>
      </node>
      <node role="parameter" roleId="tpee.1068580123134" type="tpee.ParameterDeclaration" typeId="tpee.1068498886292" id="2510134983999432312">
        <property name="name" nameId="tpck.1169194664001" value="node" />
        <node role="type" roleId="tpee.5680397130376446158" type="tp25.SNodeType" typeId="tp25.1138055754698" id="2510134983999432313" />
      </node>
    </node>
    <node role="staticMethod" roleId="tpee.1070462273904" type="tpee.StaticMethodDeclaration" typeId="tpee.1081236700938" id="2510134983999432359">
      <property name="name" nameId="tpck.1169194664001" value="helpForRootIsAvailable" />
      <node role="returnType" roleId="tpee.1068580123133" type="tpee.BooleanType" typeId="tpee.1070534644030" id="2510134983999432360" />
      <node role="visibility" roleId="tpee.1178549979242" type="tpee.PublicVisibility" typeId="tpee.1146644602865" id="2510134983999432361" />
      <node role="body" roleId="tpee.1068580123135" type="tpee.StatementList" typeId="tpee.1068580123136" id="2510134983999432362">
        <node role="statement" roleId="tpee.1068581517665" type="tpee.IfStatement" typeId="tpee.1068580123159" id="2510134983999434226">
          <node role="ifTrue" roleId="tpee.1068580123161" type="tpee.StatementList" typeId="tpee.1068580123136" id="2510134983999434227">
            <node role="statement" roleId="tpee.1068581517665" type="tpee.ReturnStatement" typeId="tpee.1068581242878" id="2510134983999434236">
              <node role="expression" roleId="tpee.1068581517676" type="tpee.BooleanConstant" typeId="tpee.1068580123137" id="2510134983999434238">
                <property name="value" nameId="tpee.1068580123138" value="false" />
              </node>
            </node>
          </node>
          <node role="condition" roleId="tpee.1068580123160" type="tpee.DotExpression" typeId="tpee.1197027756228" id="2510134983999434231">
            <node role="operand" roleId="tpee.1197027771414" type="tpee.ParameterReference" typeId="tpee.1068581242874" id="2510134983999434230">
              <link role="variableDeclaration" roleId="tpee.1068581517664" targetNodeId="2510134983999432371" resolveInfo="node" />
            </node>
            <node role="operation" roleId="tpee.1197027833540" type="tp25.Node_IsNullOperation" typeId="tp25.1171999116870" id="2510134983999434235" />
          </node>
        </node>
        <node role="statement" roleId="tpee.1068581517665" type="tpee.ExpressionStatement" typeId="tpee.1068580123155" id="2510134983999432374">
          <node role="expression" roleId="tpee.1068580123156" type="tpee.DotExpression" typeId="tpee.1197027756228" id="2510134983999432375">
            <node role="operand" roleId="tpee.1197027771414" type="tpee.DotExpression" typeId="tpee.1197027756228" id="2510134983999432376">
              <node role="operand" roleId="tpee.1197027771414" type="tpee.DotExpression" typeId="tpee.1197027756228" id="2510134983999432377">
                <node role="operand" roleId="tpee.1197027771414" type="tpee.DotExpression" typeId="tpee.1197027756228" id="2510134983999432378">
                  <node role="operand" roleId="tpee.1197027771414" type="tpee.ParameterReference" typeId="tpee.1068581242874" id="2510134983999432430">
                    <link role="variableDeclaration" roleId="tpee.1068581517664" targetNodeId="2510134983999432371" resolveInfo="node" />
                  </node>
                  <node role="operation" roleId="tpee.1197027833540" type="tp25.Node_GetContainingRootOperation" typeId="tp25.1171310072040" id="2510134983999432382" />
                </node>
                <node role="operation" roleId="tpee.1197027833540" type="tp25.Node_GetConceptOperation" typeId="tp25.1172323065820" id="2510134983999432383" />
              </node>
              <node role="operation" roleId="tpee.1197027833540" type="tp25.SPropertyAccess" typeId="tp25.1138056022639" id="2510134983999432384">
                <link role="property" roleId="tp25.1138056395725" targetNodeId="tpce.2465654535473034588" resolveInfo="helpURL" />
              </node>
            </node>
            <node role="operation" roleId="tpee.1197027833540" type="tpee.IsNotEmptyOperation" typeId="tpee.1225271408483" id="2510134983999432385" />
          </node>
        </node>
      </node>
      <node role="parameter" roleId="tpee.1068580123134" type="tpee.ParameterDeclaration" typeId="tpee.1068498886292" id="2510134983999432371">
        <property name="name" nameId="tpck.1169194664001" value="node" />
        <node role="type" roleId="tpee.5680397130376446158" type="tp25.SNodeType" typeId="tp25.1138055754698" id="2510134983999432372" />
      </node>
    </node>
    <node role="staticMethod" roleId="tpee.1070462273904" type="tpee.StaticMethodDeclaration" typeId="tpee.1081236700938" id="2510134983999432434">
      <property name="name" nameId="tpck.1169194664001" value="helpForAspectIsAvailable" />
      <node role="returnType" roleId="tpee.1068580123133" type="tpee.BooleanType" typeId="tpee.1070534644030" id="2510134983999432435" />
      <node role="visibility" roleId="tpee.1178549979242" type="tpee.PublicVisibility" typeId="tpee.1146644602865" id="2510134983999432436" />
      <node role="body" roleId="tpee.1068580123135" type="tpee.StatementList" typeId="tpee.1068580123136" id="2510134983999432437">
        <node role="statement" roleId="tpee.1068581517665" type="tpee.IfStatement" typeId="tpee.1068580123159" id="2510134983999434254">
          <node role="ifTrue" roleId="tpee.1068580123161" type="tpee.StatementList" typeId="tpee.1068580123136" id="2510134983999434255">
            <node role="statement" roleId="tpee.1068581517665" type="tpee.ReturnStatement" typeId="tpee.1068581242878" id="2510134983999435045">
              <node role="expression" roleId="tpee.1068581517676" type="tpee.BooleanConstant" typeId="tpee.1068580123137" id="2510134983999435048">
                <property name="value" nameId="tpee.1068580123138" value="false" />
              </node>
            </node>
          </node>
          <node role="condition" roleId="tpee.1068580123160" type="tpee.OrExpression" typeId="tpee.1080223426719" id="2510134983999435037">
            <node role="rightExpression" roleId="tpee.1081773367579" type="tpee.EqualsExpression" typeId="tpee.1068580123152" id="2510134983999435041">
              <node role="rightExpression" roleId="tpee.1081773367579" type="tpee.NullLiteral" typeId="tpee.1070534058343" id="2510134983999435044" />
              <node role="leftExpression" roleId="tpee.1081773367580" type="tpee.ParameterReference" typeId="tpee.1068581242874" id="2510134983999435040">
                <link role="variableDeclaration" roleId="tpee.1068581517664" targetNodeId="2510134983999432555" resolveInfo="module" />
              </node>
            </node>
            <node role="leftExpression" roleId="tpee.1081773367580" type="tpee.EqualsExpression" typeId="tpee.1068580123152" id="2510134983999435033">
              <node role="leftExpression" roleId="tpee.1081773367580" type="tpee.ParameterReference" typeId="tpee.1068581242874" id="2510134983999434259">
                <link role="variableDeclaration" roleId="tpee.1068581517664" targetNodeId="2510134983999432565" resolveInfo="model" />
              </node>
              <node role="rightExpression" roleId="tpee.1081773367579" type="tpee.NullLiteral" typeId="tpee.1070534058343" id="2510134983999435036" />
            </node>
          </node>
        </node>
        <node role="statement" roleId="tpee.1068581517665" type="tpee.IfStatement" typeId="tpee.1068580123159" id="2510134983999432451">
          <node role="condition" roleId="tpee.1068580123160" type="tpee.InstanceOfExpression" typeId="tpee.1081256982272" id="2510134983999432452">
            <node role="classType" roleId="tpee.1081256993305" type="tpee.ClassifierType" typeId="tpee.1107535904670" id="2510134983999432453">
              <link role="classifier" roleId="tpee.1107535924139" targetNodeId="lkfb.~Language" resolveInfo="Language" />
            </node>
            <node role="leftExpression" roleId="tpee.1081256993304" type="tpee.ParameterReference" typeId="tpee.1068581242874" id="2510134983999432597">
              <link role="variableDeclaration" roleId="tpee.1068581517664" targetNodeId="2510134983999432555" resolveInfo="module" />
            </node>
          </node>
          <node role="ifTrue" roleId="tpee.1068580123161" type="tpee.StatementList" typeId="tpee.1068580123136" id="2510134983999432457">
            <node role="statement" roleId="tpee.1068581517665" type="tpee.LocalVariableDeclarationStatement" typeId="tpee.1068581242864" id="2510134983999432458">
              <node role="localVariableDeclaration" roleId="tpee.1068581242865" type="tpee.LocalVariableDeclaration" typeId="tpee.1068581242863" id="2510134983999432459">
                <property name="name" nameId="tpck.1169194664001" value="language" />
                <node role="type" roleId="tpee.5680397130376446158" type="tpee.ClassifierType" typeId="tpee.1107535904670" id="2510134983999432460">
                  <link role="classifier" roleId="tpee.1107535924139" targetNodeId="lkfb.~Language" resolveInfo="Language" />
                </node>
                <node role="initializer" roleId="tpee.1068431790190" type="tpee.ParenthesizedExpression" typeId="tpee.1079359253375" id="2510134983999432461">
                  <node role="expression" roleId="tpee.1079359253376" type="tpee.CastExpression" typeId="tpee.1070534934090" id="2510134983999432462">
                    <node role="expression" roleId="tpee.1070534934092" type="tpee.ParameterReference" typeId="tpee.1068581242874" id="2510134983999432615">
                      <link role="variableDeclaration" roleId="tpee.1068581517664" targetNodeId="2510134983999432555" resolveInfo="module" />
                    </node>
                    <node role="type" roleId="tpee.1070534934091" type="tpee.ClassifierType" typeId="tpee.1107535904670" id="2510134983999432466">
                      <link role="classifier" roleId="tpee.1107535924139" targetNodeId="lkfb.~Language" resolveInfo="Language" />
                    </node>
                  </node>
                </node>
              </node>
            </node>
            <node role="statement" roleId="tpee.1068581517665" type="tpee.LocalVariableDeclarationStatement" typeId="tpee.1068581242864" id="2510134983999432467">
              <node role="localVariableDeclaration" roleId="tpee.1068581242865" type="tpee.LocalVariableDeclaration" typeId="tpee.1068581242863" id="2510134983999432468">
                <property name="name" nameId="tpck.1169194664001" value="aspect" />
                <node role="type" roleId="tpee.5680397130376446158" type="tpee.ClassifierType" typeId="tpee.1107535904670" id="2510134983999432469">
                  <link role="classifier" roleId="tpee.1107535924139" targetNodeId="lkfb.~LanguageAspect" resolveInfo="LanguageAspect" />
                </node>
                <node role="initializer" roleId="tpee.1068431790190" type="tpee.DotExpression" typeId="tpee.1197027756228" id="2510134983999432470">
                  <node role="operand" roleId="tpee.1197027771414" type="tpee.LocalVariableReference" typeId="tpee.1068581242866" id="2510134983999432471">
                    <link role="variableDeclaration" roleId="tpee.1068581517664" targetNodeId="2510134983999432459" resolveInfo="language" />
                  </node>
                  <node role="operation" roleId="tpee.1197027833540" type="tpee.InstanceMethodCallOperation" typeId="tpee.1202948039474" id="2510134983999432472">
                    <link role="baseMethodDeclaration" roleId="tpee.1068499141037" targetNodeId="lkfb.~Language%dgetAspectForModel(jetbrains%dmps%dsmodel%dSModelDescriptor)%cjetbrains%dmps%dsmodel%dLanguageAspect" resolveInfo="getAspectForModel" />
                    <node role="actualArgument" roleId="tpee.1068499141038" type="tpee.ParameterReference" typeId="tpee.1068581242874" id="2510134983999432875">
                      <link role="variableDeclaration" roleId="tpee.1068581517664" targetNodeId="2510134983999432565" resolveInfo="model" />
                    </node>
                  </node>
                </node>
              </node>
            </node>
            <node role="statement" roleId="tpee.1068581517665" type="tpee.IfStatement" typeId="tpee.1068580123159" id="2510134983999432476">
              <node role="ifTrue" roleId="tpee.1068580123161" type="tpee.StatementList" typeId="tpee.1068580123136" id="2510134983999432477">
                <node role="statement" roleId="tpee.1068581517665" type="tpee.ReturnStatement" typeId="tpee.1068581242878" id="2510134983999432478">
                  <node role="expression" roleId="tpee.1068581517676" type="tpee.BooleanConstant" typeId="tpee.1068580123137" id="2510134983999432479">
                    <property name="value" nameId="tpee.1068580123138" value="false" />
                  </node>
                </node>
              </node>
              <node role="condition" roleId="tpee.1068580123160" type="tpee.EqualsExpression" typeId="tpee.1068580123152" id="2510134983999432480">
                <node role="rightExpression" roleId="tpee.1081773367579" type="tpee.NullLiteral" typeId="tpee.1070534058343" id="2510134983999432481" />
                <node role="leftExpression" roleId="tpee.1081773367580" type="tpee.LocalVariableReference" typeId="tpee.1068581242866" id="2510134983999432482">
                  <link role="variableDeclaration" roleId="tpee.1068581517664" targetNodeId="2510134983999432468" resolveInfo="aspect" />
                </node>
              </node>
            </node>
            <node role="statement" roleId="tpee.1068581517665" type="tpee.ReturnStatement" typeId="tpee.1068581242878" id="2510134983999432483">
              <node role="expression" roleId="tpee.1068581517676" type="tpee.AndExpression" typeId="tpee.1080120340718" id="2510134983999432484">
                <node role="rightExpression" roleId="tpee.1081773367579" type="tpee.NotExpression" typeId="tpee.1081516740877" id="2510134983999432485">
                  <node role="expression" roleId="tpee.1081516765348" type="tpee.DotExpression" typeId="tpee.1197027756228" id="2510134983999432486">
                    <node role="operand" roleId="tpee.1197027771414" type="tpee.DotExpression" typeId="tpee.1197027756228" id="2510134983999432487">
                      <node role="operand" roleId="tpee.1197027771414" type="tpee.LocalVariableReference" typeId="tpee.1068581242866" id="2510134983999432488">
                        <link role="variableDeclaration" roleId="tpee.1068581517664" targetNodeId="2510134983999432468" resolveInfo="aspect" />
                      </node>
                      <node role="operation" roleId="tpee.1197027833540" type="tpee.InstanceMethodCallOperation" typeId="tpee.1202948039474" id="2510134983999432489">
                        <link role="baseMethodDeclaration" roleId="tpee.1068499141037" targetNodeId="lkfb.~LanguageAspect%dgetHelpURL()%cjava%dlang%dString" resolveInfo="getHelpURL" />
                      </node>
                    </node>
                    <node role="operation" roleId="tpee.1197027833540" type="tpee.InstanceMethodCallOperation" typeId="tpee.1202948039474" id="2510134983999432490">
                      <link role="baseMethodDeclaration" roleId="tpee.1068499141037" targetNodeId="e2lb.~String%dequals(java%dlang%dObject)%cboolean" resolveInfo="equals" />
                      <node role="actualArgument" roleId="tpee.1068499141038" type="tpee.StringLiteral" typeId="tpee.1070475926800" id="2510134983999432491">
                        <property name="value" nameId="tpee.1070475926801" value="" />
                      </node>
                    </node>
                  </node>
                </node>
                <node role="leftExpression" roleId="tpee.1081773367580" type="tpee.NotEqualsExpression" typeId="tpee.1073239437375" id="2510134983999432492">
                  <node role="leftExpression" roleId="tpee.1081773367580" type="tpee.DotExpression" typeId="tpee.1197027756228" id="2510134983999432493">
                    <node role="operand" roleId="tpee.1197027771414" type="tpee.LocalVariableReference" typeId="tpee.1068581242866" id="2510134983999432494">
                      <link role="variableDeclaration" roleId="tpee.1068581517664" targetNodeId="2510134983999432468" resolveInfo="aspect" />
                    </node>
                    <node role="operation" roleId="tpee.1197027833540" type="tpee.InstanceMethodCallOperation" typeId="tpee.1202948039474" id="2510134983999432495">
                      <link role="baseMethodDeclaration" roleId="tpee.1068499141037" targetNodeId="lkfb.~LanguageAspect%dgetHelpURL()%cjava%dlang%dString" resolveInfo="getHelpURL" />
                    </node>
                  </node>
                  <node role="rightExpression" roleId="tpee.1081773367579" type="tpee.NullLiteral" typeId="tpee.1070534058343" id="2510134983999432496" />
                </node>
              </node>
            </node>
          </node>
          <node role="ifFalseStatement" roleId="tpee.1082485599094" type="tpee.BlockStatement" typeId="tpee.1082485599095" id="2510134983999432497">
            <node role="statements" roleId="tpee.1082485599096" type="tpee.StatementList" typeId="tpee.1068580123136" id="2510134983999432498">
              <node role="statement" roleId="tpee.1068581517665" type="tpee.ReturnStatement" typeId="tpee.1068581242878" id="2510134983999432499">
                <node role="expression" roleId="tpee.1068581517676" type="tpee.InstanceOfExpression" typeId="tpee.1081256982272" id="2510134983999432500">
                  <node role="classType" roleId="tpee.1081256993305" type="tpee.ClassifierType" typeId="tpee.1107535904670" id="2510134983999432501">
                    <link role="classifier" roleId="tpee.1107535924139" targetNodeId="lkfb.~Generator" resolveInfo="Generator" />
                  </node>
                  <node role="leftExpression" roleId="tpee.1081256993304" type="tpee.ParameterReference" typeId="tpee.1068581242874" id="2510134983999432885">
                    <link role="variableDeclaration" roleId="tpee.1068581517664" targetNodeId="2510134983999432555" resolveInfo="module" />
                  </node>
                </node>
              </node>
            </node>
          </node>
        </node>
      </node>
      <node role="parameter" roleId="tpee.1068580123134" type="tpee.ParameterDeclaration" typeId="tpee.1068498886292" id="2510134983999432555">
        <property name="name" nameId="tpck.1169194664001" value="module" />
        <node role="type" roleId="tpee.5680397130376446158" type="tpee.ClassifierType" typeId="tpee.1107535904670" id="2510134983999432556">
          <link role="classifier" roleId="tpee.1107535924139" targetNodeId="afxk.~IModule" resolveInfo="IModule" />
        </node>
      </node>
      <node role="parameter" roleId="tpee.1068580123134" type="tpee.ParameterDeclaration" typeId="tpee.1068498886292" id="2510134983999432565">
        <property name="name" nameId="tpck.1169194664001" value="model" />
        <node role="type" roleId="tpee.5680397130376446158" type="tpee.ClassifierType" typeId="tpee.1107535904670" id="2510134983999432575">
          <link role="classifier" roleId="tpee.1107535924139" targetNodeId="lkfb.~SModelDescriptor" resolveInfo="SModelDescriptor" />
        </node>
      </node>
    </node>
    <node role="visibility" roleId="tpee.1178549979242" type="tpee.PublicVisibility" typeId="tpee.1146644602865" id="2510134983999358075" />
    <node role="staticMethod" roleId="tpee.1070462273904" type="tpee.StaticMethodDeclaration" typeId="tpee.1081236700938" id="2510134983999478844">
      <property name="name" nameId="tpck.1169194664001" value="showHelpForAspect" />
      <node role="visibility" roleId="tpee.1178549979242" type="tpee.PublicVisibility" typeId="tpee.1146644602865" id="2510134983999478845" />
      <node role="returnType" roleId="tpee.1068580123133" type="tpee.VoidType" typeId="tpee.1068581517677" id="2510134983999478846" />
      <node role="parameter" roleId="tpee.1068580123134" type="tpee.ParameterDeclaration" typeId="tpee.1068498886292" id="2510134983999478847">
        <property name="name" nameId="tpck.1169194664001" value="contextModule" />
        <node role="type" roleId="tpee.5680397130376446158" type="tpee.ClassifierType" typeId="tpee.1107535904670" id="2510134983999478848">
          <link role="classifier" roleId="tpee.1107535924139" targetNodeId="afxk.~IModule" resolveInfo="IModule" />
        </node>
      </node>
      <node role="parameter" roleId="tpee.1068580123134" type="tpee.ParameterDeclaration" typeId="tpee.1068498886292" id="2510134983999478849">
        <property name="name" nameId="tpck.1169194664001" value="contextModel" />
        <node role="type" roleId="tpee.5680397130376446158" type="tpee.ClassifierType" typeId="tpee.1107535904670" id="2510134983999478850">
          <link role="classifier" roleId="tpee.1107535924139" targetNodeId="lkfb.~SModelDescriptor" resolveInfo="SModelDescriptor" />
        </node>
      </node>
      <node role="body" roleId="tpee.1068580123135" type="tpee.StatementList" typeId="tpee.1068580123136" id="2510134983999478851">
        <node role="statement" roleId="tpee.1068581517665" type="tpee.IfStatement" typeId="tpee.1068580123159" id="2510134983999478852">
          <node role="ifTrue" roleId="tpee.1068580123161" type="tpee.StatementList" typeId="tpee.1068580123136" id="2510134983999478853">
            <node role="statement" roleId="tpee.1068581517665" type="tpee.LocalVariableDeclarationStatement" typeId="tpee.1068581242864" id="2510134983999478854">
              <node role="localVariableDeclaration" roleId="tpee.1068581242865" type="tpee.LocalVariableDeclaration" typeId="tpee.1068581242863" id="2510134983999478855">
                <property name="name" nameId="tpck.1169194664001" value="language" />
                <node role="type" roleId="tpee.5680397130376446158" type="tpee.ClassifierType" typeId="tpee.1107535904670" id="2510134983999478856">
                  <link role="classifier" roleId="tpee.1107535924139" targetNodeId="lkfb.~Language" resolveInfo="Language" />
                </node>
                <node role="initializer" roleId="tpee.1068431790190" type="tpee.ParenthesizedExpression" typeId="tpee.1079359253375" id="2510134983999478857">
                  <node role="expression" roleId="tpee.1079359253376" type="tpee.CastExpression" typeId="tpee.1070534934090" id="2510134983999478858">
                    <node role="expression" roleId="tpee.1070534934092" type="tpee.ParameterReference" typeId="tpee.1068581242874" id="2510134983999478882">
                      <link role="variableDeclaration" roleId="tpee.1068581517664" targetNodeId="2510134983999478847" resolveInfo="contextModule" />
                    </node>
                    <node role="type" roleId="tpee.1070534934091" type="tpee.ClassifierType" typeId="tpee.1107535904670" id="2510134983999478860">
                      <link role="classifier" roleId="tpee.1107535924139" targetNodeId="lkfb.~Language" resolveInfo="Language" />
                    </node>
                  </node>
                </node>
              </node>
            </node>
            <node role="statement" roleId="tpee.1068581517665" type="tpee.LocalVariableDeclarationStatement" typeId="tpee.1068581242864" id="2510134983999478861">
              <node role="localVariableDeclaration" roleId="tpee.1068581242865" type="tpee.LocalVariableDeclaration" typeId="tpee.1068581242863" id="2510134983999478862">
                <property name="name" nameId="tpck.1169194664001" value="aspect" />
                <node role="type" roleId="tpee.5680397130376446158" type="tpee.ClassifierType" typeId="tpee.1107535904670" id="2510134983999478863">
                  <link role="classifier" roleId="tpee.1107535924139" targetNodeId="lkfb.~LanguageAspect" resolveInfo="LanguageAspect" />
                </node>
                <node role="initializer" roleId="tpee.1068431790190" type="tpee.DotExpression" typeId="tpee.1197027756228" id="2510134983999478864">
                  <node role="operand" roleId="tpee.1197027771414" type="tpee.LocalVariableReference" typeId="tpee.1068581242866" id="2510134983999478865">
                    <link role="variableDeclaration" roleId="tpee.1068581517664" targetNodeId="2510134983999478855" resolveInfo="language" />
                  </node>
                  <node role="operation" roleId="tpee.1197027833540" type="tpee.InstanceMethodCallOperation" typeId="tpee.1202948039474" id="2510134983999478866">
                    <link role="baseMethodDeclaration" roleId="tpee.1068499141037" targetNodeId="lkfb.~Language%dgetAspectForModel(jetbrains%dmps%dsmodel%dSModelDescriptor)%cjetbrains%dmps%dsmodel%dLanguageAspect" resolveInfo="getAspectForModel" />
                    <node role="actualArgument" roleId="tpee.1068499141038" type="tpee.ParameterReference" typeId="tpee.1068581242874" id="2510134983999478883">
                      <link role="variableDeclaration" roleId="tpee.1068581517664" targetNodeId="2510134983999478849" resolveInfo="contextModel" />
                    </node>
                  </node>
                </node>
              </node>
            </node>
            <node role="statement" roleId="tpee.1068581517665" type="tpee.ExpressionStatement" typeId="tpee.1068580123155" id="2510134983999478868">
              <node role="expression" roleId="tpee.1068580123156" type="tpee.StaticMethodCall" typeId="tpee.1081236700937" id="2510134983999478869">
                <link role="classConcept" roleId="tpee.1144433194310" targetNodeId="7vsr.~BrowserUtil" resolveInfo="BrowserUtil" />
                <link role="baseMethodDeclaration" roleId="tpee.1068499141037" targetNodeId="7vsr.~BrowserUtil%dlaunchBrowser(java%dlang%dString)%cvoid" resolveInfo="launchBrowser" />
                <node role="actualArgument" roleId="tpee.1068499141038" type="tpee.DotExpression" typeId="tpee.1197027756228" id="2510134983999478870">
                  <node role="operand" roleId="tpee.1197027771414" type="tpee.LocalVariableReference" typeId="tpee.1068581242866" id="2510134983999478871">
                    <link role="variableDeclaration" roleId="tpee.1068581517664" targetNodeId="2510134983999478862" resolveInfo="aspect" />
                  </node>
                  <node role="operation" roleId="tpee.1197027833540" type="tpee.InstanceMethodCallOperation" typeId="tpee.1202948039474" id="2510134983999478872">
                    <link role="baseMethodDeclaration" roleId="tpee.1068499141037" targetNodeId="lkfb.~LanguageAspect%dgetHelpURL()%cjava%dlang%dString" resolveInfo="getHelpURL" />
                  </node>
                </node>
              </node>
            </node>
          </node>
          <node role="condition" roleId="tpee.1068580123160" type="tpee.InstanceOfExpression" typeId="tpee.1081256982272" id="2510134983999478873">
            <node role="classType" roleId="tpee.1081256993305" type="tpee.ClassifierType" typeId="tpee.1107535904670" id="2510134983999478874">
              <link role="classifier" roleId="tpee.1107535924139" targetNodeId="lkfb.~Language" resolveInfo="Language" />
            </node>
            <node role="leftExpression" roleId="tpee.1081256993304" type="tpee.ParameterReference" typeId="tpee.1068581242874" id="2510134983999478881">
              <link role="variableDeclaration" roleId="tpee.1068581517664" targetNodeId="2510134983999478847" resolveInfo="contextModule" />
            </node>
          </node>
          <node role="ifFalseStatement" roleId="tpee.1082485599094" type="tpee.BlockStatement" typeId="tpee.1082485599095" id="2510134983999478876">
            <node role="statements" roleId="tpee.1082485599096" type="tpee.StatementList" typeId="tpee.1068580123136" id="2510134983999478877">
              <node role="statement" roleId="tpee.1068581517665" type="tpee.ExpressionStatement" typeId="tpee.1068580123155" id="2510134983999478878">
                <node role="expression" roleId="tpee.1068580123156" type="tpee.StaticMethodCall" typeId="tpee.1081236700937" id="2510134983999478879">
                  <link role="classConcept" roleId="tpee.1144433194310" targetNodeId="7vsr.~BrowserUtil" resolveInfo="BrowserUtil" />
                  <link role="baseMethodDeclaration" roleId="tpee.1068499141037" targetNodeId="7vsr.~BrowserUtil%dlaunchBrowser(java%dlang%dString)%cvoid" resolveInfo="launchBrowser" />
                  <node role="actualArgument" roleId="tpee.1068499141038" type="tpee.StringLiteral" typeId="tpee.1070475926800" id="2510134983999478880">
                    <property name="value" nameId="tpee.1070475926801" value="http://confluence.jetbrains.com/display/MPSD2/Generator#Generator-aboutgenerator" />
                  </node>
                </node>
              </node>
            </node>
          </node>
        </node>
      </node>
    </node>
    <node role="staticMethod" roleId="tpee.1070462273904" type="tpee.StaticMethodDeclaration" typeId="tpee.1081236700938" id="2510134983999478888">
      <property name="name" nameId="tpck.1169194664001" value="showHelpForRoot" />
      <node role="visibility" roleId="tpee.1178549979242" type="tpee.PublicVisibility" typeId="tpee.1146644602865" id="2510134983999478926" />
      <node role="returnType" roleId="tpee.1068580123133" type="tpee.VoidType" typeId="tpee.1068581517677" id="2510134983999478890" />
      <node role="parameter" roleId="tpee.1068580123134" type="tpee.ParameterDeclaration" typeId="tpee.1068498886292" id="2510134983999478891">
        <property name="name" nameId="tpck.1169194664001" value="node" />
        <node role="type" roleId="tpee.5680397130376446158" type="tp25.SNodeType" typeId="tp25.1138055754698" id="2510134983999478892" />
      </node>
      <node role="body" roleId="tpee.1068580123135" type="tpee.StatementList" typeId="tpee.1068580123136" id="2510134983999478893">
        <node role="statement" roleId="tpee.1068581517665" type="tpee.ExpressionStatement" typeId="tpee.1068580123155" id="2510134983999478894">
          <node role="expression" roleId="tpee.1068580123156" type="tpee.StaticMethodCall" typeId="tpee.1081236700937" id="2510134983999478895">
            <link role="classConcept" roleId="tpee.1144433194310" targetNodeId="7vsr.~BrowserUtil" resolveInfo="BrowserUtil" />
            <link role="baseMethodDeclaration" roleId="tpee.1068499141037" targetNodeId="7vsr.~BrowserUtil%dlaunchBrowser(java%dlang%dString)%cvoid" resolveInfo="launchBrowser" />
            <node role="actualArgument" roleId="tpee.1068499141038" type="tpee.DotExpression" typeId="tpee.1197027756228" id="2510134983999478896">
              <node role="operand" roleId="tpee.1197027771414" type="tpee.DotExpression" typeId="tpee.1197027756228" id="2510134983999478897">
                <node role="operand" roleId="tpee.1197027771414" type="tpee.DotExpression" typeId="tpee.1197027756228" id="2510134983999478898">
                  <node role="operand" roleId="tpee.1197027771414" type="tpee.ParameterReference" typeId="tpee.1068581242874" id="2510134983999478903">
                    <link role="variableDeclaration" roleId="tpee.1068581517664" targetNodeId="2510134983999478891" resolveInfo="node" />
                  </node>
                  <node role="operation" roleId="tpee.1197027833540" type="tp25.Node_GetContainingRootOperation" typeId="tp25.1171310072040" id="2510134983999478900" />
                </node>
                <node role="operation" roleId="tpee.1197027833540" type="tp25.Node_GetConceptOperation" typeId="tp25.1172323065820" id="2510134983999478901" />
              </node>
              <node role="operation" roleId="tpee.1197027833540" type="tp25.SPropertyAccess" typeId="tp25.1138056022639" id="2510134983999478902">
                <link role="property" roleId="tp25.1138056395725" targetNodeId="tpce.2465654535473034588" resolveInfo="helpURL" />
              </node>
            </node>
          </node>
        </node>
      </node>
    </node>
    <node role="staticMethod" roleId="tpee.1070462273904" type="tpee.StaticMethodDeclaration" typeId="tpee.1081236700938" id="2510134983999478908">
      <property name="name" nameId="tpck.1169194664001" value="showHelpForNode" />
      <node role="visibility" roleId="tpee.1178549979242" type="tpee.PublicVisibility" typeId="tpee.1146644602865" id="2510134983999478909" />
      <node role="returnType" roleId="tpee.1068580123133" type="tpee.VoidType" typeId="tpee.1068581517677" id="2510134983999478910" />
      <node role="parameter" roleId="tpee.1068580123134" type="tpee.ParameterDeclaration" typeId="tpee.1068498886292" id="2510134983999478911">
        <property name="name" nameId="tpck.1169194664001" value="node" />
        <node role="type" roleId="tpee.5680397130376446158" type="tp25.SNodeType" typeId="tp25.1138055754698" id="2510134983999478912" />
      </node>
      <node role="body" roleId="tpee.1068580123135" type="tpee.StatementList" typeId="tpee.1068580123136" id="2510134983999478913">
        <node role="statement" roleId="tpee.1068581517665" type="tpee.ExpressionStatement" typeId="tpee.1068580123155" id="2510134983999478914">
          <node role="expression" roleId="tpee.1068580123156" type="tpee.StaticMethodCall" typeId="tpee.1081236700937" id="2510134983999478915">
            <link role="baseMethodDeclaration" roleId="tpee.1068499141037" targetNodeId="7vsr.~BrowserUtil%dlaunchBrowser(java%dlang%dString)%cvoid" resolveInfo="launchBrowser" />
            <link role="classConcept" roleId="tpee.1144433194310" targetNodeId="7vsr.~BrowserUtil" resolveInfo="BrowserUtil" />
            <node role="actualArgument" roleId="tpee.1068499141038" type="tpee.DotExpression" typeId="tpee.1197027756228" id="2510134983999478916">
              <node role="operand" roleId="tpee.1197027771414" type="tpee.DotExpression" typeId="tpee.1197027756228" id="2510134983999478917">
                <node role="operand" roleId="tpee.1197027771414" type="tpee.ParameterReference" typeId="tpee.1068581242874" id="2510134983999478921">
                  <link role="variableDeclaration" roleId="tpee.1068581517664" targetNodeId="2510134983999478911" resolveInfo="node" />
                </node>
                <node role="operation" roleId="tpee.1197027833540" type="tp25.Node_GetConceptOperation" typeId="tp25.1172323065820" id="2510134983999478919" />
              </node>
              <node role="operation" roleId="tpee.1197027833540" type="tp25.SPropertyAccess" typeId="tp25.1138056022639" id="2510134983999478920">
                <link role="property" roleId="tp25.1138056395725" targetNodeId="tpce.2465654535473034588" resolveInfo="helpURL" />
              </node>
            </node>
          </node>
        </node>
      </node>
    </node>
  </root>
  <root id="2510134983999478954">
    <node role="executeFunction" roleId="tp4k.1203083461638" type="tp4k.ExecuteBlock" typeId="tp4k.1203083511112" id="2510134983999478955">
      <node role="body" roleId="tpee.1137022507850" type="tpee.StatementList" typeId="tpee.1068580123136" id="2510134983999478956">
        <node role="statement" roleId="tpee.1068581517665" type="tpee.ExpressionStatement" typeId="tpee.1068580123155" id="2510134983999478957">
          <node role="expression" roleId="tpee.1068580123156" type="tpee.StaticMethodCall" typeId="tpee.1081236700937" id="2510134983999478988">
            <link role="baseMethodDeclaration" roleId="tpee.1068499141037" targetNodeId="2510134983999478888" resolveInfo="showHelpForRoot" />
            <link role="classConcept" roleId="tpee.1144433194310" targetNodeId="2510134983999358074" resolveInfo="HelpHelper" />
            <node role="actualArgument" roleId="tpee.1068499141038" type="tpee.DotExpression" typeId="tpee.1197027756228" id="2510134983999478989">
              <node role="operand" roleId="tpee.1197027771414" type="tp4f.ThisClassifierExpression" typeId="tp4f.1205752633985" id="2510134983999478990" />
              <node role="operation" roleId="tpee.1197027833540" type="tp4k.ActionParameterReferenceOperation" typeId="tp4k.1206092561075" id="2510134983999478991">
                <link role="member" roleId="tp4f.1205756909548" targetNodeId="2510134983999478964" resolveInfo="node" />
              </node>
            </node>
          </node>
        </node>
      </node>
    </node>
    <node role="parameter" roleId="tp4k.1217413222820" type="tp4k.ActionDataParameterDeclaration" typeId="tp4k.1217252042208" id="2510134983999478962">
      <property name="name" nameId="tpck.1169194664001" value="model" />
      <property name="isOptional" nameId="tp4k.1221669969834" value="true" />
      <link role="key" roleId="tp4k.1217252646389" targetNodeId="a8em.~MPSDataKeys%dCONTEXT_MODEL" resolveInfo="CONTEXT_MODEL" />
    </node>
    <node role="parameter" roleId="tp4k.1217413222820" type="tp4k.ActionDataParameterDeclaration" typeId="tp4k.1217252042208" id="2510134983999478963">
      <property name="name" nameId="tpck.1169194664001" value="module" />
      <property name="isOptional" nameId="tp4k.1221669969834" value="true" />
      <link role="key" roleId="tp4k.1217252646389" targetNodeId="a8em.~MPSDataKeys%dCONTEXT_MODULE" resolveInfo="CONTEXT_MODULE" />
    </node>
    <node role="parameter" roleId="tp4k.1217413222820" type="tp4k.ActionParameterDeclaration" typeId="tp4k.1205679047295" id="2510134983999478964">
      <property name="name" nameId="tpck.1169194664001" value="node" />
      <node role="visibility" roleId="tpee.1178549979242" type="tpee.PrivateVisibility" typeId="tpee.1146644623116" id="2510134983999478965" />
      <node role="type" roleId="tpee.5680397130376446158" type="tp25.SNodeType" typeId="tp25.1138055754698" id="2510134983999478966" />
    </node>
    <node role="updateBlock" roleId="tp4k.1203083196627" type="tp4k.IsApplicableBlock" typeId="tp4k.1205681243813" id="2510134983999478967">
      <node role="body" roleId="tpee.1137022507850" type="tpee.StatementList" typeId="tpee.1068580123136" id="2510134983999478968">
        <node role="statement" roleId="tpee.1068581517665" type="tpee.ExpressionStatement" typeId="tpee.1068580123155" id="2510134983999478969">
          <node role="expression" roleId="tpee.1068580123156" type="tpee.AndExpression" typeId="tpee.1080120340718" id="2510134983999478970">
            <node role="rightExpression" roleId="tpee.1081773367579" type="tpee.NotEqualsExpression" typeId="tpee.1073239437375" id="405965118310188139">
              <node role="leftExpression" roleId="tpee.1081773367580" type="tpee.StaticMethodCall" typeId="tpee.1081236700937" id="405965118310188140">
                <link role="baseMethodDeclaration" roleId="tpee.1068499141037" targetNodeId="2510134983999435082" resolveInfo="getDefaultHelpFor" />
                <link role="classConcept" roleId="tpee.1144433194310" targetNodeId="2510134983999358074" resolveInfo="HelpHelper" />
                <node role="actualArgument" roleId="tpee.1068499141038" type="tpee.DotExpression" typeId="tpee.1197027756228" id="6787269658363058980">
                  <node role="operand" roleId="tpee.1197027771414" type="tp4f.ThisClassifierExpression" typeId="tp4f.1205752633985" id="6787269658363058981" />
                  <node role="operation" roleId="tpee.1197027833540" type="tp4k.ActionDataParameterReferenceOperation" typeId="tp4k.1217252428768" id="6787269658363058982">
                    <link role="member" roleId="tp4f.1205756909548" targetNodeId="2510134983999478963" resolveInfo="module" />
                  </node>
                </node>
                <node role="actualArgument" roleId="tpee.1068499141038" type="tpee.DotExpression" typeId="tpee.1197027756228" id="6787269658363058983">
                  <node role="operand" roleId="tpee.1197027771414" type="tp4f.ThisClassifierExpression" typeId="tp4f.1205752633985" id="6787269658363058984" />
                  <node role="operation" roleId="tpee.1197027833540" type="tp4k.ActionDataParameterReferenceOperation" typeId="tp4k.1217252428768" id="6787269658363058985">
                    <link role="member" roleId="tp4f.1205756909548" targetNodeId="2510134983999478962" resolveInfo="model" />
                  </node>
                </node>
                <node role="actualArgument" roleId="tpee.1068499141038" type="tpee.DotExpression" typeId="tpee.1197027756228" id="405965118310188143">
                  <node role="operand" roleId="tpee.1197027771414" type="tp4f.ThisClassifierExpression" typeId="tp4f.1205752633985" id="405965118310188144" />
                  <node role="operation" roleId="tpee.1197027833540" type="tp4k.ActionParameterReferenceOperation" typeId="tp4k.1206092561075" id="405965118310188145">
                    <link role="member" roleId="tp4f.1205756909548" targetNodeId="2510134983999478964" resolveInfo="node" />
                  </node>
                </node>
              </node>
              <node role="rightExpression" roleId="tpee.1081773367579" type="tpee.EnumConstantReference" typeId="tpee.1083260308424" id="405965118310188146">
                <link role="enumConstantDeclaration" roleId="tpee.1083260308426" targetNodeId="2510134983999435114" resolveInfo="ROOT_NODE" />
                <link role="enumClass" roleId="tpee.1144432896254" targetNodeId="2510134983999435097" resolveInfo="HelpHelper.HelpType" />
              </node>
            </node>
            <node role="leftExpression" roleId="tpee.1081773367580" type="tpee.StaticMethodCall" typeId="tpee.1081236700937" id="2510134983999478983">
              <link role="baseMethodDeclaration" roleId="tpee.1068499141037" targetNodeId="2510134983999432359" resolveInfo="helpForRootIsAvailable" />
              <link role="classConcept" roleId="tpee.1144433194310" targetNodeId="2510134983999358074" resolveInfo="HelpHelper" />
              <node role="actualArgument" roleId="tpee.1068499141038" type="tpee.DotExpression" typeId="tpee.1197027756228" id="2510134983999478984">
                <node role="operand" roleId="tpee.1197027771414" type="tp4f.ThisClassifierExpression" typeId="tp4f.1205752633985" id="2510134983999478985" />
                <node role="operation" roleId="tpee.1197027833540" type="tp4k.ActionParameterReferenceOperation" typeId="tp4k.1206092561075" id="2510134983999478986">
                  <link role="member" roleId="tp4f.1205756909548" targetNodeId="2510134983999478964" resolveInfo="node" />
                </node>
              </node>
            </node>
          </node>
        </node>
      </node>
    </node>
  </root>
  <root id="2510134983999478992">
    <node role="executeFunction" roleId="tp4k.1203083461638" type="tp4k.ExecuteBlock" typeId="tp4k.1203083511112" id="2510134983999478993">
      <node role="body" roleId="tpee.1137022507850" type="tpee.StatementList" typeId="tpee.1068580123136" id="2510134983999478994">
        <node role="statement" roleId="tpee.1068581517665" type="tpee.ExpressionStatement" typeId="tpee.1068580123155" id="2510134983999478995">
          <node role="expression" roleId="tpee.1068580123156" type="tpee.StaticMethodCall" typeId="tpee.1081236700937" id="2510134983999479026">
            <link role="baseMethodDeclaration" roleId="tpee.1068499141037" targetNodeId="2510134983999478844" resolveInfo="showHelpForAspect" />
            <link role="classConcept" roleId="tpee.1144433194310" targetNodeId="2510134983999358074" resolveInfo="HelpHelper" />
            <node role="actualArgument" roleId="tpee.1068499141038" type="tpee.DotExpression" typeId="tpee.1197027756228" id="2510134983999479030">
              <node role="operand" roleId="tpee.1197027771414" type="tp4f.ThisClassifierExpression" typeId="tp4f.1205752633985" id="2510134983999479031" />
              <node role="operation" roleId="tpee.1197027833540" type="tp4k.ActionDataParameterReferenceOperation" typeId="tp4k.1217252428768" id="2510134983999479032">
                <link role="member" roleId="tp4f.1205756909548" targetNodeId="2510134983999479001" resolveInfo="module" />
              </node>
            </node>
            <node role="actualArgument" roleId="tpee.1068499141038" type="tpee.DotExpression" typeId="tpee.1197027756228" id="2510134983999479034">
              <node role="operand" roleId="tpee.1197027771414" type="tp4f.ThisClassifierExpression" typeId="tp4f.1205752633985" id="2510134983999479035" />
              <node role="operation" roleId="tpee.1197027833540" type="tp4k.ActionDataParameterReferenceOperation" typeId="tp4k.1217252428768" id="2510134983999479036">
                <link role="member" roleId="tp4f.1205756909548" targetNodeId="2510134983999479000" resolveInfo="model" />
              </node>
            </node>
          </node>
        </node>
      </node>
    </node>
    <node role="parameter" roleId="tp4k.1217413222820" type="tp4k.ActionDataParameterDeclaration" typeId="tp4k.1217252042208" id="2510134983999479000">
      <property name="name" nameId="tpck.1169194664001" value="model" />
      <property name="isOptional" nameId="tp4k.1221669969834" value="false" />
      <link role="key" roleId="tp4k.1217252646389" targetNodeId="a8em.~MPSDataKeys%dCONTEXT_MODEL" resolveInfo="CONTEXT_MODEL" />
    </node>
    <node role="parameter" roleId="tp4k.1217413222820" type="tp4k.ActionDataParameterDeclaration" typeId="tp4k.1217252042208" id="2510134983999479001">
      <property name="name" nameId="tpck.1169194664001" value="module" />
      <property name="isOptional" nameId="tp4k.1221669969834" value="false" />
      <link role="key" roleId="tp4k.1217252646389" targetNodeId="a8em.~MPSDataKeys%dCONTEXT_MODULE" resolveInfo="CONTEXT_MODULE" />
    </node>
    <node role="parameter" roleId="tp4k.1217413222820" type="tp4k.ActionParameterDeclaration" typeId="tp4k.1205679047295" id="2510134983999479002">
      <property name="name" nameId="tpck.1169194664001" value="node" />
      <property name="isOptional" nameId="tp4k.1221669969834" value="true" />
      <node role="visibility" roleId="tpee.1178549979242" type="tpee.PrivateVisibility" typeId="tpee.1146644623116" id="2510134983999479003" />
      <node role="type" roleId="tpee.5680397130376446158" type="tp25.SNodeType" typeId="tp25.1138055754698" id="2510134983999479004" />
    </node>
    <node role="updateBlock" roleId="tp4k.1203083196627" type="tp4k.IsApplicableBlock" typeId="tp4k.1205681243813" id="2510134983999479005">
      <node role="body" roleId="tpee.1137022507850" type="tpee.StatementList" typeId="tpee.1068580123136" id="2510134983999479006">
        <node role="statement" roleId="tpee.1068581517665" type="tpee.ExpressionStatement" typeId="tpee.1068580123155" id="2510134983999479007">
          <node role="expression" roleId="tpee.1068580123156" type="tpee.AndExpression" typeId="tpee.1080120340718" id="2510134983999479008">
            <node role="rightExpression" roleId="tpee.1081773367579" type="tpee.NotEqualsExpression" typeId="tpee.1073239437375" id="405965118310188147">
              <node role="leftExpression" roleId="tpee.1081773367580" type="tpee.StaticMethodCall" typeId="tpee.1081236700937" id="405965118310188148">
                <link role="baseMethodDeclaration" roleId="tpee.1068499141037" targetNodeId="2510134983999435082" resolveInfo="getDefaultHelpFor" />
                <link role="classConcept" roleId="tpee.1144433194310" targetNodeId="2510134983999358074" resolveInfo="HelpHelper" />
                <node role="actualArgument" roleId="tpee.1068499141038" type="tpee.DotExpression" typeId="tpee.1197027756228" id="6787269658363058968">
                  <node role="operand" roleId="tpee.1197027771414" type="tp4f.ThisClassifierExpression" typeId="tp4f.1205752633985" id="6787269658363058969" />
                  <node role="operation" roleId="tpee.1197027833540" type="tp4k.ActionDataParameterReferenceOperation" typeId="tp4k.1217252428768" id="6787269658363058970">
                    <link role="member" roleId="tp4f.1205756909548" targetNodeId="2510134983999479001" resolveInfo="module" />
                  </node>
                </node>
                <node role="actualArgument" roleId="tpee.1068499141038" type="tpee.DotExpression" typeId="tpee.1197027756228" id="6787269658363058971">
                  <node role="operand" roleId="tpee.1197027771414" type="tp4f.ThisClassifierExpression" typeId="tp4f.1205752633985" id="6787269658363058972" />
                  <node role="operation" roleId="tpee.1197027833540" type="tp4k.ActionDataParameterReferenceOperation" typeId="tp4k.1217252428768" id="6787269658363058973">
                    <link role="member" roleId="tp4f.1205756909548" targetNodeId="2510134983999479000" resolveInfo="model" />
                  </node>
                </node>
                <node role="actualArgument" roleId="tpee.1068499141038" type="tpee.DotExpression" typeId="tpee.1197027756228" id="405965118310188151">
                  <node role="operand" roleId="tpee.1197027771414" type="tp4f.ThisClassifierExpression" typeId="tp4f.1205752633985" id="405965118310188152" />
                  <node role="operation" roleId="tpee.1197027833540" type="tp4k.ActionParameterReferenceOperation" typeId="tp4k.1206092561075" id="405965118310188153">
                    <link role="member" roleId="tp4f.1205756909548" targetNodeId="2510134983999479002" resolveInfo="node" />
                  </node>
                </node>
              </node>
              <node role="rightExpression" roleId="tpee.1081773367579" type="tpee.EnumConstantReference" typeId="tpee.1083260308424" id="405965118310188154">
                <link role="enumConstantDeclaration" roleId="tpee.1083260308426" targetNodeId="2510134983999435115" resolveInfo="ASPECT" />
                <link role="enumClass" roleId="tpee.1144432896254" targetNodeId="2510134983999435097" resolveInfo="HelpHelper.HelpType" />
              </node>
            </node>
            <node role="leftExpression" roleId="tpee.1081773367580" type="tpee.StaticMethodCall" typeId="tpee.1081236700937" id="2510134983999479021">
              <link role="baseMethodDeclaration" roleId="tpee.1068499141037" targetNodeId="2510134983999432434" resolveInfo="helpForAspectIsAvailable" />
              <link role="classConcept" roleId="tpee.1144433194310" targetNodeId="2510134983999358074" resolveInfo="HelpHelper" />
              <node role="actualArgument" roleId="tpee.1068499141038" type="tpee.DotExpression" typeId="tpee.1197027756228" id="2510134983999479037">
                <node role="operand" roleId="tpee.1197027771414" type="tp4f.ThisClassifierExpression" typeId="tp4f.1205752633985" id="2510134983999479038" />
                <node role="operation" roleId="tpee.1197027833540" type="tp4k.ActionDataParameterReferenceOperation" typeId="tp4k.1217252428768" id="2510134983999479039">
                  <link role="member" roleId="tp4f.1205756909548" targetNodeId="2510134983999479001" resolveInfo="module" />
                </node>
              </node>
              <node role="actualArgument" roleId="tpee.1068499141038" type="tpee.DotExpression" typeId="tpee.1197027756228" id="2510134983999479041">
                <node role="operand" roleId="tpee.1197027771414" type="tp4f.ThisClassifierExpression" typeId="tp4f.1205752633985" id="2510134983999479042" />
                <node role="operation" roleId="tpee.1197027833540" type="tp4k.ActionDataParameterReferenceOperation" typeId="tp4k.1217252428768" id="2510134983999479043">
                  <link role="member" roleId="tp4f.1205756909548" targetNodeId="2510134983999479000" resolveInfo="model" />
                </node>
              </node>
            </node>
          </node>
        </node>
      </node>
    </node>
  </root>
  <root id="902116341861940181">
    <node role="shortcutChange" roleId="tp4k.1562714432501166199" type="tp4k.SimpleShortcutChange" typeId="tp4k.1562714432501166198" id="902116341861940182">
      <link role="action" roleId="tp4k.6193305307616734326" targetNodeId="2510134983999308902" resolveInfo="ShowDefaultHelp" />
      <node role="keystroke" roleId="tp4k.1562714432501166206" type="tp4k.KeyMapKeystroke" typeId="tp4k.1207318242772" id="902116341861940183">
        <property name="keycode" nameId="tp4k.1207318242774" value="VK_F1" />
      </node>
    </node>
  </root>
  <root id="3552608880959246745">
    <node role="visibility" roleId="tpee.1178549979242" type="tpee.PublicVisibility" typeId="tpee.1146644602865" id="3552608880959246746" />
    <node role="staticMethod" roleId="tpee.1070462273904" type="tpee.StaticMethodDeclaration" typeId="tpee.1081236700938" id="3552608880959246967">
      <property name="name" nameId="tpck.1169194664001" value="getBaseNode" />
      <node role="returnType" roleId="tpee.1068580123133" type="tp25.SNodeType" typeId="tp25.1138055754698" id="3552608880959292769" />
      <node role="visibility" roleId="tpee.1178549979242" type="tpee.PublicVisibility" typeId="tpee.1146644602865" id="3552608880959246969" />
      <node role="body" roleId="tpee.1068580123135" type="tpee.StatementList" typeId="tpee.1068580123136" id="3552608880959246970">
        <node role="statement" roleId="tpee.1068581517665" type="tpee.LocalVariableDeclarationStatement" typeId="tpee.1068581242864" id="3552608880959246971">
          <node role="localVariableDeclaration" roleId="tpee.1068581242865" type="tpee.LocalVariableDeclaration" typeId="tpee.1068581242863" id="3552608880959246972">
            <property name="name" nameId="tpck.1169194664001" value="baseNode" />
            <node role="initializer" roleId="tpee.1068431790190" type="tpee.NullLiteral" typeId="tpee.1070534058343" id="3552608880959246974" />
            <node role="type" roleId="tpee.5680397130376446158" type="tp25.SNodeType" typeId="tp25.1138055754698" id="6583857619485943544" />
          </node>
        </node>
        <node role="statement" roleId="tpee.1068581517665" type="tpee.IfStatement" typeId="tpee.1068580123159" id="4926886502364016589">
          <node role="ifTrue" roleId="tpee.1068580123161" type="tpee.StatementList" typeId="tpee.1068580123136" id="4926886502364016590">
            <node role="statement" roleId="tpee.1068581517665" type="tpee.ReturnStatement" typeId="tpee.1068581242878" id="4926886502364016601">
              <node role="expression" roleId="tpee.1068581517676" type="tpee.ParameterReference" typeId="tpee.1068581242874" id="4926886502364016603">
                <link role="variableDeclaration" roleId="tpee.1068581517664" targetNodeId="3552608880959247317" resolveInfo="node" />
              </node>
            </node>
          </node>
          <node role="condition" roleId="tpee.1068580123160" type="tpee.DotExpression" typeId="tpee.1197027756228" id="4926886502364016594">
            <node role="operand" roleId="tpee.1197027771414" type="tpee.ParameterReference" typeId="tpee.1068581242874" id="4926886502364016593">
              <link role="variableDeclaration" roleId="tpee.1068581517664" targetNodeId="3552608880959247317" resolveInfo="node" />
            </node>
            <node role="operation" roleId="tpee.1197027833540" type="tp25.Node_IsInstanceOfOperation" typeId="tp25.1139621453865" id="4926886502364016598">
              <node role="conceptArgument" roleId="tp25.1177027386292" type="tp25.RefConcept_Reference" typeId="tp25.1177026924588" id="4926886502364016600">
                <link role="conceptDeclaration" roleId="tp25.1177026940964" targetNodeId="tpce.1169125787135" resolveInfo="AbstractConceptDeclaration" />
              </node>
            </node>
          </node>
        </node>
        <node role="statement" roleId="tpee.1068581517665" type="tpee.IfStatement" typeId="tpee.1068580123159" id="3552608880959246975">
          <node role="ifTrue" roleId="tpee.1068580123161" type="tpee.StatementList" typeId="tpee.1068580123136" id="3552608880959246976">
            <node role="statement" roleId="tpee.1068581517665" type="tpee.ExpressionStatement" typeId="tpee.1068580123155" id="3552608880959246977">
              <node role="expression" roleId="tpee.1068580123156" type="tpee.AssignmentExpression" typeId="tpee.1068498886294" id="3552608880959246978">
                <node role="rValue" roleId="tpee.1068498886297" type="tpee.DotExpression" typeId="tpee.1197027756228" id="3552608880959246979">
                  <node role="operand" roleId="tpee.1197027771414" type="tp25.SNodeTypeCastExpression" typeId="tp25.1140137987495" id="3552608880959246980">
                    <link role="concept" roleId="tp25.1140138128738" targetNodeId="tpce.2621449412040133764" resolveInfo="IConceptAspect" />
                    <node role="leftExpression" roleId="tp25.1140138123956" type="tpee.ParameterReference" typeId="tpee.1068581242874" id="3552608880959247324">
                      <link role="variableDeclaration" roleId="tpee.1068581517664" targetNodeId="3552608880959247317" resolveInfo="node" />
                    </node>
                  </node>
                  <node role="operation" roleId="tpee.1197027833540" type="tp25.Node_ConceptMethodCall" typeId="tp25.1179409122411" id="3552608880959246982">
                    <link role="baseMethodDeclaration" roleId="tpee.1068499141037" targetNodeId="tpcn.2621449412040133768" resolveInfo="getBaseConcept" />
                  </node>
                </node>
                <node role="lValue" roleId="tpee.1068498886295" type="tpee.LocalVariableReference" typeId="tpee.1068581242866" id="3552608880959246983">
                  <link role="variableDeclaration" roleId="tpee.1068581517664" targetNodeId="3552608880959246972" resolveInfo="baseNode" />
                </node>
              </node>
            </node>
          </node>
          <node role="condition" roleId="tpee.1068580123160" type="tpee.DotExpression" typeId="tpee.1197027756228" id="3552608880959246984">
            <node role="operand" roleId="tpee.1197027771414" type="tpee.ParameterReference" typeId="tpee.1068581242874" id="3552608880959247323">
              <link role="variableDeclaration" roleId="tpee.1068581517664" targetNodeId="3552608880959247317" resolveInfo="node" />
            </node>
            <node role="operation" roleId="tpee.1197027833540" type="tp25.Node_IsInstanceOfOperation" typeId="tp25.1139621453865" id="3552608880959246986">
              <node role="conceptArgument" roleId="tp25.1177027386292" type="tp25.RefConcept_Reference" typeId="tp25.1177026924588" id="3552608880959246987">
                <link role="conceptDeclaration" roleId="tp25.1177026940964" targetNodeId="tpce.2621449412040133764" resolveInfo="IConceptAspect" />
              </node>
            </node>
          </node>
        </node>
        <node role="statement" roleId="tpee.1068581517665" type="tpee.IfStatement" typeId="tpee.1068580123159" id="3552608880959246988">
          <node role="ifTrue" roleId="tpee.1068580123161" type="tpee.StatementList" typeId="tpee.1068580123136" id="3552608880959246989">
            <node role="statement" roleId="tpee.1068581517665" type="tpee.ExpressionStatement" typeId="tpee.1068580123155" id="3552608880959246990">
              <node role="expression" roleId="tpee.1068580123156" type="tpee.AssignmentExpression" typeId="tpee.1068498886294" id="3552608880959246991">
                <node role="rValue" roleId="tpee.1068498886297" type="tpee.LocalStaticMethodCall" typeId="tpee.1172058436953" id="3552608880959292779">
                  <link role="baseMethodDeclaration" roleId="tpee.1068499141037" targetNodeId="3552608880959246955" resolveInfo="getBaseNode2" />
                  <node role="actualArgument" roleId="tpee.1068499141038" type="tpee.ParameterReference" typeId="tpee.1068581242874" id="3552608880959292771">
                    <link role="variableDeclaration" roleId="tpee.1068581517664" targetNodeId="3552608880959247317" resolveInfo="node" />
                  </node>
                </node>
                <node role="lValue" roleId="tpee.1068498886295" type="tpee.LocalVariableReference" typeId="tpee.1068581242866" id="3552608880959246995">
                  <link role="variableDeclaration" roleId="tpee.1068581517664" targetNodeId="3552608880959246972" resolveInfo="baseNode" />
                </node>
              </node>
            </node>
          </node>
          <node role="condition" roleId="tpee.1068580123160" type="tpee.EqualsExpression" typeId="tpee.1068580123152" id="3552608880959246996">
            <node role="rightExpression" roleId="tpee.1081773367579" type="tpee.NullLiteral" typeId="tpee.1070534058343" id="3552608880959246997" />
            <node role="leftExpression" roleId="tpee.1081773367580" type="tpee.LocalVariableReference" typeId="tpee.1068581242866" id="3552608880959246998">
              <link role="variableDeclaration" roleId="tpee.1068581517664" targetNodeId="3552608880959246972" resolveInfo="baseNode" />
            </node>
          </node>
        </node>
        <node role="statement" roleId="tpee.1068581517665" type="tpee.IfStatement" typeId="tpee.1068580123159" id="3552608880959246999">
          <node role="ifTrue" roleId="tpee.1068580123161" type="tpee.StatementList" typeId="tpee.1068580123136" id="3552608880959247000">
            <node role="statement" roleId="tpee.1068581517665" type="tpee.ReturnStatement" typeId="tpee.1068581242878" id="3552608880959247001">
              <node role="expression" roleId="tpee.1068581517676" type="tpee.NullLiteral" typeId="tpee.1070534058343" id="3552608880959247002" />
            </node>
          </node>
          <node role="condition" roleId="tpee.1068580123160" type="tpee.EqualsExpression" typeId="tpee.1068580123152" id="3552608880959247003">
            <node role="rightExpression" roleId="tpee.1081773367579" type="tpee.NullLiteral" typeId="tpee.1070534058343" id="3552608880959247004" />
            <node role="leftExpression" roleId="tpee.1081773367580" type="tpee.LocalVariableReference" typeId="tpee.1068581242866" id="3552608880959247005">
              <link role="variableDeclaration" roleId="tpee.1068581517664" targetNodeId="3552608880959246972" resolveInfo="baseNode" />
            </node>
          </node>
        </node>
        <node role="statement" roleId="tpee.1068581517665" type="tpee.SingleLineComment" typeId="tpee.6329021646629104954" id="3552608880959247006">
          <node role="commentPart" roleId="tpee.6329021646629175155" type="tpee.TextCommentPart" typeId="tpee.6329021646629104957" id="3552608880959247007">
            <property name="text" nameId="tpee.6329021646629104958" value="We should be sure that node and base node are inside the same module. " />
          </node>
        </node>
        <node role="statement" roleId="tpee.1068581517665" type="tpee.SingleLineComment" typeId="tpee.6329021646629104954" id="3552608880959247008">
          <node role="commentPart" roleId="tpee.6329021646629175155" type="tpee.TextCommentPart" typeId="tpee.6329021646629104957" id="3552608880959247009">
            <property name="text" nameId="tpee.6329021646629104958" value="Otherwise, tabbed editor for base node will be opened, but there will be no tab for &quot;node&quot;" />
          </node>
        </node>
        <node role="statement" roleId="tpee.1068581517665" type="tpee.SingleLineComment" typeId="tpee.6329021646629104954" id="3552608880959247010">
          <node role="commentPart" roleId="tpee.6329021646629175155" type="tpee.TextCommentPart" typeId="tpee.6329021646629104957" id="3552608880959247011">
            <property name="text" nameId="tpee.6329021646629104958" value="So, the user will not be able to open node by a double-click" />
          </node>
        </node>
        <node role="statement" roleId="tpee.1068581517665" type="tpee.LocalVariableDeclarationStatement" typeId="tpee.1068581242864" id="3552608880959247012">
          <node role="localVariableDeclaration" roleId="tpee.1068581242865" type="tpee.LocalVariableDeclaration" typeId="tpee.1068581242863" id="3552608880959247013">
            <property name="name" nameId="tpck.1169194664001" value="baseModelDesIcriptor" />
            <node role="type" roleId="tpee.5680397130376446158" type="tpee.ClassifierType" typeId="tpee.1107535904670" id="3552608880959247014">
              <link role="classifier" roleId="tpee.1107535924139" targetNodeId="lkfb.~SModelDescriptor" resolveInfo="SModelDescriptor" />
            </node>
            <node role="initializer" roleId="tpee.1068431790190" type="tpee.DotExpression" typeId="tpee.1197027756228" id="3552608880959247015">
              <node role="operand" roleId="tpee.1197027771414" type="tp25.SemanticDowncastExpression" typeId="tp25.1145404486709" id="6583857619485943547">
                <node role="leftExpression" roleId="tp25.1145404616321" type="tpee.DotExpression" typeId="tpee.1197027756228" id="3552608880959247016">
                  <node role="operand" roleId="tpee.1197027771414" type="tpee.LocalVariableReference" typeId="tpee.1068581242866" id="3552608880959247017">
                    <link role="variableDeclaration" roleId="tpee.1068581517664" targetNodeId="3552608880959246972" resolveInfo="baseNode" />
                  </node>
                  <node role="operation" roleId="tpee.1197027833540" type="tp25.Node_GetModelOperation" typeId="tp25.1143234257716" id="6583857619485943546" />
                </node>
              </node>
              <node role="operation" roleId="tpee.1197027833540" type="tpee.InstanceMethodCallOperation" typeId="tpee.1202948039474" id="3552608880959247019">
                <link role="baseMethodDeclaration" roleId="tpee.1068499141037" targetNodeId="lkfb.~SModel%dgetModelDescriptor()%cjetbrains%dmps%dsmodel%dSModelDescriptor" resolveInfo="getModelDescriptor" />
              </node>
            </node>
          </node>
        </node>
        <node role="statement" roleId="tpee.1068581517665" type="tpee.LocalVariableDeclarationStatement" typeId="tpee.1068581242864" id="3552608880959247020">
          <node role="localVariableDeclaration" roleId="tpee.1068581242865" type="tpee.LocalVariableDeclaration" typeId="tpee.1068581242863" id="3552608880959247021">
            <property name="name" nameId="tpck.1169194664001" value="mainModelDescriptor" />
            <node role="type" roleId="tpee.5680397130376446158" type="tpee.ClassifierType" typeId="tpee.1107535904670" id="3552608880959247022">
              <link role="classifier" roleId="tpee.1107535924139" targetNodeId="lkfb.~SModelDescriptor" resolveInfo="SModelDescriptor" />
            </node>
            <node role="initializer" roleId="tpee.1068431790190" type="tpee.DotExpression" typeId="tpee.1197027756228" id="3552608880959247023">
              <node role="operand" roleId="tpee.1197027771414" type="tp25.SemanticDowncastExpression" typeId="tp25.1145404486709" id="3552608880959247024">
                <node role="leftExpression" roleId="tp25.1145404616321" type="tpee.DotExpression" typeId="tpee.1197027756228" id="3552608880959247025">
                  <node role="operand" roleId="tpee.1197027771414" type="tpee.ParameterReference" typeId="tpee.1068581242874" id="3552608880959292773">
                    <link role="variableDeclaration" roleId="tpee.1068581517664" targetNodeId="3552608880959247317" resolveInfo="node" />
                  </node>
                  <node role="operation" roleId="tpee.1197027833540" type="tp25.Node_GetModelOperation" typeId="tp25.1143234257716" id="3552608880959247027" />
                </node>
              </node>
              <node role="operation" roleId="tpee.1197027833540" type="tpee.InstanceMethodCallOperation" typeId="tpee.1202948039474" id="3552608880959247028">
                <link role="baseMethodDeclaration" roleId="tpee.1068499141037" targetNodeId="lkfb.~SModel%dgetModelDescriptor()%cjetbrains%dmps%dsmodel%dSModelDescriptor" resolveInfo="getModelDescriptor" />
              </node>
            </node>
          </node>
        </node>
        <node role="statement" roleId="tpee.1068581517665" type="tpee.IfStatement" typeId="tpee.1068580123159" id="3552608880959247029">
          <node role="ifTrue" roleId="tpee.1068580123161" type="tpee.StatementList" typeId="tpee.1068580123136" id="3552608880959247030">
            <node role="statement" roleId="tpee.1068581517665" type="tpee.ReturnStatement" typeId="tpee.1068581242878" id="3552608880959247031">
              <node role="expression" roleId="tpee.1068581517676" type="tpee.NullLiteral" typeId="tpee.1070534058343" id="3552608880959247032" />
            </node>
          </node>
          <node role="condition" roleId="tpee.1068580123160" type="tpee.EqualsExpression" typeId="tpee.1068580123152" id="3552608880959247033">
            <node role="rightExpression" roleId="tpee.1081773367579" type="tpee.NullLiteral" typeId="tpee.1070534058343" id="3552608880959247034" />
            <node role="leftExpression" roleId="tpee.1081773367580" type="tpee.LocalVariableReference" typeId="tpee.1068581242866" id="3552608880959247035">
              <link role="variableDeclaration" roleId="tpee.1068581517664" targetNodeId="3552608880959247021" resolveInfo="mainModelDescriptor" />
            </node>
          </node>
        </node>
        <node role="statement" roleId="tpee.1068581517665" type="tpee.LocalVariableDeclarationStatement" typeId="tpee.1068581242864" id="3552608880959247036">
          <node role="localVariableDeclaration" roleId="tpee.1068581242865" type="tpee.LocalVariableDeclaration" typeId="tpee.1068581242863" id="3552608880959247037">
            <property name="name" nameId="tpck.1169194664001" value="baseModule" />
            <node role="type" roleId="tpee.5680397130376446158" type="tpee.ClassifierType" typeId="tpee.1107535904670" id="3552608880959247038">
              <link role="classifier" roleId="tpee.1107535924139" targetNodeId="afxk.~IModule" resolveInfo="IModule" />
            </node>
            <node role="initializer" roleId="tpee.1068431790190" type="tpee.DotExpression" typeId="tpee.1197027756228" id="3552608880959247039">
              <node role="operand" roleId="tpee.1197027771414" type="tpee.LocalVariableReference" typeId="tpee.1068581242866" id="3552608880959247040">
                <link role="variableDeclaration" roleId="tpee.1068581517664" targetNodeId="3552608880959247013" resolveInfo="baseModelDesIcriptor" />
              </node>
              <node role="operation" roleId="tpee.1197027833540" type="tpee.InstanceMethodCallOperation" typeId="tpee.1202948039474" id="3552608880959247041">
                <link role="baseMethodDeclaration" roleId="tpee.1068499141037" targetNodeId="lkfb.~SModelDescriptor%dgetModule()%cjetbrains%dmps%dproject%dIModule" resolveInfo="getModule" />
              </node>
            </node>
          </node>
        </node>
        <node role="statement" roleId="tpee.1068581517665" type="tpee.LocalVariableDeclarationStatement" typeId="tpee.1068581242864" id="3552608880959247042">
          <node role="localVariableDeclaration" roleId="tpee.1068581242865" type="tpee.LocalVariableDeclaration" typeId="tpee.1068581242863" id="3552608880959247043">
            <property name="name" nameId="tpck.1169194664001" value="mainModule" />
            <node role="type" roleId="tpee.5680397130376446158" type="tpee.ClassifierType" typeId="tpee.1107535904670" id="3552608880959247044">
              <link role="classifier" roleId="tpee.1107535924139" targetNodeId="afxk.~IModule" resolveInfo="IModule" />
            </node>
            <node role="initializer" roleId="tpee.1068431790190" type="tpee.DotExpression" typeId="tpee.1197027756228" id="3552608880959247045">
              <node role="operand" roleId="tpee.1197027771414" type="tpee.LocalVariableReference" typeId="tpee.1068581242866" id="3552608880959247046">
                <link role="variableDeclaration" roleId="tpee.1068581517664" targetNodeId="3552608880959247021" resolveInfo="mainModelDescriptor" />
              </node>
              <node role="operation" roleId="tpee.1197027833540" type="tpee.InstanceMethodCallOperation" typeId="tpee.1202948039474" id="3552608880959247047">
                <link role="baseMethodDeclaration" roleId="tpee.1068499141037" targetNodeId="lkfb.~SModelDescriptor%dgetModule()%cjetbrains%dmps%dproject%dIModule" resolveInfo="getModule" />
              </node>
            </node>
          </node>
        </node>
        <node role="statement" roleId="tpee.1068581517665" type="tpee.IfStatement" typeId="tpee.1068580123159" id="3552608880959247048">
          <node role="ifTrue" roleId="tpee.1068580123161" type="tpee.StatementList" typeId="tpee.1068580123136" id="3552608880959247049">
            <node role="statement" roleId="tpee.1068581517665" type="tpee.ExpressionStatement" typeId="tpee.1068580123155" id="3552608880959247050">
              <node role="expression" roleId="tpee.1068580123156" type="tpee.AssignmentExpression" typeId="tpee.1068498886294" id="3552608880959247051">
                <node role="rValue" roleId="tpee.1068498886297" type="tpee.DotExpression" typeId="tpee.1197027756228" id="3552608880959247052">
                  <node role="operand" roleId="tpee.1197027771414" type="tpee.ParenthesizedExpression" typeId="tpee.1079359253375" id="3552608880959247053">
                    <node role="expression" roleId="tpee.1079359253376" type="tpee.CastExpression" typeId="tpee.1070534934090" id="3552608880959247054">
                      <node role="expression" roleId="tpee.1070534934092" type="tpee.LocalVariableReference" typeId="tpee.1068581242866" id="3552608880959247055">
                        <link role="variableDeclaration" roleId="tpee.1068581517664" targetNodeId="3552608880959247043" resolveInfo="mainModule" />
                      </node>
                      <node role="type" roleId="tpee.1070534934091" type="tpee.ClassifierType" typeId="tpee.1107535904670" id="3552608880959247056">
                        <link role="classifier" roleId="tpee.1107535924139" targetNodeId="lkfb.~Generator" resolveInfo="Generator" />
                      </node>
                    </node>
                  </node>
                  <node role="operation" roleId="tpee.1197027833540" type="tpee.InstanceMethodCallOperation" typeId="tpee.1202948039474" id="3552608880959247057">
                    <link role="baseMethodDeclaration" roleId="tpee.1068499141037" targetNodeId="lkfb.~Generator%dgetSourceLanguage()%cjetbrains%dmps%dsmodel%dLanguage" resolveInfo="getSourceLanguage" />
                  </node>
                </node>
                <node role="lValue" roleId="tpee.1068498886295" type="tpee.LocalVariableReference" typeId="tpee.1068581242866" id="3552608880959247058">
                  <link role="variableDeclaration" roleId="tpee.1068581517664" targetNodeId="3552608880959247043" resolveInfo="mainModule" />
                </node>
              </node>
            </node>
          </node>
          <node role="condition" roleId="tpee.1068580123160" type="tpee.InstanceOfExpression" typeId="tpee.1081256982272" id="3552608880959247059">
            <node role="classType" roleId="tpee.1081256993305" type="tpee.ClassifierType" typeId="tpee.1107535904670" id="3552608880959247060">
              <link role="classifier" roleId="tpee.1107535924139" targetNodeId="lkfb.~Generator" resolveInfo="Generator" />
            </node>
            <node role="leftExpression" roleId="tpee.1081256993304" type="tpee.LocalVariableReference" typeId="tpee.1068581242866" id="3552608880959247061">
              <link role="variableDeclaration" roleId="tpee.1068581517664" targetNodeId="3552608880959247043" resolveInfo="mainModule" />
            </node>
          </node>
        </node>
        <node role="statement" roleId="tpee.1068581517665" type="tpee.IfStatement" typeId="tpee.1068580123159" id="3552608880959247062">
          <node role="ifTrue" roleId="tpee.1068580123161" type="tpee.StatementList" typeId="tpee.1068580123136" id="3552608880959247063">
            <node role="statement" roleId="tpee.1068581517665" type="tpee.ReturnStatement" typeId="tpee.1068581242878" id="3552608880959247064">
              <node role="expression" roleId="tpee.1068581517676" type="tpee.NullLiteral" typeId="tpee.1070534058343" id="3552608880959247065" />
            </node>
          </node>
          <node role="condition" roleId="tpee.1068580123160" type="tpee.NotEqualsExpression" typeId="tpee.1073239437375" id="3552608880959247066">
            <node role="rightExpression" roleId="tpee.1081773367579" type="tpee.LocalVariableReference" typeId="tpee.1068581242866" id="3552608880959247067">
              <link role="variableDeclaration" roleId="tpee.1068581517664" targetNodeId="3552608880959247043" resolveInfo="mainModule" />
            </node>
            <node role="leftExpression" roleId="tpee.1081773367580" type="tpee.LocalVariableReference" typeId="tpee.1068581242866" id="3552608880959247068">
              <link role="variableDeclaration" roleId="tpee.1068581517664" targetNodeId="3552608880959247037" resolveInfo="baseModule" />
            </node>
          </node>
        </node>
        <node role="statement" roleId="tpee.1068581517665" type="tpee.IfStatement" typeId="tpee.1068580123159" id="3552608880959247069">
          <node role="condition" roleId="tpee.1068580123160" type="tpee.NotExpression" typeId="tpee.1081516740877" id="3552608880959247070">
            <node role="expression" roleId="tpee.1081516765348" type="tpee.LocalStaticMethodCall" typeId="tpee.1172058436953" id="3552608880959292780">
              <link role="baseMethodDeclaration" roleId="tpee.1068499141037" targetNodeId="3552608880959246959" resolveInfo="canOpen" />
              <node role="actualArgument" roleId="tpee.1068499141038" type="tpee.LocalVariableReference" typeId="tpee.1068581242866" id="3552608880959247073">
                <link role="variableDeclaration" roleId="tpee.1068581517664" targetNodeId="3552608880959246972" resolveInfo="baseNode" />
              </node>
            </node>
          </node>
          <node role="ifTrue" roleId="tpee.1068580123161" type="tpee.StatementList" typeId="tpee.1068580123136" id="3552608880959247074">
            <node role="statement" roleId="tpee.1068581517665" type="tpee.ReturnStatement" typeId="tpee.1068581242878" id="3552608880959247075">
              <node role="expression" roleId="tpee.1068581517676" type="tpee.NullLiteral" typeId="tpee.1070534058343" id="3552608880959247076" />
            </node>
          </node>
        </node>
        <node role="statement" roleId="tpee.1068581517665" type="tpee.ReturnStatement" typeId="tpee.1068581242878" id="3552608880959247077">
          <node role="expression" roleId="tpee.1068581517676" type="tpee.LocalVariableReference" typeId="tpee.1068581242866" id="3552608880959247078">
            <link role="variableDeclaration" roleId="tpee.1068581517664" targetNodeId="3552608880959246972" resolveInfo="baseNode" />
          </node>
        </node>
      </node>
      <node role="parameter" roleId="tpee.1068580123134" type="tpee.ParameterDeclaration" typeId="tpee.1068498886292" id="3552608880959247317">
        <property name="name" nameId="tpck.1169194664001" value="node" />
        <node role="type" roleId="tpee.5680397130376446158" type="tp25.SNodeType" typeId="tp25.1138055754698" id="3552608880959247318" />
      </node>
    </node>
    <node role="staticMethod" roleId="tpee.1070462273904" type="tpee.StaticMethodDeclaration" typeId="tpee.1081236700938" id="3552608880959246955">
      <property name="name" nameId="tpck.1169194664001" value="getBaseNode2" />
      <property name="isFinal" nameId="tpee.1181808852946" value="false" />
      <node role="returnType" roleId="tpee.1068580123133" type="tp25.SNodeType" typeId="tp25.1138055754698" id="6583857619485943543" />
      <node role="parameter" roleId="tpee.1068580123134" type="tpee.ParameterDeclaration" typeId="tpee.1068498886292" id="3552608880959246756">
        <property name="name" nameId="tpck.1169194664001" value="node" />
        <node role="type" roleId="tpee.5680397130376446158" type="tp25.SNodeType" typeId="tp25.1138055754698" id="6583857619485943537" />
      </node>
      <node role="body" roleId="tpee.1068580123135" type="tpee.StatementList" typeId="tpee.1068580123136" id="3552608880959246758">
        <node role="statement" roleId="tpee.1068581517665" type="tpee.IfStatement" typeId="tpee.1068580123159" id="3552608880959246759">
          <node role="condition" roleId="tpee.1068580123160" type="tpee.EqualsExpression" typeId="tpee.1068580123152" id="3552608880959246760">
            <node role="leftExpression" roleId="tpee.1081773367580" type="tpee.ParameterReference" typeId="tpee.1068581242874" id="3552608880959246761">
              <link role="variableDeclaration" roleId="tpee.1068581517664" targetNodeId="3552608880959246756" resolveInfo="node" />
            </node>
            <node role="rightExpression" roleId="tpee.1081773367579" type="tpee.NullLiteral" typeId="tpee.1070534058343" id="3552608880959246762" />
          </node>
          <node role="ifTrue" roleId="tpee.1068580123161" type="tpee.StatementList" typeId="tpee.1068580123136" id="3552608880959246763">
            <node role="statement" roleId="tpee.1068581517665" type="tpee.ReturnStatement" typeId="tpee.1068581242878" id="3552608880959246764">
              <node role="expression" roleId="tpee.1068581517676" type="tpee.NullLiteral" typeId="tpee.1070534058343" id="3552608880959246765" />
            </node>
          </node>
        </node>
        <node role="statement" roleId="tpee.1068581517665" type="tpee.LocalVariableDeclarationStatement" typeId="tpee.1068581242864" id="3552608880959246766">
          <node role="localVariableDeclaration" roleId="tpee.1068581242865" type="tpee.LocalVariableDeclaration" typeId="tpee.1068581242863" id="3552608880959246767">
            <property name="name" nameId="tpck.1169194664001" value="baseNode" />
            <node role="type" roleId="tpee.5680397130376446158" type="tp25.SNodeType" typeId="tp25.1138055754698" id="6583857619485943530">
              <link role="concept" roleId="tp25.1138405853777" targetNodeId="tpce.1169125787135" resolveInfo="AbstractConceptDeclaration" />
            </node>
            <node role="initializer" roleId="tpee.1068431790190" type="tpee.LocalStaticMethodCall" typeId="tpee.1172058436953" id="3552608880959292775">
              <link role="baseMethodDeclaration" roleId="tpee.1068499141037" targetNodeId="3552608880959246963" resolveInfo="findBaseNodeMultiTab" />
              <node role="actualArgument" roleId="tpee.1068499141038" type="tpee.ParameterReference" typeId="tpee.1068581242874" id="3552608880959292776">
                <link role="variableDeclaration" roleId="tpee.1068581517664" targetNodeId="3552608880959246756" resolveInfo="node" />
              </node>
            </node>
          </node>
        </node>
        <node role="statement" roleId="tpee.1068581517665" type="tpee.IfStatement" typeId="tpee.1068580123159" id="3552608880959246771">
          <node role="condition" roleId="tpee.1068580123160" type="tpee.OrExpression" typeId="tpee.1080223426719" id="3552608880959246772">
            <node role="leftExpression" roleId="tpee.1081773367580" type="tpee.OrExpression" typeId="tpee.1080223426719" id="3552608880959246773">
              <node role="leftExpression" roleId="tpee.1081773367580" type="tpee.DotExpression" typeId="tpee.1197027756228" id="6583857619485943531">
                <node role="operand" roleId="tpee.1197027771414" type="tpee.LocalVariableReference" typeId="tpee.1068581242866" id="3552608880959246775">
                  <link role="variableDeclaration" roleId="tpee.1068581517664" targetNodeId="3552608880959246767" resolveInfo="baseNode" />
                </node>
                <node role="operation" roleId="tpee.1197027833540" type="tp25.Node_IsNullOperation" typeId="tp25.1171999116870" id="6583857619485943535" />
              </node>
              <node role="rightExpression" roleId="tpee.1081773367579" type="tpee.EqualsExpression" typeId="tpee.1068580123152" id="3552608880959246777">
                <node role="leftExpression" roleId="tpee.1081773367580" type="tpee.StaticMethodCall" typeId="tpee.1081236700937" id="3552608880959246778">
                  <link role="classConcept" roleId="tpee.1144433194310" targetNodeId="iwwu.1237995590703" resolveInfo="SModelUtil" />
                  <link role="baseMethodDeclaration" roleId="tpee.1068499141037" targetNodeId="iwwu.1237995590835" resolveInfo="getDeclaringLanguage" />
                  <node role="actualArgument" roleId="tpee.1068499141038" type="tpee.LocalVariableReference" typeId="tpee.1068581242866" id="3552608880959246779">
                    <link role="variableDeclaration" roleId="tpee.1068581517664" targetNodeId="3552608880959246767" resolveInfo="baseNode" />
                  </node>
                </node>
                <node role="rightExpression" roleId="tpee.1081773367579" type="tpee.NullLiteral" typeId="tpee.1070534058343" id="3552608880959246783" />
              </node>
            </node>
            <node role="rightExpression" roleId="tpee.1081773367579" type="tpee.ParenthesizedExpression" typeId="tpee.1079359253375" id="3552608880959246784">
              <node role="expression" roleId="tpee.1079359253376" type="tpee.AndExpression" typeId="tpee.1080120340718" id="3552608880959246785">
                <node role="leftExpression" roleId="tpee.1081773367580" type="tpee.EqualsExpression" typeId="tpee.1068580123152" id="3552608880959246786">
                  <node role="leftExpression" roleId="tpee.1081773367580" type="tpee.StaticMethodCall" typeId="tpee.1081236700937" id="3552608880959246787">
                    <link role="classConcept" roleId="tpee.1144433194310" targetNodeId="lkfb.~Language" resolveInfo="Language" />
                    <link role="baseMethodDeclaration" roleId="tpee.1068499141037" targetNodeId="lkfb.~Language%dgetModelAspect(jetbrains%dmps%dsmodel%dSModelDescriptor)%cjetbrains%dmps%dsmodel%dLanguageAspect" resolveInfo="getModelAspect" />
                    <node role="actualArgument" roleId="tpee.1068499141038" type="tpee.DotExpression" typeId="tpee.1197027756228" id="3552608880959246788">
                      <node role="operand" roleId="tpee.1197027771414" type="tp25.SemanticDowncastExpression" typeId="tp25.1145404486709" id="6583857619485943539">
                        <node role="leftExpression" roleId="tp25.1145404616321" type="tpee.DotExpression" typeId="tpee.1197027756228" id="3552608880959246789">
                          <node role="operand" roleId="tpee.1197027771414" type="tpee.ParameterReference" typeId="tpee.1068581242874" id="3552608880959246790">
                            <link role="variableDeclaration" roleId="tpee.1068581517664" targetNodeId="3552608880959246756" resolveInfo="node" />
                          </node>
                          <node role="operation" roleId="tpee.1197027833540" type="tp25.Node_GetModelOperation" typeId="tp25.1143234257716" id="6583857619485943538" />
                        </node>
                      </node>
                      <node role="operation" roleId="tpee.1197027833540" type="tpee.InstanceMethodCallOperation" typeId="tpee.1202948039474" id="3552608880959246792">
                        <link role="baseMethodDeclaration" roleId="tpee.1068499141037" targetNodeId="lkfb.~SModel%dgetModelDescriptor()%cjetbrains%dmps%dsmodel%dSModelDescriptor" resolveInfo="getModelDescriptor" />
                      </node>
                    </node>
                  </node>
                  <node role="rightExpression" roleId="tpee.1081773367579" type="tpee.NullLiteral" typeId="tpee.1070534058343" id="3552608880959246793" />
                </node>
                <node role="rightExpression" roleId="tpee.1081773367579" type="tpee.NotExpression" typeId="tpee.1081516740877" id="3552608880959246794">
                  <node role="expression" roleId="tpee.1081516765348" type="tpee.StaticMethodCall" typeId="tpee.1081236700937" id="3552608880959246795">
                    <link role="baseMethodDeclaration" roleId="tpee.1068499141037" targetNodeId="lkfb.~SModelStereotype%disGeneratorModel(jetbrains%dmps%dsmodel%dSModel)%cboolean" resolveInfo="isGeneratorModel" />
                    <link role="classConcept" roleId="tpee.1144433194310" targetNodeId="lkfb.~SModelStereotype" resolveInfo="SModelStereotype" />
                    <node role="actualArgument" roleId="tpee.1068499141038" type="tpee.DotExpression" typeId="tpee.1197027756228" id="3552608880959246796">
                      <node role="operand" roleId="tpee.1197027771414" type="tpee.ParameterReference" typeId="tpee.1068581242874" id="3552608880959246797">
                        <link role="variableDeclaration" roleId="tpee.1068581517664" targetNodeId="3552608880959246756" resolveInfo="node" />
                      </node>
                      <node role="operation" roleId="tpee.1197027833540" type="tp25.Node_GetModelOperation" typeId="tp25.1143234257716" id="6583857619485943542" />
                    </node>
                  </node>
                </node>
              </node>
            </node>
          </node>
          <node role="ifTrue" roleId="tpee.1068580123161" type="tpee.StatementList" typeId="tpee.1068580123136" id="3552608880959246799">
            <node role="statement" roleId="tpee.1068581517665" type="tpee.ReturnStatement" typeId="tpee.1068581242878" id="3552608880959246800">
              <node role="expression" roleId="tpee.1068581517676" type="tpee.NullLiteral" typeId="tpee.1070534058343" id="3552608880959246801" />
            </node>
          </node>
        </node>
        <node role="statement" roleId="tpee.1068581517665" type="tpee.ReturnStatement" typeId="tpee.1068581242878" id="3552608880959246802">
          <node role="expression" roleId="tpee.1068581517676" type="tpee.LocalVariableReference" typeId="tpee.1068581242866" id="3552608880959246804">
            <link role="variableDeclaration" roleId="tpee.1068581517664" targetNodeId="3552608880959246767" resolveInfo="baseNode" />
          </node>
        </node>
      </node>
      <node role="visibility" roleId="tpee.1178549979242" type="tpee.PrivateVisibility" typeId="tpee.1146644623116" id="3552608880959292777" />
    </node>
    <node role="staticMethod" roleId="tpee.1070462273904" type="tpee.StaticMethodDeclaration" typeId="tpee.1081236700938" id="3552608880959246959">
      <property name="name" nameId="tpck.1169194664001" value="canOpen" />
      <property name="isFinal" nameId="tpee.1181808852946" value="false" />
      <node role="returnType" roleId="tpee.1068580123133" type="tpee.BooleanType" typeId="tpee.1070534644030" id="3552608880959246916" />
      <node role="parameter" roleId="tpee.1068580123134" type="tpee.ParameterDeclaration" typeId="tpee.1068498886292" id="3552608880959246919">
        <property name="name" nameId="tpck.1169194664001" value="node" />
        <node role="type" roleId="tpee.5680397130376446158" type="tp25.SNodeType" typeId="tp25.1138055754698" id="3552608880959292782" />
      </node>
      <node role="body" roleId="tpee.1068580123135" type="tpee.StatementList" typeId="tpee.1068580123136" id="3552608880959246921">
        <node role="statement" roleId="tpee.1068581517665" type="tpee.IfStatement" typeId="tpee.1068580123159" id="3552608880959292810">
          <node role="ifTrue" roleId="tpee.1068580123161" type="tpee.StatementList" typeId="tpee.1068580123136" id="3552608880959292811">
            <node role="statement" roleId="tpee.1068581517665" type="tpee.ReturnStatement" typeId="tpee.1068581242878" id="3552608880959292823">
              <node role="expression" roleId="tpee.1068581517676" type="tpee.BooleanConstant" typeId="tpee.1068580123137" id="3552608880959292825">
                <property name="value" nameId="tpee.1068580123138" value="false" />
              </node>
            </node>
          </node>
          <node role="condition" roleId="tpee.1068580123160" type="tpee.NotExpression" typeId="tpee.1081516740877" id="3552608880959292818">
            <node role="expression" roleId="tpee.1081516765348" type="tpee.DotExpression" typeId="tpee.1197027756228" id="3552608880959292819">
              <node role="operand" roleId="tpee.1197027771414" type="tpee.ParameterReference" typeId="tpee.1068581242874" id="3552608880959292820">
                <link role="variableDeclaration" roleId="tpee.1068581517664" targetNodeId="3552608880959246919" resolveInfo="node" />
              </node>
              <node role="operation" roleId="tpee.1197027833540" type="tp25.Node_IsInstanceOfOperation" typeId="tp25.1139621453865" id="3552608880959292821">
                <node role="conceptArgument" roleId="tp25.1177027386292" type="tp25.RefConcept_Reference" typeId="tp25.1177026924588" id="3552608880959292822">
                  <link role="conceptDeclaration" roleId="tp25.1177026940964" targetNodeId="tpce.1169125787135" resolveInfo="AbstractConceptDeclaration" />
                </node>
              </node>
            </node>
          </node>
        </node>
        <node role="statement" roleId="tpee.1068581517665" type="tpee.IfStatement" typeId="tpee.1068580123159" id="3552608880959292827">
          <node role="ifTrue" roleId="tpee.1068580123161" type="tpee.StatementList" typeId="tpee.1068580123136" id="3552608880959292828">
            <node role="statement" roleId="tpee.1068581517665" type="tpee.ReturnStatement" typeId="tpee.1068581242878" id="3552608880959292845">
              <node role="expression" roleId="tpee.1068581517676" type="tpee.BooleanConstant" typeId="tpee.1068580123137" id="3552608880959292847">
                <property name="value" nameId="tpee.1068580123138" value="false" />
              </node>
            </node>
          </node>
          <node role="condition" roleId="tpee.1068580123160" type="tpee.EqualsExpression" typeId="tpee.1068580123152" id="3552608880959292838">
            <node role="leftExpression" roleId="tpee.1081773367580" type="tpee.StaticMethodCall" typeId="tpee.1081236700937" id="3552608880959292839">
              <link role="baseMethodDeclaration" roleId="tpee.1068499141037" targetNodeId="iwwu.1237995590835" resolveInfo="getDeclaringLanguage" />
              <link role="classConcept" roleId="tpee.1144433194310" targetNodeId="iwwu.1237995590703" resolveInfo="SModelUtil" />
              <node role="actualArgument" roleId="tpee.1068499141038" type="tp25.SNodeTypeCastExpression" typeId="tp25.1140137987495" id="3552608880959292848">
                <link role="concept" roleId="tp25.1140138128738" targetNodeId="tpce.1169125787135" resolveInfo="AbstractConceptDeclaration" />
                <node role="leftExpression" roleId="tp25.1140138123956" type="tpee.ParameterReference" typeId="tpee.1068581242874" id="3552608880959292840">
                  <link role="variableDeclaration" roleId="tpee.1068581517664" targetNodeId="3552608880959246919" resolveInfo="node" />
                </node>
              </node>
            </node>
            <node role="rightExpression" roleId="tpee.1081773367579" type="tpee.NullLiteral" typeId="tpee.1070534058343" id="3552608880959292844" />
          </node>
        </node>
        <node role="statement" roleId="tpee.1068581517665" type="tpee.IfStatement" typeId="tpee.1068580123159" id="3552608880959292852">
          <node role="ifTrue" roleId="tpee.1068580123161" type="tpee.StatementList" typeId="tpee.1068580123136" id="3552608880959292853">
            <node role="statement" roleId="tpee.1068581517665" type="tpee.ReturnStatement" typeId="tpee.1068581242878" id="3552608880959292876">
              <node role="expression" roleId="tpee.1068581517676" type="tpee.BooleanConstant" typeId="tpee.1068580123137" id="3552608880959292878">
                <property name="value" nameId="tpee.1068580123138" value="false" />
              </node>
            </node>
          </node>
          <node role="condition" roleId="tpee.1068580123160" type="tpee.EqualsExpression" typeId="tpee.1068580123152" id="3552608880959292864">
            <node role="leftExpression" roleId="tpee.1081773367580" type="tpee.StaticMethodCall" typeId="tpee.1081236700937" id="3552608880959292865">
              <link role="classConcept" roleId="tpee.1144433194310" targetNodeId="lkfb.~Language" resolveInfo="Language" />
              <link role="baseMethodDeclaration" roleId="tpee.1068499141037" targetNodeId="lkfb.~Language%dgetModelAspect(jetbrains%dmps%dsmodel%dSModelDescriptor)%cjetbrains%dmps%dsmodel%dLanguageAspect" resolveInfo="getModelAspect" />
              <node role="actualArgument" roleId="tpee.1068499141038" type="tpee.DotExpression" typeId="tpee.1197027756228" id="3552608880959292866">
                <node role="operand" roleId="tpee.1197027771414" type="tp25.SemanticDowncastExpression" typeId="tp25.1145404486709" id="3552608880959292874">
                  <node role="leftExpression" roleId="tp25.1145404616321" type="tpee.DotExpression" typeId="tpee.1197027756228" id="3552608880959292867">
                    <node role="operand" roleId="tpee.1197027771414" type="tpee.ParameterReference" typeId="tpee.1068581242874" id="3552608880959292868">
                      <link role="variableDeclaration" roleId="tpee.1068581517664" targetNodeId="3552608880959246919" resolveInfo="node" />
                    </node>
                    <node role="operation" roleId="tpee.1197027833540" type="tp25.Node_GetModelOperation" typeId="tp25.1143234257716" id="3552608880959292873" />
                  </node>
                </node>
                <node role="operation" roleId="tpee.1197027833540" type="tpee.InstanceMethodCallOperation" typeId="tpee.1202948039474" id="3552608880959292870">
                  <link role="baseMethodDeclaration" roleId="tpee.1068499141037" targetNodeId="lkfb.~SModel%dgetModelDescriptor()%cjetbrains%dmps%dsmodel%dSModelDescriptor" resolveInfo="getModelDescriptor" />
                </node>
              </node>
            </node>
            <node role="rightExpression" roleId="tpee.1081773367579" type="tpee.NullLiteral" typeId="tpee.1070534058343" id="3552608880959292871" />
          </node>
        </node>
        <node role="statement" roleId="tpee.1068581517665" type="tpee.ReturnStatement" typeId="tpee.1068581242878" id="3552608880959292880">
          <node role="expression" roleId="tpee.1068581517676" type="tpee.BooleanConstant" typeId="tpee.1068580123137" id="3552608880959292882">
            <property name="value" nameId="tpee.1068580123138" value="true" />
          </node>
        </node>
      </node>
      <node role="visibility" roleId="tpee.1178549979242" type="tpee.PrivateVisibility" typeId="tpee.1146644623116" id="3552608880959292778" />
    </node>
    <node role="staticMethod" roleId="tpee.1070462273904" type="tpee.StaticMethodDeclaration" typeId="tpee.1081236700938" id="3552608880959246963">
      <property name="name" nameId="tpck.1169194664001" value="findBaseNodeMultiTab" />
      <property name="isFinal" nameId="tpee.1181808852946" value="false" />
      <node role="returnType" roleId="tpee.1068580123133" type="tp25.SNodeType" typeId="tp25.1138055754698" id="6583857619485943529">
        <link role="concept" roleId="tp25.1138405853777" targetNodeId="tpce.1169125787135" resolveInfo="AbstractConceptDeclaration" />
      </node>
      <node role="parameter" roleId="tpee.1068580123134" type="tpee.ParameterDeclaration" typeId="tpee.1068498886292" id="3552608880959246809">
        <property name="name" nameId="tpck.1169194664001" value="node" />
        <node role="type" roleId="tpee.5680397130376446158" type="tp25.SNodeType" typeId="tp25.1138055754698" id="6583857619485911022" />
      </node>
      <node role="body" roleId="tpee.1068580123135" type="tpee.StatementList" typeId="tpee.1068580123136" id="3552608880959246811">
        <node role="statement" roleId="tpee.1068581517665" type="tpee.LocalVariableDeclarationStatement" typeId="tpee.1068581242864" id="3552608880959246812">
          <node role="localVariableDeclaration" roleId="tpee.1068581242865" type="tpee.LocalVariableDeclaration" typeId="tpee.1068581242863" id="3552608880959246813">
            <property name="name" nameId="tpck.1169194664001" value="baseNode" />
            <node role="type" roleId="tpee.5680397130376446158" type="tp25.SNodeType" typeId="tp25.1138055754698" id="6583857619485911023">
              <link role="concept" roleId="tp25.1138405853777" targetNodeId="tpce.1169125787135" resolveInfo="AbstractConceptDeclaration" />
            </node>
            <node role="initializer" roleId="tpee.1068431790190" type="tpee.NullLiteral" typeId="tpee.1070534058343" id="3552608880959246815" />
          </node>
        </node>
        <node role="statement" roleId="tpee.1068581517665" type="tpee.IfStatement" typeId="tpee.1068580123159" id="3552608880959246816">
          <node role="condition" roleId="tpee.1068580123160" type="tpee.AndExpression" typeId="tpee.1080120340718" id="3552608880959246817">
            <node role="leftExpression" roleId="tpee.1081773367580" type="tpee.DotExpression" typeId="tpee.1197027756228" id="3552608880959246818">
              <node role="operand" roleId="tpee.1197027771414" type="tp25.SemanticDowncastExpression" typeId="tp25.1145404486709" id="6583857619485911024">
                <node role="leftExpression" roleId="tp25.1145404616321" type="tpee.ParameterReference" typeId="tpee.1068581242874" id="3552608880959246819">
                  <link role="variableDeclaration" roleId="tpee.1068581517664" targetNodeId="3552608880959246809" resolveInfo="node" />
                </node>
              </node>
              <node role="operation" roleId="tpee.1197027833540" type="tpee.InstanceMethodCallOperation" typeId="tpee.1202948039474" id="3552608880959246820">
                <link role="baseMethodDeclaration" roleId="tpee.1068499141037" targetNodeId="lkfb.~SNode%disRoot()%cboolean" resolveInfo="isRoot" />
              </node>
            </node>
            <node role="rightExpression" roleId="tpee.1081773367579" type="tpee.DotExpression" typeId="tpee.1197027756228" id="6583857619485911028">
              <node role="operand" roleId="tpee.1197027771414" type="tpee.ParameterReference" typeId="tpee.1068581242874" id="6583857619485911027">
                <link role="variableDeclaration" roleId="tpee.1068581517664" targetNodeId="3552608880959246809" resolveInfo="node" />
              </node>
              <node role="operation" roleId="tpee.1197027833540" type="tp25.Node_IsInstanceOfOperation" typeId="tp25.1139621453865" id="6583857619485911849">
                <node role="conceptArgument" roleId="tp25.1177027386292" type="tp25.RefConcept_Reference" typeId="tp25.1177026924588" id="6583857619485911851">
                  <link role="conceptDeclaration" roleId="tp25.1177026940964" targetNodeId="tpck.1133920641626" resolveInfo="BaseConcept" />
                </node>
              </node>
            </node>
          </node>
          <node role="ifTrue" roleId="tpee.1068580123161" type="tpee.StatementList" typeId="tpee.1068580123136" id="3552608880959246826">
            <node role="statement" roleId="tpee.1068581517665" type="tpee.LocalVariableDeclarationStatement" typeId="tpee.1068581242864" id="3552608880959246827">
              <node role="localVariableDeclaration" roleId="tpee.1068581242865" type="tpee.LocalVariableDeclaration" typeId="tpee.1068581242863" id="3552608880959246828">
                <property name="name" nameId="tpck.1169194664001" value="bc" />
                <node role="type" roleId="tpee.5680397130376446158" type="tp25.SNodeType" typeId="tp25.1138055754698" id="6583857619485911852">
                  <link role="concept" roleId="tp25.1138405853777" targetNodeId="tpck.1133920641626" resolveInfo="BaseConcept" />
                </node>
                <node role="initializer" roleId="tpee.1068431790190" type="tp25.SNodeTypeCastExpression" typeId="tp25.1140137987495" id="6583857619485911855">
                  <link role="concept" roleId="tp25.1140138128738" targetNodeId="tpck.1133920641626" resolveInfo="BaseConcept" />
                  <node role="leftExpression" roleId="tp25.1140138123956" type="tpee.ParameterReference" typeId="tpee.1068581242874" id="6583857619485911854">
                    <link role="variableDeclaration" roleId="tpee.1068581517664" targetNodeId="3552608880959246809" resolveInfo="node" />
                  </node>
                </node>
              </node>
            </node>
            <node role="statement" roleId="tpee.1068581517665" type="tpee.LocalVariableDeclarationStatement" typeId="tpee.1068581242864" id="3552608880959246842">
              <node role="localVariableDeclaration" roleId="tpee.1068581242865" type="tpee.LocalVariableDeclaration" typeId="tpee.1068581242863" id="3552608880959246843">
                <property name="name" nameId="tpck.1169194664001" value="annotation" />
                <node role="initializer" roleId="tpee.1068431790190" type="tpee.DotExpression" typeId="tpee.1197027756228" id="6583857619485943490">
                  <node role="operand" roleId="tpee.1197027771414" type="tpee.LocalVariableReference" typeId="tpee.1068581242866" id="6583857619485943489">
                    <link role="variableDeclaration" roleId="tpee.1068581517664" targetNodeId="3552608880959246828" resolveInfo="bc" />
                  </node>
                  <node role="operation" roleId="tpee.1197027833540" type="tp25.AttributeAccess" typeId="tp25.6407023681583031218" id="6583857619485943494">
                    <node role="qualifier" roleId="tp25.6407023681583036852" type="tp25.NodeAttributeQualifier" typeId="tp25.6407023681583036853" id="6583857619485943496">
                      <link role="attributeConcept" roleId="tp25.6407023681583036854" targetNodeId="tpf8.1168619357332" resolveInfo="RootTemplateAnnotation" />
                    </node>
                  </node>
                </node>
                <node role="type" roleId="tpee.5680397130376446158" type="tp25.SNodeType" typeId="tp25.1138055754698" id="6583857619485943487">
                  <link role="concept" roleId="tp25.1138405853777" targetNodeId="tpf8.1168619357332" resolveInfo="RootTemplateAnnotation" />
                </node>
              </node>
            </node>
            <node role="statement" roleId="tpee.1068581517665" type="tpee.IfStatement" typeId="tpee.1068580123159" id="3552608880959246847">
              <node role="condition" roleId="tpee.1068580123160" type="tpee.AndExpression" typeId="tpee.1080120340718" id="3552608880959246848">
                <node role="leftExpression" roleId="tpee.1081773367580" type="tpee.DotExpression" typeId="tpee.1197027756228" id="6583857619485943511">
                  <node role="operand" roleId="tpee.1197027771414" type="tpee.LocalVariableReference" typeId="tpee.1068581242866" id="3552608880959246850">
                    <link role="variableDeclaration" roleId="tpee.1068581517664" targetNodeId="3552608880959246843" resolveInfo="annotation" />
                  </node>
                  <node role="operation" roleId="tpee.1197027833540" type="tp25.Node_IsNotNullOperation" typeId="tp25.1172008320231" id="6583857619485943515" />
                </node>
                <node role="rightExpression" roleId="tpee.1081773367579" type="tpee.DotExpression" typeId="tpee.1197027756228" id="6583857619485943504">
                  <node role="operand" roleId="tpee.1197027771414" type="tpee.DotExpression" typeId="tpee.1197027756228" id="6583857619485943499">
                    <node role="operand" roleId="tpee.1197027771414" type="tpee.LocalVariableReference" typeId="tpee.1068581242866" id="3552608880959246854">
                      <link role="variableDeclaration" roleId="tpee.1068581517664" targetNodeId="3552608880959246843" resolveInfo="annotation" />
                    </node>
                    <node role="operation" roleId="tpee.1197027833540" type="tp25.SLinkAccess" typeId="tp25.1138056143562" id="6583857619485943503">
                      <link role="link" roleId="tp25.1138056516764" targetNodeId="tpf8.1168619429071" />
                    </node>
                  </node>
                  <node role="operation" roleId="tpee.1197027833540" type="tp25.Node_IsNotNullOperation" typeId="tp25.1172008320231" id="6583857619485943508" />
                </node>
              </node>
              <node role="ifTrue" roleId="tpee.1068580123161" type="tpee.StatementList" typeId="tpee.1068580123136" id="3552608880959246857">
                <node role="statement" roleId="tpee.1068581517665" type="tpee.ExpressionStatement" typeId="tpee.1068580123155" id="3552608880959246858">
                  <node role="expression" roleId="tpee.1068580123156" type="tpee.AssignmentExpression" typeId="tpee.1068498886294" id="3552608880959246859">
                    <node role="lValue" roleId="tpee.1068498886295" type="tpee.LocalVariableReference" typeId="tpee.1068581242866" id="3552608880959246860">
                      <link role="variableDeclaration" roleId="tpee.1068581517664" targetNodeId="3552608880959246813" resolveInfo="baseNode" />
                    </node>
                    <node role="rValue" roleId="tpee.1068498886297" type="tpee.DotExpression" typeId="tpee.1197027756228" id="3552608880959246861">
                      <node role="operand" roleId="tpee.1197027771414" type="tpee.LocalVariableReference" typeId="tpee.1068581242866" id="3552608880959246862">
                        <link role="variableDeclaration" roleId="tpee.1068581517664" targetNodeId="3552608880959246843" resolveInfo="annotation" />
                      </node>
                      <node role="operation" roleId="tpee.1197027833540" type="tp25.SLinkAccess" typeId="tp25.1138056143562" id="6583857619485943510">
                        <link role="link" roleId="tp25.1138056516764" targetNodeId="tpf8.1168619429071" />
                      </node>
                    </node>
                  </node>
                </node>
              </node>
            </node>
          </node>
        </node>
        <node role="statement" roleId="tpee.1068581517665" type="tpee.IfStatement" typeId="tpee.1068580123159" id="3552608880959246864">
          <node role="condition" roleId="tpee.1068580123160" type="tpee.DotExpression" typeId="tpee.1197027756228" id="6583857619485943516">
            <node role="operand" roleId="tpee.1197027771414" type="tpee.LocalVariableReference" typeId="tpee.1068581242866" id="3552608880959246866">
              <link role="variableDeclaration" roleId="tpee.1068581517664" targetNodeId="3552608880959246813" resolveInfo="baseNode" />
            </node>
            <node role="operation" roleId="tpee.1197027833540" type="tp25.Node_IsNullOperation" typeId="tp25.1171999116870" id="6583857619485943520" />
          </node>
          <node role="ifTrue" roleId="tpee.1068580123161" type="tpee.StatementList" typeId="tpee.1068580123136" id="3552608880959246868">
            <node role="statement" roleId="tpee.1068581517665" type="tpee.ReturnStatement" typeId="tpee.1068581242878" id="3552608880959246869">
              <node role="expression" roleId="tpee.1068581517676" type="tpee.NullLiteral" typeId="tpee.1070534058343" id="3552608880959246870" />
            </node>
          </node>
        </node>
        <node role="statement" roleId="tpee.1068581517665" type="tpee.LocalVariableDeclarationStatement" typeId="tpee.1068581242864" id="3552608880959246871">
          <node role="localVariableDeclaration" roleId="tpee.1068581242865" type="tpee.LocalVariableDeclaration" typeId="tpee.1068581242863" id="3552608880959246872">
            <property name="name" nameId="tpck.1169194664001" value="baseNodeModule" />
            <node role="type" roleId="tpee.5680397130376446158" type="tpee.ClassifierType" typeId="tpee.1107535904670" id="3552608880959246873">
              <link role="classifier" roleId="tpee.1107535924139" targetNodeId="afxk.~IModule" resolveInfo="IModule" />
            </node>
            <node role="initializer" roleId="tpee.1068431790190" type="tpee.DotExpression" typeId="tpee.1197027756228" id="3552608880959246874">
              <node role="operand" roleId="tpee.1197027771414" type="tpee.DotExpression" typeId="tpee.1197027756228" id="3552608880959246875">
                <node role="operand" roleId="tpee.1197027771414" type="tp25.SemanticDowncastExpression" typeId="tp25.1145404486709" id="6583857619485943523">
                  <node role="leftExpression" roleId="tp25.1145404616321" type="tpee.DotExpression" typeId="tpee.1197027756228" id="3552608880959246876">
                    <node role="operand" roleId="tpee.1197027771414" type="tpee.LocalVariableReference" typeId="tpee.1068581242866" id="3552608880959246877">
                      <link role="variableDeclaration" roleId="tpee.1068581517664" targetNodeId="3552608880959246813" resolveInfo="baseNode" />
                    </node>
                    <node role="operation" roleId="tpee.1197027833540" type="tp25.Node_GetModelOperation" typeId="tp25.1143234257716" id="6583857619485943522" />
                  </node>
                </node>
                <node role="operation" roleId="tpee.1197027833540" type="tpee.InstanceMethodCallOperation" typeId="tpee.1202948039474" id="3552608880959246879">
                  <link role="baseMethodDeclaration" roleId="tpee.1068499141037" targetNodeId="lkfb.~SModel%dgetModelDescriptor()%cjetbrains%dmps%dsmodel%dSModelDescriptor" resolveInfo="getModelDescriptor" />
                </node>
              </node>
              <node role="operation" roleId="tpee.1197027833540" type="tpee.InstanceMethodCallOperation" typeId="tpee.1202948039474" id="3552608880959246880">
                <link role="baseMethodDeclaration" roleId="tpee.1068499141037" targetNodeId="lkfb.~SModelDescriptor%dgetModule()%cjetbrains%dmps%dproject%dIModule" resolveInfo="getModule" />
              </node>
            </node>
          </node>
        </node>
        <node role="statement" roleId="tpee.1068581517665" type="tpee.LocalVariableDeclarationStatement" typeId="tpee.1068581242864" id="3552608880959246881">
          <node role="localVariableDeclaration" roleId="tpee.1068581242865" type="tpee.LocalVariableDeclaration" typeId="tpee.1068581242863" id="3552608880959246882">
            <property name="name" nameId="tpck.1169194664001" value="nodeModule" />
            <node role="type" roleId="tpee.5680397130376446158" type="tpee.ClassifierType" typeId="tpee.1107535904670" id="3552608880959246883">
              <link role="classifier" roleId="tpee.1107535924139" targetNodeId="afxk.~IModule" resolveInfo="IModule" />
            </node>
            <node role="initializer" roleId="tpee.1068431790190" type="tpee.DotExpression" typeId="tpee.1197027756228" id="3552608880959246884">
              <node role="operand" roleId="tpee.1197027771414" type="tpee.DotExpression" typeId="tpee.1197027756228" id="3552608880959246885">
                <node role="operand" roleId="tpee.1197027771414" type="tp25.SemanticDowncastExpression" typeId="tp25.1145404486709" id="6583857619485943527">
                  <node role="leftExpression" roleId="tp25.1145404616321" type="tpee.DotExpression" typeId="tpee.1197027756228" id="3552608880959246886">
                    <node role="operand" roleId="tpee.1197027771414" type="tpee.ParameterReference" typeId="tpee.1068581242874" id="3552608880959246887">
                      <link role="variableDeclaration" roleId="tpee.1068581517664" targetNodeId="3552608880959246809" resolveInfo="node" />
                    </node>
                    <node role="operation" roleId="tpee.1197027833540" type="tp25.Node_GetModelOperation" typeId="tp25.1143234257716" id="6583857619485943526" />
                  </node>
                </node>
                <node role="operation" roleId="tpee.1197027833540" type="tpee.InstanceMethodCallOperation" typeId="tpee.1202948039474" id="3552608880959246889">
                  <link role="baseMethodDeclaration" roleId="tpee.1068499141037" targetNodeId="lkfb.~SModel%dgetModelDescriptor()%cjetbrains%dmps%dsmodel%dSModelDescriptor" resolveInfo="getModelDescriptor" />
                </node>
              </node>
              <node role="operation" roleId="tpee.1197027833540" type="tpee.InstanceMethodCallOperation" typeId="tpee.1202948039474" id="3552608880959246890">
                <link role="baseMethodDeclaration" roleId="tpee.1068499141037" targetNodeId="lkfb.~SModelDescriptor%dgetModule()%cjetbrains%dmps%dproject%dIModule" resolveInfo="getModule" />
              </node>
            </node>
          </node>
        </node>
        <node role="statement" roleId="tpee.1068581517665" type="tpee.IfStatement" typeId="tpee.1068580123159" id="3552608880959246891">
          <node role="condition" roleId="tpee.1068580123160" type="tpee.InstanceOfExpression" typeId="tpee.1081256982272" id="3552608880959246892">
            <node role="leftExpression" roleId="tpee.1081256993304" type="tpee.LocalVariableReference" typeId="tpee.1068581242866" id="3552608880959246893">
              <link role="variableDeclaration" roleId="tpee.1068581517664" targetNodeId="3552608880959246882" resolveInfo="nodeModule" />
            </node>
            <node role="classType" roleId="tpee.1081256993305" type="tpee.ClassifierType" typeId="tpee.1107535904670" id="3552608880959246894">
              <link role="classifier" roleId="tpee.1107535924139" targetNodeId="lkfb.~Generator" resolveInfo="Generator" />
            </node>
          </node>
          <node role="ifTrue" roleId="tpee.1068580123161" type="tpee.StatementList" typeId="tpee.1068580123136" id="3552608880959246895">
            <node role="statement" roleId="tpee.1068581517665" type="tpee.ExpressionStatement" typeId="tpee.1068580123155" id="3552608880959246896">
              <node role="expression" roleId="tpee.1068580123156" type="tpee.AssignmentExpression" typeId="tpee.1068498886294" id="3552608880959246897">
                <node role="lValue" roleId="tpee.1068498886295" type="tpee.LocalVariableReference" typeId="tpee.1068581242866" id="3552608880959246898">
                  <link role="variableDeclaration" roleId="tpee.1068581517664" targetNodeId="3552608880959246882" resolveInfo="nodeModule" />
                </node>
                <node role="rValue" roleId="tpee.1068498886297" type="tpee.DotExpression" typeId="tpee.1197027756228" id="3552608880959246899">
                  <node role="operand" roleId="tpee.1197027771414" type="tpee.ParenthesizedExpression" typeId="tpee.1079359253375" id="3552608880959246900">
                    <node role="expression" roleId="tpee.1079359253376" type="tpee.CastExpression" typeId="tpee.1070534934090" id="3552608880959246901">
                      <node role="expression" roleId="tpee.1070534934092" type="tpee.LocalVariableReference" typeId="tpee.1068581242866" id="3552608880959246902">
                        <link role="variableDeclaration" roleId="tpee.1068581517664" targetNodeId="3552608880959246882" resolveInfo="nodeModule" />
                      </node>
                      <node role="type" roleId="tpee.1070534934091" type="tpee.ClassifierType" typeId="tpee.1107535904670" id="3552608880959246903">
                        <link role="classifier" roleId="tpee.1107535924139" targetNodeId="lkfb.~Generator" resolveInfo="Generator" />
                      </node>
                    </node>
                  </node>
                  <node role="operation" roleId="tpee.1197027833540" type="tpee.InstanceMethodCallOperation" typeId="tpee.1202948039474" id="3552608880959246904">
                    <link role="baseMethodDeclaration" roleId="tpee.1068499141037" targetNodeId="lkfb.~Generator%dgetSourceLanguage()%cjetbrains%dmps%dsmodel%dLanguage" resolveInfo="getSourceLanguage" />
                  </node>
                </node>
              </node>
            </node>
          </node>
        </node>
        <node role="statement" roleId="tpee.1068581517665" type="tpee.IfStatement" typeId="tpee.1068580123159" id="3552608880959246905">
          <node role="condition" roleId="tpee.1068580123160" type="tpee.NotEqualsExpression" typeId="tpee.1073239437375" id="3552608880959246906">
            <node role="leftExpression" roleId="tpee.1081773367580" type="tpee.LocalVariableReference" typeId="tpee.1068581242866" id="3552608880959246907">
              <link role="variableDeclaration" roleId="tpee.1068581517664" targetNodeId="3552608880959246872" resolveInfo="baseNodeModule" />
            </node>
            <node role="rightExpression" roleId="tpee.1081773367579" type="tpee.LocalVariableReference" typeId="tpee.1068581242866" id="3552608880959246908">
              <link role="variableDeclaration" roleId="tpee.1068581517664" targetNodeId="3552608880959246882" resolveInfo="nodeModule" />
            </node>
          </node>
          <node role="ifTrue" roleId="tpee.1068580123161" type="tpee.StatementList" typeId="tpee.1068580123136" id="3552608880959246909">
            <node role="statement" roleId="tpee.1068581517665" type="tpee.ReturnStatement" typeId="tpee.1068581242878" id="3552608880959246910">
              <node role="expression" roleId="tpee.1068581517676" type="tpee.NullLiteral" typeId="tpee.1070534058343" id="3552608880959246911" />
            </node>
          </node>
        </node>
        <node role="statement" roleId="tpee.1068581517665" type="tpee.ReturnStatement" typeId="tpee.1068581242878" id="3552608880959246912">
          <node role="expression" roleId="tpee.1068581517676" type="tpee.LocalVariableReference" typeId="tpee.1068581242866" id="3552608880959246913">
            <link role="variableDeclaration" roleId="tpee.1068581517664" targetNodeId="3552608880959246813" resolveInfo="baseNode" />
          </node>
        </node>
      </node>
      <node role="visibility" roleId="tpee.1178549979242" type="tpee.PrivateVisibility" typeId="tpee.1146644623116" id="3552608880959246807" />
    </node>
  </root>
  <root id="2542706524531725660">
    <node role="baseNodeBlock" roleId="tp4k.3743831881070611762" type="tp4k.BaseNodeBlock" typeId="tp4k.3743831881070657672" id="2542706524531725661">
      <node role="body" roleId="tpee.1137022507850" type="tpee.StatementList" typeId="tpee.1068580123136" id="2542706524531725662">
        <node role="statement" roleId="tpee.1068581517665" type="tpee.ExpressionStatement" typeId="tpee.1068580123155" id="2542706524531725663">
          <node role="expression" roleId="tpee.1068580123156" type="tpee.StaticMethodCall" typeId="tpee.1081236700937" id="2542706524531725664">
            <link role="baseMethodDeclaration" roleId="tpee.1068499141037" targetNodeId="3552608880959246967" resolveInfo="getBaseNode" />
            <link role="classConcept" roleId="tpee.1144433194310" targetNodeId="3552608880959246745" resolveInfo="ConceptEditorOpenHelper" />
            <node role="actualArgument" roleId="tpee.1068499141038" type="tp4k.ConceptFunctionParameter_node" typeId="tp4k.1203853034639" id="2542706524531725665" />
          </node>
        </node>
      </node>
    </node>
    <node role="isApplicableBlock" roleId="tp4k.3743831881070657666" type="tp4k.IsApplicableTabBlock" typeId="tp4k.3743831881070613135" id="2542706524531725667">
      <node role="body" roleId="tpee.1137022507850" type="tpee.StatementList" typeId="tpee.1068580123136" id="2542706524531725668">
        <node role="statement" roleId="tpee.1068581517665" type="tpee.ExpressionStatement" typeId="tpee.1068580123155" id="2542706524531725669">
          <node role="expression" roleId="tpee.1068580123156" type="tpee.DotExpression" typeId="tpee.1197027756228" id="2542706524531725670">
            <node role="operand" roleId="tpee.1197027771414" type="tp4k.ConceptFunctionParameter_node" typeId="tp4k.1203853034639" id="2542706524531725671" />
            <node role="operation" roleId="tpee.1197027833540" type="tp25.Node_IsInstanceOfOperation" typeId="tp25.1139621453865" id="2542706524531725672">
              <node role="conceptArgument" roleId="tp25.1177027386292" type="tp25.RefConcept_Reference" typeId="tp25.1177026924588" id="2542706524531725673">
                <link role="conceptDeclaration" roleId="tp25.1177026940964" targetNodeId="tpce.1169125787135" resolveInfo="AbstractConceptDeclaration" />
              </node>
            </node>
          </node>
        </node>
      </node>
    </node>
    <node role="listenBlock" roleId="tp4k.3743831881070613134" type="tp4k.ListenBlock" typeId="tp4k.3743831881070657680" id="2542706524531725674">
      <node role="body" roleId="tpee.1137022507850" type="tpee.StatementList" typeId="tpee.1068580123136" id="6388164970935847746" />
    </node>
    <node role="nodesBlock" roleId="tp4k.3743831881070612960" type="tp4k.GetNodeBlock" typeId="tp4k.1203851983563" id="2542706524531725675">
      <node role="body" roleId="tpee.1137022507850" type="tpee.StatementList" typeId="tpee.1068580123136" id="6388164970935847742">
        <node role="statement" roleId="tpee.1068581517665" type="tpee.ExpressionStatement" typeId="tpee.1068580123155" id="6388164970935847743">
          <node role="expression" roleId="tpee.1068580123156" type="tp4k.ConceptFunctionParameter_node" typeId="tp4k.1203853034639" id="6388164970935847744" />
        </node>
      </node>
    </node>
    <node role="icon" roleId="tp4k.2386275659558598338" type="tp4k.IconResource" typeId="tp4k.2330114057060456691" id="7157723551789028021">
      <property name="path" nameId="tp4k.7855019336153226684" value="${language_descriptor}/icons/structure.png" />
    </node>
  </root>
  <root id="6388164970935848749">
    <node role="staticInnerClassifiers" roleId="tpee.1178616825527" type="tpee.ClassConcept" typeId="tpee.1068390468198" id="2600311093289583832">
      <property name="name" nameId="tpck.1169194664001" value="ModelCondition" />
      <node role="field" roleId="tpee.1068390468199" type="tpee.FieldDeclaration" typeId="tpee.1068390468200" id="2600311093289603764">
        <property name="name" nameId="tpck.1169194664001" value="myLanguage" />
        <node role="visibility" roleId="tpee.1178549979242" type="tpee.PrivateVisibility" typeId="tpee.1146644623116" id="2600311093289603765" />
        <node role="type" roleId="tpee.5680397130376446158" type="tpee.ClassifierType" typeId="tpee.1107535904670" id="2600311093289603767">
          <link role="classifier" roleId="tpee.1107535924139" targetNodeId="lkfb.~Language" resolveInfo="Language" />
        </node>
      </node>
      <node role="field" roleId="tpee.1068390468199" type="tpee.FieldDeclaration" typeId="tpee.1068390468200" id="2600311093289603768">
        <property name="name" nameId="tpck.1169194664001" value="myAspect" />
        <node role="visibility" roleId="tpee.1178549979242" type="tpee.PrivateVisibility" typeId="tpee.1146644623116" id="2600311093289603769" />
        <node role="type" roleId="tpee.5680397130376446158" type="tpee.ClassifierType" typeId="tpee.1107535904670" id="2600311093289603771">
          <link role="classifier" roleId="tpee.1107535924139" targetNodeId="lkfb.~LanguageAspect" resolveInfo="LanguageAspect" />
        </node>
      </node>
      <node role="method" roleId="tpee.1107880067339" type="tpee.InstanceMethodDeclaration" typeId="tpee.1068580123165" id="2600311093289603748">
        <property name="isAbstract" nameId="tpee.1178608670077" value="false" />
        <property name="name" nameId="tpck.1169194664001" value="met" />
        <node role="visibility" roleId="tpee.1178549979242" type="tpee.PublicVisibility" typeId="tpee.1146644602865" id="2600311093289603749" />
        <node role="returnType" roleId="tpee.1068580123133" type="tpee.BooleanType" typeId="tpee.1070534644030" id="2600311093289603750" />
        <node role="parameter" roleId="tpee.1068580123134" type="tpee.ParameterDeclaration" typeId="tpee.1068498886292" id="2600311093289603751">
          <property name="name" nameId="tpck.1169194664001" value="modelDescriptor" />
          <node role="type" roleId="tpee.5680397130376446158" type="tpee.ClassifierType" typeId="tpee.1107535904670" id="2600311093289603752">
            <link role="classifier" roleId="tpee.1107535924139" targetNodeId="lkfb.~SModelDescriptor" resolveInfo="SModelDescriptor" />
          </node>
        </node>
        <node role="body" roleId="tpee.1068580123135" type="tpee.StatementList" typeId="tpee.1068580123136" id="2600311093289603753">
          <node role="statement" roleId="tpee.1068581517665" type="tpee.ReturnStatement" typeId="tpee.1068581242878" id="2600311093289603754">
            <node role="expression" roleId="tpee.1068581517676" type="tpee.AndExpression" typeId="tpee.1080120340718" id="2600311093289603755">
              <node role="leftExpression" roleId="tpee.1081773367580" type="tpee.EqualsExpression" typeId="tpee.1068580123152" id="2600311093289603756">
                <node role="leftExpression" roleId="tpee.1081773367580" type="tpee.StaticMethodCall" typeId="tpee.1081236700937" id="2600311093289603757">
                  <link role="classConcept" roleId="tpee.1144433194310" targetNodeId="lkfb.~Language" resolveInfo="Language" />
                  <link role="baseMethodDeclaration" roleId="tpee.1068499141037" targetNodeId="lkfb.~Language%dgetLanguageFor(jetbrains%dmps%dsmodel%dSModelDescriptor)%cjetbrains%dmps%dsmodel%dLanguage" resolveInfo="getLanguageFor" />
                  <node role="actualArgument" roleId="tpee.1068499141038" type="tpee.ParameterReference" typeId="tpee.1068581242874" id="2600311093289603758">
                    <link role="variableDeclaration" roleId="tpee.1068581517664" targetNodeId="2600311093289603751" resolveInfo="modelDescriptor" />
                  </node>
                </node>
                <node role="rightExpression" roleId="tpee.1081773367579" type="tpee.DotExpression" typeId="tpee.1197027756228" id="2600311093289606750">
                  <node role="operation" roleId="tpee.1197027833540" type="tpee.FieldReferenceOperation" typeId="tpee.1197029447546" id="2600311093289606751">
                    <link role="fieldDeclaration" roleId="tpee.1197029500499" targetNodeId="2600311093289603764" resolveInfo="myLanguage" />
                  </node>
                  <node role="operand" roleId="tpee.1197027771414" type="tpee.ThisExpression" typeId="tpee.1070475354124" id="2600311093289606752" />
                </node>
              </node>
              <node role="rightExpression" roleId="tpee.1081773367579" type="tpee.EqualsExpression" typeId="tpee.1068580123152" id="2600311093289603760">
                <node role="leftExpression" roleId="tpee.1081773367580" type="tpee.StaticMethodCall" typeId="tpee.1081236700937" id="2600311093289603761">
                  <link role="classConcept" roleId="tpee.1144433194310" targetNodeId="lkfb.~Language" resolveInfo="Language" />
                  <link role="baseMethodDeclaration" roleId="tpee.1068499141037" targetNodeId="lkfb.~Language%dgetModelAspect(jetbrains%dmps%dsmodel%dSModelDescriptor)%cjetbrains%dmps%dsmodel%dLanguageAspect" resolveInfo="getModelAspect" />
                  <node role="actualArgument" roleId="tpee.1068499141038" type="tpee.ParameterReference" typeId="tpee.1068581242874" id="2600311093289603762">
                    <link role="variableDeclaration" roleId="tpee.1068581517664" targetNodeId="2600311093289603751" resolveInfo="modelDescriptor" />
                  </node>
                </node>
                <node role="rightExpression" roleId="tpee.1081773367579" type="tpee.DotExpression" typeId="tpee.1197027756228" id="2600311093289606753">
                  <node role="operation" roleId="tpee.1197027833540" type="tpee.FieldReferenceOperation" typeId="tpee.1197029447546" id="2600311093289606754">
                    <link role="fieldDeclaration" roleId="tpee.1197029500499" targetNodeId="2600311093289603768" resolveInfo="myAspect" />
                  </node>
                  <node role="operand" roleId="tpee.1197027771414" type="tpee.ThisExpression" typeId="tpee.1070475354124" id="2600311093289606755" />
                </node>
              </node>
            </node>
          </node>
        </node>
      </node>
      <node role="visibility" roleId="tpee.1178549979242" type="tpee.PublicVisibility" typeId="tpee.1146644602865" id="2600311093289583833" />
      <node role="constructor" roleId="tpee.1068390468201" type="tpee.ConstructorDeclaration" typeId="tpee.1068580123140" id="2600311093289583834">
        <node role="returnType" roleId="tpee.1068580123133" type="tpee.VoidType" typeId="tpee.1068581517677" id="2600311093289583835" />
        <node role="visibility" roleId="tpee.1178549979242" type="tpee.PublicVisibility" typeId="tpee.1146644602865" id="2600311093289583836" />
        <node role="body" roleId="tpee.1068580123135" type="tpee.StatementList" typeId="tpee.1068580123136" id="2600311093289583837">
          <node role="statement" roleId="tpee.1068581517665" type="tpee.ExpressionStatement" typeId="tpee.1068580123155" id="2600311093289603777">
            <node role="expression" roleId="tpee.1068580123156" type="tpee.AssignmentExpression" typeId="tpee.1068498886294" id="2600311093289603781">
              <node role="rValue" roleId="tpee.1068498886297" type="tpee.ParameterReference" typeId="tpee.1068581242874" id="2600311093289603784">
                <link role="variableDeclaration" roleId="tpee.1068581517664" targetNodeId="2600311093289603772" resolveInfo="language" />
              </node>
              <node role="lValue" roleId="tpee.1068498886295" type="tpee.DotExpression" typeId="tpee.1197027756228" id="2600311093289603778">
                <node role="operation" roleId="tpee.1197027833540" type="tpee.FieldReferenceOperation" typeId="tpee.1197029447546" id="2600311093289603779">
                  <link role="fieldDeclaration" roleId="tpee.1197029500499" targetNodeId="2600311093289603764" resolveInfo="myLanguage" />
                </node>
                <node role="operand" roleId="tpee.1197027771414" type="tpee.ThisExpression" typeId="tpee.1070475354124" id="2600311093289603780" />
              </node>
            </node>
          </node>
          <node role="statement" roleId="tpee.1068581517665" type="tpee.ExpressionStatement" typeId="tpee.1068580123155" id="2600311093289603786">
            <node role="expression" roleId="tpee.1068580123156" type="tpee.AssignmentExpression" typeId="tpee.1068498886294" id="2600311093289603790">
              <node role="rValue" roleId="tpee.1068498886297" type="tpee.ParameterReference" typeId="tpee.1068581242874" id="2600311093289603793">
                <link role="variableDeclaration" roleId="tpee.1068581517664" targetNodeId="2600311093289603774" resolveInfo="aspect" />
              </node>
              <node role="lValue" roleId="tpee.1068498886295" type="tpee.DotExpression" typeId="tpee.1197027756228" id="2600311093289603787">
                <node role="operation" roleId="tpee.1197027833540" type="tpee.FieldReferenceOperation" typeId="tpee.1197029447546" id="2600311093289603788">
                  <link role="fieldDeclaration" roleId="tpee.1197029500499" targetNodeId="2600311093289603768" resolveInfo="myAspect" />
                </node>
                <node role="operand" roleId="tpee.1197027771414" type="tpee.ThisExpression" typeId="tpee.1070475354124" id="2600311093289603789" />
              </node>
            </node>
          </node>
        </node>
        <node role="parameter" roleId="tpee.1068580123134" type="tpee.ParameterDeclaration" typeId="tpee.1068498886292" id="2600311093289603772">
          <property name="name" nameId="tpck.1169194664001" value="language" />
          <node role="type" roleId="tpee.5680397130376446158" type="tpee.ClassifierType" typeId="tpee.1107535904670" id="2600311093289603773">
            <link role="classifier" roleId="tpee.1107535924139" targetNodeId="lkfb.~Language" resolveInfo="Language" />
          </node>
        </node>
        <node role="parameter" roleId="tpee.1068580123134" type="tpee.ParameterDeclaration" typeId="tpee.1068498886292" id="2600311093289603774">
          <property name="name" nameId="tpck.1169194664001" value="aspect" />
          <node role="type" roleId="tpee.5680397130376446158" type="tpee.ClassifierType" typeId="tpee.1107535904670" id="2600311093289603776">
            <link role="classifier" roleId="tpee.1107535924139" targetNodeId="lkfb.~LanguageAspect" resolveInfo="LanguageAspect" />
          </node>
        </node>
      </node>
      <node role="implementedInterface" roleId="tpee.1095933932569" type="tpee.ClassifierType" typeId="tpee.1107535904670" id="2600311093289603744">
        <link role="classifier" roleId="tpee.1107535924139" targetNodeId="30pf.~Condition" resolveInfo="Condition" />
        <node role="parameter" roleId="tpee.1109201940907" type="tpee.ClassifierType" typeId="tpee.1107535904670" id="2600311093289603746">
          <link role="classifier" roleId="tpee.1107535924139" targetNodeId="lkfb.~SModelDescriptor" resolveInfo="SModelDescriptor" />
        </node>
      </node>
    </node>
    <node role="staticInnerClassifiers" roleId="tpee.1178616825527" type="tpee.ClassConcept" typeId="tpee.1068390468198" id="822887956173266266">
      <property name="name" nameId="tpck.1169194664001" value="GeneratorCondition" />
      <node role="field" roleId="tpee.1068390468199" type="tpee.FieldDeclaration" typeId="tpee.1068390468200" id="822887956173266267">
        <property name="name" nameId="tpck.1169194664001" value="myLanguage" />
        <node role="visibility" roleId="tpee.1178549979242" type="tpee.PrivateVisibility" typeId="tpee.1146644623116" id="822887956173266268" />
        <node role="type" roleId="tpee.5680397130376446158" type="tpee.ClassifierType" typeId="tpee.1107535904670" id="822887956173266269">
          <link role="classifier" roleId="tpee.1107535924139" targetNodeId="lkfb.~Language" resolveInfo="Language" />
        </node>
      </node>
      <node role="method" roleId="tpee.1107880067339" type="tpee.InstanceMethodDeclaration" typeId="tpee.1068580123165" id="822887956173266273">
        <property name="isAbstract" nameId="tpee.1178608670077" value="false" />
        <property name="name" nameId="tpck.1169194664001" value="met" />
        <node role="visibility" roleId="tpee.1178549979242" type="tpee.PublicVisibility" typeId="tpee.1146644602865" id="822887956173266274" />
        <node role="returnType" roleId="tpee.1068580123133" type="tpee.BooleanType" typeId="tpee.1070534644030" id="822887956173266275" />
        <node role="parameter" roleId="tpee.1068580123134" type="tpee.ParameterDeclaration" typeId="tpee.1068498886292" id="822887956173266276">
          <property name="name" nameId="tpck.1169194664001" value="modelDescriptor" />
          <node role="type" roleId="tpee.5680397130376446158" type="tpee.ClassifierType" typeId="tpee.1107535904670" id="822887956173266277">
            <link role="classifier" roleId="tpee.1107535924139" targetNodeId="lkfb.~SModelDescriptor" resolveInfo="SModelDescriptor" />
          </node>
        </node>
        <node role="body" roleId="tpee.1068580123135" type="tpee.StatementList" typeId="tpee.1068580123136" id="822887956173266278">
          <node role="statement" roleId="tpee.1068581517665" type="tp2q.ForEachStatement" typeId="tp2q.1153943597977" id="822887956173267603">
            <node role="variable" roleId="tp2q.1153944400369" type="tp2q.ForEachVariable" typeId="tp2q.1153944193378" id="822887956173267604">
              <property name="name" nameId="tpck.1169194664001" value="generator" />
            </node>
            <node role="body" roleId="tpee.1154032183016" type="tpee.StatementList" typeId="tpee.1068580123136" id="822887956173267606">
              <node role="statement" roleId="tpee.1068581517665" type="tpee.IfStatement" typeId="tpee.1068580123159" id="822887956173267614">
                <node role="condition" roleId="tpee.1068580123160" type="tpee.DotExpression" typeId="tpee.1197027756228" id="822887956173287406">
                  <node role="operand" roleId="tpee.1197027771414" type="tpee.DotExpression" typeId="tpee.1197027756228" id="822887956173267620">
                    <node role="operand" roleId="tpee.1197027771414" type="tp2q.ForEachVariableReference" typeId="tp2q.1153944233411" id="822887956173267617">
                      <link role="variable" roleId="tp2q.1153944258490" targetNodeId="822887956173267604" resolveInfo="generator" />
                    </node>
                    <node role="operation" roleId="tpee.1197027833540" type="tpee.InstanceMethodCallOperation" typeId="tpee.1202948039474" id="822887956173287402">
                      <link role="baseMethodDeclaration" roleId="tpee.1068499141037" targetNodeId="lkfb.~Generator%dgetOwnTemplateModels()%cjava%dutil%dList" resolveInfo="getOwnTemplateModels" />
                    </node>
                  </node>
                  <node role="operation" roleId="tpee.1197027833540" type="tpee.InstanceMethodCallOperation" typeId="tpee.1202948039474" id="822887956173287413">
                    <link role="baseMethodDeclaration" roleId="tpee.1068499141037" targetNodeId="k7g3.~List%dcontains(java%dlang%dObject)%cboolean" resolveInfo="contains" />
                    <node role="actualArgument" roleId="tpee.1068499141038" type="tpee.ParameterReference" typeId="tpee.1068581242874" id="822887956173287415">
                      <link role="variableDeclaration" roleId="tpee.1068581517664" targetNodeId="822887956173266276" resolveInfo="modelDescriptor" />
                    </node>
                  </node>
                </node>
                <node role="ifTrue" roleId="tpee.1068580123161" type="tpee.StatementList" typeId="tpee.1068580123136" id="822887956173267616">
                  <node role="statement" roleId="tpee.1068581517665" type="tpee.ReturnStatement" typeId="tpee.1068581242878" id="822887956173287417">
                    <node role="expression" roleId="tpee.1068581517676" type="tpee.BooleanConstant" typeId="tpee.1068580123137" id="822887956173287419">
                      <property name="value" nameId="tpee.1068580123138" value="true" />
                    </node>
                  </node>
                </node>
              </node>
            </node>
            <node role="inputSequence" roleId="tp2q.1153944424730" type="tpee.DotExpression" typeId="tpee.1197027756228" id="822887956173267608">
              <node role="operand" roleId="tpee.1197027771414" type="tpee.DotExpression" typeId="tpee.1197027756228" id="822887956173267609">
                <node role="operation" roleId="tpee.1197027833540" type="tpee.FieldReferenceOperation" typeId="tpee.1197029447546" id="822887956173267610">
                  <link role="fieldDeclaration" roleId="tpee.1197029500499" targetNodeId="822887956173266267" resolveInfo="myLanguage" />
                </node>
                <node role="operand" roleId="tpee.1197027771414" type="tpee.ThisExpression" typeId="tpee.1070475354124" id="822887956173267611" />
              </node>
              <node role="operation" roleId="tpee.1197027833540" type="tpee.InstanceMethodCallOperation" typeId="tpee.1202948039474" id="822887956173267612">
                <link role="baseMethodDeclaration" roleId="tpee.1068499141037" targetNodeId="lkfb.~Language%dgetGenerators()%cjava%dutil%dList" resolveInfo="getGenerators" />
              </node>
            </node>
          </node>
          <node role="statement" roleId="tpee.1068581517665" type="tpee.ReturnStatement" typeId="tpee.1068581242878" id="822887956173287421">
            <node role="expression" roleId="tpee.1068581517676" type="tpee.BooleanConstant" typeId="tpee.1068580123137" id="822887956173287423">
              <property name="value" nameId="tpee.1068580123138" value="false" />
            </node>
          </node>
        </node>
      </node>
      <node role="visibility" roleId="tpee.1178549979242" type="tpee.PublicVisibility" typeId="tpee.1146644602865" id="822887956173266293" />
      <node role="constructor" roleId="tpee.1068390468201" type="tpee.ConstructorDeclaration" typeId="tpee.1068580123140" id="822887956173266294">
        <node role="returnType" roleId="tpee.1068580123133" type="tpee.VoidType" typeId="tpee.1068581517677" id="822887956173266295" />
        <node role="visibility" roleId="tpee.1178549979242" type="tpee.PublicVisibility" typeId="tpee.1146644602865" id="822887956173266296" />
        <node role="body" roleId="tpee.1068580123135" type="tpee.StatementList" typeId="tpee.1068580123136" id="822887956173266297">
          <node role="statement" roleId="tpee.1068581517665" type="tpee.ExpressionStatement" typeId="tpee.1068580123155" id="822887956173266298">
            <node role="expression" roleId="tpee.1068580123156" type="tpee.AssignmentExpression" typeId="tpee.1068498886294" id="822887956173266299">
              <node role="rValue" roleId="tpee.1068498886297" type="tpee.ParameterReference" typeId="tpee.1068581242874" id="822887956173266300">
                <link role="variableDeclaration" roleId="tpee.1068581517664" targetNodeId="822887956173266310" resolveInfo="language" />
              </node>
              <node role="lValue" roleId="tpee.1068498886295" type="tpee.DotExpression" typeId="tpee.1197027756228" id="822887956173266301">
                <node role="operation" roleId="tpee.1197027833540" type="tpee.FieldReferenceOperation" typeId="tpee.1197029447546" id="822887956173266302">
                  <link role="fieldDeclaration" roleId="tpee.1197029500499" targetNodeId="822887956173266267" resolveInfo="myLanguage" />
                </node>
                <node role="operand" roleId="tpee.1197027771414" type="tpee.ThisExpression" typeId="tpee.1070475354124" id="822887956173266303" />
              </node>
            </node>
          </node>
        </node>
        <node role="parameter" roleId="tpee.1068580123134" type="tpee.ParameterDeclaration" typeId="tpee.1068498886292" id="822887956173266310">
          <property name="name" nameId="tpck.1169194664001" value="language" />
          <node role="type" roleId="tpee.5680397130376446158" type="tpee.ClassifierType" typeId="tpee.1107535904670" id="822887956173266311">
            <link role="classifier" roleId="tpee.1107535924139" targetNodeId="lkfb.~Language" resolveInfo="Language" />
          </node>
        </node>
      </node>
      <node role="implementedInterface" roleId="tpee.1095933932569" type="tpee.ClassifierType" typeId="tpee.1107535904670" id="822887956173266314">
        <link role="classifier" roleId="tpee.1107535924139" targetNodeId="30pf.~Condition" resolveInfo="Condition" />
        <node role="parameter" roleId="tpee.1109201940907" type="tpee.ClassifierType" typeId="tpee.1107535904670" id="822887956173266315">
          <link role="classifier" roleId="tpee.1107535924139" targetNodeId="lkfb.~SModelDescriptor" resolveInfo="SModelDescriptor" />
        </node>
      </node>
    </node>
    <node role="staticMethod" roleId="tpee.1070462273904" type="tpee.StaticMethodDeclaration" typeId="tpee.1081236700938" id="6388164970935848764">
      <property name="name" nameId="tpck.1169194664001" value="getAvailableConceptAspects" />
      <node role="returnType" roleId="tpee.1068580123133" type="tp2q.ListType" typeId="tp2q.1151688443754" id="6388164970935848765">
        <node role="elementType" roleId="tp2q.1151688676805" type="tp25.SConceptType" typeId="tp25.1172420572800" id="6388164970935848766" />
      </node>
      <node role="visibility" roleId="tpee.1178549979242" type="tpee.PublicVisibility" typeId="tpee.1146644602865" id="6388164970935848767" />
      <node role="body" roleId="tpee.1068580123135" type="tpee.StatementList" typeId="tpee.1068580123136" id="6388164970935848768">
        <node role="statement" roleId="tpee.1068581517665" type="tpee.LocalVariableDeclarationStatement" typeId="tpee.1068581242864" id="6388164970935848769">
          <node role="localVariableDeclaration" roleId="tpee.1068581242865" type="tpee.LocalVariableDeclaration" typeId="tpee.1068581242863" id="6388164970935848770">
            <property name="name" nameId="tpck.1169194664001" value="result" />
            <node role="type" roleId="tpee.5680397130376446158" type="tp2q.ListType" typeId="tp2q.1151688443754" id="6388164970935848771">
              <node role="elementType" roleId="tp2q.1151688676805" type="tp25.SConceptType" typeId="tp25.1172420572800" id="6388164970935848772" />
            </node>
            <node role="initializer" roleId="tpee.1068431790190" type="tpee.GenericNewExpression" typeId="tpee.1145552977093" id="6388164970935848773">
              <node role="creator" roleId="tpee.1145553007750" type="tp2q.ListCreatorWithInit" typeId="tp2q.1160600644654" id="6388164970935848774">
                <node role="elementType" roleId="tp2q.1237721435807" type="tp25.SConceptType" typeId="tp25.1172420572800" id="6388164970935848775" />
              </node>
            </node>
          </node>
        </node>
        <node role="statement" roleId="tpee.1068581517665" type="tpee.ForeachStatement" typeId="tpee.1144226303539" id="6388164970935848776">
          <node role="variable" roleId="tpee.1144230900587" type="tpee.LocalVariableDeclaration" typeId="tpee.1068581242863" id="6388164970935848777">
            <property name="name" nameId="tpck.1169194664001" value="root" />
            <node role="type" roleId="tpee.5680397130376446158" type="tp25.SNodeType" typeId="tp25.1138055754698" id="6388164970935848778">
              <link role="concept" roleId="tp25.1138405853777" targetNodeId="tpce.1071489090640" resolveInfo="ConceptDeclaration" />
            </node>
          </node>
          <node role="body" roleId="tpee.1154032183016" type="tpee.StatementList" typeId="tpee.1068580123136" id="6388164970935848779">
            <node role="statement" roleId="tpee.1068581517665" type="tpee.IfStatement" typeId="tpee.1068580123159" id="6388164970935848780">
              <node role="ifTrue" roleId="tpee.1068580123161" type="tpee.StatementList" typeId="tpee.1068580123136" id="6388164970935848781">
                <node role="statement" roleId="tpee.1068581517665" type="tpee.LocalVariableDeclarationStatement" typeId="tpee.1068581242864" id="6388164970935848782">
                  <node role="localVariableDeclaration" roleId="tpee.1068581242865" type="tpee.LocalVariableDeclaration" typeId="tpee.1068581242863" id="6388164970935848783">
                    <property name="name" nameId="tpck.1169194664001" value="candidate" />
                    <node role="type" roleId="tpee.5680397130376446158" type="tp25.SConceptType" typeId="tp25.1172420572800" id="6388164970935848784" />
                    <node role="initializer" roleId="tpee.1068431790190" type="tpee.CastExpression" typeId="tpee.1070534934090" id="6388164970935848785">
                      <node role="expression" roleId="tpee.1070534934092" type="tp25.SemanticDowncastExpression" typeId="tp25.1145404486709" id="6388164970935848786">
                        <node role="leftExpression" roleId="tp25.1145404616321" type="tpee.LocalVariableReference" typeId="tpee.1068581242866" id="6388164970935848787">
                          <link role="variableDeclaration" roleId="tpee.1068581517664" targetNodeId="6388164970935848777" resolveInfo="root" />
                        </node>
                      </node>
                      <node role="type" roleId="tpee.1070534934091" type="tp25.SConceptType" typeId="tp25.1172420572800" id="6388164970935848788" />
                    </node>
                  </node>
                </node>
                <node role="statement" roleId="tpee.1068581517665" type="tpee.IfStatement" typeId="tpee.1068580123159" id="6388164970935848789">
                  <node role="ifTrue" roleId="tpee.1068580123161" type="tpee.StatementList" typeId="tpee.1068580123136" id="6388164970935848790">
                    <node role="statement" roleId="tpee.1068581517665" type="tpee.ExpressionStatement" typeId="tpee.1068580123155" id="6388164970935848791">
                      <node role="expression" roleId="tpee.1068580123156" type="tpee.DotExpression" typeId="tpee.1197027756228" id="6388164970935848792">
                        <node role="operand" roleId="tpee.1197027771414" type="tpee.LocalVariableReference" typeId="tpee.1068581242866" id="6388164970935848793">
                          <link role="variableDeclaration" roleId="tpee.1068581517664" targetNodeId="6388164970935848770" resolveInfo="result" />
                        </node>
                        <node role="operation" roleId="tpee.1197027833540" type="tp2q.AddElementOperation" typeId="tp2q.1160612413312" id="6388164970935848794">
                          <node role="argument" roleId="tp2q.1160612519549" type="tpee.LocalVariableReference" typeId="tpee.1068581242866" id="6388164970935848795">
                            <link role="variableDeclaration" roleId="tpee.1068581517664" targetNodeId="6388164970935848783" resolveInfo="candidate" />
                          </node>
                        </node>
                      </node>
                    </node>
                  </node>
                  <node role="condition" roleId="tpee.1068580123160" type="tpee.DotExpression" typeId="tpee.1197027756228" id="6388164970935848796">
                    <node role="operand" roleId="tpee.1197027771414" type="tp25.SNodeTypeCastExpression" typeId="tp25.1140137987495" id="6388164970935848797">
                      <link role="concept" roleId="tp25.1140138128738" targetNodeId="tpce.2621449412040133764" resolveInfo="IConceptAspect" />
                      <node role="leftExpression" roleId="tp25.1140138123956" type="tpee.DotExpression" typeId="tpee.1197027756228" id="6388164970935848798">
                        <node role="operand" roleId="tpee.1197027771414" type="tpee.LocalVariableReference" typeId="tpee.1068581242866" id="6388164970935848799">
                          <link role="variableDeclaration" roleId="tpee.1068581517664" targetNodeId="6388164970935848783" resolveInfo="candidate" />
                        </node>
                        <node role="operation" roleId="tpee.1197027833540" type="tp25.Concept_NewInstance" typeId="tp25.1181949435690" id="6388164970935848800" />
                      </node>
                    </node>
                    <node role="operation" roleId="tpee.1197027833540" type="tp25.Node_ConceptMethodCall" typeId="tp25.1179409122411" id="6388164970935848801">
                      <link role="baseMethodDeclaration" roleId="tpee.1068499141037" targetNodeId="tpcn.7839831476331657915" resolveInfo="isApplicable" />
                      <node role="actualArgument" roleId="tpee.1068499141038" type="tpee.ParameterReference" typeId="tpee.1068581242874" id="6388164970935848802">
                        <link role="variableDeclaration" roleId="tpee.1068581517664" targetNodeId="6388164970935848818" resolveInfo="node" />
                      </node>
                    </node>
                  </node>
                </node>
              </node>
              <node role="condition" roleId="tpee.1068580123160" type="tpee.AndExpression" typeId="tpee.1080120340718" id="6388164970935848803">
                <node role="leftExpression" roleId="tpee.1081773367580" type="tpee.DotExpression" typeId="tpee.1197027756228" id="6388164970935848804">
                  <node role="operand" roleId="tpee.1197027771414" type="tpee.LocalVariableReference" typeId="tpee.1068581242866" id="6388164970935848805">
                    <link role="variableDeclaration" roleId="tpee.1068581517664" targetNodeId="6388164970935848777" resolveInfo="root" />
                  </node>
                  <node role="operation" roleId="tpee.1197027833540" type="tp25.Concept_IsSubConceptOfOperation" typeId="tp25.1180031783296" id="6388164970935848806">
                    <node role="conceptArgument" roleId="tp25.1180031783297" type="tp25.RefConcept_Reference" typeId="tp25.1177026924588" id="6388164970935848807">
                      <link role="conceptDeclaration" roleId="tp25.1177026940964" targetNodeId="tpce.2621449412040133764" resolveInfo="IConceptAspect" />
                    </node>
                  </node>
                </node>
                <node role="rightExpression" roleId="tpee.1081773367579" type="tpee.DotExpression" typeId="tpee.1197027756228" id="6388164970935848808">
                  <node role="operand" roleId="tpee.1197027771414" type="tpee.LocalVariableReference" typeId="tpee.1068581242866" id="6388164970935848809">
                    <link role="variableDeclaration" roleId="tpee.1068581517664" targetNodeId="6388164970935848777" resolveInfo="root" />
                  </node>
                  <node role="operation" roleId="tpee.1197027833540" type="tp25.SPropertyAccess" typeId="tp25.1138056022639" id="6388164970935848810">
                    <link role="property" roleId="tp25.1138056395725" targetNodeId="tpce.1096454100552" resolveInfo="rootable" />
                  </node>
                </node>
              </node>
            </node>
          </node>
          <node role="iterable" roleId="tpee.1144226360166" type="tpee.DotExpression" typeId="tpee.1197027756228" id="6388164970935848811">
            <node role="operand" roleId="tpee.1197027771414" type="tpee.ParameterReference" typeId="tpee.1068581242874" id="6388164970935848812">
              <link role="variableDeclaration" roleId="tpee.1068581517664" targetNodeId="6388164970935848816" resolveInfo="structureModel" />
            </node>
            <node role="operation" roleId="tpee.1197027833540" type="tp25.Model_RootsOperation" typeId="tp25.1171315804604" id="6388164970935848813">
              <link role="concept" roleId="tp25.1171315804605" targetNodeId="tpce.1071489090640" resolveInfo="ConceptDeclaration" />
            </node>
          </node>
        </node>
        <node role="statement" roleId="tpee.1068581517665" type="tpee.ReturnStatement" typeId="tpee.1068581242878" id="6388164970935848814">
          <node role="expression" roleId="tpee.1068581517676" type="tpee.LocalVariableReference" typeId="tpee.1068581242866" id="6388164970935848815">
            <link role="variableDeclaration" roleId="tpee.1068581517664" targetNodeId="6388164970935848770" resolveInfo="result" />
          </node>
        </node>
      </node>
      <node role="parameter" roleId="tpee.1068580123134" type="tpee.ParameterDeclaration" typeId="tpee.1068498886292" id="6388164970935848816">
        <property name="name" nameId="tpck.1169194664001" value="structureModel" />
        <node role="type" roleId="tpee.5680397130376446158" type="tp25.SModelType" typeId="tp25.1143226024141" id="6388164970935848817" />
      </node>
      <node role="parameter" roleId="tpee.1068580123134" type="tpee.ParameterDeclaration" typeId="tpee.1068498886292" id="6388164970935848818">
        <property name="name" nameId="tpck.1169194664001" value="node" />
        <node role="type" roleId="tpee.5680397130376446158" type="tp25.SNodeType" typeId="tp25.1138055754698" id="6388164970935848819">
          <link role="concept" roleId="tp25.1138405853777" targetNodeId="tpce.1169125787135" resolveInfo="AbstractConceptDeclaration" />
        </node>
      </node>
    </node>
    <node role="staticMethod" roleId="tpee.1070462273904" type="tpee.StaticMethodDeclaration" typeId="tpee.1081236700938" id="6388164970935848820">
      <property name="name" nameId="tpck.1169194664001" value="getAvailableConceptAspects" />
      <node role="visibility" roleId="tpee.1178549979242" type="tpee.PublicVisibility" typeId="tpee.1146644602865" id="6388164970935848821" />
      <node role="body" roleId="tpee.1068580123135" type="tpee.StatementList" typeId="tpee.1068580123136" id="6388164970935848822">
        <node role="statement" roleId="tpee.1068581517665" type="tpee.LocalVariableDeclarationStatement" typeId="tpee.1068581242864" id="6388164970935848823">
          <node role="localVariableDeclaration" roleId="tpee.1068581242865" type="tpee.LocalVariableDeclaration" typeId="tpee.1068581242863" id="6388164970935848824">
            <property name="name" nameId="tpck.1169194664001" value="result" />
            <node role="type" roleId="tpee.5680397130376446158" type="tp2q.ListType" typeId="tp2q.1151688443754" id="6388164970935848825">
              <node role="elementType" roleId="tp2q.1151688676805" type="tp25.SConceptType" typeId="tp25.1172420572800" id="6388164970935848826" />
            </node>
            <node role="initializer" roleId="tpee.1068431790190" type="tpee.GenericNewExpression" typeId="tpee.1145552977093" id="6388164970935848827">
              <node role="creator" roleId="tpee.1145553007750" type="tp2q.ListCreatorWithInit" typeId="tp2q.1160600644654" id="6388164970935848828">
                <node role="elementType" roleId="tp2q.1237721435807" type="tp25.SConceptType" typeId="tp25.1172420572800" id="6388164970935848829" />
              </node>
            </node>
          </node>
        </node>
        <node role="statement" roleId="tpee.1068581517665" type="tpee.LocalVariableDeclarationStatement" typeId="tpee.1068581242864" id="6388164970935848830">
          <node role="localVariableDeclaration" roleId="tpee.1068581242865" type="tpee.LocalVariableDeclaration" typeId="tpee.1068581242863" id="6388164970935848831">
            <property name="name" nameId="tpck.1169194664001" value="language" />
            <node role="type" roleId="tpee.5680397130376446158" type="tpee.ClassifierType" typeId="tpee.1107535904670" id="6388164970935848832">
              <link role="classifier" roleId="tpee.1107535924139" targetNodeId="lkfb.~Language" resolveInfo="Language" />
            </node>
            <node role="initializer" roleId="tpee.1068431790190" type="tpee.DotExpression" typeId="tpee.1197027756228" id="6388164970935848833">
              <node role="operand" roleId="tpee.1197027771414" type="tpee.StaticMethodCall" typeId="tpee.1081236700937" id="6388164970935848834">
                <link role="baseMethodDeclaration" roleId="tpee.1068499141037" targetNodeId="afxk.~GlobalScope%dgetInstance()%cjetbrains%dmps%dproject%dGlobalScope" resolveInfo="getInstance" />
                <link role="classConcept" roleId="tpee.1144433194310" targetNodeId="afxk.~GlobalScope" resolveInfo="GlobalScope" />
              </node>
              <node role="operation" roleId="tpee.1197027833540" type="tpee.InstanceMethodCallOperation" typeId="tpee.1202948039474" id="6388164970935848835">
                <link role="baseMethodDeclaration" roleId="tpee.1068499141037" targetNodeId="afxk.~GlobalScope%dgetLanguage(jetbrains%dmps%dproject%dstructure%dmodules%dModuleReference)%cjetbrains%dmps%dsmodel%dLanguage" resolveInfo="getLanguage" />
                <node role="actualArgument" roleId="tpee.1068499141038" type="tpee.DotExpression" typeId="tpee.1197027756228" id="6388164970935848836">
                  <node role="operation" roleId="tpee.1197027833540" type="tpee.InstanceMethodCallOperation" typeId="tpee.1202948039474" id="6388164970935848837">
                    <link role="baseMethodDeclaration" roleId="tpee.1068499141037" targetNodeId="lkfb.~LanguageAspect%dgetMainLanguage()%cjetbrains%dmps%dproject%dstructure%dmodules%dModuleReference" resolveInfo="getMainLanguage" />
                  </node>
                  <node role="operand" roleId="tpee.1197027771414" type="tpee.ParameterReference" typeId="tpee.1068581242874" id="6388164970935848838">
                    <link role="variableDeclaration" roleId="tpee.1068581517664" targetNodeId="6388164970935848858" resolveInfo="aspect" />
                  </node>
                </node>
              </node>
            </node>
          </node>
        </node>
        <node role="statement" roleId="tpee.1068581517665" type="tpee.LocalVariableDeclarationStatement" typeId="tpee.1068581242864" id="6388164970935848839">
          <node role="localVariableDeclaration" roleId="tpee.1068581242865" type="tpee.LocalVariableDeclaration" typeId="tpee.1068581242863" id="6388164970935848840">
            <property name="name" nameId="tpck.1169194664001" value="structureModel" />
            <node role="type" roleId="tpee.5680397130376446158" type="tp25.SModelType" typeId="tp25.1143226024141" id="6388164970935848841" />
            <node role="initializer" roleId="tpee.1068431790190" type="tpee.DotExpression" typeId="tpee.1197027756228" id="6388164970935848842">
              <node role="operand" roleId="tpee.1197027771414" type="tpee.DotExpression" typeId="tpee.1197027756228" id="6388164970935848843">
                <node role="operand" roleId="tpee.1197027771414" type="tpee.LocalVariableReference" typeId="tpee.1068581242866" id="6388164970935848844">
                  <link role="variableDeclaration" roleId="tpee.1068581517664" targetNodeId="6388164970935848831" resolveInfo="language" />
                </node>
                <node role="operation" roleId="tpee.1197027833540" type="tpee.InstanceMethodCallOperation" typeId="tpee.1202948039474" id="6388164970935848845">
                  <link role="baseMethodDeclaration" roleId="tpee.1068499141037" targetNodeId="lkfb.~Language%dgetStructureModelDescriptor()%cjetbrains%dmps%dsmodel%dDefaultSModelDescriptor" resolveInfo="getStructureModelDescriptor" />
                </node>
              </node>
              <node role="operation" roleId="tpee.1197027833540" type="tpee.InstanceMethodCallOperation" typeId="tpee.1202948039474" id="6388164970935848846">
<<<<<<< HEAD
                <link role="baseMethodDeclaration" roleId="tpee.1068499141037" targetNodeId="lkfb.~BaseSModelDescriptor%dgetSModel()%cjetbrains%dmps%dsmodel%dSModel" resolveInfo="getSModel" />
=======
                <link role="baseMethodDeclaration" roleId="tpee.1068499141037" targetNodeId="lkfb.~SModelDescriptor%dgetSModel()%cjetbrains%dmps%dsmodel%dSModel" resolveInfo="getSModel" />
>>>>>>> ed098047
              </node>
            </node>
          </node>
        </node>
        <node role="statement" roleId="tpee.1068581517665" type="tpee.ExpressionStatement" typeId="tpee.1068580123155" id="6388164970935848847">
          <node role="expression" roleId="tpee.1068580123156" type="tpee.DotExpression" typeId="tpee.1197027756228" id="6388164970935848848">
            <node role="operand" roleId="tpee.1197027771414" type="tpee.LocalVariableReference" typeId="tpee.1068581242866" id="6388164970935848849">
              <link role="variableDeclaration" roleId="tpee.1068581517664" targetNodeId="6388164970935848824" resolveInfo="result" />
            </node>
            <node role="operation" roleId="tpee.1197027833540" type="tp2q.AddAllElementsOperation" typeId="tp2q.1160666733551" id="6388164970935848850">
              <node role="argument" roleId="tp2q.1160666822012" type="tpee.LocalStaticMethodCall" typeId="tpee.1172058436953" id="6388164970935848851">
                <link role="baseMethodDeclaration" roleId="tpee.1068499141037" targetNodeId="6388164970935848764" resolveInfo="getAvailableConceptAspects" />
                <node role="actualArgument" roleId="tpee.1068499141038" type="tpee.LocalVariableReference" typeId="tpee.1068581242866" id="6388164970935848852">
                  <link role="variableDeclaration" roleId="tpee.1068581517664" targetNodeId="6388164970935848840" resolveInfo="structureModel" />
                </node>
                <node role="actualArgument" roleId="tpee.1068499141038" type="tpee.ParameterReference" typeId="tpee.1068581242874" id="6388164970935848853">
                  <link role="variableDeclaration" roleId="tpee.1068581517664" targetNodeId="6388164970935848860" resolveInfo="node" />
                </node>
              </node>
            </node>
          </node>
        </node>
        <node role="statement" roleId="tpee.1068581517665" type="tpee.ReturnStatement" typeId="tpee.1068581242878" id="6388164970935848854">
          <node role="expression" roleId="tpee.1068581517676" type="tpee.LocalVariableReference" typeId="tpee.1068581242866" id="6388164970935848855">
            <link role="variableDeclaration" roleId="tpee.1068581517664" targetNodeId="6388164970935848824" resolveInfo="result" />
          </node>
        </node>
      </node>
      <node role="returnType" roleId="tpee.1068580123133" type="tp2q.ListType" typeId="tp2q.1151688443754" id="6388164970935848856">
        <node role="elementType" roleId="tp2q.1151688676805" type="tp25.SConceptType" typeId="tp25.1172420572800" id="6388164970935848857" />
      </node>
      <node role="parameter" roleId="tpee.1068580123134" type="tpee.ParameterDeclaration" typeId="tpee.1068498886292" id="6388164970935848858">
        <property name="name" nameId="tpck.1169194664001" value="aspect" />
        <node role="type" roleId="tpee.5680397130376446158" type="tpee.ClassifierType" typeId="tpee.1107535904670" id="6388164970935848859">
          <link role="classifier" roleId="tpee.1107535924139" targetNodeId="lkfb.~LanguageAspect" resolveInfo="LanguageAspect" />
        </node>
      </node>
      <node role="parameter" roleId="tpee.1068580123134" type="tpee.ParameterDeclaration" typeId="tpee.1068498886292" id="6388164970935848860">
        <property name="name" nameId="tpck.1169194664001" value="node" />
        <node role="type" roleId="tpee.5680397130376446158" type="tp25.SNodeType" typeId="tp25.1138055754698" id="6388164970935848861">
          <link role="concept" roleId="tp25.1138405853777" targetNodeId="tpce.1169125787135" resolveInfo="AbstractConceptDeclaration" />
        </node>
      </node>
    </node>
    <node role="staticMethod" roleId="tpee.1070462273904" type="tpee.StaticMethodDeclaration" typeId="tpee.1081236700938" id="6388164970935848862">
      <property name="name" nameId="tpck.1169194664001" value="createNewConceptAspectInstance" />
      <node role="returnType" roleId="tpee.1068580123133" type="tp25.SNodeType" typeId="tp25.1138055754698" id="6388164970935848863" />
      <node role="visibility" roleId="tpee.1178549979242" type="tpee.PublicVisibility" typeId="tpee.1146644602865" id="6388164970935848864" />
      <node role="body" roleId="tpee.1068580123135" type="tpee.StatementList" typeId="tpee.1068580123136" id="6388164970935848865">
        <node role="statement" roleId="tpee.1068581517665" type="tpee.LocalVariableDeclarationStatement" typeId="tpee.1068581242864" id="6388164970935848866">
          <node role="localVariableDeclaration" roleId="tpee.1068581242865" type="tpee.LocalVariableDeclaration" typeId="tpee.1068581242863" id="6388164970935848867">
            <property name="name" nameId="tpck.1169194664001" value="conceptAspect" />
            <node role="type" roleId="tpee.5680397130376446158" type="tp25.SNodeType" typeId="tp25.1138055754698" id="6388164970935848868">
              <link role="concept" roleId="tp25.1138405853777" targetNodeId="tpce.2621449412040133764" resolveInfo="IConceptAspect" />
            </node>
            <node role="initializer" roleId="tpee.1068431790190" type="tpee.DotExpression" typeId="tpee.1197027756228" id="9132809940950920363">
              <node role="operand" roleId="tpee.1197027771414" type="tpee.ParameterReference" typeId="tpee.1068581242874" id="6388164970935848870">
                <link role="variableDeclaration" roleId="tpee.1068581517664" targetNodeId="6388164970935848887" resolveInfo="concept" />
              </node>
              <node role="operation" roleId="tpee.1197027833540" type="tpdg.NF_Concept_NewInstance" typeId="tpdg.7776141288922801652" id="9132809940950920367" />
            </node>
          </node>
        </node>
        <node role="statement" roleId="tpee.1068581517665" type="tpee.ExpressionStatement" typeId="tpee.1068580123155" id="6388164970935848872">
          <node role="expression" roleId="tpee.1068580123156" type="tpee.DotExpression" typeId="tpee.1197027756228" id="6388164970935848873">
            <node role="operand" roleId="tpee.1197027771414" type="tpee.LocalVariableReference" typeId="tpee.1068581242866" id="6388164970935848874">
              <link role="variableDeclaration" roleId="tpee.1068581517664" targetNodeId="6388164970935848867" resolveInfo="conceptAspect" />
            </node>
            <node role="operation" roleId="tpee.1197027833540" type="tp25.Node_ConceptMethodCall" typeId="tp25.1179409122411" id="6388164970935848875">
              <link role="baseMethodDeclaration" roleId="tpee.1068499141037" targetNodeId="tpcn.6261424444345963020" resolveInfo="setBaseConcept" />
              <node role="actualArgument" roleId="tpee.1068499141038" type="tpee.ParameterReference" typeId="tpee.1068581242874" id="6388164970935848876">
                <link role="variableDeclaration" roleId="tpee.1068581517664" targetNodeId="6388164970935848885" resolveInfo="applicableNode" />
              </node>
            </node>
          </node>
        </node>
        <node role="statement" roleId="tpee.1068581517665" type="tpee.ExpressionStatement" typeId="tpee.1068580123155" id="6388164970935848877">
          <node role="expression" roleId="tpee.1068580123156" type="tpee.DotExpression" typeId="tpee.1197027756228" id="6388164970935848878">
            <node role="operand" roleId="tpee.1197027771414" type="tpee.ParameterReference" typeId="tpee.1068581242874" id="6388164970935848879">
              <link role="variableDeclaration" roleId="tpee.1068581517664" targetNodeId="6388164970935848889" resolveInfo="model" />
            </node>
            <node role="operation" roleId="tpee.1197027833540" type="tp25.Model_AddRootOperation" typeId="tp25.1206482823744" id="6388164970935848880">
              <node role="nodeArgument" roleId="tp25.1206482823746" type="tpee.LocalVariableReference" typeId="tpee.1068581242866" id="6388164970935848881">
                <link role="variableDeclaration" roleId="tpee.1068581517664" targetNodeId="6388164970935848867" resolveInfo="conceptAspect" />
              </node>
            </node>
          </node>
        </node>
        <node role="statement" roleId="tpee.1068581517665" type="tpee.Statement" typeId="tpee.1068580123157" id="6388164970935848882" />
        <node role="statement" roleId="tpee.1068581517665" type="tpee.ReturnStatement" typeId="tpee.1068581242878" id="6388164970935848883">
          <node role="expression" roleId="tpee.1068581517676" type="tpee.LocalVariableReference" typeId="tpee.1068581242866" id="6388164970935848884">
            <link role="variableDeclaration" roleId="tpee.1068581517664" targetNodeId="6388164970935848867" resolveInfo="conceptAspect" />
          </node>
        </node>
      </node>
      <node role="parameter" roleId="tpee.1068580123134" type="tpee.ParameterDeclaration" typeId="tpee.1068498886292" id="6388164970935848885">
        <property name="name" nameId="tpck.1169194664001" value="applicableNode" />
        <node role="type" roleId="tpee.5680397130376446158" type="tp25.SNodeType" typeId="tp25.1138055754698" id="6388164970935848886">
          <link role="concept" roleId="tp25.1138405853777" targetNodeId="tpce.1169125787135" resolveInfo="AbstractConceptDeclaration" />
        </node>
      </node>
      <node role="parameter" roleId="tpee.1068580123134" type="tpee.ParameterDeclaration" typeId="tpee.1068498886292" id="6388164970935848887">
        <property name="name" nameId="tpck.1169194664001" value="concept" />
        <node role="type" roleId="tpee.5680397130376446158" type="tp25.SConceptType" typeId="tp25.1172420572800" id="6388164970935848888" />
      </node>
      <node role="parameter" roleId="tpee.1068580123134" type="tpee.ParameterDeclaration" typeId="tpee.1068498886292" id="6388164970935848889">
        <property name="name" nameId="tpck.1169194664001" value="model" />
        <node role="type" roleId="tpee.5680397130376446158" type="tp25.SModelType" typeId="tp25.1143226024141" id="6388164970935848890" />
      </node>
    </node>
    <node role="staticMethod" roleId="tpee.1070462273904" type="tpee.StaticMethodDeclaration" typeId="tpee.1081236700938" id="6388164970935848891">
      <property name="name" nameId="tpck.1169194664001" value="createNewConceptAspectInstance" />
      <node role="returnType" roleId="tpee.1068580123133" type="tp25.SNodeType" typeId="tp25.1138055754698" id="6388164970935848892" />
      <node role="visibility" roleId="tpee.1178549979242" type="tpee.PublicVisibility" typeId="tpee.1146644602865" id="6388164970935848893" />
      <node role="body" roleId="tpee.1068580123135" type="tpee.StatementList" typeId="tpee.1068580123136" id="6388164970935848894">
        <node role="statement" roleId="tpee.1068581517665" type="tpee.LocalVariableDeclarationStatement" typeId="tpee.1068581242864" id="6388164970935848895">
          <node role="localVariableDeclaration" roleId="tpee.1068581242865" type="tpee.LocalVariableDeclaration" typeId="tpee.1068581242863" id="6388164970935848896">
            <property name="name" nameId="tpck.1169194664001" value="language" />
            <node role="type" roleId="tpee.5680397130376446158" type="tpee.ClassifierType" typeId="tpee.1107535904670" id="6388164970935848897">
              <link role="classifier" roleId="tpee.1107535924139" targetNodeId="lkfb.~Language" resolveInfo="Language" />
            </node>
            <node role="initializer" roleId="tpee.1068431790190" type="tpee.StaticMethodCall" typeId="tpee.1081236700937" id="6388164970935848898">
              <link role="classConcept" roleId="tpee.1144433194310" targetNodeId="iwwu.1237995590703" resolveInfo="SModelUtil" />
              <link role="baseMethodDeclaration" roleId="tpee.1068499141037" targetNodeId="iwwu.1237995590835" resolveInfo="getDeclaringLanguage" />
              <node role="actualArgument" roleId="tpee.1068499141038" type="tpee.ParameterReference" typeId="tpee.1068581242874" id="6388164970935848899">
                <link role="variableDeclaration" roleId="tpee.1068581517664" targetNodeId="6388164970935848938" resolveInfo="applicableNode" />
              </node>
            </node>
          </node>
        </node>
        <node role="statement" roleId="tpee.1068581517665" type="tpee.AssertStatement" typeId="tpee.1160998861373" id="6388164970935848902">
          <node role="condition" roleId="tpee.1160998896846" type="tpee.NotEqualsExpression" typeId="tpee.1073239437375" id="6388164970935848903">
            <node role="rightExpression" roleId="tpee.1081773367579" type="tpee.NullLiteral" typeId="tpee.1070534058343" id="6388164970935848904" />
            <node role="leftExpression" roleId="tpee.1081773367580" type="tpee.LocalVariableReference" typeId="tpee.1068581242866" id="6388164970935848905">
              <link role="variableDeclaration" roleId="tpee.1068581517664" targetNodeId="6388164970935848896" resolveInfo="language" />
            </node>
          </node>
          <node role="message" roleId="tpee.1160998916832" type="tpee.PlusExpression" typeId="tpee.1068581242875" id="6388164970935848906">
            <node role="rightExpression" roleId="tpee.1081773367579" type="tpee.ParameterReference" typeId="tpee.1068581242874" id="6388164970935848907">
              <link role="variableDeclaration" roleId="tpee.1068581517664" targetNodeId="6388164970935848938" resolveInfo="applicableNode" />
            </node>
            <node role="leftExpression" roleId="tpee.1081773367580" type="tpee.StringLiteral" typeId="tpee.1070475926800" id="6388164970935848908">
              <property name="value" nameId="tpee.1070475926801" value="Language shouldn't be null for " />
            </node>
          </node>
        </node>
        <node role="statement" roleId="tpee.1068581517665" type="tpee.Statement" typeId="tpee.1068580123157" id="6388164970935848909" />
        <node role="statement" roleId="tpee.1068581517665" type="tpee.LocalVariableDeclarationStatement" typeId="tpee.1068581242864" id="6388164970935848910">
          <node role="localVariableDeclaration" roleId="tpee.1068581242865" type="tpee.LocalVariableDeclaration" typeId="tpee.1068581242863" id="6388164970935848911">
            <property name="name" nameId="tpck.1169194664001" value="md" />
            <node role="type" roleId="tpee.5680397130376446158" type="tpee.ClassifierType" typeId="tpee.1107535904670" id="6388164970935848912">
              <link role="classifier" roleId="tpee.1107535924139" targetNodeId="lkfb.~SModelDescriptor" resolveInfo="SModelDescriptor" />
            </node>
            <node role="initializer" roleId="tpee.1068431790190" type="tpee.DotExpression" typeId="tpee.1197027756228" id="6388164970935848913">
              <node role="operand" roleId="tpee.1197027771414" type="tpee.ParameterReference" typeId="tpee.1068581242874" id="6388164970935848914">
                <link role="variableDeclaration" roleId="tpee.1068581517664" targetNodeId="6388164970935848936" resolveInfo="aspect" />
              </node>
              <node role="operation" roleId="tpee.1197027833540" type="tpee.InstanceMethodCallOperation" typeId="tpee.1202948039474" id="6388164970935848915">
                <link role="baseMethodDeclaration" roleId="tpee.1068499141037" targetNodeId="lkfb.~LanguageAspect%dget(jetbrains%dmps%dsmodel%dLanguage)%cjetbrains%dmps%dsmodel%dDefaultSModelDescriptor" resolveInfo="get" />
                <node role="actualArgument" roleId="tpee.1068499141038" type="tpee.LocalVariableReference" typeId="tpee.1068581242866" id="6388164970935848916">
                  <link role="variableDeclaration" roleId="tpee.1068581517664" targetNodeId="6388164970935848896" resolveInfo="language" />
                </node>
              </node>
            </node>
          </node>
        </node>
        <node role="statement" roleId="tpee.1068581517665" type="tpee.IfStatement" typeId="tpee.1068580123159" id="6388164970935848917">
          <node role="ifTrue" roleId="tpee.1068580123161" type="tpee.StatementList" typeId="tpee.1068580123136" id="6388164970935848918">
            <node role="statement" roleId="tpee.1068581517665" type="tpee.ExpressionStatement" typeId="tpee.1068580123155" id="6388164970935848919">
              <node role="expression" roleId="tpee.1068580123156" type="tpee.AssignmentExpression" typeId="tpee.1068498886294" id="6388164970935848920">
                <node role="rValue" roleId="tpee.1068498886297" type="tpee.DotExpression" typeId="tpee.1197027756228" id="6388164970935848921">
                  <node role="operation" roleId="tpee.1197027833540" type="tpee.InstanceMethodCallOperation" typeId="tpee.1202948039474" id="6388164970935848922">
<<<<<<< HEAD
                    <link role="baseMethodDeclaration" roleId="tpee.1068499141037" targetNodeId="lkfb.~LanguageAspect%dcreateNew(jetbrains%dmps%dsmodel%dLanguage)%cjetbrains%dmps%dsmodel%dSModelDescriptor" resolveInfo="createNew" />
=======
                    <link role="baseMethodDeclaration" roleId="tpee.1068499141037" targetNodeId="lkfb.~LanguageAspect%dcreateNew(jetbrains%dmps%dsmodel%dLanguage)%cjetbrains%dmps%dsmodel%ddescriptor%dEditableSModelDescriptor" resolveInfo="createNew" />
>>>>>>> ed098047
                    <node role="actualArgument" roleId="tpee.1068499141038" type="tpee.LocalVariableReference" typeId="tpee.1068581242866" id="6388164970935848923">
                      <link role="variableDeclaration" roleId="tpee.1068581517664" targetNodeId="6388164970935848896" resolveInfo="language" />
                    </node>
                  </node>
                  <node role="operand" roleId="tpee.1197027771414" type="tpee.ParameterReference" typeId="tpee.1068581242874" id="6388164970935848924">
                    <link role="variableDeclaration" roleId="tpee.1068581517664" targetNodeId="6388164970935848936" resolveInfo="aspect" />
                  </node>
                </node>
                <node role="lValue" roleId="tpee.1068498886295" type="tpee.LocalVariableReference" typeId="tpee.1068581242866" id="6388164970935848925">
                  <link role="variableDeclaration" roleId="tpee.1068581517664" targetNodeId="6388164970935848911" resolveInfo="md" />
                </node>
              </node>
            </node>
          </node>
          <node role="condition" roleId="tpee.1068580123160" type="tpee.EqualsExpression" typeId="tpee.1068580123152" id="6388164970935848926">
            <node role="rightExpression" roleId="tpee.1081773367579" type="tpee.NullLiteral" typeId="tpee.1070534058343" id="6388164970935848927" />
            <node role="leftExpression" roleId="tpee.1081773367580" type="tpee.LocalVariableReference" typeId="tpee.1068581242866" id="6388164970935848928">
              <link role="variableDeclaration" roleId="tpee.1068581517664" targetNodeId="6388164970935848911" resolveInfo="md" />
            </node>
          </node>
        </node>
        <node role="statement" roleId="tpee.1068581517665" type="tpee.ReturnStatement" typeId="tpee.1068581242878" id="6388164970935848929">
          <node role="expression" roleId="tpee.1068581517676" type="tpee.LocalStaticMethodCall" typeId="tpee.1172058436953" id="6388164970935848930">
            <link role="baseMethodDeclaration" roleId="tpee.1068499141037" targetNodeId="6388164970935848862" resolveInfo="createNewConceptAspectInstance" />
            <node role="actualArgument" roleId="tpee.1068499141038" type="tpee.ParameterReference" typeId="tpee.1068581242874" id="6388164970935848931">
              <link role="variableDeclaration" roleId="tpee.1068581517664" targetNodeId="6388164970935848938" resolveInfo="applicableNode" />
            </node>
            <node role="actualArgument" roleId="tpee.1068499141038" type="tpee.ParameterReference" typeId="tpee.1068581242874" id="6388164970935848932">
              <link role="variableDeclaration" roleId="tpee.1068581517664" targetNodeId="6388164970935848940" resolveInfo="concept" />
            </node>
            <node role="actualArgument" roleId="tpee.1068499141038" type="tpee.DotExpression" typeId="tpee.1197027756228" id="6388164970935848933">
              <node role="operand" roleId="tpee.1197027771414" type="tpee.LocalVariableReference" typeId="tpee.1068581242866" id="6388164970935848934">
                <link role="variableDeclaration" roleId="tpee.1068581517664" targetNodeId="6388164970935848911" resolveInfo="md" />
              </node>
              <node role="operation" roleId="tpee.1197027833540" type="tpee.InstanceMethodCallOperation" typeId="tpee.1202948039474" id="6388164970935848935">
                <link role="baseMethodDeclaration" roleId="tpee.1068499141037" targetNodeId="lkfb.~SModelDescriptor%dgetSModel()%cjetbrains%dmps%dsmodel%dSModel" resolveInfo="getSModel" />
              </node>
            </node>
          </node>
        </node>
      </node>
      <node role="parameter" roleId="tpee.1068580123134" type="tpee.ParameterDeclaration" typeId="tpee.1068498886292" id="6388164970935848936">
        <property name="name" nameId="tpck.1169194664001" value="aspect" />
        <node role="type" roleId="tpee.5680397130376446158" type="tpee.ClassifierType" typeId="tpee.1107535904670" id="6388164970935848937">
          <link role="classifier" roleId="tpee.1107535924139" targetNodeId="lkfb.~LanguageAspect" resolveInfo="LanguageAspect" />
        </node>
      </node>
      <node role="parameter" roleId="tpee.1068580123134" type="tpee.ParameterDeclaration" typeId="tpee.1068498886292" id="6388164970935848938">
        <property name="name" nameId="tpck.1169194664001" value="applicableNode" />
        <node role="type" roleId="tpee.5680397130376446158" type="tp25.SNodeType" typeId="tp25.1138055754698" id="6388164970935848939">
          <link role="concept" roleId="tp25.1138405853777" targetNodeId="tpce.1169125787135" resolveInfo="AbstractConceptDeclaration" />
        </node>
      </node>
      <node role="parameter" roleId="tpee.1068580123134" type="tpee.ParameterDeclaration" typeId="tpee.1068498886292" id="6388164970935848940">
        <property name="name" nameId="tpck.1169194664001" value="concept" />
        <node role="type" roleId="tpee.5680397130376446158" type="tp25.SConceptType" typeId="tp25.1172420572800" id="6388164970935848941" />
      </node>
    </node>
    <node role="visibility" roleId="tpee.1178549979242" type="tpee.PublicVisibility" typeId="tpee.1146644602865" id="6388164970935848944" />
    <node role="staticMethod" roleId="tpee.1070462273904" type="tpee.StaticMethodDeclaration" typeId="tpee.1081236700938" id="1214823353927923286">
      <property name="name" nameId="tpck.1169194664001" value="sortRootsByConcept" />
      <node role="visibility" roleId="tpee.1178549979242" type="tpee.PublicVisibility" typeId="tpee.1146644602865" id="4187047412814454011" />
      <node role="returnType" roleId="tpee.1068580123133" type="tp25.SNodeListType" typeId="tp25.1145383075378" id="1214823353927928293" />
      <node role="body" roleId="tpee.1068580123135" type="tpee.StatementList" typeId="tpee.1068580123136" id="1214823353927923289">
        <node role="statement" roleId="tpee.1068581517665" type="tpee.ReturnStatement" typeId="tpee.1068581242878" id="1214823353927928376">
          <node role="expression" roleId="tpee.1068581517676" type="tpee.DotExpression" typeId="tpee.1197027756228" id="1214823353927928417">
            <node role="operand" roleId="tpee.1197027771414" type="tpee.DotExpression" typeId="tpee.1197027756228" id="1214823353927928378">
              <node role="operand" roleId="tpee.1197027771414" type="tpee.ParameterReference" typeId="tpee.1068581242874" id="1214823353927928379">
                <link role="variableDeclaration" roleId="tpee.1068581517664" targetNodeId="1214823353927928306" resolveInfo="roots" />
              </node>
              <node role="operation" roleId="tpee.1197027833540" type="tp2q.SortOperation" typeId="tp2q.1205679737078" id="1214823353927928380">
                <node role="closure" roleId="tp2q.1204796294226" type="tp2c.ClosureLiteral" typeId="tp2c.1199569711397" id="1214823353927928381">
                  <node role="body" roleId="tp2c.1199569916463" type="tpee.StatementList" typeId="tpee.1068580123136" id="1214823353927928382">
                    <node role="statement" roleId="tpee.1068581517665" type="tpee.LocalVariableDeclarationStatement" typeId="tpee.1068581242864" id="1214823353927928383">
                      <node role="localVariableDeclaration" roleId="tpee.1068581242865" type="tpee.LocalVariableDeclaration" typeId="tpee.1068581242863" id="1214823353927928384">
                        <property name="name" nameId="tpck.1169194664001" value="conceptIndex" />
                        <node role="type" roleId="tpee.5680397130376446158" type="tpee.IntegerType" typeId="tpee.1070534370425" id="1214823353927928385" />
                        <node role="initializer" roleId="tpee.1068431790190" type="tpee.DotExpression" typeId="tpee.1197027756228" id="1214823353927928386">
                          <node role="operand" roleId="tpee.1197027771414" type="tpee.DotExpression" typeId="tpee.1197027756228" id="1214823353927928454">
                            <node role="operand" roleId="tpee.1197027771414" type="tpee.ParameterReference" typeId="tpee.1068581242874" id="1214823353927928450">
                              <link role="variableDeclaration" roleId="tpee.1068581517664" targetNodeId="1214823353927928294" resolveInfo="conceptOrder" />
                            </node>
                            <node role="operation" roleId="tpee.1197027833540" type="tp2q.AsSequenceOperation" typeId="tp2q.1240325842691" id="1214823353927928459" />
                          </node>
                          <node role="operation" roleId="tpee.1197027833540" type="tp2q.GetIndexOfOperation" typeId="tp2q.1171391069720" id="1214823353927928388">
                            <node role="argument" roleId="tp2q.1171391518575" type="tpee.DotExpression" typeId="tpee.1197027756228" id="1214823353927928389">
                              <node role="operand" roleId="tpee.1197027771414" type="tpee.ParameterReference" typeId="tpee.1068581242874" id="1214823353927928390">
                                <link role="variableDeclaration" roleId="tpee.1068581517664" targetNodeId="1214823353927928401" resolveInfo="root" />
                              </node>
                              <node role="operation" roleId="tpee.1197027833540" type="tp25.Node_GetConceptOperation" typeId="tp25.1172323065820" id="1214823353927928391" />
                            </node>
                          </node>
                        </node>
                      </node>
                    </node>
                    <node role="statement" roleId="tpee.1068581517665" type="tpee.ReturnStatement" typeId="tpee.1068581242878" id="1214823353927928392">
                      <node role="expression" roleId="tpee.1068581517676" type="tpee.TernaryOperatorExpression" typeId="tpee.1163668896201" id="1214823353927928393">
                        <node role="ifTrue" roleId="tpee.1163668922816" type="tpee.DotExpression" typeId="tpee.1197027756228" id="1214823353927928394">
                          <node role="operand" roleId="tpee.1197027771414" type="tpee.ParameterReference" typeId="tpee.1068581242874" id="1214823353927928395">
                            <link role="variableDeclaration" roleId="tpee.1068581517664" targetNodeId="1214823353927928294" resolveInfo="conceptOrder" />
                          </node>
                          <node role="operation" roleId="tpee.1197027833540" type="tpee.ArrayLengthOperation" typeId="tpee.1208890769693" id="1214823353927928467" />
                        </node>
                        <node role="ifFalse" roleId="tpee.1163668934364" type="tpee.LocalVariableReference" typeId="tpee.1068581242866" id="1214823353927928397">
                          <link role="variableDeclaration" roleId="tpee.1068581517664" targetNodeId="1214823353927928384" resolveInfo="conceptIndex" />
                        </node>
                        <node role="condition" roleId="tpee.1163668914799" type="tpee.EqualsExpression" typeId="tpee.1068580123152" id="1214823353927928398">
                          <node role="rightExpression" roleId="tpee.1081773367579" type="tpee.IntegerConstant" typeId="tpee.1068580320020" id="1214823353927928399">
                            <property name="value" nameId="tpee.1068580320021" value="-1" />
                          </node>
                          <node role="leftExpression" roleId="tpee.1081773367580" type="tpee.LocalVariableReference" typeId="tpee.1068581242866" id="1214823353927928400">
                            <link role="variableDeclaration" roleId="tpee.1068581517664" targetNodeId="1214823353927928384" resolveInfo="conceptIndex" />
                          </node>
                        </node>
                      </node>
                    </node>
                  </node>
                  <node role="parameter" roleId="tp2c.1199569906740" type="tp2q.SmartClosureParameterDeclaration" typeId="tp2q.1203518072036" id="1214823353927928401">
                    <property name="name" nameId="tpck.1169194664001" value="root" />
                    <node role="type" roleId="tpee.5680397130376446158" type="tpee.UndefinedType" typeId="tpee.4836112446988635817" id="2108863436754489677" />
                  </node>
                </node>
                <node role="ascending" roleId="tp2q.1205679832066" type="tp2q.SortDirection" typeId="tp2q.1178286324487" id="1214823353927928403">
                  <property name="value" nameId="tpee.1068580123138" value="true" />
                </node>
              </node>
            </node>
            <node role="operation" roleId="tpee.1197027833540" type="tp2q.ToListOperation" typeId="tp2q.1151702311717" id="1214823353927928423" />
          </node>
        </node>
      </node>
      <node role="parameter" roleId="tpee.1068580123134" type="tpee.ParameterDeclaration" typeId="tpee.1068498886292" id="1214823353927928306">
        <property name="name" nameId="tpck.1169194664001" value="roots" />
        <node role="type" roleId="tpee.5680397130376446158" type="tp25.SNodeListType" typeId="tp25.1145383075378" id="1214823353927928308" />
      </node>
      <node role="parameter" roleId="tpee.1068580123134" type="tpee.ParameterDeclaration" typeId="tpee.1068498886292" id="1214823353927928294">
        <property name="name" nameId="tpck.1169194664001" value="conceptOrder" />
        <node role="type" roleId="tpee.5680397130376446158" type="tpee.ArrayType" typeId="tpee.1070534760951" id="1214823353927928447">
          <node role="componentType" roleId="tpee.1070534760952" type="tp25.SConceptType" typeId="tp25.1172420572800" id="1214823353927928445" />
        </node>
      </node>
    </node>
  </root>
</model>
<|MERGE_RESOLUTION|>--- conflicted
+++ resolved
@@ -2,12 +2,8 @@
 <model modelUID="r:00000000-0000-4000-0000-011c89590290(jetbrains.mps.lang.structure.plugin)">
   <persistence version="7" />
   <language namespace="28f9e497-3b42-4291-aeba-0a1039153ab1(jetbrains.mps.lang.plugin)" />
-  <language namespace="f3061a53-9226-4cc5-a443-f952ceaf5816(jetbrains.mps.baseLanguage)" />
   <language namespace="443f4c36-fcf5-4eb6-9500-8d06ed259e3e(jetbrains.mps.baseLanguage.classifiers)" />
-  <language namespace="7866978e-a0f0-4cc7-81bc-4d213d9375e1(jetbrains.mps.lang.smodel)" />
-  <language namespace="83888646-71ce-4f1c-9c53-c54016f6ad4f(jetbrains.mps.baseLanguage.collections)" />
   <language namespace="aee9cad2-acd4-4608-aef2-0004f6a1cdbd(jetbrains.mps.lang.actions)" />
-  <language namespace="fd392034-7849-419d-9071-12563d152375(jetbrains.mps.baseLanguage.closures)" />
   <devkit namespace="fbc25dd2-5da4-483a-8b19-70928e1b62d7(jetbrains.mps.devkit.general-purpose)" />
   <import index="tpce" modelUID="r:00000000-0000-4000-0000-011c89590292(jetbrains.mps.lang.structure.structure)" version="0" />
   <import index="tprs" modelUID="r:00000000-0000-4000-0000-011c895904a4(jetbrains.mps.ide.actions)" version="-1" />
@@ -92,8 +88,8 @@
       <link role="point" roleId="tp4k.1204992316090" targetNodeId="tprs.5535460359399672329" resolveInfo="structure" />
     </node>
     <node role="modifier" roleId="tp4k.1204991552650" type="tp4k.ModificationStatement" typeId="tp4k.1203092361741" id="1216651585611">
+      <link role="point" roleId="tp4k.1204992316090" targetNodeId="tprs.1216651568906" resolveInfo="structure" />
       <link role="modifiedGroup" roleId="tp4k.1203092736097" targetNodeId="tprs.1204991215587" resolveInfo="NodeActions" />
-      <link role="point" roleId="tp4k.1204992316090" targetNodeId="tprs.1216651568906" resolveInfo="structure" />
     </node>
   </root>
   <root id="2465654535473033482">
@@ -161,8 +157,8 @@
               </node>
             </node>
             <node role="leftExpression" roleId="tpee.1081773367580" type="tpee.StaticMethodCall" typeId="tpee.1081236700937" id="2510134983999432942">
+              <link role="classConcept" roleId="tpee.1144433194310" targetNodeId="2510134983999358074" resolveInfo="HelpHelper" />
               <link role="baseMethodDeclaration" roleId="tpee.1068499141037" targetNodeId="2510134983999431959" resolveInfo="helpForNodeIsAvailable" />
-              <link role="classConcept" roleId="tpee.1144433194310" targetNodeId="2510134983999358074" resolveInfo="HelpHelper" />
               <node role="actualArgument" roleId="tpee.1068499141038" type="tpee.DotExpression" typeId="tpee.1197027756228" id="2510134983999432943">
                 <node role="operand" roleId="tpee.1197027771414" type="tp4f.ThisClassifierExpression" typeId="tp4f.1205752633985" id="2510134983999432944" />
                 <node role="operation" roleId="tpee.1197027833540" type="tp4k.ActionParameterReferenceOperation" typeId="tp4k.1206092561075" id="2510134983999432945">
@@ -2345,11 +2341,7 @@
                 </node>
               </node>
               <node role="operation" roleId="tpee.1197027833540" type="tpee.InstanceMethodCallOperation" typeId="tpee.1202948039474" id="6388164970935848846">
-<<<<<<< HEAD
                 <link role="baseMethodDeclaration" roleId="tpee.1068499141037" targetNodeId="lkfb.~BaseSModelDescriptor%dgetSModel()%cjetbrains%dmps%dsmodel%dSModel" resolveInfo="getSModel" />
-=======
-                <link role="baseMethodDeclaration" roleId="tpee.1068499141037" targetNodeId="lkfb.~SModelDescriptor%dgetSModel()%cjetbrains%dmps%dsmodel%dSModel" resolveInfo="getSModel" />
->>>>>>> ed098047
               </node>
             </node>
           </node>
@@ -2522,11 +2514,7 @@
               <node role="expression" roleId="tpee.1068580123156" type="tpee.AssignmentExpression" typeId="tpee.1068498886294" id="6388164970935848920">
                 <node role="rValue" roleId="tpee.1068498886297" type="tpee.DotExpression" typeId="tpee.1197027756228" id="6388164970935848921">
                   <node role="operation" roleId="tpee.1197027833540" type="tpee.InstanceMethodCallOperation" typeId="tpee.1202948039474" id="6388164970935848922">
-<<<<<<< HEAD
-                    <link role="baseMethodDeclaration" roleId="tpee.1068499141037" targetNodeId="lkfb.~LanguageAspect%dcreateNew(jetbrains%dmps%dsmodel%dLanguage)%cjetbrains%dmps%dsmodel%dSModelDescriptor" resolveInfo="createNew" />
-=======
                     <link role="baseMethodDeclaration" roleId="tpee.1068499141037" targetNodeId="lkfb.~LanguageAspect%dcreateNew(jetbrains%dmps%dsmodel%dLanguage)%cjetbrains%dmps%dsmodel%ddescriptor%dEditableSModelDescriptor" resolveInfo="createNew" />
->>>>>>> ed098047
                     <node role="actualArgument" roleId="tpee.1068499141038" type="tpee.LocalVariableReference" typeId="tpee.1068581242866" id="6388164970935848923">
                       <link role="variableDeclaration" roleId="tpee.1068581517664" targetNodeId="6388164970935848896" resolveInfo="language" />
                     </node>
